--- conflicted
+++ resolved
@@ -4148,19 +4148,6 @@
 	floppy_wq = alloc_ordered_workqueue("floppy", 0);
 	if (!floppy_wq)
 		return -ENOMEM;
-<<<<<<< HEAD
-
-	for (dr = 0; dr < N_DRIVE; dr++) {
-		disks[dr] = alloc_disk(1);
-		if (!disks[dr]) {
-			err = -ENOMEM;
-			goto out_put_disk;
-		}
-
-		disks[dr]->queue = blk_init_queue(do_fd_request, &floppy_lock);
-		if (!disks[dr]->queue) {
-			put_disk(disks[dr]);
-=======
 
 	for (drive = 0; drive < N_DRIVE; drive++) {
 		disks[drive] = alloc_disk(1);
@@ -4171,7 +4158,6 @@
 
 		disks[drive]->queue = blk_init_queue(do_fd_request, &floppy_lock);
 		if (!disks[drive]->queue) {
->>>>>>> 35681f62
 			err = -ENOMEM;
 			goto out_put_disk;
 		}
@@ -4331,12 +4317,7 @@
 	platform_device_unregister(&floppy_device[drive]);
 out_remove_drives:
 	while (drive--) {
-<<<<<<< HEAD
-		if ((allowed_drive_mask & (1 << drive)) &&
-		    fdc_state[FDC(drive)].version != FDC_NONE) {
-=======
 		if (floppy_available(drive)) {
->>>>>>> 35681f62
 			del_gendisk(disks[drive]);
 			device_remove_file(&floppy_device[drive].dev, &dev_attr_cmos);
 			platform_device_unregister(&floppy_device[drive]);
@@ -4362,7 +4343,6 @@
 		}
 		put_disk(disks[drive]);
 	}
-	destroy_workqueue(floppy_wq);
 	return err;
 }
 
