/*
 *  linux/drivers/block/floppy.c
 *
 *  Copyright (C) 1991, 1992  Linus Torvalds
 *  Copyright (C) 1993, 1994  Alain Knaff
 *  Copyright (C) 1998 Alan Cox
 */

/*
 * 02.12.91 - Changed to static variables to indicate need for reset
 * and recalibrate. This makes some things easier (output_byte reset
 * checking etc), and means less interrupt jumping in case of errors,
 * so the code is hopefully easier to understand.
 */

/*
 * This file is certainly a mess. I've tried my best to get it working,
 * but I don't like programming floppies, and I have only one anyway.
 * Urgel. I should check for more errors, and do more graceful error
 * recovery. Seems there are problems with several drives. I've tried to
 * correct them. No promises.
 */

/*
 * As with hd.c, all routines within this file can (and will) be called
 * by interrupts, so extreme caution is needed. A hardware interrupt
 * handler may not sleep, or a kernel panic will happen. Thus I cannot
 * call "floppy-on" directly, but have to set a special timer interrupt
 * etc.
 */

/*
 * 28.02.92 - made track-buffering routines, based on the routines written
 * by entropy@wintermute.wpi.edu (Lawrence Foard). Linus.
 */

/*
 * Automatic floppy-detection and formatting written by Werner Almesberger
 * (almesber@nessie.cs.id.ethz.ch), who also corrected some problems with
 * the floppy-change signal detection.
 */

/*
 * 1992/7/22 -- Hennus Bergman: Added better error reporting, fixed
 * FDC data overrun bug, added some preliminary stuff for vertical
 * recording support.
 *
 * 1992/9/17: Added DMA allocation & DMA functions. -- hhb.
 *
 * TODO: Errors are still not counted properly.
 */

/* 1992/9/20
 * Modifications for ``Sector Shifting'' by Rob Hooft (hooft@chem.ruu.nl)
 * modeled after the freeware MS-DOS program fdformat/88 V1.8 by
 * Christoph H. Hochst\"atter.
 * I have fixed the shift values to the ones I always use. Maybe a new
 * ioctl() should be created to be able to modify them.
 * There is a bug in the driver that makes it impossible to format a
 * floppy as the first thing after bootup.
 */

/*
 * 1993/4/29 -- Linus -- cleaned up the timer handling in the kernel, and
 * this helped the floppy driver as well. Much cleaner, and still seems to
 * work.
 */

/* 1994/6/24 --bbroad-- added the floppy table entries and made
 * minor modifications to allow 2.88 floppies to be run.
 */

/* 1994/7/13 -- Paul Vojta -- modified the probing code to allow three or more
 * disk types.
 */

/*
 * 1994/8/8 -- Alain Knaff -- Switched to fdpatch driver: Support for bigger
 * format bug fixes, but unfortunately some new bugs too...
 */

/* 1994/9/17 -- Koen Holtman -- added logging of physical floppy write
 * errors to allow safe writing by specialized programs.
 */

/* 1995/4/24 -- Dan Fandrich -- added support for Commodore 1581 3.5" disks
 * by defining bit 1 of the "stretch" parameter to mean put sectors on the
 * opposite side of the disk, leaving the sector IDs alone (i.e. Commodore's
 * drives are "upside-down").
 */

/*
 * 1995/8/26 -- Andreas Busse -- added Mips support.
 */

/*
 * 1995/10/18 -- Ralf Baechle -- Portability cleanup; move machine dependent
 * features to asm/floppy.h.
 */

/*
 * 1998/1/21 -- Richard Gooch <rgooch@atnf.csiro.au> -- devfs support
 */

/*
 * 1998/05/07 -- Russell King -- More portability cleanups; moved definition of
 * interrupt and dma channel to asm/floppy.h. Cleaned up some formatting &
 * use of '0' for NULL.
 */

/*
 * 1998/06/07 -- Alan Cox -- Merged the 2.0.34 fixes for resource allocation
 * failures.
 */

/*
 * 1998/09/20 -- David Weinehall -- Added slow-down code for buggy PS/2-drives.
 */

/*
 * 1999/08/13 -- Paul Slootman -- floppy stopped working on Alpha after 24
 * days, 6 hours, 32 minutes and 32 seconds (i.e. MAXINT jiffies; ints were
 * being used to store jiffies, which are unsigned longs).
 */

/*
 * 2000/08/28 -- Arnaldo Carvalho de Melo <acme@conectiva.com.br>
 * - get rid of check_region
 * - s/suser/capable/
 */

/*
 * 2001/08/26 -- Paul Gortmaker - fix insmod oops on machines with no
 * floppy controller (lingering task on list after module is gone... boom.)
 */

/*
 * 2002/02/07 -- Anton Altaparmakov - Fix io ports reservation to correct range
 * (0x3f2-0x3f5, 0x3f7). This fix is a bit of a hack but the proper fix
 * requires many non-obvious changes in arch dependent code.
 */

/* 2003/07/28 -- Daniele Bellucci <bellucda@tiscali.it>.
 * Better audit of register_blkdev.
 */

#undef  FLOPPY_SILENT_DCL_CLEAR

#define REALLY_SLOW_IO

#define DEBUGT 2

#define DPRINT(format, args...) \
	pr_info("floppy%d: " format, current_drive, ##args)

#define DCL_DEBUG		/* debug disk change line */
#ifdef DCL_DEBUG
#define debug_dcl(test, fmt, args...) \
	do { if ((test) & FD_DEBUG) DPRINT(fmt, ##args); } while (0)
#else
#define debug_dcl(test, fmt, args...) \
	do { if (0) DPRINT(fmt, ##args); } while (0)
#endif

/* do print messages for unexpected interrupts */
static int print_unex = 1;
#include <linux/module.h>
#include <linux/sched.h>
#include <linux/fs.h>
#include <linux/kernel.h>
#include <linux/timer.h>
#include <linux/workqueue.h>
#define FDPATCHES
#include <linux/fdreg.h>
#include <linux/fd.h>
#include <linux/hdreg.h>
#include <linux/errno.h>
#include <linux/slab.h>
#include <linux/mm.h>
#include <linux/bio.h>
#include <linux/string.h>
#include <linux/jiffies.h>
#include <linux/fcntl.h>
#include <linux/delay.h>
#include <linux/mc146818rtc.h>	/* CMOS defines */
#include <linux/ioport.h>
#include <linux/interrupt.h>
#include <linux/init.h>
#include <linux/platform_device.h>
#include <linux/mod_devicetable.h>
#include <linux/mutex.h>
#include <linux/io.h>
#include <linux/uaccess.h>
#include <linux/async.h>
#include <linux/compat.h>

/*
 * PS/2 floppies have much slower step rates than regular floppies.
 * It's been recommended that take about 1/4 of the default speed
 * in some more extreme cases.
 */
static DEFINE_MUTEX(floppy_mutex);
static int slow_floppy;

#include <asm/dma.h>
#include <asm/irq.h>

static int FLOPPY_IRQ = 6;
static int FLOPPY_DMA = 2;
static int can_use_virtual_dma = 2;
/* =======
 * can use virtual DMA:
 * 0 = use of virtual DMA disallowed by config
 * 1 = use of virtual DMA prescribed by config
 * 2 = no virtual DMA preference configured.  By default try hard DMA,
 * but fall back on virtual DMA when not enough memory available
 */

static int use_virtual_dma;
/* =======
 * use virtual DMA
 * 0 using hard DMA
 * 1 using virtual DMA
 * This variable is set to virtual when a DMA mem problem arises, and
 * reset back in floppy_grab_irq_and_dma.
 * It is not safe to reset it in other circumstances, because the floppy
 * driver may have several buffers in use at once, and we do currently not
 * record each buffers capabilities
 */

static DEFINE_SPINLOCK(floppy_lock);

static unsigned short virtual_dma_port = 0x3f0;
irqreturn_t floppy_interrupt(int irq, void *dev_id);
static int set_dor(int fdc, char mask, char data);

#define K_64	0x10000		/* 64KB */

/* the following is the mask of allowed drives. By default units 2 and
 * 3 of both floppy controllers are disabled, because switching on the
 * motor of these drives causes system hangs on some PCI computers. drive
 * 0 is the low bit (0x1), and drive 7 is the high bit (0x80). Bits are on if
 * a drive is allowed.
 *
 * NOTE: This must come before we include the arch floppy header because
 *       some ports reference this variable from there. -DaveM
 */

static int allowed_drive_mask = 0x33;

#include <asm/floppy.h>

static int irqdma_allocated;

#include <linux/blkdev.h>
#include <linux/blkpg.h>
#include <linux/cdrom.h>	/* for the compatibility eject ioctl */
#include <linux/completion.h>

static struct request *current_req;
static void do_fd_request(struct request_queue *q);
static int set_next_request(void);

#ifndef fd_get_dma_residue
#define fd_get_dma_residue() get_dma_residue(FLOPPY_DMA)
#endif

/* Dma Memory related stuff */

#ifndef fd_dma_mem_free
#define fd_dma_mem_free(addr, size) free_pages(addr, get_order(size))
#endif

#ifndef fd_dma_mem_alloc
#define fd_dma_mem_alloc(size) __get_dma_pages(GFP_KERNEL, get_order(size))
#endif

static inline void fallback_on_nodma_alloc(char **addr, size_t l)
{
#ifdef FLOPPY_CAN_FALLBACK_ON_NODMA
	if (*addr)
		return;		/* we have the memory */
	if (can_use_virtual_dma != 2)
		return;		/* no fallback allowed */
	pr_info("DMA memory shortage. Temporarily falling back on virtual DMA\n");
	*addr = (char *)nodma_mem_alloc(l);
#else
	return;
#endif
}

/* End dma memory related stuff */

static unsigned long fake_change;
static bool initialized;

#define ITYPE(x)	(((x) >> 2) & 0x1f)
#define TOMINOR(x)	((x & 3) | ((x & 4) << 5))
#define UNIT(x)		((x) & 0x03)		/* drive on fdc */
#define FDC(x)		(((x) & 0x04) >> 2)	/* fdc of drive */
	/* reverse mapping from unit and fdc to drive */
#define REVDRIVE(fdc, unit) ((unit) + ((fdc) << 2))

#define DP	(&drive_params[current_drive])
#define DRS	(&drive_state[current_drive])
#define DRWE	(&write_errors[current_drive])
#define FDCS	(&fdc_state[fdc])

#define UDP	(&drive_params[drive])
#define UDRS	(&drive_state[drive])
#define UDRWE	(&write_errors[drive])
#define UFDCS	(&fdc_state[FDC(drive)])

#define PH_HEAD(floppy, head) (((((floppy)->stretch & 2) >> 1) ^ head) << 2)
#define STRETCH(floppy)	((floppy)->stretch & FD_STRETCH)

/* read/write */
#define COMMAND		(raw_cmd->cmd[0])
#define DR_SELECT	(raw_cmd->cmd[1])
#define TRACK		(raw_cmd->cmd[2])
#define HEAD		(raw_cmd->cmd[3])
#define SECTOR		(raw_cmd->cmd[4])
#define SIZECODE	(raw_cmd->cmd[5])
#define SECT_PER_TRACK	(raw_cmd->cmd[6])
#define GAP		(raw_cmd->cmd[7])
#define SIZECODE2	(raw_cmd->cmd[8])
#define NR_RW 9

/* format */
#define F_SIZECODE	(raw_cmd->cmd[2])
#define F_SECT_PER_TRACK (raw_cmd->cmd[3])
#define F_GAP		(raw_cmd->cmd[4])
#define F_FILL		(raw_cmd->cmd[5])
#define NR_F 6

/*
 * Maximum disk size (in kilobytes).
 * This default is used whenever the current disk size is unknown.
 * [Now it is rather a minimum]
 */
#define MAX_DISK_SIZE 4		/* 3984 */

/*
 * globals used by 'result()'
 */
#define MAX_REPLIES 16
static unsigned char reply_buffer[MAX_REPLIES];
static int inr;		/* size of reply buffer, when called from interrupt */
#define ST0		(reply_buffer[0])
#define ST1		(reply_buffer[1])
#define ST2		(reply_buffer[2])
#define ST3		(reply_buffer[0])	/* result of GETSTATUS */
#define R_TRACK		(reply_buffer[3])
#define R_HEAD		(reply_buffer[4])
#define R_SECTOR	(reply_buffer[5])
#define R_SIZECODE	(reply_buffer[6])

#define SEL_DLY		(2 * HZ / 100)

/*
 * this struct defines the different floppy drive types.
 */
static struct {
	struct floppy_drive_params params;
	const char *name;	/* name printed while booting */
} default_drive_params[] = {
/* NOTE: the time values in jiffies should be in msec!
 CMOS drive type
  |     Maximum data rate supported by drive type
  |     |   Head load time, msec
  |     |   |   Head unload time, msec (not used)
  |     |   |   |     Step rate interval, usec
  |     |   |   |     |       Time needed for spinup time (jiffies)
  |     |   |   |     |       |      Timeout for spinning down (jiffies)
  |     |   |   |     |       |      |   Spindown offset (where disk stops)
  |     |   |   |     |       |      |   |     Select delay
  |     |   |   |     |       |      |   |     |     RPS
  |     |   |   |     |       |      |   |     |     |    Max number of tracks
  |     |   |   |     |       |      |   |     |     |    |     Interrupt timeout
  |     |   |   |     |       |      |   |     |     |    |     |   Max nonintlv. sectors
  |     |   |   |     |       |      |   |     |     |    |     |   | -Max Errors- flags */
{{0,  500, 16, 16, 8000,    1*HZ, 3*HZ,  0, SEL_DLY, 5,  80, 3*HZ, 20, {3,1,2,0,2}, 0,
      0, { 7, 4, 8, 2, 1, 5, 3,10}, 3*HZ/2, 0 }, "unknown" },

{{1,  300, 16, 16, 8000,    1*HZ, 3*HZ,  0, SEL_DLY, 5,  40, 3*HZ, 17, {3,1,2,0,2}, 0,
      0, { 1, 0, 0, 0, 0, 0, 0, 0}, 3*HZ/2, 1 }, "360K PC" }, /*5 1/4 360 KB PC*/

{{2,  500, 16, 16, 6000, 4*HZ/10, 3*HZ, 14, SEL_DLY, 6,  83, 3*HZ, 17, {3,1,2,0,2}, 0,
      0, { 2, 5, 6,23,10,20,12, 0}, 3*HZ/2, 2 }, "1.2M" }, /*5 1/4 HD AT*/

{{3,  250, 16, 16, 3000,    1*HZ, 3*HZ,  0, SEL_DLY, 5,  83, 3*HZ, 20, {3,1,2,0,2}, 0,
      0, { 4,22,21,30, 3, 0, 0, 0}, 3*HZ/2, 4 }, "720k" }, /*3 1/2 DD*/

{{4,  500, 16, 16, 4000, 4*HZ/10, 3*HZ, 10, SEL_DLY, 5,  83, 3*HZ, 20, {3,1,2,0,2}, 0,
      0, { 7, 4,25,22,31,21,29,11}, 3*HZ/2, 7 }, "1.44M" }, /*3 1/2 HD*/

{{5, 1000, 15,  8, 3000, 4*HZ/10, 3*HZ, 10, SEL_DLY, 5,  83, 3*HZ, 40, {3,1,2,0,2}, 0,
      0, { 7, 8, 4,25,28,22,31,21}, 3*HZ/2, 8 }, "2.88M AMI BIOS" }, /*3 1/2 ED*/

{{6, 1000, 15,  8, 3000, 4*HZ/10, 3*HZ, 10, SEL_DLY, 5,  83, 3*HZ, 40, {3,1,2,0,2}, 0,
      0, { 7, 8, 4,25,28,22,31,21}, 3*HZ/2, 8 }, "2.88M" } /*3 1/2 ED*/
/*    |  --autodetected formats---    |      |      |
 *    read_track                      |      |    Name printed when booting
 *				      |     Native format
 *	            Frequency of disk change checks */
};

static struct floppy_drive_params drive_params[N_DRIVE];
static struct floppy_drive_struct drive_state[N_DRIVE];
static struct floppy_write_errors write_errors[N_DRIVE];
static struct timer_list motor_off_timer[N_DRIVE];
static struct gendisk *disks[N_DRIVE];
static struct block_device *opened_bdev[N_DRIVE];
static DEFINE_MUTEX(open_lock);
static struct floppy_raw_cmd *raw_cmd, default_raw_cmd;
static int fdc_queue;

/*
 * This struct defines the different floppy types.
 *
 * Bit 0 of 'stretch' tells if the tracks need to be doubled for some
 * types (e.g. 360kB diskette in 1.2MB drive, etc.).  Bit 1 of 'stretch'
 * tells if the disk is in Commodore 1581 format, which means side 0 sectors
 * are located on side 1 of the disk but with a side 0 ID, and vice-versa.
 * This is the same as the Sharp MZ-80 5.25" CP/M disk format, except that the
 * 1581's logical side 0 is on physical side 1, whereas the Sharp's logical
 * side 0 is on physical side 0 (but with the misnamed sector IDs).
 * 'stretch' should probably be renamed to something more general, like
 * 'options'.
 *
 * Bits 2 through 9 of 'stretch' tell the number of the first sector.
 * The LSB (bit 2) is flipped. For most disks, the first sector
 * is 1 (represented by 0x00<<2).  For some CP/M and music sampler
 * disks (such as Ensoniq EPS 16plus) it is 0 (represented as 0x01<<2).
 * For Amstrad CPC disks it is 0xC1 (represented as 0xC0<<2).
 *
 * Other parameters should be self-explanatory (see also setfdprm(8)).
 */
/*
	    Size
	     |  Sectors per track
	     |  | Head
	     |  | |  Tracks
	     |  | |  | Stretch
	     |  | |  | |  Gap 1 size
	     |  | |  | |    |  Data rate, | 0x40 for perp
	     |  | |  | |    |    |  Spec1 (stepping rate, head unload
	     |  | |  | |    |    |    |    /fmt gap (gap2) */
static struct floppy_struct floppy_type[32] = {
	{    0, 0,0, 0,0,0x00,0x00,0x00,0x00,NULL    },	/*  0 no testing    */
	{  720, 9,2,40,0,0x2A,0x02,0xDF,0x50,"d360"  }, /*  1 360KB PC      */
	{ 2400,15,2,80,0,0x1B,0x00,0xDF,0x54,"h1200" },	/*  2 1.2MB AT      */
	{  720, 9,1,80,0,0x2A,0x02,0xDF,0x50,"D360"  },	/*  3 360KB SS 3.5" */
	{ 1440, 9,2,80,0,0x2A,0x02,0xDF,0x50,"D720"  },	/*  4 720KB 3.5"    */
	{  720, 9,2,40,1,0x23,0x01,0xDF,0x50,"h360"  },	/*  5 360KB AT      */
	{ 1440, 9,2,80,0,0x23,0x01,0xDF,0x50,"h720"  },	/*  6 720KB AT      */
	{ 2880,18,2,80,0,0x1B,0x00,0xCF,0x6C,"H1440" },	/*  7 1.44MB 3.5"   */
	{ 5760,36,2,80,0,0x1B,0x43,0xAF,0x54,"E2880" },	/*  8 2.88MB 3.5"   */
	{ 6240,39,2,80,0,0x1B,0x43,0xAF,0x28,"E3120" },	/*  9 3.12MB 3.5"   */

	{ 2880,18,2,80,0,0x25,0x00,0xDF,0x02,"h1440" }, /* 10 1.44MB 5.25"  */
	{ 3360,21,2,80,0,0x1C,0x00,0xCF,0x0C,"H1680" }, /* 11 1.68MB 3.5"   */
	{  820,10,2,41,1,0x25,0x01,0xDF,0x2E,"h410"  },	/* 12 410KB 5.25"   */
	{ 1640,10,2,82,0,0x25,0x02,0xDF,0x2E,"H820"  },	/* 13 820KB 3.5"    */
	{ 2952,18,2,82,0,0x25,0x00,0xDF,0x02,"h1476" },	/* 14 1.48MB 5.25"  */
	{ 3444,21,2,82,0,0x25,0x00,0xDF,0x0C,"H1722" },	/* 15 1.72MB 3.5"   */
	{  840,10,2,42,1,0x25,0x01,0xDF,0x2E,"h420"  },	/* 16 420KB 5.25"   */
	{ 1660,10,2,83,0,0x25,0x02,0xDF,0x2E,"H830"  },	/* 17 830KB 3.5"    */
	{ 2988,18,2,83,0,0x25,0x00,0xDF,0x02,"h1494" },	/* 18 1.49MB 5.25"  */
	{ 3486,21,2,83,0,0x25,0x00,0xDF,0x0C,"H1743" }, /* 19 1.74 MB 3.5"  */

	{ 1760,11,2,80,0,0x1C,0x09,0xCF,0x00,"h880"  }, /* 20 880KB 5.25"   */
	{ 2080,13,2,80,0,0x1C,0x01,0xCF,0x00,"D1040" }, /* 21 1.04MB 3.5"   */
	{ 2240,14,2,80,0,0x1C,0x19,0xCF,0x00,"D1120" }, /* 22 1.12MB 3.5"   */
	{ 3200,20,2,80,0,0x1C,0x20,0xCF,0x2C,"h1600" }, /* 23 1.6MB 5.25"   */
	{ 3520,22,2,80,0,0x1C,0x08,0xCF,0x2e,"H1760" }, /* 24 1.76MB 3.5"   */
	{ 3840,24,2,80,0,0x1C,0x20,0xCF,0x00,"H1920" }, /* 25 1.92MB 3.5"   */
	{ 6400,40,2,80,0,0x25,0x5B,0xCF,0x00,"E3200" }, /* 26 3.20MB 3.5"   */
	{ 7040,44,2,80,0,0x25,0x5B,0xCF,0x00,"E3520" }, /* 27 3.52MB 3.5"   */
	{ 7680,48,2,80,0,0x25,0x63,0xCF,0x00,"E3840" }, /* 28 3.84MB 3.5"   */
	{ 3680,23,2,80,0,0x1C,0x10,0xCF,0x00,"H1840" }, /* 29 1.84MB 3.5"   */

	{ 1600,10,2,80,0,0x25,0x02,0xDF,0x2E,"D800"  },	/* 30 800KB 3.5"    */
	{ 3200,20,2,80,0,0x1C,0x00,0xCF,0x2C,"H1600" }, /* 31 1.6MB 3.5"    */
};

#define SECTSIZE (_FD_SECTSIZE(*floppy))

/* Auto-detection: Disk type used until the next media change occurs. */
static struct floppy_struct *current_type[N_DRIVE];

/*
 * User-provided type information. current_type points to
 * the respective entry of this array.
 */
static struct floppy_struct user_params[N_DRIVE];

static sector_t floppy_sizes[256];

static char floppy_device_name[] = "floppy";

/*
 * The driver is trying to determine the correct media format
 * while probing is set. rw_interrupt() clears it after a
 * successful access.
 */
static int probing;

/* Synchronization of FDC access. */
#define FD_COMMAND_NONE		-1
#define FD_COMMAND_ERROR	2
#define FD_COMMAND_OKAY		3

static volatile int command_status = FD_COMMAND_NONE;
static unsigned long fdc_busy;
static DECLARE_WAIT_QUEUE_HEAD(fdc_wait);
static DECLARE_WAIT_QUEUE_HEAD(command_done);

/* Errors during formatting are counted here. */
static int format_errors;

/* Format request descriptor. */
static struct format_descr format_req;

/*
 * Rate is 0 for 500kb/s, 1 for 300kbps, 2 for 250kbps
 * Spec1 is 0xSH, where S is stepping rate (F=1ms, E=2ms, D=3ms etc),
 * H is head unload time (1=16ms, 2=32ms, etc)
 */

/*
 * Track buffer
 * Because these are written to by the DMA controller, they must
 * not contain a 64k byte boundary crossing, or data will be
 * corrupted/lost.
 */
static char *floppy_track_buffer;
static int max_buffer_sectors;

static int *errors;
typedef void (*done_f)(int);
static const struct cont_t {
	void (*interrupt)(void);
				/* this is called after the interrupt of the
				 * main command */
	void (*redo)(void);	/* this is called to retry the operation */
	void (*error)(void);	/* this is called to tally an error */
	done_f done;		/* this is called to say if the operation has
				 * succeeded/failed */
} *cont;

static void floppy_ready(void);
static void floppy_start(void);
static void process_fd_request(void);
static void recalibrate_floppy(void);
static void floppy_shutdown(struct work_struct *);

static int floppy_request_regions(int);
static void floppy_release_regions(int);
static int floppy_grab_irq_and_dma(void);
static void floppy_release_irq_and_dma(void);

/*
 * The "reset" variable should be tested whenever an interrupt is scheduled,
 * after the commands have been sent. This is to ensure that the driver doesn't
 * get wedged when the interrupt doesn't come because of a failed command.
 * reset doesn't need to be tested before sending commands, because
 * output_byte is automatically disabled when reset is set.
 */
static void reset_fdc(void);

/*
 * These are global variables, as that's the easiest way to give
 * information to interrupts. They are the data used for the current
 * request.
 */
#define NO_TRACK	-1
#define NEED_1_RECAL	-2
#define NEED_2_RECAL	-3

static atomic_t usage_count = ATOMIC_INIT(0);

/* buffer related variables */
static int buffer_track = -1;
static int buffer_drive = -1;
static int buffer_min = -1;
static int buffer_max = -1;

/* fdc related variables, should end up in a struct */
static struct floppy_fdc_state fdc_state[N_FDC];
static int fdc;			/* current fdc */

static struct workqueue_struct *floppy_wq;

static struct floppy_struct *_floppy = floppy_type;
static unsigned char current_drive;
static long current_count_sectors;
static unsigned char fsector_t;	/* sector in track */
static unsigned char in_sector_offset;	/* offset within physical sector,
					 * expressed in units of 512 bytes */

static inline bool drive_no_geom(int drive)
{
	return !current_type[drive] && !ITYPE(UDRS->fd_device);
}

#ifndef fd_eject
static inline int fd_eject(int drive)
{
	return -EINVAL;
}
#endif

/*
 * Debugging
 * =========
 */
#ifdef DEBUGT
static long unsigned debugtimer;

static inline void set_debugt(void)
{
	debugtimer = jiffies;
}

static inline void debugt(const char *func, const char *msg)
{
	if (DP->flags & DEBUGT)
		pr_info("%s:%s dtime=%lu\n", func, msg, jiffies - debugtimer);
}
#else
static inline void set_debugt(void) { }
static inline void debugt(const char *func, const char *msg) { }
#endif /* DEBUGT */


static DECLARE_DELAYED_WORK(fd_timeout, floppy_shutdown);
static const char *timeout_message;

static void is_alive(const char *func, const char *message)
{
	/* this routine checks whether the floppy driver is "alive" */
	if (test_bit(0, &fdc_busy) && command_status < 2 &&
	    !delayed_work_pending(&fd_timeout)) {
		DPRINT("%s: timeout handler died.  %s\n", func, message);
	}
}

static void (*do_floppy)(void) = NULL;

#define OLOGSIZE 20

static void (*lasthandler)(void);
static unsigned long interruptjiffies;
static unsigned long resultjiffies;
static int resultsize;
static unsigned long lastredo;

static struct output_log {
	unsigned char data;
	unsigned char status;
	unsigned long jiffies;
} output_log[OLOGSIZE];

static int output_log_pos;

#define current_reqD -1
#define MAXTIMEOUT -2

static void __reschedule_timeout(int drive, const char *message)
{
	unsigned long delay;

	if (drive == current_reqD)
		drive = current_drive;

	if (drive < 0 || drive >= N_DRIVE) {
		delay = 20UL * HZ;
		drive = 0;
	} else
		delay = UDP->timeout;

	mod_delayed_work(floppy_wq, &fd_timeout, delay);
	if (UDP->flags & FD_DEBUG)
		DPRINT("reschedule timeout %s\n", message);
	timeout_message = message;
}

static void reschedule_timeout(int drive, const char *message)
{
	unsigned long flags;

	spin_lock_irqsave(&floppy_lock, flags);
	__reschedule_timeout(drive, message);
	spin_unlock_irqrestore(&floppy_lock, flags);
}

#define INFBOUND(a, b) (a) = max_t(int, a, b)
#define SUPBOUND(a, b) (a) = min_t(int, a, b)

/*
 * Bottom half floppy driver.
 * ==========================
 *
 * This part of the file contains the code talking directly to the hardware,
 * and also the main service loop (seek-configure-spinup-command)
 */

/*
 * disk change.
 * This routine is responsible for maintaining the FD_DISK_CHANGE flag,
 * and the last_checked date.
 *
 * last_checked is the date of the last check which showed 'no disk change'
 * FD_DISK_CHANGE is set under two conditions:
 * 1. The floppy has been changed after some i/o to that floppy already
 *    took place.
 * 2. No floppy disk is in the drive. This is done in order to ensure that
 *    requests are quickly flushed in case there is no disk in the drive. It
 *    follows that FD_DISK_CHANGE can only be cleared if there is a disk in
 *    the drive.
 *
 * For 1., maxblock is observed. Maxblock is 0 if no i/o has taken place yet.
 * For 2., FD_DISK_NEWCHANGE is watched. FD_DISK_NEWCHANGE is cleared on
 *  each seek. If a disk is present, the disk change line should also be
 *  cleared on each seek. Thus, if FD_DISK_NEWCHANGE is clear, but the disk
 *  change line is set, this means either that no disk is in the drive, or
 *  that it has been removed since the last seek.
 *
 * This means that we really have a third possibility too:
 *  The floppy has been changed after the last seek.
 */

static int disk_change(int drive)
{
	int fdc = FDC(drive);

	if (time_before(jiffies, UDRS->select_date + UDP->select_delay))
		DPRINT("WARNING disk change called early\n");
	if (!(FDCS->dor & (0x10 << UNIT(drive))) ||
	    (FDCS->dor & 3) != UNIT(drive) || fdc != FDC(drive)) {
		DPRINT("probing disk change on unselected drive\n");
		DPRINT("drive=%d fdc=%d dor=%x\n", drive, FDC(drive),
		       (unsigned int)FDCS->dor);
	}

	debug_dcl(UDP->flags,
		  "checking disk change line for drive %d\n", drive);
	debug_dcl(UDP->flags, "jiffies=%lu\n", jiffies);
	debug_dcl(UDP->flags, "disk change line=%x\n", fd_inb(FD_DIR) & 0x80);
	debug_dcl(UDP->flags, "flags=%lx\n", UDRS->flags);

	if (UDP->flags & FD_BROKEN_DCL)
		return test_bit(FD_DISK_CHANGED_BIT, &UDRS->flags);
	if ((fd_inb(FD_DIR) ^ UDP->flags) & 0x80) {
		set_bit(FD_VERIFY_BIT, &UDRS->flags);
					/* verify write protection */

		if (UDRS->maxblock)	/* mark it changed */
			set_bit(FD_DISK_CHANGED_BIT, &UDRS->flags);

		/* invalidate its geometry */
		if (UDRS->keep_data >= 0) {
			if ((UDP->flags & FTD_MSG) &&
			    current_type[drive] != NULL)
				DPRINT("Disk type is undefined after disk change\n");
			current_type[drive] = NULL;
			floppy_sizes[TOMINOR(drive)] = MAX_DISK_SIZE << 1;
		}

		return 1;
	} else {
		UDRS->last_checked = jiffies;
		clear_bit(FD_DISK_NEWCHANGE_BIT, &UDRS->flags);
	}
	return 0;
}

static inline int is_selected(int dor, int unit)
{
	return ((dor & (0x10 << unit)) && (dor & 3) == unit);
}

static bool is_ready_state(int status)
{
	int state = status & (STATUS_READY | STATUS_DIR | STATUS_DMA);
	return state == STATUS_READY;
}

static int set_dor(int fdc, char mask, char data)
{
	unsigned char unit;
	unsigned char drive;
	unsigned char newdor;
	unsigned char olddor;

	if (FDCS->address == -1)
		return -1;

	olddor = FDCS->dor;
	newdor = (olddor & mask) | data;
	if (newdor != olddor) {
		unit = olddor & 0x3;
		if (is_selected(olddor, unit) && !is_selected(newdor, unit)) {
			drive = REVDRIVE(fdc, unit);
			debug_dcl(UDP->flags,
				  "calling disk change from set_dor\n");
			disk_change(drive);
		}
		FDCS->dor = newdor;
		fd_outb(newdor, FD_DOR);

		unit = newdor & 0x3;
		if (!is_selected(olddor, unit) && is_selected(newdor, unit)) {
			drive = REVDRIVE(fdc, unit);
			UDRS->select_date = jiffies;
		}
	}
	return olddor;
}

static void twaddle(void)
{
	if (DP->select_delay)
		return;
	fd_outb(FDCS->dor & ~(0x10 << UNIT(current_drive)), FD_DOR);
	fd_outb(FDCS->dor, FD_DOR);
	DRS->select_date = jiffies;
}

/*
 * Reset all driver information about the current fdc.
 * This is needed after a reset, and after a raw command.
 */
static void reset_fdc_info(int mode)
{
	int drive;

	FDCS->spec1 = FDCS->spec2 = -1;
	FDCS->need_configure = 1;
	FDCS->perp_mode = 1;
	FDCS->rawcmd = 0;
	for (drive = 0; drive < N_DRIVE; drive++)
		if (FDC(drive) == fdc && (mode || UDRS->track != NEED_1_RECAL))
			UDRS->track = NEED_2_RECAL;
}

/* selects the fdc and drive, and enables the fdc's input/dma. */
static void set_fdc(int drive)
{
	if (drive >= 0 && drive < N_DRIVE) {
		fdc = FDC(drive);
		current_drive = drive;
	}
	if (fdc != 1 && fdc != 0) {
		pr_info("bad fdc value\n");
		return;
	}
	set_dor(fdc, ~0, 8);
#if N_FDC > 1
	set_dor(1 - fdc, ~8, 0);
#endif
	if (FDCS->rawcmd == 2)
		reset_fdc_info(1);
	if (fd_inb(FD_STATUS) != STATUS_READY)
		FDCS->reset = 1;
}

/* locks the driver */
static int lock_fdc(int drive)
{
	if (WARN(atomic_read(&usage_count) == 0,
		 "Trying to lock fdc while usage count=0\n"))
		return -1;

	if (wait_event_interruptible(fdc_wait, !test_and_set_bit(0, &fdc_busy)))
		return -EINTR;

	command_status = FD_COMMAND_NONE;

	reschedule_timeout(drive, "lock fdc");
	set_fdc(drive);
	return 0;
}

/* unlocks the driver */
static void unlock_fdc(void)
{
	if (!test_bit(0, &fdc_busy))
		DPRINT("FDC access conflict!\n");

	raw_cmd = NULL;
	command_status = FD_COMMAND_NONE;
	cancel_delayed_work(&fd_timeout);
	do_floppy = NULL;
	cont = NULL;
	clear_bit(0, &fdc_busy);
	wake_up(&fdc_wait);
}

/* switches the motor off after a given timeout */
static void motor_off_callback(unsigned long nr)
{
	unsigned char mask = ~(0x10 << UNIT(nr));

	set_dor(FDC(nr), mask, 0);
}

/* schedules motor off */
static void floppy_off(unsigned int drive)
{
	unsigned long volatile delta;
	int fdc = FDC(drive);

	if (!(FDCS->dor & (0x10 << UNIT(drive))))
		return;

	del_timer(motor_off_timer + drive);

	/* make spindle stop in a position which minimizes spinup time
	 * next time */
	if (UDP->rps) {
		delta = jiffies - UDRS->first_read_date + HZ -
		    UDP->spindown_offset;
		delta = ((delta * UDP->rps) % HZ) / UDP->rps;
		motor_off_timer[drive].expires =
		    jiffies + UDP->spindown - delta;
	}
	add_timer(motor_off_timer + drive);
}

/*
 * cycle through all N_DRIVE floppy drives, for disk change testing.
 * stopping at current drive. This is done before any long operation, to
 * be sure to have up to date disk change information.
 */
static void scandrives(void)
{
	int i;
	int drive;
	int saved_drive;

	if (DP->select_delay)
		return;

	saved_drive = current_drive;
	for (i = 0; i < N_DRIVE; i++) {
		drive = (saved_drive + i + 1) % N_DRIVE;
		if (UDRS->fd_ref == 0 || UDP->select_delay != 0)
			continue;	/* skip closed drives */
		set_fdc(drive);
		if (!(set_dor(fdc, ~3, UNIT(drive) | (0x10 << UNIT(drive))) &
		      (0x10 << UNIT(drive))))
			/* switch the motor off again, if it was off to
			 * begin with */
			set_dor(fdc, ~(0x10 << UNIT(drive)), 0);
	}
	set_fdc(saved_drive);
}

static void empty(void)
{
}

static void (*floppy_work_fn)(void);

static void floppy_work_workfn(struct work_struct *work)
{
	floppy_work_fn();
}

static DECLARE_WORK(floppy_work, floppy_work_workfn);

static void schedule_bh(void (*handler)(void))
{
	WARN_ON(work_pending(&floppy_work));

	floppy_work_fn = handler;
	queue_work(floppy_wq, &floppy_work);
}

static void (*fd_timer_fn)(void) = NULL;

static void fd_timer_workfn(struct work_struct *work)
{
	fd_timer_fn();
}

static DECLARE_DELAYED_WORK(fd_timer, fd_timer_workfn);

static void cancel_activity(void)
{
	do_floppy = NULL;
	cancel_delayed_work_sync(&fd_timer);
	cancel_work_sync(&floppy_work);
}

/* this function makes sure that the disk stays in the drive during the
 * transfer */
static void fd_watchdog(void)
{
	debug_dcl(DP->flags, "calling disk change from watchdog\n");

	if (disk_change(current_drive)) {
		DPRINT("disk removed during i/o\n");
		cancel_activity();
		cont->done(0);
		reset_fdc();
	} else {
		cancel_delayed_work(&fd_timer);
		fd_timer_fn = fd_watchdog;
		queue_delayed_work(floppy_wq, &fd_timer, HZ / 10);
	}
}

static void main_command_interrupt(void)
{
	cancel_delayed_work(&fd_timer);
	cont->interrupt();
}

/* waits for a delay (spinup or select) to pass */
static int fd_wait_for_completion(unsigned long expires,
				  void (*function)(void))
{
	if (FDCS->reset) {
		reset_fdc();	/* do the reset during sleep to win time
				 * if we don't need to sleep, it's a good
				 * occasion anyways */
		return 1;
	}

	if (time_before(jiffies, expires)) {
		cancel_delayed_work(&fd_timer);
		fd_timer_fn = function;
		queue_delayed_work(floppy_wq, &fd_timer, expires - jiffies);
		return 1;
	}
	return 0;
}

static void setup_DMA(void)
{
	unsigned long f;

	if (raw_cmd->length == 0) {
		int i;

		pr_info("zero dma transfer size:");
		for (i = 0; i < raw_cmd->cmd_count; i++)
			pr_cont("%x,", raw_cmd->cmd[i]);
		pr_cont("\n");
		cont->done(0);
		FDCS->reset = 1;
		return;
	}
	if (((unsigned long)raw_cmd->kernel_data) % 512) {
		pr_info("non aligned address: %p\n", raw_cmd->kernel_data);
		cont->done(0);
		FDCS->reset = 1;
		return;
	}
	f = claim_dma_lock();
	fd_disable_dma();
#ifdef fd_dma_setup
	if (fd_dma_setup(raw_cmd->kernel_data, raw_cmd->length,
			 (raw_cmd->flags & FD_RAW_READ) ?
			 DMA_MODE_READ : DMA_MODE_WRITE, FDCS->address) < 0) {
		release_dma_lock(f);
		cont->done(0);
		FDCS->reset = 1;
		return;
	}
	release_dma_lock(f);
#else
	fd_clear_dma_ff();
	fd_cacheflush(raw_cmd->kernel_data, raw_cmd->length);
	fd_set_dma_mode((raw_cmd->flags & FD_RAW_READ) ?
			DMA_MODE_READ : DMA_MODE_WRITE);
	fd_set_dma_addr(raw_cmd->kernel_data);
	fd_set_dma_count(raw_cmd->length);
	virtual_dma_port = FDCS->address;
	fd_enable_dma();
	release_dma_lock(f);
#endif
}

static void show_floppy(void);

/* waits until the fdc becomes ready */
static int wait_til_ready(void)
{
	int status;
	int counter;

	if (FDCS->reset)
		return -1;
	for (counter = 0; counter < 10000; counter++) {
		status = fd_inb(FD_STATUS);
		if (status & STATUS_READY)
			return status;
	}
	if (initialized) {
		DPRINT("Getstatus times out (%x) on fdc %d\n", status, fdc);
		show_floppy();
	}
	FDCS->reset = 1;
	return -1;
}

/* sends a command byte to the fdc */
static int output_byte(char byte)
{
	int status = wait_til_ready();

	if (status < 0)
		return -1;

	if (is_ready_state(status)) {
		fd_outb(byte, FD_DATA);
		output_log[output_log_pos].data = byte;
		output_log[output_log_pos].status = status;
		output_log[output_log_pos].jiffies = jiffies;
		output_log_pos = (output_log_pos + 1) % OLOGSIZE;
		return 0;
	}
	FDCS->reset = 1;
	if (initialized) {
		DPRINT("Unable to send byte %x to FDC. Fdc=%x Status=%x\n",
		       byte, fdc, status);
		show_floppy();
	}
	return -1;
}

/* gets the response from the fdc */
static int result(void)
{
	int i;
	int status = 0;

	for (i = 0; i < MAX_REPLIES; i++) {
		status = wait_til_ready();
		if (status < 0)
			break;
		status &= STATUS_DIR | STATUS_READY | STATUS_BUSY | STATUS_DMA;
		if ((status & ~STATUS_BUSY) == STATUS_READY) {
			resultjiffies = jiffies;
			resultsize = i;
			return i;
		}
		if (status == (STATUS_DIR | STATUS_READY | STATUS_BUSY))
			reply_buffer[i] = fd_inb(FD_DATA);
		else
			break;
	}
	if (initialized) {
		DPRINT("get result error. Fdc=%d Last status=%x Read bytes=%d\n",
		       fdc, status, i);
		show_floppy();
	}
	FDCS->reset = 1;
	return -1;
}

#define MORE_OUTPUT -2
/* does the fdc need more output? */
static int need_more_output(void)
{
	int status = wait_til_ready();

	if (status < 0)
		return -1;

	if (is_ready_state(status))
		return MORE_OUTPUT;

	return result();
}

/* Set perpendicular mode as required, based on data rate, if supported.
 * 82077 Now tested. 1Mbps data rate only possible with 82077-1.
 */
static void perpendicular_mode(void)
{
	unsigned char perp_mode;

	if (raw_cmd->rate & 0x40) {
		switch (raw_cmd->rate & 3) {
		case 0:
			perp_mode = 2;
			break;
		case 3:
			perp_mode = 3;
			break;
		default:
			DPRINT("Invalid data rate for perpendicular mode!\n");
			cont->done(0);
			FDCS->reset = 1;
					/*
					 * convenient way to return to
					 * redo without too much hassle
					 * (deep stack et al.)
					 */
			return;
		}
	} else
		perp_mode = 0;

	if (FDCS->perp_mode == perp_mode)
		return;
	if (FDCS->version >= FDC_82077_ORIG) {
		output_byte(FD_PERPENDICULAR);
		output_byte(perp_mode);
		FDCS->perp_mode = perp_mode;
	} else if (perp_mode) {
		DPRINT("perpendicular mode not supported by this FDC.\n");
	}
}				/* perpendicular_mode */

static int fifo_depth = 0xa;
static int no_fifo;

static int fdc_configure(void)
{
	/* Turn on FIFO */
	output_byte(FD_CONFIGURE);
	if (need_more_output() != MORE_OUTPUT)
		return 0;
	output_byte(0);
	output_byte(0x10 | (no_fifo & 0x20) | (fifo_depth & 0xf));
	output_byte(0);		/* pre-compensation from track
				   0 upwards */
	return 1;
}

#define NOMINAL_DTR 500

/* Issue a "SPECIFY" command to set the step rate time, head unload time,
 * head load time, and DMA disable flag to values needed by floppy.
 *
 * The value "dtr" is the data transfer rate in Kbps.  It is needed
 * to account for the data rate-based scaling done by the 82072 and 82077
 * FDC types.  This parameter is ignored for other types of FDCs (i.e.
 * 8272a).
 *
 * Note that changing the data transfer rate has a (probably deleterious)
 * effect on the parameters subject to scaling for 82072/82077 FDCs, so
 * fdc_specify is called again after each data transfer rate
 * change.
 *
 * srt: 1000 to 16000 in microseconds
 * hut: 16 to 240 milliseconds
 * hlt: 2 to 254 milliseconds
 *
 * These values are rounded up to the next highest available delay time.
 */
static void fdc_specify(void)
{
	unsigned char spec1;
	unsigned char spec2;
	unsigned long srt;
	unsigned long hlt;
	unsigned long hut;
	unsigned long dtr = NOMINAL_DTR;
	unsigned long scale_dtr = NOMINAL_DTR;
	int hlt_max_code = 0x7f;
	int hut_max_code = 0xf;

	if (FDCS->need_configure && FDCS->version >= FDC_82072A) {
		fdc_configure();
		FDCS->need_configure = 0;
	}

	switch (raw_cmd->rate & 0x03) {
	case 3:
		dtr = 1000;
		break;
	case 1:
		dtr = 300;
		if (FDCS->version >= FDC_82078) {
			/* chose the default rate table, not the one
			 * where 1 = 2 Mbps */
			output_byte(FD_DRIVESPEC);
			if (need_more_output() == MORE_OUTPUT) {
				output_byte(UNIT(current_drive));
				output_byte(0xc0);
			}
		}
		break;
	case 2:
		dtr = 250;
		break;
	}

	if (FDCS->version >= FDC_82072) {
		scale_dtr = dtr;
		hlt_max_code = 0x00;	/* 0==256msec*dtr0/dtr (not linear!) */
		hut_max_code = 0x0;	/* 0==256msec*dtr0/dtr (not linear!) */
	}

	/* Convert step rate from microseconds to milliseconds and 4 bits */
	srt = 16 - DIV_ROUND_UP(DP->srt * scale_dtr / 1000, NOMINAL_DTR);
	if (slow_floppy)
		srt = srt / 4;

	SUPBOUND(srt, 0xf);
	INFBOUND(srt, 0);

	hlt = DIV_ROUND_UP(DP->hlt * scale_dtr / 2, NOMINAL_DTR);
	if (hlt < 0x01)
		hlt = 0x01;
	else if (hlt > 0x7f)
		hlt = hlt_max_code;

	hut = DIV_ROUND_UP(DP->hut * scale_dtr / 16, NOMINAL_DTR);
	if (hut < 0x1)
		hut = 0x1;
	else if (hut > 0xf)
		hut = hut_max_code;

	spec1 = (srt << 4) | hut;
	spec2 = (hlt << 1) | (use_virtual_dma & 1);

	/* If these parameters did not change, just return with success */
	if (FDCS->spec1 != spec1 || FDCS->spec2 != spec2) {
		/* Go ahead and set spec1 and spec2 */
		output_byte(FD_SPECIFY);
		output_byte(FDCS->spec1 = spec1);
		output_byte(FDCS->spec2 = spec2);
	}
}				/* fdc_specify */

/* Set the FDC's data transfer rate on behalf of the specified drive.
 * NOTE: with 82072/82077 FDCs, changing the data rate requires a reissue
 * of the specify command (i.e. using the fdc_specify function).
 */
static int fdc_dtr(void)
{
	/* If data rate not already set to desired value, set it. */
	if ((raw_cmd->rate & 3) == FDCS->dtr)
		return 0;

	/* Set dtr */
	fd_outb(raw_cmd->rate & 3, FD_DCR);

	/* TODO: some FDC/drive combinations (C&T 82C711 with TEAC 1.2MB)
	 * need a stabilization period of several milliseconds to be
	 * enforced after data rate changes before R/W operations.
	 * Pause 5 msec to avoid trouble. (Needs to be 2 jiffies)
	 */
	FDCS->dtr = raw_cmd->rate & 3;
	return fd_wait_for_completion(jiffies + 2UL * HZ / 100, floppy_ready);
}				/* fdc_dtr */

static void tell_sector(void)
{
	pr_cont(": track %d, head %d, sector %d, size %d",
		R_TRACK, R_HEAD, R_SECTOR, R_SIZECODE);
}				/* tell_sector */

static void print_errors(void)
{
	DPRINT("");
	if (ST0 & ST0_ECE) {
		pr_cont("Recalibrate failed!");
	} else if (ST2 & ST2_CRC) {
		pr_cont("data CRC error");
		tell_sector();
	} else if (ST1 & ST1_CRC) {
		pr_cont("CRC error");
		tell_sector();
	} else if ((ST1 & (ST1_MAM | ST1_ND)) ||
		   (ST2 & ST2_MAM)) {
		if (!probing) {
			pr_cont("sector not found");
			tell_sector();
		} else
			pr_cont("probe failed...");
	} else if (ST2 & ST2_WC) {	/* seek error */
		pr_cont("wrong cylinder");
	} else if (ST2 & ST2_BC) {	/* cylinder marked as bad */
		pr_cont("bad cylinder");
	} else {
		pr_cont("unknown error. ST[0..2] are: 0x%x 0x%x 0x%x",
			ST0, ST1, ST2);
		tell_sector();
	}
	pr_cont("\n");
}

/*
 * OK, this error interpreting routine is called after a
 * DMA read/write has succeeded
 * or failed, so we check the results, and copy any buffers.
 * hhb: Added better error reporting.
 * ak: Made this into a separate routine.
 */
static int interpret_errors(void)
{
	char bad;

	if (inr != 7) {
		DPRINT("-- FDC reply error\n");
		FDCS->reset = 1;
		return 1;
	}

	/* check IC to find cause of interrupt */
	switch (ST0 & ST0_INTR) {
	case 0x40:		/* error occurred during command execution */
		if (ST1 & ST1_EOC)
			return 0;	/* occurs with pseudo-DMA */
		bad = 1;
		if (ST1 & ST1_WP) {
			DPRINT("Drive is write protected\n");
			clear_bit(FD_DISK_WRITABLE_BIT, &DRS->flags);
			cont->done(0);
			bad = 2;
		} else if (ST1 & ST1_ND) {
			set_bit(FD_NEED_TWADDLE_BIT, &DRS->flags);
		} else if (ST1 & ST1_OR) {
			if (DP->flags & FTD_MSG)
				DPRINT("Over/Underrun - retrying\n");
			bad = 0;
		} else if (*errors >= DP->max_errors.reporting) {
			print_errors();
		}
		if (ST2 & ST2_WC || ST2 & ST2_BC)
			/* wrong cylinder => recal */
			DRS->track = NEED_2_RECAL;
		return bad;
	case 0x80:		/* invalid command given */
		DPRINT("Invalid FDC command given!\n");
		cont->done(0);
		return 2;
	case 0xc0:
		DPRINT("Abnormal termination caused by polling\n");
		cont->error();
		return 2;
	default:		/* (0) Normal command termination */
		return 0;
	}
}

/*
 * This routine is called when everything should be correctly set up
 * for the transfer (i.e. floppy motor is on, the correct floppy is
 * selected, and the head is sitting on the right track).
 */
static void setup_rw_floppy(void)
{
	int i;
	int r;
	int flags;
	int dflags;
	unsigned long ready_date;
	void (*function)(void);

	flags = raw_cmd->flags;
	if (flags & (FD_RAW_READ | FD_RAW_WRITE))
		flags |= FD_RAW_INTR;

	if ((flags & FD_RAW_SPIN) && !(flags & FD_RAW_NO_MOTOR)) {
		ready_date = DRS->spinup_date + DP->spinup;
		/* If spinup will take a long time, rerun scandrives
		 * again just before spinup completion. Beware that
		 * after scandrives, we must again wait for selection.
		 */
		if (time_after(ready_date, jiffies + DP->select_delay)) {
			ready_date -= DP->select_delay;
			function = floppy_start;
		} else
			function = setup_rw_floppy;

		/* wait until the floppy is spinning fast enough */
		if (fd_wait_for_completion(ready_date, function))
			return;
	}
	dflags = DRS->flags;

	if ((flags & FD_RAW_READ) || (flags & FD_RAW_WRITE))
		setup_DMA();

	if (flags & FD_RAW_INTR)
		do_floppy = main_command_interrupt;

	r = 0;
	for (i = 0; i < raw_cmd->cmd_count; i++)
		r |= output_byte(raw_cmd->cmd[i]);

	debugt(__func__, "rw_command");

	if (r) {
		cont->error();
		reset_fdc();
		return;
	}

	if (!(flags & FD_RAW_INTR)) {
		inr = result();
		cont->interrupt();
	} else if (flags & FD_RAW_NEED_DISK)
		fd_watchdog();
}

static int blind_seek;

/*
 * This is the routine called after every seek (or recalibrate) interrupt
 * from the floppy controller.
 */
static void seek_interrupt(void)
{
	debugt(__func__, "");
	if (inr != 2 || (ST0 & 0xF8) != 0x20) {
		DPRINT("seek failed\n");
		DRS->track = NEED_2_RECAL;
		cont->error();
		cont->redo();
		return;
	}
	if (DRS->track >= 0 && DRS->track != ST1 && !blind_seek) {
		debug_dcl(DP->flags,
			  "clearing NEWCHANGE flag because of effective seek\n");
		debug_dcl(DP->flags, "jiffies=%lu\n", jiffies);
		clear_bit(FD_DISK_NEWCHANGE_BIT, &DRS->flags);
					/* effective seek */
		DRS->select_date = jiffies;
	}
	DRS->track = ST1;
	floppy_ready();
}

static void check_wp(void)
{
	if (test_bit(FD_VERIFY_BIT, &DRS->flags)) {
					/* check write protection */
		output_byte(FD_GETSTATUS);
		output_byte(UNIT(current_drive));
		if (result() != 1) {
			FDCS->reset = 1;
			return;
		}
		clear_bit(FD_VERIFY_BIT, &DRS->flags);
		clear_bit(FD_NEED_TWADDLE_BIT, &DRS->flags);
		debug_dcl(DP->flags,
			  "checking whether disk is write protected\n");
		debug_dcl(DP->flags, "wp=%x\n", ST3 & 0x40);
		if (!(ST3 & 0x40))
			set_bit(FD_DISK_WRITABLE_BIT, &DRS->flags);
		else
			clear_bit(FD_DISK_WRITABLE_BIT, &DRS->flags);
	}
}

static void seek_floppy(void)
{
	int track;

	blind_seek = 0;

	debug_dcl(DP->flags, "calling disk change from %s\n", __func__);

	if (!test_bit(FD_DISK_NEWCHANGE_BIT, &DRS->flags) &&
	    disk_change(current_drive) && (raw_cmd->flags & FD_RAW_NEED_DISK)) {
		/* the media changed flag should be cleared after the seek.
		 * If it isn't, this means that there is really no disk in
		 * the drive.
		 */
		set_bit(FD_DISK_CHANGED_BIT, &DRS->flags);
		cont->done(0);
		cont->redo();
		return;
	}
	if (DRS->track <= NEED_1_RECAL) {
		recalibrate_floppy();
		return;
	} else if (test_bit(FD_DISK_NEWCHANGE_BIT, &DRS->flags) &&
		   (raw_cmd->flags & FD_RAW_NEED_DISK) &&
		   (DRS->track <= NO_TRACK || DRS->track == raw_cmd->track)) {
		/* we seek to clear the media-changed condition. Does anybody
		 * know a more elegant way, which works on all drives? */
		if (raw_cmd->track)
			track = raw_cmd->track - 1;
		else {
			if (DP->flags & FD_SILENT_DCL_CLEAR) {
				set_dor(fdc, ~(0x10 << UNIT(current_drive)), 0);
				blind_seek = 1;
				raw_cmd->flags |= FD_RAW_NEED_SEEK;
			}
			track = 1;
		}
	} else {
		check_wp();
		if (raw_cmd->track != DRS->track &&
		    (raw_cmd->flags & FD_RAW_NEED_SEEK))
			track = raw_cmd->track;
		else {
			setup_rw_floppy();
			return;
		}
	}

	do_floppy = seek_interrupt;
	output_byte(FD_SEEK);
	output_byte(UNIT(current_drive));
	if (output_byte(track) < 0) {
		reset_fdc();
		return;
	}
	debugt(__func__, "");
}

static void recal_interrupt(void)
{
	debugt(__func__, "");
	if (inr != 2)
		FDCS->reset = 1;
	else if (ST0 & ST0_ECE) {
		switch (DRS->track) {
		case NEED_1_RECAL:
			debugt(__func__, "need 1 recal");
			/* after a second recalibrate, we still haven't
			 * reached track 0. Probably no drive. Raise an
			 * error, as failing immediately might upset
			 * computers possessed by the Devil :-) */
			cont->error();
			cont->redo();
			return;
		case NEED_2_RECAL:
			debugt(__func__, "need 2 recal");
			/* If we already did a recalibrate,
			 * and we are not at track 0, this
			 * means we have moved. (The only way
			 * not to move at recalibration is to
			 * be already at track 0.) Clear the
			 * new change flag */
			debug_dcl(DP->flags,
				  "clearing NEWCHANGE flag because of second recalibrate\n");

			clear_bit(FD_DISK_NEWCHANGE_BIT, &DRS->flags);
			DRS->select_date = jiffies;
			/* fall through */
		default:
			debugt(__func__, "default");
			/* Recalibrate moves the head by at
			 * most 80 steps. If after one
			 * recalibrate we don't have reached
			 * track 0, this might mean that we
			 * started beyond track 80.  Try
			 * again.  */
			DRS->track = NEED_1_RECAL;
			break;
		}
	} else
		DRS->track = ST1;
	floppy_ready();
}

static void print_result(char *message, int inr)
{
	int i;

	DPRINT("%s ", message);
	if (inr >= 0)
		for (i = 0; i < inr; i++)
			pr_cont("repl[%d]=%x ", i, reply_buffer[i]);
	pr_cont("\n");
}

/* interrupt handler. Note that this can be called externally on the Sparc */
irqreturn_t floppy_interrupt(int irq, void *dev_id)
{
	int do_print;
	unsigned long f;
	void (*handler)(void) = do_floppy;

	lasthandler = handler;
	interruptjiffies = jiffies;

	f = claim_dma_lock();
	fd_disable_dma();
	release_dma_lock(f);

	do_floppy = NULL;
	if (fdc >= N_FDC || FDCS->address == -1) {
		/* we don't even know which FDC is the culprit */
		pr_info("DOR0=%x\n", fdc_state[0].dor);
		pr_info("floppy interrupt on bizarre fdc %d\n", fdc);
		pr_info("handler=%pf\n", handler);
		is_alive(__func__, "bizarre fdc");
		return IRQ_NONE;
	}

	FDCS->reset = 0;
	/* We have to clear the reset flag here, because apparently on boxes
	 * with level triggered interrupts (PS/2, Sparc, ...), it is needed to
	 * emit SENSEI's to clear the interrupt line. And FDCS->reset blocks the
	 * emission of the SENSEI's.
	 * It is OK to emit floppy commands because we are in an interrupt
	 * handler here, and thus we have to fear no interference of other
	 * activity.
	 */

	do_print = !handler && print_unex && initialized;

	inr = result();
	if (do_print)
		print_result("unexpected interrupt", inr);
	if (inr == 0) {
		int max_sensei = 4;
		do {
			output_byte(FD_SENSEI);
			inr = result();
			if (do_print)
				print_result("sensei", inr);
			max_sensei--;
		} while ((ST0 & 0x83) != UNIT(current_drive) &&
			 inr == 2 && max_sensei);
	}
	if (!handler) {
		FDCS->reset = 1;
		return IRQ_NONE;
	}
	schedule_bh(handler);
	is_alive(__func__, "normal interrupt end");

	/* FIXME! Was it really for us? */
	return IRQ_HANDLED;
}

static void recalibrate_floppy(void)
{
	debugt(__func__, "");
	do_floppy = recal_interrupt;
	output_byte(FD_RECALIBRATE);
	if (output_byte(UNIT(current_drive)) < 0)
		reset_fdc();
}

/*
 * Must do 4 FD_SENSEIs after reset because of ``drive polling''.
 */
static void reset_interrupt(void)
{
	debugt(__func__, "");
	result();		/* get the status ready for set_fdc */
	if (FDCS->reset) {
		pr_info("reset set in interrupt, calling %pf\n", cont->error);
		cont->error();	/* a reset just after a reset. BAD! */
	}
	cont->redo();
}

/*
 * reset is done by pulling bit 2 of DOR low for a while (old FDCs),
 * or by setting the self clearing bit 7 of STATUS (newer FDCs)
 */
static void reset_fdc(void)
{
	unsigned long flags;

	do_floppy = reset_interrupt;
	FDCS->reset = 0;
	reset_fdc_info(0);

	/* Pseudo-DMA may intercept 'reset finished' interrupt.  */
	/* Irrelevant for systems with true DMA (i386).          */

	flags = claim_dma_lock();
	fd_disable_dma();
	release_dma_lock(flags);

	if (FDCS->version >= FDC_82072A)
		fd_outb(0x80 | (FDCS->dtr & 3), FD_STATUS);
	else {
		fd_outb(FDCS->dor & ~0x04, FD_DOR);
		udelay(FD_RESET_DELAY);
		fd_outb(FDCS->dor, FD_DOR);
	}
}

static void show_floppy(void)
{
	int i;

	pr_info("\n");
	pr_info("floppy driver state\n");
	pr_info("-------------------\n");
	pr_info("now=%lu last interrupt=%lu diff=%lu last called handler=%pf\n",
		jiffies, interruptjiffies, jiffies - interruptjiffies,
		lasthandler);

	pr_info("timeout_message=%s\n", timeout_message);
	pr_info("last output bytes:\n");
	for (i = 0; i < OLOGSIZE; i++)
		pr_info("%2x %2x %lu\n",
			output_log[(i + output_log_pos) % OLOGSIZE].data,
			output_log[(i + output_log_pos) % OLOGSIZE].status,
			output_log[(i + output_log_pos) % OLOGSIZE].jiffies);
	pr_info("last result at %lu\n", resultjiffies);
	pr_info("last redo_fd_request at %lu\n", lastredo);
	print_hex_dump(KERN_INFO, "", DUMP_PREFIX_NONE, 16, 1,
		       reply_buffer, resultsize, true);

	pr_info("status=%x\n", fd_inb(FD_STATUS));
	pr_info("fdc_busy=%lu\n", fdc_busy);
	if (do_floppy)
		pr_info("do_floppy=%pf\n", do_floppy);
	if (work_pending(&floppy_work))
		pr_info("floppy_work.func=%pf\n", floppy_work.func);
	if (delayed_work_pending(&fd_timer))
		pr_info("delayed work.function=%p expires=%ld\n",
		       fd_timer.work.func,
		       fd_timer.timer.expires - jiffies);
	if (delayed_work_pending(&fd_timeout))
		pr_info("timer_function=%p expires=%ld\n",
		       fd_timeout.work.func,
		       fd_timeout.timer.expires - jiffies);

	pr_info("cont=%p\n", cont);
	pr_info("current_req=%p\n", current_req);
	pr_info("command_status=%d\n", command_status);
	pr_info("\n");
}

static void floppy_shutdown(struct work_struct *arg)
{
	unsigned long flags;

	if (initialized)
		show_floppy();
	cancel_activity();

	flags = claim_dma_lock();
	fd_disable_dma();
	release_dma_lock(flags);

	/* avoid dma going to a random drive after shutdown */

	if (initialized)
		DPRINT("floppy timeout called\n");
	FDCS->reset = 1;
	if (cont) {
		cont->done(0);
		cont->redo();	/* this will recall reset when needed */
	} else {
		pr_info("no cont in shutdown!\n");
		process_fd_request();
	}
	is_alive(__func__, "");
}

/* start motor, check media-changed condition and write protection */
static int start_motor(void (*function)(void))
{
	int mask;
	int data;

	mask = 0xfc;
	data = UNIT(current_drive);
	if (!(raw_cmd->flags & FD_RAW_NO_MOTOR)) {
		if (!(FDCS->dor & (0x10 << UNIT(current_drive)))) {
			set_debugt();
			/* no read since this drive is running */
			DRS->first_read_date = 0;
			/* note motor start time if motor is not yet running */
			DRS->spinup_date = jiffies;
			data |= (0x10 << UNIT(current_drive));
		}
	} else if (FDCS->dor & (0x10 << UNIT(current_drive)))
		mask &= ~(0x10 << UNIT(current_drive));

	/* starts motor and selects floppy */
	del_timer(motor_off_timer + current_drive);
	set_dor(fdc, mask, data);

	/* wait_for_completion also schedules reset if needed. */
	return fd_wait_for_completion(DRS->select_date + DP->select_delay,
				      function);
}

static void floppy_ready(void)
{
	if (FDCS->reset) {
		reset_fdc();
		return;
	}
	if (start_motor(floppy_ready))
		return;
	if (fdc_dtr())
		return;

	debug_dcl(DP->flags, "calling disk change from floppy_ready\n");
	if (!(raw_cmd->flags & FD_RAW_NO_MOTOR) &&
	    disk_change(current_drive) && !DP->select_delay)
		twaddle();	/* this clears the dcl on certain
				 * drive/controller combinations */

#ifdef fd_chose_dma_mode
	if ((raw_cmd->flags & FD_RAW_READ) || (raw_cmd->flags & FD_RAW_WRITE)) {
		unsigned long flags = claim_dma_lock();
		fd_chose_dma_mode(raw_cmd->kernel_data, raw_cmd->length);
		release_dma_lock(flags);
	}
#endif

	if (raw_cmd->flags & (FD_RAW_NEED_SEEK | FD_RAW_NEED_DISK)) {
		perpendicular_mode();
		fdc_specify();	/* must be done here because of hut, hlt ... */
		seek_floppy();
	} else {
		if ((raw_cmd->flags & FD_RAW_READ) ||
		    (raw_cmd->flags & FD_RAW_WRITE))
			fdc_specify();
		setup_rw_floppy();
	}
}

static void floppy_start(void)
{
	reschedule_timeout(current_reqD, "floppy start");

	scandrives();
	debug_dcl(DP->flags, "setting NEWCHANGE in floppy_start\n");
	set_bit(FD_DISK_NEWCHANGE_BIT, &DRS->flags);
	floppy_ready();
}

/*
 * ========================================================================
 * here ends the bottom half. Exported routines are:
 * floppy_start, floppy_off, floppy_ready, lock_fdc, unlock_fdc, set_fdc,
 * start_motor, reset_fdc, reset_fdc_info, interpret_errors.
 * Initialization also uses output_byte, result, set_dor, floppy_interrupt
 * and set_dor.
 * ========================================================================
 */
/*
 * General purpose continuations.
 * ==============================
 */

static void do_wakeup(void)
{
	reschedule_timeout(MAXTIMEOUT, "do wakeup");
	cont = NULL;
	command_status += 2;
	wake_up(&command_done);
}

static const struct cont_t wakeup_cont = {
	.interrupt	= empty,
	.redo		= do_wakeup,
	.error		= empty,
	.done		= (done_f)empty
};

static const struct cont_t intr_cont = {
	.interrupt	= empty,
	.redo		= process_fd_request,
	.error		= empty,
	.done		= (done_f)empty
};

static int wait_til_done(void (*handler)(void), bool interruptible)
{
	int ret;

	schedule_bh(handler);

	if (interruptible)
		wait_event_interruptible(command_done, command_status >= 2);
	else
		wait_event(command_done, command_status >= 2);

	if (command_status < 2) {
		cancel_activity();
		cont = &intr_cont;
		reset_fdc();
		return -EINTR;
	}

	if (FDCS->reset)
		command_status = FD_COMMAND_ERROR;
	if (command_status == FD_COMMAND_OKAY)
		ret = 0;
	else
		ret = -EIO;
	command_status = FD_COMMAND_NONE;
	return ret;
}

static void generic_done(int result)
{
	command_status = result;
	cont = &wakeup_cont;
}

static void generic_success(void)
{
	cont->done(1);
}

static void generic_failure(void)
{
	cont->done(0);
}

static void success_and_wakeup(void)
{
	generic_success();
	cont->redo();
}

/*
 * formatting and rw support.
 * ==========================
 */

static int next_valid_format(void)
{
	int probed_format;

	probed_format = DRS->probed_format;
	while (1) {
		if (probed_format >= 8 || !DP->autodetect[probed_format]) {
			DRS->probed_format = 0;
			return 1;
		}
		if (floppy_type[DP->autodetect[probed_format]].sect) {
			DRS->probed_format = probed_format;
			return 0;
		}
		probed_format++;
	}
}

static void bad_flp_intr(void)
{
	int err_count;

	if (probing) {
		DRS->probed_format++;
		if (!next_valid_format())
			return;
	}
	err_count = ++(*errors);
	INFBOUND(DRWE->badness, err_count);
	if (err_count > DP->max_errors.abort)
		cont->done(0);
	if (err_count > DP->max_errors.reset)
		FDCS->reset = 1;
	else if (err_count > DP->max_errors.recal)
		DRS->track = NEED_2_RECAL;
}

static void set_floppy(int drive)
{
	int type = ITYPE(UDRS->fd_device);

	if (type)
		_floppy = floppy_type + type;
	else
		_floppy = current_type[drive];
}

/*
 * formatting support.
 * ===================
 */
static void format_interrupt(void)
{
	switch (interpret_errors()) {
	case 1:
		cont->error();
	case 2:
		break;
	case 0:
		cont->done(1);
	}
	cont->redo();
}

#define FM_MODE(x, y) ((y) & ~(((x)->rate & 0x80) >> 1))
#define CT(x) ((x) | 0xc0)

static void setup_format_params(int track)
{
	int n;
	int il;
	int count;
	int head_shift;
	int track_shift;
	struct fparm {
		unsigned char track, head, sect, size;
	} *here = (struct fparm *)floppy_track_buffer;

	raw_cmd = &default_raw_cmd;
	raw_cmd->track = track;

	raw_cmd->flags = (FD_RAW_WRITE | FD_RAW_INTR | FD_RAW_SPIN |
			  FD_RAW_NEED_DISK | FD_RAW_NEED_SEEK);
	raw_cmd->rate = _floppy->rate & 0x43;
	raw_cmd->cmd_count = NR_F;
	COMMAND = FM_MODE(_floppy, FD_FORMAT);
	DR_SELECT = UNIT(current_drive) + PH_HEAD(_floppy, format_req.head);
	F_SIZECODE = FD_SIZECODE(_floppy);
	F_SECT_PER_TRACK = _floppy->sect << 2 >> F_SIZECODE;
	F_GAP = _floppy->fmt_gap;
	F_FILL = FD_FILL_BYTE;

	raw_cmd->kernel_data = floppy_track_buffer;
	raw_cmd->length = 4 * F_SECT_PER_TRACK;

	if (!F_SECT_PER_TRACK)
		return;

	/* allow for about 30ms for data transport per track */
	head_shift = (F_SECT_PER_TRACK + 5) / 6;

	/* a ``cylinder'' is two tracks plus a little stepping time */
	track_shift = 2 * head_shift + 3;

	/* position of logical sector 1 on this track */
	n = (track_shift * format_req.track + head_shift * format_req.head)
	    % F_SECT_PER_TRACK;

	/* determine interleave */
	il = 1;
	if (_floppy->fmt_gap < 0x22)
		il++;

	/* initialize field */
	for (count = 0; count < F_SECT_PER_TRACK; ++count) {
		here[count].track = format_req.track;
		here[count].head = format_req.head;
		here[count].sect = 0;
		here[count].size = F_SIZECODE;
	}
	/* place logical sectors */
	for (count = 1; count <= F_SECT_PER_TRACK; ++count) {
		here[n].sect = count;
		n = (n + il) % F_SECT_PER_TRACK;
		if (here[n].sect) {	/* sector busy, find next free sector */
			++n;
			if (n >= F_SECT_PER_TRACK) {
				n -= F_SECT_PER_TRACK;
				while (here[n].sect)
					++n;
			}
		}
	}
	if (_floppy->stretch & FD_SECTBASEMASK) {
		for (count = 0; count < F_SECT_PER_TRACK; count++)
			here[count].sect += FD_SECTBASE(_floppy) - 1;
	}
}

static void redo_format(void)
{
	buffer_track = -1;
	setup_format_params(format_req.track << STRETCH(_floppy));
	floppy_start();
	debugt(__func__, "queue format request");
}

static const struct cont_t format_cont = {
	.interrupt	= format_interrupt,
	.redo		= redo_format,
	.error		= bad_flp_intr,
	.done		= generic_done
};

static int do_format(int drive, struct format_descr *tmp_format_req)
{
	int ret;

	if (lock_fdc(drive))
		return -EINTR;

	set_floppy(drive);
	if (!_floppy ||
	    _floppy->track > DP->tracks ||
	    tmp_format_req->track >= _floppy->track ||
	    tmp_format_req->head >= _floppy->head ||
	    (_floppy->sect << 2) % (1 << FD_SIZECODE(_floppy)) ||
	    !_floppy->fmt_gap) {
		process_fd_request();
		return -EINVAL;
	}
	format_req = *tmp_format_req;
	format_errors = 0;
	cont = &format_cont;
	errors = &format_errors;
	ret = wait_til_done(redo_format, true);
	if (ret == -EINTR)
		return -EINTR;
	process_fd_request();
	return ret;
}

/*
 * Buffer read/write and support
 * =============================
 */

static void floppy_end_request(struct request *req, blk_status_t error)
{
	unsigned int nr_sectors = current_count_sectors;
	unsigned int drive = (unsigned long)req->rq_disk->private_data;

	/* current_count_sectors can be zero if transfer failed */
	if (error)
		nr_sectors = blk_rq_cur_sectors(req);
	if (__blk_end_request(req, error, nr_sectors << 9))
		return;

	/* We're done with the request */
	floppy_off(drive);
	current_req = NULL;
}

/* new request_done. Can handle physical sectors which are smaller than a
 * logical buffer */
static void request_done(int uptodate)
{
	struct request *req = current_req;
	struct request_queue *q;
	unsigned long flags;
	int block;
	char msg[sizeof("request done ") + sizeof(int) * 3];

	probing = 0;
	snprintf(msg, sizeof(msg), "request done %d", uptodate);
	reschedule_timeout(MAXTIMEOUT, msg);

	if (!req) {
		pr_info("floppy.c: no request in request_done\n");
		return;
	}

	q = req->q;

	if (uptodate) {
		/* maintain values for invalidation on geometry
		 * change */
		block = current_count_sectors + blk_rq_pos(req);
		INFBOUND(DRS->maxblock, block);
		if (block > _floppy->sect)
			DRS->maxtrack = 1;

		/* unlock chained buffers */
		spin_lock_irqsave(q->queue_lock, flags);
		floppy_end_request(req, 0);
		spin_unlock_irqrestore(q->queue_lock, flags);
	} else {
		if (rq_data_dir(req) == WRITE) {
			/* record write error information */
			DRWE->write_errors++;
			if (DRWE->write_errors == 1) {
				DRWE->first_error_sector = blk_rq_pos(req);
				DRWE->first_error_generation = DRS->generation;
			}
			DRWE->last_error_sector = blk_rq_pos(req);
			DRWE->last_error_generation = DRS->generation;
		}
		spin_lock_irqsave(q->queue_lock, flags);
		floppy_end_request(req, BLK_STS_IOERR);
		spin_unlock_irqrestore(q->queue_lock, flags);
	}
}

/* Interrupt handler evaluating the result of the r/w operation */
static void rw_interrupt(void)
{
	int eoc;
	int ssize;
	int heads;
	int nr_sectors;

	if (R_HEAD >= 2) {
		/* some Toshiba floppy controllers occasionnally seem to
		 * return bogus interrupts after read/write operations, which
		 * can be recognized by a bad head number (>= 2) */
		return;
	}

	if (!DRS->first_read_date)
		DRS->first_read_date = jiffies;

	nr_sectors = 0;
	ssize = DIV_ROUND_UP(1 << SIZECODE, 4);

	if (ST1 & ST1_EOC)
		eoc = 1;
	else
		eoc = 0;

	if (COMMAND & 0x80)
		heads = 2;
	else
		heads = 1;

	nr_sectors = (((R_TRACK - TRACK) * heads +
		       R_HEAD - HEAD) * SECT_PER_TRACK +
		      R_SECTOR - SECTOR + eoc) << SIZECODE >> 2;

	if (nr_sectors / ssize >
	    DIV_ROUND_UP(in_sector_offset + current_count_sectors, ssize)) {
		DPRINT("long rw: %x instead of %lx\n",
		       nr_sectors, current_count_sectors);
		pr_info("rs=%d s=%d\n", R_SECTOR, SECTOR);
		pr_info("rh=%d h=%d\n", R_HEAD, HEAD);
		pr_info("rt=%d t=%d\n", R_TRACK, TRACK);
		pr_info("heads=%d eoc=%d\n", heads, eoc);
		pr_info("spt=%d st=%d ss=%d\n",
			SECT_PER_TRACK, fsector_t, ssize);
		pr_info("in_sector_offset=%d\n", in_sector_offset);
	}

	nr_sectors -= in_sector_offset;
	INFBOUND(nr_sectors, 0);
	SUPBOUND(current_count_sectors, nr_sectors);

	switch (interpret_errors()) {
	case 2:
		cont->redo();
		return;
	case 1:
		if (!current_count_sectors) {
			cont->error();
			cont->redo();
			return;
		}
		break;
	case 0:
		if (!current_count_sectors) {
			cont->redo();
			return;
		}
		current_type[current_drive] = _floppy;
		floppy_sizes[TOMINOR(current_drive)] = _floppy->size;
		break;
	}

	if (probing) {
		if (DP->flags & FTD_MSG)
			DPRINT("Auto-detected floppy type %s in fd%d\n",
			       _floppy->name, current_drive);
		current_type[current_drive] = _floppy;
		floppy_sizes[TOMINOR(current_drive)] = _floppy->size;
		probing = 0;
	}

	if (CT(COMMAND) != FD_READ ||
	    raw_cmd->kernel_data == bio_data(current_req->bio)) {
		/* transfer directly from buffer */
		cont->done(1);
	} else if (CT(COMMAND) == FD_READ) {
		buffer_track = raw_cmd->track;
		buffer_drive = current_drive;
		INFBOUND(buffer_max, nr_sectors + fsector_t);
	}
	cont->redo();
}

/* Compute maximal contiguous buffer size. */
static int buffer_chain_size(void)
{
	struct bio_vec bv;
	int size;
	struct req_iterator iter;
	char *base;

	base = bio_data(current_req->bio);
	size = 0;

	rq_for_each_segment(bv, current_req, iter) {
		if (page_address(bv.bv_page) + bv.bv_offset != base + size)
			break;

		size += bv.bv_len;
	}

	return size >> 9;
}

/* Compute the maximal transfer size */
static int transfer_size(int ssize, int max_sector, int max_size)
{
	SUPBOUND(max_sector, fsector_t + max_size);

	/* alignment */
	max_sector -= (max_sector % _floppy->sect) % ssize;

	/* transfer size, beginning not aligned */
	current_count_sectors = max_sector - fsector_t;

	return max_sector;
}

/*
 * Move data from/to the track buffer to/from the buffer cache.
 */
static void copy_buffer(int ssize, int max_sector, int max_sector_2)
{
	int remaining;		/* number of transferred 512-byte sectors */
	struct bio_vec bv;
	char *buffer;
	char *dma_buffer;
	int size;
	struct req_iterator iter;

	max_sector = transfer_size(ssize,
				   min(max_sector, max_sector_2),
				   blk_rq_sectors(current_req));

	if (current_count_sectors <= 0 && CT(COMMAND) == FD_WRITE &&
	    buffer_max > fsector_t + blk_rq_sectors(current_req))
		current_count_sectors = min_t(int, buffer_max - fsector_t,
					      blk_rq_sectors(current_req));

	remaining = current_count_sectors << 9;
	if (remaining > blk_rq_bytes(current_req) && CT(COMMAND) == FD_WRITE) {
		DPRINT("in copy buffer\n");
		pr_info("current_count_sectors=%ld\n", current_count_sectors);
		pr_info("remaining=%d\n", remaining >> 9);
		pr_info("current_req->nr_sectors=%u\n",
			blk_rq_sectors(current_req));
		pr_info("current_req->current_nr_sectors=%u\n",
			blk_rq_cur_sectors(current_req));
		pr_info("max_sector=%d\n", max_sector);
		pr_info("ssize=%d\n", ssize);
	}

	buffer_max = max(max_sector, buffer_max);

	dma_buffer = floppy_track_buffer + ((fsector_t - buffer_min) << 9);

	size = blk_rq_cur_bytes(current_req);

	rq_for_each_segment(bv, current_req, iter) {
		if (!remaining)
			break;

		size = bv.bv_len;
		SUPBOUND(size, remaining);

		buffer = page_address(bv.bv_page) + bv.bv_offset;
		if (dma_buffer + size >
		    floppy_track_buffer + (max_buffer_sectors << 10) ||
		    dma_buffer < floppy_track_buffer) {
			DPRINT("buffer overrun in copy buffer %d\n",
			       (int)((floppy_track_buffer - dma_buffer) >> 9));
			pr_info("fsector_t=%d buffer_min=%d\n",
				fsector_t, buffer_min);
			pr_info("current_count_sectors=%ld\n",
				current_count_sectors);
			if (CT(COMMAND) == FD_READ)
				pr_info("read\n");
			if (CT(COMMAND) == FD_WRITE)
				pr_info("write\n");
			break;
		}
		if (((unsigned long)buffer) % 512)
			DPRINT("%p buffer not aligned\n", buffer);

		if (CT(COMMAND) == FD_READ)
			memcpy(buffer, dma_buffer, size);
		else
			memcpy(dma_buffer, buffer, size);

		remaining -= size;
		dma_buffer += size;
	}
	if (remaining) {
		if (remaining > 0)
			max_sector -= remaining >> 9;
		DPRINT("weirdness: remaining %d\n", remaining >> 9);
	}
}

/* work around a bug in pseudo DMA
 * (on some FDCs) pseudo DMA does not stop when the CPU stops
 * sending data.  Hence we need a different way to signal the
 * transfer length:  We use SECT_PER_TRACK.  Unfortunately, this
 * does not work with MT, hence we can only transfer one head at
 * a time
 */
static void virtualdmabug_workaround(void)
{
	int hard_sectors;
	int end_sector;

	if (CT(COMMAND) == FD_WRITE) {
		COMMAND &= ~0x80;	/* switch off multiple track mode */

		hard_sectors = raw_cmd->length >> (7 + SIZECODE);
		end_sector = SECTOR + hard_sectors - 1;
		if (end_sector > SECT_PER_TRACK) {
			pr_info("too many sectors %d > %d\n",
				end_sector, SECT_PER_TRACK);
			return;
		}
		SECT_PER_TRACK = end_sector;
					/* make sure SECT_PER_TRACK
					 * points to end of transfer */
	}
}

/*
 * Formulate a read/write request.
 * this routine decides where to load the data (directly to buffer, or to
 * tmp floppy area), how much data to load (the size of the buffer, the whole
 * track, or a single sector)
 * All floppy_track_buffer handling goes in here. If we ever add track buffer
 * allocation on the fly, it should be done here. No other part should need
 * modification.
 */

static int make_raw_rw_request(void)
{
	int aligned_sector_t;
	int max_sector;
	int max_size;
	int tracksize;
	int ssize;

	if (WARN(max_buffer_sectors == 0, "VFS: Block I/O scheduled on unopened device\n"))
		return 0;

	set_fdc((long)current_req->rq_disk->private_data);

	raw_cmd = &default_raw_cmd;
	raw_cmd->flags = FD_RAW_SPIN | FD_RAW_NEED_DISK | FD_RAW_NEED_SEEK;
	raw_cmd->cmd_count = NR_RW;
	if (rq_data_dir(current_req) == READ) {
		raw_cmd->flags |= FD_RAW_READ;
		COMMAND = FM_MODE(_floppy, FD_READ);
	} else if (rq_data_dir(current_req) == WRITE) {
		raw_cmd->flags |= FD_RAW_WRITE;
		COMMAND = FM_MODE(_floppy, FD_WRITE);
	} else {
		DPRINT("%s: unknown command\n", __func__);
		return 0;
	}

	max_sector = _floppy->sect * _floppy->head;

	TRACK = (int)blk_rq_pos(current_req) / max_sector;
	fsector_t = (int)blk_rq_pos(current_req) % max_sector;
	if (_floppy->track && TRACK >= _floppy->track) {
		if (blk_rq_cur_sectors(current_req) & 1) {
			current_count_sectors = 1;
			return 1;
		} else
			return 0;
	}
	HEAD = fsector_t / _floppy->sect;

	if (((_floppy->stretch & (FD_SWAPSIDES | FD_SECTBASEMASK)) ||
	     test_bit(FD_NEED_TWADDLE_BIT, &DRS->flags)) &&
	    fsector_t < _floppy->sect)
		max_sector = _floppy->sect;

	/* 2M disks have phantom sectors on the first track */
	if ((_floppy->rate & FD_2M) && (!TRACK) && (!HEAD)) {
		max_sector = 2 * _floppy->sect / 3;
		if (fsector_t >= max_sector) {
			current_count_sectors =
			    min_t(int, _floppy->sect - fsector_t,
				  blk_rq_sectors(current_req));
			return 1;
		}
		SIZECODE = 2;
	} else
		SIZECODE = FD_SIZECODE(_floppy);
	raw_cmd->rate = _floppy->rate & 0x43;
	if ((_floppy->rate & FD_2M) && (TRACK || HEAD) && raw_cmd->rate == 2)
		raw_cmd->rate = 1;

	if (SIZECODE)
		SIZECODE2 = 0xff;
	else
		SIZECODE2 = 0x80;
	raw_cmd->track = TRACK << STRETCH(_floppy);
	DR_SELECT = UNIT(current_drive) + PH_HEAD(_floppy, HEAD);
	GAP = _floppy->gap;
	ssize = DIV_ROUND_UP(1 << SIZECODE, 4);
	SECT_PER_TRACK = _floppy->sect << 2 >> SIZECODE;
	SECTOR = ((fsector_t % _floppy->sect) << 2 >> SIZECODE) +
	    FD_SECTBASE(_floppy);

	/* tracksize describes the size which can be filled up with sectors
	 * of size ssize.
	 */
	tracksize = _floppy->sect - _floppy->sect % ssize;
	if (tracksize < _floppy->sect) {
		SECT_PER_TRACK++;
		if (tracksize <= fsector_t % _floppy->sect)
			SECTOR--;

		/* if we are beyond tracksize, fill up using smaller sectors */
		while (tracksize <= fsector_t % _floppy->sect) {
			while (tracksize + ssize > _floppy->sect) {
				SIZECODE--;
				ssize >>= 1;
			}
			SECTOR++;
			SECT_PER_TRACK++;
			tracksize += ssize;
		}
		max_sector = HEAD * _floppy->sect + tracksize;
	} else if (!TRACK && !HEAD && !(_floppy->rate & FD_2M) && probing) {
		max_sector = _floppy->sect;
	} else if (!HEAD && CT(COMMAND) == FD_WRITE) {
		/* for virtual DMA bug workaround */
		max_sector = _floppy->sect;
	}

	in_sector_offset = (fsector_t % _floppy->sect) % ssize;
	aligned_sector_t = fsector_t - in_sector_offset;
	max_size = blk_rq_sectors(current_req);
	if ((raw_cmd->track == buffer_track) &&
	    (current_drive == buffer_drive) &&
	    (fsector_t >= buffer_min) && (fsector_t < buffer_max)) {
		/* data already in track buffer */
		if (CT(COMMAND) == FD_READ) {
			copy_buffer(1, max_sector, buffer_max);
			return 1;
		}
	} else if (in_sector_offset || blk_rq_sectors(current_req) < ssize) {
		if (CT(COMMAND) == FD_WRITE) {
			unsigned int sectors;

			sectors = fsector_t + blk_rq_sectors(current_req);
			if (sectors > ssize && sectors < ssize + ssize)
				max_size = ssize + ssize;
			else
				max_size = ssize;
		}
		raw_cmd->flags &= ~FD_RAW_WRITE;
		raw_cmd->flags |= FD_RAW_READ;
		COMMAND = FM_MODE(_floppy, FD_READ);
	} else if ((unsigned long)bio_data(current_req->bio) < MAX_DMA_ADDRESS) {
		unsigned long dma_limit;
		int direct, indirect;

		indirect =
		    transfer_size(ssize, max_sector,
				  max_buffer_sectors * 2) - fsector_t;

		/*
		 * Do NOT use minimum() here---MAX_DMA_ADDRESS is 64 bits wide
		 * on a 64 bit machine!
		 */
		max_size = buffer_chain_size();
		dma_limit = (MAX_DMA_ADDRESS -
			     ((unsigned long)bio_data(current_req->bio))) >> 9;
		if ((unsigned long)max_size > dma_limit)
			max_size = dma_limit;
		/* 64 kb boundaries */
		if (CROSS_64KB(bio_data(current_req->bio), max_size << 9))
			max_size = (K_64 -
				    ((unsigned long)bio_data(current_req->bio)) %
				    K_64) >> 9;
		direct = transfer_size(ssize, max_sector, max_size) - fsector_t;
		/*
		 * We try to read tracks, but if we get too many errors, we
		 * go back to reading just one sector at a time.
		 *
		 * This means we should be able to read a sector even if there
		 * are other bad sectors on this track.
		 */
		if (!direct ||
		    (indirect * 2 > direct * 3 &&
		     *errors < DP->max_errors.read_track &&
		     ((!probing ||
		       (DP->read_track & (1 << DRS->probed_format)))))) {
			max_size = blk_rq_sectors(current_req);
		} else {
			raw_cmd->kernel_data = bio_data(current_req->bio);
			raw_cmd->length = current_count_sectors << 9;
			if (raw_cmd->length == 0) {
				DPRINT("%s: zero dma transfer attempted\n", __func__);
				DPRINT("indirect=%d direct=%d fsector_t=%d\n",
				       indirect, direct, fsector_t);
				return 0;
			}
			virtualdmabug_workaround();
			return 2;
		}
	}

	if (CT(COMMAND) == FD_READ)
		max_size = max_sector;	/* unbounded */

	/* claim buffer track if needed */
	if (buffer_track != raw_cmd->track ||	/* bad track */
	    buffer_drive != current_drive ||	/* bad drive */
	    fsector_t > buffer_max ||
	    fsector_t < buffer_min ||
	    ((CT(COMMAND) == FD_READ ||
	      (!in_sector_offset && blk_rq_sectors(current_req) >= ssize)) &&
	     max_sector > 2 * max_buffer_sectors + buffer_min &&
	     max_size + fsector_t > 2 * max_buffer_sectors + buffer_min)) {
		/* not enough space */
		buffer_track = -1;
		buffer_drive = current_drive;
		buffer_max = buffer_min = aligned_sector_t;
	}
	raw_cmd->kernel_data = floppy_track_buffer +
		((aligned_sector_t - buffer_min) << 9);

	if (CT(COMMAND) == FD_WRITE) {
		/* copy write buffer to track buffer.
		 * if we get here, we know that the write
		 * is either aligned or the data already in the buffer
		 * (buffer will be overwritten) */
		if (in_sector_offset && buffer_track == -1)
			DPRINT("internal error offset !=0 on write\n");
		buffer_track = raw_cmd->track;
		buffer_drive = current_drive;
		copy_buffer(ssize, max_sector,
			    2 * max_buffer_sectors + buffer_min);
	} else
		transfer_size(ssize, max_sector,
			      2 * max_buffer_sectors + buffer_min -
			      aligned_sector_t);

	/* round up current_count_sectors to get dma xfer size */
	raw_cmd->length = in_sector_offset + current_count_sectors;
	raw_cmd->length = ((raw_cmd->length - 1) | (ssize - 1)) + 1;
	raw_cmd->length <<= 9;
	if ((raw_cmd->length < current_count_sectors << 9) ||
	    (raw_cmd->kernel_data != bio_data(current_req->bio) &&
	     CT(COMMAND) == FD_WRITE &&
	     (aligned_sector_t + (raw_cmd->length >> 9) > buffer_max ||
	      aligned_sector_t < buffer_min)) ||
	    raw_cmd->length % (128 << SIZECODE) ||
	    raw_cmd->length <= 0 || current_count_sectors <= 0) {
		DPRINT("fractionary current count b=%lx s=%lx\n",
		       raw_cmd->length, current_count_sectors);
		if (raw_cmd->kernel_data != bio_data(current_req->bio))
			pr_info("addr=%d, length=%ld\n",
				(int)((raw_cmd->kernel_data -
				       floppy_track_buffer) >> 9),
				current_count_sectors);
		pr_info("st=%d ast=%d mse=%d msi=%d\n",
			fsector_t, aligned_sector_t, max_sector, max_size);
		pr_info("ssize=%x SIZECODE=%d\n", ssize, SIZECODE);
		pr_info("command=%x SECTOR=%d HEAD=%d, TRACK=%d\n",
			COMMAND, SECTOR, HEAD, TRACK);
		pr_info("buffer drive=%d\n", buffer_drive);
		pr_info("buffer track=%d\n", buffer_track);
		pr_info("buffer_min=%d\n", buffer_min);
		pr_info("buffer_max=%d\n", buffer_max);
		return 0;
	}

	if (raw_cmd->kernel_data != bio_data(current_req->bio)) {
		if (raw_cmd->kernel_data < floppy_track_buffer ||
		    current_count_sectors < 0 ||
		    raw_cmd->length < 0 ||
		    raw_cmd->kernel_data + raw_cmd->length >
		    floppy_track_buffer + (max_buffer_sectors << 10)) {
			DPRINT("buffer overrun in schedule dma\n");
			pr_info("fsector_t=%d buffer_min=%d current_count=%ld\n",
				fsector_t, buffer_min, raw_cmd->length >> 9);
			pr_info("current_count_sectors=%ld\n",
				current_count_sectors);
			if (CT(COMMAND) == FD_READ)
				pr_info("read\n");
			if (CT(COMMAND) == FD_WRITE)
				pr_info("write\n");
			return 0;
		}
	} else if (raw_cmd->length > blk_rq_bytes(current_req) ||
		   current_count_sectors > blk_rq_sectors(current_req)) {
		DPRINT("buffer overrun in direct transfer\n");
		return 0;
	} else if (raw_cmd->length < current_count_sectors << 9) {
		DPRINT("more sectors than bytes\n");
		pr_info("bytes=%ld\n", raw_cmd->length >> 9);
		pr_info("sectors=%ld\n", current_count_sectors);
	}
	if (raw_cmd->length == 0) {
		DPRINT("zero dma transfer attempted from make_raw_request\n");
		return 0;
	}

	virtualdmabug_workaround();
	return 2;
}

/*
 * Round-robin between our available drives, doing one request from each
 */
static int set_next_request(void)
{
	struct request_queue *q;
	int old_pos = fdc_queue;

	do {
		q = disks[fdc_queue]->queue;
		if (++fdc_queue == N_DRIVE)
			fdc_queue = 0;
		if (q) {
			current_req = blk_fetch_request(q);
			if (current_req) {
				current_req->error_count = 0;
				break;
			}
		}
	} while (fdc_queue != old_pos);

	return current_req != NULL;
}

static void redo_fd_request(void)
{
	int drive;
	int tmp;

	lastredo = jiffies;
	if (current_drive < N_DRIVE)
		floppy_off(current_drive);

do_request:
	if (!current_req) {
		int pending;

		spin_lock_irq(&floppy_lock);
		pending = set_next_request();
		spin_unlock_irq(&floppy_lock);
		if (!pending) {
			do_floppy = NULL;
			unlock_fdc();
			return;
		}
	}
	drive = (long)current_req->rq_disk->private_data;
	set_fdc(drive);
	reschedule_timeout(current_reqD, "redo fd request");

	set_floppy(drive);
	raw_cmd = &default_raw_cmd;
	raw_cmd->flags = 0;
	if (start_motor(redo_fd_request))
		return;

	disk_change(current_drive);
	if (test_bit(current_drive, &fake_change) ||
	    test_bit(FD_DISK_CHANGED_BIT, &DRS->flags)) {
		DPRINT("disk absent or changed during operation\n");
		request_done(0);
		goto do_request;
	}
	if (!_floppy) {	/* Autodetection */
		if (!probing) {
			DRS->probed_format = 0;
			if (next_valid_format()) {
				DPRINT("no autodetectable formats\n");
				_floppy = NULL;
				request_done(0);
				goto do_request;
			}
		}
		probing = 1;
		_floppy = floppy_type + DP->autodetect[DRS->probed_format];
	} else
		probing = 0;
	errors = &(current_req->error_count);
	tmp = make_raw_rw_request();
	if (tmp < 2) {
		request_done(tmp);
		goto do_request;
	}

	if (test_bit(FD_NEED_TWADDLE_BIT, &DRS->flags))
		twaddle();
	schedule_bh(floppy_start);
	debugt(__func__, "queue fd request");
	return;
}

static const struct cont_t rw_cont = {
	.interrupt	= rw_interrupt,
	.redo		= redo_fd_request,
	.error		= bad_flp_intr,
	.done		= request_done
};

static void process_fd_request(void)
{
	cont = &rw_cont;
	schedule_bh(redo_fd_request);
}

static void do_fd_request(struct request_queue *q)
{
	if (WARN(max_buffer_sectors == 0,
		 "VFS: %s called on non-open device\n", __func__))
		return;

	if (WARN(atomic_read(&usage_count) == 0,
		 "warning: usage count=0, current_req=%p sect=%ld flags=%llx\n",
		 current_req, (long)blk_rq_pos(current_req),
		 (unsigned long long) current_req->cmd_flags))
		return;

	if (test_and_set_bit(0, &fdc_busy)) {
		/* fdc busy, this new request will be treated when the
		   current one is done */
		is_alive(__func__, "old request running");
		return;
	}
	command_status = FD_COMMAND_NONE;
	__reschedule_timeout(MAXTIMEOUT, "fd_request");
	set_fdc(0);
	process_fd_request();
	is_alive(__func__, "");
}

static const struct cont_t poll_cont = {
	.interrupt	= success_and_wakeup,
	.redo		= floppy_ready,
	.error		= generic_failure,
	.done		= generic_done
};

static int poll_drive(bool interruptible, int flag)
{
	/* no auto-sense, just clear dcl */
	raw_cmd = &default_raw_cmd;
	raw_cmd->flags = flag;
	raw_cmd->track = 0;
	raw_cmd->cmd_count = 0;
	cont = &poll_cont;
	debug_dcl(DP->flags, "setting NEWCHANGE in poll_drive\n");
	set_bit(FD_DISK_NEWCHANGE_BIT, &DRS->flags);

	return wait_til_done(floppy_ready, interruptible);
}

/*
 * User triggered reset
 * ====================
 */

static void reset_intr(void)
{
	pr_info("weird, reset interrupt called\n");
}

static const struct cont_t reset_cont = {
	.interrupt	= reset_intr,
	.redo		= success_and_wakeup,
	.error		= generic_failure,
	.done		= generic_done
};

static int user_reset_fdc(int drive, int arg, bool interruptible)
{
	int ret;

	if (lock_fdc(drive))
		return -EINTR;

	if (arg == FD_RESET_ALWAYS)
		FDCS->reset = 1;
	if (FDCS->reset) {
		cont = &reset_cont;
		ret = wait_til_done(reset_fdc, interruptible);
		if (ret == -EINTR)
			return -EINTR;
	}
	process_fd_request();
	return 0;
}

/*
 * Misc Ioctl's and support
 * ========================
 */
static inline int fd_copyout(void __user *param, const void *address,
			     unsigned long size)
{
	return copy_to_user(param, address, size) ? -EFAULT : 0;
}

static inline int fd_copyin(void __user *param, void *address,
			    unsigned long size)
{
	return copy_from_user(address, param, size) ? -EFAULT : 0;
}

static const char *drive_name(int type, int drive)
{
	struct floppy_struct *floppy;

	if (type)
		floppy = floppy_type + type;
	else {
		if (UDP->native_format)
			floppy = floppy_type + UDP->native_format;
		else
			return "(null)";
	}
	if (floppy->name)
		return floppy->name;
	else
		return "(null)";
}

/* raw commands */
static void raw_cmd_done(int flag)
{
	int i;

	if (!flag) {
		raw_cmd->flags |= FD_RAW_FAILURE;
		raw_cmd->flags |= FD_RAW_HARDFAILURE;
	} else {
		raw_cmd->reply_count = inr;
		if (raw_cmd->reply_count > MAX_REPLIES)
			raw_cmd->reply_count = 0;
		for (i = 0; i < raw_cmd->reply_count; i++)
			raw_cmd->reply[i] = reply_buffer[i];

		if (raw_cmd->flags & (FD_RAW_READ | FD_RAW_WRITE)) {
			unsigned long flags;
			flags = claim_dma_lock();
			raw_cmd->length = fd_get_dma_residue();
			release_dma_lock(flags);
		}

		if ((raw_cmd->flags & FD_RAW_SOFTFAILURE) &&
		    (!raw_cmd->reply_count || (raw_cmd->reply[0] & 0xc0)))
			raw_cmd->flags |= FD_RAW_FAILURE;

		if (disk_change(current_drive))
			raw_cmd->flags |= FD_RAW_DISK_CHANGE;
		else
			raw_cmd->flags &= ~FD_RAW_DISK_CHANGE;
		if (raw_cmd->flags & FD_RAW_NO_MOTOR_AFTER)
			motor_off_callback(current_drive);

		if (raw_cmd->next &&
		    (!(raw_cmd->flags & FD_RAW_FAILURE) ||
		     !(raw_cmd->flags & FD_RAW_STOP_IF_FAILURE)) &&
		    ((raw_cmd->flags & FD_RAW_FAILURE) ||
		     !(raw_cmd->flags & FD_RAW_STOP_IF_SUCCESS))) {
			raw_cmd = raw_cmd->next;
			return;
		}
	}
	generic_done(flag);
}

static const struct cont_t raw_cmd_cont = {
	.interrupt	= success_and_wakeup,
	.redo		= floppy_start,
	.error		= generic_failure,
	.done		= raw_cmd_done
};

static int raw_cmd_copyout(int cmd, void __user *param,
				  struct floppy_raw_cmd *ptr)
{
	int ret;

	while (ptr) {
		struct floppy_raw_cmd cmd = *ptr;
		cmd.next = NULL;
		cmd.kernel_data = NULL;
		ret = copy_to_user(param, &cmd, sizeof(cmd));
		if (ret)
			return -EFAULT;
		param += sizeof(struct floppy_raw_cmd);
		if ((ptr->flags & FD_RAW_READ) && ptr->buffer_length) {
			if (ptr->length >= 0 &&
			    ptr->length <= ptr->buffer_length) {
				long length = ptr->buffer_length - ptr->length;
				ret = fd_copyout(ptr->data, ptr->kernel_data,
						 length);
				if (ret)
					return ret;
			}
		}
		ptr = ptr->next;
	}

	return 0;
}

static void raw_cmd_free(struct floppy_raw_cmd **ptr)
{
	struct floppy_raw_cmd *next;
	struct floppy_raw_cmd *this;

	this = *ptr;
	*ptr = NULL;
	while (this) {
		if (this->buffer_length) {
			fd_dma_mem_free((unsigned long)this->kernel_data,
					this->buffer_length);
			this->buffer_length = 0;
		}
		next = this->next;
		kfree(this);
		this = next;
	}
}

static int raw_cmd_copyin(int cmd, void __user *param,
				 struct floppy_raw_cmd **rcmd)
{
	struct floppy_raw_cmd *ptr;
	int ret;
	int i;

	*rcmd = NULL;

loop:
	ptr = kmalloc(sizeof(struct floppy_raw_cmd), GFP_KERNEL);
	if (!ptr)
		return -ENOMEM;
	*rcmd = ptr;
	ret = copy_from_user(ptr, param, sizeof(*ptr));
	ptr->next = NULL;
	ptr->buffer_length = 0;
	ptr->kernel_data = NULL;
	if (ret)
		return -EFAULT;
	param += sizeof(struct floppy_raw_cmd);
	if (ptr->cmd_count > 33)
			/* the command may now also take up the space
			 * initially intended for the reply & the
			 * reply count. Needed for long 82078 commands
			 * such as RESTORE, which takes ... 17 command
			 * bytes. Murphy's law #137: When you reserve
			 * 16 bytes for a structure, you'll one day
			 * discover that you really need 17...
			 */
		return -EINVAL;

	for (i = 0; i < 16; i++)
		ptr->reply[i] = 0;
	ptr->resultcode = 0;

	if (ptr->flags & (FD_RAW_READ | FD_RAW_WRITE)) {
		if (ptr->length <= 0)
			return -EINVAL;
		ptr->kernel_data = (char *)fd_dma_mem_alloc(ptr->length);
		fallback_on_nodma_alloc(&ptr->kernel_data, ptr->length);
		if (!ptr->kernel_data)
			return -ENOMEM;
		ptr->buffer_length = ptr->length;
	}
	if (ptr->flags & FD_RAW_WRITE) {
		ret = fd_copyin(ptr->data, ptr->kernel_data, ptr->length);
		if (ret)
			return ret;
	}

	if (ptr->flags & FD_RAW_MORE) {
		rcmd = &(ptr->next);
		ptr->rate &= 0x43;
		goto loop;
	}

	return 0;
}

static int raw_cmd_ioctl(int cmd, void __user *param)
{
	struct floppy_raw_cmd *my_raw_cmd;
	int drive;
	int ret2;
	int ret;

	if (FDCS->rawcmd <= 1)
		FDCS->rawcmd = 1;
	for (drive = 0; drive < N_DRIVE; drive++) {
		if (FDC(drive) != fdc)
			continue;
		if (drive == current_drive) {
			if (UDRS->fd_ref > 1) {
				FDCS->rawcmd = 2;
				break;
			}
		} else if (UDRS->fd_ref) {
			FDCS->rawcmd = 2;
			break;
		}
	}

	if (FDCS->reset)
		return -EIO;

	ret = raw_cmd_copyin(cmd, param, &my_raw_cmd);
	if (ret) {
		raw_cmd_free(&my_raw_cmd);
		return ret;
	}

	raw_cmd = my_raw_cmd;
	cont = &raw_cmd_cont;
	ret = wait_til_done(floppy_start, true);
	debug_dcl(DP->flags, "calling disk change from raw_cmd ioctl\n");

	if (ret != -EINTR && FDCS->reset)
		ret = -EIO;

	DRS->track = NO_TRACK;

	ret2 = raw_cmd_copyout(cmd, param, my_raw_cmd);
	if (!ret)
		ret = ret2;
	raw_cmd_free(&my_raw_cmd);
	return ret;
}

static int invalidate_drive(struct block_device *bdev)
{
	/* invalidate the buffer track to force a reread */
	set_bit((long)bdev->bd_disk->private_data, &fake_change);
	process_fd_request();
	check_disk_change(bdev);
	return 0;
}

static int set_geometry(unsigned int cmd, struct floppy_struct *g,
			       int drive, int type, struct block_device *bdev)
{
	int cnt;

	/* sanity checking for parameters. */
	if ((int)g->sect <= 0 ||
	    (int)g->head <= 0 ||
	    /* check for overflow in max_sector */
	    (int)(g->sect * g->head) <= 0 ||
	    /* check for zero in F_SECT_PER_TRACK */
	    (unsigned char)((g->sect << 2) >> FD_SIZECODE(g)) == 0 ||
	    g->track <= 0 || g->track > UDP->tracks >> STRETCH(g) ||
	    /* check if reserved bits are set */
	    (g->stretch & ~(FD_STRETCH | FD_SWAPSIDES | FD_SECTBASEMASK)) != 0)
		return -EINVAL;
	if (type) {
		if (!capable(CAP_SYS_ADMIN))
			return -EPERM;
		mutex_lock(&open_lock);
		if (lock_fdc(drive)) {
			mutex_unlock(&open_lock);
			return -EINTR;
		}
		floppy_type[type] = *g;
		floppy_type[type].name = "user format";
		for (cnt = type << 2; cnt < (type << 2) + 4; cnt++)
			floppy_sizes[cnt] = floppy_sizes[cnt + 0x80] =
			    floppy_type[type].size + 1;
		process_fd_request();
		for (cnt = 0; cnt < N_DRIVE; cnt++) {
			struct block_device *bdev = opened_bdev[cnt];
			if (!bdev || ITYPE(drive_state[cnt].fd_device) != type)
				continue;
			__invalidate_device(bdev, true);
		}
		mutex_unlock(&open_lock);
	} else {
		int oldStretch;

		if (lock_fdc(drive))
			return -EINTR;
		if (cmd != FDDEFPRM) {
			/* notice a disk change immediately, else
			 * we lose our settings immediately*/
			if (poll_drive(true, FD_RAW_NEED_DISK) == -EINTR)
				return -EINTR;
		}
		oldStretch = g->stretch;
		user_params[drive] = *g;
		if (buffer_drive == drive)
			SUPBOUND(buffer_max, user_params[drive].sect);
		current_type[drive] = &user_params[drive];
		floppy_sizes[drive] = user_params[drive].size;
		if (cmd == FDDEFPRM)
			DRS->keep_data = -1;
		else
			DRS->keep_data = 1;
		/* invalidation. Invalidate only when needed, i.e.
		 * when there are already sectors in the buffer cache
		 * whose number will change. This is useful, because
		 * mtools often changes the geometry of the disk after
		 * looking at the boot block */
		if (DRS->maxblock > user_params[drive].sect ||
		    DRS->maxtrack ||
		    ((user_params[drive].sect ^ oldStretch) &
		     (FD_SWAPSIDES | FD_SECTBASEMASK)))
			invalidate_drive(bdev);
		else
			process_fd_request();
	}
	return 0;
}

/* handle obsolete ioctl's */
static unsigned int ioctl_table[] = {
	FDCLRPRM,
	FDSETPRM,
	FDDEFPRM,
	FDGETPRM,
	FDMSGON,
	FDMSGOFF,
	FDFMTBEG,
	FDFMTTRK,
	FDFMTEND,
	FDSETEMSGTRESH,
	FDFLUSH,
	FDSETMAXERRS,
	FDGETMAXERRS,
	FDGETDRVTYP,
	FDSETDRVPRM,
	FDGETDRVPRM,
	FDGETDRVSTAT,
	FDPOLLDRVSTAT,
	FDRESET,
	FDGETFDCSTAT,
	FDWERRORCLR,
	FDWERRORGET,
	FDRAWCMD,
	FDEJECT,
	FDTWADDLE
};

static int normalize_ioctl(unsigned int *cmd, int *size)
{
	int i;

	for (i = 0; i < ARRAY_SIZE(ioctl_table); i++) {
		if ((*cmd & 0xffff) == (ioctl_table[i] & 0xffff)) {
			*size = _IOC_SIZE(*cmd);
			*cmd = ioctl_table[i];
			if (*size > _IOC_SIZE(*cmd)) {
				pr_info("ioctl not yet supported\n");
				return -EFAULT;
			}
			return 0;
		}
	}
	return -EINVAL;
}

static int get_floppy_geometry(int drive, int type, struct floppy_struct **g)
{
	if (type)
		*g = &floppy_type[type];
	else {
		if (lock_fdc(drive))
			return -EINTR;
		if (poll_drive(false, 0) == -EINTR)
			return -EINTR;
		process_fd_request();
		*g = current_type[drive];
	}
	if (!*g)
		return -ENODEV;
	return 0;
}

static int fd_getgeo(struct block_device *bdev, struct hd_geometry *geo)
{
	int drive = (long)bdev->bd_disk->private_data;
	int type = ITYPE(drive_state[drive].fd_device);
	struct floppy_struct *g;
	int ret;

	ret = get_floppy_geometry(drive, type, &g);
	if (ret)
		return ret;

	geo->heads = g->head;
	geo->sectors = g->sect;
	geo->cylinders = g->track;
	return 0;
}

static bool valid_floppy_drive_params(const short autodetect[8],
		int native_format)
{
	size_t floppy_type_size = ARRAY_SIZE(floppy_type);
	size_t i = 0;

	for (i = 0; i < 8; ++i) {
		if (autodetect[i] < 0 ||
		    autodetect[i] >= floppy_type_size)
			return false;
	}

	if (native_format < 0 || native_format >= floppy_type_size)
		return false;

	return true;
}

static int fd_locked_ioctl(struct block_device *bdev, fmode_t mode, unsigned int cmd,
		    unsigned long param)
{
	int drive = (long)bdev->bd_disk->private_data;
	int type = ITYPE(UDRS->fd_device);
	int i;
	int ret;
	int size;
	union inparam {
		struct floppy_struct g;	/* geometry */
		struct format_descr f;
		struct floppy_max_errors max_errors;
		struct floppy_drive_params dp;
	} inparam;		/* parameters coming from user space */
	const void *outparam;	/* parameters passed back to user space */

	/* convert compatibility eject ioctls into floppy eject ioctl.
	 * We do this in order to provide a means to eject floppy disks before
	 * installing the new fdutils package */
	if (cmd == CDROMEJECT ||	/* CD-ROM eject */
	    cmd == 0x6470) {		/* SunOS floppy eject */
		DPRINT("obsolete eject ioctl\n");
		DPRINT("please use floppycontrol --eject\n");
		cmd = FDEJECT;
	}

	if (!((cmd & 0xff00) == 0x0200))
		return -EINVAL;

	/* convert the old style command into a new style command */
	ret = normalize_ioctl(&cmd, &size);
	if (ret)
		return ret;

	/* permission checks */
	if (((cmd & 0x40) && !(mode & (FMODE_WRITE | FMODE_WRITE_IOCTL))) ||
	    ((cmd & 0x80) && !capable(CAP_SYS_ADMIN)))
		return -EPERM;

	if (WARN_ON(size < 0 || size > sizeof(inparam)))
		return -EINVAL;

	/* copyin */
	memset(&inparam, 0, sizeof(inparam));
	if (_IOC_DIR(cmd) & _IOC_WRITE) {
		ret = fd_copyin((void __user *)param, &inparam, size);
		if (ret)
			return ret;
	}

	switch (cmd) {
	case FDEJECT:
		if (UDRS->fd_ref != 1)
			/* somebody else has this drive open */
			return -EBUSY;
		if (lock_fdc(drive))
			return -EINTR;

		/* do the actual eject. Fails on
		 * non-Sparc architectures */
		ret = fd_eject(UNIT(drive));

		set_bit(FD_DISK_CHANGED_BIT, &UDRS->flags);
		set_bit(FD_VERIFY_BIT, &UDRS->flags);
		process_fd_request();
		return ret;
	case FDCLRPRM:
		if (lock_fdc(drive))
			return -EINTR;
		current_type[drive] = NULL;
		floppy_sizes[drive] = MAX_DISK_SIZE << 1;
		UDRS->keep_data = 0;
		return invalidate_drive(bdev);
	case FDSETPRM:
	case FDDEFPRM:
		return set_geometry(cmd, &inparam.g, drive, type, bdev);
	case FDGETPRM:
		ret = get_floppy_geometry(drive, type,
					  (struct floppy_struct **)&outparam);
		if (ret)
			return ret;
		memcpy(&inparam.g, outparam,
				offsetof(struct floppy_struct, name));
		outparam = &inparam.g;
		break;
	case FDMSGON:
		UDP->flags |= FTD_MSG;
		return 0;
	case FDMSGOFF:
		UDP->flags &= ~FTD_MSG;
		return 0;
	case FDFMTBEG:
		if (lock_fdc(drive))
			return -EINTR;
		if (poll_drive(true, FD_RAW_NEED_DISK) == -EINTR)
			return -EINTR;
		ret = UDRS->flags;
		process_fd_request();
		if (ret & FD_VERIFY)
			return -ENODEV;
		if (!(ret & FD_DISK_WRITABLE))
			return -EROFS;
		return 0;
	case FDFMTTRK:
		if (UDRS->fd_ref != 1)
			return -EBUSY;
		return do_format(drive, &inparam.f);
	case FDFMTEND:
	case FDFLUSH:
		if (lock_fdc(drive))
			return -EINTR;
		return invalidate_drive(bdev);
	case FDSETEMSGTRESH:
		UDP->max_errors.reporting = (unsigned short)(param & 0x0f);
		return 0;
	case FDGETMAXERRS:
		outparam = &UDP->max_errors;
		break;
	case FDSETMAXERRS:
		UDP->max_errors = inparam.max_errors;
		break;
	case FDGETDRVTYP:
		outparam = drive_name(type, drive);
		SUPBOUND(size, strlen((const char *)outparam) + 1);
		break;
	case FDSETDRVPRM:
		if (!valid_floppy_drive_params(inparam.dp.autodetect,
				inparam.dp.native_format))
			return -EINVAL;
		*UDP = inparam.dp;
		break;
	case FDGETDRVPRM:
		outparam = UDP;
		break;
	case FDPOLLDRVSTAT:
		if (lock_fdc(drive))
			return -EINTR;
		if (poll_drive(true, FD_RAW_NEED_DISK) == -EINTR)
			return -EINTR;
		process_fd_request();
		/* fall through */
	case FDGETDRVSTAT:
		outparam = UDRS;
		break;
	case FDRESET:
		return user_reset_fdc(drive, (int)param, true);
	case FDGETFDCSTAT:
		outparam = UFDCS;
		break;
	case FDWERRORCLR:
		memset(UDRWE, 0, sizeof(*UDRWE));
		return 0;
	case FDWERRORGET:
		outparam = UDRWE;
		break;
	case FDRAWCMD:
		if (type)
			return -EINVAL;
		if (lock_fdc(drive))
			return -EINTR;
		set_floppy(drive);
		i = raw_cmd_ioctl(cmd, (void __user *)param);
		if (i == -EINTR)
			return -EINTR;
		process_fd_request();
		return i;
	case FDTWADDLE:
		if (lock_fdc(drive))
			return -EINTR;
		twaddle();
		process_fd_request();
		return 0;
	default:
		return -EINVAL;
	}

	if (_IOC_DIR(cmd) & _IOC_READ)
		return fd_copyout((void __user *)param, outparam, size);

	return 0;
}

static int fd_ioctl(struct block_device *bdev, fmode_t mode,
			     unsigned int cmd, unsigned long param)
{
	int ret;

	mutex_lock(&floppy_mutex);
	ret = fd_locked_ioctl(bdev, mode, cmd, param);
	mutex_unlock(&floppy_mutex);

	return ret;
}

#ifdef CONFIG_COMPAT

struct compat_floppy_drive_params {
	char		cmos;
	compat_ulong_t	max_dtr;
	compat_ulong_t	hlt;
	compat_ulong_t	hut;
	compat_ulong_t	srt;
	compat_ulong_t	spinup;
	compat_ulong_t	spindown;
	unsigned char	spindown_offset;
	unsigned char	select_delay;
	unsigned char	rps;
	unsigned char	tracks;
	compat_ulong_t	timeout;
	unsigned char	interleave_sect;
	struct floppy_max_errors max_errors;
	char		flags;
	char		read_track;
	short		autodetect[8];
	compat_int_t	checkfreq;
	compat_int_t	native_format;
};

struct compat_floppy_drive_struct {
	signed char	flags;
	compat_ulong_t	spinup_date;
	compat_ulong_t	select_date;
	compat_ulong_t	first_read_date;
	short		probed_format;
	short		track;
	short		maxblock;
	short		maxtrack;
	compat_int_t	generation;
	compat_int_t	keep_data;
	compat_int_t	fd_ref;
	compat_int_t	fd_device;
	compat_int_t	last_checked;
	compat_caddr_t dmabuf;
	compat_int_t	bufblocks;
};

struct compat_floppy_fdc_state {
	compat_int_t	spec1;
	compat_int_t	spec2;
	compat_int_t	dtr;
	unsigned char	version;
	unsigned char	dor;
	compat_ulong_t	address;
	unsigned int	rawcmd:2;
	unsigned int	reset:1;
	unsigned int	need_configure:1;
	unsigned int	perp_mode:2;
	unsigned int	has_fifo:1;
	unsigned int	driver_version;
	unsigned char	track[4];
};

struct compat_floppy_write_errors {
	unsigned int	write_errors;
	compat_ulong_t	first_error_sector;
	compat_int_t	first_error_generation;
	compat_ulong_t	last_error_sector;
	compat_int_t	last_error_generation;
	compat_uint_t	badness;
};

#define FDSETPRM32 _IOW(2, 0x42, struct compat_floppy_struct)
#define FDDEFPRM32 _IOW(2, 0x43, struct compat_floppy_struct)
#define FDSETDRVPRM32 _IOW(2, 0x90, struct compat_floppy_drive_params)
#define FDGETDRVPRM32 _IOR(2, 0x11, struct compat_floppy_drive_params)
#define FDGETDRVSTAT32 _IOR(2, 0x12, struct compat_floppy_drive_struct)
#define FDPOLLDRVSTAT32 _IOR(2, 0x13, struct compat_floppy_drive_struct)
#define FDGETFDCSTAT32 _IOR(2, 0x15, struct compat_floppy_fdc_state)
#define FDWERRORGET32  _IOR(2, 0x17, struct compat_floppy_write_errors)

static int compat_set_geometry(struct block_device *bdev, fmode_t mode, unsigned int cmd,
		    struct compat_floppy_struct __user *arg)
{
	struct floppy_struct v;
	int drive, type;
	int err;

	BUILD_BUG_ON(offsetof(struct floppy_struct, name) !=
		     offsetof(struct compat_floppy_struct, name));

	if (!(mode & (FMODE_WRITE | FMODE_WRITE_IOCTL)))
		return -EPERM;

	memset(&v, 0, sizeof(struct floppy_struct));
	if (copy_from_user(&v, arg, offsetof(struct floppy_struct, name)))
		return -EFAULT;

	mutex_lock(&floppy_mutex);
	drive = (long)bdev->bd_disk->private_data;
	type = ITYPE(UDRS->fd_device);
	err = set_geometry(cmd == FDSETPRM32 ? FDSETPRM : FDDEFPRM,
			&v, drive, type, bdev);
	mutex_unlock(&floppy_mutex);
	return err;
}

static int compat_get_prm(int drive,
			  struct compat_floppy_struct __user *arg)
{
	struct compat_floppy_struct v;
	struct floppy_struct *p;
	int err;

	memset(&v, 0, sizeof(v));
	mutex_lock(&floppy_mutex);
	err = get_floppy_geometry(drive, ITYPE(UDRS->fd_device), &p);
	if (err) {
		mutex_unlock(&floppy_mutex);
		return err;
	}
	memcpy(&v, p, offsetof(struct floppy_struct, name));
	mutex_unlock(&floppy_mutex);
	if (copy_to_user(arg, &v, sizeof(struct compat_floppy_struct)))
		return -EFAULT;
	return 0;
}

static int compat_setdrvprm(int drive,
			    struct compat_floppy_drive_params __user *arg)
{
	struct compat_floppy_drive_params v;

	if (!capable(CAP_SYS_ADMIN))
		return -EPERM;
	if (copy_from_user(&v, arg, sizeof(struct compat_floppy_drive_params)))
		return -EFAULT;
	if (!valid_floppy_drive_params(v.autodetect, v.native_format))
		return -EINVAL;
	mutex_lock(&floppy_mutex);
	UDP->cmos = v.cmos;
	UDP->max_dtr = v.max_dtr;
	UDP->hlt = v.hlt;
	UDP->hut = v.hut;
	UDP->srt = v.srt;
	UDP->spinup = v.spinup;
	UDP->spindown = v.spindown;
	UDP->spindown_offset = v.spindown_offset;
	UDP->select_delay = v.select_delay;
	UDP->rps = v.rps;
	UDP->tracks = v.tracks;
	UDP->timeout = v.timeout;
	UDP->interleave_sect = v.interleave_sect;
	UDP->max_errors = v.max_errors;
	UDP->flags = v.flags;
	UDP->read_track = v.read_track;
	memcpy(UDP->autodetect, v.autodetect, sizeof(v.autodetect));
	UDP->checkfreq = v.checkfreq;
	UDP->native_format = v.native_format;
	mutex_unlock(&floppy_mutex);
	return 0;
}

static int compat_getdrvprm(int drive,
			    struct compat_floppy_drive_params __user *arg)
{
	struct compat_floppy_drive_params v;

	memset(&v, 0, sizeof(struct compat_floppy_drive_params));
	mutex_lock(&floppy_mutex);
	v.cmos = UDP->cmos;
	v.max_dtr = UDP->max_dtr;
	v.hlt = UDP->hlt;
	v.hut = UDP->hut;
	v.srt = UDP->srt;
	v.spinup = UDP->spinup;
	v.spindown = UDP->spindown;
	v.spindown_offset = UDP->spindown_offset;
	v.select_delay = UDP->select_delay;
	v.rps = UDP->rps;
	v.tracks = UDP->tracks;
	v.timeout = UDP->timeout;
	v.interleave_sect = UDP->interleave_sect;
	v.max_errors = UDP->max_errors;
	v.flags = UDP->flags;
	v.read_track = UDP->read_track;
	memcpy(v.autodetect, UDP->autodetect, sizeof(v.autodetect));
	v.checkfreq = UDP->checkfreq;
	v.native_format = UDP->native_format;
	mutex_unlock(&floppy_mutex);

<<<<<<< HEAD
	if (copy_from_user(arg, &v, sizeof(struct compat_floppy_drive_params)))
=======
	if (copy_to_user(arg, &v, sizeof(struct compat_floppy_drive_params)))
>>>>>>> ecd3ad1c
		return -EFAULT;
	return 0;
}

static int compat_getdrvstat(int drive, bool poll,
			    struct compat_floppy_drive_struct __user *arg)
{
	struct compat_floppy_drive_struct v;

	memset(&v, 0, sizeof(struct compat_floppy_drive_struct));
	mutex_lock(&floppy_mutex);

	if (poll) {
		if (lock_fdc(drive))
			goto Eintr;
		if (poll_drive(true, FD_RAW_NEED_DISK) == -EINTR)
			goto Eintr;
		process_fd_request();
	}
	v.spinup_date = UDRS->spinup_date;
	v.select_date = UDRS->select_date;
	v.first_read_date = UDRS->first_read_date;
	v.probed_format = UDRS->probed_format;
	v.track = UDRS->track;
	v.maxblock = UDRS->maxblock;
	v.maxtrack = UDRS->maxtrack;
	v.generation = UDRS->generation;
	v.keep_data = UDRS->keep_data;
	v.fd_ref = UDRS->fd_ref;
	v.fd_device = UDRS->fd_device;
	v.last_checked = UDRS->last_checked;
	v.dmabuf = (uintptr_t)UDRS->dmabuf;
	v.bufblocks = UDRS->bufblocks;
	mutex_unlock(&floppy_mutex);

<<<<<<< HEAD
	if (copy_from_user(arg, &v, sizeof(struct compat_floppy_drive_struct)))
=======
	if (copy_to_user(arg, &v, sizeof(struct compat_floppy_drive_struct)))
>>>>>>> ecd3ad1c
		return -EFAULT;
	return 0;
Eintr:
	mutex_unlock(&floppy_mutex);
	return -EINTR;
}

static int compat_getfdcstat(int drive,
			    struct compat_floppy_fdc_state __user *arg)
{
	struct compat_floppy_fdc_state v32;
	struct floppy_fdc_state v;

	mutex_lock(&floppy_mutex);
	v = *UFDCS;
	mutex_unlock(&floppy_mutex);

	memset(&v32, 0, sizeof(struct compat_floppy_fdc_state));
	v32.spec1 = v.spec1;
	v32.spec2 = v.spec2;
	v32.dtr = v.dtr;
	v32.version = v.version;
	v32.dor = v.dor;
	v32.address = v.address;
	v32.rawcmd = v.rawcmd;
	v32.reset = v.reset;
	v32.need_configure = v.need_configure;
	v32.perp_mode = v.perp_mode;
	v32.has_fifo = v.has_fifo;
	v32.driver_version = v.driver_version;
	memcpy(v32.track, v.track, 4);
	if (copy_to_user(arg, &v32, sizeof(struct compat_floppy_fdc_state)))
		return -EFAULT;
	return 0;
}

static int compat_werrorget(int drive,
			    struct compat_floppy_write_errors __user *arg)
{
	struct compat_floppy_write_errors v32;
	struct floppy_write_errors v;

	memset(&v32, 0, sizeof(struct compat_floppy_write_errors));
	mutex_lock(&floppy_mutex);
	v = *UDRWE;
	mutex_unlock(&floppy_mutex);
	v32.write_errors = v.write_errors;
	v32.first_error_sector = v.first_error_sector;
	v32.first_error_generation = v.first_error_generation;
	v32.last_error_sector = v.last_error_sector;
	v32.last_error_generation = v.last_error_generation;
	v32.badness = v.badness;
	if (copy_to_user(arg, &v32, sizeof(struct compat_floppy_write_errors)))
		return -EFAULT;
	return 0;
}

static int fd_compat_ioctl(struct block_device *bdev, fmode_t mode, unsigned int cmd,
		    unsigned long param)
{
	int drive = (long)bdev->bd_disk->private_data;
	switch (cmd) {
	case FDMSGON:
	case FDMSGOFF:
	case FDSETEMSGTRESH:
	case FDFLUSH:
	case FDWERRORCLR:
	case FDEJECT:
	case FDCLRPRM:
	case FDFMTBEG:
	case FDRESET:
	case FDTWADDLE:
		return fd_ioctl(bdev, mode, cmd, param);
	case FDSETMAXERRS:
	case FDGETMAXERRS:
	case FDGETDRVTYP:
	case FDFMTEND:
	case FDFMTTRK:
	case FDRAWCMD:
		return fd_ioctl(bdev, mode, cmd,
				(unsigned long)compat_ptr(param));
	case FDSETPRM32:
	case FDDEFPRM32:
		return compat_set_geometry(bdev, mode, cmd, compat_ptr(param));
	case FDGETPRM32:
		return compat_get_prm(drive, compat_ptr(param));
	case FDSETDRVPRM32:
		return compat_setdrvprm(drive, compat_ptr(param));
	case FDGETDRVPRM32:
		return compat_getdrvprm(drive, compat_ptr(param));
	case FDPOLLDRVSTAT32:
		return compat_getdrvstat(drive, true, compat_ptr(param));
	case FDGETDRVSTAT32:
		return compat_getdrvstat(drive, false, compat_ptr(param));
	case FDGETFDCSTAT32:
		return compat_getfdcstat(drive, compat_ptr(param));
	case FDWERRORGET32:
		return compat_werrorget(drive, compat_ptr(param));
	}
	return -EINVAL;
}
#endif

static void __init config_types(void)
{
	bool has_drive = false;
	int drive;

	/* read drive info out of physical CMOS */
	drive = 0;
	if (!UDP->cmos)
		UDP->cmos = FLOPPY0_TYPE;
	drive = 1;
	if (!UDP->cmos && FLOPPY1_TYPE)
		UDP->cmos = FLOPPY1_TYPE;

	/* FIXME: additional physical CMOS drive detection should go here */

	for (drive = 0; drive < N_DRIVE; drive++) {
		unsigned int type = UDP->cmos;
		struct floppy_drive_params *params;
		const char *name = NULL;
		char temparea[32];

		if (type < ARRAY_SIZE(default_drive_params)) {
			params = &default_drive_params[type].params;
			if (type) {
				name = default_drive_params[type].name;
				allowed_drive_mask |= 1 << drive;
			} else
				allowed_drive_mask &= ~(1 << drive);
		} else {
			params = &default_drive_params[0].params;
			snprintf(temparea, sizeof(temparea),
				 "unknown type %d (usb?)", type);
			name = temparea;
		}
		if (name) {
			const char *prepend;
			if (!has_drive) {
				prepend = "";
				has_drive = true;
				pr_info("Floppy drive(s):");
			} else {
				prepend = ",";
			}

			pr_cont("%s fd%d is %s", prepend, drive, name);
		}
		*UDP = *params;
	}

	if (has_drive)
		pr_cont("\n");
}

static void floppy_release(struct gendisk *disk, fmode_t mode)
{
	int drive = (long)disk->private_data;

	mutex_lock(&floppy_mutex);
	mutex_lock(&open_lock);
	if (!UDRS->fd_ref--) {
		DPRINT("floppy_release with fd_ref == 0");
		UDRS->fd_ref = 0;
	}
	if (!UDRS->fd_ref)
		opened_bdev[drive] = NULL;
	mutex_unlock(&open_lock);
	mutex_unlock(&floppy_mutex);
}

/*
 * floppy_open check for aliasing (/dev/fd0 can be the same as
 * /dev/PS0 etc), and disallows simultaneous access to the same
 * drive with different device numbers.
 */
static int floppy_open(struct block_device *bdev, fmode_t mode)
{
	int drive = (long)bdev->bd_disk->private_data;
	int old_dev, new_dev;
	int try;
	int res = -EBUSY;
	char *tmp;

	mutex_lock(&floppy_mutex);
	mutex_lock(&open_lock);
	old_dev = UDRS->fd_device;
	if (opened_bdev[drive] && opened_bdev[drive] != bdev)
		goto out2;

	if (!UDRS->fd_ref && (UDP->flags & FD_BROKEN_DCL)) {
		set_bit(FD_DISK_CHANGED_BIT, &UDRS->flags);
		set_bit(FD_VERIFY_BIT, &UDRS->flags);
	}

	UDRS->fd_ref++;

	opened_bdev[drive] = bdev;

	res = -ENXIO;

	if (!floppy_track_buffer) {
		/* if opening an ED drive, reserve a big buffer,
		 * else reserve a small one */
		if ((UDP->cmos == 6) || (UDP->cmos == 5))
			try = 64;	/* Only 48 actually useful */
		else
			try = 32;	/* Only 24 actually useful */

		tmp = (char *)fd_dma_mem_alloc(1024 * try);
		if (!tmp && !floppy_track_buffer) {
			try >>= 1;	/* buffer only one side */
			INFBOUND(try, 16);
			tmp = (char *)fd_dma_mem_alloc(1024 * try);
		}
		if (!tmp && !floppy_track_buffer)
			fallback_on_nodma_alloc(&tmp, 2048 * try);
		if (!tmp && !floppy_track_buffer) {
			DPRINT("Unable to allocate DMA memory\n");
			goto out;
		}
		if (floppy_track_buffer) {
			if (tmp)
				fd_dma_mem_free((unsigned long)tmp, try * 1024);
		} else {
			buffer_min = buffer_max = -1;
			floppy_track_buffer = tmp;
			max_buffer_sectors = try;
		}
	}

	new_dev = MINOR(bdev->bd_dev);
	UDRS->fd_device = new_dev;
	set_capacity(disks[drive], floppy_sizes[new_dev]);
	if (old_dev != -1 && old_dev != new_dev) {
		if (buffer_drive == drive)
			buffer_track = -1;
	}

	if (UFDCS->rawcmd == 1)
		UFDCS->rawcmd = 2;

	if (!(mode & FMODE_NDELAY)) {
		if (mode & (FMODE_READ|FMODE_WRITE)) {
			UDRS->last_checked = 0;
			clear_bit(FD_OPEN_SHOULD_FAIL_BIT, &UDRS->flags);
			check_disk_change(bdev);
			if (test_bit(FD_DISK_CHANGED_BIT, &UDRS->flags))
				goto out;
			if (test_bit(FD_OPEN_SHOULD_FAIL_BIT, &UDRS->flags))
				goto out;
		}
		res = -EROFS;
		if ((mode & FMODE_WRITE) &&
		    !test_bit(FD_DISK_WRITABLE_BIT, &UDRS->flags))
			goto out;
	}
	mutex_unlock(&open_lock);
	mutex_unlock(&floppy_mutex);
	return 0;
out:
	UDRS->fd_ref--;

	if (!UDRS->fd_ref)
		opened_bdev[drive] = NULL;
out2:
	mutex_unlock(&open_lock);
	mutex_unlock(&floppy_mutex);
	return res;
}

/*
 * Check if the disk has been changed or if a change has been faked.
 */
static unsigned int floppy_check_events(struct gendisk *disk,
					unsigned int clearing)
{
	int drive = (long)disk->private_data;

	if (test_bit(FD_DISK_CHANGED_BIT, &UDRS->flags) ||
	    test_bit(FD_VERIFY_BIT, &UDRS->flags))
		return DISK_EVENT_MEDIA_CHANGE;

	if (time_after(jiffies, UDRS->last_checked + UDP->checkfreq)) {
		if (lock_fdc(drive))
			return 0;
		poll_drive(false, 0);
		process_fd_request();
	}

	if (test_bit(FD_DISK_CHANGED_BIT, &UDRS->flags) ||
	    test_bit(FD_VERIFY_BIT, &UDRS->flags) ||
	    test_bit(drive, &fake_change) ||
	    drive_no_geom(drive))
		return DISK_EVENT_MEDIA_CHANGE;
	return 0;
}

/*
 * This implements "read block 0" for floppy_revalidate().
 * Needed for format autodetection, checking whether there is
 * a disk in the drive, and whether that disk is writable.
 */

struct rb0_cbdata {
	int drive;
	struct completion complete;
};

static void floppy_rb0_cb(struct bio *bio)
{
	struct rb0_cbdata *cbdata = (struct rb0_cbdata *)bio->bi_private;
	int drive = cbdata->drive;

	if (bio->bi_status) {
		pr_info("floppy: error %d while reading block 0\n",
			bio->bi_status);
		set_bit(FD_OPEN_SHOULD_FAIL_BIT, &UDRS->flags);
	}
	complete(&cbdata->complete);
}

static int __floppy_read_block_0(struct block_device *bdev, int drive)
{
	struct bio bio;
	struct bio_vec bio_vec;
	struct page *page;
	struct rb0_cbdata cbdata;
	size_t size;

	page = alloc_page(GFP_NOIO);
	if (!page) {
		process_fd_request();
		return -ENOMEM;
	}

	size = bdev->bd_block_size;
	if (!size)
		size = 1024;

	cbdata.drive = drive;

	bio_init(&bio, &bio_vec, 1);
	bio_set_dev(&bio, bdev);
	bio_add_page(&bio, page, size, 0);

	bio.bi_iter.bi_sector = 0;
	bio.bi_flags |= (1 << BIO_QUIET);
	bio.bi_private = &cbdata;
	bio.bi_end_io = floppy_rb0_cb;
	bio_set_op_attrs(&bio, REQ_OP_READ, 0);

	init_completion(&cbdata.complete);

	submit_bio(&bio);
	process_fd_request();

	wait_for_completion(&cbdata.complete);

	__free_page(page);

	return 0;
}

/* revalidate the floppy disk, i.e. trigger format autodetection by reading
 * the bootblock (block 0). "Autodetection" is also needed to check whether
 * there is a disk in the drive at all... Thus we also do it for fixed
 * geometry formats */
static int floppy_revalidate(struct gendisk *disk)
{
	int drive = (long)disk->private_data;
	int cf;
	int res = 0;

	if (test_bit(FD_DISK_CHANGED_BIT, &UDRS->flags) ||
	    test_bit(FD_VERIFY_BIT, &UDRS->flags) ||
	    test_bit(drive, &fake_change) ||
	    drive_no_geom(drive)) {
		if (WARN(atomic_read(&usage_count) == 0,
			 "VFS: revalidate called on non-open device.\n"))
			return -EFAULT;

		res = lock_fdc(drive);
		if (res)
			return res;
		cf = (test_bit(FD_DISK_CHANGED_BIT, &UDRS->flags) ||
		      test_bit(FD_VERIFY_BIT, &UDRS->flags));
		if (!(cf || test_bit(drive, &fake_change) || drive_no_geom(drive))) {
			process_fd_request();	/*already done by another thread */
			return 0;
		}
		UDRS->maxblock = 0;
		UDRS->maxtrack = 0;
		if (buffer_drive == drive)
			buffer_track = -1;
		clear_bit(drive, &fake_change);
		clear_bit(FD_DISK_CHANGED_BIT, &UDRS->flags);
		if (cf)
			UDRS->generation++;
		if (drive_no_geom(drive)) {
			/* auto-sensing */
			res = __floppy_read_block_0(opened_bdev[drive], drive);
		} else {
			if (cf)
				poll_drive(false, FD_RAW_NEED_DISK);
			process_fd_request();
		}
	}
	set_capacity(disk, floppy_sizes[UDRS->fd_device]);
	return res;
}

static const struct block_device_operations floppy_fops = {
	.owner			= THIS_MODULE,
	.open			= floppy_open,
	.release		= floppy_release,
	.ioctl			= fd_ioctl,
	.getgeo			= fd_getgeo,
	.check_events		= floppy_check_events,
	.revalidate_disk	= floppy_revalidate,
#ifdef CONFIG_COMPAT
	.compat_ioctl		= fd_compat_ioctl,
#endif
};

/*
 * Floppy Driver initialization
 * =============================
 */

/* Determine the floppy disk controller type */
/* This routine was written by David C. Niemi */
static char __init get_fdc_version(void)
{
	int r;

	output_byte(FD_DUMPREGS);	/* 82072 and better know DUMPREGS */
	if (FDCS->reset)
		return FDC_NONE;
	r = result();
	if (r <= 0x00)
		return FDC_NONE;	/* No FDC present ??? */
	if ((r == 1) && (reply_buffer[0] == 0x80)) {
		pr_info("FDC %d is an 8272A\n", fdc);
		return FDC_8272A;	/* 8272a/765 don't know DUMPREGS */
	}
	if (r != 10) {
		pr_info("FDC %d init: DUMPREGS: unexpected return of %d bytes.\n",
			fdc, r);
		return FDC_UNKNOWN;
	}

	if (!fdc_configure()) {
		pr_info("FDC %d is an 82072\n", fdc);
		return FDC_82072;	/* 82072 doesn't know CONFIGURE */
	}

	output_byte(FD_PERPENDICULAR);
	if (need_more_output() == MORE_OUTPUT) {
		output_byte(0);
	} else {
		pr_info("FDC %d is an 82072A\n", fdc);
		return FDC_82072A;	/* 82072A as found on Sparcs. */
	}

	output_byte(FD_UNLOCK);
	r = result();
	if ((r == 1) && (reply_buffer[0] == 0x80)) {
		pr_info("FDC %d is a pre-1991 82077\n", fdc);
		return FDC_82077_ORIG;	/* Pre-1991 82077, doesn't know
					 * LOCK/UNLOCK */
	}
	if ((r != 1) || (reply_buffer[0] != 0x00)) {
		pr_info("FDC %d init: UNLOCK: unexpected return of %d bytes.\n",
			fdc, r);
		return FDC_UNKNOWN;
	}
	output_byte(FD_PARTID);
	r = result();
	if (r != 1) {
		pr_info("FDC %d init: PARTID: unexpected return of %d bytes.\n",
			fdc, r);
		return FDC_UNKNOWN;
	}
	if (reply_buffer[0] == 0x80) {
		pr_info("FDC %d is a post-1991 82077\n", fdc);
		return FDC_82077;	/* Revised 82077AA passes all the tests */
	}
	switch (reply_buffer[0] >> 5) {
	case 0x0:
		/* Either a 82078-1 or a 82078SL running at 5Volt */
		pr_info("FDC %d is an 82078.\n", fdc);
		return FDC_82078;
	case 0x1:
		pr_info("FDC %d is a 44pin 82078\n", fdc);
		return FDC_82078;
	case 0x2:
		pr_info("FDC %d is a S82078B\n", fdc);
		return FDC_S82078B;
	case 0x3:
		pr_info("FDC %d is a National Semiconductor PC87306\n", fdc);
		return FDC_87306;
	default:
		pr_info("FDC %d init: 82078 variant with unknown PARTID=%d.\n",
			fdc, reply_buffer[0] >> 5);
		return FDC_82078_UNKN;
	}
}				/* get_fdc_version */

/* lilo configuration */

static void __init floppy_set_flags(int *ints, int param, int param2)
{
	int i;

	for (i = 0; i < ARRAY_SIZE(default_drive_params); i++) {
		if (param)
			default_drive_params[i].params.flags |= param2;
		else
			default_drive_params[i].params.flags &= ~param2;
	}
	DPRINT("%s flag 0x%x\n", param2 ? "Setting" : "Clearing", param);
}

static void __init daring(int *ints, int param, int param2)
{
	int i;

	for (i = 0; i < ARRAY_SIZE(default_drive_params); i++) {
		if (param) {
			default_drive_params[i].params.select_delay = 0;
			default_drive_params[i].params.flags |=
			    FD_SILENT_DCL_CLEAR;
		} else {
			default_drive_params[i].params.select_delay =
			    2 * HZ / 100;
			default_drive_params[i].params.flags &=
			    ~FD_SILENT_DCL_CLEAR;
		}
	}
	DPRINT("Assuming %s floppy hardware\n", param ? "standard" : "broken");
}

static void __init set_cmos(int *ints, int dummy, int dummy2)
{
	int current_drive = 0;

	if (ints[0] != 2) {
		DPRINT("wrong number of parameters for CMOS\n");
		return;
	}
	current_drive = ints[1];
	if (current_drive < 0 || current_drive >= 8) {
		DPRINT("bad drive for set_cmos\n");
		return;
	}
#if N_FDC > 1
	if (current_drive >= 4 && !FDC2)
		FDC2 = 0x370;
#endif
	DP->cmos = ints[2];
	DPRINT("setting CMOS code to %d\n", ints[2]);
}

static struct param_table {
	const char *name;
	void (*fn) (int *ints, int param, int param2);
	int *var;
	int def_param;
	int param2;
} config_params[] __initdata = {
	{"allowed_drive_mask", NULL, &allowed_drive_mask, 0xff, 0}, /* obsolete */
	{"all_drives", NULL, &allowed_drive_mask, 0xff, 0},	/* obsolete */
	{"asus_pci", NULL, &allowed_drive_mask, 0x33, 0},
	{"irq", NULL, &FLOPPY_IRQ, 6, 0},
	{"dma", NULL, &FLOPPY_DMA, 2, 0},
	{"daring", daring, NULL, 1, 0},
#if N_FDC > 1
	{"two_fdc", NULL, &FDC2, 0x370, 0},
	{"one_fdc", NULL, &FDC2, 0, 0},
#endif
	{"thinkpad", floppy_set_flags, NULL, 1, FD_INVERTED_DCL},
	{"broken_dcl", floppy_set_flags, NULL, 1, FD_BROKEN_DCL},
	{"messages", floppy_set_flags, NULL, 1, FTD_MSG},
	{"silent_dcl_clear", floppy_set_flags, NULL, 1, FD_SILENT_DCL_CLEAR},
	{"debug", floppy_set_flags, NULL, 1, FD_DEBUG},
	{"nodma", NULL, &can_use_virtual_dma, 1, 0},
	{"omnibook", NULL, &can_use_virtual_dma, 1, 0},
	{"yesdma", NULL, &can_use_virtual_dma, 0, 0},
	{"fifo_depth", NULL, &fifo_depth, 0xa, 0},
	{"nofifo", NULL, &no_fifo, 0x20, 0},
	{"usefifo", NULL, &no_fifo, 0, 0},
	{"cmos", set_cmos, NULL, 0, 0},
	{"slow", NULL, &slow_floppy, 1, 0},
	{"unexpected_interrupts", NULL, &print_unex, 1, 0},
	{"no_unexpected_interrupts", NULL, &print_unex, 0, 0},
	{"L40SX", NULL, &print_unex, 0, 0}

	EXTRA_FLOPPY_PARAMS
};

static int __init floppy_setup(char *str)
{
	int i;
	int param;
	int ints[11];

	str = get_options(str, ARRAY_SIZE(ints), ints);
	if (str) {
		for (i = 0; i < ARRAY_SIZE(config_params); i++) {
			if (strcmp(str, config_params[i].name) == 0) {
				if (ints[0])
					param = ints[1];
				else
					param = config_params[i].def_param;
				if (config_params[i].fn)
					config_params[i].fn(ints, param,
							    config_params[i].
							    param2);
				if (config_params[i].var) {
					DPRINT("%s=%d\n", str, param);
					*config_params[i].var = param;
				}
				return 1;
			}
		}
	}
	if (str) {
		DPRINT("unknown floppy option [%s]\n", str);

		DPRINT("allowed options are:");
		for (i = 0; i < ARRAY_SIZE(config_params); i++)
			pr_cont(" %s", config_params[i].name);
		pr_cont("\n");
	} else
		DPRINT("botched floppy option\n");
	DPRINT("Read Documentation/blockdev/floppy.txt\n");
	return 0;
}

static int have_no_fdc = -ENODEV;

static ssize_t floppy_cmos_show(struct device *dev,
				struct device_attribute *attr, char *buf)
{
	struct platform_device *p = to_platform_device(dev);
	int drive;

	drive = p->id;
	return sprintf(buf, "%X\n", UDP->cmos);
}

static DEVICE_ATTR(cmos, 0444, floppy_cmos_show, NULL);

static struct attribute *floppy_dev_attrs[] = {
	&dev_attr_cmos.attr,
	NULL
};

ATTRIBUTE_GROUPS(floppy_dev);

static void floppy_device_release(struct device *dev)
{
}

static int floppy_resume(struct device *dev)
{
	int fdc;

	for (fdc = 0; fdc < N_FDC; fdc++)
		if (FDCS->address != -1)
			user_reset_fdc(-1, FD_RESET_ALWAYS, false);

	return 0;
}

static const struct dev_pm_ops floppy_pm_ops = {
	.resume = floppy_resume,
	.restore = floppy_resume,
};

static struct platform_driver floppy_driver = {
	.driver = {
		   .name = "floppy",
		   .pm = &floppy_pm_ops,
	},
};

static struct platform_device floppy_device[N_DRIVE];

static bool floppy_available(int drive)
{
	if (!(allowed_drive_mask & (1 << drive)))
		return false;
	if (fdc_state[FDC(drive)].version == FDC_NONE)
		return false;
	return true;
}

static struct kobject *floppy_find(dev_t dev, int *part, void *data)
{
	int drive = (*part & 3) | ((*part & 0x80) >> 5);
	if (drive >= N_DRIVE || !floppy_available(drive))
		return NULL;
	if (((*part >> 2) & 0x1f) >= ARRAY_SIZE(floppy_type))
		return NULL;
	*part = 0;
	return get_disk_and_module(disks[drive]);
}

static int __init do_floppy_init(void)
{
	int i, unit, drive, err;

	set_debugt();
	interruptjiffies = resultjiffies = jiffies;

#if defined(CONFIG_PPC)
	if (check_legacy_ioport(FDC1))
		return -ENODEV;
#endif

	raw_cmd = NULL;

	floppy_wq = alloc_ordered_workqueue("floppy", 0);
	if (!floppy_wq)
		return -ENOMEM;

	for (drive = 0; drive < N_DRIVE; drive++) {
		disks[drive] = alloc_disk(1);
		if (!disks[drive]) {
			err = -ENOMEM;
			goto out_put_disk;
		}

		disks[drive]->queue = blk_init_queue(do_fd_request, &floppy_lock);
		if (!disks[drive]->queue) {
			err = -ENOMEM;
			goto out_put_disk;
		}

		blk_queue_bounce_limit(disks[drive]->queue, BLK_BOUNCE_HIGH);
		blk_queue_max_hw_sectors(disks[drive]->queue, 64);
		disks[drive]->major = FLOPPY_MAJOR;
		disks[drive]->first_minor = TOMINOR(drive);
		disks[drive]->fops = &floppy_fops;
		disks[drive]->events = DISK_EVENT_MEDIA_CHANGE;
		sprintf(disks[drive]->disk_name, "fd%d", drive);

		setup_timer(&motor_off_timer[drive], motor_off_callback, drive);
	}

	err = register_blkdev(FLOPPY_MAJOR, "fd");
	if (err)
		goto out_put_disk;

	err = platform_driver_register(&floppy_driver);
	if (err)
		goto out_unreg_blkdev;

	blk_register_region(MKDEV(FLOPPY_MAJOR, 0), 256, THIS_MODULE,
			    floppy_find, NULL, NULL);

	for (i = 0; i < 256; i++)
		if (ITYPE(i))
			floppy_sizes[i] = floppy_type[ITYPE(i)].size;
		else
			floppy_sizes[i] = MAX_DISK_SIZE << 1;

	reschedule_timeout(MAXTIMEOUT, "floppy init");
	config_types();

	for (i = 0; i < N_FDC; i++) {
		fdc = i;
		memset(FDCS, 0, sizeof(*FDCS));
		FDCS->dtr = -1;
		FDCS->dor = 0x4;
#if defined(__sparc__) || defined(__mc68000__)
	/*sparcs/sun3x don't have a DOR reset which we can fall back on to */
#ifdef __mc68000__
		if (MACH_IS_SUN3X)
#endif
			FDCS->version = FDC_82072A;
#endif
	}

	use_virtual_dma = can_use_virtual_dma & 1;
	fdc_state[0].address = FDC1;
	if (fdc_state[0].address == -1) {
		cancel_delayed_work(&fd_timeout);
		err = -ENODEV;
		goto out_unreg_region;
	}
#if N_FDC > 1
	fdc_state[1].address = FDC2;
#endif

	fdc = 0;		/* reset fdc in case of unexpected interrupt */
	err = floppy_grab_irq_and_dma();
	if (err) {
		cancel_delayed_work(&fd_timeout);
		err = -EBUSY;
		goto out_unreg_region;
	}

	/* initialise drive state */
	for (drive = 0; drive < N_DRIVE; drive++) {
		memset(UDRS, 0, sizeof(*UDRS));
		memset(UDRWE, 0, sizeof(*UDRWE));
		set_bit(FD_DISK_NEWCHANGE_BIT, &UDRS->flags);
		set_bit(FD_DISK_CHANGED_BIT, &UDRS->flags);
		set_bit(FD_VERIFY_BIT, &UDRS->flags);
		UDRS->fd_device = -1;
		floppy_track_buffer = NULL;
		max_buffer_sectors = 0;
	}
	/*
	 * Small 10 msec delay to let through any interrupt that
	 * initialization might have triggered, to not
	 * confuse detection:
	 */
	msleep(10);

	for (i = 0; i < N_FDC; i++) {
		fdc = i;
		FDCS->driver_version = FD_DRIVER_VERSION;
		for (unit = 0; unit < 4; unit++)
			FDCS->track[unit] = 0;
		if (FDCS->address == -1)
			continue;
		FDCS->rawcmd = 2;
		if (user_reset_fdc(-1, FD_RESET_ALWAYS, false)) {
			/* free ioports reserved by floppy_grab_irq_and_dma() */
			floppy_release_regions(fdc);
			FDCS->address = -1;
			FDCS->version = FDC_NONE;
			continue;
		}
		/* Try to determine the floppy controller type */
		FDCS->version = get_fdc_version();
		if (FDCS->version == FDC_NONE) {
			/* free ioports reserved by floppy_grab_irq_and_dma() */
			floppy_release_regions(fdc);
			FDCS->address = -1;
			continue;
		}
		if (can_use_virtual_dma == 2 && FDCS->version < FDC_82072A)
			can_use_virtual_dma = 0;

		have_no_fdc = 0;
		/* Not all FDCs seem to be able to handle the version command
		 * properly, so force a reset for the standard FDC clones,
		 * to avoid interrupt garbage.
		 */
		user_reset_fdc(-1, FD_RESET_ALWAYS, false);
	}
	fdc = 0;
	cancel_delayed_work(&fd_timeout);
	current_drive = 0;
	initialized = true;
	if (have_no_fdc) {
		DPRINT("no floppy controllers found\n");
		err = have_no_fdc;
		goto out_release_dma;
	}

	for (drive = 0; drive < N_DRIVE; drive++) {
		if (!floppy_available(drive))
			continue;

		floppy_device[drive].name = floppy_device_name;
		floppy_device[drive].id = drive;
		floppy_device[drive].dev.release = floppy_device_release;
		floppy_device[drive].dev.groups = floppy_dev_groups;

		err = platform_device_register(&floppy_device[drive]);
		if (err)
			goto out_remove_drives;

		/* to be cleaned up... */
		disks[drive]->private_data = (void *)(long)drive;
		disks[drive]->flags |= GENHD_FL_REMOVABLE;
		device_add_disk(&floppy_device[drive].dev, disks[drive], NULL);
	}

	return 0;

out_remove_drives:
	while (drive--) {
		if (floppy_available(drive)) {
			del_gendisk(disks[drive]);
			platform_device_unregister(&floppy_device[drive]);
		}
	}
out_release_dma:
	if (atomic_read(&usage_count))
		floppy_release_irq_and_dma();
out_unreg_region:
	blk_unregister_region(MKDEV(FLOPPY_MAJOR, 0), 256);
	platform_driver_unregister(&floppy_driver);
out_unreg_blkdev:
	unregister_blkdev(FLOPPY_MAJOR, "fd");
out_put_disk:
	destroy_workqueue(floppy_wq);
	for (drive = 0; drive < N_DRIVE; drive++) {
		if (!disks[drive])
			break;
		if (disks[drive]->queue) {
			del_timer_sync(&motor_off_timer[drive]);
			blk_cleanup_queue(disks[drive]->queue);
			disks[drive]->queue = NULL;
		}
		put_disk(disks[drive]);
	}
	return err;
}

#ifndef MODULE
static __init void floppy_async_init(void *data, async_cookie_t cookie)
{
	do_floppy_init();
}
#endif

static int __init floppy_init(void)
{
#ifdef MODULE
	return do_floppy_init();
#else
	/* Don't hold up the bootup by the floppy initialization */
	async_schedule(floppy_async_init, NULL);
	return 0;
#endif
}

static const struct io_region {
	int offset;
	int size;
} io_regions[] = {
	{ 2, 1 },
	/* address + 3 is sometimes reserved by pnp bios for motherboard */
	{ 4, 2 },
	/* address + 6 is reserved, and may be taken by IDE.
	 * Unfortunately, Adaptec doesn't know this :-(, */
	{ 7, 1 },
};

static void floppy_release_allocated_regions(int fdc, const struct io_region *p)
{
	while (p != io_regions) {
		p--;
		release_region(FDCS->address + p->offset, p->size);
	}
}

#define ARRAY_END(X) (&((X)[ARRAY_SIZE(X)]))

static int floppy_request_regions(int fdc)
{
	const struct io_region *p;

	for (p = io_regions; p < ARRAY_END(io_regions); p++) {
		if (!request_region(FDCS->address + p->offset,
				    p->size, "floppy")) {
			DPRINT("Floppy io-port 0x%04lx in use\n",
			       FDCS->address + p->offset);
			floppy_release_allocated_regions(fdc, p);
			return -EBUSY;
		}
	}
	return 0;
}

static void floppy_release_regions(int fdc)
{
	floppy_release_allocated_regions(fdc, ARRAY_END(io_regions));
}

static int floppy_grab_irq_and_dma(void)
{
	if (atomic_inc_return(&usage_count) > 1)
		return 0;

	/*
	 * We might have scheduled a free_irq(), wait it to
	 * drain first:
	 */
	flush_workqueue(floppy_wq);

	if (fd_request_irq()) {
		DPRINT("Unable to grab IRQ%d for the floppy driver\n",
		       FLOPPY_IRQ);
		atomic_dec(&usage_count);
		return -1;
	}
	if (fd_request_dma()) {
		DPRINT("Unable to grab DMA%d for the floppy driver\n",
		       FLOPPY_DMA);
		if (can_use_virtual_dma & 2)
			use_virtual_dma = can_use_virtual_dma = 1;
		if (!(can_use_virtual_dma & 1)) {
			fd_free_irq();
			atomic_dec(&usage_count);
			return -1;
		}
	}

	for (fdc = 0; fdc < N_FDC; fdc++) {
		if (FDCS->address != -1) {
			if (floppy_request_regions(fdc))
				goto cleanup;
		}
	}
	for (fdc = 0; fdc < N_FDC; fdc++) {
		if (FDCS->address != -1) {
			reset_fdc_info(1);
			fd_outb(FDCS->dor, FD_DOR);
		}
	}
	fdc = 0;
	set_dor(0, ~0, 8);	/* avoid immediate interrupt */

	for (fdc = 0; fdc < N_FDC; fdc++)
		if (FDCS->address != -1)
			fd_outb(FDCS->dor, FD_DOR);
	/*
	 * The driver will try and free resources and relies on us
	 * to know if they were allocated or not.
	 */
	fdc = 0;
	irqdma_allocated = 1;
	return 0;
cleanup:
	fd_free_irq();
	fd_free_dma();
	while (--fdc >= 0)
		floppy_release_regions(fdc);
	atomic_dec(&usage_count);
	return -1;
}

static void floppy_release_irq_and_dma(void)
{
	int old_fdc;
#ifndef __sparc__
	int drive;
#endif
	long tmpsize;
	unsigned long tmpaddr;

	if (!atomic_dec_and_test(&usage_count))
		return;

	if (irqdma_allocated) {
		fd_disable_dma();
		fd_free_dma();
		fd_free_irq();
		irqdma_allocated = 0;
	}
	set_dor(0, ~0, 8);
#if N_FDC > 1
	set_dor(1, ~8, 0);
#endif

	if (floppy_track_buffer && max_buffer_sectors) {
		tmpsize = max_buffer_sectors * 1024;
		tmpaddr = (unsigned long)floppy_track_buffer;
		floppy_track_buffer = NULL;
		max_buffer_sectors = 0;
		buffer_min = buffer_max = -1;
		fd_dma_mem_free(tmpaddr, tmpsize);
	}
#ifndef __sparc__
	for (drive = 0; drive < N_FDC * 4; drive++)
		if (timer_pending(motor_off_timer + drive))
			pr_info("motor off timer %d still active\n", drive);
#endif

	if (delayed_work_pending(&fd_timeout))
		pr_info("floppy timer still active:%s\n", timeout_message);
	if (delayed_work_pending(&fd_timer))
		pr_info("auxiliary floppy timer still active\n");
	if (work_pending(&floppy_work))
		pr_info("work still pending\n");
	old_fdc = fdc;
	for (fdc = 0; fdc < N_FDC; fdc++)
		if (FDCS->address != -1)
			floppy_release_regions(fdc);
	fdc = old_fdc;
}

#ifdef MODULE

static char *floppy;

static void __init parse_floppy_cfg_string(char *cfg)
{
	char *ptr;

	while (*cfg) {
		ptr = cfg;
		while (*cfg && *cfg != ' ' && *cfg != '\t')
			cfg++;
		if (*cfg) {
			*cfg = '\0';
			cfg++;
		}
		if (*ptr)
			floppy_setup(ptr);
	}
}

static int __init floppy_module_init(void)
{
	if (floppy)
		parse_floppy_cfg_string(floppy);
	return floppy_init();
}
module_init(floppy_module_init);

static void __exit floppy_module_exit(void)
{
	int drive;

	blk_unregister_region(MKDEV(FLOPPY_MAJOR, 0), 256);
	unregister_blkdev(FLOPPY_MAJOR, "fd");
	platform_driver_unregister(&floppy_driver);

	destroy_workqueue(floppy_wq);

	for (drive = 0; drive < N_DRIVE; drive++) {
		del_timer_sync(&motor_off_timer[drive]);

		if (floppy_available(drive)) {
			del_gendisk(disks[drive]);
			platform_device_unregister(&floppy_device[drive]);
		}
		blk_cleanup_queue(disks[drive]->queue);

		/*
		 * These disks have not called add_disk().  Don't put down
		 * queue reference in put_disk().
		 */
		if (!(allowed_drive_mask & (1 << drive)) ||
		    fdc_state[FDC(drive)].version == FDC_NONE)
			disks[drive]->queue = NULL;

		put_disk(disks[drive]);
	}

	cancel_delayed_work_sync(&fd_timeout);
	cancel_delayed_work_sync(&fd_timer);

	if (atomic_read(&usage_count))
		floppy_release_irq_and_dma();

	/* eject disk, if any */
	fd_eject(0);
}

module_exit(floppy_module_exit);

module_param(floppy, charp, 0);
module_param(FLOPPY_IRQ, int, 0);
module_param(FLOPPY_DMA, int, 0);
MODULE_AUTHOR("Alain L. Knaff");
MODULE_SUPPORTED_DEVICE("fd");
MODULE_LICENSE("GPL");

/* This doesn't actually get used other than for module information */
static const struct pnp_device_id floppy_pnpids[] = {
	{"PNP0700", 0},
	{}
};

MODULE_DEVICE_TABLE(pnp, floppy_pnpids);

#else

__setup("floppy=", floppy_setup);
module_init(floppy_init)
#endif

MODULE_ALIAS_BLOCKDEV_MAJOR(FLOPPY_MAJOR);<|MERGE_RESOLUTION|>--- conflicted
+++ resolved
@@ -3786,11 +3786,7 @@
 	v.native_format = UDP->native_format;
 	mutex_unlock(&floppy_mutex);
 
-<<<<<<< HEAD
-	if (copy_from_user(arg, &v, sizeof(struct compat_floppy_drive_params)))
-=======
 	if (copy_to_user(arg, &v, sizeof(struct compat_floppy_drive_params)))
->>>>>>> ecd3ad1c
 		return -EFAULT;
 	return 0;
 }
@@ -3826,11 +3822,7 @@
 	v.bufblocks = UDRS->bufblocks;
 	mutex_unlock(&floppy_mutex);
 
-<<<<<<< HEAD
-	if (copy_from_user(arg, &v, sizeof(struct compat_floppy_drive_struct)))
-=======
 	if (copy_to_user(arg, &v, sizeof(struct compat_floppy_drive_struct)))
->>>>>>> ecd3ad1c
 		return -EFAULT;
 	return 0;
 Eintr:
