/*
 * Driver for SWIM (Sander Woz Integrated Machine) floppy controller
 *
 * Copyright (C) 2004,2008 Laurent Vivier <Laurent@lvivier.info>
 *
 * based on Alastair Bridgewater SWIM analysis, 2001
 * based on SWIM3 driver (c) Paul Mackerras, 1996
 * based on netBSD IWM driver (c) 1997, 1998 Hauke Fath.
 *
 * This program is free software; you can redistribute it and/or
 * modify it under the terms of the GNU General Public License
 * as published by the Free Software Foundation; either version
 * 2 of the License, or (at your option) any later version.
 *
 * 2004-08-21 (lv) - Initial implementation
 * 2008-10-30 (lv) - Port to 2.6
 */

#include <linux/module.h>
#include <linux/fd.h>
#include <linux/slab.h>
#include <linux/blk-mq.h>
#include <linux/mutex.h>
#include <linux/hdreg.h>
#include <linux/kernel.h>
#include <linux/delay.h>
#include <linux/platform_device.h>

#include <asm/mac_via.h>

#define CARDNAME "swim"

struct sector_header {
	unsigned char side;
	unsigned char track;
	unsigned char sector;
	unsigned char size;
	unsigned char crc0;
	unsigned char crc1;
} __attribute__((packed));

#define DRIVER_VERSION "Version 0.2 (2008-10-30)"

#define REG(x)	unsigned char x, x ## _pad[0x200 - 1];

struct swim {
	REG(write_data)
	REG(write_mark)
	REG(write_CRC)
	REG(write_parameter)
	REG(write_phase)
	REG(write_setup)
	REG(write_mode0)
	REG(write_mode1)

	REG(read_data)
	REG(read_mark)
	REG(read_error)
	REG(read_parameter)
	REG(read_phase)
	REG(read_setup)
	REG(read_status)
	REG(read_handshake)
} __attribute__((packed));

#define swim_write(base, reg, v) 	out_8(&(base)->write_##reg, (v))
#define swim_read(base, reg)		in_8(&(base)->read_##reg)

/* IWM registers */

struct iwm {
	REG(ph0L)
	REG(ph0H)
	REG(ph1L)
	REG(ph1H)
	REG(ph2L)
	REG(ph2H)
	REG(ph3L)
	REG(ph3H)
	REG(mtrOff)
	REG(mtrOn)
	REG(intDrive)
	REG(extDrive)
	REG(q6L)
	REG(q6H)
	REG(q7L)
	REG(q7H)
} __attribute__((packed));

#define iwm_write(base, reg, v) 	out_8(&(base)->reg, (v))
#define iwm_read(base, reg)		in_8(&(base)->reg)

/* bits in phase register */

#define SEEK_POSITIVE	0x070
#define SEEK_NEGATIVE	0x074
#define STEP		0x071
#define MOTOR_ON	0x072
#define MOTOR_OFF	0x076
#define INDEX		0x073
#define EJECT		0x077
#define SETMFM		0x171
#define SETGCR		0x175

#define RELAX		0x033
#define LSTRB		0x008

#define CA_MASK		0x077

/* Select values for swim_select and swim_readbit */

#define READ_DATA_0	0x074
#define ONEMEG_DRIVE	0x075
#define SINGLE_SIDED	0x076
#define DRIVE_PRESENT	0x077
#define DISK_IN		0x170
#define WRITE_PROT	0x171
#define TRACK_ZERO	0x172
#define TACHO		0x173
#define READ_DATA_1	0x174
#define GCR_MODE	0x175
#define SEEK_COMPLETE	0x176
#define TWOMEG_MEDIA	0x177

/* Bits in handshake register */

#define MARK_BYTE	0x01
#define CRC_ZERO	0x02
#define RDDATA		0x04
#define SENSE		0x08
#define MOTEN		0x10
#define ERROR		0x20
#define DAT2BYTE	0x40
#define DAT1BYTE	0x80

/* bits in setup register */

#define S_INV_WDATA	0x01
#define S_3_5_SELECT	0x02
#define S_GCR		0x04
#define S_FCLK_DIV2	0x08
#define S_ERROR_CORR	0x10
#define S_IBM_DRIVE	0x20
#define S_GCR_WRITE	0x40
#define S_TIMEOUT	0x80

/* bits in mode register */

#define CLFIFO		0x01
#define ENBL1		0x02
#define ENBL2		0x04
#define ACTION		0x08
#define WRITE_MODE	0x10
#define HEDSEL		0x20
#define MOTON		0x80

/*----------------------------------------------------------------------------*/

enum drive_location {
	INTERNAL_DRIVE = 0x02,
	EXTERNAL_DRIVE = 0x04,
};

enum media_type {
	DD_MEDIA,
	HD_MEDIA,
};

struct floppy_state {

	/* physical properties */

	enum drive_location location;	/* internal or external drive */
	int		 head_number;	/* single- or double-sided drive */

	/* media */

	int		 disk_in;
	int		 ejected;
	enum media_type	 type;
	int		 write_protected;

	int		 total_secs;
	int		 secpercyl;
	int		 secpertrack;

	/* in-use information */

	int		track;
	int		ref_count;

	struct gendisk *disk;
	struct blk_mq_tag_set tag_set;

	/* parent controller */

	struct swim_priv *swd;
};

enum motor_action {
	OFF,
	ON,
};

enum head {
	LOWER_HEAD = 0,
	UPPER_HEAD = 1,
};

#define FD_MAX_UNIT	2

struct swim_priv {
	struct swim __iomem *base;
	spinlock_t lock;
	int floppy_count;
	struct floppy_state unit[FD_MAX_UNIT];
};

extern int swim_read_sector_header(struct swim __iomem *base,
				   struct sector_header *header);
extern int swim_read_sector_data(struct swim __iomem *base,
				 unsigned char *data);

static DEFINE_MUTEX(swim_mutex);
static inline void set_swim_mode(struct swim __iomem *base, int enable)
{
	struct iwm __iomem *iwm_base;
	unsigned long flags;

	if (!enable) {
		swim_write(base, mode0, 0xf8);
		return;
	}

	iwm_base = (struct iwm __iomem *)base;
	local_irq_save(flags);

	iwm_read(iwm_base, q7L);
	iwm_read(iwm_base, mtrOff);
	iwm_read(iwm_base, q6H);

	iwm_write(iwm_base, q7H, 0x57);
	iwm_write(iwm_base, q7H, 0x17);
	iwm_write(iwm_base, q7H, 0x57);
	iwm_write(iwm_base, q7H, 0x57);

	local_irq_restore(flags);
}

static inline int get_swim_mode(struct swim __iomem *base)
{
	unsigned long flags;

	local_irq_save(flags);

	swim_write(base, phase, 0xf5);
	if (swim_read(base, phase) != 0xf5)
		goto is_iwm;
	swim_write(base, phase, 0xf6);
	if (swim_read(base, phase) != 0xf6)
		goto is_iwm;
	swim_write(base, phase, 0xf7);
	if (swim_read(base, phase) != 0xf7)
		goto is_iwm;
	local_irq_restore(flags);
	return 1;
is_iwm:
	local_irq_restore(flags);
	return 0;
}

static inline void swim_select(struct swim __iomem *base, int sel)
{
	swim_write(base, phase, RELAX);

	via1_set_head(sel & 0x100);

	swim_write(base, phase, sel & CA_MASK);
}

static inline void swim_action(struct swim __iomem *base, int action)
{
	unsigned long flags;

	local_irq_save(flags);

	swim_select(base, action);
	udelay(1);
	swim_write(base, phase, (LSTRB<<4) | LSTRB);
	udelay(1);
	swim_write(base, phase, (LSTRB<<4) | ((~LSTRB) & 0x0F));
	udelay(1);

	local_irq_restore(flags);
}

static inline int swim_readbit(struct swim __iomem *base, int bit)
{
	int stat;

	swim_select(base, bit);

	udelay(10);

	stat = swim_read(base, handshake);

	return (stat & SENSE) == 0;
}

static inline void swim_drive(struct swim __iomem *base,
			      enum drive_location location)
{
	if (location == INTERNAL_DRIVE) {
		swim_write(base, mode0, EXTERNAL_DRIVE); /* clear drive 1 bit */
		swim_write(base, mode1, INTERNAL_DRIVE); /* set drive 0 bit */
	} else if (location == EXTERNAL_DRIVE) {
		swim_write(base, mode0, INTERNAL_DRIVE); /* clear drive 0 bit */
		swim_write(base, mode1, EXTERNAL_DRIVE); /* set drive 1 bit */
	}
}

static inline void swim_motor(struct swim __iomem *base,
			      enum motor_action action)
{
	if (action == ON) {
		int i;

		swim_action(base, MOTOR_ON);

		for (i = 0; i < 2*HZ; i++) {
			swim_select(base, RELAX);
			if (swim_readbit(base, MOTOR_ON))
				break;
			current->state = TASK_INTERRUPTIBLE;
			schedule_timeout(1);
		}
	} else if (action == OFF) {
		swim_action(base, MOTOR_OFF);
		swim_select(base, RELAX);
	}
}

static inline void swim_eject(struct swim __iomem *base)
{
	int i;

	swim_action(base, EJECT);

	for (i = 0; i < 2*HZ; i++) {
		swim_select(base, RELAX);
		if (!swim_readbit(base, DISK_IN))
			break;
		current->state = TASK_INTERRUPTIBLE;
		schedule_timeout(1);
	}
	swim_select(base, RELAX);
}

static inline void swim_head(struct swim __iomem *base, enum head head)
{
	/* wait drive is ready */

	if (head == UPPER_HEAD)
		swim_select(base, READ_DATA_1);
	else if (head == LOWER_HEAD)
		swim_select(base, READ_DATA_0);
}

static inline int swim_step(struct swim __iomem *base)
{
	int wait;

	swim_action(base, STEP);

	for (wait = 0; wait < HZ; wait++) {

		current->state = TASK_INTERRUPTIBLE;
		schedule_timeout(1);

		swim_select(base, RELAX);
		if (!swim_readbit(base, STEP))
			return 0;
	}
	return -1;
}

static inline int swim_track00(struct swim __iomem *base)
{
	int try;

	swim_action(base, SEEK_NEGATIVE);

	for (try = 0; try < 100; try++) {

		swim_select(base, RELAX);
		if (swim_readbit(base, TRACK_ZERO))
			break;

		if (swim_step(base))
			return -1;
	}

	if (swim_readbit(base, TRACK_ZERO))
		return 0;

	return -1;
}

static inline int swim_seek(struct swim __iomem *base, int step)
{
	if (step == 0)
		return 0;

	if (step < 0) {
		swim_action(base, SEEK_NEGATIVE);
		step = -step;
	} else
		swim_action(base, SEEK_POSITIVE);

	for ( ; step > 0; step--) {
		if (swim_step(base))
			return -1;
	}

	return 0;
}

static inline int swim_track(struct floppy_state *fs,  int track)
{
	struct swim __iomem *base = fs->swd->base;
	int ret;

	ret = swim_seek(base, track - fs->track);

	if (ret == 0)
		fs->track = track;
	else {
		swim_track00(base);
		fs->track = 0;
	}

	return ret;
}

static int floppy_eject(struct floppy_state *fs)
{
	struct swim __iomem *base = fs->swd->base;

	swim_drive(base, fs->location);
	swim_motor(base, OFF);
	swim_eject(base);

	fs->disk_in = 0;
	fs->ejected = 1;

	return 0;
}

static inline int swim_read_sector(struct floppy_state *fs,
				   int side, int track,
				   int sector, unsigned char *buffer)
{
	struct swim __iomem *base = fs->swd->base;
	unsigned long flags;
	struct sector_header header;
	int ret = -1;
	short i;

	swim_track(fs, track);

	swim_write(base, mode1, MOTON);
	swim_head(base, side);
	swim_write(base, mode0, side);

	local_irq_save(flags);
	for (i = 0; i < 36; i++) {
		ret = swim_read_sector_header(base, &header);
		if (!ret && (header.sector == sector)) {
			/* found */

			ret = swim_read_sector_data(base, buffer);
			break;
		}
	}
	local_irq_restore(flags);

	swim_write(base, mode0, MOTON);

	if ((header.side != side)  || (header.track != track) ||
	     (header.sector != sector))
		return 0;

	return ret;
}

static blk_status_t floppy_read_sectors(struct floppy_state *fs,
			       int req_sector, int sectors_nb,
			       unsigned char *buffer)
{
	struct swim __iomem *base = fs->swd->base;
	int ret;
	int side, track, sector;
	int i, try;


	swim_drive(base, fs->location);
	for (i = req_sector; i < req_sector + sectors_nb; i++) {
		int x;
		track = i / fs->secpercyl;
		x = i % fs->secpercyl;
		side = x / fs->secpertrack;
		sector = x % fs->secpertrack + 1;

		try = 5;
		do {
			ret = swim_read_sector(fs, side, track, sector,
						buffer);
			if (try-- == 0)
				return BLK_STS_IOERR;
		} while (ret != 512);

		buffer += ret;
	}

	return 0;
}

static blk_status_t swim_queue_rq(struct blk_mq_hw_ctx *hctx,
				  const struct blk_mq_queue_data *bd)
{
	struct floppy_state *fs = hctx->queue->queuedata;
	struct swim_priv *swd = fs->swd;
	struct request *req = bd->rq;
	blk_status_t err;

	if (!spin_trylock_irq(&swd->lock))
		return BLK_STS_DEV_RESOURCE;

	blk_mq_start_request(req);

	if (!fs->disk_in || rq_data_dir(req) == WRITE) {
		err = BLK_STS_IOERR;
		goto out;
	}

	do {
		err = floppy_read_sectors(fs, blk_rq_pos(req),
					  blk_rq_cur_sectors(req),
					  bio_data(req->bio));
	} while (blk_update_request(req, err, blk_rq_cur_bytes(req)));
	__blk_mq_end_request(req, err);

	err = BLK_STS_OK;
out:
	spin_unlock_irq(&swd->lock);
	return err;

}

static struct floppy_struct floppy_type[4] = {
	{    0,  0, 0,  0, 0, 0x00, 0x00, 0x00, 0x00, NULL }, /* no testing   */
	{  720,  9, 1, 80, 0, 0x2A, 0x02, 0xDF, 0x50, NULL }, /* 360KB SS 3.5"*/
	{ 1440,  9, 2, 80, 0, 0x2A, 0x02, 0xDF, 0x50, NULL }, /* 720KB 3.5"   */
	{ 2880, 18, 2, 80, 0, 0x1B, 0x00, 0xCF, 0x6C, NULL }, /* 1.44MB 3.5"  */
};

static int get_floppy_geometry(struct floppy_state *fs, int type,
			       struct floppy_struct **g)
{
	if (type >= ARRAY_SIZE(floppy_type))
		return -EINVAL;

	if (type)
		*g = &floppy_type[type];
	else if (fs->type == HD_MEDIA) /* High-Density media */
		*g = &floppy_type[3];
	else if (fs->head_number == 2) /* double-sided */
		*g = &floppy_type[2];
	else
		*g = &floppy_type[1];

	return 0;
}

static void setup_medium(struct floppy_state *fs)
{
	struct swim __iomem *base = fs->swd->base;

	if (swim_readbit(base, DISK_IN)) {
		struct floppy_struct *g;
		fs->disk_in = 1;
		fs->write_protected = swim_readbit(base, WRITE_PROT);

		if (swim_track00(base))
			printk(KERN_ERR
				"SWIM: cannot move floppy head to track 0\n");

		swim_track00(base);

		fs->type = swim_readbit(base, TWOMEG_MEDIA) ?
			HD_MEDIA : DD_MEDIA;
		fs->head_number = swim_readbit(base, SINGLE_SIDED) ? 1 : 2;
		get_floppy_geometry(fs, 0, &g);
		fs->total_secs = g->size;
		fs->secpercyl = g->head * g->sect;
		fs->secpertrack = g->sect;
		fs->track = 0;
	} else {
		fs->disk_in = 0;
	}
}

static int floppy_open(struct block_device *bdev, fmode_t mode)
{
	struct floppy_state *fs = bdev->bd_disk->private_data;
	struct swim __iomem *base = fs->swd->base;
	int err;

	if (fs->ref_count == -1 || (fs->ref_count && mode & FMODE_EXCL))
		return -EBUSY;

	if (mode & FMODE_EXCL)
		fs->ref_count = -1;
	else
		fs->ref_count++;

	swim_write(base, setup, S_IBM_DRIVE  | S_FCLK_DIV2);
	udelay(10);
	swim_drive(base, fs->location);
	swim_motor(base, ON);
	swim_action(base, SETMFM);
	if (fs->ejected)
		setup_medium(fs);
	if (!fs->disk_in) {
		err = -ENXIO;
		goto out;
	}

	set_capacity(fs->disk, fs->total_secs);

	if (mode & FMODE_NDELAY)
		return 0;

	if (mode & (FMODE_READ|FMODE_WRITE)) {
		check_disk_change(bdev);
		if ((mode & FMODE_WRITE) && fs->write_protected) {
			err = -EROFS;
			goto out;
		}
	}
	return 0;
out:
	if (fs->ref_count < 0)
		fs->ref_count = 0;
	else if (fs->ref_count > 0)
		--fs->ref_count;

	if (fs->ref_count == 0)
		swim_motor(base, OFF);
	return err;
}

static int floppy_unlocked_open(struct block_device *bdev, fmode_t mode)
{
	int ret;

	mutex_lock(&swim_mutex);
	ret = floppy_open(bdev, mode);
	mutex_unlock(&swim_mutex);

	return ret;
}

static void floppy_release(struct gendisk *disk, fmode_t mode)
{
	struct floppy_state *fs = disk->private_data;
	struct swim __iomem *base = fs->swd->base;

	mutex_lock(&swim_mutex);
	if (fs->ref_count < 0)
		fs->ref_count = 0;
	else if (fs->ref_count > 0)
		--fs->ref_count;

	if (fs->ref_count == 0)
		swim_motor(base, OFF);
	mutex_unlock(&swim_mutex);
}

static int floppy_ioctl(struct block_device *bdev, fmode_t mode,
			unsigned int cmd, unsigned long param)
{
	struct floppy_state *fs = bdev->bd_disk->private_data;
	int err;

	if ((cmd & 0x80) && !capable(CAP_SYS_ADMIN))
			return -EPERM;

	switch (cmd) {
	case FDEJECT:
		if (fs->ref_count != 1)
			return -EBUSY;
		mutex_lock(&swim_mutex);
		err = floppy_eject(fs);
		mutex_unlock(&swim_mutex);
		return err;

	case FDGETPRM:
		if (copy_to_user((void __user *) param, (void *) &floppy_type,
				 sizeof(struct floppy_struct)))
			return -EFAULT;
		return 0;
	}
	return -ENOTTY;
}

static int floppy_getgeo(struct block_device *bdev, struct hd_geometry *geo)
{
	struct floppy_state *fs = bdev->bd_disk->private_data;
	struct floppy_struct *g;
	int ret;

	ret = get_floppy_geometry(fs, 0, &g);
	if (ret)
		return ret;

	geo->heads = g->head;
	geo->sectors = g->sect;
	geo->cylinders = g->track;

	return 0;
}

static unsigned int floppy_check_events(struct gendisk *disk,
					unsigned int clearing)
{
	struct floppy_state *fs = disk->private_data;

	return fs->ejected ? DISK_EVENT_MEDIA_CHANGE : 0;
}

static int floppy_revalidate(struct gendisk *disk)
{
	struct floppy_state *fs = disk->private_data;
	struct swim __iomem *base = fs->swd->base;

	swim_drive(base, fs->location);

	if (fs->ejected)
		setup_medium(fs);

	if (!fs->disk_in)
		swim_motor(base, OFF);
	else
		fs->ejected = 0;

	return !fs->disk_in;
}

static const struct block_device_operations floppy_fops = {
	.owner		 = THIS_MODULE,
	.open		 = floppy_unlocked_open,
	.release	 = floppy_release,
	.ioctl		 = floppy_ioctl,
	.getgeo		 = floppy_getgeo,
	.check_events	 = floppy_check_events,
	.revalidate_disk = floppy_revalidate,
};

static struct kobject *floppy_find(dev_t dev, int *part, void *data)
{
	struct swim_priv *swd = data;
	int drive = (*part & 3);

	if (drive >= swd->floppy_count)
		return NULL;

	*part = 0;
	return get_disk_and_module(swd->unit[drive].disk);
}

static int swim_add_floppy(struct swim_priv *swd, enum drive_location location)
{
	struct floppy_state *fs = &swd->unit[swd->floppy_count];
	struct swim __iomem *base = swd->base;

	fs->location = location;

	swim_drive(base, location);

	swim_motor(base, OFF);

	fs->type = HD_MEDIA;
	fs->head_number = 2;

	fs->ref_count = 0;
	fs->ejected = 1;

	swd->floppy_count++;

	return 0;
}

static const struct blk_mq_ops swim_mq_ops = {
	.queue_rq = swim_queue_rq,
};

static int swim_floppy_init(struct swim_priv *swd)
{
	int err;
	int drive;
	struct swim __iomem *base = swd->base;

	/* scan floppy drives */

	swim_drive(base, INTERNAL_DRIVE);
	if (swim_readbit(base, DRIVE_PRESENT) &&
	    !swim_readbit(base, ONEMEG_DRIVE))
		swim_add_floppy(swd, INTERNAL_DRIVE);
	swim_drive(base, EXTERNAL_DRIVE);
	if (swim_readbit(base, DRIVE_PRESENT) &&
	    !swim_readbit(base, ONEMEG_DRIVE))
		swim_add_floppy(swd, EXTERNAL_DRIVE);

	/* register floppy drives */

	err = register_blkdev(FLOPPY_MAJOR, "fd");
	if (err) {
		printk(KERN_ERR "Unable to get major %d for SWIM floppy\n",
		       FLOPPY_MAJOR);
		return -EBUSY;
	}

	spin_lock_init(&swd->lock);

	for (drive = 0; drive < swd->floppy_count; drive++) {
		struct request_queue *q;

		swd->unit[drive].disk = alloc_disk(1);
		if (swd->unit[drive].disk == NULL) {
			err = -ENOMEM;
			goto exit_put_disks;
		}

		q = blk_mq_init_sq_queue(&swd->unit[drive].tag_set, &swim_mq_ops,
						2, BLK_MQ_F_SHOULD_MERGE);
		if (IS_ERR(q)) {
			err = PTR_ERR(q);
			goto exit_put_disks;
		}

		swd->unit[drive].disk->queue = q;
		blk_queue_bounce_limit(swd->unit[drive].disk->queue,
				BLK_BOUNCE_HIGH);
		swd->unit[drive].disk->queue->queuedata = &swd->unit[drive];
		swd->unit[drive].swd = swd;
	}

	for (drive = 0; drive < swd->floppy_count; drive++) {
		swd->unit[drive].disk->flags = GENHD_FL_REMOVABLE;
		swd->unit[drive].disk->major = FLOPPY_MAJOR;
		swd->unit[drive].disk->first_minor = drive;
		sprintf(swd->unit[drive].disk->disk_name, "fd%d", drive);
		swd->unit[drive].disk->fops = &floppy_fops;
		swd->unit[drive].disk->private_data = &swd->unit[drive];
		set_capacity(swd->unit[drive].disk, 2880);
		add_disk(swd->unit[drive].disk);
	}

	blk_register_region(MKDEV(FLOPPY_MAJOR, 0), 256, THIS_MODULE,
			    floppy_find, NULL, swd);

	return 0;

exit_put_disks:
	unregister_blkdev(FLOPPY_MAJOR, "fd");
	do {
		struct gendisk *disk = swd->unit[drive].disk;

		if (disk) {
			if (disk->queue) {
				blk_cleanup_queue(disk->queue);
				disk->queue = NULL;
			}
<<<<<<< HEAD
=======
			blk_mq_free_tag_set(&swd->unit[drive].tag_set);
>>>>>>> e2afa97a
			put_disk(disk);
		}
	} while (drive--);
	return err;
}

static int swim_probe(struct platform_device *dev)
{
	struct resource *res;
	struct swim __iomem *swim_base;
	struct swim_priv *swd;
	int ret;

	res = platform_get_resource(dev, IORESOURCE_MEM, 0);
	if (!res) {
		ret = -ENODEV;
		goto out;
	}

	if (!request_mem_region(res->start, resource_size(res), CARDNAME)) {
		ret = -EBUSY;
		goto out;
	}

	swim_base = (struct swim __iomem *)res->start;
	if (!swim_base) {
		ret = -ENOMEM;
		goto out_release_io;
	}

	/* probe device */

	set_swim_mode(swim_base, 1);
	if (!get_swim_mode(swim_base)) {
		printk(KERN_INFO "SWIM device not found !\n");
		ret = -ENODEV;
		goto out_release_io;
	}

	/* set platform driver data */

	swd = kzalloc(sizeof(struct swim_priv), GFP_KERNEL);
	if (!swd) {
		ret = -ENOMEM;
		goto out_release_io;
	}
	platform_set_drvdata(dev, swd);

	swd->base = swim_base;

	ret = swim_floppy_init(swd);
	if (ret)
		goto out_kfree;

	return 0;

out_kfree:
	kfree(swd);
out_release_io:
	release_mem_region(res->start, resource_size(res));
out:
	return ret;
}

static int swim_remove(struct platform_device *dev)
{
	struct swim_priv *swd = platform_get_drvdata(dev);
	int drive;
	struct resource *res;

	blk_unregister_region(MKDEV(FLOPPY_MAJOR, 0), 256);

	for (drive = 0; drive < swd->floppy_count; drive++) {
		del_gendisk(swd->unit[drive].disk);
		blk_cleanup_queue(swd->unit[drive].disk->queue);
		blk_mq_free_tag_set(&swd->unit[drive].tag_set);
		put_disk(swd->unit[drive].disk);
	}

	unregister_blkdev(FLOPPY_MAJOR, "fd");

	/* eject floppies */

	for (drive = 0; drive < swd->floppy_count; drive++)
		floppy_eject(&swd->unit[drive]);

	res = platform_get_resource(dev, IORESOURCE_MEM, 0);
	if (res)
		release_mem_region(res->start, resource_size(res));

	kfree(swd);

	return 0;
}

static struct platform_driver swim_driver = {
	.probe  = swim_probe,
	.remove = swim_remove,
	.driver   = {
		.name	= CARDNAME,
	},
};

static int __init swim_init(void)
{
	printk(KERN_INFO "SWIM floppy driver %s\n", DRIVER_VERSION);

	return platform_driver_register(&swim_driver);
}
module_init(swim_init);

static void __exit swim_exit(void)
{
	platform_driver_unregister(&swim_driver);
}
module_exit(swim_exit);

MODULE_DESCRIPTION("Driver for SWIM floppy controller");
MODULE_LICENSE("GPL");
MODULE_AUTHOR("Laurent Vivier <laurent@lvivier.info>");
MODULE_ALIAS_BLOCKDEV_MAJOR(FLOPPY_MAJOR);<|MERGE_RESOLUTION|>--- conflicted
+++ resolved
@@ -882,10 +882,7 @@
 				blk_cleanup_queue(disk->queue);
 				disk->queue = NULL;
 			}
-<<<<<<< HEAD
-=======
 			blk_mq_free_tag_set(&swd->unit[drive].tag_set);
->>>>>>> e2afa97a
 			put_disk(disk);
 		}
 	} while (drive--);
