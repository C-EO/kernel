--- conflicted
+++ resolved
@@ -25,15 +25,9 @@
 #define I10NM_GET_IMC_BAR(d, i, reg)	\
 	pci_read_config_dword((d)->uracu, 0xd8 + (i) * 4, &(reg))
 #define I10NM_GET_DIMMMTR(m, i, j)	\
-<<<<<<< HEAD
 	readl((m)->mbase + 0x2080c + (i) * (m)->chan_mmio_sz + (j) * 4)
-#define I10NM_GET_MCDDRTCFG(m, i, j)	\
-	readl((m)->mbase + 0x20970 + (i) * (m)->chan_mmio_sz + (j) * 4)
-=======
-	readl((m)->mbase + 0x2080c + (i) * 0x4000 + (j) * 4)
 #define I10NM_GET_MCDDRTCFG(m, i)	\
-	readl((m)->mbase + 0x20970 + (i) * 0x4000)
->>>>>>> ea1af57e
+	readl((m)->mbase + 0x20970 + (i) * (m)->chan_mmio_sz)
 #define I10NM_GET_MCMTR(m, i)		\
 	readl((m)->mbase + 0x20ef8 + (i) * (m)->chan_mmio_sz)
 #define I10NM_GET_AMAP(m, i)		\
@@ -188,11 +182,8 @@
 			continue;
 
 		ndimms = 0;
-<<<<<<< HEAD
 		amap = I10NM_GET_AMAP(imc, i);
-=======
 		mcddrtcfg = I10NM_GET_MCDDRTCFG(imc, i);
->>>>>>> ea1af57e
 		for (j = 0; j < I10NM_NUM_DIMMS; j++) {
 			dimm = edac_get_dimm(mci, i, j, 0);
 			mtr = I10NM_GET_DIMMMTR(imc, i, j);
