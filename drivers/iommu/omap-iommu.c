// SPDX-License-Identifier: GPL-2.0-only
/*
 * omap iommu: tlb and pagetable primitives
 *
 * Copyright (C) 2008-2010 Nokia Corporation
 * Copyright (C) 2013-2017 Texas Instruments Incorporated - https://www.ti.com/
 *
 * Written by Hiroshi DOYU <Hiroshi.DOYU@nokia.com>,
 *		Paul Mundt and Toshihiro Kobayashi
 */

#include <linux/dma-mapping.h>
#include <linux/err.h>
#include <linux/slab.h>
#include <linux/interrupt.h>
#include <linux/ioport.h>
#include <linux/platform_device.h>
#include <linux/iommu.h>
#include <linux/omap-iommu.h>
#include <linux/mutex.h>
#include <linux/spinlock.h>
#include <linux/io.h>
#include <linux/pm_runtime.h>
#include <linux/of.h>
#include <linux/of_irq.h>
#include <linux/of_platform.h>
#include <linux/regmap.h>
#include <linux/mfd/syscon.h>

#include <linux/platform_data/iommu-omap.h>

#include "omap-iopgtable.h"
#include "omap-iommu.h"

static const struct iommu_ops omap_iommu_ops;

#define to_iommu(dev)	((struct omap_iommu *)dev_get_drvdata(dev))

/* bitmap of the page sizes currently supported */
#define OMAP_IOMMU_PGSIZES	(SZ_4K | SZ_64K | SZ_1M | SZ_16M)

#define MMU_LOCK_BASE_SHIFT	10
#define MMU_LOCK_BASE_MASK	(0x1f << MMU_LOCK_BASE_SHIFT)
#define MMU_LOCK_BASE(x)	\
	((x & MMU_LOCK_BASE_MASK) >> MMU_LOCK_BASE_SHIFT)

#define MMU_LOCK_VICT_SHIFT	4
#define MMU_LOCK_VICT_MASK	(0x1f << MMU_LOCK_VICT_SHIFT)
#define MMU_LOCK_VICT(x)	\
	((x & MMU_LOCK_VICT_MASK) >> MMU_LOCK_VICT_SHIFT)

static struct platform_driver omap_iommu_driver;
static struct kmem_cache *iopte_cachep;

/**
 * to_omap_domain - Get struct omap_iommu_domain from generic iommu_domain
 * @dom:	generic iommu domain handle
 **/
static struct omap_iommu_domain *to_omap_domain(struct iommu_domain *dom)
{
	return container_of(dom, struct omap_iommu_domain, domain);
}

/**
 * omap_iommu_save_ctx - Save registers for pm off-mode support
 * @dev:	client device
 *
 * This should be treated as an deprecated API. It is preserved only
 * to maintain existing functionality for OMAP3 ISP driver.
 **/
void omap_iommu_save_ctx(struct device *dev)
{
	struct omap_iommu_arch_data *arch_data = dev_iommu_priv_get(dev);
	struct omap_iommu *obj;
	u32 *p;
	int i;

	if (!arch_data)
		return;

	while (arch_data->iommu_dev) {
		obj = arch_data->iommu_dev;
		p = obj->ctx;
		for (i = 0; i < (MMU_REG_SIZE / sizeof(u32)); i++) {
			p[i] = iommu_read_reg(obj, i * sizeof(u32));
			dev_dbg(obj->dev, "%s\t[%02d] %08x\n", __func__, i,
				p[i]);
		}
		arch_data++;
	}
}
EXPORT_SYMBOL_GPL(omap_iommu_save_ctx);

/**
 * omap_iommu_restore_ctx - Restore registers for pm off-mode support
 * @dev:	client device
 *
 * This should be treated as an deprecated API. It is preserved only
 * to maintain existing functionality for OMAP3 ISP driver.
 **/
void omap_iommu_restore_ctx(struct device *dev)
{
	struct omap_iommu_arch_data *arch_data = dev_iommu_priv_get(dev);
	struct omap_iommu *obj;
	u32 *p;
	int i;

	if (!arch_data)
		return;

	while (arch_data->iommu_dev) {
		obj = arch_data->iommu_dev;
		p = obj->ctx;
		for (i = 0; i < (MMU_REG_SIZE / sizeof(u32)); i++) {
			iommu_write_reg(obj, p[i], i * sizeof(u32));
			dev_dbg(obj->dev, "%s\t[%02d] %08x\n", __func__, i,
				p[i]);
		}
		arch_data++;
	}
}
EXPORT_SYMBOL_GPL(omap_iommu_restore_ctx);

static void dra7_cfg_dspsys_mmu(struct omap_iommu *obj, bool enable)
{
	u32 val, mask;

	if (!obj->syscfg)
		return;

	mask = (1 << (obj->id * DSP_SYS_MMU_CONFIG_EN_SHIFT));
	val = enable ? mask : 0;
	regmap_update_bits(obj->syscfg, DSP_SYS_MMU_CONFIG, mask, val);
}

static void __iommu_set_twl(struct omap_iommu *obj, bool on)
{
	u32 l = iommu_read_reg(obj, MMU_CNTL);

	if (on)
		iommu_write_reg(obj, MMU_IRQ_TWL_MASK, MMU_IRQENABLE);
	else
		iommu_write_reg(obj, MMU_IRQ_TLB_MISS_MASK, MMU_IRQENABLE);

	l &= ~MMU_CNTL_MASK;
	if (on)
		l |= (MMU_CNTL_MMU_EN | MMU_CNTL_TWL_EN);
	else
		l |= (MMU_CNTL_MMU_EN);

	iommu_write_reg(obj, l, MMU_CNTL);
}

static int omap2_iommu_enable(struct omap_iommu *obj)
{
	u32 l, pa;

	if (!obj->iopgd || !IS_ALIGNED((unsigned long)obj->iopgd,  SZ_16K))
		return -EINVAL;

	pa = virt_to_phys(obj->iopgd);
	if (!IS_ALIGNED(pa, SZ_16K))
		return -EINVAL;

	l = iommu_read_reg(obj, MMU_REVISION);
	dev_info(obj->dev, "%s: version %d.%d\n", obj->name,
		 (l >> 4) & 0xf, l & 0xf);

	iommu_write_reg(obj, pa, MMU_TTB);

	dra7_cfg_dspsys_mmu(obj, true);

	if (obj->has_bus_err_back)
		iommu_write_reg(obj, MMU_GP_REG_BUS_ERR_BACK_EN, MMU_GP_REG);

	__iommu_set_twl(obj, true);

	return 0;
}

static void omap2_iommu_disable(struct omap_iommu *obj)
{
	u32 l = iommu_read_reg(obj, MMU_CNTL);

	l &= ~MMU_CNTL_MASK;
	iommu_write_reg(obj, l, MMU_CNTL);
	dra7_cfg_dspsys_mmu(obj, false);

	dev_dbg(obj->dev, "%s is shutting down\n", obj->name);
}

static int iommu_enable(struct omap_iommu *obj)
{
	int ret;

	ret = pm_runtime_get_sync(obj->dev);
	if (ret < 0)
		pm_runtime_put_noidle(obj->dev);

	return ret < 0 ? ret : 0;
}

static void iommu_disable(struct omap_iommu *obj)
{
	pm_runtime_put_sync(obj->dev);
}

/*
 *	TLB operations
 */
static u32 iotlb_cr_to_virt(struct cr_regs *cr)
{
	u32 page_size = cr->cam & MMU_CAM_PGSZ_MASK;
	u32 mask = get_cam_va_mask(cr->cam & page_size);

	return cr->cam & mask;
}

static u32 get_iopte_attr(struct iotlb_entry *e)
{
	u32 attr;

	attr = e->mixed << 5;
	attr |= e->endian;
	attr |= e->elsz >> 3;
	attr <<= (((e->pgsz == MMU_CAM_PGSZ_4K) ||
			(e->pgsz == MMU_CAM_PGSZ_64K)) ? 0 : 6);
	return attr;
}

static u32 iommu_report_fault(struct omap_iommu *obj, u32 *da)
{
	u32 status, fault_addr;

	status = iommu_read_reg(obj, MMU_IRQSTATUS);
	status &= MMU_IRQ_MASK;
	if (!status) {
		*da = 0;
		return 0;
	}

	fault_addr = iommu_read_reg(obj, MMU_FAULT_AD);
	*da = fault_addr;

	iommu_write_reg(obj, status, MMU_IRQSTATUS);

	return status;
}

void iotlb_lock_get(struct omap_iommu *obj, struct iotlb_lock *l)
{
	u32 val;

	val = iommu_read_reg(obj, MMU_LOCK);

	l->base = MMU_LOCK_BASE(val);
	l->vict = MMU_LOCK_VICT(val);
}

void iotlb_lock_set(struct omap_iommu *obj, struct iotlb_lock *l)
{
	u32 val;

	val = (l->base << MMU_LOCK_BASE_SHIFT);
	val |= (l->vict << MMU_LOCK_VICT_SHIFT);

	iommu_write_reg(obj, val, MMU_LOCK);
}

static void iotlb_read_cr(struct omap_iommu *obj, struct cr_regs *cr)
{
	cr->cam = iommu_read_reg(obj, MMU_READ_CAM);
	cr->ram = iommu_read_reg(obj, MMU_READ_RAM);
}

static void iotlb_load_cr(struct omap_iommu *obj, struct cr_regs *cr)
{
	iommu_write_reg(obj, cr->cam | MMU_CAM_V, MMU_CAM);
	iommu_write_reg(obj, cr->ram, MMU_RAM);

	iommu_write_reg(obj, 1, MMU_FLUSH_ENTRY);
	iommu_write_reg(obj, 1, MMU_LD_TLB);
}

/* only used in iotlb iteration for-loop */
struct cr_regs __iotlb_read_cr(struct omap_iommu *obj, int n)
{
	struct cr_regs cr;
	struct iotlb_lock l;

	iotlb_lock_get(obj, &l);
	l.vict = n;
	iotlb_lock_set(obj, &l);
	iotlb_read_cr(obj, &cr);

	return cr;
}

#ifdef PREFETCH_IOTLB
static struct cr_regs *iotlb_alloc_cr(struct omap_iommu *obj,
				      struct iotlb_entry *e)
{
	struct cr_regs *cr;

	if (!e)
		return NULL;

	if (e->da & ~(get_cam_va_mask(e->pgsz))) {
		dev_err(obj->dev, "%s:\twrong alignment: %08x\n", __func__,
			e->da);
		return ERR_PTR(-EINVAL);
	}

	cr = kmalloc(sizeof(*cr), GFP_KERNEL);
	if (!cr)
		return ERR_PTR(-ENOMEM);

	cr->cam = (e->da & MMU_CAM_VATAG_MASK) | e->prsvd | e->pgsz | e->valid;
	cr->ram = e->pa | e->endian | e->elsz | e->mixed;

	return cr;
}

/**
 * load_iotlb_entry - Set an iommu tlb entry
 * @obj:	target iommu
 * @e:		an iommu tlb entry info
 **/
static int load_iotlb_entry(struct omap_iommu *obj, struct iotlb_entry *e)
{
	int err = 0;
	struct iotlb_lock l;
	struct cr_regs *cr;

	if (!obj || !obj->nr_tlb_entries || !e)
		return -EINVAL;

	pm_runtime_get_sync(obj->dev);

	iotlb_lock_get(obj, &l);
	if (l.base == obj->nr_tlb_entries) {
		dev_warn(obj->dev, "%s: preserve entries full\n", __func__);
		err = -EBUSY;
		goto out;
	}
	if (!e->prsvd) {
		int i;
		struct cr_regs tmp;

		for_each_iotlb_cr(obj, obj->nr_tlb_entries, i, tmp)
			if (!iotlb_cr_valid(&tmp))
				break;

		if (i == obj->nr_tlb_entries) {
			dev_dbg(obj->dev, "%s: full: no entry\n", __func__);
			err = -EBUSY;
			goto out;
		}

		iotlb_lock_get(obj, &l);
	} else {
		l.vict = l.base;
		iotlb_lock_set(obj, &l);
	}

	cr = iotlb_alloc_cr(obj, e);
	if (IS_ERR(cr)) {
		pm_runtime_put_sync(obj->dev);
		return PTR_ERR(cr);
	}

	iotlb_load_cr(obj, cr);
	kfree(cr);

	if (e->prsvd)
		l.base++;
	/* increment victim for next tlb load */
	if (++l.vict == obj->nr_tlb_entries)
		l.vict = l.base;
	iotlb_lock_set(obj, &l);
out:
	pm_runtime_put_sync(obj->dev);
	return err;
}

#else /* !PREFETCH_IOTLB */

static int load_iotlb_entry(struct omap_iommu *obj, struct iotlb_entry *e)
{
	return 0;
}

#endif /* !PREFETCH_IOTLB */

static int prefetch_iotlb_entry(struct omap_iommu *obj, struct iotlb_entry *e)
{
	return load_iotlb_entry(obj, e);
}

/**
 * flush_iotlb_page - Clear an iommu tlb entry
 * @obj:	target iommu
 * @da:		iommu device virtual address
 *
 * Clear an iommu tlb entry which includes 'da' address.
 **/
static void flush_iotlb_page(struct omap_iommu *obj, u32 da)
{
	int i;
	struct cr_regs cr;

	pm_runtime_get_sync(obj->dev);

	for_each_iotlb_cr(obj, obj->nr_tlb_entries, i, cr) {
		u32 start;
		size_t bytes;

		if (!iotlb_cr_valid(&cr))
			continue;

		start = iotlb_cr_to_virt(&cr);
		bytes = iopgsz_to_bytes(cr.cam & 3);

		if ((start <= da) && (da < start + bytes)) {
			dev_dbg(obj->dev, "%s: %08x<=%08x(%zx)\n",
				__func__, start, da, bytes);
			iotlb_load_cr(obj, &cr);
			iommu_write_reg(obj, 1, MMU_FLUSH_ENTRY);
			break;
		}
	}
	pm_runtime_put_sync(obj->dev);

	if (i == obj->nr_tlb_entries)
		dev_dbg(obj->dev, "%s: no page for %08x\n", __func__, da);
}

/**
 * flush_iotlb_all - Clear all iommu tlb entries
 * @obj:	target iommu
 **/
static void flush_iotlb_all(struct omap_iommu *obj)
{
	struct iotlb_lock l;

	pm_runtime_get_sync(obj->dev);

	l.base = 0;
	l.vict = 0;
	iotlb_lock_set(obj, &l);

	iommu_write_reg(obj, 1, MMU_GFLUSH);

	pm_runtime_put_sync(obj->dev);
}

/*
 *	H/W pagetable operations
 */
static void flush_iopte_range(struct device *dev, dma_addr_t dma,
			      unsigned long offset, int num_entries)
{
	size_t size = num_entries * sizeof(u32);

	dma_sync_single_range_for_device(dev, dma, offset, size, DMA_TO_DEVICE);
}

static void iopte_free(struct omap_iommu *obj, u32 *iopte, bool dma_valid)
{
	dma_addr_t pt_dma;

	/* Note: freed iopte's must be clean ready for re-use */
	if (iopte) {
		if (dma_valid) {
			pt_dma = virt_to_phys(iopte);
			dma_unmap_single(obj->dev, pt_dma, IOPTE_TABLE_SIZE,
					 DMA_TO_DEVICE);
		}

		kmem_cache_free(iopte_cachep, iopte);
	}
}

static u32 *iopte_alloc(struct omap_iommu *obj, u32 *iopgd,
			dma_addr_t *pt_dma, u32 da)
{
	u32 *iopte;
	unsigned long offset = iopgd_index(da) * sizeof(da);

	/* a table has already existed */
	if (*iopgd)
		goto pte_ready;

	/*
	 * do the allocation outside the page table lock
	 */
	spin_unlock(&obj->page_table_lock);
	iopte = kmem_cache_zalloc(iopte_cachep, GFP_KERNEL);
	spin_lock(&obj->page_table_lock);

	if (!*iopgd) {
		if (!iopte)
			return ERR_PTR(-ENOMEM);

		*pt_dma = dma_map_single(obj->dev, iopte, IOPTE_TABLE_SIZE,
					 DMA_TO_DEVICE);
		if (dma_mapping_error(obj->dev, *pt_dma)) {
			dev_err(obj->dev, "DMA map error for L2 table\n");
			iopte_free(obj, iopte, false);
			return ERR_PTR(-ENOMEM);
		}

		/*
		 * we rely on dma address and the physical address to be
		 * the same for mapping the L2 table
		 */
		if (WARN_ON(*pt_dma != virt_to_phys(iopte))) {
			dev_err(obj->dev, "DMA translation error for L2 table\n");
			dma_unmap_single(obj->dev, *pt_dma, IOPTE_TABLE_SIZE,
					 DMA_TO_DEVICE);
			iopte_free(obj, iopte, false);
			return ERR_PTR(-ENOMEM);
		}

		*iopgd = virt_to_phys(iopte) | IOPGD_TABLE;

		flush_iopte_range(obj->dev, obj->pd_dma, offset, 1);
		dev_vdbg(obj->dev, "%s: a new pte:%p\n", __func__, iopte);
	} else {
		/* We raced, free the reduniovant table */
		iopte_free(obj, iopte, false);
	}

pte_ready:
	iopte = iopte_offset(iopgd, da);
	*pt_dma = iopgd_page_paddr(iopgd);
	dev_vdbg(obj->dev,
		 "%s: da:%08x pgd:%p *pgd:%08x pte:%p *pte:%08x\n",
		 __func__, da, iopgd, *iopgd, iopte, *iopte);

	return iopte;
}

static int iopgd_alloc_section(struct omap_iommu *obj, u32 da, u32 pa, u32 prot)
{
	u32 *iopgd = iopgd_offset(obj, da);
	unsigned long offset = iopgd_index(da) * sizeof(da);

	if ((da | pa) & ~IOSECTION_MASK) {
		dev_err(obj->dev, "%s: %08x:%08x should aligned on %08lx\n",
			__func__, da, pa, IOSECTION_SIZE);
		return -EINVAL;
	}

	*iopgd = (pa & IOSECTION_MASK) | prot | IOPGD_SECTION;
	flush_iopte_range(obj->dev, obj->pd_dma, offset, 1);
	return 0;
}

static int iopgd_alloc_super(struct omap_iommu *obj, u32 da, u32 pa, u32 prot)
{
	u32 *iopgd = iopgd_offset(obj, da);
	unsigned long offset = iopgd_index(da) * sizeof(da);
	int i;

	if ((da | pa) & ~IOSUPER_MASK) {
		dev_err(obj->dev, "%s: %08x:%08x should aligned on %08lx\n",
			__func__, da, pa, IOSUPER_SIZE);
		return -EINVAL;
	}

	for (i = 0; i < 16; i++)
		*(iopgd + i) = (pa & IOSUPER_MASK) | prot | IOPGD_SUPER;
	flush_iopte_range(obj->dev, obj->pd_dma, offset, 16);
	return 0;
}

static int iopte_alloc_page(struct omap_iommu *obj, u32 da, u32 pa, u32 prot)
{
	u32 *iopgd = iopgd_offset(obj, da);
	dma_addr_t pt_dma;
	u32 *iopte = iopte_alloc(obj, iopgd, &pt_dma, da);
	unsigned long offset = iopte_index(da) * sizeof(da);

	if (IS_ERR(iopte))
		return PTR_ERR(iopte);

	*iopte = (pa & IOPAGE_MASK) | prot | IOPTE_SMALL;
	flush_iopte_range(obj->dev, pt_dma, offset, 1);

	dev_vdbg(obj->dev, "%s: da:%08x pa:%08x pte:%p *pte:%08x\n",
		 __func__, da, pa, iopte, *iopte);

	return 0;
}

static int iopte_alloc_large(struct omap_iommu *obj, u32 da, u32 pa, u32 prot)
{
	u32 *iopgd = iopgd_offset(obj, da);
	dma_addr_t pt_dma;
	u32 *iopte = iopte_alloc(obj, iopgd, &pt_dma, da);
	unsigned long offset = iopte_index(da) * sizeof(da);
	int i;

	if ((da | pa) & ~IOLARGE_MASK) {
		dev_err(obj->dev, "%s: %08x:%08x should aligned on %08lx\n",
			__func__, da, pa, IOLARGE_SIZE);
		return -EINVAL;
	}

	if (IS_ERR(iopte))
		return PTR_ERR(iopte);

	for (i = 0; i < 16; i++)
		*(iopte + i) = (pa & IOLARGE_MASK) | prot | IOPTE_LARGE;
	flush_iopte_range(obj->dev, pt_dma, offset, 16);
	return 0;
}

static int
iopgtable_store_entry_core(struct omap_iommu *obj, struct iotlb_entry *e)
{
	int (*fn)(struct omap_iommu *, u32, u32, u32);
	u32 prot;
	int err;

	if (!obj || !e)
		return -EINVAL;

	switch (e->pgsz) {
	case MMU_CAM_PGSZ_16M:
		fn = iopgd_alloc_super;
		break;
	case MMU_CAM_PGSZ_1M:
		fn = iopgd_alloc_section;
		break;
	case MMU_CAM_PGSZ_64K:
		fn = iopte_alloc_large;
		break;
	case MMU_CAM_PGSZ_4K:
		fn = iopte_alloc_page;
		break;
	default:
		fn = NULL;
		break;
	}

	if (WARN_ON(!fn))
		return -EINVAL;

	prot = get_iopte_attr(e);

	spin_lock(&obj->page_table_lock);
	err = fn(obj, e->da, e->pa, prot);
	spin_unlock(&obj->page_table_lock);

	return err;
}

/**
 * omap_iopgtable_store_entry - Make an iommu pte entry
 * @obj:	target iommu
 * @e:		an iommu tlb entry info
 **/
static int
omap_iopgtable_store_entry(struct omap_iommu *obj, struct iotlb_entry *e)
{
	int err;

	flush_iotlb_page(obj, e->da);
	err = iopgtable_store_entry_core(obj, e);
	if (!err)
		prefetch_iotlb_entry(obj, e);
	return err;
}

/**
 * iopgtable_lookup_entry - Lookup an iommu pte entry
 * @obj:	target iommu
 * @da:		iommu device virtual address
 * @ppgd:	iommu pgd entry pointer to be returned
 * @ppte:	iommu pte entry pointer to be returned
 **/
static void
iopgtable_lookup_entry(struct omap_iommu *obj, u32 da, u32 **ppgd, u32 **ppte)
{
	u32 *iopgd, *iopte = NULL;

	iopgd = iopgd_offset(obj, da);
	if (!*iopgd)
		goto out;

	if (iopgd_is_table(*iopgd))
		iopte = iopte_offset(iopgd, da);
out:
	*ppgd = iopgd;
	*ppte = iopte;
}

static size_t iopgtable_clear_entry_core(struct omap_iommu *obj, u32 da)
{
	size_t bytes;
	u32 *iopgd = iopgd_offset(obj, da);
	int nent = 1;
	dma_addr_t pt_dma;
	unsigned long pd_offset = iopgd_index(da) * sizeof(da);
	unsigned long pt_offset = iopte_index(da) * sizeof(da);

	if (!*iopgd)
		return 0;

	if (iopgd_is_table(*iopgd)) {
		int i;
		u32 *iopte = iopte_offset(iopgd, da);

		bytes = IOPTE_SIZE;
		if (*iopte & IOPTE_LARGE) {
			nent *= 16;
			/* rewind to the 1st entry */
			iopte = iopte_offset(iopgd, (da & IOLARGE_MASK));
		}
		bytes *= nent;
		memset(iopte, 0, nent * sizeof(*iopte));
		pt_dma = iopgd_page_paddr(iopgd);
		flush_iopte_range(obj->dev, pt_dma, pt_offset, nent);

		/*
		 * do table walk to check if this table is necessary or not
		 */
		iopte = iopte_offset(iopgd, 0);
		for (i = 0; i < PTRS_PER_IOPTE; i++)
			if (iopte[i])
				goto out;

		iopte_free(obj, iopte, true);
		nent = 1; /* for the next L1 entry */
	} else {
		bytes = IOPGD_SIZE;
		if ((*iopgd & IOPGD_SUPER) == IOPGD_SUPER) {
			nent *= 16;
			/* rewind to the 1st entry */
			iopgd = iopgd_offset(obj, (da & IOSUPER_MASK));
		}
		bytes *= nent;
	}
	memset(iopgd, 0, nent * sizeof(*iopgd));
	flush_iopte_range(obj->dev, obj->pd_dma, pd_offset, nent);
out:
	return bytes;
}

/**
 * iopgtable_clear_entry - Remove an iommu pte entry
 * @obj:	target iommu
 * @da:		iommu device virtual address
 **/
static size_t iopgtable_clear_entry(struct omap_iommu *obj, u32 da)
{
	size_t bytes;

	spin_lock(&obj->page_table_lock);

	bytes = iopgtable_clear_entry_core(obj, da);
	flush_iotlb_page(obj, da);

	spin_unlock(&obj->page_table_lock);

	return bytes;
}

static void iopgtable_clear_entry_all(struct omap_iommu *obj)
{
	unsigned long offset;
	int i;

	spin_lock(&obj->page_table_lock);

	for (i = 0; i < PTRS_PER_IOPGD; i++) {
		u32 da;
		u32 *iopgd;

		da = i << IOPGD_SHIFT;
		iopgd = iopgd_offset(obj, da);
		offset = iopgd_index(da) * sizeof(da);

		if (!*iopgd)
			continue;

		if (iopgd_is_table(*iopgd))
			iopte_free(obj, iopte_offset(iopgd, 0), true);

		*iopgd = 0;
		flush_iopte_range(obj->dev, obj->pd_dma, offset, 1);
	}

	flush_iotlb_all(obj);

	spin_unlock(&obj->page_table_lock);
}

/*
 *	Device IOMMU generic operations
 */
static irqreturn_t iommu_fault_handler(int irq, void *data)
{
	u32 da, errs;
	u32 *iopgd, *iopte;
	struct omap_iommu *obj = data;
	struct iommu_domain *domain = obj->domain;
	struct omap_iommu_domain *omap_domain = to_omap_domain(domain);

	if (!omap_domain->dev)
		return IRQ_NONE;

	errs = iommu_report_fault(obj, &da);
	if (errs == 0)
		return IRQ_HANDLED;

	/* Fault callback or TLB/PTE Dynamic loading */
	if (!report_iommu_fault(domain, obj->dev, da, 0))
		return IRQ_HANDLED;

	iommu_write_reg(obj, 0, MMU_IRQENABLE);

	iopgd = iopgd_offset(obj, da);

	if (!iopgd_is_table(*iopgd)) {
		dev_err(obj->dev, "%s: errs:0x%08x da:0x%08x pgd:0x%p *pgd:px%08x\n",
			obj->name, errs, da, iopgd, *iopgd);
		return IRQ_NONE;
	}

	iopte = iopte_offset(iopgd, da);

	dev_err(obj->dev, "%s: errs:0x%08x da:0x%08x pgd:0x%p *pgd:0x%08x pte:0x%p *pte:0x%08x\n",
		obj->name, errs, da, iopgd, *iopgd, iopte, *iopte);

	return IRQ_NONE;
}

/**
 * omap_iommu_attach() - attach iommu device to an iommu domain
 * @obj:	target omap iommu device
 * @iopgd:	page table
 **/
static int omap_iommu_attach(struct omap_iommu *obj, u32 *iopgd)
{
	int err;

	spin_lock(&obj->iommu_lock);

	obj->pd_dma = dma_map_single(obj->dev, iopgd, IOPGD_TABLE_SIZE,
				     DMA_TO_DEVICE);
	if (dma_mapping_error(obj->dev, obj->pd_dma)) {
		dev_err(obj->dev, "DMA map error for L1 table\n");
		err = -ENOMEM;
		goto out_err;
	}

	obj->iopgd = iopgd;
	err = iommu_enable(obj);
	if (err)
		goto out_err;
	flush_iotlb_all(obj);

	spin_unlock(&obj->iommu_lock);

	dev_dbg(obj->dev, "%s: %s\n", __func__, obj->name);

	return 0;

out_err:
	spin_unlock(&obj->iommu_lock);

	return err;
}

/**
 * omap_iommu_detach - release iommu device
 * @obj:	target iommu
 **/
static void omap_iommu_detach(struct omap_iommu *obj)
{
	if (!obj || IS_ERR(obj))
		return;

	spin_lock(&obj->iommu_lock);

	dma_unmap_single(obj->dev, obj->pd_dma, IOPGD_TABLE_SIZE,
			 DMA_TO_DEVICE);
	obj->pd_dma = 0;
	obj->iopgd = NULL;
	iommu_disable(obj);

	spin_unlock(&obj->iommu_lock);

	dev_dbg(obj->dev, "%s: %s\n", __func__, obj->name);
}

static void omap_iommu_save_tlb_entries(struct omap_iommu *obj)
{
	struct iotlb_lock lock;
	struct cr_regs cr;
	struct cr_regs *tmp;
	int i;

	/* check if there are any locked tlbs to save */
	iotlb_lock_get(obj, &lock);
	obj->num_cr_ctx = lock.base;
	if (!obj->num_cr_ctx)
		return;

	tmp = obj->cr_ctx;
	for_each_iotlb_cr(obj, obj->num_cr_ctx, i, cr)
		* tmp++ = cr;
}

static void omap_iommu_restore_tlb_entries(struct omap_iommu *obj)
{
	struct iotlb_lock l;
	struct cr_regs *tmp;
	int i;

	/* no locked tlbs to restore */
	if (!obj->num_cr_ctx)
		return;

	l.base = 0;
	tmp = obj->cr_ctx;
	for (i = 0; i < obj->num_cr_ctx; i++, tmp++) {
		l.vict = i;
		iotlb_lock_set(obj, &l);
		iotlb_load_cr(obj, tmp);
	}
	l.base = obj->num_cr_ctx;
	l.vict = i;
	iotlb_lock_set(obj, &l);
}

/**
 * omap_iommu_domain_deactivate - deactivate attached iommu devices
 * @domain: iommu domain attached to the target iommu device
 *
 * This API allows the client devices of IOMMU devices to suspend
 * the IOMMUs they control at runtime, after they are idled and
 * suspended all activity. System Suspend will leverage the PM
 * driver late callbacks.
 **/
int omap_iommu_domain_deactivate(struct iommu_domain *domain)
{
	struct omap_iommu_domain *omap_domain = to_omap_domain(domain);
	struct omap_iommu_device *iommu;
	struct omap_iommu *oiommu;
	int i;

	if (!omap_domain->dev)
		return 0;

	iommu = omap_domain->iommus;
	iommu += (omap_domain->num_iommus - 1);
	for (i = 0; i < omap_domain->num_iommus; i++, iommu--) {
		oiommu = iommu->iommu_dev;
		pm_runtime_put_sync(oiommu->dev);
	}

	return 0;
}
EXPORT_SYMBOL_GPL(omap_iommu_domain_deactivate);

/**
 * omap_iommu_domain_activate - activate attached iommu devices
 * @domain: iommu domain attached to the target iommu device
 *
 * This API allows the client devices of IOMMU devices to resume the
 * IOMMUs they control at runtime, before they can resume operations.
 * System Resume will leverage the PM driver late callbacks.
 **/
int omap_iommu_domain_activate(struct iommu_domain *domain)
{
	struct omap_iommu_domain *omap_domain = to_omap_domain(domain);
	struct omap_iommu_device *iommu;
	struct omap_iommu *oiommu;
	int i;

	if (!omap_domain->dev)
		return 0;

	iommu = omap_domain->iommus;
	for (i = 0; i < omap_domain->num_iommus; i++, iommu++) {
		oiommu = iommu->iommu_dev;
		pm_runtime_get_sync(oiommu->dev);
	}

	return 0;
}
EXPORT_SYMBOL_GPL(omap_iommu_domain_activate);

/**
 * omap_iommu_runtime_suspend - disable an iommu device
 * @dev:	iommu device
 *
 * This function performs all that is necessary to disable an
 * IOMMU device, either during final detachment from a client
 * device, or during system/runtime suspend of the device. This
 * includes programming all the appropriate IOMMU registers, and
 * managing the associated omap_hwmod's state and the device's
 * reset line. This function also saves the context of any
 * locked TLBs if suspending.
 **/
static __maybe_unused int omap_iommu_runtime_suspend(struct device *dev)
{
	struct platform_device *pdev = to_platform_device(dev);
	struct iommu_platform_data *pdata = dev_get_platdata(dev);
	struct omap_iommu *obj = to_iommu(dev);
	int ret;

	/* save the TLBs only during suspend, and not for power down */
	if (obj->domain && obj->iopgd)
		omap_iommu_save_tlb_entries(obj);

	omap2_iommu_disable(obj);

	if (pdata && pdata->device_idle)
		pdata->device_idle(pdev);

	if (pdata && pdata->assert_reset)
		pdata->assert_reset(pdev, pdata->reset_name);

	if (pdata && pdata->set_pwrdm_constraint) {
		ret = pdata->set_pwrdm_constraint(pdev, false, &obj->pwrst);
		if (ret) {
			dev_warn(obj->dev, "pwrdm_constraint failed to be reset, status = %d\n",
				 ret);
		}
	}

	return 0;
}

/**
 * omap_iommu_runtime_resume - enable an iommu device
 * @dev:	iommu device
 *
 * This function performs all that is necessary to enable an
 * IOMMU device, either during initial attachment to a client
 * device, or during system/runtime resume of the device. This
 * includes programming all the appropriate IOMMU registers, and
 * managing the associated omap_hwmod's state and the device's
 * reset line. The function also restores any locked TLBs if
 * resuming after a suspend.
 **/
static __maybe_unused int omap_iommu_runtime_resume(struct device *dev)
{
	struct platform_device *pdev = to_platform_device(dev);
	struct iommu_platform_data *pdata = dev_get_platdata(dev);
	struct omap_iommu *obj = to_iommu(dev);
	int ret = 0;

	if (pdata && pdata->set_pwrdm_constraint) {
		ret = pdata->set_pwrdm_constraint(pdev, true, &obj->pwrst);
		if (ret) {
			dev_warn(obj->dev, "pwrdm_constraint failed to be set, status = %d\n",
				 ret);
		}
	}

	if (pdata && pdata->deassert_reset) {
		ret = pdata->deassert_reset(pdev, pdata->reset_name);
		if (ret) {
			dev_err(dev, "deassert_reset failed: %d\n", ret);
			return ret;
		}
	}

	if (pdata && pdata->device_enable)
		pdata->device_enable(pdev);

	/* restore the TLBs only during resume, and not for power up */
	if (obj->domain)
		omap_iommu_restore_tlb_entries(obj);

	ret = omap2_iommu_enable(obj);

	return ret;
}

/**
 * omap_iommu_suspend_prepare - prepare() dev_pm_ops implementation
 * @dev:	iommu device
 *
 * This function performs the necessary checks to determine if the IOMMU
 * device needs suspending or not. The function checks if the runtime_pm
 * status of the device is suspended, and returns 1 in that case. This
 * results in the PM core to skip invoking any of the Sleep PM callbacks
 * (suspend, suspend_late, resume, resume_early etc).
 */
static int omap_iommu_prepare(struct device *dev)
{
	if (pm_runtime_status_suspended(dev))
		return 1;
	return 0;
}

static bool omap_iommu_can_register(struct platform_device *pdev)
{
	struct device_node *np = pdev->dev.of_node;

	if (!of_device_is_compatible(np, "ti,dra7-dsp-iommu"))
		return true;

	/*
	 * restrict IOMMU core registration only for processor-port MDMA MMUs
	 * on DRA7 DSPs
	 */
	if ((!strcmp(dev_name(&pdev->dev), "40d01000.mmu")) ||
	    (!strcmp(dev_name(&pdev->dev), "41501000.mmu")))
		return true;

	return false;
}

static int omap_iommu_dra7_get_dsp_system_cfg(struct platform_device *pdev,
					      struct omap_iommu *obj)
{
	struct device_node *np = pdev->dev.of_node;
	int ret;

	if (!of_device_is_compatible(np, "ti,dra7-dsp-iommu"))
		return 0;

	if (!of_property_read_bool(np, "ti,syscon-mmuconfig")) {
		dev_err(&pdev->dev, "ti,syscon-mmuconfig property is missing\n");
		return -EINVAL;
	}

	obj->syscfg =
		syscon_regmap_lookup_by_phandle(np, "ti,syscon-mmuconfig");
	if (IS_ERR(obj->syscfg)) {
		/* can fail with -EPROBE_DEFER */
		ret = PTR_ERR(obj->syscfg);
		return ret;
	}

	if (of_property_read_u32_index(np, "ti,syscon-mmuconfig", 1,
				       &obj->id)) {
		dev_err(&pdev->dev, "couldn't get the IOMMU instance id within subsystem\n");
		return -EINVAL;
	}

	if (obj->id != 0 && obj->id != 1) {
		dev_err(&pdev->dev, "invalid IOMMU instance id\n");
		return -EINVAL;
	}

	return 0;
}

/*
 *	OMAP Device MMU(IOMMU) detection
 */
static int omap_iommu_probe(struct platform_device *pdev)
{
	int err = -ENODEV;
	int irq;
	struct omap_iommu *obj;
	struct resource *res;
	struct device_node *of = pdev->dev.of_node;

	if (!of) {
		pr_err("%s: only DT-based devices are supported\n", __func__);
		return -ENODEV;
	}

	obj = devm_kzalloc(&pdev->dev, sizeof(*obj) + MMU_REG_SIZE, GFP_KERNEL);
	if (!obj)
		return -ENOMEM;

	/*
	 * self-manage the ordering dependencies between omap_device_enable/idle
	 * and omap_device_assert/deassert_hardreset API
	 */
	if (pdev->dev.pm_domain) {
		dev_dbg(&pdev->dev, "device pm_domain is being reset\n");
		pdev->dev.pm_domain = NULL;
	}

	obj->name = dev_name(&pdev->dev);
	obj->nr_tlb_entries = 32;
	err = of_property_read_u32(of, "ti,#tlb-entries", &obj->nr_tlb_entries);
	if (err && err != -EINVAL)
		return err;
	if (obj->nr_tlb_entries != 32 && obj->nr_tlb_entries != 8)
		return -EINVAL;
	if (of_find_property(of, "ti,iommu-bus-err-back", NULL))
		obj->has_bus_err_back = MMU_GP_REG_BUS_ERR_BACK_EN;

	obj->dev = &pdev->dev;
	obj->ctx = (void *)obj + sizeof(*obj);
	obj->cr_ctx = devm_kzalloc(&pdev->dev,
				   sizeof(*obj->cr_ctx) * obj->nr_tlb_entries,
				   GFP_KERNEL);
	if (!obj->cr_ctx)
		return -ENOMEM;

	spin_lock_init(&obj->iommu_lock);
	spin_lock_init(&obj->page_table_lock);

	res = platform_get_resource(pdev, IORESOURCE_MEM, 0);
	obj->regbase = devm_ioremap_resource(obj->dev, res);
	if (IS_ERR(obj->regbase))
		return PTR_ERR(obj->regbase);

	err = omap_iommu_dra7_get_dsp_system_cfg(pdev, obj);
	if (err)
		return err;

	irq = platform_get_irq(pdev, 0);
	if (irq < 0)
		return -ENODEV;

	err = devm_request_irq(obj->dev, irq, iommu_fault_handler, IRQF_SHARED,
			       dev_name(obj->dev), obj);
	if (err < 0)
		return err;
	platform_set_drvdata(pdev, obj);

	if (omap_iommu_can_register(pdev)) {
		obj->group = iommu_group_alloc();
		if (IS_ERR(obj->group))
			return PTR_ERR(obj->group);

		err = iommu_device_sysfs_add(&obj->iommu, obj->dev, NULL,
					     obj->name);
		if (err)
			goto out_group;

<<<<<<< HEAD
		iommu_device_set_ops(&obj->iommu, &omap_iommu_ops);
		iommu_device_set_fwnode(&obj->iommu, &of->fwnode);

		err = iommu_device_register(&obj->iommu);
=======
		err = iommu_device_register(&obj->iommu, &omap_iommu_ops, &pdev->dev);
>>>>>>> 7d2a07b7
		if (err)
			goto out_sysfs;
	}

	pm_runtime_enable(obj->dev);

	omap_iommu_debugfs_add(obj);

	dev_info(&pdev->dev, "%s registered\n", obj->name);

	/* Re-probe bus to probe device attached to this IOMMU */
	bus_iommu_probe(&platform_bus_type);

	return 0;

out_sysfs:
	iommu_device_sysfs_remove(&obj->iommu);
out_group:
	iommu_group_put(obj->group);
	return err;
}

static int omap_iommu_remove(struct platform_device *pdev)
{
	struct omap_iommu *obj = platform_get_drvdata(pdev);

	if (obj->group) {
		iommu_group_put(obj->group);
		obj->group = NULL;

		iommu_device_sysfs_remove(&obj->iommu);
		iommu_device_unregister(&obj->iommu);
	}

	omap_iommu_debugfs_remove(obj);

	pm_runtime_disable(obj->dev);

	dev_info(&pdev->dev, "%s removed\n", obj->name);
	return 0;
}

static const struct dev_pm_ops omap_iommu_pm_ops = {
	.prepare = omap_iommu_prepare,
	SET_LATE_SYSTEM_SLEEP_PM_OPS(pm_runtime_force_suspend,
				     pm_runtime_force_resume)
	SET_RUNTIME_PM_OPS(omap_iommu_runtime_suspend,
			   omap_iommu_runtime_resume, NULL)
};

static const struct of_device_id omap_iommu_of_match[] = {
	{ .compatible = "ti,omap2-iommu" },
	{ .compatible = "ti,omap4-iommu" },
	{ .compatible = "ti,dra7-iommu"	},
	{ .compatible = "ti,dra7-dsp-iommu" },
	{},
};

static struct platform_driver omap_iommu_driver = {
	.probe	= omap_iommu_probe,
	.remove	= omap_iommu_remove,
	.driver	= {
		.name	= "omap-iommu",
		.pm	= &omap_iommu_pm_ops,
		.of_match_table = of_match_ptr(omap_iommu_of_match),
	},
};

static u32 iotlb_init_entry(struct iotlb_entry *e, u32 da, u32 pa, int pgsz)
{
	memset(e, 0, sizeof(*e));

	e->da		= da;
	e->pa		= pa;
	e->valid	= MMU_CAM_V;
	e->pgsz		= pgsz;
	e->endian	= MMU_RAM_ENDIAN_LITTLE;
	e->elsz		= MMU_RAM_ELSZ_8;
	e->mixed	= 0;

	return iopgsz_to_bytes(e->pgsz);
}

static int omap_iommu_map(struct iommu_domain *domain, unsigned long da,
			  phys_addr_t pa, size_t bytes, int prot, gfp_t gfp)
{
	struct omap_iommu_domain *omap_domain = to_omap_domain(domain);
	struct device *dev = omap_domain->dev;
	struct omap_iommu_device *iommu;
	struct omap_iommu *oiommu;
	struct iotlb_entry e;
	int omap_pgsz;
	u32 ret = -EINVAL;
	int i;

	omap_pgsz = bytes_to_iopgsz(bytes);
	if (omap_pgsz < 0) {
		dev_err(dev, "invalid size to map: %zu\n", bytes);
		return -EINVAL;
	}

	dev_dbg(dev, "mapping da 0x%lx to pa %pa size 0x%zx\n", da, &pa, bytes);

	iotlb_init_entry(&e, da, pa, omap_pgsz);

	iommu = omap_domain->iommus;
	for (i = 0; i < omap_domain->num_iommus; i++, iommu++) {
		oiommu = iommu->iommu_dev;
		ret = omap_iopgtable_store_entry(oiommu, &e);
		if (ret) {
			dev_err(dev, "omap_iopgtable_store_entry failed: %d\n",
				ret);
			break;
		}
	}

	if (ret) {
		while (i--) {
			iommu--;
			oiommu = iommu->iommu_dev;
			iopgtable_clear_entry(oiommu, da);
		}
	}

	return ret;
}

static size_t omap_iommu_unmap(struct iommu_domain *domain, unsigned long da,
			       size_t size, struct iommu_iotlb_gather *gather)
{
	struct omap_iommu_domain *omap_domain = to_omap_domain(domain);
	struct device *dev = omap_domain->dev;
	struct omap_iommu_device *iommu;
	struct omap_iommu *oiommu;
	bool error = false;
	size_t bytes = 0;
	int i;

	dev_dbg(dev, "unmapping da 0x%lx size %zu\n", da, size);

	iommu = omap_domain->iommus;
	for (i = 0; i < omap_domain->num_iommus; i++, iommu++) {
		oiommu = iommu->iommu_dev;
		bytes = iopgtable_clear_entry(oiommu, da);
		if (!bytes)
			error = true;
	}

	/*
	 * simplify return - we are only checking if any of the iommus
	 * reported an error, but not if all of them are unmapping the
	 * same number of entries. This should not occur due to the
	 * mirror programming.
	 */
	return error ? 0 : bytes;
}

static int omap_iommu_count(struct device *dev)
{
	struct omap_iommu_arch_data *arch_data = dev_iommu_priv_get(dev);
	int count = 0;

	while (arch_data->iommu_dev) {
		count++;
		arch_data++;
	}

	return count;
}

/* caller should call cleanup if this function fails */
static int omap_iommu_attach_init(struct device *dev,
				  struct omap_iommu_domain *odomain)
{
	struct omap_iommu_device *iommu;
	int i;

	odomain->num_iommus = omap_iommu_count(dev);
	if (!odomain->num_iommus)
		return -EINVAL;

	odomain->iommus = kcalloc(odomain->num_iommus, sizeof(*iommu),
				  GFP_ATOMIC);
	if (!odomain->iommus)
		return -ENOMEM;

	iommu = odomain->iommus;
	for (i = 0; i < odomain->num_iommus; i++, iommu++) {
		iommu->pgtable = kzalloc(IOPGD_TABLE_SIZE, GFP_ATOMIC);
		if (!iommu->pgtable)
			return -ENOMEM;

		/*
		 * should never fail, but please keep this around to ensure
		 * we keep the hardware happy
		 */
		if (WARN_ON(!IS_ALIGNED((long)iommu->pgtable,
					IOPGD_TABLE_SIZE)))
			return -EINVAL;
	}

	return 0;
}

static void omap_iommu_detach_fini(struct omap_iommu_domain *odomain)
{
	int i;
	struct omap_iommu_device *iommu = odomain->iommus;

	for (i = 0; iommu && i < odomain->num_iommus; i++, iommu++)
		kfree(iommu->pgtable);

	kfree(odomain->iommus);
	odomain->num_iommus = 0;
	odomain->iommus = NULL;
}

static int
omap_iommu_attach_dev(struct iommu_domain *domain, struct device *dev)
{
	struct omap_iommu_arch_data *arch_data = dev_iommu_priv_get(dev);
	struct omap_iommu_domain *omap_domain = to_omap_domain(domain);
	struct omap_iommu_device *iommu;
	struct omap_iommu *oiommu;
	int ret = 0;
	int i;

	if (!arch_data || !arch_data->iommu_dev) {
		dev_err(dev, "device doesn't have an associated iommu\n");
		return -EINVAL;
	}

	spin_lock(&omap_domain->lock);

	/* only a single client device can be attached to a domain */
	if (omap_domain->dev) {
		dev_err(dev, "iommu domain is already attached\n");
		ret = -EBUSY;
		goto out;
	}

	ret = omap_iommu_attach_init(dev, omap_domain);
	if (ret) {
		dev_err(dev, "failed to allocate required iommu data %d\n",
			ret);
		goto init_fail;
	}

	iommu = omap_domain->iommus;
	for (i = 0; i < omap_domain->num_iommus; i++, iommu++, arch_data++) {
		/* configure and enable the omap iommu */
		oiommu = arch_data->iommu_dev;
		ret = omap_iommu_attach(oiommu, iommu->pgtable);
		if (ret) {
			dev_err(dev, "can't get omap iommu: %d\n", ret);
			goto attach_fail;
		}

		oiommu->domain = domain;
		iommu->iommu_dev = oiommu;
	}

	omap_domain->dev = dev;

	goto out;

attach_fail:
	while (i--) {
		iommu--;
		arch_data--;
		oiommu = iommu->iommu_dev;
		omap_iommu_detach(oiommu);
		iommu->iommu_dev = NULL;
		oiommu->domain = NULL;
	}
init_fail:
	omap_iommu_detach_fini(omap_domain);
out:
	spin_unlock(&omap_domain->lock);
	return ret;
}

static void _omap_iommu_detach_dev(struct omap_iommu_domain *omap_domain,
				   struct device *dev)
{
	struct omap_iommu_arch_data *arch_data = dev_iommu_priv_get(dev);
	struct omap_iommu_device *iommu = omap_domain->iommus;
	struct omap_iommu *oiommu;
	int i;

	if (!omap_domain->dev) {
		dev_err(dev, "domain has no attached device\n");
		return;
	}

	/* only a single device is supported per domain for now */
	if (omap_domain->dev != dev) {
		dev_err(dev, "invalid attached device\n");
		return;
	}

	/*
	 * cleanup in the reverse order of attachment - this addresses
	 * any h/w dependencies between multiple instances, if any
	 */
	iommu += (omap_domain->num_iommus - 1);
	arch_data += (omap_domain->num_iommus - 1);
	for (i = 0; i < omap_domain->num_iommus; i++, iommu--, arch_data--) {
		oiommu = iommu->iommu_dev;
		iopgtable_clear_entry_all(oiommu);

		omap_iommu_detach(oiommu);
		iommu->iommu_dev = NULL;
		oiommu->domain = NULL;
	}

	omap_iommu_detach_fini(omap_domain);

	omap_domain->dev = NULL;
}

static void omap_iommu_detach_dev(struct iommu_domain *domain,
				  struct device *dev)
{
	struct omap_iommu_domain *omap_domain = to_omap_domain(domain);

	spin_lock(&omap_domain->lock);
	_omap_iommu_detach_dev(omap_domain, dev);
	spin_unlock(&omap_domain->lock);
}

static struct iommu_domain *omap_iommu_domain_alloc(unsigned type)
{
	struct omap_iommu_domain *omap_domain;

	if (type != IOMMU_DOMAIN_UNMANAGED)
		return NULL;

	omap_domain = kzalloc(sizeof(*omap_domain), GFP_KERNEL);
	if (!omap_domain)
		return NULL;

	spin_lock_init(&omap_domain->lock);

	omap_domain->domain.geometry.aperture_start = 0;
	omap_domain->domain.geometry.aperture_end   = (1ULL << 32) - 1;
	omap_domain->domain.geometry.force_aperture = true;

	return &omap_domain->domain;
}

static void omap_iommu_domain_free(struct iommu_domain *domain)
{
	struct omap_iommu_domain *omap_domain = to_omap_domain(domain);

	/*
	 * An iommu device is still attached
	 * (currently, only one device can be attached) ?
	 */
	if (omap_domain->dev)
		_omap_iommu_detach_dev(omap_domain, omap_domain->dev);

	kfree(omap_domain);
}

static phys_addr_t omap_iommu_iova_to_phys(struct iommu_domain *domain,
					   dma_addr_t da)
{
	struct omap_iommu_domain *omap_domain = to_omap_domain(domain);
	struct omap_iommu_device *iommu = omap_domain->iommus;
	struct omap_iommu *oiommu = iommu->iommu_dev;
	struct device *dev = oiommu->dev;
	u32 *pgd, *pte;
	phys_addr_t ret = 0;

	/*
	 * all the iommus within the domain will have identical programming,
	 * so perform the lookup using just the first iommu
	 */
	iopgtable_lookup_entry(oiommu, da, &pgd, &pte);

	if (pte) {
		if (iopte_is_small(*pte))
			ret = omap_iommu_translate(*pte, da, IOPTE_MASK);
		else if (iopte_is_large(*pte))
			ret = omap_iommu_translate(*pte, da, IOLARGE_MASK);
		else
			dev_err(dev, "bogus pte 0x%x, da 0x%llx", *pte,
				(unsigned long long)da);
	} else {
		if (iopgd_is_section(*pgd))
			ret = omap_iommu_translate(*pgd, da, IOSECTION_MASK);
		else if (iopgd_is_super(*pgd))
			ret = omap_iommu_translate(*pgd, da, IOSUPER_MASK);
		else
			dev_err(dev, "bogus pgd 0x%x, da 0x%llx", *pgd,
				(unsigned long long)da);
	}

	return ret;
}

static struct iommu_device *omap_iommu_probe_device(struct device *dev)
{
	struct omap_iommu_arch_data *arch_data, *tmp;
	struct platform_device *pdev;
	struct omap_iommu *oiommu;
	struct device_node *np;
	int num_iommus, i;

	/*
	 * Allocate the per-device iommu structure for DT-based devices.
	 *
	 * TODO: Simplify this when removing non-DT support completely from the
	 * IOMMU users.
	 */
	if (!dev->of_node)
		return ERR_PTR(-ENODEV);

	/*
	 * retrieve the count of IOMMU nodes using phandle size as element size
	 * since #iommu-cells = 0 for OMAP
	 */
	num_iommus = of_property_count_elems_of_size(dev->of_node, "iommus",
						     sizeof(phandle));
	if (num_iommus < 0)
		return 0;

	arch_data = kcalloc(num_iommus + 1, sizeof(*arch_data), GFP_KERNEL);
	if (!arch_data)
		return ERR_PTR(-ENOMEM);

	for (i = 0, tmp = arch_data; i < num_iommus; i++, tmp++) {
		np = of_parse_phandle(dev->of_node, "iommus", i);
		if (!np) {
			kfree(arch_data);
			return ERR_PTR(-EINVAL);
		}

		pdev = of_find_device_by_node(np);
		if (!pdev) {
			of_node_put(np);
			kfree(arch_data);
			return ERR_PTR(-ENODEV);
		}

		oiommu = platform_get_drvdata(pdev);
		if (!oiommu) {
			of_node_put(np);
			kfree(arch_data);
			return ERR_PTR(-EINVAL);
		}

		tmp->iommu_dev = oiommu;
		tmp->dev = &pdev->dev;

		of_node_put(np);
	}

<<<<<<< HEAD
	dev->archdata.iommu = arch_data;
=======
	dev_iommu_priv_set(dev, arch_data);
>>>>>>> 7d2a07b7

	/*
	 * use the first IOMMU alone for the sysfs device linking.
	 * TODO: Evaluate if a single iommu_group needs to be
	 * maintained for both IOMMUs
	 */
	oiommu = arch_data->iommu_dev;

	return &oiommu->iommu;
}

static void omap_iommu_release_device(struct device *dev)
{
	struct omap_iommu_arch_data *arch_data = dev_iommu_priv_get(dev);

	if (!dev->of_node || !arch_data)
		return;

<<<<<<< HEAD
	dev->archdata.iommu = NULL;
=======
	dev_iommu_priv_set(dev, NULL);
>>>>>>> 7d2a07b7
	kfree(arch_data);

}

static struct iommu_group *omap_iommu_device_group(struct device *dev)
{
	struct omap_iommu_arch_data *arch_data = dev_iommu_priv_get(dev);
	struct iommu_group *group = ERR_PTR(-EINVAL);

	if (!arch_data)
		return ERR_PTR(-ENODEV);

	if (arch_data->iommu_dev)
		group = iommu_group_ref_get(arch_data->iommu_dev->group);

	return group;
}

static const struct iommu_ops omap_iommu_ops = {
	.domain_alloc	= omap_iommu_domain_alloc,
	.domain_free	= omap_iommu_domain_free,
	.attach_dev	= omap_iommu_attach_dev,
	.detach_dev	= omap_iommu_detach_dev,
	.map		= omap_iommu_map,
	.unmap		= omap_iommu_unmap,
	.iova_to_phys	= omap_iommu_iova_to_phys,
	.probe_device	= omap_iommu_probe_device,
	.release_device	= omap_iommu_release_device,
	.device_group	= omap_iommu_device_group,
	.pgsize_bitmap	= OMAP_IOMMU_PGSIZES,
};

static int __init omap_iommu_init(void)
{
	struct kmem_cache *p;
	const slab_flags_t flags = SLAB_HWCACHE_ALIGN;
	size_t align = 1 << 10; /* L2 pagetable alignement */
	struct device_node *np;
	int ret;

	np = of_find_matching_node(NULL, omap_iommu_of_match);
	if (!np)
		return 0;

	of_node_put(np);

	p = kmem_cache_create("iopte_cache", IOPTE_TABLE_SIZE, align, flags,
			      NULL);
	if (!p)
		return -ENOMEM;
	iopte_cachep = p;

	omap_iommu_debugfs_init();

	ret = platform_driver_register(&omap_iommu_driver);
	if (ret) {
		pr_err("%s: failed to register driver\n", __func__);
		goto fail_driver;
	}

	ret = bus_set_iommu(&platform_bus_type, &omap_iommu_ops);
	if (ret)
		goto fail_bus;

	return 0;

fail_bus:
	platform_driver_unregister(&omap_iommu_driver);
fail_driver:
	kmem_cache_destroy(iopte_cachep);
	return ret;
}
subsys_initcall(omap_iommu_init);
/* must be ready before omap3isp is probed */<|MERGE_RESOLUTION|>--- conflicted
+++ resolved
@@ -1234,14 +1234,7 @@
 		if (err)
 			goto out_group;
 
-<<<<<<< HEAD
-		iommu_device_set_ops(&obj->iommu, &omap_iommu_ops);
-		iommu_device_set_fwnode(&obj->iommu, &of->fwnode);
-
-		err = iommu_device_register(&obj->iommu);
-=======
 		err = iommu_device_register(&obj->iommu, &omap_iommu_ops, &pdev->dev);
->>>>>>> 7d2a07b7
 		if (err)
 			goto out_sysfs;
 	}
@@ -1701,11 +1694,7 @@
 		of_node_put(np);
 	}
 
-<<<<<<< HEAD
-	dev->archdata.iommu = arch_data;
-=======
 	dev_iommu_priv_set(dev, arch_data);
->>>>>>> 7d2a07b7
 
 	/*
 	 * use the first IOMMU alone for the sysfs device linking.
@@ -1724,11 +1713,7 @@
 	if (!dev->of_node || !arch_data)
 		return;
 
-<<<<<<< HEAD
-	dev->archdata.iommu = NULL;
-=======
 	dev_iommu_priv_set(dev, NULL);
->>>>>>> 7d2a07b7
 	kfree(arch_data);
 
 }
