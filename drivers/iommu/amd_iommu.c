--- conflicted
+++ resolved
@@ -1154,22 +1154,18 @@
 	iommu_completion_wait(iommu);
 }
 
-<<<<<<< HEAD
+static void amd_iommu_flush_tlb_domid(struct amd_iommu *iommu, u32 dom_id)
+{
+	struct iommu_cmd cmd;
+
+	build_inv_iommu_pages(&cmd, 0, CMD_INV_IOMMU_ALL_PAGES_ADDRESS,
+			dom_id, 1);
+	iommu_queue_command(iommu, &cmd);
+
+	iommu_completion_wait(iommu);
+}
+
 static void amd_iommu_flush_all(struct amd_iommu *iommu)
-=======
-static void amd_iommu_flush_tlb_domid(struct amd_iommu *iommu, u32 dom_id)
-{
-	struct iommu_cmd cmd;
-
-	build_inv_iommu_pages(&cmd, 0, CMD_INV_IOMMU_ALL_PAGES_ADDRESS,
-			      dom_id, 1);
-	iommu_queue_command(iommu, &cmd);
-
-	iommu_completion_wait(iommu);
-}
-
-static void iommu_flush_all(struct amd_iommu *iommu)
->>>>>>> e1efdbb9
 {
 	struct iommu_cmd cmd;
 
