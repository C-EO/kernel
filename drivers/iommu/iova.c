/*
 * Copyright © 2006-2009, Intel Corporation.
 *
 * This program is free software; you can redistribute it and/or modify it
 * under the terms and conditions of the GNU General Public License,
 * version 2, as published by the Free Software Foundation.
 *
 * This program is distributed in the hope it will be useful, but WITHOUT
 * ANY WARRANTY; without even the implied warranty of MERCHANTABILITY or
 * FITNESS FOR A PARTICULAR PURPOSE.  See the GNU General Public License for
 * more details.
 *
 * You should have received a copy of the GNU General Public License along with
 * this program; if not, write to the Free Software Foundation, Inc., 59 Temple
 * Place - Suite 330, Boston, MA 02111-1307 USA.
 *
 * Author: Anil S Keshavamurthy <anil.s.keshavamurthy@intel.com>
 */

#include <linux/iova.h>
#include <linux/module.h>
#include <linux/slab.h>
#include <linux/smp.h>
#include <linux/bitops.h>

/* The anchor node sits above the top of the usable address space */
#define IOVA_ANCHOR	~0UL

static bool iova_rcache_insert(struct iova_domain *iovad,
			       unsigned long pfn,
			       unsigned long size);
static unsigned long iova_rcache_get(struct iova_domain *iovad,
				     unsigned long size,
				     unsigned long limit_pfn);
static void init_iova_rcaches(struct iova_domain *iovad);
static void free_iova_rcaches(struct iova_domain *iovad);
static void fq_destroy_all_entries(struct iova_domain *iovad);
static void fq_flush_timeout(unsigned long data);

void
init_iova_domain(struct iova_domain *iovad, unsigned long granule,
	unsigned long start_pfn)
{
	/*
	 * IOVA granularity will normally be equal to the smallest
	 * supported IOMMU page size; both *must* be capable of
	 * representing individual CPU pages exactly.
	 */
	BUG_ON((granule > PAGE_SIZE) || !is_power_of_2(granule));

	spin_lock_init(&iovad->iova_rbtree_lock);
	iovad->rbroot = RB_ROOT;
	iovad->cached_node = &iovad->anchor.node;
	iovad->cached32_node = &iovad->anchor.node;
	iovad->granule = granule;
	iovad->start_pfn = start_pfn;
<<<<<<< HEAD
	iovad->dma_32bit_pfn = 1UL << (32 - iova_shift(iovad));
	iovad->max32_alloc_size = iovad->dma_32bit_pfn;
	iovad->flush_cb = NULL;
	iovad->fq = NULL;
	iovad->anchor.pfn_lo = iovad->anchor.pfn_hi = IOVA_ANCHOR;
	rb_link_node(&iovad->anchor.node, NULL, &iovad->rbroot.rb_node);
	rb_insert_color(&iovad->anchor.node, &iovad->rbroot);
=======
	iovad->dma_32bit_pfn = pfn_32bit;
	iovad->flush_cb = NULL;
	iovad->fq = NULL;
>>>>>>> 86d9282e
	init_iova_rcaches(iovad);
}
EXPORT_SYMBOL_GPL(init_iova_domain);

<<<<<<< HEAD
static void free_iova_flush_queue(struct iova_domain *iovad)
{
	if (!iovad->fq)
=======
bool has_iova_flush_queue(struct iova_domain *iovad)
{
	return !!iovad->fq;
}

static void free_iova_flush_queue(struct iova_domain *iovad)
{
	if (!has_iova_flush_queue(iovad))
>>>>>>> 86d9282e
		return;

	if (timer_pending(&iovad->fq_timer))
		del_timer(&iovad->fq_timer);

	fq_destroy_all_entries(iovad);

	free_percpu(iovad->fq);

	iovad->fq         = NULL;
	iovad->flush_cb   = NULL;
	iovad->entry_dtor = NULL;
}

int init_iova_flush_queue(struct iova_domain *iovad,
			  iova_flush_cb flush_cb, iova_entry_dtor entry_dtor)
{
<<<<<<< HEAD
=======
	struct iova_fq __percpu *queue;
>>>>>>> 86d9282e
	int cpu;

	atomic64_set(&iovad->fq_flush_start_cnt,  0);
	atomic64_set(&iovad->fq_flush_finish_cnt, 0);

<<<<<<< HEAD
	iovad->fq = alloc_percpu(struct iova_fq);
	if (!iovad->fq)
=======
	queue = alloc_percpu(struct iova_fq);
	if (!queue)
>>>>>>> 86d9282e
		return -ENOMEM;

	iovad->flush_cb   = flush_cb;
	iovad->entry_dtor = entry_dtor;

	for_each_possible_cpu(cpu) {
		struct iova_fq *fq;

<<<<<<< HEAD
		fq = per_cpu_ptr(iovad->fq, cpu);
=======
		fq = per_cpu_ptr(queue, cpu);
>>>>>>> 86d9282e
		fq->head = 0;
		fq->tail = 0;

		spin_lock_init(&fq->lock);
<<<<<<< HEAD
=======
	}

	smp_wmb();

	iovad->fq = queue;

	setup_timer(&iovad->fq_timer, fq_flush_timeout, (unsigned long)iovad);
	atomic_set(&iovad->fq_timer_on, 0);

	return 0;
}
EXPORT_SYMBOL_GPL(init_iova_flush_queue);

static struct rb_node *
__get_cached_rbnode(struct iova_domain *iovad, unsigned long *limit_pfn)
{
	if ((*limit_pfn > iovad->dma_32bit_pfn) ||
		(iovad->cached32_node == NULL))
		return rb_last(&iovad->rbroot);
	else {
		struct rb_node *prev_node = rb_prev(iovad->cached32_node);
		struct iova *curr_iova =
			rb_entry(iovad->cached32_node, struct iova, node);
		*limit_pfn = curr_iova->pfn_lo - 1;
		return prev_node;
>>>>>>> 86d9282e
	}

	setup_timer(&iovad->fq_timer, fq_flush_timeout, (unsigned long)iovad);
	atomic_set(&iovad->fq_timer_on, 0);

	return 0;
}
EXPORT_SYMBOL_GPL(init_iova_flush_queue);

static struct rb_node *
__get_cached_rbnode(struct iova_domain *iovad, unsigned long limit_pfn)
{
	if (limit_pfn <= iovad->dma_32bit_pfn)
		return iovad->cached32_node;

	return iovad->cached_node;
}

static void
__cached_rbnode_insert_update(struct iova_domain *iovad, struct iova *new)
{
	if (new->pfn_hi < iovad->dma_32bit_pfn)
		iovad->cached32_node = &new->node;
	else
		iovad->cached_node = &new->node;
}

static void
__cached_rbnode_delete_update(struct iova_domain *iovad, struct iova *free)
{
	struct iova *cached_iova;

	cached_iova = rb_entry(iovad->cached32_node, struct iova, node);
	if (free == cached_iova ||
	    (free->pfn_hi < iovad->dma_32bit_pfn &&
	     free->pfn_lo >= cached_iova->pfn_lo)) {
		iovad->cached32_node = rb_next(&free->node);
		iovad->max32_alloc_size = iovad->dma_32bit_pfn;
	}

	cached_iova = rb_entry(iovad->cached_node, struct iova, node);
	if (free->pfn_lo >= cached_iova->pfn_lo)
		iovad->cached_node = rb_next(&free->node);
}

/* Insert the iova into domain rbtree by holding writer lock */
static void
iova_insert_rbtree(struct rb_root *root, struct iova *iova,
		   struct rb_node *start)
{
	struct rb_node **new, *parent = NULL;

	new = (start) ? &start : &(root->rb_node);
	/* Figure out where to put new node */
	while (*new) {
		struct iova *this = rb_entry(*new, struct iova, node);

		parent = *new;

		if (iova->pfn_lo < this->pfn_lo)
			new = &((*new)->rb_left);
		else if (iova->pfn_lo > this->pfn_lo)
			new = &((*new)->rb_right);
		else {
			WARN_ON(1); /* this should not happen */
			return;
		}
	}
	/* Add new node and rebalance tree. */
	rb_link_node(&iova->node, parent, new);
	rb_insert_color(&iova->node, root);
}

static int __alloc_and_insert_iova_range(struct iova_domain *iovad,
		unsigned long size, unsigned long limit_pfn,
			struct iova *new, bool size_aligned)
{
	struct rb_node *curr, *prev;
	struct iova *curr_iova;
	unsigned long flags;
	unsigned long new_pfn;
	unsigned long align_mask = ~0UL;

	if (size_aligned)
		align_mask <<= fls_long(size - 1);

	/* Walk the tree backwards */
	spin_lock_irqsave(&iovad->iova_rbtree_lock, flags);
	if (limit_pfn <= iovad->dma_32bit_pfn &&
			size >= iovad->max32_alloc_size)
		goto iova32_full;

	curr = __get_cached_rbnode(iovad, limit_pfn);
	curr_iova = rb_entry(curr, struct iova, node);
	do {
		limit_pfn = min(limit_pfn, curr_iova->pfn_lo);
		new_pfn = (limit_pfn - size) & align_mask;
		prev = curr;
		curr = rb_prev(curr);
		curr_iova = rb_entry(curr, struct iova, node);
	} while (curr && new_pfn <= curr_iova->pfn_hi);

	if (limit_pfn < size || new_pfn < iovad->start_pfn) {
		iovad->max32_alloc_size = size;
		goto iova32_full;
	}

	/* pfn_lo will point to size aligned address if size_aligned is set */
	new->pfn_lo = new_pfn;
	new->pfn_hi = new->pfn_lo + size - 1;

	/* If we have 'prev', it's a valid place to start the insertion. */
	iova_insert_rbtree(&iovad->rbroot, new, prev);
	__cached_rbnode_insert_update(iovad, new);

	spin_unlock_irqrestore(&iovad->iova_rbtree_lock, flags);
	return 0;

iova32_full:
	spin_unlock_irqrestore(&iovad->iova_rbtree_lock, flags);
	return -ENOMEM;
}

static struct kmem_cache *iova_cache;
static unsigned int iova_cache_users;
static DEFINE_MUTEX(iova_cache_mutex);

struct iova *alloc_iova_mem(void)
{
	return kmem_cache_alloc(iova_cache, GFP_ATOMIC);
}
EXPORT_SYMBOL(alloc_iova_mem);

void free_iova_mem(struct iova *iova)
{
	if (iova->pfn_lo != IOVA_ANCHOR)
		kmem_cache_free(iova_cache, iova);
}
EXPORT_SYMBOL(free_iova_mem);

int iova_cache_get(void)
{
	mutex_lock(&iova_cache_mutex);
	if (!iova_cache_users) {
		iova_cache = kmem_cache_create(
			"iommu_iova", sizeof(struct iova), 0,
			SLAB_HWCACHE_ALIGN, NULL);
		if (!iova_cache) {
			mutex_unlock(&iova_cache_mutex);
			printk(KERN_ERR "Couldn't create iova cache\n");
			return -ENOMEM;
		}
	}

	iova_cache_users++;
	mutex_unlock(&iova_cache_mutex);

	return 0;
}
EXPORT_SYMBOL_GPL(iova_cache_get);

void iova_cache_put(void)
{
	mutex_lock(&iova_cache_mutex);
	if (WARN_ON(!iova_cache_users)) {
		mutex_unlock(&iova_cache_mutex);
		return;
	}
	iova_cache_users--;
	if (!iova_cache_users)
		kmem_cache_destroy(iova_cache);
	mutex_unlock(&iova_cache_mutex);
}
EXPORT_SYMBOL_GPL(iova_cache_put);

/**
 * alloc_iova - allocates an iova
 * @iovad: - iova domain in question
 * @size: - size of page frames to allocate
 * @limit_pfn: - max limit address
 * @size_aligned: - set if size_aligned address range is required
 * This function allocates an iova in the range iovad->start_pfn to limit_pfn,
 * searching top-down from limit_pfn to iovad->start_pfn. If the size_aligned
 * flag is set then the allocated address iova->pfn_lo will be naturally
 * aligned on roundup_power_of_two(size).
 */
struct iova *
alloc_iova(struct iova_domain *iovad, unsigned long size,
	unsigned long limit_pfn,
	bool size_aligned)
{
	struct iova *new_iova;
	int ret;

	new_iova = alloc_iova_mem();
	if (!new_iova)
		return NULL;

	ret = __alloc_and_insert_iova_range(iovad, size, limit_pfn + 1,
			new_iova, size_aligned);

	if (ret) {
		free_iova_mem(new_iova);
		return NULL;
	}

	return new_iova;
}
EXPORT_SYMBOL_GPL(alloc_iova);

static struct iova *
private_find_iova(struct iova_domain *iovad, unsigned long pfn)
{
	struct rb_node *node = iovad->rbroot.rb_node;

	assert_spin_locked(&iovad->iova_rbtree_lock);

	while (node) {
		struct iova *iova = rb_entry(node, struct iova, node);

		if (pfn < iova->pfn_lo)
			node = node->rb_left;
		else if (pfn > iova->pfn_hi)
			node = node->rb_right;
		else
			return iova;	/* pfn falls within iova's range */
	}

	return NULL;
}

static void private_free_iova(struct iova_domain *iovad, struct iova *iova)
{
	assert_spin_locked(&iovad->iova_rbtree_lock);
	__cached_rbnode_delete_update(iovad, iova);
	rb_erase(&iova->node, &iovad->rbroot);
	free_iova_mem(iova);
}

/**
 * find_iova - finds an iova for a given pfn
 * @iovad: - iova domain in question.
 * @pfn: - page frame number
 * This function finds and returns an iova belonging to the
 * given doamin which matches the given pfn.
 */
struct iova *find_iova(struct iova_domain *iovad, unsigned long pfn)
{
	unsigned long flags;
	struct iova *iova;

	/* Take the lock so that no other thread is manipulating the rbtree */
	spin_lock_irqsave(&iovad->iova_rbtree_lock, flags);
	iova = private_find_iova(iovad, pfn);
	spin_unlock_irqrestore(&iovad->iova_rbtree_lock, flags);
	return iova;
}
EXPORT_SYMBOL_GPL(find_iova);

/**
 * __free_iova - frees the given iova
 * @iovad: iova domain in question.
 * @iova: iova in question.
 * Frees the given iova belonging to the giving domain
 */
void
__free_iova(struct iova_domain *iovad, struct iova *iova)
{
	unsigned long flags;

	spin_lock_irqsave(&iovad->iova_rbtree_lock, flags);
	private_free_iova(iovad, iova);
	spin_unlock_irqrestore(&iovad->iova_rbtree_lock, flags);
}
EXPORT_SYMBOL_GPL(__free_iova);

/**
 * free_iova - finds and frees the iova for a given pfn
 * @iovad: - iova domain in question.
 * @pfn: - pfn that is allocated previously
 * This functions finds an iova for a given pfn and then
 * frees the iova from that domain.
 */
void
free_iova(struct iova_domain *iovad, unsigned long pfn)
{
	struct iova *iova = find_iova(iovad, pfn);

	if (iova)
		__free_iova(iovad, iova);

}
EXPORT_SYMBOL_GPL(free_iova);

/**
 * alloc_iova_fast - allocates an iova from rcache
 * @iovad: - iova domain in question
 * @size: - size of page frames to allocate
 * @limit_pfn: - max limit address
 * This function tries to satisfy an iova allocation from the rcache,
 * and falls back to regular allocation on failure.
*/
unsigned long
alloc_iova_fast(struct iova_domain *iovad, unsigned long size,
		unsigned long limit_pfn)
{
	bool flushed_rcache = false;
	unsigned long iova_pfn;
	struct iova *new_iova;

	iova_pfn = iova_rcache_get(iovad, size, limit_pfn);
	if (iova_pfn)
		return iova_pfn;

retry:
	new_iova = alloc_iova(iovad, size, limit_pfn, true);
	if (!new_iova) {
		unsigned int cpu;

		if (flushed_rcache)
			return 0;

		/* Try replenishing IOVAs by flushing rcache. */
		flushed_rcache = true;
		preempt_disable();
		for_each_online_cpu(cpu)
			free_cpu_cached_iovas(cpu, iovad);
		preempt_enable();
		goto retry;
	}

	return new_iova->pfn_lo;
}
EXPORT_SYMBOL_GPL(alloc_iova_fast);

/**
 * free_iova_fast - free iova pfn range into rcache
 * @iovad: - iova domain in question.
 * @pfn: - pfn that is allocated previously
 * @size: - # of pages in range
 * This functions frees an iova range by trying to put it into the rcache,
 * falling back to regular iova deallocation via free_iova() if this fails.
 */
void
free_iova_fast(struct iova_domain *iovad, unsigned long pfn, unsigned long size)
{
	if (iova_rcache_insert(iovad, pfn, size))
		return;

	free_iova(iovad, pfn);
}
EXPORT_SYMBOL_GPL(free_iova_fast);

#define fq_ring_for_each(i, fq) \
	for ((i) = (fq)->head; (i) != (fq)->tail; (i) = ((i) + 1) % IOVA_FQ_SIZE)

static inline bool fq_full(struct iova_fq *fq)
{
	assert_spin_locked(&fq->lock);
	return (((fq->tail + 1) % IOVA_FQ_SIZE) == fq->head);
}

static inline unsigned fq_ring_add(struct iova_fq *fq)
{
	unsigned idx = fq->tail;

	assert_spin_locked(&fq->lock);

	fq->tail = (idx + 1) % IOVA_FQ_SIZE;

	return idx;
}

static void fq_ring_free(struct iova_domain *iovad, struct iova_fq *fq)
{
	u64 counter = atomic64_read(&iovad->fq_flush_finish_cnt);
	unsigned idx;

	assert_spin_locked(&fq->lock);

	fq_ring_for_each(idx, fq) {

		if (fq->entries[idx].counter >= counter)
			break;

		if (iovad->entry_dtor)
			iovad->entry_dtor(fq->entries[idx].data);

		free_iova_fast(iovad,
			       fq->entries[idx].iova_pfn,
			       fq->entries[idx].pages);

		fq->head = (fq->head + 1) % IOVA_FQ_SIZE;
	}
}

static void iova_domain_flush(struct iova_domain *iovad)
{
	atomic64_inc(&iovad->fq_flush_start_cnt);
	iovad->flush_cb(iovad);
	atomic64_inc(&iovad->fq_flush_finish_cnt);
}

static void fq_destroy_all_entries(struct iova_domain *iovad)
{
	int cpu;

	/*
	 * This code runs when the iova_domain is being detroyed, so don't
	 * bother to free iovas, just call the entry_dtor on all remaining
	 * entries.
	 */
	if (!iovad->entry_dtor)
		return;

	for_each_possible_cpu(cpu) {
		struct iova_fq *fq = per_cpu_ptr(iovad->fq, cpu);
		int idx;

		fq_ring_for_each(idx, fq)
			iovad->entry_dtor(fq->entries[idx].data);
	}
}

static void fq_flush_timeout(unsigned long data)
{
	struct iova_domain *iovad = (struct iova_domain *)data;
	int cpu;

	atomic_set(&iovad->fq_timer_on, 0);
	iova_domain_flush(iovad);

	for_each_possible_cpu(cpu) {
		unsigned long flags;
		struct iova_fq *fq;

		fq = per_cpu_ptr(iovad->fq, cpu);
		spin_lock_irqsave(&fq->lock, flags);
		fq_ring_free(iovad, fq);
		spin_unlock_irqrestore(&fq->lock, flags);
	}
}

void queue_iova(struct iova_domain *iovad,
		unsigned long pfn, unsigned long pages,
		unsigned long data)
{
	struct iova_fq *fq = get_cpu_ptr(iovad->fq);
	unsigned long flags;
	unsigned idx;

	spin_lock_irqsave(&fq->lock, flags);

	/*
	 * First remove all entries from the flush queue that have already been
	 * flushed out on another CPU. This makes the fq_full() check below less
	 * likely to be true.
	 */
	fq_ring_free(iovad, fq);

	if (fq_full(fq)) {
		iova_domain_flush(iovad);
		fq_ring_free(iovad, fq);
	}

	idx = fq_ring_add(fq);

	fq->entries[idx].iova_pfn = pfn;
	fq->entries[idx].pages    = pages;
	fq->entries[idx].data     = data;
	fq->entries[idx].counter  = atomic64_read(&iovad->fq_flush_start_cnt);

	spin_unlock_irqrestore(&fq->lock, flags);

	if (atomic_cmpxchg(&iovad->fq_timer_on, 0, 1) == 0)
		mod_timer(&iovad->fq_timer,
			  jiffies + msecs_to_jiffies(IOVA_FQ_TIMEOUT));

	put_cpu_ptr(iovad->fq);
}
EXPORT_SYMBOL_GPL(queue_iova);

/**
 * put_iova_domain - destroys the iova doamin
 * @iovad: - iova domain in question.
 * All the iova's in that domain are destroyed.
 */
void put_iova_domain(struct iova_domain *iovad)
{
	struct rb_node *node;
	unsigned long flags;

	free_iova_flush_queue(iovad);
	free_iova_rcaches(iovad);
	spin_lock_irqsave(&iovad->iova_rbtree_lock, flags);
	node = rb_first(&iovad->rbroot);
	while (node) {
		struct iova *iova = rb_entry(node, struct iova, node);

		rb_erase(node, &iovad->rbroot);
		free_iova_mem(iova);
		node = rb_first(&iovad->rbroot);
	}
	spin_unlock_irqrestore(&iovad->iova_rbtree_lock, flags);
}
EXPORT_SYMBOL_GPL(put_iova_domain);

static int
__is_range_overlap(struct rb_node *node,
	unsigned long pfn_lo, unsigned long pfn_hi)
{
	struct iova *iova = rb_entry(node, struct iova, node);

	if ((pfn_lo <= iova->pfn_hi) && (pfn_hi >= iova->pfn_lo))
		return 1;
	return 0;
}

static inline struct iova *
alloc_and_init_iova(unsigned long pfn_lo, unsigned long pfn_hi)
{
	struct iova *iova;

	iova = alloc_iova_mem();
	if (iova) {
		iova->pfn_lo = pfn_lo;
		iova->pfn_hi = pfn_hi;
	}

	return iova;
}

static struct iova *
__insert_new_range(struct iova_domain *iovad,
	unsigned long pfn_lo, unsigned long pfn_hi)
{
	struct iova *iova;

	iova = alloc_and_init_iova(pfn_lo, pfn_hi);
	if (iova)
		iova_insert_rbtree(&iovad->rbroot, iova, NULL);

	return iova;
}

static void
__adjust_overlap_range(struct iova *iova,
	unsigned long *pfn_lo, unsigned long *pfn_hi)
{
	if (*pfn_lo < iova->pfn_lo)
		iova->pfn_lo = *pfn_lo;
	if (*pfn_hi > iova->pfn_hi)
		*pfn_lo = iova->pfn_hi + 1;
}

/**
 * reserve_iova - reserves an iova in the given range
 * @iovad: - iova domain pointer
 * @pfn_lo: - lower page frame address
 * @pfn_hi:- higher pfn adderss
 * This function allocates reserves the address range from pfn_lo to pfn_hi so
 * that this address is not dished out as part of alloc_iova.
 */
struct iova *
reserve_iova(struct iova_domain *iovad,
	unsigned long pfn_lo, unsigned long pfn_hi)
{
	struct rb_node *node;
	unsigned long flags;
	struct iova *iova;
	unsigned int overlap = 0;

	/* Don't allow nonsensical pfns */
	if (WARN_ON((pfn_hi | pfn_lo) > (ULLONG_MAX >> iova_shift(iovad))))
		return NULL;

	spin_lock_irqsave(&iovad->iova_rbtree_lock, flags);
	for (node = rb_first(&iovad->rbroot); node; node = rb_next(node)) {
		if (__is_range_overlap(node, pfn_lo, pfn_hi)) {
			iova = rb_entry(node, struct iova, node);
			__adjust_overlap_range(iova, &pfn_lo, &pfn_hi);
			if ((pfn_lo >= iova->pfn_lo) &&
				(pfn_hi <= iova->pfn_hi))
				goto finish;
			overlap = 1;

		} else if (overlap)
				break;
	}

	/* We are here either because this is the first reserver node
	 * or need to insert remaining non overlap addr range
	 */
	iova = __insert_new_range(iovad, pfn_lo, pfn_hi);
finish:

	spin_unlock_irqrestore(&iovad->iova_rbtree_lock, flags);
	return iova;
}
EXPORT_SYMBOL_GPL(reserve_iova);

/**
 * copy_reserved_iova - copies the reserved between domains
 * @from: - source doamin from where to copy
 * @to: - destination domin where to copy
 * This function copies reserved iova's from one doamin to
 * other.
 */
void
copy_reserved_iova(struct iova_domain *from, struct iova_domain *to)
{
	unsigned long flags;
	struct rb_node *node;

	spin_lock_irqsave(&from->iova_rbtree_lock, flags);
	for (node = rb_first(&from->rbroot); node; node = rb_next(node)) {
		struct iova *iova = rb_entry(node, struct iova, node);
		struct iova *new_iova;

		if (iova->pfn_lo == IOVA_ANCHOR)
			continue;

		new_iova = reserve_iova(to, iova->pfn_lo, iova->pfn_hi);
		if (!new_iova)
			printk(KERN_ERR "Reserve iova range %lx@%lx failed\n",
				iova->pfn_lo, iova->pfn_lo);
	}
	spin_unlock_irqrestore(&from->iova_rbtree_lock, flags);
}
EXPORT_SYMBOL_GPL(copy_reserved_iova);

struct iova *
split_and_remove_iova(struct iova_domain *iovad, struct iova *iova,
		      unsigned long pfn_lo, unsigned long pfn_hi)
{
	unsigned long flags;
	struct iova *prev = NULL, *next = NULL;

	spin_lock_irqsave(&iovad->iova_rbtree_lock, flags);
	if (iova->pfn_lo < pfn_lo) {
		prev = alloc_and_init_iova(iova->pfn_lo, pfn_lo - 1);
		if (prev == NULL)
			goto error;
	}
	if (iova->pfn_hi > pfn_hi) {
		next = alloc_and_init_iova(pfn_hi + 1, iova->pfn_hi);
		if (next == NULL)
			goto error;
	}

	__cached_rbnode_delete_update(iovad, iova);
	rb_erase(&iova->node, &iovad->rbroot);

	if (prev) {
		iova_insert_rbtree(&iovad->rbroot, prev, NULL);
		iova->pfn_lo = pfn_lo;
	}
	if (next) {
		iova_insert_rbtree(&iovad->rbroot, next, NULL);
		iova->pfn_hi = pfn_hi;
	}
	spin_unlock_irqrestore(&iovad->iova_rbtree_lock, flags);

	return iova;

error:
	spin_unlock_irqrestore(&iovad->iova_rbtree_lock, flags);
	if (prev)
		free_iova_mem(prev);
	return NULL;
}

/*
 * Magazine caches for IOVA ranges.  For an introduction to magazines,
 * see the USENIX 2001 paper "Magazines and Vmem: Extending the Slab
 * Allocator to Many CPUs and Arbitrary Resources" by Bonwick and Adams.
 * For simplicity, we use a static magazine size and don't implement the
 * dynamic size tuning described in the paper.
 */

#define IOVA_MAG_SIZE 128

struct iova_magazine {
	unsigned long size;
	unsigned long pfns[IOVA_MAG_SIZE];
};

struct iova_cpu_rcache {
	spinlock_t lock;
	struct iova_magazine *loaded;
	struct iova_magazine *prev;
};

static struct iova_magazine *iova_magazine_alloc(gfp_t flags)
{
	return kzalloc(sizeof(struct iova_magazine), flags);
}

static void iova_magazine_free(struct iova_magazine *mag)
{
	kfree(mag);
}

static void
iova_magazine_free_pfns(struct iova_magazine *mag, struct iova_domain *iovad)
{
	unsigned long flags;
	int i;

	if (!mag)
		return;

	spin_lock_irqsave(&iovad->iova_rbtree_lock, flags);

	for (i = 0 ; i < mag->size; ++i) {
		struct iova *iova = private_find_iova(iovad, mag->pfns[i]);

		BUG_ON(!iova);
		private_free_iova(iovad, iova);
	}

	spin_unlock_irqrestore(&iovad->iova_rbtree_lock, flags);

	mag->size = 0;
}

static bool iova_magazine_full(struct iova_magazine *mag)
{
	return (mag && mag->size == IOVA_MAG_SIZE);
}

static bool iova_magazine_empty(struct iova_magazine *mag)
{
	return (!mag || mag->size == 0);
}

static unsigned long iova_magazine_pop(struct iova_magazine *mag,
				       unsigned long limit_pfn)
{
	BUG_ON(iova_magazine_empty(mag));

	if (mag->pfns[mag->size - 1] >= limit_pfn)
		return 0;

	return mag->pfns[--mag->size];
}

static void iova_magazine_push(struct iova_magazine *mag, unsigned long pfn)
{
	BUG_ON(iova_magazine_full(mag));

	mag->pfns[mag->size++] = pfn;
}

static void init_iova_rcaches(struct iova_domain *iovad)
{
	struct iova_cpu_rcache *cpu_rcache;
	struct iova_rcache *rcache;
	unsigned int cpu;
	int i;

	for (i = 0; i < IOVA_RANGE_CACHE_MAX_SIZE; ++i) {
		rcache = &iovad->rcaches[i];
		spin_lock_init(&rcache->lock);
		rcache->depot_size = 0;
		rcache->cpu_rcaches = __alloc_percpu(sizeof(*cpu_rcache), cache_line_size());
		if (WARN_ON(!rcache->cpu_rcaches))
			continue;
		for_each_possible_cpu(cpu) {
			cpu_rcache = per_cpu_ptr(rcache->cpu_rcaches, cpu);
			spin_lock_init(&cpu_rcache->lock);
			cpu_rcache->loaded = iova_magazine_alloc(GFP_KERNEL);
			cpu_rcache->prev = iova_magazine_alloc(GFP_KERNEL);
		}
	}
}

/*
 * Try inserting IOVA range starting with 'iova_pfn' into 'rcache', and
 * return true on success.  Can fail if rcache is full and we can't free
 * space, and free_iova() (our only caller) will then return the IOVA
 * range to the rbtree instead.
 */
static bool __iova_rcache_insert(struct iova_domain *iovad,
				 struct iova_rcache *rcache,
				 unsigned long iova_pfn)
{
	struct iova_magazine *mag_to_free = NULL;
	struct iova_cpu_rcache *cpu_rcache;
	bool can_insert = false;
	unsigned long flags;

	cpu_rcache = get_cpu_ptr(rcache->cpu_rcaches);
	spin_lock_irqsave(&cpu_rcache->lock, flags);

	if (!iova_magazine_full(cpu_rcache->loaded)) {
		can_insert = true;
	} else if (!iova_magazine_full(cpu_rcache->prev)) {
		swap(cpu_rcache->prev, cpu_rcache->loaded);
		can_insert = true;
	} else {
		struct iova_magazine *new_mag = iova_magazine_alloc(GFP_ATOMIC);

		if (new_mag) {
			spin_lock(&rcache->lock);
			if (rcache->depot_size < MAX_GLOBAL_MAGS) {
				rcache->depot[rcache->depot_size++] =
						cpu_rcache->loaded;
			} else {
				mag_to_free = cpu_rcache->loaded;
			}
			spin_unlock(&rcache->lock);

			cpu_rcache->loaded = new_mag;
			can_insert = true;
		}
	}

	if (can_insert)
		iova_magazine_push(cpu_rcache->loaded, iova_pfn);

	spin_unlock_irqrestore(&cpu_rcache->lock, flags);
	put_cpu_ptr(rcache->cpu_rcaches);

	if (mag_to_free) {
		iova_magazine_free_pfns(mag_to_free, iovad);
		iova_magazine_free(mag_to_free);
	}

	return can_insert;
}

static bool iova_rcache_insert(struct iova_domain *iovad, unsigned long pfn,
			       unsigned long size)
{
	unsigned int log_size = order_base_2(size);

	if (log_size >= IOVA_RANGE_CACHE_MAX_SIZE)
		return false;

	return __iova_rcache_insert(iovad, &iovad->rcaches[log_size], pfn);
}

/*
 * Caller wants to allocate a new IOVA range from 'rcache'.  If we can
 * satisfy the request, return a matching non-NULL range and remove
 * it from the 'rcache'.
 */
static unsigned long __iova_rcache_get(struct iova_rcache *rcache,
				       unsigned long limit_pfn)
{
	struct iova_cpu_rcache *cpu_rcache;
	unsigned long iova_pfn = 0;
	bool has_pfn = false;
	unsigned long flags;

	cpu_rcache = get_cpu_ptr(rcache->cpu_rcaches);
	spin_lock_irqsave(&cpu_rcache->lock, flags);

	if (!iova_magazine_empty(cpu_rcache->loaded)) {
		has_pfn = true;
	} else if (!iova_magazine_empty(cpu_rcache->prev)) {
		swap(cpu_rcache->prev, cpu_rcache->loaded);
		has_pfn = true;
	} else {
		spin_lock(&rcache->lock);
		if (rcache->depot_size > 0) {
			iova_magazine_free(cpu_rcache->loaded);
			cpu_rcache->loaded = rcache->depot[--rcache->depot_size];
			has_pfn = true;
		}
		spin_unlock(&rcache->lock);
	}

	if (has_pfn)
		iova_pfn = iova_magazine_pop(cpu_rcache->loaded, limit_pfn);

	spin_unlock_irqrestore(&cpu_rcache->lock, flags);
	put_cpu_ptr(rcache->cpu_rcaches);

	return iova_pfn;
}

/*
 * Try to satisfy IOVA allocation range from rcache.  Fail if requested
 * size is too big or the DMA limit we are given isn't satisfied by the
 * top element in the magazine.
 */
static unsigned long iova_rcache_get(struct iova_domain *iovad,
				     unsigned long size,
				     unsigned long limit_pfn)
{
	unsigned int log_size = order_base_2(size);

	if (log_size >= IOVA_RANGE_CACHE_MAX_SIZE)
		return 0;

	return __iova_rcache_get(&iovad->rcaches[log_size], limit_pfn);
}

/*
 * Free a cpu's rcache.
 */
static void free_cpu_iova_rcache(unsigned int cpu, struct iova_domain *iovad,
				 struct iova_rcache *rcache)
{
	struct iova_cpu_rcache *cpu_rcache = per_cpu_ptr(rcache->cpu_rcaches, cpu);
	unsigned long flags;

	spin_lock_irqsave(&cpu_rcache->lock, flags);

	iova_magazine_free_pfns(cpu_rcache->loaded, iovad);
	iova_magazine_free(cpu_rcache->loaded);

	iova_magazine_free_pfns(cpu_rcache->prev, iovad);
	iova_magazine_free(cpu_rcache->prev);

	spin_unlock_irqrestore(&cpu_rcache->lock, flags);
}

/*
 * free rcache data structures.
 */
static void free_iova_rcaches(struct iova_domain *iovad)
{
	struct iova_rcache *rcache;
	unsigned long flags;
	unsigned int cpu;
	int i, j;

	for (i = 0; i < IOVA_RANGE_CACHE_MAX_SIZE; ++i) {
		rcache = &iovad->rcaches[i];
		for_each_possible_cpu(cpu)
			free_cpu_iova_rcache(cpu, iovad, rcache);
		spin_lock_irqsave(&rcache->lock, flags);
		free_percpu(rcache->cpu_rcaches);
		for (j = 0; j < rcache->depot_size; ++j) {
			iova_magazine_free_pfns(rcache->depot[j], iovad);
			iova_magazine_free(rcache->depot[j]);
		}
		spin_unlock_irqrestore(&rcache->lock, flags);
	}
}

/*
 * free all the IOVA ranges cached by a cpu (used when cpu is unplugged)
 */
void free_cpu_cached_iovas(unsigned int cpu, struct iova_domain *iovad)
{
	struct iova_cpu_rcache *cpu_rcache;
	struct iova_rcache *rcache;
	unsigned long flags;
	int i;

	for (i = 0; i < IOVA_RANGE_CACHE_MAX_SIZE; ++i) {
		rcache = &iovad->rcaches[i];
		cpu_rcache = per_cpu_ptr(rcache->cpu_rcaches, cpu);
		spin_lock_irqsave(&cpu_rcache->lock, flags);
		iova_magazine_free_pfns(cpu_rcache->loaded, iovad);
		iova_magazine_free_pfns(cpu_rcache->prev, iovad);
		spin_unlock_irqrestore(&cpu_rcache->lock, flags);
	}
}

MODULE_AUTHOR("Anil S Keshavamurthy <anil.s.keshavamurthy@intel.com>");
MODULE_LICENSE("GPL");<|MERGE_RESOLUTION|>--- conflicted
+++ resolved
@@ -54,7 +54,6 @@
 	iovad->cached32_node = &iovad->anchor.node;
 	iovad->granule = granule;
 	iovad->start_pfn = start_pfn;
-<<<<<<< HEAD
 	iovad->dma_32bit_pfn = 1UL << (32 - iova_shift(iovad));
 	iovad->max32_alloc_size = iovad->dma_32bit_pfn;
 	iovad->flush_cb = NULL;
@@ -62,29 +61,18 @@
 	iovad->anchor.pfn_lo = iovad->anchor.pfn_hi = IOVA_ANCHOR;
 	rb_link_node(&iovad->anchor.node, NULL, &iovad->rbroot.rb_node);
 	rb_insert_color(&iovad->anchor.node, &iovad->rbroot);
-=======
-	iovad->dma_32bit_pfn = pfn_32bit;
-	iovad->flush_cb = NULL;
-	iovad->fq = NULL;
->>>>>>> 86d9282e
 	init_iova_rcaches(iovad);
 }
 EXPORT_SYMBOL_GPL(init_iova_domain);
 
-<<<<<<< HEAD
+bool has_iova_flush_queue(struct iova_domain *iovad)
+{
+	return !!iovad->fq;
+}
+
 static void free_iova_flush_queue(struct iova_domain *iovad)
 {
-	if (!iovad->fq)
-=======
-bool has_iova_flush_queue(struct iova_domain *iovad)
-{
-	return !!iovad->fq;
-}
-
-static void free_iova_flush_queue(struct iova_domain *iovad)
-{
 	if (!has_iova_flush_queue(iovad))
->>>>>>> 86d9282e
 		return;
 
 	if (timer_pending(&iovad->fq_timer))
@@ -102,22 +90,14 @@
 int init_iova_flush_queue(struct iova_domain *iovad,
 			  iova_flush_cb flush_cb, iova_entry_dtor entry_dtor)
 {
-<<<<<<< HEAD
-=======
 	struct iova_fq __percpu *queue;
->>>>>>> 86d9282e
 	int cpu;
 
 	atomic64_set(&iovad->fq_flush_start_cnt,  0);
 	atomic64_set(&iovad->fq_flush_finish_cnt, 0);
 
-<<<<<<< HEAD
-	iovad->fq = alloc_percpu(struct iova_fq);
-	if (!iovad->fq)
-=======
 	queue = alloc_percpu(struct iova_fq);
 	if (!queue)
->>>>>>> 86d9282e
 		return -ENOMEM;
 
 	iovad->flush_cb   = flush_cb;
@@ -126,44 +106,16 @@
 	for_each_possible_cpu(cpu) {
 		struct iova_fq *fq;
 
-<<<<<<< HEAD
-		fq = per_cpu_ptr(iovad->fq, cpu);
-=======
 		fq = per_cpu_ptr(queue, cpu);
->>>>>>> 86d9282e
 		fq->head = 0;
 		fq->tail = 0;
 
 		spin_lock_init(&fq->lock);
-<<<<<<< HEAD
-=======
 	}
 
 	smp_wmb();
 
 	iovad->fq = queue;
-
-	setup_timer(&iovad->fq_timer, fq_flush_timeout, (unsigned long)iovad);
-	atomic_set(&iovad->fq_timer_on, 0);
-
-	return 0;
-}
-EXPORT_SYMBOL_GPL(init_iova_flush_queue);
-
-static struct rb_node *
-__get_cached_rbnode(struct iova_domain *iovad, unsigned long *limit_pfn)
-{
-	if ((*limit_pfn > iovad->dma_32bit_pfn) ||
-		(iovad->cached32_node == NULL))
-		return rb_last(&iovad->rbroot);
-	else {
-		struct rb_node *prev_node = rb_prev(iovad->cached32_node);
-		struct iova *curr_iova =
-			rb_entry(iovad->cached32_node, struct iova, node);
-		*limit_pfn = curr_iova->pfn_lo - 1;
-		return prev_node;
->>>>>>> 86d9282e
-	}
 
 	setup_timer(&iovad->fq_timer, fq_flush_timeout, (unsigned long)iovad);
 	atomic_set(&iovad->fq_timer_on, 0);
