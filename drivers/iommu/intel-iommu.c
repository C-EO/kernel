/*
 * Copyright © 2006-2014 Intel Corporation.
 *
 * This program is free software; you can redistribute it and/or modify it
 * under the terms and conditions of the GNU General Public License,
 * version 2, as published by the Free Software Foundation.
 *
 * This program is distributed in the hope it will be useful, but WITHOUT
 * ANY WARRANTY; without even the implied warranty of MERCHANTABILITY or
 * FITNESS FOR A PARTICULAR PURPOSE.  See the GNU General Public License for
 * more details.
 *
 * Authors: David Woodhouse <dwmw2@infradead.org>,
 *          Ashok Raj <ashok.raj@intel.com>,
 *          Shaohua Li <shaohua.li@intel.com>,
 *          Anil S Keshavamurthy <anil.s.keshavamurthy@intel.com>,
 *          Fenghua Yu <fenghua.yu@intel.com>
 *          Joerg Roedel <jroedel@suse.de>
 */

#define pr_fmt(fmt)     "DMAR: " fmt

#include <linux/init.h>
#include <linux/bitmap.h>
#include <linux/debugfs.h>
#include <linux/export.h>
#include <linux/slab.h>
#include <linux/irq.h>
#include <linux/interrupt.h>
#include <linux/spinlock.h>
#include <linux/pci.h>
#include <linux/dmar.h>
#include <linux/dma-mapping.h>
#include <linux/mempool.h>
#include <linux/memory.h>
#include <linux/cpu.h>
#include <linux/timer.h>
#include <linux/io.h>
#include <linux/iova.h>
#include <linux/iommu.h>
#include <linux/intel-iommu.h>
#include <linux/syscore_ops.h>
#include <linux/tboot.h>
#include <linux/dmi.h>
#include <linux/pci-ats.h>
#include <linux/memblock.h>
#include <linux/dma-contiguous.h>
#include <linux/dma-direct.h>
#include <linux/crash_dump.h>
#include <asm/irq_remapping.h>
#include <asm/cacheflush.h>
#include <asm/iommu.h>

#include "irq_remapping.h"
#include "intel-pasid.h"

#define ROOT_SIZE		VTD_PAGE_SIZE
#define CONTEXT_SIZE		VTD_PAGE_SIZE

#define IS_GFX_DEVICE(pdev) ((pdev->class >> 16) == PCI_BASE_CLASS_DISPLAY)
#define IS_USB_DEVICE(pdev) ((pdev->class >> 8) == PCI_CLASS_SERIAL_USB)
#define IS_ISA_DEVICE(pdev) ((pdev->class >> 8) == PCI_CLASS_BRIDGE_ISA)
#define IS_AZALIA(pdev) ((pdev)->vendor == 0x8086 && (pdev)->device == 0x3a3e)

#define IOAPIC_RANGE_START	(0xfee00000)
#define IOAPIC_RANGE_END	(0xfeefffff)
#define IOVA_START_ADDR		(0x1000)

#define DEFAULT_DOMAIN_ADDRESS_WIDTH 57

#define MAX_AGAW_WIDTH 64
#define MAX_AGAW_PFN_WIDTH	(MAX_AGAW_WIDTH - VTD_PAGE_SHIFT)

#define __DOMAIN_MAX_PFN(gaw)  ((((uint64_t)1) << (gaw-VTD_PAGE_SHIFT)) - 1)
#define __DOMAIN_MAX_ADDR(gaw) ((((uint64_t)1) << gaw) - 1)

/* We limit DOMAIN_MAX_PFN to fit in an unsigned long, and DOMAIN_MAX_ADDR
   to match. That way, we can use 'unsigned long' for PFNs with impunity. */
#define DOMAIN_MAX_PFN(gaw)	((unsigned long) min_t(uint64_t, \
				__DOMAIN_MAX_PFN(gaw), (unsigned long)-1))
#define DOMAIN_MAX_ADDR(gaw)	(((uint64_t)__DOMAIN_MAX_PFN(gaw)) << VTD_PAGE_SHIFT)

/* IO virtual address start page frame number */
#define IOVA_START_PFN		(1)

#define IOVA_PFN(addr)		((addr) >> PAGE_SHIFT)

/* page table handling */
#define LEVEL_STRIDE		(9)
#define LEVEL_MASK		(((u64)1 << LEVEL_STRIDE) - 1)

/*
 * This bitmap is used to advertise the page sizes our hardware support
 * to the IOMMU core, which will then use this information to split
 * physically contiguous memory regions it is mapping into page sizes
 * that we support.
 *
 * Traditionally the IOMMU core just handed us the mappings directly,
 * after making sure the size is an order of a 4KiB page and that the
 * mapping has natural alignment.
 *
 * To retain this behavior, we currently advertise that we support
 * all page sizes that are an order of 4KiB.
 *
 * If at some point we'd like to utilize the IOMMU core's new behavior,
 * we could change this to advertise the real page sizes we support.
 */
#define INTEL_IOMMU_PGSIZES	(~0xFFFUL)

static inline int agaw_to_level(int agaw)
{
	return agaw + 2;
}

static inline int agaw_to_width(int agaw)
{
	return min_t(int, 30 + agaw * LEVEL_STRIDE, MAX_AGAW_WIDTH);
}

static inline int width_to_agaw(int width)
{
	return DIV_ROUND_UP(width - 30, LEVEL_STRIDE);
}

static inline unsigned int level_to_offset_bits(int level)
{
	return (level - 1) * LEVEL_STRIDE;
}

static inline int pfn_level_offset(unsigned long pfn, int level)
{
	return (pfn >> level_to_offset_bits(level)) & LEVEL_MASK;
}

static inline unsigned long level_mask(int level)
{
	return -1UL << level_to_offset_bits(level);
}

static inline unsigned long level_size(int level)
{
	return 1UL << level_to_offset_bits(level);
}

static inline unsigned long align_to_level(unsigned long pfn, int level)
{
	return (pfn + level_size(level) - 1) & level_mask(level);
}

static inline unsigned long lvl_to_nr_pages(unsigned int lvl)
{
	return  1 << min_t(int, (lvl - 1) * LEVEL_STRIDE, MAX_AGAW_PFN_WIDTH);
}

/* VT-d pages must always be _smaller_ than MM pages. Otherwise things
   are never going to work. */
static inline unsigned long dma_to_mm_pfn(unsigned long dma_pfn)
{
	return dma_pfn >> (PAGE_SHIFT - VTD_PAGE_SHIFT);
}

static inline unsigned long mm_to_dma_pfn(unsigned long mm_pfn)
{
	return mm_pfn << (PAGE_SHIFT - VTD_PAGE_SHIFT);
}
static inline unsigned long page_to_dma_pfn(struct page *pg)
{
	return mm_to_dma_pfn(page_to_pfn(pg));
}
static inline unsigned long virt_to_dma_pfn(void *p)
{
	return page_to_dma_pfn(virt_to_page(p));
}

/* global iommu list, set NULL for ignored DMAR units */
static struct intel_iommu **g_iommus;

static void __init check_tylersburg_isoch(void);
static int rwbf_quirk;

/*
 * set to 1 to panic kernel if can't successfully enable VT-d
 * (used when kernel is launched w/ TXT)
 */
static int force_on = 0;
int intel_iommu_tboot_noforce;
static int no_platform_optin;

#define ROOT_ENTRY_NR (VTD_PAGE_SIZE/sizeof(struct root_entry))

/*
 * Take a root_entry and return the Lower Context Table Pointer (LCTP)
 * if marked present.
 */
static phys_addr_t root_entry_lctp(struct root_entry *re)
{
	if (!(re->lo & 1))
		return 0;

	return re->lo & VTD_PAGE_MASK;
}

/*
 * Take a root_entry and return the Upper Context Table Pointer (UCTP)
 * if marked present.
 */
static phys_addr_t root_entry_uctp(struct root_entry *re)
{
	if (!(re->hi & 1))
		return 0;

	return re->hi & VTD_PAGE_MASK;
}

static inline void context_clear_pasid_enable(struct context_entry *context)
{
	context->lo &= ~(1ULL << 11);
}

static inline bool context_pasid_enabled(struct context_entry *context)
{
	return !!(context->lo & (1ULL << 11));
}

static inline void context_set_copied(struct context_entry *context)
{
	context->hi |= (1ull << 3);
}

static inline bool context_copied(struct context_entry *context)
{
	return !!(context->hi & (1ULL << 3));
}

static inline bool __context_present(struct context_entry *context)
{
	return (context->lo & 1);
}

bool context_present(struct context_entry *context)
{
	return context_pasid_enabled(context) ?
	     __context_present(context) :
	     __context_present(context) && !context_copied(context);
}

static inline void context_set_present(struct context_entry *context)
{
	context->lo |= 1;
}

static inline void context_set_fault_enable(struct context_entry *context)
{
	context->lo &= (((u64)-1) << 2) | 1;
}

static inline void context_set_translation_type(struct context_entry *context,
						unsigned long value)
{
	context->lo &= (((u64)-1) << 4) | 3;
	context->lo |= (value & 3) << 2;
}

static inline void context_set_address_root(struct context_entry *context,
					    unsigned long value)
{
	context->lo &= ~VTD_PAGE_MASK;
	context->lo |= value & VTD_PAGE_MASK;
}

static inline void context_set_address_width(struct context_entry *context,
					     unsigned long value)
{
	context->hi |= value & 7;
}

static inline void context_set_domain_id(struct context_entry *context,
					 unsigned long value)
{
	context->hi |= (value & ((1 << 16) - 1)) << 8;
}

static inline int context_domain_id(struct context_entry *c)
{
	return((c->hi >> 8) & 0xffff);
}

static inline void context_clear_entry(struct context_entry *context)
{
	context->lo = 0;
	context->hi = 0;
}

/*
 * This domain is a statically identity mapping domain.
 *	1. This domain creats a static 1:1 mapping to all usable memory.
 * 	2. It maps to each iommu if successful.
 *	3. Each iommu mapps to this domain if successful.
 */
static struct dmar_domain *si_domain;
static int hw_pass_through = 1;

/*
 * Domain represents a virtual machine, more than one devices
 * across iommus may be owned in one domain, e.g. kvm guest.
 */
#define DOMAIN_FLAG_VIRTUAL_MACHINE	(1 << 0)

/* si_domain contains mulitple devices */
#define DOMAIN_FLAG_STATIC_IDENTITY	(1 << 1)

#define for_each_domain_iommu(idx, domain)			\
	for (idx = 0; idx < g_num_of_iommus; idx++)		\
		if (domain->iommu_refcnt[idx])

struct dmar_rmrr_unit {
	struct list_head list;		/* list of rmrr units	*/
	struct acpi_dmar_header *hdr;	/* ACPI header		*/
	u64	base_address;		/* reserved base address*/
	u64	end_address;		/* reserved end address */
	struct dmar_dev_scope *devices;	/* target devices */
	int	devices_cnt;		/* target device count */
	struct iommu_resv_region *resv; /* reserved region handle */
};

struct dmar_atsr_unit {
	struct list_head list;		/* list of ATSR units */
	struct acpi_dmar_header *hdr;	/* ACPI header */
	struct dmar_dev_scope *devices;	/* target devices */
	int devices_cnt;		/* target device count */
	u8 include_all:1;		/* include all ports */
};

static LIST_HEAD(dmar_atsr_units);
static LIST_HEAD(dmar_rmrr_units);

#define for_each_rmrr_units(rmrr) \
	list_for_each_entry(rmrr, &dmar_rmrr_units, list)

/* bitmap for indexing intel_iommus */
static int g_num_of_iommus;

static void domain_exit(struct dmar_domain *domain);
static void domain_remove_dev_info(struct dmar_domain *domain);
static void dmar_remove_one_dev_info(struct dmar_domain *domain,
				     struct device *dev);
static void __dmar_remove_one_dev_info(struct device_domain_info *info);
static void domain_context_clear(struct intel_iommu *iommu,
				 struct device *dev);
static int domain_detach_iommu(struct dmar_domain *domain,
			       struct intel_iommu *iommu);

#ifdef CONFIG_INTEL_IOMMU_DEFAULT_ON
int dmar_disabled = 0;
#else
int dmar_disabled = 1;
#endif /*CONFIG_INTEL_IOMMU_DEFAULT_ON*/

int intel_iommu_enabled = 0;
EXPORT_SYMBOL_GPL(intel_iommu_enabled);

static int dmar_map_gfx = 1;
static int dmar_forcedac;
static int intel_iommu_strict;
static int intel_iommu_superpage = 1;
static int intel_iommu_sm;
static int iommu_identity_mapping;

#define IDENTMAP_ALL		1
#define IDENTMAP_GFX		2
#define IDENTMAP_AZALIA		4

#define sm_supported(iommu)	(intel_iommu_sm && ecap_smts((iommu)->ecap))
#define pasid_supported(iommu)	(sm_supported(iommu) &&			\
				 ecap_pasid((iommu)->ecap))

int intel_iommu_gfx_mapped;
EXPORT_SYMBOL_GPL(intel_iommu_gfx_mapped);

#define DUMMY_DEVICE_DOMAIN_INFO ((struct device_domain_info *)(-1))
static DEFINE_SPINLOCK(device_domain_lock);
static LIST_HEAD(device_domain_list);

/*
 * Iterate over elements in device_domain_list and call the specified
 * callback @fn against each element.
 */
int for_each_device_domain(int (*fn)(struct device_domain_info *info,
				     void *data), void *data)
{
	int ret = 0;
	unsigned long flags;
	struct device_domain_info *info;

	spin_lock_irqsave(&device_domain_lock, flags);
	list_for_each_entry(info, &device_domain_list, global) {
		ret = fn(info, data);
		if (ret) {
			spin_unlock_irqrestore(&device_domain_lock, flags);
			return ret;
		}
	}
	spin_unlock_irqrestore(&device_domain_lock, flags);

	return 0;
}

const struct iommu_ops intel_iommu_ops;

static bool translation_pre_enabled(struct intel_iommu *iommu)
{
	return (iommu->flags & VTD_FLAG_TRANS_PRE_ENABLED);
}

static void clear_translation_pre_enabled(struct intel_iommu *iommu)
{
	iommu->flags &= ~VTD_FLAG_TRANS_PRE_ENABLED;
}

static void init_translation_status(struct intel_iommu *iommu)
{
	u32 gsts;

	gsts = readl(iommu->reg + DMAR_GSTS_REG);
	if (gsts & DMA_GSTS_TES)
		iommu->flags |= VTD_FLAG_TRANS_PRE_ENABLED;
}

/* Convert generic 'struct iommu_domain to private struct dmar_domain */
static struct dmar_domain *to_dmar_domain(struct iommu_domain *dom)
{
	return container_of(dom, struct dmar_domain, domain);
}

static int __init intel_iommu_setup(char *str)
{
	if (!str)
		return -EINVAL;
	while (*str) {
		if (!strncmp(str, "on", 2)) {
			dmar_disabled = 0;
			pr_info("IOMMU enabled\n");
		} else if (!strncmp(str, "off", 3)) {
			dmar_disabled = 1;
			no_platform_optin = 1;
			pr_info("IOMMU disabled\n");
		} else if (!strncmp(str, "igfx_off", 8)) {
			dmar_map_gfx = 0;
			pr_info("Disable GFX device mapping\n");
		} else if (!strncmp(str, "forcedac", 8)) {
			pr_info("Forcing DAC for PCI devices\n");
			dmar_forcedac = 1;
		} else if (!strncmp(str, "strict", 6)) {
			pr_info("Disable batched IOTLB flush\n");
			intel_iommu_strict = 1;
		} else if (!strncmp(str, "sp_off", 6)) {
			pr_info("Disable supported super page\n");
			intel_iommu_superpage = 0;
		} else if (!strncmp(str, "sm_on", 5)) {
			pr_info("Intel-IOMMU: scalable mode supported\n");
			intel_iommu_sm = 1;
		} else if (!strncmp(str, "tboot_noforce", 13)) {
			printk(KERN_INFO
				"Intel-IOMMU: not forcing on after tboot. This could expose security risk for tboot\n");
			intel_iommu_tboot_noforce = 1;
		}

		str += strcspn(str, ",");
		while (*str == ',')
			str++;
	}
	return 0;
}
__setup("intel_iommu=", intel_iommu_setup);

static struct kmem_cache *iommu_domain_cache;
static struct kmem_cache *iommu_devinfo_cache;

static struct dmar_domain* get_iommu_domain(struct intel_iommu *iommu, u16 did)
{
	struct dmar_domain **domains;
	int idx = did >> 8;

	domains = iommu->domains[idx];
	if (!domains)
		return NULL;

	return domains[did & 0xff];
}

static void set_iommu_domain(struct intel_iommu *iommu, u16 did,
			     struct dmar_domain *domain)
{
	struct dmar_domain **domains;
	int idx = did >> 8;

	if (!iommu->domains[idx]) {
		size_t size = 256 * sizeof(struct dmar_domain *);
		iommu->domains[idx] = kzalloc(size, GFP_ATOMIC);
	}

	domains = iommu->domains[idx];
	if (WARN_ON(!domains))
		return;
	else
		domains[did & 0xff] = domain;
}

void *alloc_pgtable_page(int node)
{
	struct page *page;
	void *vaddr = NULL;

	page = alloc_pages_node(node, GFP_ATOMIC | __GFP_ZERO, 0);
	if (page)
		vaddr = page_address(page);
	return vaddr;
}

void free_pgtable_page(void *vaddr)
{
	free_page((unsigned long)vaddr);
}

static inline void *alloc_domain_mem(void)
{
	return kmem_cache_alloc(iommu_domain_cache, GFP_ATOMIC);
}

static void free_domain_mem(void *vaddr)
{
	kmem_cache_free(iommu_domain_cache, vaddr);
}

static inline void * alloc_devinfo_mem(void)
{
	return kmem_cache_alloc(iommu_devinfo_cache, GFP_ATOMIC);
}

static inline void free_devinfo_mem(void *vaddr)
{
	kmem_cache_free(iommu_devinfo_cache, vaddr);
}

static inline int domain_type_is_vm(struct dmar_domain *domain)
{
	return domain->flags & DOMAIN_FLAG_VIRTUAL_MACHINE;
}

static inline int domain_type_is_si(struct dmar_domain *domain)
{
	return domain->flags & DOMAIN_FLAG_STATIC_IDENTITY;
}

static inline int domain_type_is_vm_or_si(struct dmar_domain *domain)
{
	return domain->flags & (DOMAIN_FLAG_VIRTUAL_MACHINE |
				DOMAIN_FLAG_STATIC_IDENTITY);
}

static inline int domain_pfn_supported(struct dmar_domain *domain,
				       unsigned long pfn)
{
	int addr_width = agaw_to_width(domain->agaw) - VTD_PAGE_SHIFT;

	return !(addr_width < BITS_PER_LONG && pfn >> addr_width);
}

static int __iommu_calculate_agaw(struct intel_iommu *iommu, int max_gaw)
{
	unsigned long sagaw;
	int agaw = -1;

	sagaw = cap_sagaw(iommu->cap);
	for (agaw = width_to_agaw(max_gaw);
	     agaw >= 0; agaw--) {
		if (test_bit(agaw, &sagaw))
			break;
	}

	return agaw;
}

/*
 * Calculate max SAGAW for each iommu.
 */
int iommu_calculate_max_sagaw(struct intel_iommu *iommu)
{
	return __iommu_calculate_agaw(iommu, MAX_AGAW_WIDTH);
}

/*
 * calculate agaw for each iommu.
 * "SAGAW" may be different across iommus, use a default agaw, and
 * get a supported less agaw for iommus that don't support the default agaw.
 */
int iommu_calculate_agaw(struct intel_iommu *iommu)
{
	return __iommu_calculate_agaw(iommu, DEFAULT_DOMAIN_ADDRESS_WIDTH);
}

/* This functionin only returns single iommu in a domain */
struct intel_iommu *domain_get_iommu(struct dmar_domain *domain)
{
	int iommu_id;

	/* si_domain and vm domain should not get here. */
	BUG_ON(domain_type_is_vm_or_si(domain));
	for_each_domain_iommu(iommu_id, domain)
		break;

	if (iommu_id < 0 || iommu_id >= g_num_of_iommus)
		return NULL;

	return g_iommus[iommu_id];
}

static void domain_update_iommu_coherency(struct dmar_domain *domain)
{
	struct dmar_drhd_unit *drhd;
	struct intel_iommu *iommu;
	bool found = false;
	int i;

	domain->iommu_coherency = 1;

	for_each_domain_iommu(i, domain) {
		found = true;
		if (!ecap_coherent(g_iommus[i]->ecap)) {
			domain->iommu_coherency = 0;
			break;
		}
	}
	if (found)
		return;

	/* No hardware attached; use lowest common denominator */
	rcu_read_lock();
	for_each_active_iommu(iommu, drhd) {
		if (!ecap_coherent(iommu->ecap)) {
			domain->iommu_coherency = 0;
			break;
		}
	}
	rcu_read_unlock();
}

static int domain_update_iommu_snooping(struct intel_iommu *skip)
{
	struct dmar_drhd_unit *drhd;
	struct intel_iommu *iommu;
	int ret = 1;

	rcu_read_lock();
	for_each_active_iommu(iommu, drhd) {
		if (iommu != skip) {
			if (!ecap_sc_support(iommu->ecap)) {
				ret = 0;
				break;
			}
		}
	}
	rcu_read_unlock();

	return ret;
}

static int domain_update_iommu_superpage(struct intel_iommu *skip)
{
	struct dmar_drhd_unit *drhd;
	struct intel_iommu *iommu;
	int mask = 0xf;

	if (!intel_iommu_superpage) {
		return 0;
	}

	/* set iommu_superpage to the smallest common denominator */
	rcu_read_lock();
	for_each_active_iommu(iommu, drhd) {
		if (iommu != skip) {
			mask &= cap_super_page_val(iommu->cap);
			if (!mask)
				break;
		}
	}
	rcu_read_unlock();

	return fls(mask);
}

/* Some capabilities may be different across iommus */
static void domain_update_iommu_cap(struct dmar_domain *domain)
{
	domain_update_iommu_coherency(domain);
	domain->iommu_snooping = domain_update_iommu_snooping(NULL);
	domain->iommu_superpage = domain_update_iommu_superpage(NULL);
}

struct context_entry *iommu_context_addr(struct intel_iommu *iommu, u8 bus,
					 u8 devfn, int alloc)
{
	struct root_entry *root = &iommu->root_entry[bus];
	struct context_entry *context;
	u64 *entry;

	entry = &root->lo;
	if (sm_supported(iommu)) {
		if (devfn >= 0x80) {
			devfn -= 0x80;
			entry = &root->hi;
		}
		devfn *= 2;
	}
	if (*entry & 1)
		context = phys_to_virt(*entry & VTD_PAGE_MASK);
	else {
		unsigned long phy_addr;
		if (!alloc)
			return NULL;

		context = alloc_pgtable_page(iommu->node);
		if (!context)
			return NULL;

		__iommu_flush_cache(iommu, (void *)context, CONTEXT_SIZE);
		phy_addr = virt_to_phys((void *)context);
		*entry = phy_addr | 1;
		__iommu_flush_cache(iommu, entry, sizeof(*entry));
	}
	return &context[devfn];
}

static int iommu_dummy(struct device *dev)
{
	return dev->archdata.iommu == DUMMY_DEVICE_DOMAIN_INFO;
}

static struct intel_iommu *device_to_iommu(struct device *dev, u8 *bus, u8 *devfn)
{
	struct dmar_drhd_unit *drhd = NULL;
	struct intel_iommu *iommu;
	struct device *tmp;
	struct pci_dev *ptmp, *pdev = NULL;
	u16 segment = 0;
	int i;

	if (iommu_dummy(dev))
		return NULL;

	if (dev_is_pci(dev)) {
		struct pci_dev *pf_pdev;

		pdev = to_pci_dev(dev);

#ifdef CONFIG_X86
		/* VMD child devices currently cannot be handled individually */
		if (is_vmd(pdev->bus))
			return NULL;
#endif

		/* VFs aren't listed in scope tables; we need to look up
		 * the PF instead to find the IOMMU. */
		pf_pdev = pci_physfn(pdev);
		dev = &pf_pdev->dev;
		segment = pci_domain_nr(pdev->bus);
	} else if (has_acpi_companion(dev))
		dev = &ACPI_COMPANION(dev)->dev;

	rcu_read_lock();
	for_each_active_iommu(iommu, drhd) {
		if (pdev && segment != drhd->segment)
			continue;

		for_each_active_dev_scope(drhd->devices,
					  drhd->devices_cnt, i, tmp) {
			if (tmp == dev) {
				/* For a VF use its original BDF# not that of the PF
				 * which we used for the IOMMU lookup. Strictly speaking
				 * we could do this for all PCI devices; we only need to
				 * get the BDF# from the scope table for ACPI matches. */
				if (pdev && pdev->is_virtfn)
					goto got_pdev;

				*bus = drhd->devices[i].bus;
				*devfn = drhd->devices[i].devfn;
				goto out;
			}

			if (!pdev || !dev_is_pci(tmp))
				continue;

			ptmp = to_pci_dev(tmp);
			if (ptmp->subordinate &&
			    ptmp->subordinate->number <= pdev->bus->number &&
			    ptmp->subordinate->busn_res.end >= pdev->bus->number)
				goto got_pdev;
		}

		if (pdev && drhd->include_all) {
		got_pdev:
			*bus = pdev->bus->number;
			*devfn = pdev->devfn;
			goto out;
		}
	}
	iommu = NULL;
 out:
	rcu_read_unlock();

	return iommu;
}

static void domain_flush_cache(struct dmar_domain *domain,
			       void *addr, int size)
{
	if (!domain->iommu_coherency)
		clflush_cache_range(addr, size);
}

static int device_context_mapped(struct intel_iommu *iommu, u8 bus, u8 devfn)
{
	struct context_entry *context;
	int ret = 0;
	unsigned long flags;

	spin_lock_irqsave(&iommu->lock, flags);
	context = iommu_context_addr(iommu, bus, devfn, 0);
	if (context)
		ret = context_present(context);
	spin_unlock_irqrestore(&iommu->lock, flags);
	return ret;
}

static void free_context_table(struct intel_iommu *iommu)
{
	int i;
	unsigned long flags;
	struct context_entry *context;

	spin_lock_irqsave(&iommu->lock, flags);
	if (!iommu->root_entry) {
		goto out;
	}
	for (i = 0; i < ROOT_ENTRY_NR; i++) {
		context = iommu_context_addr(iommu, i, 0, 0);
		if (context)
			free_pgtable_page(context);

		if (!sm_supported(iommu))
			continue;

		context = iommu_context_addr(iommu, i, 0x80, 0);
		if (context)
			free_pgtable_page(context);

	}
	free_pgtable_page(iommu->root_entry);
	iommu->root_entry = NULL;
out:
	spin_unlock_irqrestore(&iommu->lock, flags);
}

static struct dma_pte *pfn_to_dma_pte(struct dmar_domain *domain,
				      unsigned long pfn, int *target_level)
{
	struct dma_pte *parent, *pte = NULL;
	int level = agaw_to_level(domain->agaw);
	int offset;

	BUG_ON(!domain->pgd);

	if (!domain_pfn_supported(domain, pfn))
		/* Address beyond IOMMU's addressing capabilities. */
		return NULL;

	parent = domain->pgd;

	while (1) {
		void *tmp_page;

		offset = pfn_level_offset(pfn, level);
		pte = &parent[offset];
		if (!*target_level && (dma_pte_superpage(pte) || !dma_pte_present(pte)))
			break;
		if (level == *target_level)
			break;

		if (!dma_pte_present(pte)) {
			uint64_t pteval;

			tmp_page = alloc_pgtable_page(domain->nid);

			if (!tmp_page)
				return NULL;

			domain_flush_cache(domain, tmp_page, VTD_PAGE_SIZE);
			pteval = ((uint64_t)virt_to_dma_pfn(tmp_page) << VTD_PAGE_SHIFT) | DMA_PTE_READ | DMA_PTE_WRITE;
			if (cmpxchg64(&pte->val, 0ULL, pteval))
				/* Someone else set it while we were thinking; use theirs. */
				free_pgtable_page(tmp_page);
			else
				domain_flush_cache(domain, pte, sizeof(*pte));
		}
		if (level == 1)
			break;

		parent = phys_to_virt(dma_pte_addr(pte));
		level--;
	}

	if (!*target_level)
		*target_level = level;

	return pte;
}


/* return address's pte at specific level */
static struct dma_pte *dma_pfn_level_pte(struct dmar_domain *domain,
					 unsigned long pfn,
					 int level, int *large_page)
{
	struct dma_pte *parent, *pte = NULL;
	int total = agaw_to_level(domain->agaw);
	int offset;

	parent = domain->pgd;
	while (level <= total) {
		offset = pfn_level_offset(pfn, total);
		pte = &parent[offset];
		if (level == total)
			return pte;

		if (!dma_pte_present(pte)) {
			*large_page = total;
			break;
		}

		if (dma_pte_superpage(pte)) {
			*large_page = total;
			return pte;
		}

		parent = phys_to_virt(dma_pte_addr(pte));
		total--;
	}
	return NULL;
}

/* clear last level pte, a tlb flush should be followed */
static void dma_pte_clear_range(struct dmar_domain *domain,
				unsigned long start_pfn,
				unsigned long last_pfn)
{
	unsigned int large_page = 1;
	struct dma_pte *first_pte, *pte;

	BUG_ON(!domain_pfn_supported(domain, start_pfn));
	BUG_ON(!domain_pfn_supported(domain, last_pfn));
	BUG_ON(start_pfn > last_pfn);

	/* we don't need lock here; nobody else touches the iova range */
	do {
		large_page = 1;
		first_pte = pte = dma_pfn_level_pte(domain, start_pfn, 1, &large_page);
		if (!pte) {
			start_pfn = align_to_level(start_pfn + 1, large_page + 1);
			continue;
		}
		do {
			dma_clear_pte(pte);
			start_pfn += lvl_to_nr_pages(large_page);
			pte++;
		} while (start_pfn <= last_pfn && !first_pte_in_page(pte));

		domain_flush_cache(domain, first_pte,
				   (void *)pte - (void *)first_pte);

	} while (start_pfn && start_pfn <= last_pfn);
}

static void dma_pte_free_level(struct dmar_domain *domain, int level,
			       int retain_level, struct dma_pte *pte,
			       unsigned long pfn, unsigned long start_pfn,
			       unsigned long last_pfn)
{
	pfn = max(start_pfn, pfn);
	pte = &pte[pfn_level_offset(pfn, level)];

	do {
		unsigned long level_pfn;
		struct dma_pte *level_pte;

		if (!dma_pte_present(pte) || dma_pte_superpage(pte))
			goto next;

		level_pfn = pfn & level_mask(level);
		level_pte = phys_to_virt(dma_pte_addr(pte));

		if (level > 2) {
			dma_pte_free_level(domain, level - 1, retain_level,
					   level_pte, level_pfn, start_pfn,
					   last_pfn);
		}

		/*
		 * Free the page table if we're below the level we want to
		 * retain and the range covers the entire table.
		 */
		if (level < retain_level && !(start_pfn > level_pfn ||
		      last_pfn < level_pfn + level_size(level) - 1)) {
			dma_clear_pte(pte);
			domain_flush_cache(domain, pte, sizeof(*pte));
			free_pgtable_page(level_pte);
		}
next:
		pfn += level_size(level);
	} while (!first_pte_in_page(++pte) && pfn <= last_pfn);
}

/*
 * clear last level (leaf) ptes and free page table pages below the
 * level we wish to keep intact.
 */
static void dma_pte_free_pagetable(struct dmar_domain *domain,
				   unsigned long start_pfn,
				   unsigned long last_pfn,
				   int retain_level)
{
	BUG_ON(!domain_pfn_supported(domain, start_pfn));
	BUG_ON(!domain_pfn_supported(domain, last_pfn));
	BUG_ON(start_pfn > last_pfn);

	dma_pte_clear_range(domain, start_pfn, last_pfn);

	/* We don't need lock here; nobody else touches the iova range */
	dma_pte_free_level(domain, agaw_to_level(domain->agaw), retain_level,
			   domain->pgd, 0, start_pfn, last_pfn);

	/* free pgd */
	if (start_pfn == 0 && last_pfn == DOMAIN_MAX_PFN(domain->gaw)) {
		free_pgtable_page(domain->pgd);
		domain->pgd = NULL;
	}
}

/* When a page at a given level is being unlinked from its parent, we don't
   need to *modify* it at all. All we need to do is make a list of all the
   pages which can be freed just as soon as we've flushed the IOTLB and we
   know the hardware page-walk will no longer touch them.
   The 'pte' argument is the *parent* PTE, pointing to the page that is to
   be freed. */
static struct page *dma_pte_list_pagetables(struct dmar_domain *domain,
					    int level, struct dma_pte *pte,
					    struct page *freelist)
{
	struct page *pg;

	pg = pfn_to_page(dma_pte_addr(pte) >> PAGE_SHIFT);
	pg->freelist = freelist;
	freelist = pg;

	if (level == 1)
		return freelist;

	pte = page_address(pg);
	do {
		if (dma_pte_present(pte) && !dma_pte_superpage(pte))
			freelist = dma_pte_list_pagetables(domain, level - 1,
							   pte, freelist);
		pte++;
	} while (!first_pte_in_page(pte));

	return freelist;
}

static struct page *dma_pte_clear_level(struct dmar_domain *domain, int level,
					struct dma_pte *pte, unsigned long pfn,
					unsigned long start_pfn,
					unsigned long last_pfn,
					struct page *freelist)
{
	struct dma_pte *first_pte = NULL, *last_pte = NULL;

	pfn = max(start_pfn, pfn);
	pte = &pte[pfn_level_offset(pfn, level)];

	do {
		unsigned long level_pfn;

		if (!dma_pte_present(pte))
			goto next;

		level_pfn = pfn & level_mask(level);

		/* If range covers entire pagetable, free it */
		if (start_pfn <= level_pfn &&
		    last_pfn >= level_pfn + level_size(level) - 1) {
			/* These suborbinate page tables are going away entirely. Don't
			   bother to clear them; we're just going to *free* them. */
			if (level > 1 && !dma_pte_superpage(pte))
				freelist = dma_pte_list_pagetables(domain, level - 1, pte, freelist);

			dma_clear_pte(pte);
			if (!first_pte)
				first_pte = pte;
			last_pte = pte;
		} else if (level > 1) {
			/* Recurse down into a level that isn't *entirely* obsolete */
			freelist = dma_pte_clear_level(domain, level - 1,
						       phys_to_virt(dma_pte_addr(pte)),
						       level_pfn, start_pfn, last_pfn,
						       freelist);
		}
next:
		pfn += level_size(level);
	} while (!first_pte_in_page(++pte) && pfn <= last_pfn);

	if (first_pte)
		domain_flush_cache(domain, first_pte,
				   (void *)++last_pte - (void *)first_pte);

	return freelist;
}

/* We can't just free the pages because the IOMMU may still be walking
   the page tables, and may have cached the intermediate levels. The
   pages can only be freed after the IOTLB flush has been done. */
static struct page *domain_unmap(struct dmar_domain *domain,
				 unsigned long start_pfn,
				 unsigned long last_pfn)
{
	struct page *freelist = NULL;

	BUG_ON(!domain_pfn_supported(domain, start_pfn));
	BUG_ON(!domain_pfn_supported(domain, last_pfn));
	BUG_ON(start_pfn > last_pfn);

	/* we don't need lock here; nobody else touches the iova range */
	freelist = dma_pte_clear_level(domain, agaw_to_level(domain->agaw),
				       domain->pgd, 0, start_pfn, last_pfn, NULL);

	/* free pgd */
	if (start_pfn == 0 && last_pfn == DOMAIN_MAX_PFN(domain->gaw)) {
		struct page *pgd_page = virt_to_page(domain->pgd);
		pgd_page->freelist = freelist;
		freelist = pgd_page;

		domain->pgd = NULL;
	}

	return freelist;
}

static void dma_free_pagelist(struct page *freelist)
{
	struct page *pg;

	while ((pg = freelist)) {
		freelist = pg->freelist;
		free_pgtable_page(page_address(pg));
	}
}

static void iova_entry_free(unsigned long data)
{
	struct page *freelist = (struct page *)data;

	dma_free_pagelist(freelist);
}

/* iommu handling */
static int iommu_alloc_root_entry(struct intel_iommu *iommu)
{
	struct root_entry *root;
	unsigned long flags;

	root = (struct root_entry *)alloc_pgtable_page(iommu->node);
	if (!root) {
		pr_err("Allocating root entry for %s failed\n",
			iommu->name);
		return -ENOMEM;
	}

	__iommu_flush_cache(iommu, root, ROOT_SIZE);

	spin_lock_irqsave(&iommu->lock, flags);
	iommu->root_entry = root;
	spin_unlock_irqrestore(&iommu->lock, flags);

	return 0;
}

static void iommu_set_root_entry(struct intel_iommu *iommu)
{
	u64 addr;
	u32 sts;
	unsigned long flag;

	addr = virt_to_phys(iommu->root_entry);
	if (sm_supported(iommu))
		addr |= DMA_RTADDR_SMT;

	raw_spin_lock_irqsave(&iommu->register_lock, flag);
	dmar_writeq(iommu->reg + DMAR_RTADDR_REG, addr);

	writel(iommu->gcmd | DMA_GCMD_SRTP, iommu->reg + DMAR_GCMD_REG);

	/* Make sure hardware complete it */
	IOMMU_WAIT_OP(iommu, DMAR_GSTS_REG,
		      readl, (sts & DMA_GSTS_RTPS), sts);

	raw_spin_unlock_irqrestore(&iommu->register_lock, flag);
}

void iommu_flush_write_buffer(struct intel_iommu *iommu)
{
	u32 val;
	unsigned long flag;

	if (!rwbf_quirk && !cap_rwbf(iommu->cap))
		return;

	raw_spin_lock_irqsave(&iommu->register_lock, flag);
	writel(iommu->gcmd | DMA_GCMD_WBF, iommu->reg + DMAR_GCMD_REG);

	/* Make sure hardware complete it */
	IOMMU_WAIT_OP(iommu, DMAR_GSTS_REG,
		      readl, (!(val & DMA_GSTS_WBFS)), val);

	raw_spin_unlock_irqrestore(&iommu->register_lock, flag);
}

/* return value determine if we need a write buffer flush */
static void __iommu_flush_context(struct intel_iommu *iommu,
				  u16 did, u16 source_id, u8 function_mask,
				  u64 type)
{
	u64 val = 0;
	unsigned long flag;

	switch (type) {
	case DMA_CCMD_GLOBAL_INVL:
		val = DMA_CCMD_GLOBAL_INVL;
		break;
	case DMA_CCMD_DOMAIN_INVL:
		val = DMA_CCMD_DOMAIN_INVL|DMA_CCMD_DID(did);
		break;
	case DMA_CCMD_DEVICE_INVL:
		val = DMA_CCMD_DEVICE_INVL|DMA_CCMD_DID(did)
			| DMA_CCMD_SID(source_id) | DMA_CCMD_FM(function_mask);
		break;
	default:
		BUG();
	}
	val |= DMA_CCMD_ICC;

	raw_spin_lock_irqsave(&iommu->register_lock, flag);
	dmar_writeq(iommu->reg + DMAR_CCMD_REG, val);

	/* Make sure hardware complete it */
	IOMMU_WAIT_OP(iommu, DMAR_CCMD_REG,
		dmar_readq, (!(val & DMA_CCMD_ICC)), val);

	raw_spin_unlock_irqrestore(&iommu->register_lock, flag);
}

/* return value determine if we need a write buffer flush */
static void __iommu_flush_iotlb(struct intel_iommu *iommu, u16 did,
				u64 addr, unsigned int size_order, u64 type)
{
	int tlb_offset = ecap_iotlb_offset(iommu->ecap);
	u64 val = 0, val_iva = 0;
	unsigned long flag;

	switch (type) {
	case DMA_TLB_GLOBAL_FLUSH:
		/* global flush doesn't need set IVA_REG */
		val = DMA_TLB_GLOBAL_FLUSH|DMA_TLB_IVT;
		break;
	case DMA_TLB_DSI_FLUSH:
		val = DMA_TLB_DSI_FLUSH|DMA_TLB_IVT|DMA_TLB_DID(did);
		break;
	case DMA_TLB_PSI_FLUSH:
		val = DMA_TLB_PSI_FLUSH|DMA_TLB_IVT|DMA_TLB_DID(did);
		/* IH bit is passed in as part of address */
		val_iva = size_order | addr;
		break;
	default:
		BUG();
	}
	/* Note: set drain read/write */
#if 0
	/*
	 * This is probably to be super secure.. Looks like we can
	 * ignore it without any impact.
	 */
	if (cap_read_drain(iommu->cap))
		val |= DMA_TLB_READ_DRAIN;
#endif
	if (cap_write_drain(iommu->cap))
		val |= DMA_TLB_WRITE_DRAIN;

	raw_spin_lock_irqsave(&iommu->register_lock, flag);
	/* Note: Only uses first TLB reg currently */
	if (val_iva)
		dmar_writeq(iommu->reg + tlb_offset, val_iva);
	dmar_writeq(iommu->reg + tlb_offset + 8, val);

	/* Make sure hardware complete it */
	IOMMU_WAIT_OP(iommu, tlb_offset + 8,
		dmar_readq, (!(val & DMA_TLB_IVT)), val);

	raw_spin_unlock_irqrestore(&iommu->register_lock, flag);

	/* check IOTLB invalidation granularity */
	if (DMA_TLB_IAIG(val) == 0)
		pr_err("Flush IOTLB failed\n");
	if (DMA_TLB_IAIG(val) != DMA_TLB_IIRG(type))
		pr_debug("TLB flush request %Lx, actual %Lx\n",
			(unsigned long long)DMA_TLB_IIRG(type),
			(unsigned long long)DMA_TLB_IAIG(val));
}

static struct device_domain_info *
iommu_support_dev_iotlb (struct dmar_domain *domain, struct intel_iommu *iommu,
			 u8 bus, u8 devfn)
{
	struct device_domain_info *info;

	assert_spin_locked(&device_domain_lock);

	if (!iommu->qi)
		return NULL;

	list_for_each_entry(info, &domain->devices, link)
		if (info->iommu == iommu && info->bus == bus &&
		    info->devfn == devfn) {
			if (info->ats_supported && info->dev)
				return info;
			break;
		}

	return NULL;
}

static void domain_update_iotlb(struct dmar_domain *domain)
{
	struct device_domain_info *info;
	bool has_iotlb_device = false;

	assert_spin_locked(&device_domain_lock);

	list_for_each_entry(info, &domain->devices, link) {
		struct pci_dev *pdev;

		if (!info->dev || !dev_is_pci(info->dev))
			continue;

		pdev = to_pci_dev(info->dev);
		if (pdev->ats_enabled) {
			has_iotlb_device = true;
			break;
		}
	}

	domain->has_iotlb_device = has_iotlb_device;
}

static void iommu_enable_dev_iotlb(struct device_domain_info *info)
{
	struct pci_dev *pdev;

	assert_spin_locked(&device_domain_lock);

	if (!info || !dev_is_pci(info->dev))
		return;

	pdev = to_pci_dev(info->dev);
	/* For IOMMU that supports device IOTLB throttling (DIT), we assign
	 * PFSID to the invalidation desc of a VF such that IOMMU HW can gauge
	 * queue depth at PF level. If DIT is not set, PFSID will be treated as
	 * reserved, which should be set to 0.
	 */
	if (!ecap_dit(info->iommu->ecap))
		info->pfsid = 0;
	else {
		struct pci_dev *pf_pdev;

		/* pdev will be returned if device is not a vf */
		pf_pdev = pci_physfn(pdev);
		info->pfsid = PCI_DEVID(pf_pdev->bus->number, pf_pdev->devfn);
	}

#ifdef CONFIG_INTEL_IOMMU_SVM
	/* The PCIe spec, in its wisdom, declares that the behaviour of
	   the device if you enable PASID support after ATS support is
	   undefined. So always enable PASID support on devices which
	   have it, even if we can't yet know if we're ever going to
	   use it. */
	if (info->pasid_supported && !pci_enable_pasid(pdev, info->pasid_supported & ~1))
		info->pasid_enabled = 1;

	if (info->pri_supported && !pci_reset_pri(pdev) && !pci_enable_pri(pdev, 32))
		info->pri_enabled = 1;
#endif
	if (!pdev->untrusted && info->ats_supported &&
	    !pci_enable_ats(pdev, VTD_PAGE_SHIFT)) {
		info->ats_enabled = 1;
		domain_update_iotlb(info->domain);
		info->ats_qdep = pci_ats_queue_depth(pdev);
	}
}

static void iommu_disable_dev_iotlb(struct device_domain_info *info)
{
	struct pci_dev *pdev;

	assert_spin_locked(&device_domain_lock);

	if (!dev_is_pci(info->dev))
		return;

	pdev = to_pci_dev(info->dev);

	if (info->ats_enabled) {
		pci_disable_ats(pdev);
		info->ats_enabled = 0;
		domain_update_iotlb(info->domain);
	}
#ifdef CONFIG_INTEL_IOMMU_SVM
	if (info->pri_enabled) {
		pci_disable_pri(pdev);
		info->pri_enabled = 0;
	}
	if (info->pasid_enabled) {
		pci_disable_pasid(pdev);
		info->pasid_enabled = 0;
	}
#endif
}

static void iommu_flush_dev_iotlb(struct dmar_domain *domain,
				  u64 addr, unsigned mask)
{
	u16 sid, qdep;
	unsigned long flags;
	struct device_domain_info *info;

	if (!domain->has_iotlb_device)
		return;

	spin_lock_irqsave(&device_domain_lock, flags);
	list_for_each_entry(info, &domain->devices, link) {
		if (!info->ats_enabled)
			continue;

		sid = info->bus << 8 | info->devfn;
		qdep = info->ats_qdep;
		qi_flush_dev_iotlb(info->iommu, sid, info->pfsid,
				qdep, addr, mask);
	}
	spin_unlock_irqrestore(&device_domain_lock, flags);
}

static void iommu_flush_iotlb_psi(struct intel_iommu *iommu,
				  struct dmar_domain *domain,
				  unsigned long pfn, unsigned int pages,
				  int ih, int map)
{
	unsigned int mask = ilog2(__roundup_pow_of_two(pages));
	uint64_t addr = (uint64_t)pfn << VTD_PAGE_SHIFT;
	u16 did = domain->iommu_did[iommu->seq_id];

	BUG_ON(pages == 0);

	if (ih)
		ih = 1 << 6;
	/*
	 * Fallback to domain selective flush if no PSI support or the size is
	 * too big.
	 * PSI requires page size to be 2 ^ x, and the base address is naturally
	 * aligned to the size
	 */
	if (!cap_pgsel_inv(iommu->cap) || mask > cap_max_amask_val(iommu->cap))
		iommu->flush.flush_iotlb(iommu, did, 0, 0,
						DMA_TLB_DSI_FLUSH);
	else
		iommu->flush.flush_iotlb(iommu, did, addr | ih, mask,
						DMA_TLB_PSI_FLUSH);

	/*
	 * In caching mode, changes of pages from non-present to present require
	 * flush. However, device IOTLB doesn't need to be flushed in this case.
	 */
	if (!cap_caching_mode(iommu->cap) || !map)
		iommu_flush_dev_iotlb(domain, addr, mask);
}

/* Notification for newly created mappings */
static inline void __mapping_notify_one(struct intel_iommu *iommu,
					struct dmar_domain *domain,
					unsigned long pfn, unsigned int pages)
{
	/* It's a non-present to present mapping. Only flush if caching mode */
	if (cap_caching_mode(iommu->cap))
		iommu_flush_iotlb_psi(iommu, domain, pfn, pages, 0, 1);
	else
		iommu_flush_write_buffer(iommu);
}

static void iommu_flush_iova(struct iova_domain *iovad)
{
	struct dmar_domain *domain;
	int idx;

	domain = container_of(iovad, struct dmar_domain, iovad);

	for_each_domain_iommu(idx, domain) {
		struct intel_iommu *iommu = g_iommus[idx];
		u16 did = domain->iommu_did[iommu->seq_id];

		iommu->flush.flush_iotlb(iommu, did, 0, 0, DMA_TLB_DSI_FLUSH);

		if (!cap_caching_mode(iommu->cap))
			iommu_flush_dev_iotlb(get_iommu_domain(iommu, did),
					      0, MAX_AGAW_PFN_WIDTH);
	}
}

static void iommu_disable_protect_mem_regions(struct intel_iommu *iommu)
{
	u32 pmen;
	unsigned long flags;

	raw_spin_lock_irqsave(&iommu->register_lock, flags);
	pmen = readl(iommu->reg + DMAR_PMEN_REG);
	pmen &= ~DMA_PMEN_EPM;
	writel(pmen, iommu->reg + DMAR_PMEN_REG);

	/* wait for the protected region status bit to clear */
	IOMMU_WAIT_OP(iommu, DMAR_PMEN_REG,
		readl, !(pmen & DMA_PMEN_PRS), pmen);

	raw_spin_unlock_irqrestore(&iommu->register_lock, flags);
}

static void iommu_enable_translation(struct intel_iommu *iommu)
{
	u32 sts;
	unsigned long flags;

	raw_spin_lock_irqsave(&iommu->register_lock, flags);
	iommu->gcmd |= DMA_GCMD_TE;
	writel(iommu->gcmd, iommu->reg + DMAR_GCMD_REG);

	/* Make sure hardware complete it */
	IOMMU_WAIT_OP(iommu, DMAR_GSTS_REG,
		      readl, (sts & DMA_GSTS_TES), sts);

	raw_spin_unlock_irqrestore(&iommu->register_lock, flags);
}

static void iommu_disable_translation(struct intel_iommu *iommu)
{
	u32 sts;
	unsigned long flag;

	raw_spin_lock_irqsave(&iommu->register_lock, flag);
	iommu->gcmd &= ~DMA_GCMD_TE;
	writel(iommu->gcmd, iommu->reg + DMAR_GCMD_REG);

	/* Make sure hardware complete it */
	IOMMU_WAIT_OP(iommu, DMAR_GSTS_REG,
		      readl, (!(sts & DMA_GSTS_TES)), sts);

	raw_spin_unlock_irqrestore(&iommu->register_lock, flag);
}


static int iommu_init_domains(struct intel_iommu *iommu)
{
	u32 ndomains, nlongs;
	size_t size;

	ndomains = cap_ndoms(iommu->cap);
	pr_debug("%s: Number of Domains supported <%d>\n",
		 iommu->name, ndomains);
	nlongs = BITS_TO_LONGS(ndomains);

	spin_lock_init(&iommu->lock);

	iommu->domain_ids = kcalloc(nlongs, sizeof(unsigned long), GFP_KERNEL);
	if (!iommu->domain_ids) {
		pr_err("%s: Allocating domain id array failed\n",
		       iommu->name);
		return -ENOMEM;
	}

	size = (ALIGN(ndomains, 256) >> 8) * sizeof(struct dmar_domain **);
	iommu->domains = kzalloc(size, GFP_KERNEL);

	if (iommu->domains) {
		size = 256 * sizeof(struct dmar_domain *);
		iommu->domains[0] = kzalloc(size, GFP_KERNEL);
	}

	if (!iommu->domains || !iommu->domains[0]) {
		pr_err("%s: Allocating domain array failed\n",
		       iommu->name);
		kfree(iommu->domain_ids);
		kfree(iommu->domains);
		iommu->domain_ids = NULL;
		iommu->domains    = NULL;
		return -ENOMEM;
	}



	/*
	 * If Caching mode is set, then invalid translations are tagged
	 * with domain-id 0, hence we need to pre-allocate it. We also
	 * use domain-id 0 as a marker for non-allocated domain-id, so
	 * make sure it is not used for a real domain.
	 */
	set_bit(0, iommu->domain_ids);

	/*
	 * Vt-d spec rev3.0 (section 6.2.3.1) requires that each pasid
	 * entry for first-level or pass-through translation modes should
	 * be programmed with a domain id different from those used for
	 * second-level or nested translation. We reserve a domain id for
	 * this purpose.
	 */
	if (sm_supported(iommu))
		set_bit(FLPT_DEFAULT_DID, iommu->domain_ids);

	return 0;
}

static void disable_dmar_iommu(struct intel_iommu *iommu)
{
	struct device_domain_info *info, *tmp;
	unsigned long flags;

	if (!iommu->domains || !iommu->domain_ids)
		return;

again:
	spin_lock_irqsave(&device_domain_lock, flags);
	list_for_each_entry_safe(info, tmp, &device_domain_list, global) {
		struct dmar_domain *domain;

		if (info->iommu != iommu)
			continue;

		if (!info->dev || !info->domain)
			continue;

		domain = info->domain;

		__dmar_remove_one_dev_info(info);

		if (!domain_type_is_vm_or_si(domain)) {
			/*
			 * The domain_exit() function  can't be called under
			 * device_domain_lock, as it takes this lock itself.
			 * So release the lock here and re-run the loop
			 * afterwards.
			 */
			spin_unlock_irqrestore(&device_domain_lock, flags);
			domain_exit(domain);
			goto again;
		}
	}
	spin_unlock_irqrestore(&device_domain_lock, flags);

	if (iommu->gcmd & DMA_GCMD_TE)
		iommu_disable_translation(iommu);
}

static void free_dmar_iommu(struct intel_iommu *iommu)
{
	if ((iommu->domains) && (iommu->domain_ids)) {
		int elems = ALIGN(cap_ndoms(iommu->cap), 256) >> 8;
		int i;

		for (i = 0; i < elems; i++)
			kfree(iommu->domains[i]);
		kfree(iommu->domains);
		kfree(iommu->domain_ids);
		iommu->domains = NULL;
		iommu->domain_ids = NULL;
	}

	g_iommus[iommu->seq_id] = NULL;

	/* free context mapping */
	free_context_table(iommu);

#ifdef CONFIG_INTEL_IOMMU_SVM
	if (pasid_supported(iommu)) {
		if (ecap_prs(iommu->ecap))
			intel_svm_finish_prq(iommu);
	}
#endif
}

static struct dmar_domain *alloc_domain(int flags)
{
	struct dmar_domain *domain;

	domain = alloc_domain_mem();
	if (!domain)
		return NULL;

	memset(domain, 0, sizeof(*domain));
	domain->nid = -1;
	domain->flags = flags;
	domain->has_iotlb_device = false;
	INIT_LIST_HEAD(&domain->devices);

	return domain;
}

/* Must be called with iommu->lock */
static int domain_attach_iommu(struct dmar_domain *domain,
			       struct intel_iommu *iommu)
{
	unsigned long ndomains;
	int num;

	assert_spin_locked(&device_domain_lock);
	assert_spin_locked(&iommu->lock);

	domain->iommu_refcnt[iommu->seq_id] += 1;
	domain->iommu_count += 1;
	if (domain->iommu_refcnt[iommu->seq_id] == 1) {
		ndomains = cap_ndoms(iommu->cap);
		num      = find_first_zero_bit(iommu->domain_ids, ndomains);

		if (num >= ndomains) {
			pr_err("%s: No free domain ids\n", iommu->name);
			domain->iommu_refcnt[iommu->seq_id] -= 1;
			domain->iommu_count -= 1;
			return -ENOSPC;
		}

		set_bit(num, iommu->domain_ids);
		set_iommu_domain(iommu, num, domain);

		domain->iommu_did[iommu->seq_id] = num;
		domain->nid			 = iommu->node;

		domain_update_iommu_cap(domain);
	}

	return 0;
}

static int domain_detach_iommu(struct dmar_domain *domain,
			       struct intel_iommu *iommu)
{
	int num, count = INT_MAX;

	assert_spin_locked(&device_domain_lock);
	assert_spin_locked(&iommu->lock);

	domain->iommu_refcnt[iommu->seq_id] -= 1;
	count = --domain->iommu_count;
	if (domain->iommu_refcnt[iommu->seq_id] == 0) {
		num = domain->iommu_did[iommu->seq_id];
		clear_bit(num, iommu->domain_ids);
		set_iommu_domain(iommu, num, NULL);

		domain_update_iommu_cap(domain);
		domain->iommu_did[iommu->seq_id] = 0;
	}

	return count;
}

static struct iova_domain reserved_iova_list;
static struct lock_class_key reserved_rbtree_key;

static int dmar_init_reserved_ranges(void)
{
	struct pci_dev *pdev = NULL;
	struct iova *iova;
	int i;

	init_iova_domain(&reserved_iova_list, VTD_PAGE_SIZE, IOVA_START_PFN);

	lockdep_set_class(&reserved_iova_list.iova_rbtree_lock,
		&reserved_rbtree_key);

	/* IOAPIC ranges shouldn't be accessed by DMA */
	iova = reserve_iova(&reserved_iova_list, IOVA_PFN(IOAPIC_RANGE_START),
		IOVA_PFN(IOAPIC_RANGE_END));
	if (!iova) {
		pr_err("Reserve IOAPIC range failed\n");
		return -ENODEV;
	}

	/* Reserve all PCI MMIO to avoid peer-to-peer access */
	for_each_pci_dev(pdev) {
		struct resource *r;

		for (i = 0; i < PCI_NUM_RESOURCES; i++) {
			r = &pdev->resource[i];
			if (!r->flags || !(r->flags & IORESOURCE_MEM))
				continue;
			iova = reserve_iova(&reserved_iova_list,
					    IOVA_PFN(r->start),
					    IOVA_PFN(r->end));
			if (!iova) {
				pr_err("Reserve iova failed\n");
				return -ENODEV;
			}
		}
	}
	return 0;
}

static void domain_reserve_special_ranges(struct dmar_domain *domain)
{
	copy_reserved_iova(&reserved_iova_list, &domain->iovad);
}

static inline int guestwidth_to_adjustwidth(int gaw)
{
	int agaw;
	int r = (gaw - 12) % 9;

	if (r == 0)
		agaw = gaw;
	else
		agaw = gaw + 9 - r;
	if (agaw > 64)
		agaw = 64;
	return agaw;
}

static int domain_init(struct dmar_domain *domain, struct intel_iommu *iommu,
		       int guest_width)
{
	int adjust_width, agaw;
	unsigned long sagaw;
	int err;

	init_iova_domain(&domain->iovad, VTD_PAGE_SIZE, IOVA_START_PFN);

	err = init_iova_flush_queue(&domain->iovad,
				    iommu_flush_iova, iova_entry_free);
	if (err)
		return err;

	domain_reserve_special_ranges(domain);

	/* calculate AGAW */
	if (guest_width > cap_mgaw(iommu->cap))
		guest_width = cap_mgaw(iommu->cap);
	domain->gaw = guest_width;
	adjust_width = guestwidth_to_adjustwidth(guest_width);
	agaw = width_to_agaw(adjust_width);
	sagaw = cap_sagaw(iommu->cap);
	if (!test_bit(agaw, &sagaw)) {
		/* hardware doesn't support it, choose a bigger one */
		pr_debug("Hardware doesn't support agaw %d\n", agaw);
		agaw = find_next_bit(&sagaw, 5, agaw);
		if (agaw >= 5)
			return -ENODEV;
	}
	domain->agaw = agaw;

	if (ecap_coherent(iommu->ecap))
		domain->iommu_coherency = 1;
	else
		domain->iommu_coherency = 0;

	if (ecap_sc_support(iommu->ecap))
		domain->iommu_snooping = 1;
	else
		domain->iommu_snooping = 0;

	if (intel_iommu_superpage)
		domain->iommu_superpage = fls(cap_super_page_val(iommu->cap));
	else
		domain->iommu_superpage = 0;

	domain->nid = iommu->node;

	/* always allocate the top pgd */
	domain->pgd = (struct dma_pte *)alloc_pgtable_page(domain->nid);
	if (!domain->pgd)
		return -ENOMEM;
	__iommu_flush_cache(iommu, domain->pgd, PAGE_SIZE);
	return 0;
}

static void domain_exit(struct dmar_domain *domain)
{
	struct page *freelist = NULL;

	/* Domain 0 is reserved, so dont process it */
	if (!domain)
		return;

	/* Remove associated devices and clear attached or cached domains */
	rcu_read_lock();
	domain_remove_dev_info(domain);
	rcu_read_unlock();

	/* destroy iovas */
	put_iova_domain(&domain->iovad);

	freelist = domain_unmap(domain, 0, DOMAIN_MAX_PFN(domain->gaw));

	dma_free_pagelist(freelist);

	free_domain_mem(domain);
}

/*
 * Get the PASID directory size for scalable mode context entry.
 * Value of X in the PDTS field of a scalable mode context entry
 * indicates PASID directory with 2^(X + 7) entries.
 */
static inline unsigned long context_get_sm_pds(struct pasid_table *table)
{
	int pds, max_pde;

	max_pde = table->max_pasid >> PASID_PDE_SHIFT;
	pds = find_first_bit((unsigned long *)&max_pde, MAX_NR_PASID_BITS);
	if (pds < 7)
		return 0;

	return pds - 7;
}

/*
 * Set the RID_PASID field of a scalable mode context entry. The
 * IOMMU hardware will use the PASID value set in this field for
 * DMA translations of DMA requests without PASID.
 */
static inline void
context_set_sm_rid2pasid(struct context_entry *context, unsigned long pasid)
{
	context->hi |= pasid & ((1 << 20) - 1);
	context->hi |= (1 << 20);
}

/*
 * Set the DTE(Device-TLB Enable) field of a scalable mode context
 * entry.
 */
static inline void context_set_sm_dte(struct context_entry *context)
{
	context->lo |= (1 << 2);
}

/*
 * Set the PRE(Page Request Enable) field of a scalable mode context
 * entry.
 */
static inline void context_set_sm_pre(struct context_entry *context)
{
	context->lo |= (1 << 4);
}

/* Convert value to context PASID directory size field coding. */
#define context_pdts(pds)	(((pds) & 0x7) << 9)

static int domain_context_mapping_one(struct dmar_domain *domain,
				      struct intel_iommu *iommu,
				      struct pasid_table *table,
				      u8 bus, u8 devfn)
{
	u16 did = domain->iommu_did[iommu->seq_id];
	int translation = CONTEXT_TT_MULTI_LEVEL;
	struct device_domain_info *info = NULL;
	struct context_entry *context;
	unsigned long flags;
	int ret;

	WARN_ON(did == 0);

	if (hw_pass_through && domain_type_is_si(domain))
		translation = CONTEXT_TT_PASS_THROUGH;

	pr_debug("Set context mapping for %02x:%02x.%d\n",
		bus, PCI_SLOT(devfn), PCI_FUNC(devfn));

	BUG_ON(!domain->pgd);

	spin_lock_irqsave(&device_domain_lock, flags);
	spin_lock(&iommu->lock);

	ret = -ENOMEM;
	context = iommu_context_addr(iommu, bus, devfn, 1);
	if (!context)
		goto out_unlock;

	ret = 0;
	if (context_present(context))
		goto out_unlock;

	/*
	 * For kdump cases, old valid entries may be cached due to the
	 * in-flight DMA and copied pgtable, but there is no unmapping
	 * behaviour for them, thus we need an explicit cache flush for
	 * the newly-mapped device. For kdump, at this point, the device
	 * is supposed to finish reset at its driver probe stage, so no
	 * in-flight DMA will exist, and we don't need to worry anymore
	 * hereafter.
	 */
	if (context_copied(context)) {
		u16 did_old = context_domain_id(context);

		if (did_old < cap_ndoms(iommu->cap)) {
			iommu->flush.flush_context(iommu, did_old,
						   (((u16)bus) << 8) | devfn,
						   DMA_CCMD_MASK_NOBIT,
						   DMA_CCMD_DEVICE_INVL);
			iommu->flush.flush_iotlb(iommu, did_old, 0, 0,
						 DMA_TLB_DSI_FLUSH);
		}
	}

	context_clear_entry(context);

<<<<<<< HEAD
	/*
	 * Skip top levels of page tables for iommu which has less agaw
	 * than default.  Unnecessary for PT mode.
	 */
	if (translation != CONTEXT_TT_PASS_THROUGH) {
		for (agaw = domain->agaw; agaw > iommu->agaw; agaw--) {
			ret = -ENOMEM;
			pgd = phys_to_virt(dma_pte_addr(pgd));
			if (!dma_pte_present(pgd))
				goto out_unlock;
		}
=======
	if (sm_supported(iommu)) {
		unsigned long pds;
>>>>>>> 8ccc0d69

		WARN_ON(!table);

		/* Setup the PASID DIR pointer: */
		pds = context_get_sm_pds(table);
		context->lo = (u64)virt_to_phys(table->table) |
				context_pdts(pds);

		/* Setup the RID_PASID field: */
		context_set_sm_rid2pasid(context, PASID_RID2PASID);

<<<<<<< HEAD
		context_set_address_root(context, virt_to_phys(pgd));
		context_set_address_width(context, agaw);
	} else {
=======
>>>>>>> 8ccc0d69
		/*
		 * Setup the Device-TLB enable bit and Page request
		 * Enable bit:
		 */
		info = iommu_support_dev_iotlb(domain, iommu, bus, devfn);
		if (info && info->ats_supported)
			context_set_sm_dte(context);
		if (info && info->pri_supported)
			context_set_sm_pre(context);
	} else {
		struct dma_pte *pgd = domain->pgd;
		int agaw;

		context_set_domain_id(context, did);
		context_set_translation_type(context, translation);

		if (translation != CONTEXT_TT_PASS_THROUGH) {
			/*
			 * Skip top levels of page tables for iommu which has
			 * less agaw than default. Unnecessary for PT mode.
			 */
			for (agaw = domain->agaw; agaw > iommu->agaw; agaw--) {
				ret = -ENOMEM;
				pgd = phys_to_virt(dma_pte_addr(pgd));
				if (!dma_pte_present(pgd))
					goto out_unlock;
			}

			info = iommu_support_dev_iotlb(domain, iommu, bus, devfn);
			if (info && info->ats_supported)
				translation = CONTEXT_TT_DEV_IOTLB;
			else
				translation = CONTEXT_TT_MULTI_LEVEL;

			context_set_address_root(context, virt_to_phys(pgd));
			context_set_address_width(context, agaw);
		} else {
			/*
			 * In pass through mode, AW must be programmed to
			 * indicate the largest AGAW value supported by
			 * hardware. And ASR is ignored by hardware.
			 */
			context_set_address_width(context, iommu->msagaw);
		}
	}

	context_set_fault_enable(context);
	context_set_present(context);
	domain_flush_cache(domain, context, sizeof(*context));

	/*
	 * It's a non-present to present mapping. If hardware doesn't cache
	 * non-present entry we only need to flush the write-buffer. If the
	 * _does_ cache non-present entries, then it does so in the special
	 * domain #0, which we have to flush:
	 */
	if (cap_caching_mode(iommu->cap)) {
		iommu->flush.flush_context(iommu, 0,
					   (((u16)bus) << 8) | devfn,
					   DMA_CCMD_MASK_NOBIT,
					   DMA_CCMD_DEVICE_INVL);
		iommu->flush.flush_iotlb(iommu, did, 0, 0, DMA_TLB_DSI_FLUSH);
	} else {
		iommu_flush_write_buffer(iommu);
	}
	iommu_enable_dev_iotlb(info);

	ret = 0;

out_unlock:
	spin_unlock(&iommu->lock);
	spin_unlock_irqrestore(&device_domain_lock, flags);

	return ret;
}

struct domain_context_mapping_data {
	struct dmar_domain *domain;
	struct intel_iommu *iommu;
	struct pasid_table *table;
};

static int domain_context_mapping_cb(struct pci_dev *pdev,
				     u16 alias, void *opaque)
{
	struct domain_context_mapping_data *data = opaque;

	return domain_context_mapping_one(data->domain, data->iommu,
					  data->table, PCI_BUS_NUM(alias),
					  alias & 0xff);
}

static int
domain_context_mapping(struct dmar_domain *domain, struct device *dev)
{
	struct domain_context_mapping_data data;
	struct pasid_table *table;
	struct intel_iommu *iommu;
	u8 bus, devfn;

	iommu = device_to_iommu(dev, &bus, &devfn);
	if (!iommu)
		return -ENODEV;

	table = intel_pasid_get_table(dev);

	if (!dev_is_pci(dev))
		return domain_context_mapping_one(domain, iommu, table,
						  bus, devfn);

	data.domain = domain;
	data.iommu = iommu;
	data.table = table;

	return pci_for_each_dma_alias(to_pci_dev(dev),
				      &domain_context_mapping_cb, &data);
}

static int domain_context_mapped_cb(struct pci_dev *pdev,
				    u16 alias, void *opaque)
{
	struct intel_iommu *iommu = opaque;

	return !device_context_mapped(iommu, PCI_BUS_NUM(alias), alias & 0xff);
}

static int domain_context_mapped(struct device *dev)
{
	struct intel_iommu *iommu;
	u8 bus, devfn;

	iommu = device_to_iommu(dev, &bus, &devfn);
	if (!iommu)
		return -ENODEV;

	if (!dev_is_pci(dev))
		return device_context_mapped(iommu, bus, devfn);

	return !pci_for_each_dma_alias(to_pci_dev(dev),
				       domain_context_mapped_cb, iommu);
}

/* Returns a number of VTD pages, but aligned to MM page size */
static inline unsigned long aligned_nrpages(unsigned long host_addr,
					    size_t size)
{
	host_addr &= ~PAGE_MASK;
	return PAGE_ALIGN(host_addr + size) >> VTD_PAGE_SHIFT;
}

/* Return largest possible superpage level for a given mapping */
static inline int hardware_largepage_caps(struct dmar_domain *domain,
					  unsigned long iov_pfn,
					  unsigned long phy_pfn,
					  unsigned long pages)
{
	int support, level = 1;
	unsigned long pfnmerge;

	support = domain->iommu_superpage;

	/* To use a large page, the virtual *and* physical addresses
	   must be aligned to 2MiB/1GiB/etc. Lower bits set in either
	   of them will mean we have to use smaller pages. So just
	   merge them and check both at once. */
	pfnmerge = iov_pfn | phy_pfn;

	while (support && !(pfnmerge & ~VTD_STRIDE_MASK)) {
		pages >>= VTD_STRIDE_SHIFT;
		if (!pages)
			break;
		pfnmerge >>= VTD_STRIDE_SHIFT;
		level++;
		support--;
	}
	return level;
}

static int __domain_mapping(struct dmar_domain *domain, unsigned long iov_pfn,
			    struct scatterlist *sg, unsigned long phys_pfn,
			    unsigned long nr_pages, int prot)
{
	struct dma_pte *first_pte = NULL, *pte = NULL;
	phys_addr_t uninitialized_var(pteval);
	unsigned long sg_res = 0;
	unsigned int largepage_lvl = 0;
	unsigned long lvl_pages = 0;

	BUG_ON(!domain_pfn_supported(domain, iov_pfn + nr_pages - 1));

	if ((prot & (DMA_PTE_READ|DMA_PTE_WRITE)) == 0)
		return -EINVAL;

	prot &= DMA_PTE_READ | DMA_PTE_WRITE | DMA_PTE_SNP;

	if (!sg) {
		sg_res = nr_pages;
		pteval = ((phys_addr_t)phys_pfn << VTD_PAGE_SHIFT) | prot;
	}

	while (nr_pages > 0) {
		uint64_t tmp;

		if (!sg_res) {
			unsigned int pgoff = sg->offset & ~PAGE_MASK;

			sg_res = aligned_nrpages(sg->offset, sg->length);
			sg->dma_address = ((dma_addr_t)iov_pfn << VTD_PAGE_SHIFT) + pgoff;
			sg->dma_length = sg->length;
			pteval = (sg_phys(sg) - pgoff) | prot;
			phys_pfn = pteval >> VTD_PAGE_SHIFT;
		}

		if (!pte) {
			largepage_lvl = hardware_largepage_caps(domain, iov_pfn, phys_pfn, sg_res);

			first_pte = pte = pfn_to_dma_pte(domain, iov_pfn, &largepage_lvl);
			if (!pte)
				return -ENOMEM;
			/* It is large page*/
			if (largepage_lvl > 1) {
				unsigned long nr_superpages, end_pfn;

				pteval |= DMA_PTE_LARGE_PAGE;
				lvl_pages = lvl_to_nr_pages(largepage_lvl);

				nr_superpages = sg_res / lvl_pages;
				end_pfn = iov_pfn + nr_superpages * lvl_pages - 1;

				/*
				 * Ensure that old small page tables are
				 * removed to make room for superpage(s).
				 * We're adding new large pages, so make sure
				 * we don't remove their parent tables.
				 */
				dma_pte_free_pagetable(domain, iov_pfn, end_pfn,
						       largepage_lvl + 1);
			} else {
				pteval &= ~(uint64_t)DMA_PTE_LARGE_PAGE;
			}

		}
		/* We don't need lock here, nobody else
		 * touches the iova range
		 */
		tmp = cmpxchg64_local(&pte->val, 0ULL, pteval);
		if (tmp) {
			static int dumps = 5;
			pr_crit("ERROR: DMA PTE for vPFN 0x%lx already set (to %llx not %llx)\n",
				iov_pfn, tmp, (unsigned long long)pteval);
			if (dumps) {
				dumps--;
				debug_dma_dump_mappings(NULL);
			}
			WARN_ON(1);
		}

		lvl_pages = lvl_to_nr_pages(largepage_lvl);

		BUG_ON(nr_pages < lvl_pages);
		BUG_ON(sg_res < lvl_pages);

		nr_pages -= lvl_pages;
		iov_pfn += lvl_pages;
		phys_pfn += lvl_pages;
		pteval += lvl_pages * VTD_PAGE_SIZE;
		sg_res -= lvl_pages;

		/* If the next PTE would be the first in a new page, then we
		   need to flush the cache on the entries we've just written.
		   And then we'll need to recalculate 'pte', so clear it and
		   let it get set again in the if (!pte) block above.

		   If we're done (!nr_pages) we need to flush the cache too.

		   Also if we've been setting superpages, we may need to
		   recalculate 'pte' and switch back to smaller pages for the
		   end of the mapping, if the trailing size is not enough to
		   use another superpage (i.e. sg_res < lvl_pages). */
		pte++;
		if (!nr_pages || first_pte_in_page(pte) ||
		    (largepage_lvl > 1 && sg_res < lvl_pages)) {
			domain_flush_cache(domain, first_pte,
					   (void *)pte - (void *)first_pte);
			pte = NULL;
		}

		if (!sg_res && nr_pages)
			sg = sg_next(sg);
	}
	return 0;
}

static int domain_mapping(struct dmar_domain *domain, unsigned long iov_pfn,
                         struct scatterlist *sg, unsigned long phys_pfn,
                         unsigned long nr_pages, int prot)
{
       int ret;
       struct intel_iommu *iommu;

       /* Do the real mapping first */
       ret = __domain_mapping(domain, iov_pfn, sg, phys_pfn, nr_pages, prot);
       if (ret)
               return ret;

       /* Notify about the new mapping */
       if (domain_type_is_vm(domain)) {
	       /* VM typed domains can have more than one IOMMUs */
	       int iommu_id;
	       for_each_domain_iommu(iommu_id, domain) {
		       iommu = g_iommus[iommu_id];
		       __mapping_notify_one(iommu, domain, iov_pfn, nr_pages);
	       }
       } else {
	       /* General domains only have one IOMMU */
	       iommu = domain_get_iommu(domain);
	       __mapping_notify_one(iommu, domain, iov_pfn, nr_pages);
       }

       return 0;
}

static inline int domain_sg_mapping(struct dmar_domain *domain, unsigned long iov_pfn,
				    struct scatterlist *sg, unsigned long nr_pages,
				    int prot)
{
	return domain_mapping(domain, iov_pfn, sg, 0, nr_pages, prot);
}

static inline int domain_pfn_mapping(struct dmar_domain *domain, unsigned long iov_pfn,
				     unsigned long phys_pfn, unsigned long nr_pages,
				     int prot)
{
	return domain_mapping(domain, iov_pfn, NULL, phys_pfn, nr_pages, prot);
}

static void domain_context_clear_one(struct intel_iommu *iommu, u8 bus, u8 devfn)
{
	unsigned long flags;
	struct context_entry *context;
	u16 did_old;

	if (!iommu)
		return;

	spin_lock_irqsave(&iommu->lock, flags);
	context = iommu_context_addr(iommu, bus, devfn, 0);
	if (!context) {
		spin_unlock_irqrestore(&iommu->lock, flags);
		return;
	}
	did_old = context_domain_id(context);
	context_clear_entry(context);
	__iommu_flush_cache(iommu, context, sizeof(*context));
	spin_unlock_irqrestore(&iommu->lock, flags);
	iommu->flush.flush_context(iommu,
				   did_old,
				   (((u16)bus) << 8) | devfn,
				   DMA_CCMD_MASK_NOBIT,
				   DMA_CCMD_DEVICE_INVL);
	iommu->flush.flush_iotlb(iommu,
				 did_old,
				 0,
				 0,
				 DMA_TLB_DSI_FLUSH);
}

static inline void unlink_domain_info(struct device_domain_info *info)
{
	assert_spin_locked(&device_domain_lock);
	list_del(&info->link);
	list_del(&info->global);
	if (info->dev)
		info->dev->archdata.iommu = NULL;
}

static void domain_remove_dev_info(struct dmar_domain *domain)
{
	struct device_domain_info *info, *tmp;
	unsigned long flags;

	spin_lock_irqsave(&device_domain_lock, flags);
	list_for_each_entry_safe(info, tmp, &domain->devices, link)
		__dmar_remove_one_dev_info(info);
	spin_unlock_irqrestore(&device_domain_lock, flags);
}

/*
 * find_domain
 * Note: we use struct device->archdata.iommu stores the info
 */
static struct dmar_domain *find_domain(struct device *dev)
{
	struct device_domain_info *info;

	/* No lock here, assumes no domain exit in normal case */
	info = dev->archdata.iommu;
	if (likely(info))
		return info->domain;
	return NULL;
}

static inline struct device_domain_info *
dmar_search_domain_by_dev_info(int segment, int bus, int devfn)
{
	struct device_domain_info *info;

	list_for_each_entry(info, &device_domain_list, global)
		if (info->iommu->segment == segment && info->bus == bus &&
		    info->devfn == devfn)
			return info;

	return NULL;
}

static struct dmar_domain *dmar_insert_one_dev_info(struct intel_iommu *iommu,
						    int bus, int devfn,
						    struct device *dev,
						    struct dmar_domain *domain)
{
	struct dmar_domain *found = NULL;
	struct device_domain_info *info;
	unsigned long flags;
	int ret;

	info = alloc_devinfo_mem();
	if (!info)
		return NULL;

	info->bus = bus;
	info->devfn = devfn;
	info->ats_supported = info->pasid_supported = info->pri_supported = 0;
	info->ats_enabled = info->pasid_enabled = info->pri_enabled = 0;
	info->ats_qdep = 0;
	info->dev = dev;
	info->domain = domain;
	info->iommu = iommu;
	info->pasid_table = NULL;

	if (dev && dev_is_pci(dev)) {
		struct pci_dev *pdev = to_pci_dev(info->dev);

		if (!pci_ats_disabled() &&
		    ecap_dev_iotlb_support(iommu->ecap) &&
		    pci_find_ext_capability(pdev, PCI_EXT_CAP_ID_ATS) &&
		    dmar_find_matched_atsr_unit(pdev))
			info->ats_supported = 1;

		if (sm_supported(iommu)) {
			if (pasid_supported(iommu)) {
				int features = pci_pasid_features(pdev);
				if (features >= 0)
					info->pasid_supported = features | 1;
			}

			if (info->ats_supported && ecap_prs(iommu->ecap) &&
			    pci_find_ext_capability(pdev, PCI_EXT_CAP_ID_PRI))
				info->pri_supported = 1;
		}
	}

	spin_lock_irqsave(&device_domain_lock, flags);
	if (dev)
		found = find_domain(dev);

	if (!found) {
		struct device_domain_info *info2;
		info2 = dmar_search_domain_by_dev_info(iommu->segment, bus, devfn);
		if (info2) {
			found      = info2->domain;
			info2->dev = dev;
		}
	}

	if (found) {
		spin_unlock_irqrestore(&device_domain_lock, flags);
		free_devinfo_mem(info);
		/* Caller must free the original domain */
		return found;
	}

	spin_lock(&iommu->lock);
	ret = domain_attach_iommu(domain, iommu);
	spin_unlock(&iommu->lock);

	if (ret) {
		spin_unlock_irqrestore(&device_domain_lock, flags);
		free_devinfo_mem(info);
		return NULL;
	}

	list_add(&info->link, &domain->devices);
	list_add(&info->global, &device_domain_list);
	if (dev)
		dev->archdata.iommu = info;
	spin_unlock_irqrestore(&device_domain_lock, flags);

	/* PASID table is mandatory for a PCI device in scalable mode. */
	if (dev && dev_is_pci(dev) && sm_supported(iommu)) {
		ret = intel_pasid_alloc_table(dev);
		if (ret) {
			pr_err("PASID table allocation for %s failed\n",
			       dev_name(dev));
			dmar_remove_one_dev_info(domain, dev);
			return NULL;
		}

		/* Setup the PASID entry for requests without PASID: */
		spin_lock(&iommu->lock);
		if (hw_pass_through && domain_type_is_si(domain))
			ret = intel_pasid_setup_pass_through(iommu, domain,
					dev, PASID_RID2PASID);
		else
			ret = intel_pasid_setup_second_level(iommu, domain,
					dev, PASID_RID2PASID);
		spin_unlock(&iommu->lock);
		if (ret) {
			pr_err("Setup RID2PASID for %s failed\n",
			       dev_name(dev));
			dmar_remove_one_dev_info(domain, dev);
			return NULL;
		}
	}

	if (dev && domain_context_mapping(domain, dev)) {
		pr_err("Domain context map for %s failed\n", dev_name(dev));
		dmar_remove_one_dev_info(domain, dev);
		return NULL;
	}

	return domain;
}

static int get_last_alias(struct pci_dev *pdev, u16 alias, void *opaque)
{
	*(u16 *)opaque = alias;
	return 0;
}

static struct dmar_domain *find_or_alloc_domain(struct device *dev, int gaw)
{
	struct device_domain_info *info = NULL;
	struct dmar_domain *domain = NULL;
	struct intel_iommu *iommu;
	u16 dma_alias;
	unsigned long flags;
	u8 bus, devfn;

	iommu = device_to_iommu(dev, &bus, &devfn);
	if (!iommu)
		return NULL;

	if (dev_is_pci(dev)) {
		struct pci_dev *pdev = to_pci_dev(dev);

		pci_for_each_dma_alias(pdev, get_last_alias, &dma_alias);

		spin_lock_irqsave(&device_domain_lock, flags);
		info = dmar_search_domain_by_dev_info(pci_domain_nr(pdev->bus),
						      PCI_BUS_NUM(dma_alias),
						      dma_alias & 0xff);
		if (info) {
			iommu = info->iommu;
			domain = info->domain;
		}
		spin_unlock_irqrestore(&device_domain_lock, flags);

		/* DMA alias already has a domain, use it */
		if (info)
			goto out;
	}

	/* Allocate and initialize new domain for the device */
	domain = alloc_domain(0);
	if (!domain)
		return NULL;
	if (domain_init(domain, iommu, gaw)) {
		domain_exit(domain);
		return NULL;
	}

out:

	return domain;
}

static struct dmar_domain *set_domain_for_dev(struct device *dev,
					      struct dmar_domain *domain)
{
	struct intel_iommu *iommu;
	struct dmar_domain *tmp;
	u16 req_id, dma_alias;
	u8 bus, devfn;

	iommu = device_to_iommu(dev, &bus, &devfn);
	if (!iommu)
		return NULL;

	req_id = ((u16)bus << 8) | devfn;

	if (dev_is_pci(dev)) {
		struct pci_dev *pdev = to_pci_dev(dev);

		pci_for_each_dma_alias(pdev, get_last_alias, &dma_alias);

		/* register PCI DMA alias device */
		if (req_id != dma_alias) {
			tmp = dmar_insert_one_dev_info(iommu, PCI_BUS_NUM(dma_alias),
					dma_alias & 0xff, NULL, domain);

			if (!tmp || tmp != domain)
				return tmp;
		}
	}

	tmp = dmar_insert_one_dev_info(iommu, bus, devfn, dev, domain);
	if (!tmp || tmp != domain)
		return tmp;

	return domain;
}

static struct dmar_domain *get_domain_for_dev(struct device *dev, int gaw)
{
	struct dmar_domain *domain, *tmp;

	domain = find_domain(dev);
	if (domain)
		goto out;

	domain = find_or_alloc_domain(dev, gaw);
	if (!domain)
		goto out;

	tmp = set_domain_for_dev(dev, domain);
	if (!tmp || domain != tmp) {
		domain_exit(domain);
		domain = tmp;
	}

out:

	return domain;
}

static int iommu_domain_identity_map(struct dmar_domain *domain,
				     unsigned long long start,
				     unsigned long long end)
{
	unsigned long first_vpfn = start >> VTD_PAGE_SHIFT;
	unsigned long last_vpfn = end >> VTD_PAGE_SHIFT;

	if (!reserve_iova(&domain->iovad, dma_to_mm_pfn(first_vpfn),
			  dma_to_mm_pfn(last_vpfn))) {
		pr_err("Reserving iova failed\n");
		return -ENOMEM;
	}

	pr_debug("Mapping reserved region %llx-%llx\n", start, end);
	/*
	 * RMRR range might have overlap with physical memory range,
	 * clear it first
	 */
	dma_pte_clear_range(domain, first_vpfn, last_vpfn);

	return __domain_mapping(domain, first_vpfn, NULL,
				first_vpfn, last_vpfn - first_vpfn + 1,
				DMA_PTE_READ|DMA_PTE_WRITE);
}

static int domain_prepare_identity_map(struct device *dev,
				       struct dmar_domain *domain,
				       unsigned long long start,
				       unsigned long long end)
{
	/* For _hardware_ passthrough, don't bother. But for software
	   passthrough, we do it anyway -- it may indicate a memory
	   range which is reserved in E820, so which didn't get set
	   up to start with in si_domain */
	if (domain == si_domain && hw_pass_through) {
		pr_warn("Ignoring identity map for HW passthrough device %s [0x%Lx - 0x%Lx]\n",
			dev_name(dev), start, end);
		return 0;
	}

	pr_info("Setting identity map for device %s [0x%Lx - 0x%Lx]\n",
		dev_name(dev), start, end);

	if (end < start) {
		WARN(1, "Your BIOS is broken; RMRR ends before it starts!\n"
			"BIOS vendor: %s; Ver: %s; Product Version: %s\n",
			dmi_get_system_info(DMI_BIOS_VENDOR),
			dmi_get_system_info(DMI_BIOS_VERSION),
		     dmi_get_system_info(DMI_PRODUCT_VERSION));
		return -EIO;
	}

	if (end >> agaw_to_width(domain->agaw)) {
		WARN(1, "Your BIOS is broken; RMRR exceeds permitted address width (%d bits)\n"
		     "BIOS vendor: %s; Ver: %s; Product Version: %s\n",
		     agaw_to_width(domain->agaw),
		     dmi_get_system_info(DMI_BIOS_VENDOR),
		     dmi_get_system_info(DMI_BIOS_VERSION),
		     dmi_get_system_info(DMI_PRODUCT_VERSION));
		return -EIO;
	}

	return iommu_domain_identity_map(domain, start, end);
}

static int iommu_prepare_identity_map(struct device *dev,
				      unsigned long long start,
				      unsigned long long end)
{
	struct dmar_domain *domain;
	int ret;

	domain = get_domain_for_dev(dev, DEFAULT_DOMAIN_ADDRESS_WIDTH);
	if (!domain)
		return -ENOMEM;

	ret = domain_prepare_identity_map(dev, domain, start, end);
	if (ret)
		domain_exit(domain);

	return ret;
}

static inline int iommu_prepare_rmrr_dev(struct dmar_rmrr_unit *rmrr,
					 struct device *dev)
{
	if (dev->archdata.iommu == DUMMY_DEVICE_DOMAIN_INFO)
		return 0;
	return iommu_prepare_identity_map(dev, rmrr->base_address,
					  rmrr->end_address);
}

#ifdef CONFIG_INTEL_IOMMU_FLOPPY_WA
static inline void iommu_prepare_isa(void)
{
	struct pci_dev *pdev;
	int ret;

	pdev = pci_get_class(PCI_CLASS_BRIDGE_ISA << 8, NULL);
	if (!pdev)
		return;

	pr_info("Prepare 0-16MiB unity mapping for LPC\n");
	ret = iommu_prepare_identity_map(&pdev->dev, 0, 16*1024*1024 - 1);

	if (ret)
		pr_err("Failed to create 0-16MiB identity map - floppy might not work\n");

	pci_dev_put(pdev);
}
#else
static inline void iommu_prepare_isa(void)
{
	return;
}
#endif /* !CONFIG_INTEL_IOMMU_FLPY_WA */

static int md_domain_init(struct dmar_domain *domain, int guest_width);

static int __init si_domain_init(int hw)
{
	int nid, ret = 0;

	si_domain = alloc_domain(DOMAIN_FLAG_STATIC_IDENTITY);
	if (!si_domain)
		return -EFAULT;

	if (md_domain_init(si_domain, DEFAULT_DOMAIN_ADDRESS_WIDTH)) {
		domain_exit(si_domain);
		return -EFAULT;
	}

	pr_debug("Identity mapping domain allocated\n");

	if (hw)
		return 0;

	for_each_online_node(nid) {
		unsigned long start_pfn, end_pfn;
		int i;

		for_each_mem_pfn_range(i, nid, &start_pfn, &end_pfn, NULL) {
			ret = iommu_domain_identity_map(si_domain,
					PFN_PHYS(start_pfn), PFN_PHYS(end_pfn));
			if (ret)
				return ret;
		}
	}

	return 0;
}

static int identity_mapping(struct device *dev)
{
	struct device_domain_info *info;

	if (likely(!iommu_identity_mapping))
		return 0;

	info = dev->archdata.iommu;
	if (info && info != DUMMY_DEVICE_DOMAIN_INFO)
		return (info->domain == si_domain);

	return 0;
}

static int domain_add_dev_info(struct dmar_domain *domain, struct device *dev)
{
	struct dmar_domain *ndomain;
	struct intel_iommu *iommu;
	u8 bus, devfn;

	iommu = device_to_iommu(dev, &bus, &devfn);
	if (!iommu)
		return -ENODEV;

	ndomain = dmar_insert_one_dev_info(iommu, bus, devfn, dev, domain);
	if (ndomain != domain)
		return -EBUSY;

	return 0;
}

static bool device_has_rmrr(struct device *dev)
{
	struct dmar_rmrr_unit *rmrr;
	struct device *tmp;
	int i;

	rcu_read_lock();
	for_each_rmrr_units(rmrr) {
		/*
		 * Return TRUE if this RMRR contains the device that
		 * is passed in.
		 */
		for_each_active_dev_scope(rmrr->devices,
					  rmrr->devices_cnt, i, tmp)
			if (tmp == dev) {
				rcu_read_unlock();
				return true;
			}
	}
	rcu_read_unlock();
	return false;
}

/*
 * There are a couple cases where we need to restrict the functionality of
 * devices associated with RMRRs.  The first is when evaluating a device for
 * identity mapping because problems exist when devices are moved in and out
 * of domains and their respective RMRR information is lost.  This means that
 * a device with associated RMRRs will never be in a "passthrough" domain.
 * The second is use of the device through the IOMMU API.  This interface
 * expects to have full control of the IOVA space for the device.  We cannot
 * satisfy both the requirement that RMRR access is maintained and have an
 * unencumbered IOVA space.  We also have no ability to quiesce the device's
 * use of the RMRR space or even inform the IOMMU API user of the restriction.
 * We therefore prevent devices associated with an RMRR from participating in
 * the IOMMU API, which eliminates them from device assignment.
 *
 * In both cases we assume that PCI USB devices with RMRRs have them largely
 * for historical reasons and that the RMRR space is not actively used post
 * boot.  This exclusion may change if vendors begin to abuse it.
 *
 * The same exception is made for graphics devices, with the requirement that
 * any use of the RMRR regions will be torn down before assigning the device
 * to a guest.
 */
static bool device_is_rmrr_locked(struct device *dev)
{
	if (!device_has_rmrr(dev))
		return false;

	if (dev_is_pci(dev)) {
		struct pci_dev *pdev = to_pci_dev(dev);

		if (IS_USB_DEVICE(pdev) || IS_GFX_DEVICE(pdev))
			return false;
	}

	return true;
}

static int iommu_should_identity_map(struct device *dev, int startup)
{

	if (dev_is_pci(dev)) {
		struct pci_dev *pdev = to_pci_dev(dev);

		if (device_is_rmrr_locked(dev))
			return 0;

		/*
		 * Prevent any device marked as untrusted from getting
		 * placed into the statically identity mapping domain.
		 */
		if (pdev->untrusted)
			return 0;

		if ((iommu_identity_mapping & IDENTMAP_AZALIA) && IS_AZALIA(pdev))
			return 1;

		if ((iommu_identity_mapping & IDENTMAP_GFX) && IS_GFX_DEVICE(pdev))
			return 1;

		if (!(iommu_identity_mapping & IDENTMAP_ALL))
			return 0;

		/*
		 * We want to start off with all devices in the 1:1 domain, and
		 * take them out later if we find they can't access all of memory.
		 *
		 * However, we can't do this for PCI devices behind bridges,
		 * because all PCI devices behind the same bridge will end up
		 * with the same source-id on their transactions.
		 *
		 * Practically speaking, we can't change things around for these
		 * devices at run-time, because we can't be sure there'll be no
		 * DMA transactions in flight for any of their siblings.
		 *
		 * So PCI devices (unless they're on the root bus) as well as
		 * their parent PCI-PCI or PCIe-PCI bridges must be left _out_ of
		 * the 1:1 domain, just in _case_ one of their siblings turns out
		 * not to be able to map all of memory.
		 */
		if (!pci_is_pcie(pdev)) {
			if (!pci_is_root_bus(pdev->bus))
				return 0;
			if (pdev->class >> 8 == PCI_CLASS_BRIDGE_PCI)
				return 0;
		} else if (pci_pcie_type(pdev) == PCI_EXP_TYPE_PCI_BRIDGE)
			return 0;
	} else {
		if (device_has_rmrr(dev))
			return 0;
	}

	/*
	 * At boot time, we don't yet know if devices will be 64-bit capable.
	 * Assume that they will — if they turn out not to be, then we can
	 * take them out of the 1:1 domain later.
	 */
	if (!startup) {
		/*
		 * If the device's dma_mask is less than the system's memory
		 * size then this is not a candidate for identity mapping.
		 */
		u64 dma_mask = *dev->dma_mask;

		if (dev->coherent_dma_mask &&
		    dev->coherent_dma_mask < dma_mask)
			dma_mask = dev->coherent_dma_mask;

		return dma_mask >= dma_get_required_mask(dev);
	}

	return 1;
}

static int __init dev_prepare_static_identity_mapping(struct device *dev, int hw)
{
	int ret;

	if (!iommu_should_identity_map(dev, 1))
		return 0;

	ret = domain_add_dev_info(si_domain, dev);
	if (!ret)
		pr_info("%s identity mapping for device %s\n",
			hw ? "Hardware" : "Software", dev_name(dev));
	else if (ret == -ENODEV)
		/* device not associated with an iommu */
		ret = 0;

	return ret;
}


static int __init iommu_prepare_static_identity_mapping(int hw)
{
	struct pci_dev *pdev = NULL;
	struct dmar_drhd_unit *drhd;
	struct intel_iommu *iommu;
	struct device *dev;
	int i;
	int ret = 0;

	for_each_pci_dev(pdev) {
		ret = dev_prepare_static_identity_mapping(&pdev->dev, hw);
		if (ret)
			return ret;
	}

	for_each_active_iommu(iommu, drhd)
		for_each_active_dev_scope(drhd->devices, drhd->devices_cnt, i, dev) {
			struct acpi_device_physical_node *pn;
			struct acpi_device *adev;

			if (dev->bus != &acpi_bus_type)
				continue;

			adev= to_acpi_device(dev);
			mutex_lock(&adev->physical_node_lock);
			list_for_each_entry(pn, &adev->physical_node_list, node) {
				ret = dev_prepare_static_identity_mapping(pn->dev, hw);
				if (ret)
					break;
			}
			mutex_unlock(&adev->physical_node_lock);
			if (ret)
				return ret;
		}

	return 0;
}

static void intel_iommu_init_qi(struct intel_iommu *iommu)
{
	/*
	 * Start from the sane iommu hardware state.
	 * If the queued invalidation is already initialized by us
	 * (for example, while enabling interrupt-remapping) then
	 * we got the things already rolling from a sane state.
	 */
	if (!iommu->qi) {
		/*
		 * Clear any previous faults.
		 */
		dmar_fault(-1, iommu);
		/*
		 * Disable queued invalidation if supported and already enabled
		 * before OS handover.
		 */
		dmar_disable_qi(iommu);
	}

	if (dmar_enable_qi(iommu)) {
		/*
		 * Queued Invalidate not enabled, use Register Based Invalidate
		 */
		iommu->flush.flush_context = __iommu_flush_context;
		iommu->flush.flush_iotlb = __iommu_flush_iotlb;
		pr_info("%s: Using Register based invalidation\n",
			iommu->name);
	} else {
		iommu->flush.flush_context = qi_flush_context;
		iommu->flush.flush_iotlb = qi_flush_iotlb;
		pr_info("%s: Using Queued invalidation\n", iommu->name);
	}
}

static int copy_context_table(struct intel_iommu *iommu,
			      struct root_entry *old_re,
			      struct context_entry **tbl,
			      int bus, bool ext)
{
	int tbl_idx, pos = 0, idx, devfn, ret = 0, did;
	struct context_entry *new_ce = NULL, ce;
	struct context_entry *old_ce = NULL;
	struct root_entry re;
	phys_addr_t old_ce_phys;

	tbl_idx = ext ? bus * 2 : bus;
	memcpy(&re, old_re, sizeof(re));

	for (devfn = 0; devfn < 256; devfn++) {
		/* First calculate the correct index */
		idx = (ext ? devfn * 2 : devfn) % 256;

		if (idx == 0) {
			/* First save what we may have and clean up */
			if (new_ce) {
				tbl[tbl_idx] = new_ce;
				__iommu_flush_cache(iommu, new_ce,
						    VTD_PAGE_SIZE);
				pos = 1;
			}

			if (old_ce)
				memunmap(old_ce);

			ret = 0;
			if (devfn < 0x80)
				old_ce_phys = root_entry_lctp(&re);
			else
				old_ce_phys = root_entry_uctp(&re);

			if (!old_ce_phys) {
				if (ext && devfn == 0) {
					/* No LCTP, try UCTP */
					devfn = 0x7f;
					continue;
				} else {
					goto out;
				}
			}

			ret = -ENOMEM;
			old_ce = memremap(old_ce_phys, PAGE_SIZE,
					MEMREMAP_WB);
			if (!old_ce)
				goto out;

			new_ce = alloc_pgtable_page(iommu->node);
			if (!new_ce)
				goto out_unmap;

			ret = 0;
		}

		/* Now copy the context entry */
		memcpy(&ce, old_ce + idx, sizeof(ce));

		if (!__context_present(&ce))
			continue;

		did = context_domain_id(&ce);
		if (did >= 0 && did < cap_ndoms(iommu->cap))
			set_bit(did, iommu->domain_ids);

		/*
		 * We need a marker for copied context entries. This
		 * marker needs to work for the old format as well as
		 * for extended context entries.
		 *
		 * Bit 67 of the context entry is used. In the old
		 * format this bit is available to software, in the
		 * extended format it is the PGE bit, but PGE is ignored
		 * by HW if PASIDs are disabled (and thus still
		 * available).
		 *
		 * So disable PASIDs first and then mark the entry
		 * copied. This means that we don't copy PASID
		 * translations from the old kernel, but this is fine as
		 * faults there are not fatal.
		 */
		context_clear_pasid_enable(&ce);
		context_set_copied(&ce);

		new_ce[idx] = ce;
	}

	tbl[tbl_idx + pos] = new_ce;

	__iommu_flush_cache(iommu, new_ce, VTD_PAGE_SIZE);

out_unmap:
	memunmap(old_ce);

out:
	return ret;
}

static int copy_translation_tables(struct intel_iommu *iommu)
{
	struct context_entry **ctxt_tbls;
	struct root_entry *old_rt;
	phys_addr_t old_rt_phys;
	int ctxt_table_entries;
	unsigned long flags;
	u64 rtaddr_reg;
	int bus, ret;
	bool new_ext, ext;

	rtaddr_reg = dmar_readq(iommu->reg + DMAR_RTADDR_REG);
	ext        = !!(rtaddr_reg & DMA_RTADDR_RTT);
	new_ext    = !!ecap_ecs(iommu->ecap);

	/*
	 * The RTT bit can only be changed when translation is disabled,
	 * but disabling translation means to open a window for data
	 * corruption. So bail out and don't copy anything if we would
	 * have to change the bit.
	 */
	if (new_ext != ext)
		return -EINVAL;

	old_rt_phys = rtaddr_reg & VTD_PAGE_MASK;
	if (!old_rt_phys)
		return -EINVAL;

	old_rt = memremap(old_rt_phys, PAGE_SIZE, MEMREMAP_WB);
	if (!old_rt)
		return -ENOMEM;

	/* This is too big for the stack - allocate it from slab */
	ctxt_table_entries = ext ? 512 : 256;
	ret = -ENOMEM;
	ctxt_tbls = kcalloc(ctxt_table_entries, sizeof(void *), GFP_KERNEL);
	if (!ctxt_tbls)
		goto out_unmap;

	for (bus = 0; bus < 256; bus++) {
		ret = copy_context_table(iommu, &old_rt[bus],
					 ctxt_tbls, bus, ext);
		if (ret) {
			pr_err("%s: Failed to copy context table for bus %d\n",
				iommu->name, bus);
			continue;
		}
	}

	spin_lock_irqsave(&iommu->lock, flags);

	/* Context tables are copied, now write them to the root_entry table */
	for (bus = 0; bus < 256; bus++) {
		int idx = ext ? bus * 2 : bus;
		u64 val;

		if (ctxt_tbls[idx]) {
			val = virt_to_phys(ctxt_tbls[idx]) | 1;
			iommu->root_entry[bus].lo = val;
		}

		if (!ext || !ctxt_tbls[idx + 1])
			continue;

		val = virt_to_phys(ctxt_tbls[idx + 1]) | 1;
		iommu->root_entry[bus].hi = val;
	}

	spin_unlock_irqrestore(&iommu->lock, flags);

	kfree(ctxt_tbls);

	__iommu_flush_cache(iommu, iommu->root_entry, PAGE_SIZE);

	ret = 0;

out_unmap:
	memunmap(old_rt);

	return ret;
}

static int __init init_dmars(void)
{
	struct dmar_drhd_unit *drhd;
	struct dmar_rmrr_unit *rmrr;
	bool copied_tables = false;
	struct device *dev;
	struct intel_iommu *iommu;
	int i, ret;

	/*
	 * for each drhd
	 *    allocate root
	 *    initialize and program root entry to not present
	 * endfor
	 */
	for_each_drhd_unit(drhd) {
		/*
		 * lock not needed as this is only incremented in the single
		 * threaded kernel __init code path all other access are read
		 * only
		 */
		if (g_num_of_iommus < DMAR_UNITS_SUPPORTED) {
			g_num_of_iommus++;
			continue;
		}
		pr_err_once("Exceeded %d IOMMUs\n", DMAR_UNITS_SUPPORTED);
	}

	/* Preallocate enough resources for IOMMU hot-addition */
	if (g_num_of_iommus < DMAR_UNITS_SUPPORTED)
		g_num_of_iommus = DMAR_UNITS_SUPPORTED;

	g_iommus = kcalloc(g_num_of_iommus, sizeof(struct intel_iommu *),
			GFP_KERNEL);
	if (!g_iommus) {
		pr_err("Allocating global iommu array failed\n");
		ret = -ENOMEM;
		goto error;
	}

	for_each_active_iommu(iommu, drhd) {
		/*
		 * Find the max pasid size of all IOMMU's in the system.
		 * We need to ensure the system pasid table is no bigger
		 * than the smallest supported.
		 */
		if (pasid_supported(iommu)) {
			u32 temp = 2 << ecap_pss(iommu->ecap);

			intel_pasid_max_id = min_t(u32, temp,
						   intel_pasid_max_id);
		}

		g_iommus[iommu->seq_id] = iommu;

		intel_iommu_init_qi(iommu);

		ret = iommu_init_domains(iommu);
		if (ret)
			goto free_iommu;

		init_translation_status(iommu);

		if (translation_pre_enabled(iommu) && !is_kdump_kernel()) {
			iommu_disable_translation(iommu);
			clear_translation_pre_enabled(iommu);
			pr_warn("Translation was enabled for %s but we are not in kdump mode\n",
				iommu->name);
		}

		/*
		 * TBD:
		 * we could share the same root & context tables
		 * among all IOMMU's. Need to Split it later.
		 */
		ret = iommu_alloc_root_entry(iommu);
		if (ret)
			goto free_iommu;

		if (translation_pre_enabled(iommu)) {
			pr_info("Translation already enabled - trying to copy translation structures\n");

			ret = copy_translation_tables(iommu);
			if (ret) {
				/*
				 * We found the IOMMU with translation
				 * enabled - but failed to copy over the
				 * old root-entry table. Try to proceed
				 * by disabling translation now and
				 * allocating a clean root-entry table.
				 * This might cause DMAR faults, but
				 * probably the dump will still succeed.
				 */
				pr_err("Failed to copy translation tables from previous kernel for %s\n",
				       iommu->name);
				iommu_disable_translation(iommu);
				clear_translation_pre_enabled(iommu);
			} else {
				pr_info("Copied translation tables from previous kernel for %s\n",
					iommu->name);
				copied_tables = true;
			}
		}

		if (!ecap_pass_through(iommu->ecap))
			hw_pass_through = 0;
#ifdef CONFIG_INTEL_IOMMU_SVM
		if (pasid_supported(iommu))
			intel_svm_init(iommu);
#endif
	}

	/*
	 * Now that qi is enabled on all iommus, set the root entry and flush
	 * caches. This is required on some Intel X58 chipsets, otherwise the
	 * flush_context function will loop forever and the boot hangs.
	 */
	for_each_active_iommu(iommu, drhd) {
		iommu_flush_write_buffer(iommu);
		iommu_set_root_entry(iommu);
		iommu->flush.flush_context(iommu, 0, 0, 0, DMA_CCMD_GLOBAL_INVL);
		iommu->flush.flush_iotlb(iommu, 0, 0, 0, DMA_TLB_GLOBAL_FLUSH);
	}

	if (iommu_pass_through)
		iommu_identity_mapping |= IDENTMAP_ALL;

#ifdef CONFIG_INTEL_IOMMU_BROKEN_GFX_WA
	iommu_identity_mapping |= IDENTMAP_GFX;
#endif

	check_tylersburg_isoch();

	if (iommu_identity_mapping) {
		ret = si_domain_init(hw_pass_through);
		if (ret)
			goto free_iommu;
	}


	/*
	 * If we copied translations from a previous kernel in the kdump
	 * case, we can not assign the devices to domains now, as that
	 * would eliminate the old mappings. So skip this part and defer
	 * the assignment to device driver initialization time.
	 */
	if (copied_tables)
		goto domains_done;

	/*
	 * If pass through is not set or not enabled, setup context entries for
	 * identity mappings for rmrr, gfx, and isa and may fall back to static
	 * identity mapping if iommu_identity_mapping is set.
	 */
	if (iommu_identity_mapping) {
		ret = iommu_prepare_static_identity_mapping(hw_pass_through);
		if (ret) {
			pr_crit("Failed to setup IOMMU pass-through\n");
			goto free_iommu;
		}
	}
	/*
	 * For each rmrr
	 *   for each dev attached to rmrr
	 *   do
	 *     locate drhd for dev, alloc domain for dev
	 *     allocate free domain
	 *     allocate page table entries for rmrr
	 *     if context not allocated for bus
	 *           allocate and init context
	 *           set present in root table for this bus
	 *     init context with domain, translation etc
	 *    endfor
	 * endfor
	 */
	pr_info("Setting RMRR:\n");
	for_each_rmrr_units(rmrr) {
		/* some BIOS lists non-exist devices in DMAR table. */
		for_each_active_dev_scope(rmrr->devices, rmrr->devices_cnt,
					  i, dev) {
			ret = iommu_prepare_rmrr_dev(rmrr, dev);
			if (ret)
				pr_err("Mapping reserved region failed\n");
		}
	}

	iommu_prepare_isa();

domains_done:

	/*
	 * for each drhd
	 *   enable fault log
	 *   global invalidate context cache
	 *   global invalidate iotlb
	 *   enable translation
	 */
	for_each_iommu(iommu, drhd) {
		if (drhd->ignored) {
			/*
			 * we always have to disable PMRs or DMA may fail on
			 * this device
			 */
			if (force_on)
				iommu_disable_protect_mem_regions(iommu);
			continue;
		}

		iommu_flush_write_buffer(iommu);

#ifdef CONFIG_INTEL_IOMMU_SVM
		if (pasid_supported(iommu) && ecap_prs(iommu->ecap)) {
			ret = intel_svm_enable_prq(iommu);
			if (ret)
				goto free_iommu;
		}
#endif
		ret = dmar_set_interrupt(iommu);
		if (ret)
			goto free_iommu;

		if (!translation_pre_enabled(iommu))
			iommu_enable_translation(iommu);

		iommu_disable_protect_mem_regions(iommu);
	}

	return 0;

free_iommu:
	for_each_active_iommu(iommu, drhd) {
		disable_dmar_iommu(iommu);
		free_dmar_iommu(iommu);
	}

	kfree(g_iommus);

error:
	return ret;
}

/* This takes a number of _MM_ pages, not VTD pages */
static unsigned long intel_alloc_iova(struct device *dev,
				     struct dmar_domain *domain,
				     unsigned long nrpages, uint64_t dma_mask)
{
	unsigned long iova_pfn = 0;

	/* Restrict dma_mask to the width that the iommu can handle */
	dma_mask = min_t(uint64_t, DOMAIN_MAX_ADDR(domain->gaw), dma_mask);
	/* Ensure we reserve the whole size-aligned region */
	nrpages = __roundup_pow_of_two(nrpages);

	if (!dmar_forcedac && dma_mask > DMA_BIT_MASK(32)) {
		/*
		 * First try to allocate an io virtual address in
		 * DMA_BIT_MASK(32) and if that fails then try allocating
		 * from higher range
		 */
		iova_pfn = alloc_iova_fast(&domain->iovad, nrpages,
					   IOVA_PFN(DMA_BIT_MASK(32)), false);
		if (iova_pfn)
			return iova_pfn;
	}
	iova_pfn = alloc_iova_fast(&domain->iovad, nrpages,
				   IOVA_PFN(dma_mask), true);
	if (unlikely(!iova_pfn)) {
		pr_err("Allocating %ld-page iova for %s failed",
		       nrpages, dev_name(dev));
		return 0;
	}

	return iova_pfn;
}

struct dmar_domain *get_valid_domain_for_dev(struct device *dev)
{
	struct dmar_domain *domain, *tmp;
	struct dmar_rmrr_unit *rmrr;
	struct device *i_dev;
	int i, ret;

	domain = find_domain(dev);
	if (domain)
		goto out;

	domain = find_or_alloc_domain(dev, DEFAULT_DOMAIN_ADDRESS_WIDTH);
	if (!domain)
		goto out;

	/* We have a new domain - setup possible RMRRs for the device */
	rcu_read_lock();
	for_each_rmrr_units(rmrr) {
		for_each_active_dev_scope(rmrr->devices, rmrr->devices_cnt,
					  i, i_dev) {
			if (i_dev != dev)
				continue;

			ret = domain_prepare_identity_map(dev, domain,
							  rmrr->base_address,
							  rmrr->end_address);
			if (ret)
				dev_err(dev, "Mapping reserved region failed\n");
		}
	}
	rcu_read_unlock();

	tmp = set_domain_for_dev(dev, domain);
	if (!tmp || domain != tmp) {
		domain_exit(domain);
		domain = tmp;
	}

out:

	if (!domain)
		pr_err("Allocating domain for %s failed\n", dev_name(dev));


	return domain;
}

/* Check if the dev needs to go through non-identity map and unmap process.*/
static int iommu_no_mapping(struct device *dev)
{
	int found;

	if (iommu_dummy(dev))
		return 1;

	if (!iommu_identity_mapping)
		return 0;

	found = identity_mapping(dev);
	if (found) {
		if (iommu_should_identity_map(dev, 0))
			return 1;
		else {
			/*
			 * 32 bit DMA is removed from si_domain and fall back
			 * to non-identity mapping.
			 */
			dmar_remove_one_dev_info(si_domain, dev);
			pr_info("32bit %s uses non-identity mapping\n",
				dev_name(dev));
			return 0;
		}
	} else {
		/*
		 * In case of a detached 64 bit DMA device from vm, the device
		 * is put into si_domain for identity mapping.
		 */
		if (iommu_should_identity_map(dev, 0)) {
			int ret;
			ret = domain_add_dev_info(si_domain, dev);
			if (!ret) {
				pr_info("64bit %s uses identity mapping\n",
					dev_name(dev));
				return 1;
			}
		}
	}

	return 0;
}

static dma_addr_t __intel_map_page(struct device *dev, struct page *page,
				   unsigned long offset, size_t size, int dir,
				   u64 dma_mask)
{
	phys_addr_t paddr = page_to_phys(page) + offset;
	struct dmar_domain *domain;
	phys_addr_t start_paddr;
	unsigned long iova_pfn;
	int prot = 0;
	int ret;
	struct intel_iommu *iommu;
	unsigned long paddr_pfn = paddr >> PAGE_SHIFT;

	BUG_ON(dir == DMA_NONE);

	if (iommu_no_mapping(dev))
		return paddr;

	domain = get_valid_domain_for_dev(dev);
	if (!domain)
		return DMA_MAPPING_ERROR;

	iommu = domain_get_iommu(domain);
	size = aligned_nrpages(paddr, size);

	iova_pfn = intel_alloc_iova(dev, domain, dma_to_mm_pfn(size), dma_mask);
	if (!iova_pfn)
		goto error;

	/*
	 * Check if DMAR supports zero-length reads on write only
	 * mappings..
	 */
	if (dir == DMA_TO_DEVICE || dir == DMA_BIDIRECTIONAL || \
			!cap_zlr(iommu->cap))
		prot |= DMA_PTE_READ;
	if (dir == DMA_FROM_DEVICE || dir == DMA_BIDIRECTIONAL)
		prot |= DMA_PTE_WRITE;
	/*
	 * paddr - (paddr + size) might be partial page, we should map the whole
	 * page.  Note: if two part of one page are separately mapped, we
	 * might have two guest_addr mapping to the same host paddr, but this
	 * is not a big problem
	 */
	ret = domain_pfn_mapping(domain, mm_to_dma_pfn(iova_pfn),
				 mm_to_dma_pfn(paddr_pfn), size, prot);
	if (ret)
		goto error;

	start_paddr = (phys_addr_t)iova_pfn << PAGE_SHIFT;
	start_paddr += paddr & ~PAGE_MASK;
	return start_paddr;

error:
	if (iova_pfn)
		free_iova_fast(&domain->iovad, iova_pfn, dma_to_mm_pfn(size));
	pr_err("Device %s request: %zx@%llx dir %d --- failed\n",
		dev_name(dev), size, (unsigned long long)paddr, dir);
	return DMA_MAPPING_ERROR;
}

static dma_addr_t intel_map_page(struct device *dev, struct page *page,
				 unsigned long offset, size_t size,
				 enum dma_data_direction dir,
				 unsigned long attrs)
{
	return __intel_map_page(dev, page, offset, size, dir, *dev->dma_mask);
}

static void intel_unmap(struct device *dev, dma_addr_t dev_addr, size_t size)
{
	struct dmar_domain *domain;
	unsigned long start_pfn, last_pfn;
	unsigned long nrpages;
	unsigned long iova_pfn;
	struct intel_iommu *iommu;
	struct page *freelist;

	if (iommu_no_mapping(dev))
		return;

	domain = find_domain(dev);
	BUG_ON(!domain);

	iommu = domain_get_iommu(domain);

	iova_pfn = IOVA_PFN(dev_addr);

	nrpages = aligned_nrpages(dev_addr, size);
	start_pfn = mm_to_dma_pfn(iova_pfn);
	last_pfn = start_pfn + nrpages - 1;

	pr_debug("Device %s unmapping: pfn %lx-%lx\n",
		 dev_name(dev), start_pfn, last_pfn);

	freelist = domain_unmap(domain, start_pfn, last_pfn);

	if (intel_iommu_strict) {
		iommu_flush_iotlb_psi(iommu, domain, start_pfn,
				      nrpages, !freelist, 0);
		/* free iova */
		free_iova_fast(&domain->iovad, iova_pfn, dma_to_mm_pfn(nrpages));
		dma_free_pagelist(freelist);
	} else {
		queue_iova(&domain->iovad, iova_pfn, nrpages,
			   (unsigned long)freelist);
		/*
		 * queue up the release of the unmap to save the 1/6th of the
		 * cpu used up by the iotlb flush operation...
		 */
	}
}

static void intel_unmap_page(struct device *dev, dma_addr_t dev_addr,
			     size_t size, enum dma_data_direction dir,
			     unsigned long attrs)
{
	intel_unmap(dev, dev_addr, size);
}

static void *intel_alloc_coherent(struct device *dev, size_t size,
				  dma_addr_t *dma_handle, gfp_t flags,
				  unsigned long attrs)
{
	struct page *page = NULL;
	int order;

	size = PAGE_ALIGN(size);
	order = get_order(size);

	if (!iommu_no_mapping(dev))
		flags &= ~(GFP_DMA | GFP_DMA32);
	else if (dev->coherent_dma_mask < dma_get_required_mask(dev)) {
		if (dev->coherent_dma_mask < DMA_BIT_MASK(32))
			flags |= GFP_DMA;
		else
			flags |= GFP_DMA32;
	}

	if (gfpflags_allow_blocking(flags)) {
		unsigned int count = size >> PAGE_SHIFT;

		page = dma_alloc_from_contiguous(dev, count, order,
						 flags & __GFP_NOWARN);
		if (page && iommu_no_mapping(dev) &&
		    page_to_phys(page) + size > dev->coherent_dma_mask) {
			dma_release_from_contiguous(dev, page, count);
			page = NULL;
		}
	}

	if (!page)
		page = alloc_pages(flags, order);
	if (!page)
		return NULL;
	memset(page_address(page), 0, size);

	*dma_handle = __intel_map_page(dev, page, 0, size, DMA_BIDIRECTIONAL,
				       dev->coherent_dma_mask);
	if (*dma_handle != DMA_MAPPING_ERROR)
		return page_address(page);
	if (!dma_release_from_contiguous(dev, page, size >> PAGE_SHIFT))
		__free_pages(page, order);

	return NULL;
}

static void intel_free_coherent(struct device *dev, size_t size, void *vaddr,
				dma_addr_t dma_handle, unsigned long attrs)
{
	int order;
	struct page *page = virt_to_page(vaddr);

	size = PAGE_ALIGN(size);
	order = get_order(size);

	intel_unmap(dev, dma_handle, size);
	if (!dma_release_from_contiguous(dev, page, size >> PAGE_SHIFT))
		__free_pages(page, order);
}

static void intel_unmap_sg(struct device *dev, struct scatterlist *sglist,
			   int nelems, enum dma_data_direction dir,
			   unsigned long attrs)
{
	dma_addr_t startaddr = sg_dma_address(sglist) & PAGE_MASK;
	unsigned long nrpages = 0;
	struct scatterlist *sg;
	int i;

	for_each_sg(sglist, sg, nelems, i) {
		nrpages += aligned_nrpages(sg_dma_address(sg), sg_dma_len(sg));
	}

	intel_unmap(dev, startaddr, nrpages << VTD_PAGE_SHIFT);
}

static int intel_nontranslate_map_sg(struct device *hddev,
	struct scatterlist *sglist, int nelems, int dir)
{
	int i;
	struct scatterlist *sg;

	for_each_sg(sglist, sg, nelems, i) {
		BUG_ON(!sg_page(sg));
		sg->dma_address = sg_phys(sg);
		sg->dma_length = sg->length;
	}
	return nelems;
}

static int intel_map_sg(struct device *dev, struct scatterlist *sglist, int nelems,
			enum dma_data_direction dir, unsigned long attrs)
{
	int i;
	struct dmar_domain *domain;
	size_t size = 0;
	int prot = 0;
	unsigned long iova_pfn;
	int ret;
	struct scatterlist *sg;
	unsigned long start_vpfn;
	struct intel_iommu *iommu;

	BUG_ON(dir == DMA_NONE);
	if (iommu_no_mapping(dev))
		return intel_nontranslate_map_sg(dev, sglist, nelems, dir);

	domain = get_valid_domain_for_dev(dev);
	if (!domain)
		return 0;

	iommu = domain_get_iommu(domain);

	for_each_sg(sglist, sg, nelems, i)
		size += aligned_nrpages(sg->offset, sg->length);

	iova_pfn = intel_alloc_iova(dev, domain, dma_to_mm_pfn(size),
				*dev->dma_mask);
	if (!iova_pfn) {
		sglist->dma_length = 0;
		return 0;
	}

	/*
	 * Check if DMAR supports zero-length reads on write only
	 * mappings..
	 */
	if (dir == DMA_TO_DEVICE || dir == DMA_BIDIRECTIONAL || \
			!cap_zlr(iommu->cap))
		prot |= DMA_PTE_READ;
	if (dir == DMA_FROM_DEVICE || dir == DMA_BIDIRECTIONAL)
		prot |= DMA_PTE_WRITE;

	start_vpfn = mm_to_dma_pfn(iova_pfn);

	ret = domain_sg_mapping(domain, start_vpfn, sglist, size, prot);
	if (unlikely(ret)) {
		dma_pte_free_pagetable(domain, start_vpfn,
				       start_vpfn + size - 1,
				       agaw_to_level(domain->agaw) + 1);
		free_iova_fast(&domain->iovad, iova_pfn, dma_to_mm_pfn(size));
		return 0;
	}

	return nelems;
}

static const struct dma_map_ops intel_dma_ops = {
	.alloc = intel_alloc_coherent,
	.free = intel_free_coherent,
	.map_sg = intel_map_sg,
	.unmap_sg = intel_unmap_sg,
	.map_page = intel_map_page,
	.unmap_page = intel_unmap_page,
	.dma_supported = dma_direct_supported,
};

static inline int iommu_domain_cache_init(void)
{
	int ret = 0;

	iommu_domain_cache = kmem_cache_create("iommu_domain",
					 sizeof(struct dmar_domain),
					 0,
					 SLAB_HWCACHE_ALIGN,

					 NULL);
	if (!iommu_domain_cache) {
		pr_err("Couldn't create iommu_domain cache\n");
		ret = -ENOMEM;
	}

	return ret;
}

static inline int iommu_devinfo_cache_init(void)
{
	int ret = 0;

	iommu_devinfo_cache = kmem_cache_create("iommu_devinfo",
					 sizeof(struct device_domain_info),
					 0,
					 SLAB_HWCACHE_ALIGN,
					 NULL);
	if (!iommu_devinfo_cache) {
		pr_err("Couldn't create devinfo cache\n");
		ret = -ENOMEM;
	}

	return ret;
}

static int __init iommu_init_mempool(void)
{
	int ret;
	ret = iova_cache_get();
	if (ret)
		return ret;

	ret = iommu_domain_cache_init();
	if (ret)
		goto domain_error;

	ret = iommu_devinfo_cache_init();
	if (!ret)
		return ret;

	kmem_cache_destroy(iommu_domain_cache);
domain_error:
	iova_cache_put();

	return -ENOMEM;
}

static void __init iommu_exit_mempool(void)
{
	kmem_cache_destroy(iommu_devinfo_cache);
	kmem_cache_destroy(iommu_domain_cache);
	iova_cache_put();
}

static void quirk_ioat_snb_local_iommu(struct pci_dev *pdev)
{
	struct dmar_drhd_unit *drhd;
	u32 vtbar;
	int rc;

	/* We know that this device on this chipset has its own IOMMU.
	 * If we find it under a different IOMMU, then the BIOS is lying
	 * to us. Hope that the IOMMU for this device is actually
	 * disabled, and it needs no translation...
	 */
	rc = pci_bus_read_config_dword(pdev->bus, PCI_DEVFN(0, 0), 0xb0, &vtbar);
	if (rc) {
		/* "can't" happen */
		dev_info(&pdev->dev, "failed to run vt-d quirk\n");
		return;
	}
	vtbar &= 0xffff0000;

	/* we know that the this iommu should be at offset 0xa000 from vtbar */
	drhd = dmar_find_matched_drhd_unit(pdev);
	if (WARN_TAINT_ONCE(!drhd || drhd->reg_base_addr - vtbar != 0xa000,
			    TAINT_FIRMWARE_WORKAROUND,
			    "BIOS assigned incorrect VT-d unit for Intel(R) QuickData Technology device\n"))
		pdev->dev.archdata.iommu = DUMMY_DEVICE_DOMAIN_INFO;
}
DECLARE_PCI_FIXUP_ENABLE(PCI_VENDOR_ID_INTEL, PCI_DEVICE_ID_INTEL_IOAT_SNB, quirk_ioat_snb_local_iommu);

static void __init init_no_remapping_devices(void)
{
	struct dmar_drhd_unit *drhd;
	struct device *dev;
	int i;

	for_each_drhd_unit(drhd) {
		if (!drhd->include_all) {
			for_each_active_dev_scope(drhd->devices,
						  drhd->devices_cnt, i, dev)
				break;
			/* ignore DMAR unit if no devices exist */
			if (i == drhd->devices_cnt)
				drhd->ignored = 1;
		}
	}

	for_each_active_drhd_unit(drhd) {
		if (drhd->include_all)
			continue;

		for_each_active_dev_scope(drhd->devices,
					  drhd->devices_cnt, i, dev)
			if (!dev_is_pci(dev) || !IS_GFX_DEVICE(to_pci_dev(dev)))
				break;
		if (i < drhd->devices_cnt)
			continue;

		/* This IOMMU has *only* gfx devices. Either bypass it or
		   set the gfx_mapped flag, as appropriate */
		if (dmar_map_gfx) {
			intel_iommu_gfx_mapped = 1;
		} else {
			drhd->ignored = 1;
			for_each_active_dev_scope(drhd->devices,
						  drhd->devices_cnt, i, dev)
				dev->archdata.iommu = DUMMY_DEVICE_DOMAIN_INFO;
		}
	}
}

#ifdef CONFIG_SUSPEND
static int init_iommu_hw(void)
{
	struct dmar_drhd_unit *drhd;
	struct intel_iommu *iommu = NULL;

	for_each_active_iommu(iommu, drhd)
		if (iommu->qi)
			dmar_reenable_qi(iommu);

	for_each_iommu(iommu, drhd) {
		if (drhd->ignored) {
			/*
			 * we always have to disable PMRs or DMA may fail on
			 * this device
			 */
			if (force_on)
				iommu_disable_protect_mem_regions(iommu);
			continue;
		}
	
		iommu_flush_write_buffer(iommu);

		iommu_set_root_entry(iommu);

		iommu->flush.flush_context(iommu, 0, 0, 0,
					   DMA_CCMD_GLOBAL_INVL);
		iommu->flush.flush_iotlb(iommu, 0, 0, 0, DMA_TLB_GLOBAL_FLUSH);
		iommu_enable_translation(iommu);
		iommu_disable_protect_mem_regions(iommu);
	}

	return 0;
}

static void iommu_flush_all(void)
{
	struct dmar_drhd_unit *drhd;
	struct intel_iommu *iommu;

	for_each_active_iommu(iommu, drhd) {
		iommu->flush.flush_context(iommu, 0, 0, 0,
					   DMA_CCMD_GLOBAL_INVL);
		iommu->flush.flush_iotlb(iommu, 0, 0, 0,
					 DMA_TLB_GLOBAL_FLUSH);
	}
}

static int iommu_suspend(void)
{
	struct dmar_drhd_unit *drhd;
	struct intel_iommu *iommu = NULL;
	unsigned long flag;

	for_each_active_iommu(iommu, drhd) {
		iommu->iommu_state = kcalloc(MAX_SR_DMAR_REGS, sizeof(u32),
						 GFP_ATOMIC);
		if (!iommu->iommu_state)
			goto nomem;
	}

	iommu_flush_all();

	for_each_active_iommu(iommu, drhd) {
		iommu_disable_translation(iommu);

		raw_spin_lock_irqsave(&iommu->register_lock, flag);

		iommu->iommu_state[SR_DMAR_FECTL_REG] =
			readl(iommu->reg + DMAR_FECTL_REG);
		iommu->iommu_state[SR_DMAR_FEDATA_REG] =
			readl(iommu->reg + DMAR_FEDATA_REG);
		iommu->iommu_state[SR_DMAR_FEADDR_REG] =
			readl(iommu->reg + DMAR_FEADDR_REG);
		iommu->iommu_state[SR_DMAR_FEUADDR_REG] =
			readl(iommu->reg + DMAR_FEUADDR_REG);

		raw_spin_unlock_irqrestore(&iommu->register_lock, flag);
	}
	return 0;

nomem:
	for_each_active_iommu(iommu, drhd)
		kfree(iommu->iommu_state);

	return -ENOMEM;
}

static void iommu_resume(void)
{
	struct dmar_drhd_unit *drhd;
	struct intel_iommu *iommu = NULL;
	unsigned long flag;

	if (init_iommu_hw()) {
		if (force_on)
			panic("tboot: IOMMU setup failed, DMAR can not resume!\n");
		else
			WARN(1, "IOMMU setup failed, DMAR can not resume!\n");
		return;
	}

	for_each_active_iommu(iommu, drhd) {

		raw_spin_lock_irqsave(&iommu->register_lock, flag);

		writel(iommu->iommu_state[SR_DMAR_FECTL_REG],
			iommu->reg + DMAR_FECTL_REG);
		writel(iommu->iommu_state[SR_DMAR_FEDATA_REG],
			iommu->reg + DMAR_FEDATA_REG);
		writel(iommu->iommu_state[SR_DMAR_FEADDR_REG],
			iommu->reg + DMAR_FEADDR_REG);
		writel(iommu->iommu_state[SR_DMAR_FEUADDR_REG],
			iommu->reg + DMAR_FEUADDR_REG);

		raw_spin_unlock_irqrestore(&iommu->register_lock, flag);
	}

	for_each_active_iommu(iommu, drhd)
		kfree(iommu->iommu_state);
}

static struct syscore_ops iommu_syscore_ops = {
	.resume		= iommu_resume,
	.suspend	= iommu_suspend,
};

static void __init init_iommu_pm_ops(void)
{
	register_syscore_ops(&iommu_syscore_ops);
}

#else
static inline void init_iommu_pm_ops(void) {}
#endif	/* CONFIG_PM */


int __init dmar_parse_one_rmrr(struct acpi_dmar_header *header, void *arg)
{
	struct acpi_dmar_reserved_memory *rmrr;
	int prot = DMA_PTE_READ|DMA_PTE_WRITE;
	struct dmar_rmrr_unit *rmrru;
	size_t length;

	rmrru = kzalloc(sizeof(*rmrru), GFP_KERNEL);
	if (!rmrru)
		goto out;

	rmrru->hdr = header;
	rmrr = (struct acpi_dmar_reserved_memory *)header;
	rmrru->base_address = rmrr->base_address;
	rmrru->end_address = rmrr->end_address;

	length = rmrr->end_address - rmrr->base_address + 1;
	rmrru->resv = iommu_alloc_resv_region(rmrr->base_address, length, prot,
					      IOMMU_RESV_DIRECT);
	if (!rmrru->resv)
		goto free_rmrru;

	rmrru->devices = dmar_alloc_dev_scope((void *)(rmrr + 1),
				((void *)rmrr) + rmrr->header.length,
				&rmrru->devices_cnt);
	if (rmrru->devices_cnt && rmrru->devices == NULL)
		goto free_all;

	list_add(&rmrru->list, &dmar_rmrr_units);

	return 0;
free_all:
	kfree(rmrru->resv);
free_rmrru:
	kfree(rmrru);
out:
	return -ENOMEM;
}

static struct dmar_atsr_unit *dmar_find_atsr(struct acpi_dmar_atsr *atsr)
{
	struct dmar_atsr_unit *atsru;
	struct acpi_dmar_atsr *tmp;

	list_for_each_entry_rcu(atsru, &dmar_atsr_units, list) {
		tmp = (struct acpi_dmar_atsr *)atsru->hdr;
		if (atsr->segment != tmp->segment)
			continue;
		if (atsr->header.length != tmp->header.length)
			continue;
		if (memcmp(atsr, tmp, atsr->header.length) == 0)
			return atsru;
	}

	return NULL;
}

int dmar_parse_one_atsr(struct acpi_dmar_header *hdr, void *arg)
{
	struct acpi_dmar_atsr *atsr;
	struct dmar_atsr_unit *atsru;

	if (system_state >= SYSTEM_RUNNING && !intel_iommu_enabled)
		return 0;

	atsr = container_of(hdr, struct acpi_dmar_atsr, header);
	atsru = dmar_find_atsr(atsr);
	if (atsru)
		return 0;

	atsru = kzalloc(sizeof(*atsru) + hdr->length, GFP_KERNEL);
	if (!atsru)
		return -ENOMEM;

	/*
	 * If memory is allocated from slab by ACPI _DSM method, we need to
	 * copy the memory content because the memory buffer will be freed
	 * on return.
	 */
	atsru->hdr = (void *)(atsru + 1);
	memcpy(atsru->hdr, hdr, hdr->length);
	atsru->include_all = atsr->flags & 0x1;
	if (!atsru->include_all) {
		atsru->devices = dmar_alloc_dev_scope((void *)(atsr + 1),
				(void *)atsr + atsr->header.length,
				&atsru->devices_cnt);
		if (atsru->devices_cnt && atsru->devices == NULL) {
			kfree(atsru);
			return -ENOMEM;
		}
	}

	list_add_rcu(&atsru->list, &dmar_atsr_units);

	return 0;
}

static void intel_iommu_free_atsr(struct dmar_atsr_unit *atsru)
{
	dmar_free_dev_scope(&atsru->devices, &atsru->devices_cnt);
	kfree(atsru);
}

int dmar_release_one_atsr(struct acpi_dmar_header *hdr, void *arg)
{
	struct acpi_dmar_atsr *atsr;
	struct dmar_atsr_unit *atsru;

	atsr = container_of(hdr, struct acpi_dmar_atsr, header);
	atsru = dmar_find_atsr(atsr);
	if (atsru) {
		list_del_rcu(&atsru->list);
		synchronize_rcu();
		intel_iommu_free_atsr(atsru);
	}

	return 0;
}

int dmar_check_one_atsr(struct acpi_dmar_header *hdr, void *arg)
{
	int i;
	struct device *dev;
	struct acpi_dmar_atsr *atsr;
	struct dmar_atsr_unit *atsru;

	atsr = container_of(hdr, struct acpi_dmar_atsr, header);
	atsru = dmar_find_atsr(atsr);
	if (!atsru)
		return 0;

	if (!atsru->include_all && atsru->devices && atsru->devices_cnt) {
		for_each_active_dev_scope(atsru->devices, atsru->devices_cnt,
					  i, dev)
			return -EBUSY;
	}

	return 0;
}

static int intel_iommu_add(struct dmar_drhd_unit *dmaru)
{
	int sp, ret = 0;
	struct intel_iommu *iommu = dmaru->iommu;

	if (g_iommus[iommu->seq_id])
		return 0;

	if (hw_pass_through && !ecap_pass_through(iommu->ecap)) {
		pr_warn("%s: Doesn't support hardware pass through.\n",
			iommu->name);
		return -ENXIO;
	}
	if (!ecap_sc_support(iommu->ecap) &&
	    domain_update_iommu_snooping(iommu)) {
		pr_warn("%s: Doesn't support snooping.\n",
			iommu->name);
		return -ENXIO;
	}
	sp = domain_update_iommu_superpage(iommu) - 1;
	if (sp >= 0 && !(cap_super_page_val(iommu->cap) & (1 << sp))) {
		pr_warn("%s: Doesn't support large page.\n",
			iommu->name);
		return -ENXIO;
	}

	/*
	 * Disable translation if already enabled prior to OS handover.
	 */
	if (iommu->gcmd & DMA_GCMD_TE)
		iommu_disable_translation(iommu);

	g_iommus[iommu->seq_id] = iommu;
	ret = iommu_init_domains(iommu);
	if (ret == 0)
		ret = iommu_alloc_root_entry(iommu);
	if (ret)
		goto out;

#ifdef CONFIG_INTEL_IOMMU_SVM
	if (pasid_supported(iommu))
		intel_svm_init(iommu);
#endif

	if (dmaru->ignored) {
		/*
		 * we always have to disable PMRs or DMA may fail on this device
		 */
		if (force_on)
			iommu_disable_protect_mem_regions(iommu);
		return 0;
	}

	intel_iommu_init_qi(iommu);
	iommu_flush_write_buffer(iommu);

#ifdef CONFIG_INTEL_IOMMU_SVM
	if (pasid_supported(iommu) && ecap_prs(iommu->ecap)) {
		ret = intel_svm_enable_prq(iommu);
		if (ret)
			goto disable_iommu;
	}
#endif
	ret = dmar_set_interrupt(iommu);
	if (ret)
		goto disable_iommu;

	iommu_set_root_entry(iommu);
	iommu->flush.flush_context(iommu, 0, 0, 0, DMA_CCMD_GLOBAL_INVL);
	iommu->flush.flush_iotlb(iommu, 0, 0, 0, DMA_TLB_GLOBAL_FLUSH);
	iommu_enable_translation(iommu);

	iommu_disable_protect_mem_regions(iommu);
	return 0;

disable_iommu:
	disable_dmar_iommu(iommu);
out:
	free_dmar_iommu(iommu);
	return ret;
}

int dmar_iommu_hotplug(struct dmar_drhd_unit *dmaru, bool insert)
{
	int ret = 0;
	struct intel_iommu *iommu = dmaru->iommu;

	if (!intel_iommu_enabled)
		return 0;
	if (iommu == NULL)
		return -EINVAL;

	if (insert) {
		ret = intel_iommu_add(dmaru);
	} else {
		disable_dmar_iommu(iommu);
		free_dmar_iommu(iommu);
	}

	return ret;
}

static void intel_iommu_free_dmars(void)
{
	struct dmar_rmrr_unit *rmrru, *rmrr_n;
	struct dmar_atsr_unit *atsru, *atsr_n;

	list_for_each_entry_safe(rmrru, rmrr_n, &dmar_rmrr_units, list) {
		list_del(&rmrru->list);
		dmar_free_dev_scope(&rmrru->devices, &rmrru->devices_cnt);
		kfree(rmrru->resv);
		kfree(rmrru);
	}

	list_for_each_entry_safe(atsru, atsr_n, &dmar_atsr_units, list) {
		list_del(&atsru->list);
		intel_iommu_free_atsr(atsru);
	}
}

int dmar_find_matched_atsr_unit(struct pci_dev *dev)
{
	int i, ret = 1;
	struct pci_bus *bus;
	struct pci_dev *bridge = NULL;
	struct device *tmp;
	struct acpi_dmar_atsr *atsr;
	struct dmar_atsr_unit *atsru;

	dev = pci_physfn(dev);
	for (bus = dev->bus; bus; bus = bus->parent) {
		bridge = bus->self;
		/* If it's an integrated device, allow ATS */
		if (!bridge)
			return 1;
		/* Connected via non-PCIe: no ATS */
		if (!pci_is_pcie(bridge) ||
		    pci_pcie_type(bridge) == PCI_EXP_TYPE_PCI_BRIDGE)
			return 0;
		/* If we found the root port, look it up in the ATSR */
		if (pci_pcie_type(bridge) == PCI_EXP_TYPE_ROOT_PORT)
			break;
	}

	rcu_read_lock();
	list_for_each_entry_rcu(atsru, &dmar_atsr_units, list) {
		atsr = container_of(atsru->hdr, struct acpi_dmar_atsr, header);
		if (atsr->segment != pci_domain_nr(dev->bus))
			continue;

		for_each_dev_scope(atsru->devices, atsru->devices_cnt, i, tmp)
			if (tmp == &bridge->dev)
				goto out;

		if (atsru->include_all)
			goto out;
	}
	ret = 0;
out:
	rcu_read_unlock();

	return ret;
}

int dmar_iommu_notify_scope_dev(struct dmar_pci_notify_info *info)
{
	int ret = 0;
	struct dmar_rmrr_unit *rmrru;
	struct dmar_atsr_unit *atsru;
	struct acpi_dmar_atsr *atsr;
	struct acpi_dmar_reserved_memory *rmrr;

	if (!intel_iommu_enabled && system_state >= SYSTEM_RUNNING)
		return 0;

	list_for_each_entry(rmrru, &dmar_rmrr_units, list) {
		rmrr = container_of(rmrru->hdr,
				    struct acpi_dmar_reserved_memory, header);
		if (info->event == BUS_NOTIFY_ADD_DEVICE) {
			ret = dmar_insert_dev_scope(info, (void *)(rmrr + 1),
				((void *)rmrr) + rmrr->header.length,
				rmrr->segment, rmrru->devices,
				rmrru->devices_cnt);
			if(ret < 0)
				return ret;
		} else if (info->event == BUS_NOTIFY_REMOVED_DEVICE) {
			dmar_remove_dev_scope(info, rmrr->segment,
				rmrru->devices, rmrru->devices_cnt);
		}
	}

	list_for_each_entry(atsru, &dmar_atsr_units, list) {
		if (atsru->include_all)
			continue;

		atsr = container_of(atsru->hdr, struct acpi_dmar_atsr, header);
		if (info->event == BUS_NOTIFY_ADD_DEVICE) {
			ret = dmar_insert_dev_scope(info, (void *)(atsr + 1),
					(void *)atsr + atsr->header.length,
					atsr->segment, atsru->devices,
					atsru->devices_cnt);
			if (ret > 0)
				break;
			else if(ret < 0)
				return ret;
		} else if (info->event == BUS_NOTIFY_REMOVED_DEVICE) {
			if (dmar_remove_dev_scope(info, atsr->segment,
					atsru->devices, atsru->devices_cnt))
				break;
		}
	}

	return 0;
}

/*
 * Here we only respond to action of unbound device from driver.
 *
 * Added device is not attached to its DMAR domain here yet. That will happen
 * when mapping the device to iova.
 */
static int device_notifier(struct notifier_block *nb,
				  unsigned long action, void *data)
{
	struct device *dev = data;
	struct dmar_domain *domain;

	if (iommu_dummy(dev))
		return 0;

	if (action != BUS_NOTIFY_REMOVED_DEVICE)
		return 0;

	domain = find_domain(dev);
	if (!domain)
		return 0;

	dmar_remove_one_dev_info(domain, dev);
	if (!domain_type_is_vm_or_si(domain) && list_empty(&domain->devices))
		domain_exit(domain);

	return 0;
}

static struct notifier_block device_nb = {
	.notifier_call = device_notifier,
};

static int intel_iommu_memory_notifier(struct notifier_block *nb,
				       unsigned long val, void *v)
{
	struct memory_notify *mhp = v;
	unsigned long long start, end;
	unsigned long start_vpfn, last_vpfn;

	switch (val) {
	case MEM_GOING_ONLINE:
		start = mhp->start_pfn << PAGE_SHIFT;
		end = ((mhp->start_pfn + mhp->nr_pages) << PAGE_SHIFT) - 1;
		if (iommu_domain_identity_map(si_domain, start, end)) {
			pr_warn("Failed to build identity map for [%llx-%llx]\n",
				start, end);
			return NOTIFY_BAD;
		}
		break;

	case MEM_OFFLINE:
	case MEM_CANCEL_ONLINE:
		start_vpfn = mm_to_dma_pfn(mhp->start_pfn);
		last_vpfn = mm_to_dma_pfn(mhp->start_pfn + mhp->nr_pages - 1);
		while (start_vpfn <= last_vpfn) {
			struct iova *iova;
			struct dmar_drhd_unit *drhd;
			struct intel_iommu *iommu;
			struct page *freelist;

			iova = find_iova(&si_domain->iovad, start_vpfn);
			if (iova == NULL) {
				pr_debug("Failed get IOVA for PFN %lx\n",
					 start_vpfn);
				break;
			}

			iova = split_and_remove_iova(&si_domain->iovad, iova,
						     start_vpfn, last_vpfn);
			if (iova == NULL) {
				pr_warn("Failed to split IOVA PFN [%lx-%lx]\n",
					start_vpfn, last_vpfn);
				return NOTIFY_BAD;
			}

			freelist = domain_unmap(si_domain, iova->pfn_lo,
					       iova->pfn_hi);

			rcu_read_lock();
			for_each_active_iommu(iommu, drhd)
				iommu_flush_iotlb_psi(iommu, si_domain,
					iova->pfn_lo, iova_size(iova),
					!freelist, 0);
			rcu_read_unlock();
			dma_free_pagelist(freelist);

			start_vpfn = iova->pfn_hi + 1;
			free_iova_mem(iova);
		}
		break;
	}

	return NOTIFY_OK;
}

static struct notifier_block intel_iommu_memory_nb = {
	.notifier_call = intel_iommu_memory_notifier,
	.priority = 0
};

static void free_all_cpu_cached_iovas(unsigned int cpu)
{
	int i;

	for (i = 0; i < g_num_of_iommus; i++) {
		struct intel_iommu *iommu = g_iommus[i];
		struct dmar_domain *domain;
		int did;

		if (!iommu)
			continue;

		for (did = 0; did < cap_ndoms(iommu->cap); did++) {
			domain = get_iommu_domain(iommu, (u16)did);

			if (!domain)
				continue;
			free_cpu_cached_iovas(cpu, &domain->iovad);
		}
	}
}

static int intel_iommu_cpu_dead(unsigned int cpu)
{
	free_all_cpu_cached_iovas(cpu);
	return 0;
}

static void intel_disable_iommus(void)
{
	struct intel_iommu *iommu = NULL;
	struct dmar_drhd_unit *drhd;

	for_each_iommu(iommu, drhd)
		iommu_disable_translation(iommu);
}

static inline struct intel_iommu *dev_to_intel_iommu(struct device *dev)
{
	struct iommu_device *iommu_dev = dev_to_iommu_device(dev);

	return container_of(iommu_dev, struct intel_iommu, iommu);
}

static ssize_t intel_iommu_show_version(struct device *dev,
					struct device_attribute *attr,
					char *buf)
{
	struct intel_iommu *iommu = dev_to_intel_iommu(dev);
	u32 ver = readl(iommu->reg + DMAR_VER_REG);
	return sprintf(buf, "%d:%d\n",
		       DMAR_VER_MAJOR(ver), DMAR_VER_MINOR(ver));
}
static DEVICE_ATTR(version, S_IRUGO, intel_iommu_show_version, NULL);

static ssize_t intel_iommu_show_address(struct device *dev,
					struct device_attribute *attr,
					char *buf)
{
	struct intel_iommu *iommu = dev_to_intel_iommu(dev);
	return sprintf(buf, "%llx\n", iommu->reg_phys);
}
static DEVICE_ATTR(address, S_IRUGO, intel_iommu_show_address, NULL);

static ssize_t intel_iommu_show_cap(struct device *dev,
				    struct device_attribute *attr,
				    char *buf)
{
	struct intel_iommu *iommu = dev_to_intel_iommu(dev);
	return sprintf(buf, "%llx\n", iommu->cap);
}
static DEVICE_ATTR(cap, S_IRUGO, intel_iommu_show_cap, NULL);

static ssize_t intel_iommu_show_ecap(struct device *dev,
				    struct device_attribute *attr,
				    char *buf)
{
	struct intel_iommu *iommu = dev_to_intel_iommu(dev);
	return sprintf(buf, "%llx\n", iommu->ecap);
}
static DEVICE_ATTR(ecap, S_IRUGO, intel_iommu_show_ecap, NULL);

static ssize_t intel_iommu_show_ndoms(struct device *dev,
				      struct device_attribute *attr,
				      char *buf)
{
	struct intel_iommu *iommu = dev_to_intel_iommu(dev);
	return sprintf(buf, "%ld\n", cap_ndoms(iommu->cap));
}
static DEVICE_ATTR(domains_supported, S_IRUGO, intel_iommu_show_ndoms, NULL);

static ssize_t intel_iommu_show_ndoms_used(struct device *dev,
					   struct device_attribute *attr,
					   char *buf)
{
	struct intel_iommu *iommu = dev_to_intel_iommu(dev);
	return sprintf(buf, "%d\n", bitmap_weight(iommu->domain_ids,
						  cap_ndoms(iommu->cap)));
}
static DEVICE_ATTR(domains_used, S_IRUGO, intel_iommu_show_ndoms_used, NULL);

static struct attribute *intel_iommu_attrs[] = {
	&dev_attr_version.attr,
	&dev_attr_address.attr,
	&dev_attr_cap.attr,
	&dev_attr_ecap.attr,
	&dev_attr_domains_supported.attr,
	&dev_attr_domains_used.attr,
	NULL,
};

static struct attribute_group intel_iommu_group = {
	.name = "intel-iommu",
	.attrs = intel_iommu_attrs,
};

const struct attribute_group *intel_iommu_groups[] = {
	&intel_iommu_group,
	NULL,
};

static int __init platform_optin_force_iommu(void)
{
	struct pci_dev *pdev = NULL;
	bool has_untrusted_dev = false;

	if (!dmar_platform_optin() || no_platform_optin)
		return 0;

	for_each_pci_dev(pdev) {
		if (pdev->untrusted) {
			has_untrusted_dev = true;
			break;
		}
	}

	if (!has_untrusted_dev)
		return 0;

	if (no_iommu || dmar_disabled)
		pr_info("Intel-IOMMU force enabled due to platform opt in\n");

	/*
	 * If Intel-IOMMU is disabled by default, we will apply identity
	 * map for all devices except those marked as being untrusted.
	 */
	if (dmar_disabled)
		iommu_identity_mapping |= IDENTMAP_ALL;

	dmar_disabled = 0;
#if defined(CONFIG_X86) && defined(CONFIG_SWIOTLB)
	swiotlb = 0;
#endif
	no_iommu = 0;

	return 1;
}

int __init intel_iommu_init(void)
{
	int ret = -ENODEV;
	struct dmar_drhd_unit *drhd;
	struct intel_iommu *iommu;

	/*
	 * Intel IOMMU is required for a TXT/tboot launch or platform
	 * opt in, so enforce that.
	 */
	force_on = tboot_force_iommu() || platform_optin_force_iommu();

	if (iommu_init_mempool()) {
		if (force_on)
			panic("tboot: Failed to initialize iommu memory\n");
		return -ENOMEM;
	}

	down_write(&dmar_global_lock);
	if (dmar_table_init()) {
		if (force_on)
			panic("tboot: Failed to initialize DMAR table\n");
		goto out_free_dmar;
	}

	if (dmar_dev_scope_init() < 0) {
		if (force_on)
			panic("tboot: Failed to initialize DMAR device scope\n");
		goto out_free_dmar;
	}

	up_write(&dmar_global_lock);

	/*
	 * The bus notifier takes the dmar_global_lock, so lockdep will
	 * complain later when we register it under the lock.
	 */
	dmar_register_bus_notifier();

	down_write(&dmar_global_lock);

	if (no_iommu || dmar_disabled) {
		/*
		 * We exit the function here to ensure IOMMU's remapping and
		 * mempool aren't setup, which means that the IOMMU's PMRs
		 * won't be disabled via the call to init_dmars(). So disable
		 * it explicitly here. The PMRs were setup by tboot prior to
		 * calling SENTER, but the kernel is expected to reset/tear
		 * down the PMRs.
		 */
		if (intel_iommu_tboot_noforce) {
			for_each_iommu(iommu, drhd)
				iommu_disable_protect_mem_regions(iommu);
		}

		/*
		 * Make sure the IOMMUs are switched off, even when we
		 * boot into a kexec kernel and the previous kernel left
		 * them enabled
		 */
		intel_disable_iommus();
		goto out_free_dmar;
	}

	if (list_empty(&dmar_rmrr_units))
		pr_info("No RMRR found\n");

	if (list_empty(&dmar_atsr_units))
		pr_info("No ATSR found\n");

	if (dmar_init_reserved_ranges()) {
		if (force_on)
			panic("tboot: Failed to reserve iommu ranges\n");
		goto out_free_reserved_range;
	}

	init_no_remapping_devices();

	ret = init_dmars();
	if (ret) {
		if (force_on)
			panic("tboot: Failed to initialize DMARs\n");
		pr_err("Initialization failed\n");
		goto out_free_reserved_range;
	}
	up_write(&dmar_global_lock);
	pr_info("Intel(R) Virtualization Technology for Directed I/O\n");

#if defined(CONFIG_X86) && defined(CONFIG_SWIOTLB)
	swiotlb = 0;
#endif
	dma_ops = &intel_dma_ops;

	init_iommu_pm_ops();

	for_each_active_iommu(iommu, drhd) {
		iommu_device_sysfs_add(&iommu->iommu, NULL,
				       intel_iommu_groups,
				       "%s", iommu->name);
		iommu_device_set_ops(&iommu->iommu, &intel_iommu_ops);
		iommu_device_register(&iommu->iommu);
	}

	bus_set_iommu(&pci_bus_type, &intel_iommu_ops);
	bus_register_notifier(&pci_bus_type, &device_nb);
	if (si_domain && !hw_pass_through)
		register_memory_notifier(&intel_iommu_memory_nb);
	cpuhp_setup_state(CPUHP_IOMMU_INTEL_DEAD, "iommu/intel:dead", NULL,
			  intel_iommu_cpu_dead);
	intel_iommu_enabled = 1;
	intel_iommu_debugfs_init();

	return 0;

out_free_reserved_range:
	put_iova_domain(&reserved_iova_list);
out_free_dmar:
	intel_iommu_free_dmars();
	up_write(&dmar_global_lock);
	iommu_exit_mempool();
	return ret;
}

static int domain_context_clear_one_cb(struct pci_dev *pdev, u16 alias, void *opaque)
{
	struct intel_iommu *iommu = opaque;

	domain_context_clear_one(iommu, PCI_BUS_NUM(alias), alias & 0xff);
	return 0;
}

/*
 * NB - intel-iommu lacks any sort of reference counting for the users of
 * dependent devices.  If multiple endpoints have intersecting dependent
 * devices, unbinding the driver from any one of them will possibly leave
 * the others unable to operate.
 */
static void domain_context_clear(struct intel_iommu *iommu, struct device *dev)
{
	if (!iommu || !dev || !dev_is_pci(dev))
		return;

	pci_for_each_dma_alias(to_pci_dev(dev), &domain_context_clear_one_cb, iommu);
}

static void __dmar_remove_one_dev_info(struct device_domain_info *info)
{
	struct intel_iommu *iommu;
	unsigned long flags;

	assert_spin_locked(&device_domain_lock);

	if (WARN_ON(!info))
		return;

	iommu = info->iommu;

	if (info->dev) {
		if (dev_is_pci(info->dev) && sm_supported(iommu))
			intel_pasid_tear_down_entry(iommu, info->dev,
					PASID_RID2PASID);

		iommu_disable_dev_iotlb(info);
		domain_context_clear(iommu, info->dev);
		intel_pasid_free_table(info->dev);
	}

	unlink_domain_info(info);

	spin_lock_irqsave(&iommu->lock, flags);
	domain_detach_iommu(info->domain, iommu);
	spin_unlock_irqrestore(&iommu->lock, flags);

	free_devinfo_mem(info);
}

static void dmar_remove_one_dev_info(struct dmar_domain *domain,
				     struct device *dev)
{
	struct device_domain_info *info;
	unsigned long flags;

	spin_lock_irqsave(&device_domain_lock, flags);
	info = dev->archdata.iommu;
	__dmar_remove_one_dev_info(info);
	spin_unlock_irqrestore(&device_domain_lock, flags);
}

static int md_domain_init(struct dmar_domain *domain, int guest_width)
{
	int adjust_width;

	init_iova_domain(&domain->iovad, VTD_PAGE_SIZE, IOVA_START_PFN);
	domain_reserve_special_ranges(domain);

	/* calculate AGAW */
	domain->gaw = guest_width;
	adjust_width = guestwidth_to_adjustwidth(guest_width);
	domain->agaw = width_to_agaw(adjust_width);

	domain->iommu_coherency = 0;
	domain->iommu_snooping = 0;
	domain->iommu_superpage = 0;
	domain->max_addr = 0;

	/* always allocate the top pgd */
	domain->pgd = (struct dma_pte *)alloc_pgtable_page(domain->nid);
	if (!domain->pgd)
		return -ENOMEM;
	domain_flush_cache(domain, domain->pgd, PAGE_SIZE);
	return 0;
}

static struct iommu_domain *intel_iommu_domain_alloc(unsigned type)
{
	struct dmar_domain *dmar_domain;
	struct iommu_domain *domain;

	if (type != IOMMU_DOMAIN_UNMANAGED)
		return NULL;

	dmar_domain = alloc_domain(DOMAIN_FLAG_VIRTUAL_MACHINE);
	if (!dmar_domain) {
		pr_err("Can't allocate dmar_domain\n");
		return NULL;
	}
	if (md_domain_init(dmar_domain, DEFAULT_DOMAIN_ADDRESS_WIDTH)) {
		pr_err("Domain initialization failed\n");
		domain_exit(dmar_domain);
		return NULL;
	}
	domain_update_iommu_cap(dmar_domain);

	domain = &dmar_domain->domain;
	domain->geometry.aperture_start = 0;
	domain->geometry.aperture_end   = __DOMAIN_MAX_ADDR(dmar_domain->gaw);
	domain->geometry.force_aperture = true;

	return domain;
}

static void intel_iommu_domain_free(struct iommu_domain *domain)
{
	domain_exit(to_dmar_domain(domain));
}

static int intel_iommu_attach_device(struct iommu_domain *domain,
				     struct device *dev)
{
	struct dmar_domain *dmar_domain = to_dmar_domain(domain);
	struct intel_iommu *iommu;
	int addr_width;
	u8 bus, devfn;

	if (device_is_rmrr_locked(dev)) {
		dev_warn(dev, "Device is ineligible for IOMMU domain attach due to platform RMRR requirement.  Contact your platform vendor.\n");
		return -EPERM;
	}

	/* normally dev is not mapped */
	if (unlikely(domain_context_mapped(dev))) {
		struct dmar_domain *old_domain;

		old_domain = find_domain(dev);
		if (old_domain) {
			rcu_read_lock();
			dmar_remove_one_dev_info(old_domain, dev);
			rcu_read_unlock();

			if (!domain_type_is_vm_or_si(old_domain) &&
			     list_empty(&old_domain->devices))
				domain_exit(old_domain);
		}
	}

	iommu = device_to_iommu(dev, &bus, &devfn);
	if (!iommu)
		return -ENODEV;

	/* check if this iommu agaw is sufficient for max mapped address */
	addr_width = agaw_to_width(iommu->agaw);
	if (addr_width > cap_mgaw(iommu->cap))
		addr_width = cap_mgaw(iommu->cap);

	if (dmar_domain->max_addr > (1LL << addr_width)) {
		pr_err("%s: iommu width (%d) is not "
		       "sufficient for the mapped address (%llx)\n",
		       __func__, addr_width, dmar_domain->max_addr);
		return -EFAULT;
	}
	dmar_domain->gaw = addr_width;

	/*
	 * Knock out extra levels of page tables if necessary
	 */
	while (iommu->agaw < dmar_domain->agaw) {
		struct dma_pte *pte;

		pte = dmar_domain->pgd;
		if (dma_pte_present(pte)) {
			dmar_domain->pgd = (struct dma_pte *)
				phys_to_virt(dma_pte_addr(pte));
			free_pgtable_page(pte);
		}
		dmar_domain->agaw--;
	}

	return domain_add_dev_info(dmar_domain, dev);
}

static void intel_iommu_detach_device(struct iommu_domain *domain,
				      struct device *dev)
{
	dmar_remove_one_dev_info(to_dmar_domain(domain), dev);
}

static int intel_iommu_map(struct iommu_domain *domain,
			   unsigned long iova, phys_addr_t hpa,
			   size_t size, int iommu_prot)
{
	struct dmar_domain *dmar_domain = to_dmar_domain(domain);
	u64 max_addr;
	int prot = 0;
	int ret;

	if (iommu_prot & IOMMU_READ)
		prot |= DMA_PTE_READ;
	if (iommu_prot & IOMMU_WRITE)
		prot |= DMA_PTE_WRITE;
	if ((iommu_prot & IOMMU_CACHE) && dmar_domain->iommu_snooping)
		prot |= DMA_PTE_SNP;

	max_addr = iova + size;
	if (dmar_domain->max_addr < max_addr) {
		u64 end;

		/* check if minimum agaw is sufficient for mapped address */
		end = __DOMAIN_MAX_ADDR(dmar_domain->gaw) + 1;
		if (end < max_addr) {
			pr_err("%s: iommu width (%d) is not "
			       "sufficient for the mapped address (%llx)\n",
			       __func__, dmar_domain->gaw, max_addr);
			return -EFAULT;
		}
		dmar_domain->max_addr = max_addr;
	}
	/* Round up size to next multiple of PAGE_SIZE, if it and
	   the low bits of hpa would take us onto the next page */
	size = aligned_nrpages(hpa, size);
	ret = domain_pfn_mapping(dmar_domain, iova >> VTD_PAGE_SHIFT,
				 hpa >> VTD_PAGE_SHIFT, size, prot);
	return ret;
}

static size_t intel_iommu_unmap(struct iommu_domain *domain,
				unsigned long iova, size_t size)
{
	struct dmar_domain *dmar_domain = to_dmar_domain(domain);
	struct page *freelist = NULL;
	unsigned long start_pfn, last_pfn;
	unsigned int npages;
	int iommu_id, level = 0;

	/* Cope with horrid API which requires us to unmap more than the
	   size argument if it happens to be a large-page mapping. */
	BUG_ON(!pfn_to_dma_pte(dmar_domain, iova >> VTD_PAGE_SHIFT, &level));

	if (size < VTD_PAGE_SIZE << level_to_offset_bits(level))
		size = VTD_PAGE_SIZE << level_to_offset_bits(level);

	start_pfn = iova >> VTD_PAGE_SHIFT;
	last_pfn = (iova + size - 1) >> VTD_PAGE_SHIFT;

	freelist = domain_unmap(dmar_domain, start_pfn, last_pfn);

	npages = last_pfn - start_pfn + 1;

	for_each_domain_iommu(iommu_id, dmar_domain)
		iommu_flush_iotlb_psi(g_iommus[iommu_id], dmar_domain,
				      start_pfn, npages, !freelist, 0);

	dma_free_pagelist(freelist);

	if (dmar_domain->max_addr == iova + size)
		dmar_domain->max_addr = iova;

	return size;
}

static phys_addr_t intel_iommu_iova_to_phys(struct iommu_domain *domain,
					    dma_addr_t iova)
{
	struct dmar_domain *dmar_domain = to_dmar_domain(domain);
	struct dma_pte *pte;
	int level = 0;
	u64 phys = 0;

	pte = pfn_to_dma_pte(dmar_domain, iova >> VTD_PAGE_SHIFT, &level);
	if (pte)
		phys = dma_pte_addr(pte);

	return phys;
}

static bool intel_iommu_capable(enum iommu_cap cap)
{
	if (cap == IOMMU_CAP_CACHE_COHERENCY)
		return domain_update_iommu_snooping(NULL) == 1;
	if (cap == IOMMU_CAP_INTR_REMAP)
		return irq_remapping_enabled == 1;

	return false;
}

static int intel_iommu_add_device(struct device *dev)
{
	struct intel_iommu *iommu;
	struct iommu_group *group;
	u8 bus, devfn;

	iommu = device_to_iommu(dev, &bus, &devfn);
	if (!iommu)
		return -ENODEV;

	iommu_device_link(&iommu->iommu, dev);

	group = iommu_group_get_for_dev(dev);

	if (IS_ERR(group))
		return PTR_ERR(group);

	iommu_group_put(group);
	return 0;
}

static void intel_iommu_remove_device(struct device *dev)
{
	struct intel_iommu *iommu;
	u8 bus, devfn;

	iommu = device_to_iommu(dev, &bus, &devfn);
	if (!iommu)
		return;

	iommu_group_remove_device(dev);

	iommu_device_unlink(&iommu->iommu, dev);
}

static void intel_iommu_get_resv_regions(struct device *device,
					 struct list_head *head)
{
	struct iommu_resv_region *reg;
	struct dmar_rmrr_unit *rmrr;
	struct device *i_dev;
	int i;

	rcu_read_lock();
	for_each_rmrr_units(rmrr) {
		for_each_active_dev_scope(rmrr->devices, rmrr->devices_cnt,
					  i, i_dev) {
			if (i_dev != device)
				continue;

			list_add_tail(&rmrr->resv->list, head);
		}
	}
	rcu_read_unlock();

	reg = iommu_alloc_resv_region(IOAPIC_RANGE_START,
				      IOAPIC_RANGE_END - IOAPIC_RANGE_START + 1,
				      0, IOMMU_RESV_MSI);
	if (!reg)
		return;
	list_add_tail(&reg->list, head);
}

static void intel_iommu_put_resv_regions(struct device *dev,
					 struct list_head *head)
{
	struct iommu_resv_region *entry, *next;

	list_for_each_entry_safe(entry, next, head, list) {
		if (entry->type == IOMMU_RESV_MSI)
			kfree(entry);
	}
}

#ifdef CONFIG_INTEL_IOMMU_SVM
int intel_iommu_enable_pasid(struct intel_iommu *iommu, struct intel_svm_dev *sdev)
{
	struct device_domain_info *info;
	struct context_entry *context;
	struct dmar_domain *domain;
	unsigned long flags;
	u64 ctx_lo;
	int ret;

	domain = get_valid_domain_for_dev(sdev->dev);
	if (!domain)
		return -EINVAL;

	spin_lock_irqsave(&device_domain_lock, flags);
	spin_lock(&iommu->lock);

	ret = -EINVAL;
	info = sdev->dev->archdata.iommu;
	if (!info || !info->pasid_supported)
		goto out;

	context = iommu_context_addr(iommu, info->bus, info->devfn, 0);
	if (WARN_ON(!context))
		goto out;

	ctx_lo = context[0].lo;

	sdev->did = domain->iommu_did[iommu->seq_id];
	sdev->sid = PCI_DEVID(info->bus, info->devfn);

	if (!(ctx_lo & CONTEXT_PASIDE)) {
		ctx_lo |= CONTEXT_PASIDE;
		context[0].lo = ctx_lo;
		wmb();
		iommu->flush.flush_context(iommu, sdev->did, sdev->sid,
					   DMA_CCMD_MASK_NOBIT,
					   DMA_CCMD_DEVICE_INVL);
	}

	/* Enable PASID support in the device, if it wasn't already */
	if (!info->pasid_enabled)
		iommu_enable_dev_iotlb(info);

	if (info->ats_enabled) {
		sdev->dev_iotlb = 1;
		sdev->qdep = info->ats_qdep;
		if (sdev->qdep >= QI_DEV_EIOTLB_MAX_INVS)
			sdev->qdep = 0;
	}
	ret = 0;

 out:
	spin_unlock(&iommu->lock);
	spin_unlock_irqrestore(&device_domain_lock, flags);

	return ret;
}

struct intel_iommu *intel_svm_device_to_iommu(struct device *dev)
{
	struct intel_iommu *iommu;
	u8 bus, devfn;

	if (iommu_dummy(dev)) {
		dev_warn(dev,
			 "No IOMMU translation for device; cannot enable SVM\n");
		return NULL;
	}

	iommu = device_to_iommu(dev, &bus, &devfn);
	if ((!iommu)) {
		dev_err(dev, "No IOMMU for device; cannot enable SVM\n");
		return NULL;
	}

	return iommu;
}
#endif /* CONFIG_INTEL_IOMMU_SVM */

const struct iommu_ops intel_iommu_ops = {
	.capable		= intel_iommu_capable,
	.domain_alloc		= intel_iommu_domain_alloc,
	.domain_free		= intel_iommu_domain_free,
	.attach_dev		= intel_iommu_attach_device,
	.detach_dev		= intel_iommu_detach_device,
	.map			= intel_iommu_map,
	.unmap			= intel_iommu_unmap,
	.iova_to_phys		= intel_iommu_iova_to_phys,
	.add_device		= intel_iommu_add_device,
	.remove_device		= intel_iommu_remove_device,
	.get_resv_regions	= intel_iommu_get_resv_regions,
	.put_resv_regions	= intel_iommu_put_resv_regions,
	.device_group		= pci_device_group,
	.pgsize_bitmap		= INTEL_IOMMU_PGSIZES,
};

static void quirk_iommu_g4x_gfx(struct pci_dev *dev)
{
	/* G4x/GM45 integrated gfx dmar support is totally busted. */
	pr_info("Disabling IOMMU for graphics on this chipset\n");
	dmar_map_gfx = 0;
}

DECLARE_PCI_FIXUP_HEADER(PCI_VENDOR_ID_INTEL, 0x2a40, quirk_iommu_g4x_gfx);
DECLARE_PCI_FIXUP_HEADER(PCI_VENDOR_ID_INTEL, 0x2e00, quirk_iommu_g4x_gfx);
DECLARE_PCI_FIXUP_HEADER(PCI_VENDOR_ID_INTEL, 0x2e10, quirk_iommu_g4x_gfx);
DECLARE_PCI_FIXUP_HEADER(PCI_VENDOR_ID_INTEL, 0x2e20, quirk_iommu_g4x_gfx);
DECLARE_PCI_FIXUP_HEADER(PCI_VENDOR_ID_INTEL, 0x2e30, quirk_iommu_g4x_gfx);
DECLARE_PCI_FIXUP_HEADER(PCI_VENDOR_ID_INTEL, 0x2e40, quirk_iommu_g4x_gfx);
DECLARE_PCI_FIXUP_HEADER(PCI_VENDOR_ID_INTEL, 0x2e90, quirk_iommu_g4x_gfx);

static void quirk_iommu_rwbf(struct pci_dev *dev)
{
	/*
	 * Mobile 4 Series Chipset neglects to set RWBF capability,
	 * but needs it. Same seems to hold for the desktop versions.
	 */
	pr_info("Forcing write-buffer flush capability\n");
	rwbf_quirk = 1;
}

DECLARE_PCI_FIXUP_HEADER(PCI_VENDOR_ID_INTEL, 0x2a40, quirk_iommu_rwbf);
DECLARE_PCI_FIXUP_HEADER(PCI_VENDOR_ID_INTEL, 0x2e00, quirk_iommu_rwbf);
DECLARE_PCI_FIXUP_HEADER(PCI_VENDOR_ID_INTEL, 0x2e10, quirk_iommu_rwbf);
DECLARE_PCI_FIXUP_HEADER(PCI_VENDOR_ID_INTEL, 0x2e20, quirk_iommu_rwbf);
DECLARE_PCI_FIXUP_HEADER(PCI_VENDOR_ID_INTEL, 0x2e30, quirk_iommu_rwbf);
DECLARE_PCI_FIXUP_HEADER(PCI_VENDOR_ID_INTEL, 0x2e40, quirk_iommu_rwbf);
DECLARE_PCI_FIXUP_HEADER(PCI_VENDOR_ID_INTEL, 0x2e90, quirk_iommu_rwbf);

#define GGC 0x52
#define GGC_MEMORY_SIZE_MASK	(0xf << 8)
#define GGC_MEMORY_SIZE_NONE	(0x0 << 8)
#define GGC_MEMORY_SIZE_1M	(0x1 << 8)
#define GGC_MEMORY_SIZE_2M	(0x3 << 8)
#define GGC_MEMORY_VT_ENABLED	(0x8 << 8)
#define GGC_MEMORY_SIZE_2M_VT	(0x9 << 8)
#define GGC_MEMORY_SIZE_3M_VT	(0xa << 8)
#define GGC_MEMORY_SIZE_4M_VT	(0xb << 8)

static void quirk_calpella_no_shadow_gtt(struct pci_dev *dev)
{
	unsigned short ggc;

	if (pci_read_config_word(dev, GGC, &ggc))
		return;

	if (!(ggc & GGC_MEMORY_VT_ENABLED)) {
		pr_info("BIOS has allocated no shadow GTT; disabling IOMMU for graphics\n");
		dmar_map_gfx = 0;
	} else if (dmar_map_gfx) {
		/* we have to ensure the gfx device is idle before we flush */
		pr_info("Disabling batched IOTLB flush on Ironlake\n");
		intel_iommu_strict = 1;
       }
}
DECLARE_PCI_FIXUP_HEADER(PCI_VENDOR_ID_INTEL, 0x0040, quirk_calpella_no_shadow_gtt);
DECLARE_PCI_FIXUP_HEADER(PCI_VENDOR_ID_INTEL, 0x0044, quirk_calpella_no_shadow_gtt);
DECLARE_PCI_FIXUP_HEADER(PCI_VENDOR_ID_INTEL, 0x0062, quirk_calpella_no_shadow_gtt);
DECLARE_PCI_FIXUP_HEADER(PCI_VENDOR_ID_INTEL, 0x006a, quirk_calpella_no_shadow_gtt);

/* On Tylersburg chipsets, some BIOSes have been known to enable the
   ISOCH DMAR unit for the Azalia sound device, but not give it any
   TLB entries, which causes it to deadlock. Check for that.  We do
   this in a function called from init_dmars(), instead of in a PCI
   quirk, because we don't want to print the obnoxious "BIOS broken"
   message if VT-d is actually disabled.
*/
static void __init check_tylersburg_isoch(void)
{
	struct pci_dev *pdev;
	uint32_t vtisochctrl;

	/* If there's no Azalia in the system anyway, forget it. */
	pdev = pci_get_device(PCI_VENDOR_ID_INTEL, 0x3a3e, NULL);
	if (!pdev)
		return;
	pci_dev_put(pdev);

	/* System Management Registers. Might be hidden, in which case
	   we can't do the sanity check. But that's OK, because the
	   known-broken BIOSes _don't_ actually hide it, so far. */
	pdev = pci_get_device(PCI_VENDOR_ID_INTEL, 0x342e, NULL);
	if (!pdev)
		return;

	if (pci_read_config_dword(pdev, 0x188, &vtisochctrl)) {
		pci_dev_put(pdev);
		return;
	}

	pci_dev_put(pdev);

	/* If Azalia DMA is routed to the non-isoch DMAR unit, fine. */
	if (vtisochctrl & 1)
		return;

	/* Drop all bits other than the number of TLB entries */
	vtisochctrl &= 0x1c;

	/* If we have the recommended number of TLB entries (16), fine. */
	if (vtisochctrl == 0x10)
		return;

	/* Zero TLB entries? You get to ride the short bus to school. */
	if (!vtisochctrl) {
		WARN(1, "Your BIOS is broken; DMA routed to ISOCH DMAR unit but no TLB space.\n"
		     "BIOS vendor: %s; Ver: %s; Product Version: %s\n",
		     dmi_get_system_info(DMI_BIOS_VENDOR),
		     dmi_get_system_info(DMI_BIOS_VERSION),
		     dmi_get_system_info(DMI_PRODUCT_VERSION));
		iommu_identity_mapping |= IDENTMAP_AZALIA;
		return;
	}

	pr_warn("Recommended TLB entries for ISOCH unit is 16; your BIOS set %d\n",
	       vtisochctrl);
}<|MERGE_RESOLUTION|>--- conflicted
+++ resolved
@@ -2030,22 +2030,8 @@
 
 	context_clear_entry(context);
 
-<<<<<<< HEAD
-	/*
-	 * Skip top levels of page tables for iommu which has less agaw
-	 * than default.  Unnecessary for PT mode.
-	 */
-	if (translation != CONTEXT_TT_PASS_THROUGH) {
-		for (agaw = domain->agaw; agaw > iommu->agaw; agaw--) {
-			ret = -ENOMEM;
-			pgd = phys_to_virt(dma_pte_addr(pgd));
-			if (!dma_pte_present(pgd))
-				goto out_unlock;
-		}
-=======
 	if (sm_supported(iommu)) {
 		unsigned long pds;
->>>>>>> 8ccc0d69
 
 		WARN_ON(!table);
 
@@ -2057,12 +2043,6 @@
 		/* Setup the RID_PASID field: */
 		context_set_sm_rid2pasid(context, PASID_RID2PASID);
 
-<<<<<<< HEAD
-		context_set_address_root(context, virt_to_phys(pgd));
-		context_set_address_width(context, agaw);
-	} else {
-=======
->>>>>>> 8ccc0d69
 		/*
 		 * Setup the Device-TLB enable bit and Page request
 		 * Enable bit:
