--- conflicted
+++ resolved
@@ -545,19 +545,11 @@
 		tablep = iopte_deref(pte, data);
 	} else if (unmap_idx >= 0) {
 		io_pgtable_tlb_add_flush(&data->iop, iova, size, size, true);
+		io_pgtable_tlb_sync(&data->iop);
 		return size;
 	}
 
-<<<<<<< HEAD
-	if (unmap_idx < 0)
-		return __arm_lpae_unmap(data, iova, size, lvl, tablep);
-
-	io_pgtable_tlb_add_flush(&data->iop, iova, size, size, true);
-	io_pgtable_tlb_sync(&data->iop);
-	return size;
-=======
 	return __arm_lpae_unmap(data, iova, size, lvl, tablep);
->>>>>>> 221883cb
 }
 
 static int __arm_lpae_unmap(struct arm_lpae_io_pgtable *data,
