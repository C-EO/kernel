// SPDX-License-Identifier: GPL-2.0-only
/*
 *  HIDPP protocol for Logitech receivers
 *
 *  Copyright (c) 2011 Logitech (c)
 *  Copyright (c) 2012-2013 Google (c)
 *  Copyright (c) 2013-2014 Red Hat Inc.
 */


#define pr_fmt(fmt) KBUILD_MODNAME ": " fmt

#include <linux/device.h>
#include <linux/input.h>
#include <linux/usb.h>
#include <linux/hid.h>
#include <linux/module.h>
#include <linux/slab.h>
#include <linux/sched.h>
#include <linux/sched/clock.h>
#include <linux/kfifo.h>
#include <linux/input/mt.h>
#include <linux/workqueue.h>
#include <linux/atomic.h>
#include <linux/fixp-arith.h>
#include <asm/unaligned.h>
#include "usbhid/usbhid.h"
#include "hid-ids.h"

MODULE_LICENSE("GPL");
MODULE_AUTHOR("Benjamin Tissoires <benjamin.tissoires@gmail.com>");
MODULE_AUTHOR("Nestor Lopez Casado <nlopezcasad@logitech.com>");

static bool disable_raw_mode;
module_param(disable_raw_mode, bool, 0644);
MODULE_PARM_DESC(disable_raw_mode,
	"Disable Raw mode reporting for touchpads and keep firmware gestures.");

static bool disable_tap_to_click;
module_param(disable_tap_to_click, bool, 0644);
MODULE_PARM_DESC(disable_tap_to_click,
	"Disable Tap-To-Click mode reporting for touchpads (only on the K400 currently).");

#define REPORT_ID_HIDPP_SHORT			0x10
#define REPORT_ID_HIDPP_LONG			0x11
#define REPORT_ID_HIDPP_VERY_LONG		0x12

#define HIDPP_REPORT_SHORT_LENGTH		7
#define HIDPP_REPORT_LONG_LENGTH		20
#define HIDPP_REPORT_VERY_LONG_MAX_LENGTH	64

#define HIDPP_REPORT_SHORT_SUPPORTED		BIT(0)
#define HIDPP_REPORT_LONG_SUPPORTED		BIT(1)
#define HIDPP_REPORT_VERY_LONG_SUPPORTED	BIT(2)

#define HIDPP_SUB_ID_CONSUMER_VENDOR_KEYS	0x03
#define HIDPP_SUB_ID_ROLLER			0x05
#define HIDPP_SUB_ID_MOUSE_EXTRA_BTNS		0x06
#define HIDPP_SUB_ID_USER_IFACE_EVENT		0x08
#define HIDPP_USER_IFACE_EVENT_ENCRYPTION_KEY_LOST	BIT(5)

#define HIDPP_QUIRK_CLASS_WTP			BIT(0)
#define HIDPP_QUIRK_CLASS_M560			BIT(1)
#define HIDPP_QUIRK_CLASS_K400			BIT(2)
#define HIDPP_QUIRK_CLASS_G920			BIT(3)
#define HIDPP_QUIRK_CLASS_K750			BIT(4)

/* bits 2..20 are reserved for classes */
/* #define HIDPP_QUIRK_CONNECT_EVENTS		BIT(21) disabled */
#define HIDPP_QUIRK_WTP_PHYSICAL_BUTTONS	BIT(22)
#define HIDPP_QUIRK_NO_HIDINPUT			BIT(23)
#define HIDPP_QUIRK_FORCE_OUTPUT_REPORTS	BIT(24)
#define HIDPP_QUIRK_UNIFYING			BIT(25)
#define HIDPP_QUIRK_HI_RES_SCROLL_1P0		BIT(26)
#define HIDPP_QUIRK_HI_RES_SCROLL_X2120		BIT(27)
#define HIDPP_QUIRK_HI_RES_SCROLL_X2121		BIT(28)
#define HIDPP_QUIRK_HIDPP_WHEELS		BIT(29)
#define HIDPP_QUIRK_HIDPP_EXTRA_MOUSE_BTNS	BIT(30)
#define HIDPP_QUIRK_HIDPP_CONSUMER_VENDOR_KEYS	BIT(31)

/* These are just aliases for now */
#define HIDPP_QUIRK_KBD_SCROLL_WHEEL HIDPP_QUIRK_HIDPP_WHEELS
#define HIDPP_QUIRK_KBD_ZOOM_WHEEL   HIDPP_QUIRK_HIDPP_WHEELS

/* Convenience constant to check for any high-res support. */
#define HIDPP_QUIRK_HI_RES_SCROLL	(HIDPP_QUIRK_HI_RES_SCROLL_1P0 | \
					 HIDPP_QUIRK_HI_RES_SCROLL_X2120 | \
					 HIDPP_QUIRK_HI_RES_SCROLL_X2121)

#define HIDPP_QUIRK_DELAYED_INIT		HIDPP_QUIRK_NO_HIDINPUT

#define HIDPP_CAPABILITY_HIDPP10_BATTERY	BIT(0)
#define HIDPP_CAPABILITY_HIDPP20_BATTERY	BIT(1)
#define HIDPP_CAPABILITY_BATTERY_MILEAGE	BIT(2)
#define HIDPP_CAPABILITY_BATTERY_LEVEL_STATUS	BIT(3)
#define HIDPP_CAPABILITY_BATTERY_VOLTAGE	BIT(4)
#define HIDPP_CAPABILITY_BATTERY_PERCENTAGE	BIT(5)
#define HIDPP_CAPABILITY_UNIFIED_BATTERY	BIT(6)

#define lg_map_key_clear(c)  hid_map_usage_clear(hi, usage, bit, max, EV_KEY, (c))

#define lg_map_key_clear(c)  hid_map_usage_clear(hi, usage, bit, max, EV_KEY, (c))

/*
 * There are two hidpp protocols in use, the first version hidpp10 is known
 * as register access protocol or RAP, the second version hidpp20 is known as
 * feature access protocol or FAP
 *
 * Most older devices (including the Unifying usb receiver) use the RAP protocol
 * where as most newer devices use the FAP protocol. Both protocols are
 * compatible with the underlying transport, which could be usb, Unifiying, or
 * bluetooth. The message lengths are defined by the hid vendor specific report
 * descriptor for the HIDPP_SHORT report type (total message lenth 7 bytes) and
 * the HIDPP_LONG report type (total message length 20 bytes)
 *
 * The RAP protocol uses both report types, whereas the FAP only uses HIDPP_LONG
 * messages. The Unifying receiver itself responds to RAP messages (device index
 * is 0xFF for the receiver), and all messages (short or long) with a device
 * index between 1 and 6 are passed untouched to the corresponding paired
 * Unifying device.
 *
 * The paired device can be RAP or FAP, it will receive the message untouched
 * from the Unifiying receiver.
 */

struct fap {
	u8 feature_index;
	u8 funcindex_clientid;
	u8 params[HIDPP_REPORT_VERY_LONG_MAX_LENGTH - 4U];
};

struct rap {
	u8 sub_id;
	u8 reg_address;
	u8 params[HIDPP_REPORT_VERY_LONG_MAX_LENGTH - 4U];
};

struct hidpp_report {
	u8 report_id;
	u8 device_index;
	union {
		struct fap fap;
		struct rap rap;
		u8 rawbytes[sizeof(struct fap)];
	};
} __packed;

struct hidpp_battery {
	u8 feature_index;
	u8 solar_feature_index;
	u8 voltage_feature_index;
	struct power_supply_desc desc;
	struct power_supply *ps;
	char name[64];
	int status;
	int capacity;
	int level;
	int voltage;
	int charge_type;
	bool online;
	u8 supported_levels_1004;
};

/**
 * struct hidpp_scroll_counter - Utility class for processing high-resolution
 *                             scroll events.
 * @dev: the input device for which events should be reported.
 * @wheel_multiplier: the scalar multiplier to be applied to each wheel event
 * @remainder: counts the number of high-resolution units moved since the last
 *             low-resolution event (REL_WHEEL or REL_HWHEEL) was sent. Should
 *             only be used by class methods.
 * @direction: direction of last movement (1 or -1)
 * @last_time: last event time, used to reset remainder after inactivity
 */
struct hidpp_scroll_counter {
	int wheel_multiplier;
	int remainder;
	int direction;
	unsigned long long last_time;
};

struct hidpp_device {
	struct hid_device *hid_dev;
	struct input_dev *input;
	struct mutex send_mutex;
	void *send_receive_buf;
	char *name;		/* will never be NULL and should not be freed */
	wait_queue_head_t wait;
	int very_long_report_length;
	bool answer_available;
	u8 protocol_major;
	u8 protocol_minor;

	void *private_data;

	struct work_struct work;
	struct kfifo delayed_work_fifo;
	atomic_t connected;
	struct input_dev *delayed_input;

	unsigned long quirks;
	unsigned long capabilities;
	u8 supported_reports;

	struct hidpp_battery battery;
	struct hidpp_scroll_counter vertical_wheel_counter;

	u8 wireless_feature_index;
};

/* HID++ 1.0 error codes */
#define HIDPP_ERROR				0x8f
#define HIDPP_ERROR_SUCCESS			0x00
#define HIDPP_ERROR_INVALID_SUBID		0x01
#define HIDPP_ERROR_INVALID_ADRESS		0x02
#define HIDPP_ERROR_INVALID_VALUE		0x03
#define HIDPP_ERROR_CONNECT_FAIL		0x04
#define HIDPP_ERROR_TOO_MANY_DEVICES		0x05
#define HIDPP_ERROR_ALREADY_EXISTS		0x06
#define HIDPP_ERROR_BUSY			0x07
#define HIDPP_ERROR_UNKNOWN_DEVICE		0x08
#define HIDPP_ERROR_RESOURCE_ERROR		0x09
#define HIDPP_ERROR_REQUEST_UNAVAILABLE		0x0a
#define HIDPP_ERROR_INVALID_PARAM_VALUE		0x0b
#define HIDPP_ERROR_WRONG_PIN_CODE		0x0c
/* HID++ 2.0 error codes */
#define HIDPP20_ERROR				0xff

static void hidpp_connect_event(struct hidpp_device *hidpp_dev);

static int __hidpp_send_report(struct hid_device *hdev,
				struct hidpp_report *hidpp_report)
{
	struct hidpp_device *hidpp = hid_get_drvdata(hdev);
	int fields_count, ret;

	switch (hidpp_report->report_id) {
	case REPORT_ID_HIDPP_SHORT:
		fields_count = HIDPP_REPORT_SHORT_LENGTH;
		break;
	case REPORT_ID_HIDPP_LONG:
		fields_count = HIDPP_REPORT_LONG_LENGTH;
		break;
	case REPORT_ID_HIDPP_VERY_LONG:
		fields_count = hidpp->very_long_report_length;
		break;
	default:
		return -ENODEV;
	}

	/*
	 * set the device_index as the receiver, it will be overwritten by
	 * hid_hw_request if needed
	 */
	hidpp_report->device_index = 0xff;

	if (hidpp->quirks & HIDPP_QUIRK_FORCE_OUTPUT_REPORTS) {
		ret = hid_hw_output_report(hdev, (u8 *)hidpp_report, fields_count);
	} else {
		ret = hid_hw_raw_request(hdev, hidpp_report->report_id,
			(u8 *)hidpp_report, fields_count, HID_OUTPUT_REPORT,
			HID_REQ_SET_REPORT);
	}

	return ret == fields_count ? 0 : -1;
}

/*
 * hidpp_send_message_sync() returns 0 in case of success, and something else
 * in case of a failure.
 * - If ' something else' is positive, that means that an error has been raised
 *   by the protocol itself.
 * - If ' something else' is negative, that means that we had a classic error
 *   (-ENOMEM, -EPIPE, etc...)
 */
static int hidpp_send_message_sync(struct hidpp_device *hidpp,
	struct hidpp_report *message,
	struct hidpp_report *response)
{
	int ret;

	mutex_lock(&hidpp->send_mutex);

	hidpp->send_receive_buf = response;
	hidpp->answer_available = false;

	/*
	 * So that we can later validate the answer when it arrives
	 * in hidpp_raw_event
	 */
	*response = *message;

	ret = __hidpp_send_report(hidpp->hid_dev, message);

	if (ret) {
		dbg_hid("__hidpp_send_report returned err: %d\n", ret);
		memset(response, 0, sizeof(struct hidpp_report));
		goto exit;
	}

	if (!wait_event_timeout(hidpp->wait, hidpp->answer_available,
				5*HZ)) {
		dbg_hid("%s:timeout waiting for response\n", __func__);
		memset(response, 0, sizeof(struct hidpp_report));
		ret = -ETIMEDOUT;
	}

	if (response->report_id == REPORT_ID_HIDPP_SHORT &&
	    response->rap.sub_id == HIDPP_ERROR) {
		ret = response->rap.params[1];
		dbg_hid("%s:got hidpp error %02X\n", __func__, ret);
		goto exit;
	}

	if ((response->report_id == REPORT_ID_HIDPP_LONG ||
			response->report_id == REPORT_ID_HIDPP_VERY_LONG) &&
			response->fap.feature_index == HIDPP20_ERROR) {
		ret = response->fap.params[1];
		dbg_hid("%s:got hidpp 2.0 error %02X\n", __func__, ret);
		goto exit;
	}

exit:
	mutex_unlock(&hidpp->send_mutex);
	return ret;

}

static int hidpp_send_fap_command_sync(struct hidpp_device *hidpp,
	u8 feat_index, u8 funcindex_clientid, u8 *params, int param_count,
	struct hidpp_report *response)
{
	struct hidpp_report *message;
	int ret;

	if (param_count > sizeof(message->fap.params))
		return -EINVAL;

	message = kzalloc(sizeof(struct hidpp_report), GFP_KERNEL);
	if (!message)
		return -ENOMEM;

	if (param_count > (HIDPP_REPORT_LONG_LENGTH - 4))
		message->report_id = REPORT_ID_HIDPP_VERY_LONG;
	else
		message->report_id = REPORT_ID_HIDPP_LONG;
	message->fap.feature_index = feat_index;
	message->fap.funcindex_clientid = funcindex_clientid;
	memcpy(&message->fap.params, params, param_count);

	ret = hidpp_send_message_sync(hidpp, message, response);
	kfree(message);
	return ret;
}

static int hidpp_send_rap_command_sync(struct hidpp_device *hidpp_dev,
	u8 report_id, u8 sub_id, u8 reg_address, u8 *params, int param_count,
	struct hidpp_report *response)
{
	struct hidpp_report *message;
	int ret, max_count;

	/* Send as long report if short reports are not supported. */
	if (report_id == REPORT_ID_HIDPP_SHORT &&
	    !(hidpp_dev->supported_reports & HIDPP_REPORT_SHORT_SUPPORTED))
		report_id = REPORT_ID_HIDPP_LONG;

	switch (report_id) {
	case REPORT_ID_HIDPP_SHORT:
		max_count = HIDPP_REPORT_SHORT_LENGTH - 4;
		break;
	case REPORT_ID_HIDPP_LONG:
		max_count = HIDPP_REPORT_LONG_LENGTH - 4;
		break;
	case REPORT_ID_HIDPP_VERY_LONG:
		max_count = hidpp_dev->very_long_report_length - 4;
		break;
	default:
		return -EINVAL;
	}

	if (param_count > max_count)
		return -EINVAL;

	message = kzalloc(sizeof(struct hidpp_report), GFP_KERNEL);
	if (!message)
		return -ENOMEM;
	message->report_id = report_id;
	message->rap.sub_id = sub_id;
	message->rap.reg_address = reg_address;
	memcpy(&message->rap.params, params, param_count);

	ret = hidpp_send_message_sync(hidpp_dev, message, response);
	kfree(message);
	return ret;
}

static void delayed_work_cb(struct work_struct *work)
{
	struct hidpp_device *hidpp = container_of(work, struct hidpp_device,
							work);
	hidpp_connect_event(hidpp);
}

static inline bool hidpp_match_answer(struct hidpp_report *question,
		struct hidpp_report *answer)
{
	return (answer->fap.feature_index == question->fap.feature_index) &&
	   (answer->fap.funcindex_clientid == question->fap.funcindex_clientid);
}

static inline bool hidpp_match_error(struct hidpp_report *question,
		struct hidpp_report *answer)
{
	return ((answer->rap.sub_id == HIDPP_ERROR) ||
	    (answer->fap.feature_index == HIDPP20_ERROR)) &&
	    (answer->fap.funcindex_clientid == question->fap.feature_index) &&
	    (answer->fap.params[0] == question->fap.funcindex_clientid);
}

static inline bool hidpp_report_is_connect_event(struct hidpp_device *hidpp,
		struct hidpp_report *report)
{
	return (hidpp->wireless_feature_index &&
		(report->fap.feature_index == hidpp->wireless_feature_index)) ||
		((report->report_id == REPORT_ID_HIDPP_SHORT) &&
		(report->rap.sub_id == 0x41));
}

/*
 * hidpp_prefix_name() prefixes the current given name with "Logitech ".
 */
static void hidpp_prefix_name(char **name, int name_length)
{
#define PREFIX_LENGTH 9 /* "Logitech " */

	int new_length;
	char *new_name;

	if (name_length > PREFIX_LENGTH &&
	    strncmp(*name, "Logitech ", PREFIX_LENGTH) == 0)
		/* The prefix has is already in the name */
		return;

	new_length = PREFIX_LENGTH + name_length;
	new_name = kzalloc(new_length, GFP_KERNEL);
	if (!new_name)
		return;

	snprintf(new_name, new_length, "Logitech %s", *name);

	kfree(*name);

	*name = new_name;
}

/**
 * hidpp_scroll_counter_handle_scroll() - Send high- and low-resolution scroll
 *                                        events given a high-resolution wheel
 *                                        movement.
 * @input_dev: Pointer to the input device
 * @counter: a hid_scroll_counter struct describing the wheel.
 * @hi_res_value: the movement of the wheel, in the mouse's high-resolution
 *                units.
 *
 * Given a high-resolution movement, this function converts the movement into
 * fractions of 120 and emits high-resolution scroll events for the input
 * device. It also uses the multiplier from &struct hid_scroll_counter to
 * emit low-resolution scroll events when appropriate for
 * backwards-compatibility with userspace input libraries.
 */
static void hidpp_scroll_counter_handle_scroll(struct input_dev *input_dev,
					       struct hidpp_scroll_counter *counter,
					       int hi_res_value)
{
	int low_res_value, remainder, direction;
	unsigned long long now, previous;

	hi_res_value = hi_res_value * 120/counter->wheel_multiplier;
	input_report_rel(input_dev, REL_WHEEL_HI_RES, hi_res_value);

	remainder = counter->remainder;
	direction = hi_res_value > 0 ? 1 : -1;

	now = sched_clock();
	previous = counter->last_time;
	counter->last_time = now;
	/*
	 * Reset the remainder after a period of inactivity or when the
	 * direction changes. This prevents the REL_WHEEL emulation point
	 * from sliding for devices that don't always provide the same
	 * number of movements per detent.
	 */
	if (now - previous > 1000000000 || direction != counter->direction)
		remainder = 0;

	counter->direction = direction;
	remainder += hi_res_value;

	/* Some wheels will rest 7/8ths of a detent from the previous detent
	 * after slow movement, so we want the threshold for low-res events to
	 * be in the middle between two detents (e.g. after 4/8ths) as
	 * opposed to on the detents themselves (8/8ths).
	 */
	if (abs(remainder) >= 60) {
		/* Add (or subtract) 1 because we want to trigger when the wheel
		 * is half-way to the next detent (i.e. scroll 1 detent after a
		 * 1/2 detent movement, 2 detents after a 1 1/2 detent movement,
		 * etc.).
		 */
		low_res_value = remainder / 120;
		if (low_res_value == 0)
			low_res_value = (hi_res_value > 0 ? 1 : -1);
		input_report_rel(input_dev, REL_WHEEL, low_res_value);
		remainder -= low_res_value * 120;
	}
	counter->remainder = remainder;
}

/* -------------------------------------------------------------------------- */
/* HIDP++ 1.0 commands                                                        */
/* -------------------------------------------------------------------------- */

#define HIDPP_SET_REGISTER				0x80
#define HIDPP_GET_REGISTER				0x81
#define HIDPP_SET_LONG_REGISTER				0x82
#define HIDPP_GET_LONG_REGISTER				0x83

/**
 * hidpp10_set_register - Modify a HID++ 1.0 register.
 * @hidpp_dev: the device to set the register on.
 * @register_address: the address of the register to modify.
 * @byte: the byte of the register to modify. Should be less than 3.
 * @mask: mask of the bits to modify
 * @value: new values for the bits in mask
 * Return: 0 if successful, otherwise a negative error code.
 */
static int hidpp10_set_register(struct hidpp_device *hidpp_dev,
	u8 register_address, u8 byte, u8 mask, u8 value)
{
	struct hidpp_report response;
	int ret;
	u8 params[3] = { 0 };

	ret = hidpp_send_rap_command_sync(hidpp_dev,
					  REPORT_ID_HIDPP_SHORT,
					  HIDPP_GET_REGISTER,
					  register_address,
					  NULL, 0, &response);
	if (ret)
		return ret;

	memcpy(params, response.rap.params, 3);

	params[byte] &= ~mask;
	params[byte] |= value & mask;

	return hidpp_send_rap_command_sync(hidpp_dev,
					   REPORT_ID_HIDPP_SHORT,
					   HIDPP_SET_REGISTER,
					   register_address,
					   params, 3, &response);
}

#define HIDPP_REG_ENABLE_REPORTS			0x00
#define HIDPP_ENABLE_CONSUMER_REPORT			BIT(0)
#define HIDPP_ENABLE_WHEEL_REPORT			BIT(2)
#define HIDPP_ENABLE_MOUSE_EXTRA_BTN_REPORT		BIT(3)
#define HIDPP_ENABLE_BAT_REPORT				BIT(4)
#define HIDPP_ENABLE_HWHEEL_REPORT			BIT(5)

static int hidpp10_enable_battery_reporting(struct hidpp_device *hidpp_dev)
{
	return hidpp10_set_register(hidpp_dev, HIDPP_REG_ENABLE_REPORTS, 0,
			  HIDPP_ENABLE_BAT_REPORT, HIDPP_ENABLE_BAT_REPORT);
}

#define HIDPP_REG_FEATURES				0x01
#define HIDPP_ENABLE_SPECIAL_BUTTON_FUNC		BIT(1)
#define HIDPP_ENABLE_FAST_SCROLL			BIT(6)

/* On HID++ 1.0 devices, high-res scroll was called "scrolling acceleration". */
static int hidpp10_enable_scrolling_acceleration(struct hidpp_device *hidpp_dev)
{
	return hidpp10_set_register(hidpp_dev, HIDPP_REG_FEATURES, 0,
			  HIDPP_ENABLE_FAST_SCROLL, HIDPP_ENABLE_FAST_SCROLL);
}

#define HIDPP_REG_BATTERY_STATUS			0x07

static int hidpp10_battery_status_map_level(u8 param)
{
	int level;

	switch (param) {
	case 1 ... 2:
		level = POWER_SUPPLY_CAPACITY_LEVEL_CRITICAL;
		break;
	case 3 ... 4:
		level = POWER_SUPPLY_CAPACITY_LEVEL_LOW;
		break;
	case 5 ... 6:
		level = POWER_SUPPLY_CAPACITY_LEVEL_NORMAL;
		break;
	case 7:
		level = POWER_SUPPLY_CAPACITY_LEVEL_HIGH;
		break;
	default:
		level = POWER_SUPPLY_CAPACITY_LEVEL_UNKNOWN;
	}

	return level;
}

static int hidpp10_battery_status_map_status(u8 param)
{
	int status;

	switch (param) {
	case 0x00:
		/* discharging (in use) */
		status = POWER_SUPPLY_STATUS_DISCHARGING;
		break;
	case 0x21: /* (standard) charging */
	case 0x24: /* fast charging */
	case 0x25: /* slow charging */
		status = POWER_SUPPLY_STATUS_CHARGING;
		break;
	case 0x26: /* topping charge */
	case 0x22: /* charge complete */
		status = POWER_SUPPLY_STATUS_FULL;
		break;
	case 0x20: /* unknown */
		status = POWER_SUPPLY_STATUS_UNKNOWN;
		break;
	/*
	 * 0x01...0x1F = reserved (not charging)
	 * 0x23 = charging error
	 * 0x27..0xff = reserved
	 */
	default:
		status = POWER_SUPPLY_STATUS_NOT_CHARGING;
		break;
	}

	return status;
}

static int hidpp10_query_battery_status(struct hidpp_device *hidpp)
{
	struct hidpp_report response;
	int ret, status;

	ret = hidpp_send_rap_command_sync(hidpp,
					REPORT_ID_HIDPP_SHORT,
					HIDPP_GET_REGISTER,
					HIDPP_REG_BATTERY_STATUS,
					NULL, 0, &response);
	if (ret)
		return ret;

	hidpp->battery.level =
		hidpp10_battery_status_map_level(response.rap.params[0]);
	status = hidpp10_battery_status_map_status(response.rap.params[1]);
	hidpp->battery.status = status;
	/* the capacity is only available when discharging or full */
	hidpp->battery.online = status == POWER_SUPPLY_STATUS_DISCHARGING ||
				status == POWER_SUPPLY_STATUS_FULL;

	return 0;
}

#define HIDPP_REG_BATTERY_MILEAGE			0x0D

static int hidpp10_battery_mileage_map_status(u8 param)
{
	int status;

	switch (param >> 6) {
	case 0x00:
		/* discharging (in use) */
		status = POWER_SUPPLY_STATUS_DISCHARGING;
		break;
	case 0x01: /* charging */
		status = POWER_SUPPLY_STATUS_CHARGING;
		break;
	case 0x02: /* charge complete */
		status = POWER_SUPPLY_STATUS_FULL;
		break;
	/*
	 * 0x03 = charging error
	 */
	default:
		status = POWER_SUPPLY_STATUS_NOT_CHARGING;
		break;
	}

	return status;
}

static int hidpp10_query_battery_mileage(struct hidpp_device *hidpp)
{
	struct hidpp_report response;
	int ret, status;

	ret = hidpp_send_rap_command_sync(hidpp,
					REPORT_ID_HIDPP_SHORT,
					HIDPP_GET_REGISTER,
					HIDPP_REG_BATTERY_MILEAGE,
					NULL, 0, &response);
	if (ret)
		return ret;

	hidpp->battery.capacity = response.rap.params[0];
	status = hidpp10_battery_mileage_map_status(response.rap.params[2]);
	hidpp->battery.status = status;
	/* the capacity is only available when discharging or full */
	hidpp->battery.online = status == POWER_SUPPLY_STATUS_DISCHARGING ||
				status == POWER_SUPPLY_STATUS_FULL;

	return 0;
}

static int hidpp10_battery_event(struct hidpp_device *hidpp, u8 *data, int size)
{
	struct hidpp_report *report = (struct hidpp_report *)data;
	int status, capacity, level;
	bool changed;

	if (report->report_id != REPORT_ID_HIDPP_SHORT)
		return 0;

	switch (report->rap.sub_id) {
	case HIDPP_REG_BATTERY_STATUS:
		capacity = hidpp->battery.capacity;
		level = hidpp10_battery_status_map_level(report->rawbytes[1]);
		status = hidpp10_battery_status_map_status(report->rawbytes[2]);
		break;
	case HIDPP_REG_BATTERY_MILEAGE:
		capacity = report->rap.params[0];
		level = hidpp->battery.level;
		status = hidpp10_battery_mileage_map_status(report->rawbytes[3]);
		break;
	default:
		return 0;
	}

	changed = capacity != hidpp->battery.capacity ||
		  level != hidpp->battery.level ||
		  status != hidpp->battery.status;

	/* the capacity is only available when discharging or full */
	hidpp->battery.online = status == POWER_SUPPLY_STATUS_DISCHARGING ||
				status == POWER_SUPPLY_STATUS_FULL;

	if (changed) {
		hidpp->battery.level = level;
		hidpp->battery.status = status;
		if (hidpp->battery.ps)
			power_supply_changed(hidpp->battery.ps);
	}

	return 0;
}

#define HIDPP_REG_PAIRING_INFORMATION			0xB5
#define HIDPP_EXTENDED_PAIRING				0x30
#define HIDPP_DEVICE_NAME				0x40

static char *hidpp_unifying_get_name(struct hidpp_device *hidpp_dev)
{
	struct hidpp_report response;
	int ret;
	u8 params[1] = { HIDPP_DEVICE_NAME };
	char *name;
	int len;

	ret = hidpp_send_rap_command_sync(hidpp_dev,
					REPORT_ID_HIDPP_SHORT,
					HIDPP_GET_LONG_REGISTER,
					HIDPP_REG_PAIRING_INFORMATION,
					params, 1, &response);
	if (ret)
		return NULL;

	len = response.rap.params[1];

	if (2 + len > sizeof(response.rap.params))
		return NULL;

	if (len < 4) /* logitech devices are usually at least Xddd */
		return NULL;

	name = kzalloc(len + 1, GFP_KERNEL);
	if (!name)
		return NULL;

	memcpy(name, &response.rap.params[2], len);

	/* include the terminating '\0' */
	hidpp_prefix_name(&name, len + 1);

	return name;
}

static int hidpp_unifying_get_serial(struct hidpp_device *hidpp, u32 *serial)
{
	struct hidpp_report response;
	int ret;
	u8 params[1] = { HIDPP_EXTENDED_PAIRING };

	ret = hidpp_send_rap_command_sync(hidpp,
					REPORT_ID_HIDPP_SHORT,
					HIDPP_GET_LONG_REGISTER,
					HIDPP_REG_PAIRING_INFORMATION,
					params, 1, &response);
	if (ret)
		return ret;

	/*
	 * We don't care about LE or BE, we will output it as a string
	 * with %4phD, so we need to keep the order.
	 */
	*serial = *((u32 *)&response.rap.params[1]);
	return 0;
}

static int hidpp_unifying_init(struct hidpp_device *hidpp)
{
	struct hid_device *hdev = hidpp->hid_dev;
	const char *name;
	u32 serial;
	int ret;

	ret = hidpp_unifying_get_serial(hidpp, &serial);
	if (ret)
		return ret;

	snprintf(hdev->uniq, sizeof(hdev->uniq), "%04x-%4phD",
		 hdev->product, &serial);
	dbg_hid("HID++ Unifying: Got serial: %s\n", hdev->uniq);

	name = hidpp_unifying_get_name(hidpp);
	if (!name)
		return -EIO;

	snprintf(hdev->name, sizeof(hdev->name), "%s", name);
	dbg_hid("HID++ Unifying: Got name: %s\n", name);

	kfree(name);
	return 0;
}

/* -------------------------------------------------------------------------- */
/* 0x0000: Root                                                               */
/* -------------------------------------------------------------------------- */

#define HIDPP_PAGE_ROOT					0x0000
#define HIDPP_PAGE_ROOT_IDX				0x00

#define CMD_ROOT_GET_FEATURE				0x01
#define CMD_ROOT_GET_PROTOCOL_VERSION			0x11

static int hidpp_root_get_feature(struct hidpp_device *hidpp, u16 feature,
	u8 *feature_index, u8 *feature_type)
{
	struct hidpp_report response;
	int ret;
	u8 params[2] = { feature >> 8, feature & 0x00FF };

	ret = hidpp_send_fap_command_sync(hidpp,
			HIDPP_PAGE_ROOT_IDX,
			CMD_ROOT_GET_FEATURE,
			params, 2, &response);
	if (ret)
		return ret;

	if (response.fap.params[0] == 0)
		return -ENOENT;

	*feature_index = response.fap.params[0];
	*feature_type = response.fap.params[1];

	return ret;
}

static int hidpp_root_get_protocol_version(struct hidpp_device *hidpp)
{
	const u8 ping_byte = 0x5a;
	u8 ping_data[3] = { 0, 0, ping_byte };
	struct hidpp_report response;
	int ret;

	ret = hidpp_send_rap_command_sync(hidpp,
			REPORT_ID_HIDPP_SHORT,
			HIDPP_PAGE_ROOT_IDX,
			CMD_ROOT_GET_PROTOCOL_VERSION,
			ping_data, sizeof(ping_data), &response);

	if (ret == HIDPP_ERROR_INVALID_SUBID) {
		hidpp->protocol_major = 1;
		hidpp->protocol_minor = 0;
		goto print_version;
	}

	/* the device might not be connected */
	if (ret == HIDPP_ERROR_RESOURCE_ERROR)
		return -EIO;

	if (ret > 0) {
		hid_err(hidpp->hid_dev, "%s: received protocol error 0x%02x\n",
			__func__, ret);
		return -EPROTO;
	}
	if (ret)
		return ret;

	if (response.rap.params[2] != ping_byte) {
		hid_err(hidpp->hid_dev, "%s: ping mismatch 0x%02x != 0x%02x\n",
			__func__, response.rap.params[2], ping_byte);
		return -EPROTO;
	}

	hidpp->protocol_major = response.rap.params[0];
	hidpp->protocol_minor = response.rap.params[1];

print_version:
	hid_info(hidpp->hid_dev, "HID++ %u.%u device connected.\n",
		 hidpp->protocol_major, hidpp->protocol_minor);
	return 0;
}

/* -------------------------------------------------------------------------- */
/* 0x0005: GetDeviceNameType                                                  */
/* -------------------------------------------------------------------------- */

#define HIDPP_PAGE_GET_DEVICE_NAME_TYPE			0x0005

#define CMD_GET_DEVICE_NAME_TYPE_GET_COUNT		0x01
#define CMD_GET_DEVICE_NAME_TYPE_GET_DEVICE_NAME	0x11
#define CMD_GET_DEVICE_NAME_TYPE_GET_TYPE		0x21

static int hidpp_devicenametype_get_count(struct hidpp_device *hidpp,
	u8 feature_index, u8 *nameLength)
{
	struct hidpp_report response;
	int ret;

	ret = hidpp_send_fap_command_sync(hidpp, feature_index,
		CMD_GET_DEVICE_NAME_TYPE_GET_COUNT, NULL, 0, &response);

	if (ret > 0) {
		hid_err(hidpp->hid_dev, "%s: received protocol error 0x%02x\n",
			__func__, ret);
		return -EPROTO;
	}
	if (ret)
		return ret;

	*nameLength = response.fap.params[0];

	return ret;
}

static int hidpp_devicenametype_get_device_name(struct hidpp_device *hidpp,
	u8 feature_index, u8 char_index, char *device_name, int len_buf)
{
	struct hidpp_report response;
	int ret, i;
	int count;

	ret = hidpp_send_fap_command_sync(hidpp, feature_index,
		CMD_GET_DEVICE_NAME_TYPE_GET_DEVICE_NAME, &char_index, 1,
		&response);

	if (ret > 0) {
		hid_err(hidpp->hid_dev, "%s: received protocol error 0x%02x\n",
			__func__, ret);
		return -EPROTO;
	}
	if (ret)
		return ret;

	switch (response.report_id) {
	case REPORT_ID_HIDPP_VERY_LONG:
		count = hidpp->very_long_report_length - 4;
		break;
	case REPORT_ID_HIDPP_LONG:
		count = HIDPP_REPORT_LONG_LENGTH - 4;
		break;
	case REPORT_ID_HIDPP_SHORT:
		count = HIDPP_REPORT_SHORT_LENGTH - 4;
		break;
	default:
		return -EPROTO;
	}

	if (len_buf < count)
		count = len_buf;

	for (i = 0; i < count; i++)
		device_name[i] = response.fap.params[i];

	return count;
}

static char *hidpp_get_device_name(struct hidpp_device *hidpp)
{
	u8 feature_type;
	u8 feature_index;
	u8 __name_length;
	char *name;
	unsigned index = 0;
	int ret;

	ret = hidpp_root_get_feature(hidpp, HIDPP_PAGE_GET_DEVICE_NAME_TYPE,
		&feature_index, &feature_type);
	if (ret)
		return NULL;

	ret = hidpp_devicenametype_get_count(hidpp, feature_index,
		&__name_length);
	if (ret)
		return NULL;

	name = kzalloc(__name_length + 1, GFP_KERNEL);
	if (!name)
		return NULL;

	while (index < __name_length) {
		ret = hidpp_devicenametype_get_device_name(hidpp,
			feature_index, index, name + index,
			__name_length - index);
		if (ret <= 0) {
			kfree(name);
			return NULL;
		}
		index += ret;
	}

	/* include the terminating '\0' */
	hidpp_prefix_name(&name, __name_length + 1);

	return name;
}

/* -------------------------------------------------------------------------- */
/* 0x1000: Battery level status                                               */
/* -------------------------------------------------------------------------- */

#define HIDPP_PAGE_BATTERY_LEVEL_STATUS				0x1000

#define CMD_BATTERY_LEVEL_STATUS_GET_BATTERY_LEVEL_STATUS	0x00
#define CMD_BATTERY_LEVEL_STATUS_GET_BATTERY_CAPABILITY		0x10

#define EVENT_BATTERY_LEVEL_STATUS_BROADCAST			0x00

#define FLAG_BATTERY_LEVEL_DISABLE_OSD				BIT(0)
#define FLAG_BATTERY_LEVEL_MILEAGE				BIT(1)
#define FLAG_BATTERY_LEVEL_RECHARGEABLE				BIT(2)

static int hidpp_map_battery_level(int capacity)
{
	if (capacity < 11)
		return POWER_SUPPLY_CAPACITY_LEVEL_CRITICAL;
	/*
	 * The spec says this should be < 31 but some devices report 30
	 * with brand new batteries and Windows reports 30 as "Good".
	 */
	else if (capacity < 30)
		return POWER_SUPPLY_CAPACITY_LEVEL_LOW;
	else if (capacity < 81)
		return POWER_SUPPLY_CAPACITY_LEVEL_NORMAL;
	return POWER_SUPPLY_CAPACITY_LEVEL_FULL;
}

static int hidpp20_batterylevel_map_status_capacity(u8 data[3], int *capacity,
						    int *next_capacity,
						    int *level)
{
	int status;

	*capacity = data[0];
	*next_capacity = data[1];
	*level = POWER_SUPPLY_CAPACITY_LEVEL_UNKNOWN;

	/* When discharging, we can rely on the device reported capacity.
	 * For all other states the device reports 0 (unknown).
	 */
	switch (data[2]) {
		case 0: /* discharging (in use) */
			status = POWER_SUPPLY_STATUS_DISCHARGING;
			*level = hidpp_map_battery_level(*capacity);
			break;
		case 1: /* recharging */
			status = POWER_SUPPLY_STATUS_CHARGING;
			break;
		case 2: /* charge in final stage */
			status = POWER_SUPPLY_STATUS_CHARGING;
			break;
		case 3: /* charge complete */
			status = POWER_SUPPLY_STATUS_FULL;
			*level = POWER_SUPPLY_CAPACITY_LEVEL_FULL;
			*capacity = 100;
			break;
		case 4: /* recharging below optimal speed */
			status = POWER_SUPPLY_STATUS_CHARGING;
			break;
		/* 5 = invalid battery type
		   6 = thermal error
		   7 = other charging error */
		default:
			status = POWER_SUPPLY_STATUS_NOT_CHARGING;
			break;
	}

	return status;
}

static int hidpp20_batterylevel_get_battery_capacity(struct hidpp_device *hidpp,
						     u8 feature_index,
						     int *status,
						     int *capacity,
						     int *next_capacity,
						     int *level)
{
	struct hidpp_report response;
	int ret;
	u8 *params = (u8 *)response.fap.params;

	ret = hidpp_send_fap_command_sync(hidpp, feature_index,
					  CMD_BATTERY_LEVEL_STATUS_GET_BATTERY_LEVEL_STATUS,
					  NULL, 0, &response);
	/* Ignore these intermittent errors */
	if (ret == HIDPP_ERROR_RESOURCE_ERROR)
		return -EIO;
	if (ret > 0) {
		hid_err(hidpp->hid_dev, "%s: received protocol error 0x%02x\n",
			__func__, ret);
		return -EPROTO;
	}
	if (ret)
		return ret;

	*status = hidpp20_batterylevel_map_status_capacity(params, capacity,
							   next_capacity,
							   level);

	return 0;
}

static int hidpp20_batterylevel_get_battery_info(struct hidpp_device *hidpp,
						  u8 feature_index)
{
	struct hidpp_report response;
	int ret;
	u8 *params = (u8 *)response.fap.params;
	unsigned int level_count, flags;

	ret = hidpp_send_fap_command_sync(hidpp, feature_index,
					  CMD_BATTERY_LEVEL_STATUS_GET_BATTERY_CAPABILITY,
					  NULL, 0, &response);
	if (ret > 0) {
		hid_err(hidpp->hid_dev, "%s: received protocol error 0x%02x\n",
			__func__, ret);
		return -EPROTO;
	}
	if (ret)
		return ret;

	level_count = params[0];
	flags = params[1];

	if (level_count < 10 || !(flags & FLAG_BATTERY_LEVEL_MILEAGE))
		hidpp->capabilities |= HIDPP_CAPABILITY_BATTERY_LEVEL_STATUS;
	else
		hidpp->capabilities |= HIDPP_CAPABILITY_BATTERY_MILEAGE;

	return 0;
}

static int hidpp20_query_battery_info_1000(struct hidpp_device *hidpp)
{
	u8 feature_type;
	int ret;
	int status, capacity, next_capacity, level;

	if (hidpp->battery.feature_index == 0xff) {
		ret = hidpp_root_get_feature(hidpp,
					     HIDPP_PAGE_BATTERY_LEVEL_STATUS,
					     &hidpp->battery.feature_index,
					     &feature_type);
		if (ret)
			return ret;
	}

	ret = hidpp20_batterylevel_get_battery_capacity(hidpp,
						hidpp->battery.feature_index,
						&status, &capacity,
						&next_capacity, &level);
	if (ret)
		return ret;

	ret = hidpp20_batterylevel_get_battery_info(hidpp,
						hidpp->battery.feature_index);
	if (ret)
		return ret;

	hidpp->battery.status = status;
	hidpp->battery.capacity = capacity;
	hidpp->battery.level = level;
	/* the capacity is only available when discharging or full */
	hidpp->battery.online = status == POWER_SUPPLY_STATUS_DISCHARGING ||
				status == POWER_SUPPLY_STATUS_FULL;

	return 0;
}

static int hidpp20_battery_event_1000(struct hidpp_device *hidpp,
				 u8 *data, int size)
{
	struct hidpp_report *report = (struct hidpp_report *)data;
	int status, capacity, next_capacity, level;
	bool changed;

	if (report->fap.feature_index != hidpp->battery.feature_index ||
	    report->fap.funcindex_clientid != EVENT_BATTERY_LEVEL_STATUS_BROADCAST)
		return 0;

	status = hidpp20_batterylevel_map_status_capacity(report->fap.params,
							  &capacity,
							  &next_capacity,
							  &level);

	/* the capacity is only available when discharging or full */
	hidpp->battery.online = status == POWER_SUPPLY_STATUS_DISCHARGING ||
				status == POWER_SUPPLY_STATUS_FULL;

	changed = capacity != hidpp->battery.capacity ||
		  level != hidpp->battery.level ||
		  status != hidpp->battery.status;

	if (changed) {
		hidpp->battery.level = level;
		hidpp->battery.capacity = capacity;
		hidpp->battery.status = status;
		if (hidpp->battery.ps)
			power_supply_changed(hidpp->battery.ps);
	}

	return 0;
}

/* -------------------------------------------------------------------------- */
/* 0x1001: Battery voltage                                                    */
/* -------------------------------------------------------------------------- */

#define HIDPP_PAGE_BATTERY_VOLTAGE 0x1001

#define CMD_BATTERY_VOLTAGE_GET_BATTERY_VOLTAGE 0x00

#define EVENT_BATTERY_VOLTAGE_STATUS_BROADCAST 0x00

static int hidpp20_battery_map_status_voltage(u8 data[3], int *voltage,
						int *level, int *charge_type)
{
	int status;

	long flags = (long) data[2];
	*level = POWER_SUPPLY_CAPACITY_LEVEL_UNKNOWN;

	if (flags & 0x80)
		switch (flags & 0x07) {
		case 0:
			status = POWER_SUPPLY_STATUS_CHARGING;
			break;
		case 1:
			status = POWER_SUPPLY_STATUS_FULL;
			*level = POWER_SUPPLY_CAPACITY_LEVEL_FULL;
			break;
		case 2:
			status = POWER_SUPPLY_STATUS_NOT_CHARGING;
			break;
		default:
			status = POWER_SUPPLY_STATUS_UNKNOWN;
			break;
		}
	else
		status = POWER_SUPPLY_STATUS_DISCHARGING;

	*charge_type = POWER_SUPPLY_CHARGE_TYPE_STANDARD;
	if (test_bit(3, &flags)) {
		*charge_type = POWER_SUPPLY_CHARGE_TYPE_FAST;
	}
	if (test_bit(4, &flags)) {
		*charge_type = POWER_SUPPLY_CHARGE_TYPE_TRICKLE;
	}
	if (test_bit(5, &flags)) {
		*level = POWER_SUPPLY_CAPACITY_LEVEL_CRITICAL;
	}

	*voltage = get_unaligned_be16(data);

	return status;
}

static int hidpp20_battery_get_battery_voltage(struct hidpp_device *hidpp,
						 u8 feature_index,
						 int *status, int *voltage,
						 int *level, int *charge_type)
{
	struct hidpp_report response;
	int ret;
	u8 *params = (u8 *)response.fap.params;

	ret = hidpp_send_fap_command_sync(hidpp, feature_index,
					  CMD_BATTERY_VOLTAGE_GET_BATTERY_VOLTAGE,
					  NULL, 0, &response);

	if (ret > 0) {
		hid_err(hidpp->hid_dev, "%s: received protocol error 0x%02x\n",
			__func__, ret);
		return -EPROTO;
	}
	if (ret)
		return ret;

	hidpp->capabilities |= HIDPP_CAPABILITY_BATTERY_VOLTAGE;

	*status = hidpp20_battery_map_status_voltage(params, voltage,
						     level, charge_type);

	return 0;
}

static int hidpp20_query_battery_voltage_info(struct hidpp_device *hidpp)
{
	u8 feature_type;
	int ret;
	int status, voltage, level, charge_type;

	if (hidpp->battery.voltage_feature_index == 0xff) {
		ret = hidpp_root_get_feature(hidpp, HIDPP_PAGE_BATTERY_VOLTAGE,
					     &hidpp->battery.voltage_feature_index,
					     &feature_type);
		if (ret)
			return ret;
	}

	ret = hidpp20_battery_get_battery_voltage(hidpp,
						  hidpp->battery.voltage_feature_index,
						  &status, &voltage, &level, &charge_type);

	if (ret)
		return ret;

	hidpp->battery.status = status;
	hidpp->battery.voltage = voltage;
	hidpp->battery.level = level;
	hidpp->battery.charge_type = charge_type;
	hidpp->battery.online = status != POWER_SUPPLY_STATUS_NOT_CHARGING;

	return 0;
}

static int hidpp20_battery_voltage_event(struct hidpp_device *hidpp,
					    u8 *data, int size)
{
	struct hidpp_report *report = (struct hidpp_report *)data;
	int status, voltage, level, charge_type;

	if (report->fap.feature_index != hidpp->battery.voltage_feature_index ||
		report->fap.funcindex_clientid != EVENT_BATTERY_VOLTAGE_STATUS_BROADCAST)
		return 0;

	status = hidpp20_battery_map_status_voltage(report->fap.params, &voltage,
						    &level, &charge_type);

	hidpp->battery.online = status != POWER_SUPPLY_STATUS_NOT_CHARGING;

	if (voltage != hidpp->battery.voltage || status != hidpp->battery.status) {
		hidpp->battery.voltage = voltage;
		hidpp->battery.status = status;
		hidpp->battery.level = level;
		hidpp->battery.charge_type = charge_type;
		if (hidpp->battery.ps)
			power_supply_changed(hidpp->battery.ps);
	}
	return 0;
}

/* -------------------------------------------------------------------------- */
/* 0x1004: Unified battery                                                    */
/* -------------------------------------------------------------------------- */

#define HIDPP_PAGE_UNIFIED_BATTERY				0x1004

#define CMD_UNIFIED_BATTERY_GET_CAPABILITIES			0x00
#define CMD_UNIFIED_BATTERY_GET_STATUS				0x10

#define EVENT_UNIFIED_BATTERY_STATUS_EVENT			0x00

#define FLAG_UNIFIED_BATTERY_LEVEL_CRITICAL			BIT(0)
#define FLAG_UNIFIED_BATTERY_LEVEL_LOW				BIT(1)
#define FLAG_UNIFIED_BATTERY_LEVEL_GOOD				BIT(2)
#define FLAG_UNIFIED_BATTERY_LEVEL_FULL				BIT(3)

#define FLAG_UNIFIED_BATTERY_FLAGS_RECHARGEABLE			BIT(0)
#define FLAG_UNIFIED_BATTERY_FLAGS_STATE_OF_CHARGE		BIT(1)

static int hidpp20_unifiedbattery_get_capabilities(struct hidpp_device *hidpp,
						   u8 feature_index)
{
	struct hidpp_report response;
	int ret;
	u8 *params = (u8 *)response.fap.params;

	if (hidpp->capabilities & HIDPP_CAPABILITY_BATTERY_LEVEL_STATUS ||
	    hidpp->capabilities & HIDPP_CAPABILITY_BATTERY_PERCENTAGE) {
		/* we have already set the device capabilities, so let's skip */
		return 0;
	}

	ret = hidpp_send_fap_command_sync(hidpp, feature_index,
					  CMD_UNIFIED_BATTERY_GET_CAPABILITIES,
					  NULL, 0, &response);
	/* Ignore these intermittent errors */
	if (ret == HIDPP_ERROR_RESOURCE_ERROR)
		return -EIO;
	if (ret > 0) {
		hid_err(hidpp->hid_dev, "%s: received protocol error 0x%02x\n",
			__func__, ret);
		return -EPROTO;
	}
	if (ret)
		return ret;

	/*
	 * If the device supports state of charge (battery percentage) we won't
	 * export the battery level information. there are 4 possible battery
	 * levels and they all are optional, this means that the device might
	 * not support any of them, we are just better off with the battery
	 * percentage.
	 */
	if (params[1] & FLAG_UNIFIED_BATTERY_FLAGS_STATE_OF_CHARGE) {
		hidpp->capabilities |= HIDPP_CAPABILITY_BATTERY_PERCENTAGE;
		hidpp->battery.supported_levels_1004 = 0;
	} else {
		hidpp->capabilities |= HIDPP_CAPABILITY_BATTERY_LEVEL_STATUS;
		hidpp->battery.supported_levels_1004 = params[0];
	}

	return 0;
}

static int hidpp20_unifiedbattery_map_status(struct hidpp_device *hidpp,
					     u8 charging_status,
					     u8 external_power_status)
{
	int status;

	switch (charging_status) {
		case 0: /* discharging */
			status = POWER_SUPPLY_STATUS_DISCHARGING;
			break;
		case 1: /* charging */
		case 2: /* charging slow */
			status = POWER_SUPPLY_STATUS_CHARGING;
			break;
		case 3: /* complete */
			status = POWER_SUPPLY_STATUS_FULL;
			break;
		case 4: /* error */
			status = POWER_SUPPLY_STATUS_NOT_CHARGING;
			hid_info(hidpp->hid_dev, "%s: charging error",
				 hidpp->name);
			break;
		default:
			status = POWER_SUPPLY_STATUS_NOT_CHARGING;
			break;
	}

	return status;
}

static int hidpp20_unifiedbattery_map_level(struct hidpp_device *hidpp,
					    u8 battery_level)
{
	/* cler unsupported level bits */
	battery_level &= hidpp->battery.supported_levels_1004;

	if (battery_level & FLAG_UNIFIED_BATTERY_LEVEL_FULL)
		return POWER_SUPPLY_CAPACITY_LEVEL_FULL;
	else if (battery_level & FLAG_UNIFIED_BATTERY_LEVEL_GOOD)
		return POWER_SUPPLY_CAPACITY_LEVEL_NORMAL;
	else if (battery_level & FLAG_UNIFIED_BATTERY_LEVEL_LOW)
		return POWER_SUPPLY_CAPACITY_LEVEL_LOW;
	else if (battery_level & FLAG_UNIFIED_BATTERY_LEVEL_CRITICAL)
		return POWER_SUPPLY_CAPACITY_LEVEL_CRITICAL;

	return POWER_SUPPLY_CAPACITY_LEVEL_UNKNOWN;
}

static int hidpp20_unifiedbattery_get_status(struct hidpp_device *hidpp,
					     u8 feature_index,
					     u8 *state_of_charge,
					     int *status,
					     int *level)
{
	struct hidpp_report response;
	int ret;
	u8 *params = (u8 *)response.fap.params;

	ret = hidpp_send_fap_command_sync(hidpp, feature_index,
					  CMD_UNIFIED_BATTERY_GET_STATUS,
					  NULL, 0, &response);
	/* Ignore these intermittent errors */
	if (ret == HIDPP_ERROR_RESOURCE_ERROR)
		return -EIO;
	if (ret > 0) {
		hid_err(hidpp->hid_dev, "%s: received protocol error 0x%02x\n",
			__func__, ret);
		return -EPROTO;
	}
	if (ret)
		return ret;

	*state_of_charge = params[0];
	*status = hidpp20_unifiedbattery_map_status(hidpp, params[2], params[3]);
	*level = hidpp20_unifiedbattery_map_level(hidpp, params[1]);

	return 0;
}

static int hidpp20_query_battery_info_1004(struct hidpp_device *hidpp)
{
	u8 feature_type;
	int ret;
	u8 state_of_charge;
	int status, level;

	if (hidpp->battery.feature_index == 0xff) {
		ret = hidpp_root_get_feature(hidpp,
					     HIDPP_PAGE_UNIFIED_BATTERY,
					     &hidpp->battery.feature_index,
					     &feature_type);
		if (ret)
			return ret;
	}

	ret = hidpp20_unifiedbattery_get_capabilities(hidpp,
					hidpp->battery.feature_index);
	if (ret)
		return ret;

	ret = hidpp20_unifiedbattery_get_status(hidpp,
						hidpp->battery.feature_index,
						&state_of_charge,
						&status,
						&level);
	if (ret)
		return ret;

	hidpp->capabilities |= HIDPP_CAPABILITY_UNIFIED_BATTERY;
	hidpp->battery.capacity = state_of_charge;
	hidpp->battery.status = status;
	hidpp->battery.level = level;
	hidpp->battery.online = true;

	return 0;
}

static int hidpp20_battery_event_1004(struct hidpp_device *hidpp,
				 u8 *data, int size)
{
	struct hidpp_report *report = (struct hidpp_report *)data;
	u8 *params = (u8 *)report->fap.params;
	int state_of_charge, status, level;
	bool changed;

	if (report->fap.feature_index != hidpp->battery.feature_index ||
	    report->fap.funcindex_clientid != EVENT_UNIFIED_BATTERY_STATUS_EVENT)
		return 0;

	state_of_charge = params[0];
	status = hidpp20_unifiedbattery_map_status(hidpp, params[2], params[3]);
	level = hidpp20_unifiedbattery_map_level(hidpp, params[1]);

	changed = status != hidpp->battery.status ||
		  (state_of_charge != hidpp->battery.capacity &&
		   hidpp->capabilities & HIDPP_CAPABILITY_BATTERY_PERCENTAGE) ||
		  (level != hidpp->battery.level &&
		   hidpp->capabilities & HIDPP_CAPABILITY_BATTERY_LEVEL_STATUS);

	if (changed) {
		hidpp->battery.capacity = state_of_charge;
		hidpp->battery.status = status;
		hidpp->battery.level = level;
		if (hidpp->battery.ps)
			power_supply_changed(hidpp->battery.ps);
	}

	return 0;
}

/* -------------------------------------------------------------------------- */
/* Battery feature helpers                                                    */
/* -------------------------------------------------------------------------- */

static enum power_supply_property hidpp_battery_props[] = {
	POWER_SUPPLY_PROP_ONLINE,
	POWER_SUPPLY_PROP_STATUS,
	POWER_SUPPLY_PROP_SCOPE,
	POWER_SUPPLY_PROP_MODEL_NAME,
	POWER_SUPPLY_PROP_MANUFACTURER,
	POWER_SUPPLY_PROP_SERIAL_NUMBER,
	0, /* placeholder for POWER_SUPPLY_PROP_CAPACITY, */
	0, /* placeholder for POWER_SUPPLY_PROP_CAPACITY_LEVEL, */
	0, /* placeholder for POWER_SUPPLY_PROP_VOLTAGE_NOW, */
};

static int hidpp_battery_get_property(struct power_supply *psy,
				      enum power_supply_property psp,
				      union power_supply_propval *val)
{
	struct hidpp_device *hidpp = power_supply_get_drvdata(psy);
	int ret = 0;

	switch(psp) {
		case POWER_SUPPLY_PROP_STATUS:
			val->intval = hidpp->battery.status;
			break;
		case POWER_SUPPLY_PROP_CAPACITY:
			val->intval = hidpp->battery.capacity;
			break;
		case POWER_SUPPLY_PROP_CAPACITY_LEVEL:
			val->intval = hidpp->battery.level;
			break;
		case POWER_SUPPLY_PROP_SCOPE:
			val->intval = POWER_SUPPLY_SCOPE_DEVICE;
			break;
		case POWER_SUPPLY_PROP_ONLINE:
			val->intval = hidpp->battery.online;
			break;
		case POWER_SUPPLY_PROP_MODEL_NAME:
			if (!strncmp(hidpp->name, "Logitech ", 9))
				val->strval = hidpp->name + 9;
			else
				val->strval = hidpp->name;
			break;
		case POWER_SUPPLY_PROP_MANUFACTURER:
			val->strval = "Logitech";
			break;
		case POWER_SUPPLY_PROP_SERIAL_NUMBER:
			val->strval = hidpp->hid_dev->uniq;
			break;
		case POWER_SUPPLY_PROP_VOLTAGE_NOW:
			/* hardware reports voltage in in mV. sysfs expects uV */
			val->intval = hidpp->battery.voltage * 1000;
			break;
		case POWER_SUPPLY_PROP_CHARGE_TYPE:
			val->intval = hidpp->battery.charge_type;
			break;
		default:
			ret = -EINVAL;
			break;
	}

	return ret;
}

/* -------------------------------------------------------------------------- */
/* 0x1d4b: Wireless device status                                             */
/* -------------------------------------------------------------------------- */
#define HIDPP_PAGE_WIRELESS_DEVICE_STATUS			0x1d4b

static int hidpp_set_wireless_feature_index(struct hidpp_device *hidpp)
{
	u8 feature_type;
	int ret;

	ret = hidpp_root_get_feature(hidpp,
				     HIDPP_PAGE_WIRELESS_DEVICE_STATUS,
				     &hidpp->wireless_feature_index,
				     &feature_type);

	return ret;
}

/* -------------------------------------------------------------------------- */
/* 0x2120: Hi-resolution scrolling                                            */
/* -------------------------------------------------------------------------- */

#define HIDPP_PAGE_HI_RESOLUTION_SCROLLING			0x2120

#define CMD_HI_RESOLUTION_SCROLLING_SET_HIGHRES_SCROLLING_MODE	0x10

static int hidpp_hrs_set_highres_scrolling_mode(struct hidpp_device *hidpp,
	bool enabled, u8 *multiplier)
{
	u8 feature_index;
	u8 feature_type;
	int ret;
	u8 params[1];
	struct hidpp_report response;

	ret = hidpp_root_get_feature(hidpp,
				     HIDPP_PAGE_HI_RESOLUTION_SCROLLING,
				     &feature_index,
				     &feature_type);
	if (ret)
		return ret;

	params[0] = enabled ? BIT(0) : 0;
	ret = hidpp_send_fap_command_sync(hidpp, feature_index,
					  CMD_HI_RESOLUTION_SCROLLING_SET_HIGHRES_SCROLLING_MODE,
					  params, sizeof(params), &response);
	if (ret)
		return ret;
	*multiplier = response.fap.params[1];
	return 0;
}

/* -------------------------------------------------------------------------- */
/* 0x2121: HiRes Wheel                                                        */
/* -------------------------------------------------------------------------- */

#define HIDPP_PAGE_HIRES_WHEEL		0x2121

#define CMD_HIRES_WHEEL_GET_WHEEL_CAPABILITY	0x00
#define CMD_HIRES_WHEEL_SET_WHEEL_MODE		0x20

static int hidpp_hrw_get_wheel_capability(struct hidpp_device *hidpp,
	u8 *multiplier)
{
	u8 feature_index;
	u8 feature_type;
	int ret;
	struct hidpp_report response;

	ret = hidpp_root_get_feature(hidpp, HIDPP_PAGE_HIRES_WHEEL,
				     &feature_index, &feature_type);
	if (ret)
		goto return_default;

	ret = hidpp_send_fap_command_sync(hidpp, feature_index,
					  CMD_HIRES_WHEEL_GET_WHEEL_CAPABILITY,
					  NULL, 0, &response);
	if (ret)
		goto return_default;

	*multiplier = response.fap.params[0];
	return 0;
return_default:
	hid_warn(hidpp->hid_dev,
		 "Couldn't get wheel multiplier (error %d)\n", ret);
	return ret;
}

static int hidpp_hrw_set_wheel_mode(struct hidpp_device *hidpp, bool invert,
	bool high_resolution, bool use_hidpp)
{
	u8 feature_index;
	u8 feature_type;
	int ret;
	u8 params[1];
	struct hidpp_report response;

	ret = hidpp_root_get_feature(hidpp, HIDPP_PAGE_HIRES_WHEEL,
				     &feature_index, &feature_type);
	if (ret)
		return ret;

	params[0] = (invert          ? BIT(2) : 0) |
		    (high_resolution ? BIT(1) : 0) |
		    (use_hidpp       ? BIT(0) : 0);

	return hidpp_send_fap_command_sync(hidpp, feature_index,
					   CMD_HIRES_WHEEL_SET_WHEEL_MODE,
					   params, sizeof(params), &response);
}

/* -------------------------------------------------------------------------- */
/* 0x4301: Solar Keyboard                                                     */
/* -------------------------------------------------------------------------- */

#define HIDPP_PAGE_SOLAR_KEYBOARD			0x4301

#define CMD_SOLAR_SET_LIGHT_MEASURE			0x00

#define EVENT_SOLAR_BATTERY_BROADCAST			0x00
#define EVENT_SOLAR_BATTERY_LIGHT_MEASURE		0x10
#define EVENT_SOLAR_CHECK_LIGHT_BUTTON			0x20

static int hidpp_solar_request_battery_event(struct hidpp_device *hidpp)
{
	struct hidpp_report response;
	u8 params[2] = { 1, 1 };
	u8 feature_type;
	int ret;

	if (hidpp->battery.feature_index == 0xff) {
		ret = hidpp_root_get_feature(hidpp,
					     HIDPP_PAGE_SOLAR_KEYBOARD,
					     &hidpp->battery.solar_feature_index,
					     &feature_type);
		if (ret)
			return ret;
	}

	ret = hidpp_send_fap_command_sync(hidpp,
					  hidpp->battery.solar_feature_index,
					  CMD_SOLAR_SET_LIGHT_MEASURE,
					  params, 2, &response);
	if (ret > 0) {
		hid_err(hidpp->hid_dev, "%s: received protocol error 0x%02x\n",
			__func__, ret);
		return -EPROTO;
	}
	if (ret)
		return ret;

	hidpp->capabilities |= HIDPP_CAPABILITY_BATTERY_MILEAGE;

	return 0;
}

static int hidpp_solar_battery_event(struct hidpp_device *hidpp,
				     u8 *data, int size)
{
	struct hidpp_report *report = (struct hidpp_report *)data;
	int capacity, lux, status;
	u8 function;

	function = report->fap.funcindex_clientid;


	if (report->fap.feature_index != hidpp->battery.solar_feature_index ||
	    !(function == EVENT_SOLAR_BATTERY_BROADCAST ||
	      function == EVENT_SOLAR_BATTERY_LIGHT_MEASURE ||
	      function == EVENT_SOLAR_CHECK_LIGHT_BUTTON))
		return 0;

	capacity = report->fap.params[0];

	switch (function) {
	case EVENT_SOLAR_BATTERY_LIGHT_MEASURE:
		lux = (report->fap.params[1] << 8) | report->fap.params[2];
		if (lux > 200)
			status = POWER_SUPPLY_STATUS_CHARGING;
		else
			status = POWER_SUPPLY_STATUS_DISCHARGING;
		break;
	case EVENT_SOLAR_CHECK_LIGHT_BUTTON:
	default:
		if (capacity < hidpp->battery.capacity)
			status = POWER_SUPPLY_STATUS_DISCHARGING;
		else
			status = POWER_SUPPLY_STATUS_CHARGING;

	}

	if (capacity == 100)
		status = POWER_SUPPLY_STATUS_FULL;

	hidpp->battery.online = true;
	if (capacity != hidpp->battery.capacity ||
	    status != hidpp->battery.status) {
		hidpp->battery.capacity = capacity;
		hidpp->battery.status = status;
		if (hidpp->battery.ps)
			power_supply_changed(hidpp->battery.ps);
	}

	return 0;
}

/* -------------------------------------------------------------------------- */
/* 0x6010: Touchpad FW items                                                  */
/* -------------------------------------------------------------------------- */

#define HIDPP_PAGE_TOUCHPAD_FW_ITEMS			0x6010

#define CMD_TOUCHPAD_FW_ITEMS_SET			0x10

struct hidpp_touchpad_fw_items {
	uint8_t presence;
	uint8_t desired_state;
	uint8_t state;
	uint8_t persistent;
};

/*
 * send a set state command to the device by reading the current items->state
 * field. items is then filled with the current state.
 */
static int hidpp_touchpad_fw_items_set(struct hidpp_device *hidpp,
				       u8 feature_index,
				       struct hidpp_touchpad_fw_items *items)
{
	struct hidpp_report response;
	int ret;
	u8 *params = (u8 *)response.fap.params;

	ret = hidpp_send_fap_command_sync(hidpp, feature_index,
		CMD_TOUCHPAD_FW_ITEMS_SET, &items->state, 1, &response);

	if (ret > 0) {
		hid_err(hidpp->hid_dev, "%s: received protocol error 0x%02x\n",
			__func__, ret);
		return -EPROTO;
	}
	if (ret)
		return ret;

	items->presence = params[0];
	items->desired_state = params[1];
	items->state = params[2];
	items->persistent = params[3];

	return 0;
}

/* -------------------------------------------------------------------------- */
/* 0x6100: TouchPadRawXY                                                      */
/* -------------------------------------------------------------------------- */

#define HIDPP_PAGE_TOUCHPAD_RAW_XY			0x6100

#define CMD_TOUCHPAD_GET_RAW_INFO			0x01
#define CMD_TOUCHPAD_SET_RAW_REPORT_STATE		0x21

#define EVENT_TOUCHPAD_RAW_XY				0x00

#define TOUCHPAD_RAW_XY_ORIGIN_LOWER_LEFT		0x01
#define TOUCHPAD_RAW_XY_ORIGIN_UPPER_LEFT		0x03

struct hidpp_touchpad_raw_info {
	u16 x_size;
	u16 y_size;
	u8 z_range;
	u8 area_range;
	u8 timestamp_unit;
	u8 maxcontacts;
	u8 origin;
	u16 res;
};

struct hidpp_touchpad_raw_xy_finger {
	u8 contact_type;
	u8 contact_status;
	u16 x;
	u16 y;
	u8 z;
	u8 area;
	u8 finger_id;
};

struct hidpp_touchpad_raw_xy {
	u16 timestamp;
	struct hidpp_touchpad_raw_xy_finger fingers[2];
	u8 spurious_flag;
	u8 end_of_frame;
	u8 finger_count;
	u8 button;
};

static int hidpp_touchpad_get_raw_info(struct hidpp_device *hidpp,
	u8 feature_index, struct hidpp_touchpad_raw_info *raw_info)
{
	struct hidpp_report response;
	int ret;
	u8 *params = (u8 *)response.fap.params;

	ret = hidpp_send_fap_command_sync(hidpp, feature_index,
		CMD_TOUCHPAD_GET_RAW_INFO, NULL, 0, &response);

	if (ret > 0) {
		hid_err(hidpp->hid_dev, "%s: received protocol error 0x%02x\n",
			__func__, ret);
		return -EPROTO;
	}
	if (ret)
		return ret;

	raw_info->x_size = get_unaligned_be16(&params[0]);
	raw_info->y_size = get_unaligned_be16(&params[2]);
	raw_info->z_range = params[4];
	raw_info->area_range = params[5];
	raw_info->maxcontacts = params[7];
	raw_info->origin = params[8];
	/* res is given in unit per inch */
	raw_info->res = get_unaligned_be16(&params[13]) * 2 / 51;

	return ret;
}

static int hidpp_touchpad_set_raw_report_state(struct hidpp_device *hidpp_dev,
		u8 feature_index, bool send_raw_reports,
		bool sensor_enhanced_settings)
{
	struct hidpp_report response;

	/*
	 * Params:
	 *   bit 0 - enable raw
	 *   bit 1 - 16bit Z, no area
	 *   bit 2 - enhanced sensitivity
	 *   bit 3 - width, height (4 bits each) instead of area
	 *   bit 4 - send raw + gestures (degrades smoothness)
	 *   remaining bits - reserved
	 */
	u8 params = send_raw_reports | (sensor_enhanced_settings << 2);

	return hidpp_send_fap_command_sync(hidpp_dev, feature_index,
		CMD_TOUCHPAD_SET_RAW_REPORT_STATE, &params, 1, &response);
}

static void hidpp_touchpad_touch_event(u8 *data,
	struct hidpp_touchpad_raw_xy_finger *finger)
{
	u8 x_m = data[0] << 2;
	u8 y_m = data[2] << 2;

	finger->x = x_m << 6 | data[1];
	finger->y = y_m << 6 | data[3];

	finger->contact_type = data[0] >> 6;
	finger->contact_status = data[2] >> 6;

	finger->z = data[4];
	finger->area = data[5];
	finger->finger_id = data[6] >> 4;
}

static void hidpp_touchpad_raw_xy_event(struct hidpp_device *hidpp_dev,
		u8 *data, struct hidpp_touchpad_raw_xy *raw_xy)
{
	memset(raw_xy, 0, sizeof(struct hidpp_touchpad_raw_xy));
	raw_xy->end_of_frame = data[8] & 0x01;
	raw_xy->spurious_flag = (data[8] >> 1) & 0x01;
	raw_xy->finger_count = data[15] & 0x0f;
	raw_xy->button = (data[8] >> 2) & 0x01;

	if (raw_xy->finger_count) {
		hidpp_touchpad_touch_event(&data[2], &raw_xy->fingers[0]);
		hidpp_touchpad_touch_event(&data[9], &raw_xy->fingers[1]);
	}
}

/* -------------------------------------------------------------------------- */
/* 0x8123: Force feedback support                                             */
/* -------------------------------------------------------------------------- */

#define HIDPP_FF_GET_INFO		0x01
#define HIDPP_FF_RESET_ALL		0x11
#define HIDPP_FF_DOWNLOAD_EFFECT	0x21
#define HIDPP_FF_SET_EFFECT_STATE	0x31
#define HIDPP_FF_DESTROY_EFFECT		0x41
#define HIDPP_FF_GET_APERTURE		0x51
#define HIDPP_FF_SET_APERTURE		0x61
#define HIDPP_FF_GET_GLOBAL_GAINS	0x71
#define HIDPP_FF_SET_GLOBAL_GAINS	0x81

#define HIDPP_FF_EFFECT_STATE_GET	0x00
#define HIDPP_FF_EFFECT_STATE_STOP	0x01
#define HIDPP_FF_EFFECT_STATE_PLAY	0x02
#define HIDPP_FF_EFFECT_STATE_PAUSE	0x03

#define HIDPP_FF_EFFECT_CONSTANT	0x00
#define HIDPP_FF_EFFECT_PERIODIC_SINE		0x01
#define HIDPP_FF_EFFECT_PERIODIC_SQUARE		0x02
#define HIDPP_FF_EFFECT_PERIODIC_TRIANGLE	0x03
#define HIDPP_FF_EFFECT_PERIODIC_SAWTOOTHUP	0x04
#define HIDPP_FF_EFFECT_PERIODIC_SAWTOOTHDOWN	0x05
#define HIDPP_FF_EFFECT_SPRING		0x06
#define HIDPP_FF_EFFECT_DAMPER		0x07
#define HIDPP_FF_EFFECT_FRICTION	0x08
#define HIDPP_FF_EFFECT_INERTIA		0x09
#define HIDPP_FF_EFFECT_RAMP		0x0A

#define HIDPP_FF_EFFECT_AUTOSTART	0x80

#define HIDPP_FF_EFFECTID_NONE		-1
#define HIDPP_FF_EFFECTID_AUTOCENTER	-2
#define HIDPP_AUTOCENTER_PARAMS_LENGTH	18

#define HIDPP_FF_MAX_PARAMS	20
#define HIDPP_FF_RESERVED_SLOTS	1

struct hidpp_ff_private_data {
	struct hidpp_device *hidpp;
	u8 feature_index;
	u8 version;
	u16 gain;
	s16 range;
	u8 slot_autocenter;
	u8 num_effects;
	int *effect_ids;
	struct workqueue_struct *wq;
	atomic_t workqueue_size;
};

struct hidpp_ff_work_data {
	struct work_struct work;
	struct hidpp_ff_private_data *data;
	int effect_id;
	u8 command;
	u8 params[HIDPP_FF_MAX_PARAMS];
	u8 size;
};

static const signed short hidpp_ff_effects[] = {
	FF_CONSTANT,
	FF_PERIODIC,
	FF_SINE,
	FF_SQUARE,
	FF_SAW_UP,
	FF_SAW_DOWN,
	FF_TRIANGLE,
	FF_SPRING,
	FF_DAMPER,
	FF_AUTOCENTER,
	FF_GAIN,
	-1
};

static const signed short hidpp_ff_effects_v2[] = {
	FF_RAMP,
	FF_FRICTION,
	FF_INERTIA,
	-1
};

static const u8 HIDPP_FF_CONDITION_CMDS[] = {
	HIDPP_FF_EFFECT_SPRING,
	HIDPP_FF_EFFECT_FRICTION,
	HIDPP_FF_EFFECT_DAMPER,
	HIDPP_FF_EFFECT_INERTIA
};

static const char *HIDPP_FF_CONDITION_NAMES[] = {
	"spring",
	"friction",
	"damper",
	"inertia"
};


static u8 hidpp_ff_find_effect(struct hidpp_ff_private_data *data, int effect_id)
{
	int i;

	for (i = 0; i < data->num_effects; i++)
		if (data->effect_ids[i] == effect_id)
			return i+1;

	return 0;
}

static void hidpp_ff_work_handler(struct work_struct *w)
{
	struct hidpp_ff_work_data *wd = container_of(w, struct hidpp_ff_work_data, work);
	struct hidpp_ff_private_data *data = wd->data;
	struct hidpp_report response;
	u8 slot;
	int ret;

	/* add slot number if needed */
	switch (wd->effect_id) {
	case HIDPP_FF_EFFECTID_AUTOCENTER:
		wd->params[0] = data->slot_autocenter;
		break;
	case HIDPP_FF_EFFECTID_NONE:
		/* leave slot as zero */
		break;
	default:
		/* find current slot for effect */
		wd->params[0] = hidpp_ff_find_effect(data, wd->effect_id);
		break;
	}

	/* send command and wait for reply */
	ret = hidpp_send_fap_command_sync(data->hidpp, data->feature_index,
		wd->command, wd->params, wd->size, &response);

	if (ret) {
		hid_err(data->hidpp->hid_dev, "Failed to send command to device!\n");
		goto out;
	}

	/* parse return data */
	switch (wd->command) {
	case HIDPP_FF_DOWNLOAD_EFFECT:
		slot = response.fap.params[0];
		if (slot > 0 && slot <= data->num_effects) {
			if (wd->effect_id >= 0)
				/* regular effect uploaded */
				data->effect_ids[slot-1] = wd->effect_id;
			else if (wd->effect_id >= HIDPP_FF_EFFECTID_AUTOCENTER)
				/* autocenter spring uploaded */
				data->slot_autocenter = slot;
		}
		break;
	case HIDPP_FF_DESTROY_EFFECT:
		if (wd->effect_id >= 0)
			/* regular effect destroyed */
			data->effect_ids[wd->params[0]-1] = -1;
		else if (wd->effect_id >= HIDPP_FF_EFFECTID_AUTOCENTER)
			/* autocenter spring destoyed */
			data->slot_autocenter = 0;
		break;
	case HIDPP_FF_SET_GLOBAL_GAINS:
		data->gain = (wd->params[0] << 8) + wd->params[1];
		break;
	case HIDPP_FF_SET_APERTURE:
		data->range = (wd->params[0] << 8) + wd->params[1];
		break;
	default:
		/* no action needed */
		break;
	}

out:
	atomic_dec(&data->workqueue_size);
	kfree(wd);
}

static int hidpp_ff_queue_work(struct hidpp_ff_private_data *data, int effect_id, u8 command, u8 *params, u8 size)
{
	struct hidpp_ff_work_data *wd = kzalloc(sizeof(*wd), GFP_KERNEL);
	int s;

	if (!wd)
		return -ENOMEM;

	INIT_WORK(&wd->work, hidpp_ff_work_handler);

	wd->data = data;
	wd->effect_id = effect_id;
	wd->command = command;
	wd->size = size;
	memcpy(wd->params, params, size);

	atomic_inc(&data->workqueue_size);
	queue_work(data->wq, &wd->work);

	/* warn about excessive queue size */
	s = atomic_read(&data->workqueue_size);
	if (s >= 20 && s % 20 == 0)
		hid_warn(data->hidpp->hid_dev, "Force feedback command queue contains %d commands, causing substantial delays!", s);

	return 0;
}

static int hidpp_ff_upload_effect(struct input_dev *dev, struct ff_effect *effect, struct ff_effect *old)
{
	struct hidpp_ff_private_data *data = dev->ff->private;
	u8 params[20];
	u8 size;
	int force;

	/* set common parameters */
	params[2] = effect->replay.length >> 8;
	params[3] = effect->replay.length & 255;
	params[4] = effect->replay.delay >> 8;
	params[5] = effect->replay.delay & 255;

	switch (effect->type) {
	case FF_CONSTANT:
		force = (effect->u.constant.level * fixp_sin16((effect->direction * 360) >> 16)) >> 15;
		params[1] = HIDPP_FF_EFFECT_CONSTANT;
		params[6] = force >> 8;
		params[7] = force & 255;
		params[8] = effect->u.constant.envelope.attack_level >> 7;
		params[9] = effect->u.constant.envelope.attack_length >> 8;
		params[10] = effect->u.constant.envelope.attack_length & 255;
		params[11] = effect->u.constant.envelope.fade_level >> 7;
		params[12] = effect->u.constant.envelope.fade_length >> 8;
		params[13] = effect->u.constant.envelope.fade_length & 255;
		size = 14;
		dbg_hid("Uploading constant force level=%d in dir %d = %d\n",
				effect->u.constant.level,
				effect->direction, force);
		dbg_hid("          envelope attack=(%d, %d ms) fade=(%d, %d ms)\n",
				effect->u.constant.envelope.attack_level,
				effect->u.constant.envelope.attack_length,
				effect->u.constant.envelope.fade_level,
				effect->u.constant.envelope.fade_length);
		break;
	case FF_PERIODIC:
	{
		switch (effect->u.periodic.waveform) {
		case FF_SINE:
			params[1] = HIDPP_FF_EFFECT_PERIODIC_SINE;
			break;
		case FF_SQUARE:
			params[1] = HIDPP_FF_EFFECT_PERIODIC_SQUARE;
			break;
		case FF_SAW_UP:
			params[1] = HIDPP_FF_EFFECT_PERIODIC_SAWTOOTHUP;
			break;
		case FF_SAW_DOWN:
			params[1] = HIDPP_FF_EFFECT_PERIODIC_SAWTOOTHDOWN;
			break;
		case FF_TRIANGLE:
			params[1] = HIDPP_FF_EFFECT_PERIODIC_TRIANGLE;
			break;
		default:
			hid_err(data->hidpp->hid_dev, "Unexpected periodic waveform type %i!\n", effect->u.periodic.waveform);
			return -EINVAL;
		}
		force = (effect->u.periodic.magnitude * fixp_sin16((effect->direction * 360) >> 16)) >> 15;
		params[6] = effect->u.periodic.magnitude >> 8;
		params[7] = effect->u.periodic.magnitude & 255;
		params[8] = effect->u.periodic.offset >> 8;
		params[9] = effect->u.periodic.offset & 255;
		params[10] = effect->u.periodic.period >> 8;
		params[11] = effect->u.periodic.period & 255;
		params[12] = effect->u.periodic.phase >> 8;
		params[13] = effect->u.periodic.phase & 255;
		params[14] = effect->u.periodic.envelope.attack_level >> 7;
		params[15] = effect->u.periodic.envelope.attack_length >> 8;
		params[16] = effect->u.periodic.envelope.attack_length & 255;
		params[17] = effect->u.periodic.envelope.fade_level >> 7;
		params[18] = effect->u.periodic.envelope.fade_length >> 8;
		params[19] = effect->u.periodic.envelope.fade_length & 255;
		size = 20;
		dbg_hid("Uploading periodic force mag=%d/dir=%d, offset=%d, period=%d ms, phase=%d\n",
				effect->u.periodic.magnitude, effect->direction,
				effect->u.periodic.offset,
				effect->u.periodic.period,
				effect->u.periodic.phase);
		dbg_hid("          envelope attack=(%d, %d ms) fade=(%d, %d ms)\n",
				effect->u.periodic.envelope.attack_level,
				effect->u.periodic.envelope.attack_length,
				effect->u.periodic.envelope.fade_level,
				effect->u.periodic.envelope.fade_length);
		break;
	}
	case FF_RAMP:
		params[1] = HIDPP_FF_EFFECT_RAMP;
		force = (effect->u.ramp.start_level * fixp_sin16((effect->direction * 360) >> 16)) >> 15;
		params[6] = force >> 8;
		params[7] = force & 255;
		force = (effect->u.ramp.end_level * fixp_sin16((effect->direction * 360) >> 16)) >> 15;
		params[8] = force >> 8;
		params[9] = force & 255;
		params[10] = effect->u.ramp.envelope.attack_level >> 7;
		params[11] = effect->u.ramp.envelope.attack_length >> 8;
		params[12] = effect->u.ramp.envelope.attack_length & 255;
		params[13] = effect->u.ramp.envelope.fade_level >> 7;
		params[14] = effect->u.ramp.envelope.fade_length >> 8;
		params[15] = effect->u.ramp.envelope.fade_length & 255;
		size = 16;
		dbg_hid("Uploading ramp force level=%d -> %d in dir %d = %d\n",
				effect->u.ramp.start_level,
				effect->u.ramp.end_level,
				effect->direction, force);
		dbg_hid("          envelope attack=(%d, %d ms) fade=(%d, %d ms)\n",
				effect->u.ramp.envelope.attack_level,
				effect->u.ramp.envelope.attack_length,
				effect->u.ramp.envelope.fade_level,
				effect->u.ramp.envelope.fade_length);
		break;
	case FF_FRICTION:
	case FF_INERTIA:
	case FF_SPRING:
	case FF_DAMPER:
		params[1] = HIDPP_FF_CONDITION_CMDS[effect->type - FF_SPRING];
		params[6] = effect->u.condition[0].left_saturation >> 9;
		params[7] = (effect->u.condition[0].left_saturation >> 1) & 255;
		params[8] = effect->u.condition[0].left_coeff >> 8;
		params[9] = effect->u.condition[0].left_coeff & 255;
		params[10] = effect->u.condition[0].deadband >> 9;
		params[11] = (effect->u.condition[0].deadband >> 1) & 255;
		params[12] = effect->u.condition[0].center >> 8;
		params[13] = effect->u.condition[0].center & 255;
		params[14] = effect->u.condition[0].right_coeff >> 8;
		params[15] = effect->u.condition[0].right_coeff & 255;
		params[16] = effect->u.condition[0].right_saturation >> 9;
		params[17] = (effect->u.condition[0].right_saturation >> 1) & 255;
		size = 18;
		dbg_hid("Uploading %s force left coeff=%d, left sat=%d, right coeff=%d, right sat=%d\n",
				HIDPP_FF_CONDITION_NAMES[effect->type - FF_SPRING],
				effect->u.condition[0].left_coeff,
				effect->u.condition[0].left_saturation,
				effect->u.condition[0].right_coeff,
				effect->u.condition[0].right_saturation);
		dbg_hid("          deadband=%d, center=%d\n",
				effect->u.condition[0].deadband,
				effect->u.condition[0].center);
		break;
	default:
		hid_err(data->hidpp->hid_dev, "Unexpected force type %i!\n", effect->type);
		return -EINVAL;
	}

	return hidpp_ff_queue_work(data, effect->id, HIDPP_FF_DOWNLOAD_EFFECT, params, size);
}

static int hidpp_ff_playback(struct input_dev *dev, int effect_id, int value)
{
	struct hidpp_ff_private_data *data = dev->ff->private;
	u8 params[2];

	params[1] = value ? HIDPP_FF_EFFECT_STATE_PLAY : HIDPP_FF_EFFECT_STATE_STOP;

	dbg_hid("St%sing playback of effect %d.\n", value?"art":"opp", effect_id);

	return hidpp_ff_queue_work(data, effect_id, HIDPP_FF_SET_EFFECT_STATE, params, ARRAY_SIZE(params));
}

static int hidpp_ff_erase_effect(struct input_dev *dev, int effect_id)
{
	struct hidpp_ff_private_data *data = dev->ff->private;
	u8 slot = 0;

	dbg_hid("Erasing effect %d.\n", effect_id);

	return hidpp_ff_queue_work(data, effect_id, HIDPP_FF_DESTROY_EFFECT, &slot, 1);
}

static void hidpp_ff_set_autocenter(struct input_dev *dev, u16 magnitude)
{
	struct hidpp_ff_private_data *data = dev->ff->private;
	u8 params[HIDPP_AUTOCENTER_PARAMS_LENGTH];

	dbg_hid("Setting autocenter to %d.\n", magnitude);

	/* start a standard spring effect */
	params[1] = HIDPP_FF_EFFECT_SPRING | HIDPP_FF_EFFECT_AUTOSTART;
	/* zero delay and duration */
	params[2] = params[3] = params[4] = params[5] = 0;
	/* set coeff to 25% of saturation */
	params[8] = params[14] = magnitude >> 11;
	params[9] = params[15] = (magnitude >> 3) & 255;
	params[6] = params[16] = magnitude >> 9;
	params[7] = params[17] = (magnitude >> 1) & 255;
	/* zero deadband and center */
	params[10] = params[11] = params[12] = params[13] = 0;

	hidpp_ff_queue_work(data, HIDPP_FF_EFFECTID_AUTOCENTER, HIDPP_FF_DOWNLOAD_EFFECT, params, ARRAY_SIZE(params));
}

static void hidpp_ff_set_gain(struct input_dev *dev, u16 gain)
{
	struct hidpp_ff_private_data *data = dev->ff->private;
	u8 params[4];

	dbg_hid("Setting gain to %d.\n", gain);

	params[0] = gain >> 8;
	params[1] = gain & 255;
	params[2] = 0; /* no boost */
	params[3] = 0;

	hidpp_ff_queue_work(data, HIDPP_FF_EFFECTID_NONE, HIDPP_FF_SET_GLOBAL_GAINS, params, ARRAY_SIZE(params));
}

static ssize_t hidpp_ff_range_show(struct device *dev, struct device_attribute *attr, char *buf)
{
	struct hid_device *hid = to_hid_device(dev);
	struct hid_input *hidinput = list_entry(hid->inputs.next, struct hid_input, list);
	struct input_dev *idev = hidinput->input;
	struct hidpp_ff_private_data *data = idev->ff->private;

	return scnprintf(buf, PAGE_SIZE, "%u\n", data->range);
}

static ssize_t hidpp_ff_range_store(struct device *dev, struct device_attribute *attr, const char *buf, size_t count)
{
	struct hid_device *hid = to_hid_device(dev);
	struct hid_input *hidinput = list_entry(hid->inputs.next, struct hid_input, list);
	struct input_dev *idev = hidinput->input;
	struct hidpp_ff_private_data *data = idev->ff->private;
	u8 params[2];
	int range = simple_strtoul(buf, NULL, 10);

	range = clamp(range, 180, 900);

	params[0] = range >> 8;
	params[1] = range & 0x00FF;

	hidpp_ff_queue_work(data, -1, HIDPP_FF_SET_APERTURE, params, ARRAY_SIZE(params));

	return count;
}

static DEVICE_ATTR(range, S_IRUSR | S_IWUSR | S_IRGRP | S_IWGRP | S_IROTH, hidpp_ff_range_show, hidpp_ff_range_store);

static void hidpp_ff_destroy(struct ff_device *ff)
{
	struct hidpp_ff_private_data *data = ff->private;
	struct hid_device *hid = data->hidpp->hid_dev;
<<<<<<< HEAD

	hid_info(hid, "Unloading HID++ force feedback.\n");

=======

	hid_info(hid, "Unloading HID++ force feedback.\n");

>>>>>>> 7d2a07b7
	device_remove_file(&hid->dev, &dev_attr_range);
	destroy_workqueue(data->wq);
	kfree(data->effect_ids);
}

static int hidpp_ff_init(struct hidpp_device *hidpp,
			 struct hidpp_ff_private_data *data)
{
	struct hid_device *hid = hidpp->hid_dev;
	struct hid_input *hidinput;
	struct input_dev *dev;
	const struct usb_device_descriptor *udesc = &(hid_to_usb_dev(hid)->descriptor);
	const u16 bcdDevice = le16_to_cpu(udesc->bcdDevice);
	struct ff_device *ff;
	int error, j, num_slots = data->num_effects;
	u8 version;

	if (list_empty(&hid->inputs)) {
		hid_err(hid, "no inputs found\n");
		return -ENODEV;
	}
	hidinput = list_entry(hid->inputs.next, struct hid_input, list);
	dev = hidinput->input;

	if (!dev) {
		hid_err(hid, "Struct input_dev not set!\n");
		return -EINVAL;
	}

	/* Get firmware release */
	version = bcdDevice & 255;

	/* Set supported force feedback capabilities */
	for (j = 0; hidpp_ff_effects[j] >= 0; j++)
		set_bit(hidpp_ff_effects[j], dev->ffbit);
	if (version > 1)
		for (j = 0; hidpp_ff_effects_v2[j] >= 0; j++)
			set_bit(hidpp_ff_effects_v2[j], dev->ffbit);

	error = input_ff_create(dev, num_slots);

	if (error) {
		hid_err(dev, "Failed to create FF device!\n");
		return error;
	}
	/*
	 * Create a copy of passed data, so we can transfer memory
	 * ownership to FF core
	 */
	data = kmemdup(data, sizeof(*data), GFP_KERNEL);
	if (!data)
		return -ENOMEM;
	data->effect_ids = kcalloc(num_slots, sizeof(int), GFP_KERNEL);
	if (!data->effect_ids) {
		kfree(data);
		return -ENOMEM;
	}
	data->wq = create_singlethread_workqueue("hidpp-ff-sendqueue");
	if (!data->wq) {
		kfree(data->effect_ids);
		kfree(data);
		return -ENOMEM;
	}

	data->hidpp = hidpp;
	data->version = version;
	for (j = 0; j < num_slots; j++)
		data->effect_ids[j] = -1;

	ff = dev->ff;
	ff->private = data;

	ff->upload = hidpp_ff_upload_effect;
	ff->erase = hidpp_ff_erase_effect;
	ff->playback = hidpp_ff_playback;
	ff->set_gain = hidpp_ff_set_gain;
	ff->set_autocenter = hidpp_ff_set_autocenter;
	ff->destroy = hidpp_ff_destroy;

	/* Create sysfs interface */
	error = device_create_file(&(hidpp->hid_dev->dev), &dev_attr_range);
	if (error)
		hid_warn(hidpp->hid_dev, "Unable to create sysfs interface for \"range\", errno %d!\n", error);

	/* init the hardware command queue */
	atomic_set(&data->workqueue_size, 0);

	hid_info(hid, "Force feedback support loaded (firmware release %d).\n",
		 version);

	return 0;
}

/* ************************************************************************** */
/*                                                                            */
/* Device Support                                                             */
/*                                                                            */
/* ************************************************************************** */

/* -------------------------------------------------------------------------- */
/* Touchpad HID++ devices                                                     */
/* -------------------------------------------------------------------------- */

#define WTP_MANUAL_RESOLUTION				39

struct wtp_data {
	u16 x_size, y_size;
	u8 finger_count;
	u8 mt_feature_index;
	u8 button_feature_index;
	u8 maxcontacts;
	bool flip_y;
	unsigned int resolution;
};

static int wtp_input_mapping(struct hid_device *hdev, struct hid_input *hi,
		struct hid_field *field, struct hid_usage *usage,
		unsigned long **bit, int *max)
{
	return -1;
}

static void wtp_populate_input(struct hidpp_device *hidpp,
			       struct input_dev *input_dev)
{
	struct wtp_data *wd = hidpp->private_data;

	__set_bit(EV_ABS, input_dev->evbit);
	__set_bit(EV_KEY, input_dev->evbit);
	__clear_bit(EV_REL, input_dev->evbit);
	__clear_bit(EV_LED, input_dev->evbit);

	input_set_abs_params(input_dev, ABS_MT_POSITION_X, 0, wd->x_size, 0, 0);
	input_abs_set_res(input_dev, ABS_MT_POSITION_X, wd->resolution);
	input_set_abs_params(input_dev, ABS_MT_POSITION_Y, 0, wd->y_size, 0, 0);
	input_abs_set_res(input_dev, ABS_MT_POSITION_Y, wd->resolution);

	/* Max pressure is not given by the devices, pick one */
	input_set_abs_params(input_dev, ABS_MT_PRESSURE, 0, 50, 0, 0);

	input_set_capability(input_dev, EV_KEY, BTN_LEFT);

	if (hidpp->quirks & HIDPP_QUIRK_WTP_PHYSICAL_BUTTONS)
		input_set_capability(input_dev, EV_KEY, BTN_RIGHT);
	else
		__set_bit(INPUT_PROP_BUTTONPAD, input_dev->propbit);

	input_mt_init_slots(input_dev, wd->maxcontacts, INPUT_MT_POINTER |
		INPUT_MT_DROP_UNUSED);
}

static void wtp_touch_event(struct hidpp_device *hidpp,
	struct hidpp_touchpad_raw_xy_finger *touch_report)
{
	struct wtp_data *wd = hidpp->private_data;
	int slot;

	if (!touch_report->finger_id || touch_report->contact_type)
		/* no actual data */
		return;

	slot = input_mt_get_slot_by_key(hidpp->input, touch_report->finger_id);

	input_mt_slot(hidpp->input, slot);
	input_mt_report_slot_state(hidpp->input, MT_TOOL_FINGER,
					touch_report->contact_status);
	if (touch_report->contact_status) {
		input_event(hidpp->input, EV_ABS, ABS_MT_POSITION_X,
				touch_report->x);
		input_event(hidpp->input, EV_ABS, ABS_MT_POSITION_Y,
				wd->flip_y ? wd->y_size - touch_report->y :
					     touch_report->y);
		input_event(hidpp->input, EV_ABS, ABS_MT_PRESSURE,
				touch_report->area);
	}
}

static void wtp_send_raw_xy_event(struct hidpp_device *hidpp,
		struct hidpp_touchpad_raw_xy *raw)
{
	int i;

	for (i = 0; i < 2; i++)
		wtp_touch_event(hidpp, &(raw->fingers[i]));

	if (raw->end_of_frame &&
	    !(hidpp->quirks & HIDPP_QUIRK_WTP_PHYSICAL_BUTTONS))
		input_event(hidpp->input, EV_KEY, BTN_LEFT, raw->button);

	if (raw->end_of_frame || raw->finger_count <= 2) {
		input_mt_sync_frame(hidpp->input);
		input_sync(hidpp->input);
	}
}

static int wtp_mouse_raw_xy_event(struct hidpp_device *hidpp, u8 *data)
{
	struct wtp_data *wd = hidpp->private_data;
	u8 c1_area = ((data[7] & 0xf) * (data[7] & 0xf) +
		      (data[7] >> 4) * (data[7] >> 4)) / 2;
	u8 c2_area = ((data[13] & 0xf) * (data[13] & 0xf) +
		      (data[13] >> 4) * (data[13] >> 4)) / 2;
	struct hidpp_touchpad_raw_xy raw = {
		.timestamp = data[1],
		.fingers = {
			{
				.contact_type = 0,
				.contact_status = !!data[7],
				.x = get_unaligned_le16(&data[3]),
				.y = get_unaligned_le16(&data[5]),
				.z = c1_area,
				.area = c1_area,
				.finger_id = data[2],
			}, {
				.contact_type = 0,
				.contact_status = !!data[13],
				.x = get_unaligned_le16(&data[9]),
				.y = get_unaligned_le16(&data[11]),
				.z = c2_area,
				.area = c2_area,
				.finger_id = data[8],
			}
		},
		.finger_count = wd->maxcontacts,
		.spurious_flag = 0,
		.end_of_frame = (data[0] >> 7) == 0,
		.button = data[0] & 0x01,
	};

	wtp_send_raw_xy_event(hidpp, &raw);

	return 1;
}

static int wtp_raw_event(struct hid_device *hdev, u8 *data, int size)
{
	struct hidpp_device *hidpp = hid_get_drvdata(hdev);
	struct wtp_data *wd = hidpp->private_data;
	struct hidpp_report *report = (struct hidpp_report *)data;
	struct hidpp_touchpad_raw_xy raw;

	if (!wd || !hidpp->input)
		return 1;

	switch (data[0]) {
	case 0x02:
		if (size < 2) {
			hid_err(hdev, "Received HID report of bad size (%d)",
				size);
			return 1;
		}
		if (hidpp->quirks & HIDPP_QUIRK_WTP_PHYSICAL_BUTTONS) {
			input_event(hidpp->input, EV_KEY, BTN_LEFT,
					!!(data[1] & 0x01));
			input_event(hidpp->input, EV_KEY, BTN_RIGHT,
					!!(data[1] & 0x02));
			input_sync(hidpp->input);
			return 0;
		} else {
			if (size < 21)
				return 1;
			return wtp_mouse_raw_xy_event(hidpp, &data[7]);
		}
	case REPORT_ID_HIDPP_LONG:
		/* size is already checked in hidpp_raw_event. */
		if ((report->fap.feature_index != wd->mt_feature_index) ||
		    (report->fap.funcindex_clientid != EVENT_TOUCHPAD_RAW_XY))
			return 1;
		hidpp_touchpad_raw_xy_event(hidpp, data + 4, &raw);

		wtp_send_raw_xy_event(hidpp, &raw);
		return 0;
	}

	return 0;
}

static int wtp_get_config(struct hidpp_device *hidpp)
{
	struct wtp_data *wd = hidpp->private_data;
	struct hidpp_touchpad_raw_info raw_info = {0};
	u8 feature_type;
	int ret;

	ret = hidpp_root_get_feature(hidpp, HIDPP_PAGE_TOUCHPAD_RAW_XY,
		&wd->mt_feature_index, &feature_type);
	if (ret)
		/* means that the device is not powered up */
		return ret;

	ret = hidpp_touchpad_get_raw_info(hidpp, wd->mt_feature_index,
		&raw_info);
	if (ret)
		return ret;

	wd->x_size = raw_info.x_size;
	wd->y_size = raw_info.y_size;
	wd->maxcontacts = raw_info.maxcontacts;
	wd->flip_y = raw_info.origin == TOUCHPAD_RAW_XY_ORIGIN_LOWER_LEFT;
	wd->resolution = raw_info.res;
	if (!wd->resolution)
		wd->resolution = WTP_MANUAL_RESOLUTION;

	return 0;
}

static int wtp_allocate(struct hid_device *hdev, const struct hid_device_id *id)
{
	struct hidpp_device *hidpp = hid_get_drvdata(hdev);
	struct wtp_data *wd;

	wd = devm_kzalloc(&hdev->dev, sizeof(struct wtp_data),
			GFP_KERNEL);
	if (!wd)
		return -ENOMEM;

	hidpp->private_data = wd;

	return 0;
};

static int wtp_connect(struct hid_device *hdev, bool connected)
{
	struct hidpp_device *hidpp = hid_get_drvdata(hdev);
	struct wtp_data *wd = hidpp->private_data;
	int ret;

	if (!wd->x_size) {
		ret = wtp_get_config(hidpp);
		if (ret) {
			hid_err(hdev, "Can not get wtp config: %d\n", ret);
			return ret;
		}
	}

	return hidpp_touchpad_set_raw_report_state(hidpp, wd->mt_feature_index,
			true, true);
}

/* ------------------------------------------------------------------------- */
/* Logitech M560 devices                                                     */
/* ------------------------------------------------------------------------- */

/*
 * Logitech M560 protocol overview
 *
 * The Logitech M560 mouse, is designed for windows 8. When the middle and/or
 * the sides buttons are pressed, it sends some keyboard keys events
 * instead of buttons ones.
 * To complicate things further, the middle button keys sequence
 * is different from the odd press and the even press.
 *
 * forward button -> Super_R
 * backward button -> Super_L+'d' (press only)
 * middle button -> 1st time: Alt_L+SuperL+XF86TouchpadOff (press only)
 *                  2nd time: left-click (press only)
 * NB: press-only means that when the button is pressed, the
 * KeyPress/ButtonPress and KeyRelease/ButtonRelease events are generated
 * together sequentially; instead when the button is released, no event is
 * generated !
 *
 * With the command
 *	10<xx>0a 3500af03 (where <xx> is the mouse id),
 * the mouse reacts differently:
 * - it never sends a keyboard key event
 * - for the three mouse button it sends:
 *	middle button               press   11<xx>0a 3500af00...
 *	side 1 button (forward)     press   11<xx>0a 3500b000...
 *	side 2 button (backward)    press   11<xx>0a 3500ae00...
 *	middle/side1/side2 button   release 11<xx>0a 35000000...
 */

static const u8 m560_config_parameter[] = {0x00, 0xaf, 0x03};

/* how buttons are mapped in the report */
#define M560_MOUSE_BTN_LEFT		0x01
#define M560_MOUSE_BTN_RIGHT		0x02
#define M560_MOUSE_BTN_WHEEL_LEFT	0x08
#define M560_MOUSE_BTN_WHEEL_RIGHT	0x10

#define M560_SUB_ID			0x0a
#define M560_BUTTON_MODE_REGISTER	0x35

static int m560_send_config_command(struct hid_device *hdev, bool connected)
{
	struct hidpp_report response;
	struct hidpp_device *hidpp_dev;

	hidpp_dev = hid_get_drvdata(hdev);

	return hidpp_send_rap_command_sync(
		hidpp_dev,
		REPORT_ID_HIDPP_SHORT,
		M560_SUB_ID,
		M560_BUTTON_MODE_REGISTER,
		(u8 *)m560_config_parameter,
		sizeof(m560_config_parameter),
		&response
	);
}

static int m560_raw_event(struct hid_device *hdev, u8 *data, int size)
{
	struct hidpp_device *hidpp = hid_get_drvdata(hdev);

	/* sanity check */
	if (!hidpp->input) {
		hid_err(hdev, "error in parameter\n");
		return -EINVAL;
	}

	if (size < 7) {
		hid_err(hdev, "error in report\n");
		return 0;
	}

	if (data[0] == REPORT_ID_HIDPP_LONG &&
	    data[2] == M560_SUB_ID && data[6] == 0x00) {
		/*
		 * m560 mouse report for middle, forward and backward button
		 *
		 * data[0] = 0x11
		 * data[1] = device-id
		 * data[2] = 0x0a
		 * data[5] = 0xaf -> middle
		 *	     0xb0 -> forward
		 *	     0xae -> backward
		 *	     0x00 -> release all
		 * data[6] = 0x00
		 */

		switch (data[5]) {
		case 0xaf:
			input_report_key(hidpp->input, BTN_MIDDLE, 1);
			break;
		case 0xb0:
			input_report_key(hidpp->input, BTN_FORWARD, 1);
			break;
		case 0xae:
			input_report_key(hidpp->input, BTN_BACK, 1);
			break;
		case 0x00:
			input_report_key(hidpp->input, BTN_BACK, 0);
			input_report_key(hidpp->input, BTN_FORWARD, 0);
			input_report_key(hidpp->input, BTN_MIDDLE, 0);
			break;
		default:
			hid_err(hdev, "error in report\n");
			return 0;
		}
		input_sync(hidpp->input);

	} else if (data[0] == 0x02) {
		/*
		 * Logitech M560 mouse report
		 *
		 * data[0] = type (0x02)
		 * data[1..2] = buttons
		 * data[3..5] = xy
		 * data[6] = wheel
		 */

		int v;

		input_report_key(hidpp->input, BTN_LEFT,
			!!(data[1] & M560_MOUSE_BTN_LEFT));
		input_report_key(hidpp->input, BTN_RIGHT,
			!!(data[1] & M560_MOUSE_BTN_RIGHT));

		if (data[1] & M560_MOUSE_BTN_WHEEL_LEFT) {
			input_report_rel(hidpp->input, REL_HWHEEL, -1);
			input_report_rel(hidpp->input, REL_HWHEEL_HI_RES,
					 -120);
		} else if (data[1] & M560_MOUSE_BTN_WHEEL_RIGHT) {
			input_report_rel(hidpp->input, REL_HWHEEL, 1);
			input_report_rel(hidpp->input, REL_HWHEEL_HI_RES,
					 120);
		}

		v = hid_snto32(hid_field_extract(hdev, data+3, 0, 12), 12);
		input_report_rel(hidpp->input, REL_X, v);

		v = hid_snto32(hid_field_extract(hdev, data+3, 12, 12), 12);
		input_report_rel(hidpp->input, REL_Y, v);

		v = hid_snto32(data[6], 8);
		if (v != 0)
			hidpp_scroll_counter_handle_scroll(hidpp->input,
					&hidpp->vertical_wheel_counter, v);

		input_sync(hidpp->input);
	}

	return 1;
}

static void m560_populate_input(struct hidpp_device *hidpp,
				struct input_dev *input_dev)
{
	__set_bit(EV_KEY, input_dev->evbit);
	__set_bit(BTN_MIDDLE, input_dev->keybit);
	__set_bit(BTN_RIGHT, input_dev->keybit);
	__set_bit(BTN_LEFT, input_dev->keybit);
	__set_bit(BTN_BACK, input_dev->keybit);
	__set_bit(BTN_FORWARD, input_dev->keybit);

	__set_bit(EV_REL, input_dev->evbit);
	__set_bit(REL_X, input_dev->relbit);
	__set_bit(REL_Y, input_dev->relbit);
	__set_bit(REL_WHEEL, input_dev->relbit);
	__set_bit(REL_HWHEEL, input_dev->relbit);
	__set_bit(REL_WHEEL_HI_RES, input_dev->relbit);
	__set_bit(REL_HWHEEL_HI_RES, input_dev->relbit);
}

static int m560_input_mapping(struct hid_device *hdev, struct hid_input *hi,
		struct hid_field *field, struct hid_usage *usage,
		unsigned long **bit, int *max)
{
	return -1;
}

/* ------------------------------------------------------------------------- */
/* Logitech K400 devices                                                     */
/* ------------------------------------------------------------------------- */

/*
 * The Logitech K400 keyboard has an embedded touchpad which is seen
 * as a mouse from the OS point of view. There is a hardware shortcut to disable
 * tap-to-click but the setting is not remembered accross reset, annoying some
 * users.
 *
 * We can toggle this feature from the host by using the feature 0x6010:
 * Touchpad FW items
 */

struct k400_private_data {
	u8 feature_index;
};

static int k400_disable_tap_to_click(struct hidpp_device *hidpp)
{
	struct k400_private_data *k400 = hidpp->private_data;
	struct hidpp_touchpad_fw_items items = {};
	int ret;
	u8 feature_type;

	if (!k400->feature_index) {
		ret = hidpp_root_get_feature(hidpp,
			HIDPP_PAGE_TOUCHPAD_FW_ITEMS,
			&k400->feature_index, &feature_type);
		if (ret)
			/* means that the device is not powered up */
			return ret;
	}

	ret = hidpp_touchpad_fw_items_set(hidpp, k400->feature_index, &items);
	if (ret)
		return ret;

	return 0;
}

static int k400_allocate(struct hid_device *hdev)
{
	struct hidpp_device *hidpp = hid_get_drvdata(hdev);
	struct k400_private_data *k400;

	k400 = devm_kzalloc(&hdev->dev, sizeof(struct k400_private_data),
			    GFP_KERNEL);
	if (!k400)
		return -ENOMEM;

	hidpp->private_data = k400;

	return 0;
};

static int k400_connect(struct hid_device *hdev, bool connected)
{
	struct hidpp_device *hidpp = hid_get_drvdata(hdev);

	if (!disable_tap_to_click)
		return 0;

	return k400_disable_tap_to_click(hidpp);
}

/* ------------------------------------------------------------------------- */
/* Logitech G920 Driving Force Racing Wheel for Xbox One                     */
/* ------------------------------------------------------------------------- */

#define HIDPP_PAGE_G920_FORCE_FEEDBACK			0x8123

static int g920_ff_set_autocenter(struct hidpp_device *hidpp,
				  struct hidpp_ff_private_data *data)
<<<<<<< HEAD
{
	struct hidpp_report response;
	u8 params[HIDPP_AUTOCENTER_PARAMS_LENGTH] = {
		[1] = HIDPP_FF_EFFECT_SPRING | HIDPP_FF_EFFECT_AUTOSTART,
	};
	int ret;

	/* initialize with zero autocenter to get wheel in usable state */

	dbg_hid("Setting autocenter to 0.\n");
	ret = hidpp_send_fap_command_sync(hidpp, data->feature_index,
					  HIDPP_FF_DOWNLOAD_EFFECT,
					  params, ARRAY_SIZE(params),
					  &response);
	if (ret)
		hid_warn(hidpp->hid_dev, "Failed to autocenter device!\n");
	else
		data->slot_autocenter = response.fap.params[0];

	return ret;
}

static int g920_get_config(struct hidpp_device *hidpp,
			   struct hidpp_ff_private_data *data)
{
	struct hidpp_report response;
=======
{
	struct hidpp_report response;
	u8 params[HIDPP_AUTOCENTER_PARAMS_LENGTH] = {
		[1] = HIDPP_FF_EFFECT_SPRING | HIDPP_FF_EFFECT_AUTOSTART,
	};
	int ret;

	/* initialize with zero autocenter to get wheel in usable state */

	dbg_hid("Setting autocenter to 0.\n");
	ret = hidpp_send_fap_command_sync(hidpp, data->feature_index,
					  HIDPP_FF_DOWNLOAD_EFFECT,
					  params, ARRAY_SIZE(params),
					  &response);
	if (ret)
		hid_warn(hidpp->hid_dev, "Failed to autocenter device!\n");
	else
		data->slot_autocenter = response.fap.params[0];

	return ret;
}

static int g920_get_config(struct hidpp_device *hidpp,
			   struct hidpp_ff_private_data *data)
{
	struct hidpp_report response;
>>>>>>> 7d2a07b7
	u8 feature_type;
	int ret;

	memset(data, 0, sizeof(*data));

	/* Find feature and store for later use */
	ret = hidpp_root_get_feature(hidpp, HIDPP_PAGE_G920_FORCE_FEEDBACK,
				     &data->feature_index, &feature_type);
	if (ret)
		return ret;

	/* Read number of slots available in device */
	ret = hidpp_send_fap_command_sync(hidpp, data->feature_index,
					  HIDPP_FF_GET_INFO,
					  NULL, 0,
					  &response);
	if (ret) {
		if (ret < 0)
			return ret;
		hid_err(hidpp->hid_dev,
			"%s: received protocol error 0x%02x\n", __func__, ret);
		return -EPROTO;
	}

	data->num_effects = response.fap.params[0] - HIDPP_FF_RESERVED_SLOTS;

	/* reset all forces */
	ret = hidpp_send_fap_command_sync(hidpp, data->feature_index,
					  HIDPP_FF_RESET_ALL,
					  NULL, 0,
					  &response);
	if (ret)
		hid_warn(hidpp->hid_dev, "Failed to reset all forces!\n");

	ret = hidpp_send_fap_command_sync(hidpp, data->feature_index,
					  HIDPP_FF_GET_APERTURE,
					  NULL, 0,
					  &response);
	if (ret) {
		hid_warn(hidpp->hid_dev,
			 "Failed to read range from device!\n");
	}
	data->range = ret ?
		900 : get_unaligned_be16(&response.fap.params[0]);

	/* Read the current gain values */
	ret = hidpp_send_fap_command_sync(hidpp, data->feature_index,
					  HIDPP_FF_GET_GLOBAL_GAINS,
					  NULL, 0,
					  &response);
	if (ret)
		hid_warn(hidpp->hid_dev,
			 "Failed to read gain values from device!\n");
	data->gain = ret ?
		0xffff : get_unaligned_be16(&response.fap.params[0]);

	/* ignore boost value at response.fap.params[2] */

	return g920_ff_set_autocenter(hidpp, data);
}

/* -------------------------------------------------------------------------- */
/* Logitech Dinovo Mini keyboard with builtin touchpad                        */
/* -------------------------------------------------------------------------- */
#define DINOVO_MINI_PRODUCT_ID		0xb30c

static int lg_dinovo_input_mapping(struct hid_device *hdev, struct hid_input *hi,
		struct hid_field *field, struct hid_usage *usage,
		unsigned long **bit, int *max)
{
	if ((usage->hid & HID_USAGE_PAGE) != HID_UP_LOGIVENDOR)
		return 0;

	switch (usage->hid & HID_USAGE) {
	case 0x00d: lg_map_key_clear(KEY_MEDIA);	break;
	default:
		return 0;
	}
	return 1;
}

/* -------------------------------------------------------------------------- */
/* HID++1.0 devices which use HID++ reports for their wheels                  */
/* -------------------------------------------------------------------------- */
static int hidpp10_wheel_connect(struct hidpp_device *hidpp)
{
	return hidpp10_set_register(hidpp, HIDPP_REG_ENABLE_REPORTS, 0,
			HIDPP_ENABLE_WHEEL_REPORT | HIDPP_ENABLE_HWHEEL_REPORT,
			HIDPP_ENABLE_WHEEL_REPORT | HIDPP_ENABLE_HWHEEL_REPORT);
}

static int hidpp10_wheel_raw_event(struct hidpp_device *hidpp,
				   u8 *data, int size)
{
	s8 value, hvalue;

	if (!hidpp->input)
		return -EINVAL;

	if (size < 7)
		return 0;

	if (data[0] != REPORT_ID_HIDPP_SHORT || data[2] != HIDPP_SUB_ID_ROLLER)
		return 0;

	value = data[3];
	hvalue = data[4];

	input_report_rel(hidpp->input, REL_WHEEL, value);
	input_report_rel(hidpp->input, REL_WHEEL_HI_RES, value * 120);
	input_report_rel(hidpp->input, REL_HWHEEL, hvalue);
	input_report_rel(hidpp->input, REL_HWHEEL_HI_RES, hvalue * 120);
	input_sync(hidpp->input);

	return 1;
}

static void hidpp10_wheel_populate_input(struct hidpp_device *hidpp,
					 struct input_dev *input_dev)
{
	__set_bit(EV_REL, input_dev->evbit);
	__set_bit(REL_WHEEL, input_dev->relbit);
	__set_bit(REL_WHEEL_HI_RES, input_dev->relbit);
	__set_bit(REL_HWHEEL, input_dev->relbit);
	__set_bit(REL_HWHEEL_HI_RES, input_dev->relbit);
}

/* -------------------------------------------------------------------------- */
/* HID++1.0 mice which use HID++ reports for extra mouse buttons              */
/* -------------------------------------------------------------------------- */
static int hidpp10_extra_mouse_buttons_connect(struct hidpp_device *hidpp)
{
	return hidpp10_set_register(hidpp, HIDPP_REG_ENABLE_REPORTS, 0,
				    HIDPP_ENABLE_MOUSE_EXTRA_BTN_REPORT,
				    HIDPP_ENABLE_MOUSE_EXTRA_BTN_REPORT);
}

static int hidpp10_extra_mouse_buttons_raw_event(struct hidpp_device *hidpp,
				    u8 *data, int size)
{
	int i;

	if (!hidpp->input)
		return -EINVAL;

	if (size < 7)
		return 0;

	if (data[0] != REPORT_ID_HIDPP_SHORT ||
	    data[2] != HIDPP_SUB_ID_MOUSE_EXTRA_BTNS)
		return 0;

	/*
	 * Buttons are either delivered through the regular mouse report *or*
	 * through the extra buttons report. At least for button 6 how it is
	 * delivered differs per receiver firmware version. Even receivers with
	 * the same usb-id show different behavior, so we handle both cases.
	 */
	for (i = 0; i < 8; i++)
		input_report_key(hidpp->input, BTN_MOUSE + i,
				 (data[3] & (1 << i)));

	/* Some mice report events on button 9+, use BTN_MISC */
	for (i = 0; i < 8; i++)
		input_report_key(hidpp->input, BTN_MISC + i,
				 (data[4] & (1 << i)));

	input_sync(hidpp->input);
	return 1;
}

static void hidpp10_extra_mouse_buttons_populate_input(
			struct hidpp_device *hidpp, struct input_dev *input_dev)
{
	/* BTN_MOUSE - BTN_MOUSE+7 are set already by the descriptor */
	__set_bit(BTN_0, input_dev->keybit);
	__set_bit(BTN_1, input_dev->keybit);
	__set_bit(BTN_2, input_dev->keybit);
	__set_bit(BTN_3, input_dev->keybit);
	__set_bit(BTN_4, input_dev->keybit);
	__set_bit(BTN_5, input_dev->keybit);
	__set_bit(BTN_6, input_dev->keybit);
	__set_bit(BTN_7, input_dev->keybit);
}

/* -------------------------------------------------------------------------- */
/* HID++1.0 kbds which only report 0x10xx consumer usages through sub-id 0x03 */
/* -------------------------------------------------------------------------- */

/* Find the consumer-page input report desc and change Maximums to 0x107f */
static u8 *hidpp10_consumer_keys_report_fixup(struct hidpp_device *hidpp,
					      u8 *_rdesc, unsigned int *rsize)
{
	/* Note 0 terminated so we can use strnstr to search for this. */
	static const char consumer_rdesc_start[] = {
		0x05, 0x0C,	/* USAGE_PAGE (Consumer Devices)       */
		0x09, 0x01,	/* USAGE (Consumer Control)            */
		0xA1, 0x01,	/* COLLECTION (Application)            */
		0x85, 0x03,	/* REPORT_ID = 3                       */
		0x75, 0x10,	/* REPORT_SIZE (16)                    */
		0x95, 0x02,	/* REPORT_COUNT (2)                    */
		0x15, 0x01,	/* LOGICAL_MIN (1)                     */
		0x26, 0x00	/* LOGICAL_MAX (...                    */
	};
	char *consumer_rdesc, *rdesc = (char *)_rdesc;
	unsigned int size;

	consumer_rdesc = strnstr(rdesc, consumer_rdesc_start, *rsize);
	size = *rsize - (consumer_rdesc - rdesc);
	if (consumer_rdesc && size >= 25) {
		consumer_rdesc[15] = 0x7f;
		consumer_rdesc[16] = 0x10;
		consumer_rdesc[20] = 0x7f;
		consumer_rdesc[21] = 0x10;
	}
	return _rdesc;
}

static int hidpp10_consumer_keys_connect(struct hidpp_device *hidpp)
{
	return hidpp10_set_register(hidpp, HIDPP_REG_ENABLE_REPORTS, 0,
				    HIDPP_ENABLE_CONSUMER_REPORT,
				    HIDPP_ENABLE_CONSUMER_REPORT);
}

static int hidpp10_consumer_keys_raw_event(struct hidpp_device *hidpp,
					   u8 *data, int size)
{
	u8 consumer_report[5];

	if (size < 7)
		return 0;

	if (data[0] != REPORT_ID_HIDPP_SHORT ||
	    data[2] != HIDPP_SUB_ID_CONSUMER_VENDOR_KEYS)
		return 0;

	/*
	 * Build a normal consumer report (3) out of the data, this detour
	 * is necessary to get some keyboards to report their 0x10xx usages.
	 */
	consumer_report[0] = 0x03;
	memcpy(&consumer_report[1], &data[3], 4);
	/* We are called from atomic context */
	hid_report_raw_event(hidpp->hid_dev, HID_INPUT_REPORT,
			     consumer_report, 5, 1);

	return 1;
}

/* -------------------------------------------------------------------------- */
/* High-resolution scroll wheels                                              */
/* -------------------------------------------------------------------------- */

static int hi_res_scroll_enable(struct hidpp_device *hidpp)
{
	int ret;
	u8 multiplier = 1;

	if (hidpp->quirks & HIDPP_QUIRK_HI_RES_SCROLL_X2121) {
		ret = hidpp_hrw_set_wheel_mode(hidpp, false, true, false);
		if (ret == 0)
			ret = hidpp_hrw_get_wheel_capability(hidpp, &multiplier);
	} else if (hidpp->quirks & HIDPP_QUIRK_HI_RES_SCROLL_X2120) {
		ret = hidpp_hrs_set_highres_scrolling_mode(hidpp, true,
							   &multiplier);
	} else /* if (hidpp->quirks & HIDPP_QUIRK_HI_RES_SCROLL_1P0) */ {
		ret = hidpp10_enable_scrolling_acceleration(hidpp);
		multiplier = 8;
	}
	if (ret)
		return ret;

	if (multiplier == 0)
		multiplier = 1;

	hidpp->vertical_wheel_counter.wheel_multiplier = multiplier;
	hid_dbg(hidpp->hid_dev, "wheel multiplier = %d\n", multiplier);
	return 0;
}

/* -------------------------------------------------------------------------- */
/* Generic HID++ devices                                                      */
/* -------------------------------------------------------------------------- */

static u8 *hidpp_report_fixup(struct hid_device *hdev, u8 *rdesc,
			      unsigned int *rsize)
{
	struct hidpp_device *hidpp = hid_get_drvdata(hdev);

	if (!hidpp)
		return rdesc;

	/* For 27 MHz keyboards the quirk gets set after hid_parse. */
	if (hdev->group == HID_GROUP_LOGITECH_27MHZ_DEVICE ||
	    (hidpp->quirks & HIDPP_QUIRK_HIDPP_CONSUMER_VENDOR_KEYS))
		rdesc = hidpp10_consumer_keys_report_fixup(hidpp, rdesc, rsize);

	return rdesc;
}

static int hidpp_input_mapping(struct hid_device *hdev, struct hid_input *hi,
		struct hid_field *field, struct hid_usage *usage,
		unsigned long **bit, int *max)
{
	struct hidpp_device *hidpp = hid_get_drvdata(hdev);

	if (!hidpp)
		return 0;

	if (hidpp->quirks & HIDPP_QUIRK_CLASS_WTP)
		return wtp_input_mapping(hdev, hi, field, usage, bit, max);
	else if (hidpp->quirks & HIDPP_QUIRK_CLASS_M560 &&
			field->application != HID_GD_MOUSE)
		return m560_input_mapping(hdev, hi, field, usage, bit, max);

	if (hdev->product == DINOVO_MINI_PRODUCT_ID)
		return lg_dinovo_input_mapping(hdev, hi, field, usage, bit, max);

	return 0;
}

static int hidpp_input_mapped(struct hid_device *hdev, struct hid_input *hi,
		struct hid_field *field, struct hid_usage *usage,
		unsigned long **bit, int *max)
{
	struct hidpp_device *hidpp = hid_get_drvdata(hdev);

	if (!hidpp)
		return 0;

	/* Ensure that Logitech G920 is not given a default fuzz/flat value */
	if (hidpp->quirks & HIDPP_QUIRK_CLASS_G920) {
		if (usage->type == EV_ABS && (usage->code == ABS_X ||
				usage->code == ABS_Y || usage->code == ABS_Z ||
				usage->code == ABS_RZ)) {
			field->application = HID_GD_MULTIAXIS;
		}
	}

	return 0;
}


static void hidpp_populate_input(struct hidpp_device *hidpp,
				 struct input_dev *input)
{
	hidpp->input = input;

	if (hidpp->quirks & HIDPP_QUIRK_CLASS_WTP)
		wtp_populate_input(hidpp, input);
	else if (hidpp->quirks & HIDPP_QUIRK_CLASS_M560)
		m560_populate_input(hidpp, input);

	if (hidpp->quirks & HIDPP_QUIRK_HIDPP_WHEELS)
		hidpp10_wheel_populate_input(hidpp, input);

	if (hidpp->quirks & HIDPP_QUIRK_HIDPP_EXTRA_MOUSE_BTNS)
		hidpp10_extra_mouse_buttons_populate_input(hidpp, input);
}

static int hidpp_input_configured(struct hid_device *hdev,
				struct hid_input *hidinput)
{
	struct hidpp_device *hidpp = hid_get_drvdata(hdev);
	struct input_dev *input = hidinput->input;

	if (!hidpp)
		return 0;

	hidpp_populate_input(hidpp, input);

	return 0;
}

static int hidpp_raw_hidpp_event(struct hidpp_device *hidpp, u8 *data,
		int size)
{
	struct hidpp_report *question = hidpp->send_receive_buf;
	struct hidpp_report *answer = hidpp->send_receive_buf;
	struct hidpp_report *report = (struct hidpp_report *)data;
	int ret;

	/*
	 * If the mutex is locked then we have a pending answer from a
	 * previously sent command.
	 */
	if (unlikely(mutex_is_locked(&hidpp->send_mutex))) {
		/*
		 * Check for a correct hidpp20 answer or the corresponding
		 * error
		 */
		if (hidpp_match_answer(question, report) ||
				hidpp_match_error(question, report)) {
			*answer = *report;
			hidpp->answer_available = true;
			wake_up(&hidpp->wait);
			/*
			 * This was an answer to a command that this driver sent
			 * We return 1 to hid-core to avoid forwarding the
			 * command upstream as it has been treated by the driver
			 */

			return 1;
		}
	}

	if (unlikely(hidpp_report_is_connect_event(hidpp, report))) {
		atomic_set(&hidpp->connected,
				!(report->rap.params[0] & (1 << 6)));
		if (schedule_work(&hidpp->work) == 0)
			dbg_hid("%s: connect event already queued\n", __func__);
		return 1;
	}

	if (hidpp->hid_dev->group == HID_GROUP_LOGITECH_27MHZ_DEVICE &&
	    data[0] == REPORT_ID_HIDPP_SHORT &&
	    data[2] == HIDPP_SUB_ID_USER_IFACE_EVENT &&
	    (data[3] & HIDPP_USER_IFACE_EVENT_ENCRYPTION_KEY_LOST)) {
		dev_err_ratelimited(&hidpp->hid_dev->dev,
			"Error the keyboard's wireless encryption key has been lost, your keyboard will not work unless you re-configure encryption.\n");
		dev_err_ratelimited(&hidpp->hid_dev->dev,
			"See: https://gitlab.freedesktop.org/jwrdegoede/logitech-27mhz-keyboard-encryption-setup/\n");
	}

	if (hidpp->capabilities & HIDPP_CAPABILITY_HIDPP20_BATTERY) {
		ret = hidpp20_battery_event_1000(hidpp, data, size);
		if (ret != 0)
			return ret;
		ret = hidpp20_battery_event_1004(hidpp, data, size);
		if (ret != 0)
			return ret;
		ret = hidpp_solar_battery_event(hidpp, data, size);
		if (ret != 0)
			return ret;
		ret = hidpp20_battery_voltage_event(hidpp, data, size);
		if (ret != 0)
			return ret;
	}

	if (hidpp->capabilities & HIDPP_CAPABILITY_HIDPP10_BATTERY) {
		ret = hidpp10_battery_event(hidpp, data, size);
		if (ret != 0)
			return ret;
	}

	if (hidpp->quirks & HIDPP_QUIRK_HIDPP_WHEELS) {
		ret = hidpp10_wheel_raw_event(hidpp, data, size);
		if (ret != 0)
			return ret;
	}

	if (hidpp->quirks & HIDPP_QUIRK_HIDPP_EXTRA_MOUSE_BTNS) {
		ret = hidpp10_extra_mouse_buttons_raw_event(hidpp, data, size);
		if (ret != 0)
			return ret;
	}

	if (hidpp->quirks & HIDPP_QUIRK_HIDPP_CONSUMER_VENDOR_KEYS) {
		ret = hidpp10_consumer_keys_raw_event(hidpp, data, size);
		if (ret != 0)
			return ret;
	}

	return 0;
}

static int hidpp_raw_event(struct hid_device *hdev, struct hid_report *report,
		u8 *data, int size)
{
	struct hidpp_device *hidpp = hid_get_drvdata(hdev);
	int ret = 0;

	if (!hidpp)
		return 0;

	/* Generic HID++ processing. */
	switch (data[0]) {
	case REPORT_ID_HIDPP_VERY_LONG:
		if (size != hidpp->very_long_report_length) {
			hid_err(hdev, "received hid++ report of bad size (%d)",
				size);
			return 1;
		}
		ret = hidpp_raw_hidpp_event(hidpp, data, size);
		break;
	case REPORT_ID_HIDPP_LONG:
		if (size != HIDPP_REPORT_LONG_LENGTH) {
			hid_err(hdev, "received hid++ report of bad size (%d)",
				size);
			return 1;
		}
		ret = hidpp_raw_hidpp_event(hidpp, data, size);
		break;
	case REPORT_ID_HIDPP_SHORT:
		if (size != HIDPP_REPORT_SHORT_LENGTH) {
			hid_err(hdev, "received hid++ report of bad size (%d)",
				size);
			return 1;
		}
		ret = hidpp_raw_hidpp_event(hidpp, data, size);
		break;
	}

	/* If no report is available for further processing, skip calling
	 * raw_event of subclasses. */
	if (ret != 0)
		return ret;

	if (hidpp->quirks & HIDPP_QUIRK_CLASS_WTP)
		return wtp_raw_event(hdev, data, size);
	else if (hidpp->quirks & HIDPP_QUIRK_CLASS_M560)
		return m560_raw_event(hdev, data, size);

	return 0;
}

static int hidpp_event(struct hid_device *hdev, struct hid_field *field,
	struct hid_usage *usage, __s32 value)
{
	/* This function will only be called for scroll events, due to the
	 * restriction imposed in hidpp_usages.
	 */
	struct hidpp_device *hidpp = hid_get_drvdata(hdev);
	struct hidpp_scroll_counter *counter;

	if (!hidpp)
		return 0;

	counter = &hidpp->vertical_wheel_counter;
	/* A scroll event may occur before the multiplier has been retrieved or
	 * the input device set, or high-res scroll enabling may fail. In such
	 * cases we must return early (falling back to default behaviour) to
	 * avoid a crash in hidpp_scroll_counter_handle_scroll.
	 */
	if (!(hidpp->quirks & HIDPP_QUIRK_HI_RES_SCROLL) || value == 0
	    || hidpp->input == NULL || counter->wheel_multiplier == 0)
		return 0;

	hidpp_scroll_counter_handle_scroll(hidpp->input, counter, value);
	return 1;
}

static int hidpp_initialize_battery(struct hidpp_device *hidpp)
{
	static atomic_t battery_no = ATOMIC_INIT(0);
	struct power_supply_config cfg = { .drv_data = hidpp };
	struct power_supply_desc *desc = &hidpp->battery.desc;
	enum power_supply_property *battery_props;
	struct hidpp_battery *battery;
	unsigned int num_battery_props;
	unsigned long n;
	int ret;

	if (hidpp->battery.ps)
		return 0;

	hidpp->battery.feature_index = 0xff;
	hidpp->battery.solar_feature_index = 0xff;
	hidpp->battery.voltage_feature_index = 0xff;

	if (hidpp->protocol_major >= 2) {
		if (hidpp->quirks & HIDPP_QUIRK_CLASS_K750)
			ret = hidpp_solar_request_battery_event(hidpp);
		else {
			/* we only support one battery feature right now, so let's
			   first check the ones that support battery level first
			   and leave voltage for last */
			ret = hidpp20_query_battery_info_1000(hidpp);
			if (ret)
				ret = hidpp20_query_battery_info_1004(hidpp);
			if (ret)
				ret = hidpp20_query_battery_voltage_info(hidpp);
		}

		if (ret)
			return ret;
		hidpp->capabilities |= HIDPP_CAPABILITY_HIDPP20_BATTERY;
	} else {
		ret = hidpp10_query_battery_status(hidpp);
		if (ret) {
			ret = hidpp10_query_battery_mileage(hidpp);
			if (ret)
				return -ENOENT;
			hidpp->capabilities |= HIDPP_CAPABILITY_BATTERY_MILEAGE;
		} else {
			hidpp->capabilities |= HIDPP_CAPABILITY_BATTERY_LEVEL_STATUS;
		}
		hidpp->capabilities |= HIDPP_CAPABILITY_HIDPP10_BATTERY;
	}

	battery_props = devm_kmemdup(&hidpp->hid_dev->dev,
				     hidpp_battery_props,
				     sizeof(hidpp_battery_props),
				     GFP_KERNEL);
	if (!battery_props)
		return -ENOMEM;

	num_battery_props = ARRAY_SIZE(hidpp_battery_props) - 3;

	if (hidpp->capabilities & HIDPP_CAPABILITY_BATTERY_MILEAGE ||
	    hidpp->capabilities & HIDPP_CAPABILITY_BATTERY_PERCENTAGE)
		battery_props[num_battery_props++] =
				POWER_SUPPLY_PROP_CAPACITY;

	if (hidpp->capabilities & HIDPP_CAPABILITY_BATTERY_LEVEL_STATUS)
		battery_props[num_battery_props++] =
				POWER_SUPPLY_PROP_CAPACITY_LEVEL;

	if (hidpp->capabilities & HIDPP_CAPABILITY_BATTERY_VOLTAGE)
		battery_props[num_battery_props++] =
			POWER_SUPPLY_PROP_VOLTAGE_NOW;

	battery = &hidpp->battery;

	n = atomic_inc_return(&battery_no) - 1;
	desc->properties = battery_props;
	desc->num_properties = num_battery_props;
	desc->get_property = hidpp_battery_get_property;
	sprintf(battery->name, "hidpp_battery_%ld", n);
	desc->name = battery->name;
	desc->type = POWER_SUPPLY_TYPE_BATTERY;
	desc->use_for_apm = 0;

	battery->ps = devm_power_supply_register(&hidpp->hid_dev->dev,
						 &battery->desc,
						 &cfg);
	if (IS_ERR(battery->ps))
		return PTR_ERR(battery->ps);

	power_supply_powers(battery->ps, &hidpp->hid_dev->dev);

	return ret;
}

static void hidpp_overwrite_name(struct hid_device *hdev)
{
	struct hidpp_device *hidpp = hid_get_drvdata(hdev);
	char *name;

	if (hidpp->protocol_major < 2)
		return;

	name = hidpp_get_device_name(hidpp);

	if (!name) {
		hid_err(hdev, "unable to retrieve the name of the device");
	} else {
		dbg_hid("HID++: Got name: %s\n", name);
		snprintf(hdev->name, sizeof(hdev->name), "%s", name);
	}

	kfree(name);
}

static int hidpp_input_open(struct input_dev *dev)
{
	struct hid_device *hid = input_get_drvdata(dev);

	return hid_hw_open(hid);
}

static void hidpp_input_close(struct input_dev *dev)
{
	struct hid_device *hid = input_get_drvdata(dev);

	hid_hw_close(hid);
}

static struct input_dev *hidpp_allocate_input(struct hid_device *hdev)
{
	struct input_dev *input_dev = devm_input_allocate_device(&hdev->dev);
	struct hidpp_device *hidpp = hid_get_drvdata(hdev);

	if (!input_dev)
		return NULL;

	input_set_drvdata(input_dev, hdev);
	input_dev->open = hidpp_input_open;
	input_dev->close = hidpp_input_close;

	input_dev->name = hidpp->name;
	input_dev->phys = hdev->phys;
	input_dev->uniq = hdev->uniq;
	input_dev->id.bustype = hdev->bus;
	input_dev->id.vendor  = hdev->vendor;
	input_dev->id.product = hdev->product;
	input_dev->id.version = hdev->version;
	input_dev->dev.parent = &hdev->dev;

	return input_dev;
}

static void hidpp_connect_event(struct hidpp_device *hidpp)
{
	struct hid_device *hdev = hidpp->hid_dev;
	int ret = 0;
	bool connected = atomic_read(&hidpp->connected);
	struct input_dev *input;
	char *name, *devm_name;

	if (!connected) {
		if (hidpp->battery.ps) {
			hidpp->battery.online = false;
			hidpp->battery.status = POWER_SUPPLY_STATUS_UNKNOWN;
			hidpp->battery.level = POWER_SUPPLY_CAPACITY_LEVEL_UNKNOWN;
			power_supply_changed(hidpp->battery.ps);
		}
		return;
	}

	if (hidpp->quirks & HIDPP_QUIRK_CLASS_WTP) {
		ret = wtp_connect(hdev, connected);
		if (ret)
			return;
	} else if (hidpp->quirks & HIDPP_QUIRK_CLASS_M560) {
		ret = m560_send_config_command(hdev, connected);
		if (ret)
			return;
	} else if (hidpp->quirks & HIDPP_QUIRK_CLASS_K400) {
		ret = k400_connect(hdev, connected);
		if (ret)
			return;
	}

	if (hidpp->quirks & HIDPP_QUIRK_HIDPP_WHEELS) {
		ret = hidpp10_wheel_connect(hidpp);
		if (ret)
			return;
	}

	if (hidpp->quirks & HIDPP_QUIRK_HIDPP_EXTRA_MOUSE_BTNS) {
		ret = hidpp10_extra_mouse_buttons_connect(hidpp);
		if (ret)
			return;
	}

	if (hidpp->quirks & HIDPP_QUIRK_HIDPP_CONSUMER_VENDOR_KEYS) {
		ret = hidpp10_consumer_keys_connect(hidpp);
		if (ret)
			return;
	}

	/* the device is already connected, we can ask for its name and
	 * protocol */
	if (!hidpp->protocol_major) {
		ret = hidpp_root_get_protocol_version(hidpp);
		if (ret) {
			hid_err(hdev, "Can not get the protocol version.\n");
			return;
		}
	}

	if (hidpp->name == hdev->name && hidpp->protocol_major >= 2) {
		name = hidpp_get_device_name(hidpp);
		if (name) {
			devm_name = devm_kasprintf(&hdev->dev, GFP_KERNEL,
						   "%s", name);
			kfree(name);
			if (!devm_name)
				return;

			hidpp->name = devm_name;
		}
	}

	hidpp_initialize_battery(hidpp);

	/* forward current battery state */
	if (hidpp->capabilities & HIDPP_CAPABILITY_HIDPP10_BATTERY) {
		hidpp10_enable_battery_reporting(hidpp);
		if (hidpp->capabilities & HIDPP_CAPABILITY_BATTERY_MILEAGE)
			hidpp10_query_battery_mileage(hidpp);
		else
			hidpp10_query_battery_status(hidpp);
	} else if (hidpp->capabilities & HIDPP_CAPABILITY_HIDPP20_BATTERY) {
		if (hidpp->capabilities & HIDPP_CAPABILITY_BATTERY_VOLTAGE)
			hidpp20_query_battery_voltage_info(hidpp);
		else if (hidpp->capabilities & HIDPP_CAPABILITY_UNIFIED_BATTERY)
			hidpp20_query_battery_info_1004(hidpp);
		else
			hidpp20_query_battery_info_1000(hidpp);
	}
	if (hidpp->battery.ps)
		power_supply_changed(hidpp->battery.ps);

	if (hidpp->quirks & HIDPP_QUIRK_HI_RES_SCROLL)
		hi_res_scroll_enable(hidpp);

	if (!(hidpp->quirks & HIDPP_QUIRK_NO_HIDINPUT) || hidpp->delayed_input)
		/* if the input nodes are already created, we can stop now */
		return;

	input = hidpp_allocate_input(hdev);
	if (!input) {
		hid_err(hdev, "cannot allocate new input device: %d\n", ret);
		return;
	}

	hidpp_populate_input(hidpp, input);

	ret = input_register_device(input);
	if (ret)
		input_free_device(input);

	hidpp->delayed_input = input;
}

static DEVICE_ATTR(builtin_power_supply, 0000, NULL, NULL);

static struct attribute *sysfs_attrs[] = {
	&dev_attr_builtin_power_supply.attr,
	NULL
};

static const struct attribute_group ps_attribute_group = {
	.attrs = sysfs_attrs
};

static int hidpp_get_report_length(struct hid_device *hdev, int id)
{
	struct hid_report_enum *re;
	struct hid_report *report;

	re = &(hdev->report_enum[HID_OUTPUT_REPORT]);
	report = re->report_id_hash[id];
	if (!report)
		return 0;

	return report->field[0]->report_count + 1;
}

<<<<<<< HEAD
static bool hidpp_validate_device(struct hid_device *hdev)
{
	struct hidpp_device *hidpp = hid_get_drvdata(hdev);
	int id, report_length, supported_reports = 0;

	id = REPORT_ID_HIDPP_SHORT;
	report_length = hidpp_get_report_length(hdev, id);
	if (report_length) {
		if (report_length < HIDPP_REPORT_SHORT_LENGTH)
			goto bad_device;

		supported_reports++;
=======
static u8 hidpp_validate_device(struct hid_device *hdev)
{
	struct hidpp_device *hidpp = hid_get_drvdata(hdev);
	int id, report_length;
	u8 supported_reports = 0;

	id = REPORT_ID_HIDPP_SHORT;
	report_length = hidpp_get_report_length(hdev, id);
	if (report_length) {
		if (report_length < HIDPP_REPORT_SHORT_LENGTH)
			goto bad_device;

		supported_reports |= HIDPP_REPORT_SHORT_SUPPORTED;
>>>>>>> 7d2a07b7
	}

	id = REPORT_ID_HIDPP_LONG;
	report_length = hidpp_get_report_length(hdev, id);
	if (report_length) {
		if (report_length < HIDPP_REPORT_LONG_LENGTH)
			goto bad_device;

<<<<<<< HEAD
		supported_reports++;
=======
		supported_reports |= HIDPP_REPORT_LONG_SUPPORTED;
>>>>>>> 7d2a07b7
	}

	id = REPORT_ID_HIDPP_VERY_LONG;
	report_length = hidpp_get_report_length(hdev, id);
	if (report_length) {
		if (report_length < HIDPP_REPORT_LONG_LENGTH ||
		    report_length > HIDPP_REPORT_VERY_LONG_MAX_LENGTH)
			goto bad_device;

<<<<<<< HEAD
		supported_reports++;
=======
		supported_reports |= HIDPP_REPORT_VERY_LONG_SUPPORTED;
>>>>>>> 7d2a07b7
		hidpp->very_long_report_length = report_length;
	}

	return supported_reports;

bad_device:
	hid_warn(hdev, "not enough values in hidpp report %d\n", id);
	return false;
}

static bool hidpp_application_equals(struct hid_device *hdev,
				     unsigned int application)
{
	struct list_head *report_list;
	struct hid_report *report;

	report_list = &hdev->report_enum[HID_INPUT_REPORT].report_list;
	report = list_first_entry_or_null(report_list, struct hid_report, list);
	return report && report->application == application;
}

static int hidpp_probe(struct hid_device *hdev, const struct hid_device_id *id)
{
	struct hidpp_device *hidpp;
	int ret;
	bool connected;
	unsigned int connect_mask = HID_CONNECT_DEFAULT;
	struct hidpp_ff_private_data data;

	/* report_fixup needs drvdata to be set before we call hid_parse */
	hidpp = devm_kzalloc(&hdev->dev, sizeof(*hidpp), GFP_KERNEL);
	if (!hidpp)
		return -ENOMEM;

	hidpp->hid_dev = hdev;
	hidpp->name = hdev->name;
	hidpp->quirks = id->driver_data;
	hid_set_drvdata(hdev, hidpp);

	ret = hid_parse(hdev);
	if (ret) {
		hid_err(hdev, "%s:parse failed\n", __func__);
		return ret;
	}

	/*
	 * Make sure the device is HID++ capable, otherwise treat as generic HID
	 */
	hidpp->supported_reports = hidpp_validate_device(hdev);

	if (!hidpp->supported_reports) {
		hid_set_drvdata(hdev, NULL);
		devm_kfree(&hdev->dev, hidpp);
		return hid_hw_start(hdev, HID_CONNECT_DEFAULT);
	}

	if (id->group == HID_GROUP_LOGITECH_DJ_DEVICE)
		hidpp->quirks |= HIDPP_QUIRK_UNIFYING;

	if (id->group == HID_GROUP_LOGITECH_27MHZ_DEVICE &&
	    hidpp_application_equals(hdev, HID_GD_MOUSE))
		hidpp->quirks |= HIDPP_QUIRK_HIDPP_WHEELS |
				 HIDPP_QUIRK_HIDPP_EXTRA_MOUSE_BTNS;

	if (id->group == HID_GROUP_LOGITECH_27MHZ_DEVICE &&
	    hidpp_application_equals(hdev, HID_GD_KEYBOARD))
		hidpp->quirks |= HIDPP_QUIRK_HIDPP_CONSUMER_VENDOR_KEYS;

	if (disable_raw_mode) {
		hidpp->quirks &= ~HIDPP_QUIRK_CLASS_WTP;
		hidpp->quirks &= ~HIDPP_QUIRK_NO_HIDINPUT;
	}

	if (hidpp->quirks & HIDPP_QUIRK_CLASS_WTP) {
		ret = wtp_allocate(hdev, id);
		if (ret)
			return ret;
	} else if (hidpp->quirks & HIDPP_QUIRK_CLASS_K400) {
		ret = k400_allocate(hdev);
		if (ret)
			return ret;
	}

	INIT_WORK(&hidpp->work, delayed_work_cb);
	mutex_init(&hidpp->send_mutex);
	init_waitqueue_head(&hidpp->wait);

	/* indicates we are handling the battery properties in the kernel */
	ret = sysfs_create_group(&hdev->dev.kobj, &ps_attribute_group);
	if (ret)
		hid_warn(hdev, "Cannot allocate sysfs group for %s\n",
			 hdev->name);

	/*
	 * Plain USB connections need to actually call start and open
	 * on the transport driver to allow incoming data.
	 */
	ret = hid_hw_start(hdev, 0);
	if (ret) {
		hid_err(hdev, "hw start failed\n");
		goto hid_hw_start_fail;
	}

	ret = hid_hw_open(hdev);
	if (ret < 0) {
		dev_err(&hdev->dev, "%s:hid_hw_open returned error:%d\n",
			__func__, ret);
		goto hid_hw_open_fail;
	}

	/* Allow incoming packets */
	hid_device_io_start(hdev);

	if (hidpp->quirks & HIDPP_QUIRK_UNIFYING)
		hidpp_unifying_init(hidpp);

	connected = hidpp_root_get_protocol_version(hidpp) == 0;
	atomic_set(&hidpp->connected, connected);
	if (!(hidpp->quirks & HIDPP_QUIRK_UNIFYING)) {
		if (!connected) {
			ret = -ENODEV;
			hid_err(hdev, "Device not connected");
			goto hid_hw_init_fail;
		}

		hidpp_overwrite_name(hdev);
	}

	if (connected && hidpp->protocol_major >= 2) {
		ret = hidpp_set_wireless_feature_index(hidpp);
		if (ret == -ENOENT)
			hidpp->wireless_feature_index = 0;
		else if (ret)
			goto hid_hw_init_fail;
	}

	if (connected && (hidpp->quirks & HIDPP_QUIRK_CLASS_WTP)) {
		ret = wtp_get_config(hidpp);
		if (ret)
			goto hid_hw_init_fail;
	} else if (connected && (hidpp->quirks & HIDPP_QUIRK_CLASS_G920)) {
		ret = g920_get_config(hidpp, &data);
		if (ret)
			goto hid_hw_init_fail;
	}

	hidpp_connect_event(hidpp);

	/* Reset the HID node state */
	hid_device_io_stop(hdev);
	hid_hw_close(hdev);
	hid_hw_stop(hdev);

	if (hidpp->quirks & HIDPP_QUIRK_NO_HIDINPUT)
		connect_mask &= ~HID_CONNECT_HIDINPUT;

	/* Now export the actual inputs and hidraw nodes to the world */
	ret = hid_hw_start(hdev, connect_mask);
	if (ret) {
		hid_err(hdev, "%s:hid_hw_start returned error\n", __func__);
		goto hid_hw_start_fail;
	}

	if (hidpp->quirks & HIDPP_QUIRK_CLASS_G920) {
		ret = hidpp_ff_init(hidpp, &data);
		if (ret)
			hid_warn(hidpp->hid_dev,
		     "Unable to initialize force feedback support, errno %d\n",
				 ret);
	}

	return ret;

hid_hw_init_fail:
	hid_hw_close(hdev);
hid_hw_open_fail:
	hid_hw_stop(hdev);
hid_hw_start_fail:
	sysfs_remove_group(&hdev->dev.kobj, &ps_attribute_group);
	cancel_work_sync(&hidpp->work);
	mutex_destroy(&hidpp->send_mutex);
	return ret;
}

static void hidpp_remove(struct hid_device *hdev)
{
	struct hidpp_device *hidpp = hid_get_drvdata(hdev);

	if (!hidpp)
		return hid_hw_stop(hdev);

	sysfs_remove_group(&hdev->dev.kobj, &ps_attribute_group);

	hid_hw_stop(hdev);
	cancel_work_sync(&hidpp->work);
	mutex_destroy(&hidpp->send_mutex);
}

#define LDJ_DEVICE(product) \
	HID_DEVICE(BUS_USB, HID_GROUP_LOGITECH_DJ_DEVICE, \
		   USB_VENDOR_ID_LOGITECH, (product))

#define L27MHZ_DEVICE(product) \
	HID_DEVICE(BUS_USB, HID_GROUP_LOGITECH_27MHZ_DEVICE, \
		   USB_VENDOR_ID_LOGITECH, (product))

static const struct hid_device_id hidpp_devices[] = {
	{ /* wireless touchpad */
	  LDJ_DEVICE(0x4011),
	  .driver_data = HIDPP_QUIRK_CLASS_WTP | HIDPP_QUIRK_DELAYED_INIT |
			 HIDPP_QUIRK_WTP_PHYSICAL_BUTTONS },
	{ /* wireless touchpad T650 */
	  LDJ_DEVICE(0x4101),
	  .driver_data = HIDPP_QUIRK_CLASS_WTP | HIDPP_QUIRK_DELAYED_INIT },
	{ /* wireless touchpad T651 */
	  HID_BLUETOOTH_DEVICE(USB_VENDOR_ID_LOGITECH,
		USB_DEVICE_ID_LOGITECH_T651),
	  .driver_data = HIDPP_QUIRK_CLASS_WTP },
	{ /* Mouse Logitech Anywhere MX */
	  LDJ_DEVICE(0x1017), .driver_data = HIDPP_QUIRK_HI_RES_SCROLL_1P0 },
	{ /* Mouse Logitech Cube */
	  LDJ_DEVICE(0x4010), .driver_data = HIDPP_QUIRK_HI_RES_SCROLL_X2120 },
	{ /* Mouse Logitech M335 */
	  LDJ_DEVICE(0x4050), .driver_data = HIDPP_QUIRK_HI_RES_SCROLL_X2121 },
	{ /* Mouse Logitech M515 */
	  LDJ_DEVICE(0x4007), .driver_data = HIDPP_QUIRK_HI_RES_SCROLL_X2120 },
	{ /* Mouse logitech M560 */
	  LDJ_DEVICE(0x402d),
	  .driver_data = HIDPP_QUIRK_DELAYED_INIT | HIDPP_QUIRK_CLASS_M560
		| HIDPP_QUIRK_HI_RES_SCROLL_X2120 },
	{ /* Mouse Logitech M705 (firmware RQM17) */
	  LDJ_DEVICE(0x101b), .driver_data = HIDPP_QUIRK_HI_RES_SCROLL_1P0 },
	{ /* Mouse Logitech M705 (firmware RQM67) */
	  LDJ_DEVICE(0x406d), .driver_data = HIDPP_QUIRK_HI_RES_SCROLL_X2121 },
	{ /* Mouse Logitech M720 */
	  LDJ_DEVICE(0x405e), .driver_data = HIDPP_QUIRK_HI_RES_SCROLL_X2121 },
	{ /* Mouse Logitech MX Anywhere 2 */
	  LDJ_DEVICE(0x404a), .driver_data = HIDPP_QUIRK_HI_RES_SCROLL_X2121 },
	{ LDJ_DEVICE(0x4072), .driver_data = HIDPP_QUIRK_HI_RES_SCROLL_X2121 },
	{ LDJ_DEVICE(0xb013), .driver_data = HIDPP_QUIRK_HI_RES_SCROLL_X2121 },
	{ LDJ_DEVICE(0xb018), .driver_data = HIDPP_QUIRK_HI_RES_SCROLL_X2121 },
	{ LDJ_DEVICE(0xb01f), .driver_data = HIDPP_QUIRK_HI_RES_SCROLL_X2121 },
	{ /* Mouse Logitech MX Anywhere 2S */
	  LDJ_DEVICE(0x406a), .driver_data = HIDPP_QUIRK_HI_RES_SCROLL_X2121 },
	{ /* Mouse Logitech MX Master */
	  LDJ_DEVICE(0x4041), .driver_data = HIDPP_QUIRK_HI_RES_SCROLL_X2121 },
	{ LDJ_DEVICE(0x4060), .driver_data = HIDPP_QUIRK_HI_RES_SCROLL_X2121 },
	{ LDJ_DEVICE(0x4071), .driver_data = HIDPP_QUIRK_HI_RES_SCROLL_X2121 },
	{ /* Mouse Logitech MX Master 2S */
	  LDJ_DEVICE(0x4069), .driver_data = HIDPP_QUIRK_HI_RES_SCROLL_X2121 },
	{ /* Mouse Logitech MX Master 3 */
	  LDJ_DEVICE(0x4082), .driver_data = HIDPP_QUIRK_HI_RES_SCROLL_X2121 },
	{ /* Mouse Logitech Performance MX */
	  LDJ_DEVICE(0x101a), .driver_data = HIDPP_QUIRK_HI_RES_SCROLL_1P0 },
	{ /* Keyboard logitech K400 */
	  LDJ_DEVICE(0x4024),
	  .driver_data = HIDPP_QUIRK_CLASS_K400 },
	{ /* Solar Keyboard Logitech K750 */
	  LDJ_DEVICE(0x4002),
	  .driver_data = HIDPP_QUIRK_CLASS_K750 },
	{ /* Keyboard MX5000 (Bluetooth-receiver in HID proxy mode) */
	  LDJ_DEVICE(0xb305),
	  .driver_data = HIDPP_QUIRK_HIDPP_CONSUMER_VENDOR_KEYS },
	{ /* Dinovo Edge (Bluetooth-receiver in HID proxy mode) */
	  LDJ_DEVICE(0xb309),
	  .driver_data = HIDPP_QUIRK_HIDPP_CONSUMER_VENDOR_KEYS },
	{ /* Keyboard MX5500 (Bluetooth-receiver in HID proxy mode) */
	  LDJ_DEVICE(0xb30b),
	  .driver_data = HIDPP_QUIRK_HIDPP_CONSUMER_VENDOR_KEYS },

	{ LDJ_DEVICE(HID_ANY_ID) },

	{ /* Keyboard LX501 (Y-RR53) */
	  L27MHZ_DEVICE(0x0049),
	  .driver_data = HIDPP_QUIRK_KBD_ZOOM_WHEEL },
	{ /* Keyboard MX3000 (Y-RAM74) */
	  L27MHZ_DEVICE(0x0057),
	  .driver_data = HIDPP_QUIRK_KBD_SCROLL_WHEEL },
	{ /* Keyboard MX3200 (Y-RAV80) */
	  L27MHZ_DEVICE(0x005c),
	  .driver_data = HIDPP_QUIRK_KBD_ZOOM_WHEEL },
	{ /* S510 Media Remote */
	  L27MHZ_DEVICE(0x00fe),
	  .driver_data = HIDPP_QUIRK_KBD_SCROLL_WHEEL },

	{ L27MHZ_DEVICE(HID_ANY_ID) },

	{ /* Logitech G403 Wireless Gaming Mouse over USB */
	  HID_USB_DEVICE(USB_VENDOR_ID_LOGITECH, 0xC082) },
	{ /* Logitech G703 Gaming Mouse over USB */
	  HID_USB_DEVICE(USB_VENDOR_ID_LOGITECH, 0xC087) },
	{ /* Logitech G703 Hero Gaming Mouse over USB */
	  HID_USB_DEVICE(USB_VENDOR_ID_LOGITECH, 0xC090) },
	{ /* Logitech G900 Gaming Mouse over USB */
	  HID_USB_DEVICE(USB_VENDOR_ID_LOGITECH, 0xC081) },
	{ /* Logitech G903 Gaming Mouse over USB */
	  HID_USB_DEVICE(USB_VENDOR_ID_LOGITECH, 0xC086) },
	{ /* Logitech G903 Hero Gaming Mouse over USB */
	  HID_USB_DEVICE(USB_VENDOR_ID_LOGITECH, 0xC091) },
	{ /* Logitech G920 Wheel over USB */
	  HID_USB_DEVICE(USB_VENDOR_ID_LOGITECH, USB_DEVICE_ID_LOGITECH_G920_WHEEL),
		.driver_data = HIDPP_QUIRK_CLASS_G920 | HIDPP_QUIRK_FORCE_OUTPUT_REPORTS},
	{ /* Logitech G Pro Gaming Mouse over USB */
	  HID_USB_DEVICE(USB_VENDOR_ID_LOGITECH, 0xC088) },

	{ /* MX5000 keyboard over Bluetooth */
	  HID_BLUETOOTH_DEVICE(USB_VENDOR_ID_LOGITECH, 0xb305),
	  .driver_data = HIDPP_QUIRK_HIDPP_CONSUMER_VENDOR_KEYS },
	{ /* Dinovo Edge keyboard over Bluetooth */
	  HID_BLUETOOTH_DEVICE(USB_VENDOR_ID_LOGITECH, 0xb309),
	  .driver_data = HIDPP_QUIRK_HIDPP_CONSUMER_VENDOR_KEYS },
	{ /* MX5500 keyboard over Bluetooth */
	  HID_BLUETOOTH_DEVICE(USB_VENDOR_ID_LOGITECH, 0xb30b),
	  .driver_data = HIDPP_QUIRK_HIDPP_CONSUMER_VENDOR_KEYS },
	{ /* M-RCQ142 V470 Cordless Laser Mouse over Bluetooth */
	  HID_BLUETOOTH_DEVICE(USB_VENDOR_ID_LOGITECH, 0xb008) },
	{ /* MX Master mouse over Bluetooth */
	  HID_BLUETOOTH_DEVICE(USB_VENDOR_ID_LOGITECH, 0xb012),
	  .driver_data = HIDPP_QUIRK_HI_RES_SCROLL_X2121 },
	{ /* MX Ergo trackball over Bluetooth */
	  HID_BLUETOOTH_DEVICE(USB_VENDOR_ID_LOGITECH, 0xb01d) },
	{ HID_BLUETOOTH_DEVICE(USB_VENDOR_ID_LOGITECH, 0xb01e),
	  .driver_data = HIDPP_QUIRK_HI_RES_SCROLL_X2121 },
	{ /* MX Master 3 mouse over Bluetooth */
	  HID_BLUETOOTH_DEVICE(USB_VENDOR_ID_LOGITECH, 0xb023),
	  .driver_data = HIDPP_QUIRK_HI_RES_SCROLL_X2121 },
	{}
};

MODULE_DEVICE_TABLE(hid, hidpp_devices);

static const struct hid_usage_id hidpp_usages[] = {
	{ HID_GD_WHEEL, EV_REL, REL_WHEEL_HI_RES },
	{ HID_ANY_ID - 1, HID_ANY_ID - 1, HID_ANY_ID - 1}
};

static struct hid_driver hidpp_driver = {
	.name = "logitech-hidpp-device",
	.id_table = hidpp_devices,
	.report_fixup = hidpp_report_fixup,
	.probe = hidpp_probe,
	.remove = hidpp_remove,
	.raw_event = hidpp_raw_event,
	.usage_table = hidpp_usages,
	.event = hidpp_event,
	.input_configured = hidpp_input_configured,
	.input_mapping = hidpp_input_mapping,
	.input_mapped = hidpp_input_mapped,
};

module_hid_driver(hidpp_driver);<|MERGE_RESOLUTION|>--- conflicted
+++ resolved
@@ -96,8 +96,6 @@
 #define HIDPP_CAPABILITY_BATTERY_VOLTAGE	BIT(4)
 #define HIDPP_CAPABILITY_BATTERY_PERCENTAGE	BIT(5)
 #define HIDPP_CAPABILITY_UNIFIED_BATTERY	BIT(6)
-
-#define lg_map_key_clear(c)  hid_map_usage_clear(hi, usage, bit, max, EV_KEY, (c))
 
 #define lg_map_key_clear(c)  hid_map_usage_clear(hi, usage, bit, max, EV_KEY, (c))
 
@@ -2493,15 +2491,9 @@
 {
 	struct hidpp_ff_private_data *data = ff->private;
 	struct hid_device *hid = data->hidpp->hid_dev;
-<<<<<<< HEAD
 
 	hid_info(hid, "Unloading HID++ force feedback.\n");
 
-=======
-
-	hid_info(hid, "Unloading HID++ force feedback.\n");
-
->>>>>>> 7d2a07b7
 	device_remove_file(&hid->dev, &dev_attr_range);
 	destroy_workqueue(data->wq);
 	kfree(data->effect_ids);
@@ -3098,7 +3090,6 @@
 
 static int g920_ff_set_autocenter(struct hidpp_device *hidpp,
 				  struct hidpp_ff_private_data *data)
-<<<<<<< HEAD
 {
 	struct hidpp_report response;
 	u8 params[HIDPP_AUTOCENTER_PARAMS_LENGTH] = {
@@ -3125,34 +3116,6 @@
 			   struct hidpp_ff_private_data *data)
 {
 	struct hidpp_report response;
-=======
-{
-	struct hidpp_report response;
-	u8 params[HIDPP_AUTOCENTER_PARAMS_LENGTH] = {
-		[1] = HIDPP_FF_EFFECT_SPRING | HIDPP_FF_EFFECT_AUTOSTART,
-	};
-	int ret;
-
-	/* initialize with zero autocenter to get wheel in usable state */
-
-	dbg_hid("Setting autocenter to 0.\n");
-	ret = hidpp_send_fap_command_sync(hidpp, data->feature_index,
-					  HIDPP_FF_DOWNLOAD_EFFECT,
-					  params, ARRAY_SIZE(params),
-					  &response);
-	if (ret)
-		hid_warn(hidpp->hid_dev, "Failed to autocenter device!\n");
-	else
-		data->slot_autocenter = response.fap.params[0];
-
-	return ret;
-}
-
-static int g920_get_config(struct hidpp_device *hidpp,
-			   struct hidpp_ff_private_data *data)
-{
-	struct hidpp_report response;
->>>>>>> 7d2a07b7
 	u8 feature_type;
 	int ret;
 
@@ -3985,11 +3948,11 @@
 	return report->field[0]->report_count + 1;
 }
 
-<<<<<<< HEAD
-static bool hidpp_validate_device(struct hid_device *hdev)
+static u8 hidpp_validate_device(struct hid_device *hdev)
 {
 	struct hidpp_device *hidpp = hid_get_drvdata(hdev);
-	int id, report_length, supported_reports = 0;
+	int id, report_length;
+	u8 supported_reports = 0;
 
 	id = REPORT_ID_HIDPP_SHORT;
 	report_length = hidpp_get_report_length(hdev, id);
@@ -3997,22 +3960,7 @@
 		if (report_length < HIDPP_REPORT_SHORT_LENGTH)
 			goto bad_device;
 
-		supported_reports++;
-=======
-static u8 hidpp_validate_device(struct hid_device *hdev)
-{
-	struct hidpp_device *hidpp = hid_get_drvdata(hdev);
-	int id, report_length;
-	u8 supported_reports = 0;
-
-	id = REPORT_ID_HIDPP_SHORT;
-	report_length = hidpp_get_report_length(hdev, id);
-	if (report_length) {
-		if (report_length < HIDPP_REPORT_SHORT_LENGTH)
-			goto bad_device;
-
 		supported_reports |= HIDPP_REPORT_SHORT_SUPPORTED;
->>>>>>> 7d2a07b7
 	}
 
 	id = REPORT_ID_HIDPP_LONG;
@@ -4021,11 +3969,7 @@
 		if (report_length < HIDPP_REPORT_LONG_LENGTH)
 			goto bad_device;
 
-<<<<<<< HEAD
-		supported_reports++;
-=======
 		supported_reports |= HIDPP_REPORT_LONG_SUPPORTED;
->>>>>>> 7d2a07b7
 	}
 
 	id = REPORT_ID_HIDPP_VERY_LONG;
@@ -4035,11 +3979,7 @@
 		    report_length > HIDPP_REPORT_VERY_LONG_MAX_LENGTH)
 			goto bad_device;
 
-<<<<<<< HEAD
-		supported_reports++;
-=======
 		supported_reports |= HIDPP_REPORT_VERY_LONG_SUPPORTED;
->>>>>>> 7d2a07b7
 		hidpp->very_long_report_length = report_length;
 	}
 
