/*
 * HID driver for ELO usb touchscreen 4000/4500
 *
 * Copyright (c) 2013 Jiri Slaby
 *
 * Data parsing taken from elousb driver by Vojtech Pavlik.
 *
 * This driver is licensed under the terms of GPLv2.
 */

#include <linux/hid.h>
#include <linux/input.h>
#include <linux/module.h>
#include <linux/usb.h>
#include <linux/workqueue.h>

#include "hid-ids.h"

#define ELO_PERIODIC_READ_INTERVAL	HZ
#define ELO_SMARTSET_CMD_TIMEOUT	2000 /* msec */

/* Elo SmartSet commands */
#define ELO_FLUSH_SMARTSET_RESPONSES	0x02 /* Flush all pending smartset responses */
#define ELO_SEND_SMARTSET_COMMAND	0x05 /* Send a smartset command */
#define ELO_GET_SMARTSET_RESPONSE	0x06 /* Get a smartset response */
#define ELO_DIAG			0x64 /* Diagnostics command */
#define ELO_SMARTSET_PACKET_SIZE	8

struct elo_priv {
	struct usb_device *usbdev;
	struct delayed_work work;
	unsigned char buffer[ELO_SMARTSET_PACKET_SIZE];
};

static struct workqueue_struct *wq;
static bool use_fw_quirk = true;
module_param(use_fw_quirk, bool, S_IRUGO);
MODULE_PARM_DESC(use_fw_quirk, "Do periodic pokes for broken M firmwares (default = true)");

static void elo_input_configured(struct hid_device *hdev,
		struct hid_input *hidinput)
{
	struct input_dev *input = hidinput->input;

	set_bit(BTN_TOUCH, input->keybit);
	set_bit(ABS_PRESSURE, input->absbit);
	input_set_abs_params(input, ABS_PRESSURE, 0, 256, 0, 0);
}

static void elo_process_data(struct input_dev *input, const u8 *data, int size)
{
	int press;

	input_report_abs(input, ABS_X, (data[3] << 8) | data[2]);
	input_report_abs(input, ABS_Y, (data[5] << 8) | data[4]);

	press = 0;
	if (data[1] & 0x80)
		press = (data[7] << 8) | data[6];
	input_report_abs(input, ABS_PRESSURE, press);

	if (data[1] & 0x03) {
		input_report_key(input, BTN_TOUCH, 1);
		input_sync(input);
	}

	if (data[1] & 0x04)
		input_report_key(input, BTN_TOUCH, 0);

	input_sync(input);
}

static int elo_raw_event(struct hid_device *hdev, struct hid_report *report,
	 u8 *data, int size)
{
	struct hid_input *hidinput;

	if (!(hdev->claimed & HID_CLAIMED_INPUT) || list_empty(&hdev->inputs))
		return 0;

	hidinput = list_first_entry(&hdev->inputs, struct hid_input, list);

	switch (report->id) {
	case 0:
		if (data[0] == 'T') {	/* Mandatory ELO packet marker */
			elo_process_data(hidinput->input, data, size);
			return 1;
		}
		break;
	default:	/* unknown report */
		/* Unknown report type; pass upstream */
		hid_info(hdev, "unknown report type %d\n", report->id);
		break;
	}

	return 0;
}

static int elo_smartset_send_get(struct usb_device *dev, u8 command,
		void *data)
{
	unsigned int pipe;
	u8 dir;

	if (command == ELO_SEND_SMARTSET_COMMAND) {
		pipe = usb_sndctrlpipe(dev, 0);
		dir = USB_DIR_OUT;
	} else if (command == ELO_GET_SMARTSET_RESPONSE) {
		pipe = usb_rcvctrlpipe(dev, 0);
		dir = USB_DIR_IN;
	} else
		return -EINVAL;

	return usb_control_msg(dev, pipe, command,
			dir | USB_TYPE_VENDOR | USB_RECIP_DEVICE,
			0, 0, data, ELO_SMARTSET_PACKET_SIZE,
			ELO_SMARTSET_CMD_TIMEOUT);
}

static int elo_flush_smartset_responses(struct usb_device *dev)
{
	return usb_control_msg(dev, usb_sndctrlpipe(dev, 0),
			ELO_FLUSH_SMARTSET_RESPONSES,
			USB_DIR_OUT | USB_TYPE_VENDOR | USB_RECIP_DEVICE,
			0, 0, NULL, 0, USB_CTRL_SET_TIMEOUT);
}

static void elo_work(struct work_struct *work)
{
	struct elo_priv *priv = container_of(work, struct elo_priv, work.work);
	struct usb_device *dev = priv->usbdev;
	unsigned char *buffer = priv->buffer;
	int ret;

	ret = elo_flush_smartset_responses(dev);
	if (ret < 0) {
		dev_err(&dev->dev, "initial FLUSH_SMARTSET_RESPONSES failed, error %d\n",
				ret);
		goto fail;
	}

	/* send Diagnostics command */
	*buffer = ELO_DIAG;
	ret = elo_smartset_send_get(dev, ELO_SEND_SMARTSET_COMMAND, buffer);
	if (ret < 0) {
		dev_err(&dev->dev, "send Diagnostics Command failed, error %d\n",
				ret);
		goto fail;
	}

	/* get the result */
	ret = elo_smartset_send_get(dev, ELO_GET_SMARTSET_RESPONSE, buffer);
	if (ret < 0) {
		dev_err(&dev->dev, "get Diagnostics Command response failed, error %d\n",
				ret);
		goto fail;
	}

	/* read the ack */
	if (*buffer != 'A') {
		ret = elo_smartset_send_get(dev, ELO_GET_SMARTSET_RESPONSE,
				buffer);
		if (ret < 0) {
			dev_err(&dev->dev, "get acknowledge response failed, error %d\n",
					ret);
			goto fail;
		}
	}

fail:
	ret = elo_flush_smartset_responses(dev);
	if (ret < 0)
		dev_err(&dev->dev, "final FLUSH_SMARTSET_RESPONSES failed, error %d\n",
				ret);
	queue_delayed_work(wq, &priv->work, ELO_PERIODIC_READ_INTERVAL);
}

/*
 * Not all Elo devices need the periodic HID descriptor reads.
 * Only firmware version M needs this.
 */
static bool elo_broken_firmware(struct usb_device *dev)
{
	struct usb_device *hub = dev->parent;
	struct usb_device *child = NULL;
	u16 fw_lvl = le16_to_cpu(dev->descriptor.bcdDevice);
	u16 child_vid, child_pid;
	int i;
<<<<<<< HEAD

=======
    
>>>>>>> 5da42cf7
	if (!use_fw_quirk)
		return false;
	if (fw_lvl != 0x10d)
		return false;

	/* iterate sibling devices of the touch controller */
	usb_hub_for_each_child(hub, i, child) {
		child_vid = le16_to_cpu(child->descriptor.idVendor);
		child_pid = le16_to_cpu(child->descriptor.idProduct);

		/*
<<<<<<< HEAD
		 * If one of the devices below is present attached as a sibling of
		 * the touch controller then  this is a newer IBM 4820 monitor that
=======
		 * If one of the devices below is present attached as a sibling of 
		 * the touch controller then  this is a newer IBM 4820 monitor that 
>>>>>>> 5da42cf7
		 * does not need the IBM-requested workaround if fw level is
		 * 0x010d - aka 'M'.
		 * No other HW can have this combination.
		 */
		if (child_vid==0x04b3) {
			switch (child_pid) {
			case 0x4676: /* 4820 21x Video */
			case 0x4677: /* 4820 51x Video */
			case 0x4678: /* 4820 2Lx Video */
			case 0x4679: /* 4820 5Lx Video */
				return false;
			}
		}
	}
	return true;
}

static int elo_probe(struct hid_device *hdev, const struct hid_device_id *id)
{
	struct elo_priv *priv;
	int ret;

	priv = kzalloc(sizeof(*priv), GFP_KERNEL);
	if (!priv)
		return -ENOMEM;

	INIT_DELAYED_WORK(&priv->work, elo_work);
	priv->usbdev = interface_to_usbdev(to_usb_interface(hdev->dev.parent));

	hid_set_drvdata(hdev, priv);

	ret = hid_parse(hdev);
	if (ret) {
		hid_err(hdev, "parse failed\n");
		goto err_free;
	}

	ret = hid_hw_start(hdev, HID_CONNECT_DEFAULT);
	if (ret) {
		hid_err(hdev, "hw start failed\n");
		goto err_free;
	}

	if (elo_broken_firmware(priv->usbdev)) {
		hid_info(hdev, "broken firmware found, installing workaround\n");
		queue_delayed_work(wq, &priv->work, ELO_PERIODIC_READ_INTERVAL);
	}

	return 0;
err_free:
	kfree(priv);
	return ret;
}

static void elo_remove(struct hid_device *hdev)
{
	struct elo_priv *priv = hid_get_drvdata(hdev);

	hid_hw_stop(hdev);
	flush_workqueue(wq);
	kfree(priv);
}

static const struct hid_device_id elo_devices[] = {
	{ HID_USB_DEVICE(USB_VENDOR_ID_ELO, 0x0009), },
	{ HID_USB_DEVICE(USB_VENDOR_ID_ELO, 0x0030), },
	{ }
};
MODULE_DEVICE_TABLE(hid, elo_devices);

static struct hid_driver elo_driver = {
	.name = "elo",
	.id_table = elo_devices,
	.probe = elo_probe,
	.remove = elo_remove,
	.raw_event = elo_raw_event,
	.input_configured = elo_input_configured,
};

static int __init elo_driver_init(void)
{
	int ret;

	wq = create_singlethread_workqueue("elousb");
	if (!wq)
		return -ENOMEM;

	ret = hid_register_driver(&elo_driver);
	if (ret)
		destroy_workqueue(wq);

	return ret;
}
module_init(elo_driver_init);

static void __exit elo_driver_exit(void)
{
	hid_unregister_driver(&elo_driver);
	destroy_workqueue(wq);
}
module_exit(elo_driver_exit);

MODULE_AUTHOR("Jiri Slaby <jslaby@suse.cz>");
MODULE_LICENSE("GPL");<|MERGE_RESOLUTION|>--- conflicted
+++ resolved
@@ -186,11 +186,7 @@
 	u16 fw_lvl = le16_to_cpu(dev->descriptor.bcdDevice);
 	u16 child_vid, child_pid;
 	int i;
-<<<<<<< HEAD
-
-=======
     
->>>>>>> 5da42cf7
 	if (!use_fw_quirk)
 		return false;
 	if (fw_lvl != 0x10d)
@@ -202,13 +198,8 @@
 		child_pid = le16_to_cpu(child->descriptor.idProduct);
 
 		/*
-<<<<<<< HEAD
-		 * If one of the devices below is present attached as a sibling of
-		 * the touch controller then  this is a newer IBM 4820 monitor that
-=======
 		 * If one of the devices below is present attached as a sibling of 
 		 * the touch controller then  this is a newer IBM 4820 monitor that 
->>>>>>> 5da42cf7
 		 * does not need the IBM-requested workaround if fw level is
 		 * 0x010d - aka 'M'.
 		 * No other HW can have this combination.
