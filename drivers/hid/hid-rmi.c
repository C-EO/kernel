--- conflicted
+++ resolved
@@ -653,23 +653,8 @@
 		}
 		has_query10 = !!(buf[0] & BIT(2));
 
-<<<<<<< HEAD
-	/*
-	 * At least 4 queries are guaranteed to be present in F11
-	 * +1 for query 5 which is present since absolute events are
-	 * reported and +1 for query 12.
-	 */
-	query_offset = 6;
-
-	if (has_rel)
-		++query_offset; /* query 6 is present */
-
-	if (has_gestures)
 		query_offset += 2; /* query 7 and 8 are present */
-=======
-		query_offset += 2; /* query 7 and 8 are present */
-	}
->>>>>>> 07f0dc60
+	}
 
 	if (has_query9)
 		++query_offset;
