--- conflicted
+++ resolved
@@ -23,12 +23,9 @@
 #define WAC_CMD_ICON_BT_XFER	0x26
 #define WAC_CMD_RETRIES		10
 
-<<<<<<< HEAD
-=======
 #define DEV_ATTR_RW_PERM (S_IRUGO | S_IWUSR | S_IWGRP)
 #define DEV_ATTR_WO_PERM (S_IWUSR | S_IWGRP)
 
->>>>>>> 6f566b79
 static int wacom_get_report(struct hid_device *hdev, u8 type, u8 *buf,
 			    size_t size, unsigned int retries)
 {
@@ -112,10 +109,7 @@
 {
 	struct wacom *wacom = hid_get_drvdata(hdev);
 	struct wacom_features *features = &wacom->wacom_wac.features;
-<<<<<<< HEAD
-=======
 	struct hid_data *hid_data = &wacom->wacom_wac.hid_data;
->>>>>>> 6f566b79
 	u8 *data;
 	int ret;
 
@@ -134,8 +128,6 @@
 				features->touch_max = data[1];
 			kfree(data);
 		}
-<<<<<<< HEAD
-=======
 		break;
 	case HID_DG_INPUTMODE:
 		/* Ignore if value index is out of bounds. */
@@ -146,7 +138,6 @@
 
 		hid_data->inputmode = field->report->id;
 		hid_data->inputmode_index = usage->usage_index;
->>>>>>> 6f566b79
 		break;
 	}
 }
