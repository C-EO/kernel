// SPDX-License-Identifier: GPL-2.0-or-later
/*
 * Hardware monitoring driver for MPS Multi-phase Digital VR Controllers
 *
 * Copyright (C) 2020 Nvidia Technologies Ltd.
 */

#include <linux/bitops.h>
#include <linux/err.h>
#include <linux/i2c.h>
#include <linux/init.h>
#include <linux/kernel.h>
#include <linux/mod_devicetable.h>
#include <linux/module.h>
<<<<<<< HEAD
#include <linux/of_device.h>
=======

>>>>>>> 0c383648
#include "pmbus.h"

/* Vendor specific registers. */
#define MP2975_MFR_APS_HYS_R2		0x0d
#define MP2975_MFR_SLOPE_TRIM3		0x1d
#define MP2975_MFR_VR_MULTI_CONFIG_R1	0x0d
#define MP2975_MFR_VR_MULTI_CONFIG_R2	0x1d
#define MP2975_MFR_APS_DECAY_ADV	0x56
#define MP2975_MFR_DC_LOOP_CTRL		0x59
#define MP2975_MFR_OCP_UCP_PHASE_SET	0x65
#define MP2975_MFR_VR_CONFIG1		0x68
#define MP2975_MFR_READ_CS1_2		0x82
#define MP2975_MFR_READ_CS3_4		0x83
#define MP2975_MFR_READ_CS5_6		0x84
#define MP2975_MFR_READ_CS7_8		0x85
#define MP2975_MFR_READ_CS9_10		0x86
#define MP2975_MFR_READ_CS11_12		0x87
#define MP2975_MFR_READ_IOUT_PK		0x90
#define MP2975_MFR_READ_POUT_PK		0x91
#define MP2975_MFR_READ_VREF_R1		0xa1
#define MP2975_MFR_READ_VREF_R2		0xa3
#define MP2975_MFR_OVP_TH_SET		0xe5
#define MP2975_MFR_UVP_SET		0xe6

#define MP2973_MFR_RESO_SET		0xc7

#define MP2975_VOUT_FORMAT		BIT(15)
#define MP2975_VID_STEP_SEL_R1		BIT(4)
#define MP2975_IMVP9_EN_R1		BIT(13)
#define MP2975_VID_STEP_SEL_R2		BIT(3)
#define MP2975_IMVP9_EN_R2		BIT(12)
#define MP2975_PRT_THRES_DIV_OV_EN	BIT(14)
#define MP2975_DRMOS_KCS		GENMASK(13, 12)
#define MP2975_PROT_DEV_OV_OFF		10
#define MP2975_PROT_DEV_OV_ON		5
#define MP2975_SENSE_AMPL		BIT(11)
#define MP2975_SENSE_AMPL_UNIT		1
#define MP2975_SENSE_AMPL_HALF		2
#define MP2975_VIN_UV_LIMIT_UNIT	8

#define MP2973_VOUT_FORMAT_R1		GENMASK(7, 6)
#define MP2973_VOUT_FORMAT_R2		GENMASK(4, 3)
#define MP2973_VOUT_FORMAT_DIRECT_R1	BIT(7)
#define MP2973_VOUT_FORMAT_LINEAR_R1	BIT(6)
#define MP2973_VOUT_FORMAT_DIRECT_R2	BIT(4)
#define MP2973_VOUT_FORMAT_LINEAR_R2	BIT(3)

#define MP2973_MFR_VR_MULTI_CONFIG_R1	0x0d
#define MP2973_MFR_VR_MULTI_CONFIG_R2	0x1d
#define MP2973_VID_STEP_SEL_R1		BIT(4)
#define MP2973_IMVP9_EN_R1		BIT(14)
#define MP2973_VID_STEP_SEL_R2		BIT(3)
#define MP2973_IMVP9_EN_R2		BIT(13)

#define MP2973_MFR_OCP_TOTAL_SET	0x5f
#define MP2973_OCP_TOTAL_CUR_MASK	GENMASK(6, 0)
#define MP2973_MFR_OCP_LEVEL_RES	BIT(15)

#define MP2973_MFR_READ_IOUT_PK		0x90
#define MP2973_MFR_READ_POUT_PK		0x91

#define MP2975_MAX_PHASE_RAIL1	8
#define MP2975_MAX_PHASE_RAIL2	4

#define MP2973_MAX_PHASE_RAIL1	14
#define MP2973_MAX_PHASE_RAIL2	6

#define MP2971_MAX_PHASE_RAIL1	8
#define MP2971_MAX_PHASE_RAIL2	3

#define MP2975_PAGE_NUM		2

#define MP2975_RAIL2_FUNC	(PMBUS_HAVE_VOUT | PMBUS_HAVE_STATUS_VOUT | \
				 PMBUS_HAVE_IOUT | PMBUS_HAVE_STATUS_IOUT | \
				 PMBUS_HAVE_POUT | PMBUS_PHASE_VIRTUAL)

enum chips {
	mp2971, mp2973, mp2975
};

static const int mp2975_max_phases[][MP2975_PAGE_NUM] = {
	[mp2975] = { MP2975_MAX_PHASE_RAIL1, MP2975_MAX_PHASE_RAIL2 },
	[mp2973] = { MP2973_MAX_PHASE_RAIL1, MP2973_MAX_PHASE_RAIL2 },
	[mp2971] = { MP2971_MAX_PHASE_RAIL1, MP2971_MAX_PHASE_RAIL2 },
};

<<<<<<< HEAD
=======
struct mp2975_driver_info {
	const struct pmbus_driver_info *info;
	enum chips chip_id;
};

>>>>>>> 0c383648
struct mp2975_data {
	struct pmbus_driver_info info;
	enum chips chip_id;
	int vout_scale;
	int max_phases[MP2975_PAGE_NUM];
	int vid_step[MP2975_PAGE_NUM];
	int vref[MP2975_PAGE_NUM];
	int vref_off[MP2975_PAGE_NUM];
	int vout_max[MP2975_PAGE_NUM];
	int vout_ov_fixed[MP2975_PAGE_NUM];
	int curr_sense_gain[MP2975_PAGE_NUM];
};

<<<<<<< HEAD
static const struct i2c_device_id mp2975_id[] = {
	{"mp2971", mp2971},
	{"mp2973", mp2973},
	{"mp2975", mp2975},
	{}
};

MODULE_DEVICE_TABLE(i2c, mp2975_id);

=======
>>>>>>> 0c383648
static const struct regulator_desc __maybe_unused mp2975_reg_desc[] = {
	PMBUS_REGULATOR("vout", 0),
	PMBUS_REGULATOR("vout", 1),
};

#define to_mp2975_data(x)  container_of(x, struct mp2975_data, info)

static int mp2975_read_byte_data(struct i2c_client *client, int page, int reg)
{
	switch (reg) {
	case PMBUS_VOUT_MODE:
		/*
		 * Report direct format as configured by MFR_DC_LOOP_CTRL.
		 * Unlike on MP2971/MP2973 the reported VOUT_MODE isn't automatically
		 * internally updated, but always reads as PB_VOUT_MODE_VID.
		 */
		return PB_VOUT_MODE_DIRECT;
	default:
		return -ENODATA;
	}
}

static int
mp2975_read_word_helper(struct i2c_client *client, int page, int phase, u8 reg,
			u16 mask)
{
	int ret = pmbus_read_word_data(client, page, phase, reg);

	return (ret > 0) ? ret & mask : ret;
}

static int
mp2975_vid2direct(int vrf, int val)
{
	switch (vrf) {
	case vr12:
		if (val >= 0x01)
			return 250 + (val - 1) * 5;
		break;
	case vr13:
		if (val >= 0x01)
			return 500 + (val - 1) * 10;
		break;
	case imvp9:
		if (val >= 0x01)
			return 200 + (val - 1) * 10;
		break;
	default:
		return -EINVAL;
	}
	return 0;
}

#define MAX_LIN_MANTISSA	(1023 * 1000)
#define MIN_LIN_MANTISSA	(511 * 1000)

/* Converts a milli-unit DIRECT value to LINEAR11 format */
static u16 mp2975_data2reg_linear11(s64 val)
{
	s16 exponent = 0, mantissa;
	bool negative = false;

	/* simple case */
	if (val == 0)
		return 0;

	/* Reduce large mantissa until it fits into 10 bit */
	while (val >= MAX_LIN_MANTISSA && exponent < 15) {
		exponent++;
		val >>= 1;
	}
	/* Increase small mantissa to improve precision */
	while (val < MIN_LIN_MANTISSA && exponent > -15) {
		exponent--;
		val <<= 1;
	}

	/* Convert mantissa from milli-units to units */
	mantissa = clamp_val(DIV_ROUND_CLOSEST_ULL(val, 1000), 0, 0x3ff);

	/* restore sign */
	if (negative)
		mantissa = -mantissa;

	/* Convert to 5 bit exponent, 11 bit mantissa */
	return (mantissa & 0x7ff) | ((exponent << 11) & 0xf800);
}

static int
mp2975_read_phase(struct i2c_client *client, struct mp2975_data *data,
		  int page, int phase, u8 reg)
{
	int ph_curr, ret;

	ret = pmbus_read_word_data(client, page, phase, reg);
	if (ret < 0)
		return ret;

	if (!((phase + 1) % MP2975_PAGE_NUM))
		ret >>= 8;
	ret &= 0xff;

	/*
	 * Output value is calculated as: (READ_CSx / 80 – 1.23) / (Kcs * Rcs)
	 * where:
	 * - Kcs is the DrMOS current sense gain of power stage, which is
	 *   obtained from the register MP2975_MFR_VR_CONFIG1, bits 13-12 with
	 *   the following selection of DrMOS (data->curr_sense_gain[page]):
	 *   00b - 5µA/A, 01b - 8.5µA/A, 10b - 9.7µA/A, 11b - 10µA/A.
	 * - Rcs is the internal phase current sense resistor which is constant
	 *   value 1kΩ.
	 */
	ph_curr = ret * 100 - 9800;

	/*
	 * Current phase sensing, providing by the device is not accurate
	 * for the light load. This because sampling of current occurrence of
	 * bit weight has a big deviation for light load. For handling such
	 * case phase current is represented as the maximum between the value
	 * calculated  above and total rail current divided by number phases.
	 */
	ret = pmbus_read_word_data(client, page, phase, PMBUS_READ_IOUT);
	if (ret < 0)
		return ret;

	return max_t(int, DIV_ROUND_CLOSEST(ret, data->info.phases[page]),
		     DIV_ROUND_CLOSEST(ph_curr, data->curr_sense_gain[page]));
}

static int
mp2975_read_phases(struct i2c_client *client, struct mp2975_data *data,
		   int page, int phase)
{
	int ret;

	if (page) {
		switch (phase) {
		case 0 ... 1:
			ret = mp2975_read_phase(client, data, page, phase,
						MP2975_MFR_READ_CS7_8);
			break;
		case 2 ... 3:
			ret = mp2975_read_phase(client, data, page, phase,
						MP2975_MFR_READ_CS9_10);
			break;
		case 4 ... 5:
			ret = mp2975_read_phase(client, data, page, phase,
						MP2975_MFR_READ_CS11_12);
			break;
		default:
			return -ENODATA;
		}
	} else {
		switch (phase) {
		case 0 ... 1:
			ret = mp2975_read_phase(client, data, page, phase,
						MP2975_MFR_READ_CS1_2);
			break;
		case 2 ... 3:
			ret = mp2975_read_phase(client, data, page, phase,
						MP2975_MFR_READ_CS3_4);
			break;
		case 4 ... 5:
			ret = mp2975_read_phase(client, data, page, phase,
						MP2975_MFR_READ_CS5_6);
			break;
		case 6 ... 7:
			ret = mp2975_read_phase(client, data, page, phase,
						MP2975_MFR_READ_CS7_8);
			break;
		case 8 ... 9:
			ret = mp2975_read_phase(client, data, page, phase,
						MP2975_MFR_READ_CS9_10);
			break;
		case 10 ... 11:
			ret = mp2975_read_phase(client, data, page, phase,
						MP2975_MFR_READ_CS11_12);
			break;
		default:
			return -ENODATA;
		}
	}
	return ret;
}

static int mp2973_read_word_data(struct i2c_client *client, int page,
				 int phase, int reg)
{
	const struct pmbus_driver_info *info = pmbus_get_driver_info(client);
	struct mp2975_data *data = to_mp2975_data(info);
	int ret;

	switch (reg) {
	case PMBUS_STATUS_WORD:
		/* MP2973 & MP2971 return PGOOD instead of PB_STATUS_POWER_GOOD_N. */
		ret = pmbus_read_word_data(client, page, phase, reg);
		ret ^= PB_STATUS_POWER_GOOD_N;
		break;
	case PMBUS_OT_FAULT_LIMIT:
		ret = mp2975_read_word_helper(client, page, phase, reg,
					      GENMASK(7, 0));
		break;
	case PMBUS_VIN_OV_FAULT_LIMIT:
		ret = mp2975_read_word_helper(client, page, phase, reg,
					      GENMASK(7, 0));
		if (ret < 0)
			return ret;

		ret = DIV_ROUND_CLOSEST(ret, MP2975_VIN_UV_LIMIT_UNIT);
		break;
	case PMBUS_VOUT_OV_FAULT_LIMIT:
		/*
		 * MP2971 and mp2973 only supports tracking (ovp1) mode.
		 */
		ret = mp2975_read_word_helper(client, page, phase,
					      MP2975_MFR_OVP_TH_SET,
					      GENMASK(2, 0));
		if (ret < 0)
			return ret;

		ret = data->vout_max[page] + 50 * (ret + 1);
		break;
	case PMBUS_VOUT_UV_FAULT_LIMIT:
		ret = mp2975_read_word_helper(client, page, phase, reg,
					      GENMASK(8, 0));
		if (ret < 0)
			return ret;
		ret = mp2975_vid2direct(info->vrm_version[page], ret);
		break;
	case PMBUS_VIRT_READ_POUT_MAX:
		ret = pmbus_read_word_data(client, page, phase,
					   MP2973_MFR_READ_POUT_PK);
		break;
	case PMBUS_VIRT_READ_IOUT_MAX:
		ret = pmbus_read_word_data(client, page, phase,
					   MP2973_MFR_READ_IOUT_PK);
		break;
	case PMBUS_IOUT_OC_FAULT_LIMIT:
		ret = mp2975_read_word_helper(client, page, phase,
					      MP2973_MFR_OCP_TOTAL_SET,
					      GENMASK(15, 0));
		if (ret < 0)
			return ret;

		if (ret & MP2973_MFR_OCP_LEVEL_RES)
			ret = 2 * (ret & MP2973_OCP_TOTAL_CUR_MASK);
		else
			ret = ret & MP2973_OCP_TOTAL_CUR_MASK;

		ret = mp2975_data2reg_linear11(ret * info->phases[page] * 1000);
		break;
	case PMBUS_UT_WARN_LIMIT:
	case PMBUS_UT_FAULT_LIMIT:
	case PMBUS_VIN_UV_WARN_LIMIT:
	case PMBUS_VIN_UV_FAULT_LIMIT:
	case PMBUS_VOUT_UV_WARN_LIMIT:
	case PMBUS_VOUT_OV_WARN_LIMIT:
	case PMBUS_VIN_OV_WARN_LIMIT:
	case PMBUS_IIN_OC_FAULT_LIMIT:
	case PMBUS_IOUT_OC_LV_FAULT_LIMIT:
	case PMBUS_IOUT_OC_WARN_LIMIT:
	case PMBUS_IOUT_UC_FAULT_LIMIT:
	case PMBUS_POUT_OP_FAULT_LIMIT:
	case PMBUS_POUT_OP_WARN_LIMIT:
	case PMBUS_PIN_OP_WARN_LIMIT:
		return -ENXIO;
	default:
		return -ENODATA;
	}

	return ret;
}

<<<<<<< HEAD
=======
static int mp2973_write_word_data(struct i2c_client *client, int page,
				  int reg, u16 word)
{
	u8 target, mask;
	long ret;

	if (reg != PMBUS_SMBALERT_MASK)
		return -ENODATA;

	/*
	 * Vendor-specific SMBALERT_MASK register with 16 maskable bits.
	 */
	ret = pmbus_read_word_data(client, 0, 0, PMBUS_SMBALERT_MASK);
	if (ret < 0)
		return ret;

	target = word & 0xff;
	mask = word >> 8;

/*
 * Set/Clear 'bit' in 'ret' based on condition followed by define for each bit in SMBALERT_MASK.
 * Also bit 2 & 15 are reserved.
 */

#define MP2973_TEMP_OT		0
#define MP2973_VIN_UVLO		1
#define MP2973_VIN_OVP		3
#define MP2973_MTP_FAULT	4
#define MP2973_OTHER_COMM	5
#define MP2973_MTP_BLK_TRIG	6
#define MP2973_PACKET_ERROR	7
#define MP2973_INVALID_DATA	8
#define MP2973_INVALID_COMMAND	9
#define MP2973_IOUT_OC_LV	10
#define MP2973_IOUT_OC		11
#define MP2973_VOUT_MAX_MIN_WARNING 12
#define MP2973_VOLTAGE_UV	13
#define MP2973_VOLTAGE_OV	14

	switch (target) {
	case PMBUS_STATUS_CML:
		__assign_bit(MP2973_INVALID_DATA, &ret, !(mask & PB_CML_FAULT_INVALID_DATA));
		__assign_bit(MP2973_INVALID_COMMAND, &ret, !(mask & PB_CML_FAULT_INVALID_COMMAND));
		__assign_bit(MP2973_OTHER_COMM, &ret, !(mask & PB_CML_FAULT_OTHER_COMM));
		__assign_bit(MP2973_PACKET_ERROR, &ret, !(mask & PB_CML_FAULT_PACKET_ERROR));
		break;
	case PMBUS_STATUS_VOUT:
		__assign_bit(MP2973_VOLTAGE_UV, &ret, !(mask & PB_VOLTAGE_UV_FAULT));
		__assign_bit(MP2973_VOLTAGE_OV, &ret, !(mask & PB_VOLTAGE_OV_FAULT));
		break;
	case PMBUS_STATUS_IOUT:
		__assign_bit(MP2973_IOUT_OC, &ret, !(mask & PB_IOUT_OC_FAULT));
		__assign_bit(MP2973_IOUT_OC_LV, &ret, !(mask & PB_IOUT_OC_LV_FAULT));
		break;
	case PMBUS_STATUS_TEMPERATURE:
		__assign_bit(MP2973_TEMP_OT, &ret, !(mask & PB_TEMP_OT_FAULT));
		break;
	/*
	 * Map remaining bits to MFR specific to let the PMBUS core mask
	 * those bits by default.
	 */
	case PMBUS_STATUS_MFR_SPECIFIC:
		__assign_bit(MP2973_VIN_UVLO, &ret, !(mask & BIT(1)));
		__assign_bit(MP2973_VIN_OVP, &ret, !(mask & BIT(3)));
		__assign_bit(MP2973_MTP_FAULT, &ret, !(mask & BIT(4)));
		__assign_bit(MP2973_MTP_BLK_TRIG, &ret, !(mask & BIT(6)));
		break;
	default:
		return 0;
	}

	return pmbus_write_word_data(client, 0, PMBUS_SMBALERT_MASK, ret);
}

>>>>>>> 0c383648
static int mp2975_read_word_data(struct i2c_client *client, int page,
				 int phase, int reg)
{
	const struct pmbus_driver_info *info = pmbus_get_driver_info(client);
	struct mp2975_data *data = to_mp2975_data(info);
	int ret;

	switch (reg) {
	case PMBUS_OT_FAULT_LIMIT:
		ret = mp2975_read_word_helper(client, page, phase, reg,
					      GENMASK(7, 0));
		break;
	case PMBUS_VIN_OV_FAULT_LIMIT:
		ret = mp2975_read_word_helper(client, page, phase, reg,
					      GENMASK(7, 0));
		if (ret < 0)
			return ret;

		ret = DIV_ROUND_CLOSEST(ret, MP2975_VIN_UV_LIMIT_UNIT);
		break;
	case PMBUS_VOUT_OV_FAULT_LIMIT:
		/*
		 * Register provides two values for over-voltage protection
		 * threshold for fixed (ovp2) and tracking (ovp1) modes. The
		 * minimum of these two values is provided as over-voltage
		 * fault alarm.
		 */
		ret = mp2975_read_word_helper(client, page, phase,
					      MP2975_MFR_OVP_TH_SET,
					      GENMASK(2, 0));
		if (ret < 0)
			return ret;

		ret = min_t(int, data->vout_max[page] + 50 * (ret + 1),
			    data->vout_ov_fixed[page]);
		break;
	case PMBUS_VOUT_UV_FAULT_LIMIT:
		ret = mp2975_read_word_helper(client, page, phase,
					      MP2975_MFR_UVP_SET,
					      GENMASK(2, 0));
		if (ret < 0)
			return ret;

		ret = DIV_ROUND_CLOSEST(data->vref[page] * 10 - 50 *
					(ret + 1) * data->vout_scale, 10);
		break;
	case PMBUS_VIRT_READ_POUT_MAX:
		ret = mp2975_read_word_helper(client, page, phase,
					      MP2975_MFR_READ_POUT_PK,
					      GENMASK(12, 0));
		if (ret < 0)
			return ret;

		ret = DIV_ROUND_CLOSEST(ret, 4);
		break;
	case PMBUS_VIRT_READ_IOUT_MAX:
		ret = mp2975_read_word_helper(client, page, phase,
					      MP2975_MFR_READ_IOUT_PK,
					      GENMASK(12, 0));
		if (ret < 0)
			return ret;

		ret = DIV_ROUND_CLOSEST(ret, 4);
		break;
	case PMBUS_READ_IOUT:
		ret = mp2975_read_phases(client, data, page, phase);
		if (ret < 0)
			return ret;

		break;
	case PMBUS_UT_WARN_LIMIT:
	case PMBUS_UT_FAULT_LIMIT:
	case PMBUS_VIN_UV_WARN_LIMIT:
	case PMBUS_VIN_UV_FAULT_LIMIT:
	case PMBUS_VOUT_UV_WARN_LIMIT:
	case PMBUS_VOUT_OV_WARN_LIMIT:
	case PMBUS_VIN_OV_WARN_LIMIT:
	case PMBUS_IIN_OC_FAULT_LIMIT:
	case PMBUS_IOUT_OC_LV_FAULT_LIMIT:
	case PMBUS_IIN_OC_WARN_LIMIT:
	case PMBUS_IOUT_OC_WARN_LIMIT:
	case PMBUS_IOUT_OC_FAULT_LIMIT:
	case PMBUS_IOUT_UC_FAULT_LIMIT:
	case PMBUS_POUT_OP_FAULT_LIMIT:
	case PMBUS_POUT_OP_WARN_LIMIT:
	case PMBUS_PIN_OP_WARN_LIMIT:
		return -ENXIO;
	default:
		return -ENODATA;
	}

	return ret;
}

static int mp2975_identify_multiphase_rail2(struct i2c_client *client,
					    struct mp2975_data *data)
{
	int ret;

	/*
	 * Identify multiphase for rail 2 - could be from 0 to data->max_phases[1].
	 * In case phase number is zero – only page zero is supported
	 */
	ret = i2c_smbus_write_byte_data(client, PMBUS_PAGE, 2);
	if (ret < 0)
		return ret;

	ret = i2c_smbus_read_word_data(client, MP2975_MFR_VR_MULTI_CONFIG_R2);
	if (ret < 0)
		return ret;

	ret &= GENMASK(2, 0);
	return (ret >= data->max_phases[1]) ? data->max_phases[1] : ret;
}

static void mp2975_set_phase_rail1(struct pmbus_driver_info *info)
{
	int i;

	for (i = 0 ; i < info->phases[0]; i++)
		info->pfunc[i] = PMBUS_HAVE_IOUT;
}

static void
mp2975_set_phase_rail2(struct pmbus_driver_info *info, int num_phases)
{
	int i;

	/* Set phases for rail 2 from upper to lower. */
	for (i = 1; i <= num_phases; i++)
		info->pfunc[MP2975_MAX_PHASE_RAIL1 - i] = PMBUS_HAVE_IOUT;
}

static int
mp2975_identify_multiphase(struct i2c_client *client, struct mp2975_data *data,
			   struct pmbus_driver_info *info)
{
	int num_phases2, ret;

	ret = i2c_smbus_write_byte_data(client, PMBUS_PAGE, 2);
	if (ret < 0)
		return ret;

	/* Identify multiphase for rail 1 - could be from 1 to data->max_phases[0]. */
	ret = i2c_smbus_read_word_data(client, MP2975_MFR_VR_MULTI_CONFIG_R1);
	if (ret <= 0)
		return ret;

	info->phases[0] = ret & GENMASK(3, 0);

	/*
	 * The device provides a total of $n PWM pins, and can be configured
	 * to different phase count applications for rail 1 and rail 2.
	 * Rail 1 can be set to $n phases, while rail 2 can be set to less than
	 * that. When rail 1’s phase count is configured as 0, rail
	 * 1 operates with 1-phase DCM. When rail 2 phase count is configured
	 * as 0, rail 2 is disabled.
	 */
	if (info->phases[0] > data->max_phases[0])
		return -EINVAL;

	if (data->chip_id == mp2975) {
		mp2975_set_phase_rail1(info);
		num_phases2 = min(data->max_phases[0] - info->phases[0],
				  data->max_phases[1]);
		if (info->phases[1] && info->phases[1] <= num_phases2)
			mp2975_set_phase_rail2(info, num_phases2);
	}

	return 0;
}

static int
mp2975_identify_vid(struct i2c_client *client, struct mp2975_data *data,
		    struct pmbus_driver_info *info, u32 reg, int page,
		    u32 imvp_bit, u32 vr_bit)
{
	int ret;

	/* Identify VID mode and step selection. */
	ret = i2c_smbus_read_word_data(client, reg);
	if (ret < 0)
		return ret;

	if (ret & imvp_bit) {
		info->vrm_version[page] = imvp9;
		data->vid_step[page] = MP2975_PROT_DEV_OV_OFF;
	} else if (ret & vr_bit) {
		info->vrm_version[page] = vr12;
		data->vid_step[page] = MP2975_PROT_DEV_OV_ON;
	} else {
		info->vrm_version[page] = vr13;
		data->vid_step[page] = MP2975_PROT_DEV_OV_OFF;
	}

	return 0;
}

static int
mp2975_identify_rails_vid(struct i2c_client *client, struct mp2975_data *data,
			  struct pmbus_driver_info *info)
{
	int ret;

	ret = i2c_smbus_write_byte_data(client, PMBUS_PAGE, 2);
	if (ret < 0)
		return ret;

	/* Identify VID mode for rail 1. */
	ret = mp2975_identify_vid(client, data, info,
				  MP2975_MFR_VR_MULTI_CONFIG_R1, 0,
				  MP2975_IMVP9_EN_R1, MP2975_VID_STEP_SEL_R1);
	if (ret < 0)
		return ret;

	/* Identify VID mode for rail 2, if connected. */
	if (info->phases[1])
		ret = mp2975_identify_vid(client, data, info,
					  MP2975_MFR_VR_MULTI_CONFIG_R2, 1,
					  MP2975_IMVP9_EN_R2,
					  MP2975_VID_STEP_SEL_R2);

	return ret;
}

static int
mp2973_identify_rails_vid(struct i2c_client *client, struct mp2975_data *data,
			  struct pmbus_driver_info *info)
{
	int ret;

	ret = i2c_smbus_write_byte_data(client, PMBUS_PAGE, 2);
	if (ret < 0)
		return ret;

	/* Identify VID mode for rail 1. */
	ret = mp2975_identify_vid(client, data, info,
				  MP2973_MFR_VR_MULTI_CONFIG_R1, 0,
				  MP2973_IMVP9_EN_R1, MP2973_VID_STEP_SEL_R1);

	if (ret < 0)
		return ret;

	/* Identify VID mode for rail 2, if connected. */
	if (info->phases[1])
		ret = mp2975_identify_vid(client, data, info,
					  MP2973_MFR_VR_MULTI_CONFIG_R2, 1,
					  MP2973_IMVP9_EN_R2,
					  MP2973_VID_STEP_SEL_R2);

	return ret;
}

static int
mp2975_current_sense_gain_get(struct i2c_client *client,
			      struct mp2975_data *data)
{
	int i, ret;

	/*
	 * Obtain DrMOS current sense gain of power stage from the register
	 * MP2975_MFR_VR_CONFIG1, bits 13-12. The value is selected as below:
	 * 00b - 5µA/A, 01b - 8.5µA/A, 10b - 9.7µA/A, 11b - 10µA/A. Other
	 * values are invalid.
	 */
	for (i = 0 ; i < data->info.pages; i++) {
		ret = i2c_smbus_write_byte_data(client, PMBUS_PAGE, i);
		if (ret < 0)
			return ret;
		ret = i2c_smbus_read_word_data(client,
					       MP2975_MFR_VR_CONFIG1);
		if (ret < 0)
			return ret;

		switch ((ret & MP2975_DRMOS_KCS) >> 12) {
		case 0:
			data->curr_sense_gain[i] = 50;
			break;
		case 1:
			data->curr_sense_gain[i] = 85;
			break;
		case 2:
			data->curr_sense_gain[i] = 97;
			break;
		default:
			data->curr_sense_gain[i] = 100;
			break;
		}
	}

	return 0;
}

static int
mp2975_vref_get(struct i2c_client *client, struct mp2975_data *data,
		struct pmbus_driver_info *info)
{
	int ret;

	ret = i2c_smbus_write_byte_data(client, PMBUS_PAGE, 3);
	if (ret < 0)
		return ret;

	/* Get voltage reference value for rail 1. */
	ret = i2c_smbus_read_word_data(client, MP2975_MFR_READ_VREF_R1);
	if (ret < 0)
		return ret;

	data->vref[0] = ret * data->vid_step[0];

	/* Get voltage reference value for rail 2, if connected. */
	if (data->info.pages == MP2975_PAGE_NUM) {
		ret = i2c_smbus_read_word_data(client, MP2975_MFR_READ_VREF_R2);
		if (ret < 0)
			return ret;

		data->vref[1] = ret * data->vid_step[1];
	}
	return 0;
}

static int
mp2975_vref_offset_get(struct i2c_client *client, struct mp2975_data *data,
		       int page)
{
	int ret;

	ret = i2c_smbus_read_word_data(client, MP2975_MFR_OVP_TH_SET);
	if (ret < 0)
		return ret;

	switch ((ret & GENMASK(5, 3)) >> 3) {
	case 1:
		data->vref_off[page] = 140;
		break;
	case 2:
		data->vref_off[page] = 220;
		break;
	case 4:
		data->vref_off[page] = 400;
		break;
	default:
		return -EINVAL;
	}
	return 0;
}

static int
mp2975_vout_max_get(struct i2c_client *client, struct mp2975_data *data,
		    struct pmbus_driver_info *info, int page)
{
	int ret;

	/* Get maximum reference voltage of VID-DAC in VID format. */
	ret = i2c_smbus_read_word_data(client, PMBUS_VOUT_MAX);
	if (ret < 0)
		return ret;

	data->vout_max[page] = mp2975_vid2direct(info->vrm_version[page], ret &
						 GENMASK(8, 0));
	return 0;
}

static int
mp2975_set_vout_format(struct i2c_client *client,
		       struct mp2975_data *data, int page)
{
	int ret, i;

	/* Enable DIRECT VOUT format 1mV/LSB */
	if (data->chip_id == mp2975) {
		ret = i2c_smbus_read_word_data(client, MP2975_MFR_DC_LOOP_CTRL);
		if (ret < 0)
			return ret;
		if (ret & MP2975_VOUT_FORMAT) {
			ret &= ~MP2975_VOUT_FORMAT;
			ret = i2c_smbus_write_word_data(client, MP2975_MFR_DC_LOOP_CTRL, ret);
		}
	} else {
		ret = i2c_smbus_read_word_data(client, MP2973_MFR_RESO_SET);
		if (ret < 0)
			return ret;
		i = ret;

		if (page == 0) {
			i &= ~MP2973_VOUT_FORMAT_R1;
			i |= MP2973_VOUT_FORMAT_DIRECT_R1;
		} else {
			i &= ~MP2973_VOUT_FORMAT_R2;
			i |= MP2973_VOUT_FORMAT_DIRECT_R2;
		}
		if (i != ret)
			ret = i2c_smbus_write_word_data(client, MP2973_MFR_RESO_SET, i);
	}
	return ret;
}

static int
mp2975_vout_ov_scale_get(struct i2c_client *client, struct mp2975_data *data,
			 struct pmbus_driver_info *info)
{
	int thres_dev, sense_ampl, ret;

	ret = i2c_smbus_write_byte_data(client, PMBUS_PAGE, 0);
	if (ret < 0)
		return ret;

	/*
	 * Get divider for over- and under-voltage protection thresholds
	 * configuration from the Advanced Options of Auto Phase Shedding and
	 * decay register.
	 */
	ret = i2c_smbus_read_word_data(client, MP2975_MFR_APS_DECAY_ADV);
	if (ret < 0)
		return ret;
	thres_dev = ret & MP2975_PRT_THRES_DIV_OV_EN ? MP2975_PROT_DEV_OV_ON :
						       MP2975_PROT_DEV_OV_OFF;

	/* Select the gain of remote sense amplifier. */
	ret = i2c_smbus_read_word_data(client, PMBUS_VOUT_SCALE_LOOP);
	if (ret < 0)
		return ret;
	sense_ampl = ret & MP2975_SENSE_AMPL ? MP2975_SENSE_AMPL_HALF :
					       MP2975_SENSE_AMPL_UNIT;

	data->vout_scale = sense_ampl * thres_dev;

	return 0;
}

static int
mp2975_vout_per_rail_config_get(struct i2c_client *client,
				struct mp2975_data *data,
				struct pmbus_driver_info *info)
{
	int i, ret;

	for (i = 0; i < data->info.pages; i++) {
		ret = i2c_smbus_write_byte_data(client, PMBUS_PAGE, i);
		if (ret < 0)
			continue;

		/* Set VOUT format for READ_VOUT command : direct. */
		ret = mp2975_set_vout_format(client, data, i);
		if (ret < 0)
			return ret;

		/* Obtain maximum voltage values. */
		ret = mp2975_vout_max_get(client, data, info, i);
		if (ret < 0)
			return ret;

		/* Skip if reading Vref is unsupported */
		if (data->chip_id != mp2975)
			continue;

		/* Obtain voltage reference offsets. */
		ret = mp2975_vref_offset_get(client, data, i);
		if (ret < 0)
			return ret;

		/*
		 * Set over-voltage fixed value. Thresholds are provided as
		 * fixed value, and tracking value. The minimum of them are
		 * exposed as over-voltage critical threshold.
		 */
		data->vout_ov_fixed[i] = data->vref[i] +
					 DIV_ROUND_CLOSEST(data->vref_off[i] *
							   data->vout_scale,
							   10);
	}

	return 0;
}

static const struct pmbus_driver_info mp2975_info = {
	.pages = 1,
	.format[PSC_VOLTAGE_IN] = linear,
	.format[PSC_VOLTAGE_OUT] = direct,
	.format[PSC_TEMPERATURE] = direct,
	.format[PSC_CURRENT_IN] = linear,
	.format[PSC_CURRENT_OUT] = direct,
	.format[PSC_POWER] = direct,
	.m[PSC_TEMPERATURE] = 1,
	.m[PSC_VOLTAGE_OUT] = 1,
	.R[PSC_VOLTAGE_OUT] = 3,
	.m[PSC_CURRENT_OUT] = 1,
	.m[PSC_POWER] = 1,
	.func[0] = PMBUS_HAVE_VIN | PMBUS_HAVE_VOUT | PMBUS_HAVE_STATUS_VOUT |
		PMBUS_HAVE_IIN | PMBUS_HAVE_IOUT | PMBUS_HAVE_STATUS_IOUT |
		PMBUS_HAVE_TEMP | PMBUS_HAVE_STATUS_TEMP | PMBUS_HAVE_POUT |
		PMBUS_HAVE_PIN | PMBUS_HAVE_STATUS_INPUT | PMBUS_PHASE_VIRTUAL,
	.read_byte_data = mp2975_read_byte_data,
	.read_word_data = mp2975_read_word_data,
#if IS_ENABLED(CONFIG_SENSORS_MP2975_REGULATOR)
	.num_regulators = 1,
	.reg_desc = mp2975_reg_desc,
#endif
};

<<<<<<< HEAD
static struct pmbus_driver_info mp2973_info = {
=======
static const struct pmbus_driver_info mp2973_info = {
>>>>>>> 0c383648
	.pages = 1,
	.format[PSC_VOLTAGE_IN] = linear,
	.format[PSC_VOLTAGE_OUT] = direct,
	.format[PSC_TEMPERATURE] = linear,
	.format[PSC_CURRENT_IN] = linear,
	.format[PSC_CURRENT_OUT] = linear,
	.format[PSC_POWER] = linear,
	.m[PSC_VOLTAGE_OUT] = 1,
	.R[PSC_VOLTAGE_OUT] = 3,
	.func[0] = PMBUS_HAVE_VIN | PMBUS_HAVE_VOUT | PMBUS_HAVE_STATUS_VOUT |
		PMBUS_HAVE_IIN | PMBUS_HAVE_IOUT | PMBUS_HAVE_STATUS_IOUT |
		PMBUS_HAVE_TEMP | PMBUS_HAVE_STATUS_TEMP | PMBUS_HAVE_POUT |
		PMBUS_HAVE_PIN | PMBUS_HAVE_STATUS_INPUT,
	.read_word_data = mp2973_read_word_data,
<<<<<<< HEAD
=======
	.write_word_data = mp2973_write_word_data,
>>>>>>> 0c383648
#if IS_ENABLED(CONFIG_SENSORS_MP2975_REGULATOR)
	.num_regulators = 1,
	.reg_desc = mp2975_reg_desc,
#endif
<<<<<<< HEAD
=======
};

static const struct mp2975_driver_info mp2975_ddinfo[] = {
	[mp2975] = { .info = &mp2975_info, .chip_id = mp2975 },
	[mp2973] = { .info = &mp2973_info, .chip_id = mp2973 },
	[mp2971] = { .info = &mp2973_info, .chip_id = mp2971 },
>>>>>>> 0c383648
};

static int mp2975_probe(struct i2c_client *client)
{
	const struct mp2975_driver_info *ddinfo;
	struct pmbus_driver_info *info;
	struct mp2975_data *data;
	int ret;

	ddinfo = i2c_get_match_data(client);
	if (!ddinfo)
		return -ENODEV;

	data = devm_kzalloc(&client->dev, sizeof(struct mp2975_data),
			    GFP_KERNEL);
	if (!data)
		return -ENOMEM;

<<<<<<< HEAD
	if (client->dev.of_node)
		data->chip_id = (enum chips)(unsigned long)of_device_get_match_data(&client->dev);
	else
		data->chip_id = i2c_match_id(mp2975_id, client)->driver_data;
=======
	data->chip_id = ddinfo->chip_id;
>>>>>>> 0c383648

	memcpy(data->max_phases, mp2975_max_phases[data->chip_id],
	       sizeof(data->max_phases));

<<<<<<< HEAD
	if (data->chip_id == mp2975)
		memcpy(&data->info, &mp2975_info, sizeof(*info));
	else
		memcpy(&data->info, &mp2973_info, sizeof(*info));
=======
	memcpy(&data->info, ddinfo->info, sizeof(data->info));
>>>>>>> 0c383648

	info = &data->info;

	/* Identify multiphase configuration for rail 2. */
	ret = mp2975_identify_multiphase_rail2(client, data);
	if (ret < 0)
		return ret;

	if (ret) {
		/* Two rails are connected. */
		data->info.pages = MP2975_PAGE_NUM;
		data->info.phases[1] = ret;
		data->info.func[1] = MP2975_RAIL2_FUNC;
		if (IS_ENABLED(CONFIG_SENSORS_MP2975_REGULATOR))
			data->info.num_regulators = MP2975_PAGE_NUM;
	}

	/* Identify multiphase configuration. */
	ret = mp2975_identify_multiphase(client, data, info);
	if (ret)
		return ret;

	if (data->chip_id == mp2975) {
		/* Identify VID setting per rail. */
		ret = mp2975_identify_rails_vid(client, data, info);
		if (ret < 0)
			return ret;

		/* Obtain current sense gain of power stage. */
		ret = mp2975_current_sense_gain_get(client, data);
		if (ret)
			return ret;

		/* Obtain voltage reference values. */
		ret = mp2975_vref_get(client, data, info);
		if (ret)
			return ret;

		/* Obtain vout over-voltage scales. */
		ret = mp2975_vout_ov_scale_get(client, data, info);
		if (ret < 0)
			return ret;
	} else {
		/* Identify VID setting per rail. */
		ret = mp2973_identify_rails_vid(client, data, info);
		if (ret < 0)
			return ret;
	}

	/* Obtain offsets, maximum and format for vout. */
	ret = mp2975_vout_per_rail_config_get(client, data, info);
	if (ret)
		return ret;

	return pmbus_do_probe(client, info);
}

<<<<<<< HEAD
static const struct of_device_id __maybe_unused mp2975_of_match[] = {
	{.compatible = "mps,mp2971", .data = (void *)mp2971},
	{.compatible = "mps,mp2973", .data = (void *)mp2973},
	{.compatible = "mps,mp2975", .data = (void *)mp2975},
=======
static const struct of_device_id mp2975_of_match[] = {
	{.compatible = "mps,mp2971", .data = &mp2975_ddinfo[mp2971]},
	{.compatible = "mps,mp2973", .data = &mp2975_ddinfo[mp2973]},
	{.compatible = "mps,mp2975", .data = &mp2975_ddinfo[mp2975]},
	{}
};
MODULE_DEVICE_TABLE(of, mp2975_of_match);

static const struct i2c_device_id mp2975_id[] = {
	{"mp2971", (kernel_ulong_t)&mp2975_ddinfo[mp2971]},
	{"mp2973", (kernel_ulong_t)&mp2975_ddinfo[mp2973]},
	{"mp2975", (kernel_ulong_t)&mp2975_ddinfo[mp2975]},
>>>>>>> 0c383648
	{}
};
MODULE_DEVICE_TABLE(i2c, mp2975_id);

static struct i2c_driver mp2975_driver = {
	.driver = {
		.name = "mp2975",
		.of_match_table = mp2975_of_match,
	},
	.probe = mp2975_probe,
	.id_table = mp2975_id,
};

module_i2c_driver(mp2975_driver);

MODULE_AUTHOR("Vadim Pasternak <vadimp@nvidia.com>");
MODULE_DESCRIPTION("PMBus driver for MPS MP2975 device");
MODULE_LICENSE("GPL");
MODULE_IMPORT_NS(PMBUS);<|MERGE_RESOLUTION|>--- conflicted
+++ resolved
@@ -12,11 +12,7 @@
 #include <linux/kernel.h>
 #include <linux/mod_devicetable.h>
 #include <linux/module.h>
-<<<<<<< HEAD
-#include <linux/of_device.h>
-=======
-
->>>>>>> 0c383648
+
 #include "pmbus.h"
 
 /* Vendor specific registers. */
@@ -103,14 +99,11 @@
 	[mp2971] = { MP2971_MAX_PHASE_RAIL1, MP2971_MAX_PHASE_RAIL2 },
 };
 
-<<<<<<< HEAD
-=======
 struct mp2975_driver_info {
 	const struct pmbus_driver_info *info;
 	enum chips chip_id;
 };
 
->>>>>>> 0c383648
 struct mp2975_data {
 	struct pmbus_driver_info info;
 	enum chips chip_id;
@@ -124,18 +117,6 @@
 	int curr_sense_gain[MP2975_PAGE_NUM];
 };
 
-<<<<<<< HEAD
-static const struct i2c_device_id mp2975_id[] = {
-	{"mp2971", mp2971},
-	{"mp2973", mp2973},
-	{"mp2975", mp2975},
-	{}
-};
-
-MODULE_DEVICE_TABLE(i2c, mp2975_id);
-
-=======
->>>>>>> 0c383648
 static const struct regulator_desc __maybe_unused mp2975_reg_desc[] = {
 	PMBUS_REGULATOR("vout", 0),
 	PMBUS_REGULATOR("vout", 1),
@@ -409,8 +390,6 @@
 	return ret;
 }
 
-<<<<<<< HEAD
-=======
 static int mp2973_write_word_data(struct i2c_client *client, int page,
 				  int reg, u16 word)
 {
@@ -485,7 +464,6 @@
 	return pmbus_write_word_data(client, 0, PMBUS_SMBALERT_MASK, ret);
 }
 
->>>>>>> 0c383648
 static int mp2975_read_word_data(struct i2c_client *client, int page,
 				 int phase, int reg)
 {
@@ -986,11 +964,7 @@
 #endif
 };
 
-<<<<<<< HEAD
-static struct pmbus_driver_info mp2973_info = {
-=======
 static const struct pmbus_driver_info mp2973_info = {
->>>>>>> 0c383648
 	.pages = 1,
 	.format[PSC_VOLTAGE_IN] = linear,
 	.format[PSC_VOLTAGE_OUT] = direct,
@@ -1005,23 +979,17 @@
 		PMBUS_HAVE_TEMP | PMBUS_HAVE_STATUS_TEMP | PMBUS_HAVE_POUT |
 		PMBUS_HAVE_PIN | PMBUS_HAVE_STATUS_INPUT,
 	.read_word_data = mp2973_read_word_data,
-<<<<<<< HEAD
-=======
 	.write_word_data = mp2973_write_word_data,
->>>>>>> 0c383648
 #if IS_ENABLED(CONFIG_SENSORS_MP2975_REGULATOR)
 	.num_regulators = 1,
 	.reg_desc = mp2975_reg_desc,
 #endif
-<<<<<<< HEAD
-=======
 };
 
 static const struct mp2975_driver_info mp2975_ddinfo[] = {
 	[mp2975] = { .info = &mp2975_info, .chip_id = mp2975 },
 	[mp2973] = { .info = &mp2973_info, .chip_id = mp2973 },
 	[mp2971] = { .info = &mp2973_info, .chip_id = mp2971 },
->>>>>>> 0c383648
 };
 
 static int mp2975_probe(struct i2c_client *client)
@@ -1040,26 +1008,12 @@
 	if (!data)
 		return -ENOMEM;
 
-<<<<<<< HEAD
-	if (client->dev.of_node)
-		data->chip_id = (enum chips)(unsigned long)of_device_get_match_data(&client->dev);
-	else
-		data->chip_id = i2c_match_id(mp2975_id, client)->driver_data;
-=======
 	data->chip_id = ddinfo->chip_id;
->>>>>>> 0c383648
 
 	memcpy(data->max_phases, mp2975_max_phases[data->chip_id],
 	       sizeof(data->max_phases));
 
-<<<<<<< HEAD
-	if (data->chip_id == mp2975)
-		memcpy(&data->info, &mp2975_info, sizeof(*info));
-	else
-		memcpy(&data->info, &mp2973_info, sizeof(*info));
-=======
 	memcpy(&data->info, ddinfo->info, sizeof(data->info));
->>>>>>> 0c383648
 
 	info = &data->info;
 
@@ -1117,12 +1071,6 @@
 	return pmbus_do_probe(client, info);
 }
 
-<<<<<<< HEAD
-static const struct of_device_id __maybe_unused mp2975_of_match[] = {
-	{.compatible = "mps,mp2971", .data = (void *)mp2971},
-	{.compatible = "mps,mp2973", .data = (void *)mp2973},
-	{.compatible = "mps,mp2975", .data = (void *)mp2975},
-=======
 static const struct of_device_id mp2975_of_match[] = {
 	{.compatible = "mps,mp2971", .data = &mp2975_ddinfo[mp2971]},
 	{.compatible = "mps,mp2973", .data = &mp2975_ddinfo[mp2973]},
@@ -1135,7 +1083,6 @@
 	{"mp2971", (kernel_ulong_t)&mp2975_ddinfo[mp2971]},
 	{"mp2973", (kernel_ulong_t)&mp2975_ddinfo[mp2973]},
 	{"mp2975", (kernel_ulong_t)&mp2975_ddinfo[mp2975]},
->>>>>>> 0c383648
 	{}
 };
 MODULE_DEVICE_TABLE(i2c, mp2975_id);
