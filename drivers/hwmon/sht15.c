/*
 * sht15.c - support for the SHT15 Temperature and Humidity Sensor
 *
 * Portions Copyright (c) 2010-2012 Savoir-faire Linux Inc.
 *          Jerome Oufella <jerome.oufella@savoirfairelinux.com>
 *          Vivien Didelot <vivien.didelot@savoirfairelinux.com>
 *
 * Copyright (c) 2009 Jonathan Cameron
 *
 * Copyright (c) 2007 Wouter Horre
 *
 * This program is free software; you can redistribute it and/or modify
 * it under the terms of the GNU General Public License version 2 as
 * published by the Free Software Foundation.
 *
 * For further information, see the Documentation/hwmon/sht15 file.
 */

#include <linux/interrupt.h>
#include <linux/irq.h>
#include <linux/gpio.h>
#include <linux/module.h>
#include <linux/init.h>
#include <linux/hwmon.h>
#include <linux/hwmon-sysfs.h>
#include <linux/mutex.h>
#include <linux/platform_data/sht15.h>
#include <linux/platform_device.h>
#include <linux/sched.h>
#include <linux/delay.h>
#include <linux/jiffies.h>
#include <linux/err.h>
#include <linux/regulator/consumer.h>
#include <linux/slab.h>
#include <linux/atomic.h>

/* Commands */
#define SHT15_MEASURE_TEMP		0x03
#define SHT15_MEASURE_RH		0x05
#define SHT15_WRITE_STATUS		0x06
#define SHT15_READ_STATUS		0x07
#define SHT15_SOFT_RESET		0x1E

/* Min timings */
#define SHT15_TSCKL			100	/* (nsecs) clock low */
#define SHT15_TSCKH			100	/* (nsecs) clock high */
#define SHT15_TSU			150	/* (nsecs) data setup time */
#define SHT15_TSRST			11	/* (msecs) soft reset time */

/* Status Register Bits */
#define SHT15_STATUS_LOW_RESOLUTION	0x01
#define SHT15_STATUS_NO_OTP_RELOAD	0x02
#define SHT15_STATUS_HEATER		0x04
#define SHT15_STATUS_LOW_BATTERY	0x40

/* List of supported chips */
enum sht15_chips { sht10, sht11, sht15, sht71, sht75 };

/* Actions the driver may be doing */
enum sht15_state {
	SHT15_READING_NOTHING,
	SHT15_READING_TEMP,
	SHT15_READING_HUMID
};

/**
 * struct sht15_temppair - elements of voltage dependent temp calc
 * @vdd:	supply voltage in microvolts
 * @d1:		see data sheet
 */
struct sht15_temppair {
	int vdd; /* microvolts */
	int d1;
};

/* Table 9 from datasheet - relates temperature calculation to supply voltage */
static const struct sht15_temppair temppoints[] = {
	{ 2500000, -39400 },
	{ 3000000, -39600 },
	{ 3500000, -39700 },
	{ 4000000, -39800 },
	{ 5000000, -40100 },
};

/* Table from CRC datasheet, section 2.4 */
static const u8 sht15_crc8_table[] = {
	0,	49,	98,	83,	196,	245,	166,	151,
	185,	136,	219,	234,	125,	76,	31,	46,
	67,	114,	33,	16,	135,	182,	229,	212,
	250,	203,	152,	169,	62,	15,	92,	109,
	134,	183,	228,	213,	66,	115,	32,	17,
	63,	14,	93,	108,	251,	202,	153,	168,
	197,	244,	167,	150,	1,	48,	99,	82,
	124,	77,	30,	47,	184,	137,	218,	235,
	61,	12,	95,	110,	249,	200,	155,	170,
	132,	181,	230,	215,	64,	113,	34,	19,
	126,	79,	28,	45,	186,	139,	216,	233,
	199,	246,	165,	148,	3,	50,	97,	80,
	187,	138,	217,	232,	127,	78,	29,	44,
	2,	51,	96,	81,	198,	247,	164,	149,
	248,	201,	154,	171,	60,	13,	94,	111,
	65,	112,	35,	18,	133,	180,	231,	214,
	122,	75,	24,	41,	190,	143,	220,	237,
	195,	242,	161,	144,	7,	54,	101,	84,
	57,	8,	91,	106,	253,	204,	159,	174,
	128,	177,	226,	211,	68,	117,	38,	23,
	252,	205,	158,	175,	56,	9,	90,	107,
	69,	116,	39,	22,	129,	176,	227,	210,
	191,	142,	221,	236,	123,	74,	25,	40,
	6,	55,	100,	85,	194,	243,	160,	145,
	71,	118,	37,	20,	131,	178,	225,	208,
	254,	207,	156,	173,	58,	11,	88,	105,
	4,	53,	102,	87,	192,	241,	162,	147,
	189,	140,	223,	238,	121,	72,	27,	42,
	193,	240,	163,	146,	5,	52,	103,	86,
	120,	73,	26,	43,	188,	141,	222,	239,
	130,	179,	224,	209,	70,	119,	36,	21,
	59,	10,	89,	104,	255,	206,	157,	172
};

/**
 * struct sht15_data - device instance specific data
 * @pdata:		platform data (gpio's etc).
 * @read_work:		bh of interrupt handler.
 * @wait_queue:		wait queue for getting values from device.
 * @val_temp:		last temperature value read from device.
 * @val_humid:		last humidity value read from device.
 * @val_status:		last status register value read from device.
 * @checksum_ok:	last value read from the device passed CRC validation.
 * @checksumming:	flag used to enable the data validation with CRC.
 * @state:		state identifying the action the driver is doing.
 * @measurements_valid:	are the current stored measures valid (start condition).
 * @status_valid:	is the current stored status valid (start condition).
 * @last_measurement:	time of last measure.
 * @last_status:	time of last status reading.
 * @read_lock:		mutex to ensure only one read in progress at a time.
 * @dev:		associate device structure.
 * @hwmon_dev:		device associated with hwmon subsystem.
 * @reg:		associated regulator (if specified).
 * @nb:			notifier block to handle notifications of voltage
 *                      changes.
 * @supply_uv:		local copy of supply voltage used to allow use of
 *                      regulator consumer if available.
 * @supply_uv_valid:	indicates that an updated value has not yet been
 *			obtained from the regulator and so any calculations
 *			based upon it will be invalid.
 * @update_supply_work:	work struct that is used to update the supply_uv.
 * @interrupt_handled:	flag used to indicate a handler has been scheduled.
 */
struct sht15_data {
	struct sht15_platform_data	*pdata;
	struct work_struct		read_work;
	wait_queue_head_t		wait_queue;
	uint16_t			val_temp;
	uint16_t			val_humid;
	u8				val_status;
	bool				checksum_ok;
	bool				checksumming;
	enum sht15_state		state;
	bool				measurements_valid;
	bool				status_valid;
	unsigned long			last_measurement;
	unsigned long			last_status;
	struct mutex			read_lock;
	struct device			*dev;
	struct device			*hwmon_dev;
	struct regulator		*reg;
	struct notifier_block		nb;
	int				supply_uv;
	bool				supply_uv_valid;
	struct work_struct		update_supply_work;
	atomic_t			interrupt_handled;
};

/**
 * sht15_reverse() - reverse a byte
 * @byte:    byte to reverse.
 */
static u8 sht15_reverse(u8 byte)
{
	u8 i, c;

	for (c = 0, i = 0; i < 8; i++)
		c |= (!!(byte & (1 << i))) << (7 - i);
	return c;
}

/**
 * sht15_crc8() - compute crc8
 * @data:	sht15 specific data.
 * @value:	sht15 retrieved data.
 *
 * This implements section 2 of the CRC datasheet.
 */
static u8 sht15_crc8(struct sht15_data *data,
		const u8 *value,
		int len)
{
	u8 crc = sht15_reverse(data->val_status & 0x0F);

	while (len--) {
		crc = sht15_crc8_table[*value ^ crc];
		value++;
	}

	return crc;
}

/**
 * sht15_connection_reset() - reset the comms interface
 * @data:	sht15 specific data
 *
 * This implements section 3.4 of the data sheet
 */
static int sht15_connection_reset(struct sht15_data *data)
{
	int i, err;

	err = gpio_direction_output(data->pdata->gpio_data, 1);
	if (err)
		return err;
	ndelay(SHT15_TSCKL);
	gpio_set_value(data->pdata->gpio_sck, 0);
	ndelay(SHT15_TSCKL);
	for (i = 0; i < 9; ++i) {
		gpio_set_value(data->pdata->gpio_sck, 1);
		ndelay(SHT15_TSCKH);
		gpio_set_value(data->pdata->gpio_sck, 0);
		ndelay(SHT15_TSCKL);
	}
	return 0;
}

/**
 * sht15_send_bit() - send an individual bit to the device
 * @data:	device state data
 * @val:	value of bit to be sent
 */
static inline void sht15_send_bit(struct sht15_data *data, int val)
{
	gpio_set_value(data->pdata->gpio_data, val);
	ndelay(SHT15_TSU);
	gpio_set_value(data->pdata->gpio_sck, 1);
	ndelay(SHT15_TSCKH);
	gpio_set_value(data->pdata->gpio_sck, 0);
	ndelay(SHT15_TSCKL); /* clock low time */
}

/**
 * sht15_transmission_start() - specific sequence for new transmission
 * @data:	device state data
 *
 * Timings for this are not documented on the data sheet, so very
 * conservative ones used in implementation. This implements
 * figure 12 on the data sheet.
 */
static int sht15_transmission_start(struct sht15_data *data)
{
	int err;

	/* ensure data is high and output */
	err = gpio_direction_output(data->pdata->gpio_data, 1);
	if (err)
		return err;
	ndelay(SHT15_TSU);
	gpio_set_value(data->pdata->gpio_sck, 0);
	ndelay(SHT15_TSCKL);
	gpio_set_value(data->pdata->gpio_sck, 1);
	ndelay(SHT15_TSCKH);
	gpio_set_value(data->pdata->gpio_data, 0);
	ndelay(SHT15_TSU);
	gpio_set_value(data->pdata->gpio_sck, 0);
	ndelay(SHT15_TSCKL);
	gpio_set_value(data->pdata->gpio_sck, 1);
	ndelay(SHT15_TSCKH);
	gpio_set_value(data->pdata->gpio_data, 1);
	ndelay(SHT15_TSU);
	gpio_set_value(data->pdata->gpio_sck, 0);
	ndelay(SHT15_TSCKL);
	return 0;
}

/**
 * sht15_send_byte() - send a single byte to the device
 * @data:	device state
 * @byte:	value to be sent
 */
static void sht15_send_byte(struct sht15_data *data, u8 byte)
{
	int i;

	for (i = 0; i < 8; i++) {
		sht15_send_bit(data, !!(byte & 0x80));
		byte <<= 1;
	}
}

/**
 * sht15_wait_for_response() - checks for ack from device
 * @data:	device state
 */
static int sht15_wait_for_response(struct sht15_data *data)
{
	int err;

	err = gpio_direction_input(data->pdata->gpio_data);
	if (err)
		return err;
	gpio_set_value(data->pdata->gpio_sck, 1);
	ndelay(SHT15_TSCKH);
	if (gpio_get_value(data->pdata->gpio_data)) {
		gpio_set_value(data->pdata->gpio_sck, 0);
		dev_err(data->dev, "Command not acknowledged\n");
		err = sht15_connection_reset(data);
		if (err)
			return err;
		return -EIO;
	}
	gpio_set_value(data->pdata->gpio_sck, 0);
	ndelay(SHT15_TSCKL);
	return 0;
}

/**
 * sht15_send_cmd() - Sends a command to the device.
 * @data:	device state
 * @cmd:	command byte to be sent
 *
 * On entry, sck is output low, data is output pull high
 * and the interrupt disabled.
 */
static int sht15_send_cmd(struct sht15_data *data, u8 cmd)
{
	int err;

	err = sht15_transmission_start(data);
	if (err)
		return err;
	sht15_send_byte(data, cmd);
	return sht15_wait_for_response(data);
}

/**
 * sht15_soft_reset() - send a soft reset command
 * @data:	sht15 specific data.
 *
 * As described in section 3.2 of the datasheet.
 */
static int sht15_soft_reset(struct sht15_data *data)
{
	int ret;

	ret = sht15_send_cmd(data, SHT15_SOFT_RESET);
	if (ret)
		return ret;
	msleep(SHT15_TSRST);
	/* device resets default hardware status register value */
	data->val_status = 0;

	return ret;
}

/**
 * sht15_ack() - send a ack
 * @data:	sht15 specific data.
 *
 * Each byte of data is acknowledged by pulling the data line
 * low for one clock pulse.
 */
static int sht15_ack(struct sht15_data *data)
{
	int err;

	err = gpio_direction_output(data->pdata->gpio_data, 0);
	if (err)
		return err;
	ndelay(SHT15_TSU);
	gpio_set_value(data->pdata->gpio_sck, 1);
	ndelay(SHT15_TSU);
	gpio_set_value(data->pdata->gpio_sck, 0);
	ndelay(SHT15_TSU);
	gpio_set_value(data->pdata->gpio_data, 1);

	return gpio_direction_input(data->pdata->gpio_data);
}

/**
 * sht15_end_transmission() - notify device of end of transmission
 * @data:	device state.
 *
 * This is basically a NAK (single clock pulse, data high).
 */
static int sht15_end_transmission(struct sht15_data *data)
{
	int err;

	err = gpio_direction_output(data->pdata->gpio_data, 1);
	if (err)
		return err;
	ndelay(SHT15_TSU);
	gpio_set_value(data->pdata->gpio_sck, 1);
	ndelay(SHT15_TSCKH);
	gpio_set_value(data->pdata->gpio_sck, 0);
	ndelay(SHT15_TSCKL);
	return 0;
}

/**
 * sht15_read_byte() - Read a byte back from the device
 * @data:	device state.
 */
static u8 sht15_read_byte(struct sht15_data *data)
{
	int i;
	u8 byte = 0;

	for (i = 0; i < 8; ++i) {
		byte <<= 1;
		gpio_set_value(data->pdata->gpio_sck, 1);
		ndelay(SHT15_TSCKH);
		byte |= !!gpio_get_value(data->pdata->gpio_data);
		gpio_set_value(data->pdata->gpio_sck, 0);
		ndelay(SHT15_TSCKL);
	}
	return byte;
}

/**
 * sht15_send_status() - write the status register byte
 * @data:	sht15 specific data.
 * @status:	the byte to set the status register with.
 *
 * As described in figure 14 and table 5 of the datasheet.
 */
static int sht15_send_status(struct sht15_data *data, u8 status)
{
	int err;

	err = sht15_send_cmd(data, SHT15_WRITE_STATUS);
	if (err)
		return err;
	err = gpio_direction_output(data->pdata->gpio_data, 1);
	if (err)
		return err;
	ndelay(SHT15_TSU);
	sht15_send_byte(data, status);
	err = sht15_wait_for_response(data);
	if (err)
		return err;

	data->val_status = status;
	return 0;
}

/**
 * sht15_update_status() - get updated status register from device if too old
 * @data:	device instance specific data.
 *
 * As described in figure 15 and table 5 of the datasheet.
 */
static int sht15_update_status(struct sht15_data *data)
{
	int ret = 0;
	u8 status;
	u8 previous_config;
	u8 dev_checksum = 0;
	u8 checksum_vals[2];
	int timeout = HZ;

	mutex_lock(&data->read_lock);
	if (time_after(jiffies, data->last_status + timeout)
			|| !data->status_valid) {
		ret = sht15_send_cmd(data, SHT15_READ_STATUS);
		if (ret)
			goto unlock;
		status = sht15_read_byte(data);

		if (data->checksumming) {
			sht15_ack(data);
			dev_checksum = sht15_reverse(sht15_read_byte(data));
			checksum_vals[0] = SHT15_READ_STATUS;
			checksum_vals[1] = status;
			data->checksum_ok = (sht15_crc8(data, checksum_vals, 2)
					== dev_checksum);
		}

		ret = sht15_end_transmission(data);
		if (ret)
			goto unlock;

		/*
		 * Perform checksum validation on the received data.
		 * Specification mentions that in case a checksum verification
		 * fails, a soft reset command must be sent to the device.
		 */
		if (data->checksumming && !data->checksum_ok) {
			previous_config = data->val_status & 0x07;
			ret = sht15_soft_reset(data);
			if (ret)
				goto unlock;
			if (previous_config) {
				ret = sht15_send_status(data, previous_config);
				if (ret) {
					dev_err(data->dev,
						"CRC validation failed, unable "
						"to restore device settings\n");
					goto unlock;
				}
			}
			ret = -EAGAIN;
			goto unlock;
		}

		data->val_status = status;
		data->status_valid = true;
		data->last_status = jiffies;
	}

unlock:
	mutex_unlock(&data->read_lock);
	return ret;
}

/**
 * sht15_measurement() - get a new value from device
 * @data:		device instance specific data
 * @command:		command sent to request value
 * @timeout_msecs:	timeout after which comms are assumed
 *			to have failed are reset.
 */
static int sht15_measurement(struct sht15_data *data,
			     int command,
			     int timeout_msecs)
{
	int ret;
	u8 previous_config;

	ret = sht15_send_cmd(data, command);
	if (ret)
		return ret;

	ret = gpio_direction_input(data->pdata->gpio_data);
	if (ret)
		return ret;
	atomic_set(&data->interrupt_handled, 0);

	enable_irq(gpio_to_irq(data->pdata->gpio_data));
	if (gpio_get_value(data->pdata->gpio_data) == 0) {
		disable_irq_nosync(gpio_to_irq(data->pdata->gpio_data));
		/* Only relevant if the interrupt hasn't occurred. */
		if (!atomic_read(&data->interrupt_handled))
			schedule_work(&data->read_work);
	}
	ret = wait_event_timeout(data->wait_queue,
				 (data->state == SHT15_READING_NOTHING),
				 msecs_to_jiffies(timeout_msecs));
	if (data->state != SHT15_READING_NOTHING) { /* I/O error occurred */
		data->state = SHT15_READING_NOTHING;
		return -EIO;
	} else if (ret == 0) { /* timeout occurred */
		disable_irq_nosync(gpio_to_irq(data->pdata->gpio_data));
		ret = sht15_connection_reset(data);
		if (ret)
			return ret;
		return -ETIME;
	}

	/*
	 *  Perform checksum validation on the received data.
	 *  Specification mentions that in case a checksum verification fails,
	 *  a soft reset command must be sent to the device.
	 */
	if (data->checksumming && !data->checksum_ok) {
		previous_config = data->val_status & 0x07;
		ret = sht15_soft_reset(data);
		if (ret)
			return ret;
		if (previous_config) {
			ret = sht15_send_status(data, previous_config);
			if (ret) {
				dev_err(data->dev,
					"CRC validation failed, unable "
					"to restore device settings\n");
				return ret;
			}
		}
		return -EAGAIN;
	}

	return 0;
}

/**
 * sht15_update_measurements() - get updated measures from device if too old
 * @data:	device state
 */
static int sht15_update_measurements(struct sht15_data *data)
{
	int ret = 0;
	int timeout = HZ;

	mutex_lock(&data->read_lock);
	if (time_after(jiffies, data->last_measurement + timeout)
	    || !data->measurements_valid) {
		data->state = SHT15_READING_HUMID;
		ret = sht15_measurement(data, SHT15_MEASURE_RH, 160);
		if (ret)
			goto unlock;
		data->state = SHT15_READING_TEMP;
		ret = sht15_measurement(data, SHT15_MEASURE_TEMP, 400);
		if (ret)
			goto unlock;
		data->measurements_valid = true;
		data->last_measurement = jiffies;
	}

unlock:
	mutex_unlock(&data->read_lock);
	return ret;
}

/**
 * sht15_calc_temp() - convert the raw reading to a temperature
 * @data:	device state
 *
 * As per section 4.3 of the data sheet.
 */
static inline int sht15_calc_temp(struct sht15_data *data)
{
	int d1 = temppoints[0].d1;
	int d2 = (data->val_status & SHT15_STATUS_LOW_RESOLUTION) ? 40 : 10;
	int i;

	for (i = ARRAY_SIZE(temppoints) - 1; i > 0; i--)
		/* Find pointer to interpolate */
		if (data->supply_uv > temppoints[i - 1].vdd) {
			d1 = (data->supply_uv - temppoints[i - 1].vdd)
				* (temppoints[i].d1 - temppoints[i - 1].d1)
				/ (temppoints[i].vdd - temppoints[i - 1].vdd)
				+ temppoints[i - 1].d1;
			break;
		}

	return data->val_temp * d2 + d1;
}

/**
 * sht15_calc_humid() - using last temperature convert raw to humid
 * @data:	device state
 *
 * This is the temperature compensated version as per section 4.2 of
 * the data sheet.
 *
 * The sensor is assumed to be V3, which is compatible with V4.
 * Humidity conversion coefficients are shown in table 7 of the datasheet.
 */
static inline int sht15_calc_humid(struct sht15_data *data)
{
	int rh_linear; /* milli percent */
	int temp = sht15_calc_temp(data);
	int c2, c3;
	int t2;
	const int c1 = -4;

	if (data->val_status & SHT15_STATUS_LOW_RESOLUTION) {
		c2 = 648000; /* x 10 ^ -6 */
		c3 = -7200;  /* x 10 ^ -7 */
		t2 = 1280;
	} else {
		c2 = 40500;  /* x 10 ^ -6 */
		c3 = -28;    /* x 10 ^ -7 */
		t2 = 80;
	}

	rh_linear = c1 * 1000
		+ c2 * data->val_humid / 1000
		+ (data->val_humid * data->val_humid * c3) / 10000;
	return (temp - 25000) * (10000 + t2 * data->val_humid)
		/ 1000000 + rh_linear;
}

/**
 * sht15_show_status() - show status information in sysfs
 * @dev:	device.
 * @attr:	device attribute.
 * @buf:	sysfs buffer where information is written to.
 *
 * Will be called on read access to temp1_fault, humidity1_fault
 * and heater_enable sysfs attributes.
 * Returns number of bytes written into buffer, negative errno on error.
 */
static ssize_t sht15_show_status(struct device *dev,
				 struct device_attribute *attr,
				 char *buf)
{
	int ret;
	struct sht15_data *data = dev_get_drvdata(dev);
	u8 bit = to_sensor_dev_attr(attr)->index;

	ret = sht15_update_status(data);

	return ret ? ret : sprintf(buf, "%d\n", !!(data->val_status & bit));
}

/**
 * sht15_store_heater() - change heater state via sysfs
 * @dev:	device.
 * @attr:	device attribute.
 * @buf:	sysfs buffer to read the new heater state from.
 * @count:	length of the data.
 *
 * Will be called on write access to heater_enable sysfs attribute.
 * Returns number of bytes actually decoded, negative errno on error.
 */
static ssize_t sht15_store_heater(struct device *dev,
				  struct device_attribute *attr,
				  const char *buf, size_t count)
{
	int ret;
	struct sht15_data *data = dev_get_drvdata(dev);
	long value;
	u8 status;

	if (kstrtol(buf, 10, &value))
		return -EINVAL;

	mutex_lock(&data->read_lock);
	status = data->val_status & 0x07;
	if (!!value)
		status |= SHT15_STATUS_HEATER;
	else
		status &= ~SHT15_STATUS_HEATER;

	ret = sht15_send_status(data, status);
	mutex_unlock(&data->read_lock);

	return ret ? ret : count;
}

/**
 * sht15_show_temp() - show temperature measurement value in sysfs
 * @dev:	device.
 * @attr:	device attribute.
 * @buf:	sysfs buffer where measurement values are written to.
 *
 * Will be called on read access to temp1_input sysfs attribute.
 * Returns number of bytes written into buffer, negative errno on error.
 */
static ssize_t sht15_show_temp(struct device *dev,
			       struct device_attribute *attr,
			       char *buf)
{
	int ret;
	struct sht15_data *data = dev_get_drvdata(dev);

	/* Technically no need to read humidity as well */
	ret = sht15_update_measurements(data);

	return ret ? ret : sprintf(buf, "%d\n",
				   sht15_calc_temp(data));
}

/**
 * sht15_show_humidity() - show humidity measurement value in sysfs
 * @dev:	device.
 * @attr:	device attribute.
 * @buf:	sysfs buffer where measurement values are written to.
 *
 * Will be called on read access to humidity1_input sysfs attribute.
 * Returns number of bytes written into buffer, negative errno on error.
 */
static ssize_t sht15_show_humidity(struct device *dev,
				   struct device_attribute *attr,
				   char *buf)
{
	int ret;
	struct sht15_data *data = dev_get_drvdata(dev);

	ret = sht15_update_measurements(data);

	return ret ? ret : sprintf(buf, "%d\n", sht15_calc_humid(data));
}

static ssize_t show_name(struct device *dev,
			 struct device_attribute *attr,
			 char *buf)
{
	struct platform_device *pdev = to_platform_device(dev);
	return sprintf(buf, "%s\n", pdev->name);
}

static SENSOR_DEVICE_ATTR(temp1_input, S_IRUGO,
			  sht15_show_temp, NULL, 0);
static SENSOR_DEVICE_ATTR(humidity1_input, S_IRUGO,
			  sht15_show_humidity, NULL, 0);
static SENSOR_DEVICE_ATTR(temp1_fault, S_IRUGO, sht15_show_status, NULL,
			  SHT15_STATUS_LOW_BATTERY);
static SENSOR_DEVICE_ATTR(humidity1_fault, S_IRUGO, sht15_show_status, NULL,
			  SHT15_STATUS_LOW_BATTERY);
static SENSOR_DEVICE_ATTR(heater_enable, S_IRUGO | S_IWUSR, sht15_show_status,
			  sht15_store_heater, SHT15_STATUS_HEATER);
static DEVICE_ATTR(name, S_IRUGO, show_name, NULL);
static struct attribute *sht15_attrs[] = {
	&sensor_dev_attr_temp1_input.dev_attr.attr,
	&sensor_dev_attr_humidity1_input.dev_attr.attr,
	&sensor_dev_attr_temp1_fault.dev_attr.attr,
	&sensor_dev_attr_humidity1_fault.dev_attr.attr,
	&sensor_dev_attr_heater_enable.dev_attr.attr,
	&dev_attr_name.attr,
	NULL,
};

static const struct attribute_group sht15_attr_group = {
	.attrs = sht15_attrs,
};

static irqreturn_t sht15_interrupt_fired(int irq, void *d)
{
	struct sht15_data *data = d;

	/* First disable the interrupt */
	disable_irq_nosync(irq);
	atomic_inc(&data->interrupt_handled);
	/* Then schedule a reading work struct */
	if (data->state != SHT15_READING_NOTHING)
		schedule_work(&data->read_work);
	return IRQ_HANDLED;
}

static void sht15_bh_read_data(struct work_struct *work_s)
{
	uint16_t val = 0;
	u8 dev_checksum = 0;
	u8 checksum_vals[3];
	struct sht15_data *data
		= container_of(work_s, struct sht15_data,
			       read_work);

	/* Firstly, verify the line is low */
	if (gpio_get_value(data->pdata->gpio_data)) {
		/*
		 * If not, then start the interrupt again - care here as could
		 * have gone low in meantime so verify it hasn't!
		 */
		atomic_set(&data->interrupt_handled, 0);
		enable_irq(gpio_to_irq(data->pdata->gpio_data));
		/* If still not occurred or another handler was scheduled */
		if (gpio_get_value(data->pdata->gpio_data)
		    || atomic_read(&data->interrupt_handled))
			return;
	}

	/* Read the data back from the device */
	val = sht15_read_byte(data);
	val <<= 8;
	if (sht15_ack(data))
		goto wakeup;
	val |= sht15_read_byte(data);

	if (data->checksumming) {
		/*
		 * Ask the device for a checksum and read it back.
		 * Note: the device sends the checksum byte reversed.
		 */
		if (sht15_ack(data))
			goto wakeup;
		dev_checksum = sht15_reverse(sht15_read_byte(data));
		checksum_vals[0] = (data->state == SHT15_READING_TEMP) ?
			SHT15_MEASURE_TEMP : SHT15_MEASURE_RH;
		checksum_vals[1] = (u8) (val >> 8);
		checksum_vals[2] = (u8) val;
		data->checksum_ok
			= (sht15_crc8(data, checksum_vals, 3) == dev_checksum);
	}

	/* Tell the device we are done */
	if (sht15_end_transmission(data))
		goto wakeup;

	switch (data->state) {
	case SHT15_READING_TEMP:
		data->val_temp = val;
		break;
	case SHT15_READING_HUMID:
		data->val_humid = val;
		break;
	default:
		break;
	}

	data->state = SHT15_READING_NOTHING;
wakeup:
	wake_up(&data->wait_queue);
}

static void sht15_update_voltage(struct work_struct *work_s)
{
	struct sht15_data *data
		= container_of(work_s, struct sht15_data,
			       update_supply_work);
	data->supply_uv = regulator_get_voltage(data->reg);
}

/**
 * sht15_invalidate_voltage() - mark supply voltage invalid when notified by reg
 * @nb:		associated notification structure
 * @event:	voltage regulator state change event code
 * @ignored:	function parameter - ignored here
 *
 * Note that as the notification code holds the regulator lock, we have
 * to schedule an update of the supply voltage rather than getting it directly.
 */
static int sht15_invalidate_voltage(struct notifier_block *nb,
				    unsigned long event,
				    void *ignored)
{
	struct sht15_data *data = container_of(nb, struct sht15_data, nb);

	if (event == REGULATOR_EVENT_VOLTAGE_CHANGE)
		data->supply_uv_valid = false;
	schedule_work(&data->update_supply_work);

	return NOTIFY_OK;
}

static int sht15_probe(struct platform_device *pdev)
{
	int ret;
	struct sht15_data *data;
	u8 status = 0;

	data = devm_kzalloc(&pdev->dev, sizeof(*data), GFP_KERNEL);
	if (!data)
		return -ENOMEM;

	INIT_WORK(&data->read_work, sht15_bh_read_data);
	INIT_WORK(&data->update_supply_work, sht15_update_voltage);
	platform_set_drvdata(pdev, data);
	mutex_init(&data->read_lock);
	data->dev = &pdev->dev;
	init_waitqueue_head(&data->wait_queue);

	if (pdev->dev.platform_data == NULL) {
		dev_err(&pdev->dev, "no platform data supplied\n");
		return -EINVAL;
	}
	data->pdata = pdev->dev.platform_data;
	data->supply_uv = data->pdata->supply_mv * 1000;
	if (data->pdata->checksum)
		data->checksumming = true;
	if (data->pdata->no_otp_reload)
		status |= SHT15_STATUS_NO_OTP_RELOAD;
	if (data->pdata->low_resolution)
		status |= SHT15_STATUS_LOW_RESOLUTION;

	/*
	 * If a regulator is available,
	 * query what the supply voltage actually is!
	 */
	data->reg = devm_regulator_get(data->dev, "vcc");
	if (!IS_ERR(data->reg)) {
		int voltage;

		voltage = regulator_get_voltage(data->reg);
		if (voltage)
			data->supply_uv = voltage;

		ret = regulator_enable(data->reg);
		if (ret != 0) {
			dev_err(&pdev->dev,
				"failed to enable regulator: %d\n", ret);
			return ret;
		}

<<<<<<< HEAD
		ret = regulator_enable(data->reg);
		if (ret != 0) {
			dev_err(&pdev->dev,
				"failed to enable regulator: %d\n", ret);
			return ret;
		}

=======
>>>>>>> 8ca7cd1b
		/*
		 * Setup a notifier block to update this if another device
		 * causes the voltage to change
		 */
		data->nb.notifier_call = &sht15_invalidate_voltage;
		ret = regulator_register_notifier(data->reg, &data->nb);
		if (ret) {
			dev_err(&pdev->dev,
				"regulator notifier request failed\n");
			regulator_disable(data->reg);
			return ret;
		}
	}

	/* Try requesting the GPIOs */
	ret = devm_gpio_request_one(&pdev->dev, data->pdata->gpio_sck,
			GPIOF_OUT_INIT_LOW, "SHT15 sck");
	if (ret) {
		dev_err(&pdev->dev, "clock line GPIO request failed\n");
		goto err_release_reg;
	}

	ret = devm_gpio_request(&pdev->dev, data->pdata->gpio_data,
				"SHT15 data");
	if (ret) {
		dev_err(&pdev->dev, "data line GPIO request failed\n");
		goto err_release_reg;
	}

	ret = devm_request_irq(&pdev->dev, gpio_to_irq(data->pdata->gpio_data),
			       sht15_interrupt_fired,
			       IRQF_TRIGGER_FALLING,
			       "sht15 data",
			       data);
	if (ret) {
		dev_err(&pdev->dev, "failed to get irq for data line\n");
		goto err_release_reg;
	}
	disable_irq_nosync(gpio_to_irq(data->pdata->gpio_data));
	ret = sht15_connection_reset(data);
	if (ret)
		goto err_release_reg;
	ret = sht15_soft_reset(data);
	if (ret)
		goto err_release_reg;

	/* write status with platform data options */
	if (status) {
		ret = sht15_send_status(data, status);
		if (ret)
			goto err_release_reg;
	}

	ret = sysfs_create_group(&pdev->dev.kobj, &sht15_attr_group);
	if (ret) {
		dev_err(&pdev->dev, "sysfs create failed\n");
		goto err_release_reg;
	}

	data->hwmon_dev = hwmon_device_register(data->dev);
	if (IS_ERR(data->hwmon_dev)) {
		ret = PTR_ERR(data->hwmon_dev);
		goto err_release_sysfs_group;
	}

	return 0;

err_release_sysfs_group:
	sysfs_remove_group(&pdev->dev.kobj, &sht15_attr_group);
err_release_reg:
	if (!IS_ERR(data->reg)) {
		regulator_unregister_notifier(data->reg, &data->nb);
		regulator_disable(data->reg);
	}
	return ret;
}

static int sht15_remove(struct platform_device *pdev)
{
	struct sht15_data *data = platform_get_drvdata(pdev);

	/*
	 * Make sure any reads from the device are done and
	 * prevent new ones beginning
	 */
	mutex_lock(&data->read_lock);
	if (sht15_soft_reset(data)) {
		mutex_unlock(&data->read_lock);
		return -EFAULT;
	}
	hwmon_device_unregister(data->hwmon_dev);
	sysfs_remove_group(&pdev->dev.kobj, &sht15_attr_group);
	if (!IS_ERR(data->reg)) {
		regulator_unregister_notifier(data->reg, &data->nb);
		regulator_disable(data->reg);
	}

	mutex_unlock(&data->read_lock);

	return 0;
}

static struct platform_device_id sht15_device_ids[] = {
	{ "sht10", sht10 },
	{ "sht11", sht11 },
	{ "sht15", sht15 },
	{ "sht71", sht71 },
	{ "sht75", sht75 },
	{ }
};
MODULE_DEVICE_TABLE(platform, sht15_device_ids);

static struct platform_driver sht15_driver = {
	.driver = {
		.name = "sht15",
		.owner = THIS_MODULE,
	},
	.probe = sht15_probe,
	.remove = sht15_remove,
	.id_table = sht15_device_ids,
};
module_platform_driver(sht15_driver);

MODULE_LICENSE("GPL");
MODULE_DESCRIPTION("Sensirion SHT15 temperature and humidity sensor driver");<|MERGE_RESOLUTION|>--- conflicted
+++ resolved
@@ -972,16 +972,6 @@
 			return ret;
 		}
 
-<<<<<<< HEAD
-		ret = regulator_enable(data->reg);
-		if (ret != 0) {
-			dev_err(&pdev->dev,
-				"failed to enable regulator: %d\n", ret);
-			return ret;
-		}
-
-=======
->>>>>>> 8ca7cd1b
 		/*
 		 * Setup a notifier block to update this if another device
 		 * causes the voltage to change
