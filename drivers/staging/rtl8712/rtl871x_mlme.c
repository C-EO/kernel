--- conflicted
+++ resolved
@@ -1640,7 +1640,7 @@
 {
 	u32 ielen, out_len;
 	unsigned char *p;
-	struct rtl_ieee80211_ht_cap ht_capie;
+	struct ieee80211_ht_cap ht_capie;
 	unsigned char WMM_IE[] = {0x00, 0x50, 0xf2, 0x02, 0x00, 0x01, 0x00};
 	struct mlme_priv *pmlmepriv = &padapter->mlmepriv;
 	struct qos_priv *pqospriv = &pmlmepriv->qospriv;
@@ -1656,11 +1656,7 @@
 			pqospriv->qos_option = 1;
 		}
 		out_len = *pout_len;
-<<<<<<< HEAD
-		memset(&ht_capie, 0, sizeof(struct rtl_ieee80211_ht_cap));
-=======
 		memset(&ht_capie, 0, sizeof(struct ieee80211_ht_cap));
->>>>>>> 7d2a07b7
 		ht_capie.cap_info = cpu_to_le16(IEEE80211_HT_CAP_SUP_WIDTH_20_40 |
 				    IEEE80211_HT_CAP_SGI_20 |
 				    IEEE80211_HT_CAP_SGI_40 |
@@ -1669,13 +1665,8 @@
 				    IEEE80211_HT_CAP_DSSSCCK40);
 		ht_capie.ampdu_params_info = (IEEE80211_HT_AMPDU_PARM_FACTOR &
 				0x03) | (IEEE80211_HT_AMPDU_PARM_DENSITY & 0x00);
-<<<<<<< HEAD
-		r8712_set_ie(out_ie + out_len, _HT_CAPABILITY_IE_,
-			     sizeof(struct rtl_ieee80211_ht_cap),
-=======
 		r8712_set_ie(out_ie + out_len, WLAN_EID_HT_CAPABILITY,
 			     sizeof(struct ieee80211_ht_cap),
->>>>>>> 7d2a07b7
 			     (unsigned char *)&ht_capie, pout_len);
 		phtpriv->ht_option = 1;
 	}
@@ -1689,7 +1680,7 @@
 	int i;
 	uint len;
 	struct sta_info *bmc_sta, *psta;
-	struct rtl_ieee80211_ht_cap *pht_capie;
+	struct ieee80211_ht_cap *pht_capie;
 	struct recv_reorder_ctrl *preorder_ctrl;
 	struct mlme_priv *pmlmepriv = &padapter->mlmepriv;
 	struct ht_priv *phtpriv = &pmlmepriv->htpriv;
@@ -1709,7 +1700,7 @@
 				&len, ie_len -
 				sizeof(struct NDIS_802_11_FIXED_IEs));
 	if (p && len > 0) {
-		pht_capie = (struct rtl_ieee80211_ht_cap *)(p + 2);
+		pht_capie = (struct ieee80211_ht_cap *)(p + 2);
 		max_ampdu_sz = (pht_capie->ampdu_params_info &
 				IEEE80211_HT_AMPDU_PARM_FACTOR);
 		/* max_ampdu_sz (kbytes); */
