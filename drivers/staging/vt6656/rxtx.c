/*
 * Copyright (c) 1996, 2003 VIA Networking Technologies, Inc.
 * All rights reserved.
 *
 * This program is free software; you can redistribute it and/or modify
 * it under the terms of the GNU General Public License as published by
 * the Free Software Foundation; either version 2 of the License, or
 * (at your option) any later version.
 *
 * This program is distributed in the hope that it will be useful,
 * but WITHOUT ANY WARRANTY; without even the implied warranty of
 * MERCHANTABILITY or FITNESS FOR A PARTICULAR PURPOSE.  See the
 * GNU General Public License for more details.
 *
 * You should have received a copy of the GNU General Public License along
 * with this program; if not, write to the Free Software Foundation, Inc.,
 * 51 Franklin Street, Fifth Floor, Boston, MA 02110-1301 USA.
 *
 * File: rxtx.c
 *
 * Purpose: handle WMAC/802.3/802.11 rx & tx functions
 *
 * Author: Lyndon Chen
 *
 * Date: May 20, 2003
 *
 * Functions:
 *      s_vGenerateTxParameter - Generate tx dma required parameter.
 *      s_vGenerateMACHeader - Translate 802.3 to 802.11 header
 *      csBeacon_xmit - beacon tx function
 *      csMgmt_xmit - management tx function
 *      s_uGetDataDuration - get tx data required duration
 *      s_uFillDataHead- fulfill tx data duration header
 *      s_uGetRTSCTSDuration- get rtx/cts required duration
 *      s_uGetRTSCTSRsvTime- get rts/cts reserved time
 *      s_uGetTxRsvTime- get frame reserved time
 *      s_vFillCTSHead- fulfill CTS ctl header
 *      s_vFillFragParameter- Set fragment ctl parameter.
 *      s_vFillRTSHead- fulfill RTS ctl header
 *      s_vFillTxKey- fulfill tx encrypt key
 *      s_vSWencryption- Software encrypt header
 *      vDMA0_tx_80211- tx 802.11 frame via dma0
 *      vGenerateFIFOHeader- Generate tx FIFO ctl header
 *
 * Revision History:
 *
 */

#include "device.h"
#include "rxtx.h"
#include "tether.h"
#include "card.h"
#include "bssdb.h"
#include "mac.h"
#include "baseband.h"
#include "michael.h"
#include "tkip.h"
#include "tcrc.h"
#include "wctl.h"
#include "hostap.h"
#include "rf.h"
#include "datarate.h"
#include "usbpipe.h"
#include "iocmd.h"

/*---------------------  Static Definitions -------------------------*/

/*---------------------  Static Classes  ----------------------------*/

/*---------------------  Static Variables  --------------------------*/
static int          msglevel                = MSG_LEVEL_INFO;

/*---------------------  Static Functions  --------------------------*/

/*---------------------  Static Definitions -------------------------*/

const WORD wTimeStampOff[2][MAX_RATE] = {
        {384, 288, 226, 209, 54, 43, 37, 31, 28, 25, 24, 23}, // Long Preamble
        {384, 192, 130, 113, 54, 43, 37, 31, 28, 25, 24, 23}, // Short Preamble
    };

const WORD wFB_Opt0[2][5] = {
        {RATE_12M, RATE_18M, RATE_24M, RATE_36M, RATE_48M}, // fallback_rate0
        {RATE_12M, RATE_12M, RATE_18M, RATE_24M, RATE_36M}, // fallback_rate1
    };
const WORD wFB_Opt1[2][5] = {
        {RATE_12M, RATE_18M, RATE_24M, RATE_24M, RATE_36M}, // fallback_rate0
        {RATE_6M , RATE_6M,  RATE_12M, RATE_12M, RATE_18M}, // fallback_rate1
    };


#define RTSDUR_BB       0
#define RTSDUR_BA       1
#define RTSDUR_AA       2
#define CTSDUR_BA       3
#define RTSDUR_BA_F0    4
#define RTSDUR_AA_F0    5
#define RTSDUR_BA_F1    6
#define RTSDUR_AA_F1    7
#define CTSDUR_BA_F0    8
#define CTSDUR_BA_F1    9
#define DATADUR_B       10
#define DATADUR_A       11
#define DATADUR_A_F0    12
#define DATADUR_A_F1    13

/*---------------------  Static Functions  --------------------------*/

static void s_vSaveTxPktInfo(struct vnt_private *pDevice, u8 byPktNum,
	u8 *pbyDestAddr, u16 wPktLength, u16 wFIFOCtl);

static void *s_vGetFreeContext(struct vnt_private *pDevice);

static void s_vGenerateTxParameter(struct vnt_private *pDevice,
	u8 byPktType, u16 wCurrentRate,	void *pTxBufHead, void *pvRrvTime,
	void *pvRTS, void *pvCTS, u32 cbFrameSize, int bNeedACK, u32 uDMAIdx,
	PSEthernetHeader psEthHeader);

static u32 s_uFillDataHead(struct vnt_private *pDevice,
	u8 byPktType, u16 wCurrentRate, void *pTxDataHead, u32 cbFrameLength,
	u32 uDMAIdx, int bNeedAck, u32 uFragIdx, u32 cbLastFragmentSize,
	u32 uMACfragNum, u8 byFBOption);


static void s_vGenerateMACHeader(struct vnt_private *pDevice,
	u8 *pbyBufferAddr, u16 wDuration, PSEthernetHeader psEthHeader,
	int bNeedEncrypt, u16 wFragType, u32 uDMAIdx, u32 uFragIdx);

static void s_vFillTxKey(struct vnt_private *pDevice, u8 *pbyBuf,
	u8 *pbyIVHead, PSKeyItem pTransmitKey, u8 *pbyHdrBuf, u16 wPayloadLen,
	u8 *pMICHDR);

static void s_vSWencryption(struct vnt_private *pDevice,
	PSKeyItem pTransmitKey, u8 *pbyPayloadHead, u16 wPayloadSize);

static unsigned int s_uGetTxRsvTime(struct vnt_private *pDevice, u8 byPktType,
	u32 cbFrameLength, u16 wRate, int bNeedAck);

static u32 s_uGetRTSCTSRsvTime(struct vnt_private *pDevice, u8 byRTSRsvType,
	u8 byPktType, u32 cbFrameLength, u16 wCurrentRate);

static void s_vFillCTSHead(struct vnt_private *pDevice, u32 uDMAIdx,
	u8 byPktType, void *pvCTS, u32 cbFrameLength, int bNeedAck,
	int bDisCRC, u16 wCurrentRate, u8 byFBOption);

static void s_vFillRTSHead(struct vnt_private *pDevice, u8 byPktType,
	void *pvRTS, u32 cbFrameLength, int bNeedAck, int bDisCRC,
	PSEthernetHeader psEthHeader, u16 wCurrentRate, u8 byFBOption);

static u32 s_uGetDataDuration(struct vnt_private *pDevice, u8 byDurType,
	u32 cbFrameLength, u8 byPktType, u16 wRate, int bNeedAck,
	u32 uFragIdx, u32 cbLastFragmentSize, u32 uMACfragNum,
	u8 byFBOption);

static unsigned int s_uGetRTSCTSDuration(struct vnt_private *pDevice,
	u8 byDurType, u32 cbFrameLength, u8 byPktType, u16 wRate,
	int bNeedAck, u8 byFBOption);


/*---------------------  Export Variables  --------------------------*/

static void *s_vGetFreeContext(struct vnt_private *pDevice)
{
	PUSB_SEND_CONTEXT pContext = NULL;
	PUSB_SEND_CONTEXT pReturnContext = NULL;
	int ii;

    DBG_PRT(MSG_LEVEL_DEBUG, KERN_INFO"GetFreeContext()\n");

    for (ii = 0; ii < pDevice->cbTD; ii++) {
        pContext = pDevice->apTD[ii];
        if (pContext->bBoolInUse == false) {
            pContext->bBoolInUse = true;
            pReturnContext = pContext;
            break;
        }
    }
    if ( ii == pDevice->cbTD ) {
        DBG_PRT(MSG_LEVEL_DEBUG, KERN_INFO"No Free Tx Context\n");
    }
    return (void *) pReturnContext;
}


static void s_vSaveTxPktInfo(struct vnt_private *pDevice, u8 byPktNum,
	u8 *pbyDestAddr, u16 wPktLength, u16 wFIFOCtl)
{
	PSStatCounter pStatistic = &pDevice->scStatistic;

    if (is_broadcast_ether_addr(pbyDestAddr))
        pStatistic->abyTxPktInfo[byPktNum].byBroadMultiUni = TX_PKT_BROAD;
    else if (is_multicast_ether_addr(pbyDestAddr))
        pStatistic->abyTxPktInfo[byPktNum].byBroadMultiUni = TX_PKT_MULTI;
    else
        pStatistic->abyTxPktInfo[byPktNum].byBroadMultiUni = TX_PKT_UNI;

    pStatistic->abyTxPktInfo[byPktNum].wLength = wPktLength;
    pStatistic->abyTxPktInfo[byPktNum].wFIFOCtl = wFIFOCtl;
    memcpy(pStatistic->abyTxPktInfo[byPktNum].abyDestAddr,
	   pbyDestAddr,
	   ETH_ALEN);
}

static void s_vFillTxKey(struct vnt_private *pDevice, u8 *pbyBuf,
	u8 *pbyIVHead, PSKeyItem pTransmitKey, u8 *pbyHdrBuf,
	u16 wPayloadLen, u8 *pMICHDR)
{
	u32 *pdwIV = (u32 *)pbyIVHead;
	u32 *pdwExtIV = (u32 *)((u8 *)pbyIVHead + 4);
	u16 wValue;
	PS802_11Header pMACHeader = (PS802_11Header)pbyHdrBuf;
	u32 dwRevIVCounter;


    //Fill TXKEY
    if (pTransmitKey == NULL)
        return;

    dwRevIVCounter = cpu_to_le32(pDevice->dwIVCounter);
    *pdwIV = pDevice->dwIVCounter;
    pDevice->byKeyIndex = pTransmitKey->dwKeyIndex & 0xf;

    if (pTransmitKey->byCipherSuite == KEY_CTL_WEP) {
        if (pTransmitKey->uKeyLength == WLAN_WEP232_KEYLEN ){
            memcpy(pDevice->abyPRNG, (PBYTE)&(dwRevIVCounter), 3);
            memcpy(pDevice->abyPRNG+3, pTransmitKey->abyKey, pTransmitKey->uKeyLength);
        } else {
            memcpy(pbyBuf, (PBYTE)&(dwRevIVCounter), 3);
            memcpy(pbyBuf+3, pTransmitKey->abyKey, pTransmitKey->uKeyLength);
            if(pTransmitKey->uKeyLength == WLAN_WEP40_KEYLEN) {
                memcpy(pbyBuf+8, (PBYTE)&(dwRevIVCounter), 3);
                memcpy(pbyBuf+11, pTransmitKey->abyKey, pTransmitKey->uKeyLength);
            }
            memcpy(pDevice->abyPRNG, pbyBuf, 16);
        }
        // Append IV after Mac Header
        *pdwIV &= WEP_IV_MASK;//00000000 11111111 11111111 11111111
	*pdwIV |= (u32)pDevice->byKeyIndex << 30;
        *pdwIV = cpu_to_le32(*pdwIV);
        pDevice->dwIVCounter++;
        if (pDevice->dwIVCounter > WEP_IV_MASK) {
            pDevice->dwIVCounter = 0;
        }
    } else if (pTransmitKey->byCipherSuite == KEY_CTL_TKIP) {
        pTransmitKey->wTSC15_0++;
        if (pTransmitKey->wTSC15_0 == 0) {
            pTransmitKey->dwTSC47_16++;
        }
        TKIPvMixKey(pTransmitKey->abyKey, pDevice->abyCurrentNetAddr,
                    pTransmitKey->wTSC15_0, pTransmitKey->dwTSC47_16, pDevice->abyPRNG);
        memcpy(pbyBuf, pDevice->abyPRNG, 16);
        // Make IV
        memcpy(pdwIV, pDevice->abyPRNG, 3);

        *(pbyIVHead+3) = (BYTE)(((pDevice->byKeyIndex << 6) & 0xc0) | 0x20); // 0x20 is ExtIV
        // Append IV&ExtIV after Mac Header
        *pdwExtIV = cpu_to_le32(pTransmitKey->dwTSC47_16);
	DBG_PRT(MSG_LEVEL_DEBUG, KERN_INFO"vFillTxKey()---- pdwExtIV: %x\n",
		*pdwExtIV);

    } else if (pTransmitKey->byCipherSuite == KEY_CTL_CCMP) {
        pTransmitKey->wTSC15_0++;
        if (pTransmitKey->wTSC15_0 == 0) {
            pTransmitKey->dwTSC47_16++;
        }
        memcpy(pbyBuf, pTransmitKey->abyKey, 16);

        // Make IV
        *pdwIV = 0;
        *(pbyIVHead+3) = (BYTE)(((pDevice->byKeyIndex << 6) & 0xc0) | 0x20); // 0x20 is ExtIV
        *pdwIV |= cpu_to_le16((WORD)(pTransmitKey->wTSC15_0));
        //Append IV&ExtIV after Mac Header
        *pdwExtIV = cpu_to_le32(pTransmitKey->dwTSC47_16);

        //Fill MICHDR0
        *pMICHDR = 0x59;
        *((PBYTE)(pMICHDR+1)) = 0; // TxPriority
        memcpy(pMICHDR+2, &(pMACHeader->abyAddr2[0]), 6);
        *((PBYTE)(pMICHDR+8)) = HIBYTE(HIWORD(pTransmitKey->dwTSC47_16));
        *((PBYTE)(pMICHDR+9)) = LOBYTE(HIWORD(pTransmitKey->dwTSC47_16));
        *((PBYTE)(pMICHDR+10)) = HIBYTE(LOWORD(pTransmitKey->dwTSC47_16));
        *((PBYTE)(pMICHDR+11)) = LOBYTE(LOWORD(pTransmitKey->dwTSC47_16));
        *((PBYTE)(pMICHDR+12)) = HIBYTE(pTransmitKey->wTSC15_0);
        *((PBYTE)(pMICHDR+13)) = LOBYTE(pTransmitKey->wTSC15_0);
        *((PBYTE)(pMICHDR+14)) = HIBYTE(wPayloadLen);
        *((PBYTE)(pMICHDR+15)) = LOBYTE(wPayloadLen);

        //Fill MICHDR1
        *((PBYTE)(pMICHDR+16)) = 0; // HLEN[15:8]
        if (pDevice->bLongHeader) {
            *((PBYTE)(pMICHDR+17)) = 28; // HLEN[7:0]
        } else {
            *((PBYTE)(pMICHDR+17)) = 22; // HLEN[7:0]
        }
        wValue = cpu_to_le16(pMACHeader->wFrameCtl & 0xC78F);
        memcpy(pMICHDR+18, (PBYTE)&wValue, 2); // MSKFRACTL
        memcpy(pMICHDR+20, &(pMACHeader->abyAddr1[0]), 6);
        memcpy(pMICHDR+26, &(pMACHeader->abyAddr2[0]), 6);

        //Fill MICHDR2
        memcpy(pMICHDR+32, &(pMACHeader->abyAddr3[0]), 6);
        wValue = pMACHeader->wSeqCtl;
        wValue &= 0x000F;
        wValue = cpu_to_le16(wValue);
        memcpy(pMICHDR+38, (PBYTE)&wValue, 2); // MSKSEQCTL
        if (pDevice->bLongHeader) {
            memcpy(pMICHDR+40, &(pMACHeader->abyAddr4[0]), 6);
        }
    }
}


static void s_vSWencryption(struct vnt_private *pDevice,
	PSKeyItem pTransmitKey, u8 *pbyPayloadHead, u16 wPayloadSize)
{
	u32 cbICVlen = 4;
	u32 dwICV = 0xffffffff;
	u32 *pdwICV;

    if (pTransmitKey == NULL)
        return;

    if (pTransmitKey->byCipherSuite == KEY_CTL_WEP) {
        //=======================================================================
        // Append ICV after payload
        dwICV = CRCdwGetCrc32Ex(pbyPayloadHead, wPayloadSize, dwICV);//ICV(Payload)
        pdwICV = (PDWORD)(pbyPayloadHead + wPayloadSize);
        // finally, we must invert dwCRC to get the correct answer
        *pdwICV = cpu_to_le32(~dwICV);
        // RC4 encryption
        rc4_init(&pDevice->SBox, pDevice->abyPRNG, pTransmitKey->uKeyLength + 3);
        rc4_encrypt(&pDevice->SBox, pbyPayloadHead, pbyPayloadHead, wPayloadSize+cbICVlen);
        //=======================================================================
    } else if (pTransmitKey->byCipherSuite == KEY_CTL_TKIP) {
        //=======================================================================
        //Append ICV after payload
        dwICV = CRCdwGetCrc32Ex(pbyPayloadHead, wPayloadSize, dwICV);//ICV(Payload)
        pdwICV = (PDWORD)(pbyPayloadHead + wPayloadSize);
        // finally, we must invert dwCRC to get the correct answer
        *pdwICV = cpu_to_le32(~dwICV);
        // RC4 encryption
        rc4_init(&pDevice->SBox, pDevice->abyPRNG, TKIP_KEY_LEN);
        rc4_encrypt(&pDevice->SBox, pbyPayloadHead, pbyPayloadHead, wPayloadSize+cbICVlen);
        //=======================================================================
    }
}




/*byPktType : PK_TYPE_11A     0
             PK_TYPE_11B     1
             PK_TYPE_11GB    2
             PK_TYPE_11GA    3
*/
static u32 s_uGetTxRsvTime(struct vnt_private *pDevice, u8 byPktType,
	u32 cbFrameLength, u16 wRate, int bNeedAck)
{
	u32 uDataTime, uAckTime;

    uDataTime = BBuGetFrameTime(pDevice->byPreambleType, byPktType, cbFrameLength, wRate);
    if (byPktType == PK_TYPE_11B) {//llb,CCK mode
        uAckTime = BBuGetFrameTime(pDevice->byPreambleType, byPktType, 14, (WORD)pDevice->byTopCCKBasicRate);
    } else {//11g 2.4G OFDM mode & 11a 5G OFDM mode
        uAckTime = BBuGetFrameTime(pDevice->byPreambleType, byPktType, 14, (WORD)pDevice->byTopOFDMBasicRate);
    }

    if (bNeedAck) {
        return (uDataTime + pDevice->uSIFS + uAckTime);
    }
    else {
        return uDataTime;
    }
}

//byFreqType: 0=>5GHZ 1=>2.4GHZ
static u32 s_uGetRTSCTSRsvTime(struct vnt_private *pDevice,
	u8 byRTSRsvType, u8 byPktType, u32 cbFrameLength, u16 wCurrentRate)
{
	u32 uRrvTime, uRTSTime, uCTSTime, uAckTime, uDataTime;

    uRrvTime = uRTSTime = uCTSTime = uAckTime = uDataTime = 0;


    uDataTime = BBuGetFrameTime(pDevice->byPreambleType, byPktType, cbFrameLength, wCurrentRate);
    if (byRTSRsvType == 0) { //RTSTxRrvTime_bb
        uRTSTime = BBuGetFrameTime(pDevice->byPreambleType, byPktType, 20, pDevice->byTopCCKBasicRate);
        uCTSTime = uAckTime = BBuGetFrameTime(pDevice->byPreambleType, byPktType, 14, pDevice->byTopCCKBasicRate);
    }
    else if (byRTSRsvType == 1){ //RTSTxRrvTime_ba, only in 2.4GHZ
        uRTSTime = BBuGetFrameTime(pDevice->byPreambleType, byPktType, 20, pDevice->byTopCCKBasicRate);
        uCTSTime = BBuGetFrameTime(pDevice->byPreambleType, byPktType, 14, pDevice->byTopCCKBasicRate);
        uAckTime = BBuGetFrameTime(pDevice->byPreambleType, byPktType, 14, pDevice->byTopOFDMBasicRate);
    }
    else if (byRTSRsvType == 2) { //RTSTxRrvTime_aa
        uRTSTime = BBuGetFrameTime(pDevice->byPreambleType, byPktType, 20, pDevice->byTopOFDMBasicRate);
        uCTSTime = uAckTime = BBuGetFrameTime(pDevice->byPreambleType, byPktType, 14, pDevice->byTopOFDMBasicRate);
    }
    else if (byRTSRsvType == 3) { //CTSTxRrvTime_ba, only in 2.4GHZ
        uCTSTime = BBuGetFrameTime(pDevice->byPreambleType, byPktType, 14, pDevice->byTopCCKBasicRate);
        uAckTime = BBuGetFrameTime(pDevice->byPreambleType, byPktType, 14, pDevice->byTopOFDMBasicRate);
        uRrvTime = uCTSTime + uAckTime + uDataTime + 2*pDevice->uSIFS;
        return uRrvTime;
    }

    //RTSRrvTime
    uRrvTime = uRTSTime + uCTSTime + uAckTime + uDataTime + 3*pDevice->uSIFS;
    return uRrvTime;
}

//byFreqType 0: 5GHz, 1:2.4Ghz
static u32 s_uGetDataDuration(struct vnt_private *pDevice, u8 byDurType,
	u32 cbFrameLength, u8 byPktType, u16 wRate, int bNeedAck,
	u32 uFragIdx, u32 cbLastFragmentSize, u32 uMACfragNum,
	u8 byFBOption)
{
	int bLastFrag = 0;
	u32 uAckTime = 0, uNextPktTime = 0;

    if (uFragIdx == (uMACfragNum-1)) {
        bLastFrag = 1;
    }

    switch (byDurType) {

    case DATADUR_B:    //DATADUR_B
        if (((uMACfragNum == 1)) || (bLastFrag == 1)) {//Non Frag or Last Frag
            if (bNeedAck) {
            	uAckTime = BBuGetFrameTime(pDevice->byPreambleType, byPktType, 14, pDevice->byTopCCKBasicRate);
                return (pDevice->uSIFS + uAckTime);
            } else {
                return 0;
            }
        }
        else {//First Frag or Mid Frag
            if (uFragIdx == (uMACfragNum-2)) {
            	uNextPktTime = s_uGetTxRsvTime(pDevice, byPktType, cbLastFragmentSize, wRate, bNeedAck);
            } else {
                uNextPktTime = s_uGetTxRsvTime(pDevice, byPktType, cbFrameLength, wRate, bNeedAck);
            }
            if (bNeedAck) {
            	uAckTime = BBuGetFrameTime(pDevice->byPreambleType, byPktType, 14, pDevice->byTopCCKBasicRate);
                return (pDevice->uSIFS + uAckTime + uNextPktTime);
            } else {
                return (pDevice->uSIFS + uNextPktTime);
            }
        }
        break;


    case DATADUR_A:    //DATADUR_A
        if (((uMACfragNum==1)) || (bLastFrag==1)) {//Non Frag or Last Frag
            if(bNeedAck){
            	uAckTime = BBuGetFrameTime(pDevice->byPreambleType, byPktType, 14, pDevice->byTopOFDMBasicRate);
                return (pDevice->uSIFS + uAckTime);
            } else {
                return 0;
            }
        }
        else {//First Frag or Mid Frag
            if(uFragIdx == (uMACfragNum-2)){
            	uNextPktTime = s_uGetTxRsvTime(pDevice, byPktType, cbLastFragmentSize, wRate, bNeedAck);
            } else {
                uNextPktTime = s_uGetTxRsvTime(pDevice, byPktType, cbFrameLength, wRate, bNeedAck);
            }
            if(bNeedAck){
            	uAckTime = BBuGetFrameTime(pDevice->byPreambleType, byPktType, 14, pDevice->byTopOFDMBasicRate);
                return (pDevice->uSIFS + uAckTime + uNextPktTime);
            } else {
                return (pDevice->uSIFS + uNextPktTime);
            }
        }
        break;

    case DATADUR_A_F0:    //DATADUR_A_F0
	    if (((uMACfragNum==1)) || (bLastFrag==1)) {//Non Frag or Last Frag
            if(bNeedAck){
            	uAckTime = BBuGetFrameTime(pDevice->byPreambleType, byPktType, 14, pDevice->byTopOFDMBasicRate);
                return (pDevice->uSIFS + uAckTime);
            } else {
                return 0;
            }
        }
	    else { //First Frag or Mid Frag
	        if (byFBOption == AUTO_FB_0) {
                if (wRate < RATE_18M)
                    wRate = RATE_18M;
                else if (wRate > RATE_54M)
                    wRate = RATE_54M;

	            if(uFragIdx == (uMACfragNum-2)){
            	    uNextPktTime = s_uGetTxRsvTime(pDevice, byPktType, cbLastFragmentSize, wFB_Opt0[FB_RATE0][wRate-RATE_18M], bNeedAck);
                } else {
                    uNextPktTime = s_uGetTxRsvTime(pDevice, byPktType, cbFrameLength, wFB_Opt0[FB_RATE0][wRate-RATE_18M], bNeedAck);
                }
	        } else { // (byFBOption == AUTO_FB_1)
                if (wRate < RATE_18M)
                    wRate = RATE_18M;
                else if (wRate > RATE_54M)
                    wRate = RATE_54M;

	            if(uFragIdx == (uMACfragNum-2)){
            	    uNextPktTime = s_uGetTxRsvTime(pDevice, byPktType, cbLastFragmentSize, wFB_Opt1[FB_RATE0][wRate-RATE_18M], bNeedAck);
                } else {
                    uNextPktTime = s_uGetTxRsvTime(pDevice, byPktType, cbFrameLength, wFB_Opt1[FB_RATE0][wRate-RATE_18M], bNeedAck);
                }
	        }

	        if(bNeedAck){
            	uAckTime = BBuGetFrameTime(pDevice->byPreambleType, byPktType, 14, pDevice->byTopOFDMBasicRate);
                return (pDevice->uSIFS + uAckTime + uNextPktTime);
            } else {
                return (pDevice->uSIFS + uNextPktTime);
            }
	    }
        break;

    case DATADUR_A_F1:    //DATADUR_A_F1
        if (((uMACfragNum==1)) || (bLastFrag==1)) {//Non Frag or Last Frag
            if(bNeedAck){
            	uAckTime = BBuGetFrameTime(pDevice->byPreambleType, byPktType, 14, pDevice->byTopOFDMBasicRate);
                return (pDevice->uSIFS + uAckTime);
            } else {
                return 0;
            }
        }
	    else { //First Frag or Mid Frag
	        if (byFBOption == AUTO_FB_0) {
                if (wRate < RATE_18M)
                    wRate = RATE_18M;
                else if (wRate > RATE_54M)
                    wRate = RATE_54M;

	            if(uFragIdx == (uMACfragNum-2)){
            	    uNextPktTime = s_uGetTxRsvTime(pDevice, byPktType, cbLastFragmentSize, wFB_Opt0[FB_RATE1][wRate-RATE_18M], bNeedAck);
                } else {
                    uNextPktTime = s_uGetTxRsvTime(pDevice, byPktType, cbFrameLength, wFB_Opt0[FB_RATE1][wRate-RATE_18M], bNeedAck);
                }

	        } else { // (byFBOption == AUTO_FB_1)
                if (wRate < RATE_18M)
                    wRate = RATE_18M;
                else if (wRate > RATE_54M)
                    wRate = RATE_54M;

	            if(uFragIdx == (uMACfragNum-2)){
            	    uNextPktTime = s_uGetTxRsvTime(pDevice, byPktType, cbLastFragmentSize, wFB_Opt1[FB_RATE1][wRate-RATE_18M], bNeedAck);
                } else {
                    uNextPktTime = s_uGetTxRsvTime(pDevice, byPktType, cbFrameLength, wFB_Opt1[FB_RATE1][wRate-RATE_18M], bNeedAck);
                }
	        }
	        if(bNeedAck){
            	uAckTime = BBuGetFrameTime(pDevice->byPreambleType, byPktType, 14, pDevice->byTopOFDMBasicRate);
                return (pDevice->uSIFS + uAckTime + uNextPktTime);
            } else {
                return (pDevice->uSIFS + uNextPktTime);
            }
	    }
        break;

    default:
        break;
    }

	ASSERT(false);
	return 0;
}


//byFreqType: 0=>5GHZ 1=>2.4GHZ
static u32 s_uGetRTSCTSDuration(struct vnt_private *pDevice, u8 byDurType,
	u32 cbFrameLength, u8 byPktType, u16 wRate, int bNeedAck,
	u8 byFBOption)
{
	u32 uCTSTime = 0, uDurTime = 0;


    switch (byDurType) {

    case RTSDUR_BB:    //RTSDuration_bb
        uCTSTime = BBuGetFrameTime(pDevice->byPreambleType, byPktType, 14, pDevice->byTopCCKBasicRate);
        uDurTime = uCTSTime + 2*pDevice->uSIFS + s_uGetTxRsvTime(pDevice, byPktType, cbFrameLength, wRate, bNeedAck);
        break;

    case RTSDUR_BA:    //RTSDuration_ba
        uCTSTime = BBuGetFrameTime(pDevice->byPreambleType, byPktType, 14, pDevice->byTopCCKBasicRate);
        uDurTime = uCTSTime + 2*pDevice->uSIFS + s_uGetTxRsvTime(pDevice, byPktType, cbFrameLength, wRate, bNeedAck);
        break;

    case RTSDUR_AA:    //RTSDuration_aa
        uCTSTime = BBuGetFrameTime(pDevice->byPreambleType, byPktType, 14, pDevice->byTopOFDMBasicRate);
        uDurTime = uCTSTime + 2*pDevice->uSIFS + s_uGetTxRsvTime(pDevice, byPktType, cbFrameLength, wRate, bNeedAck);
        break;

    case CTSDUR_BA:    //CTSDuration_ba
        uDurTime = pDevice->uSIFS + s_uGetTxRsvTime(pDevice, byPktType, cbFrameLength, wRate, bNeedAck);
        break;

    case RTSDUR_BA_F0: //RTSDuration_ba_f0
        uCTSTime = BBuGetFrameTime(pDevice->byPreambleType, byPktType, 14, pDevice->byTopCCKBasicRate);
        if ((byFBOption == AUTO_FB_0) && (wRate >= RATE_18M) && (wRate <=RATE_54M)) {
            uDurTime = uCTSTime + 2*pDevice->uSIFS + s_uGetTxRsvTime(pDevice, byPktType, cbFrameLength, wFB_Opt0[FB_RATE0][wRate-RATE_18M], bNeedAck);
        } else if ((byFBOption == AUTO_FB_1) && (wRate >= RATE_18M) && (wRate <=RATE_54M)) {
            uDurTime = uCTSTime + 2*pDevice->uSIFS + s_uGetTxRsvTime(pDevice, byPktType, cbFrameLength, wFB_Opt1[FB_RATE0][wRate-RATE_18M], bNeedAck);
        }
        break;

    case RTSDUR_AA_F0: //RTSDuration_aa_f0
        uCTSTime = BBuGetFrameTime(pDevice->byPreambleType, byPktType, 14, pDevice->byTopOFDMBasicRate);
        if ((byFBOption == AUTO_FB_0) && (wRate >= RATE_18M) && (wRate <=RATE_54M)) {
            uDurTime = uCTSTime + 2*pDevice->uSIFS + s_uGetTxRsvTime(pDevice, byPktType, cbFrameLength, wFB_Opt0[FB_RATE0][wRate-RATE_18M], bNeedAck);
        } else if ((byFBOption == AUTO_FB_1) && (wRate >= RATE_18M) && (wRate <=RATE_54M)) {
            uDurTime = uCTSTime + 2*pDevice->uSIFS + s_uGetTxRsvTime(pDevice, byPktType, cbFrameLength, wFB_Opt1[FB_RATE0][wRate-RATE_18M], bNeedAck);
        }
        break;

    case RTSDUR_BA_F1: //RTSDuration_ba_f1
        uCTSTime = BBuGetFrameTime(pDevice->byPreambleType, byPktType, 14, pDevice->byTopCCKBasicRate);
        if ((byFBOption == AUTO_FB_0) && (wRate >= RATE_18M) && (wRate <=RATE_54M)) {
            uDurTime = uCTSTime + 2*pDevice->uSIFS + s_uGetTxRsvTime(pDevice, byPktType, cbFrameLength, wFB_Opt0[FB_RATE1][wRate-RATE_18M], bNeedAck);
        } else if ((byFBOption == AUTO_FB_1) && (wRate >= RATE_18M) && (wRate <=RATE_54M)) {
            uDurTime = uCTSTime + 2*pDevice->uSIFS + s_uGetTxRsvTime(pDevice, byPktType, cbFrameLength, wFB_Opt1[FB_RATE1][wRate-RATE_18M], bNeedAck);
        }
        break;

    case RTSDUR_AA_F1: //RTSDuration_aa_f1
        uCTSTime = BBuGetFrameTime(pDevice->byPreambleType, byPktType, 14, pDevice->byTopOFDMBasicRate);
        if ((byFBOption == AUTO_FB_0) && (wRate >= RATE_18M) && (wRate <=RATE_54M)) {
            uDurTime = uCTSTime + 2*pDevice->uSIFS + s_uGetTxRsvTime(pDevice, byPktType, cbFrameLength, wFB_Opt0[FB_RATE1][wRate-RATE_18M], bNeedAck);
        } else if ((byFBOption == AUTO_FB_1) && (wRate >= RATE_18M) && (wRate <=RATE_54M)) {
            uDurTime = uCTSTime + 2*pDevice->uSIFS + s_uGetTxRsvTime(pDevice, byPktType, cbFrameLength, wFB_Opt1[FB_RATE1][wRate-RATE_18M], bNeedAck);
        }
        break;

    case CTSDUR_BA_F0: //CTSDuration_ba_f0
        if ((byFBOption == AUTO_FB_0) && (wRate >= RATE_18M) && (wRate <=RATE_54M)) {
            uDurTime = pDevice->uSIFS + s_uGetTxRsvTime(pDevice, byPktType, cbFrameLength, wFB_Opt0[FB_RATE0][wRate-RATE_18M], bNeedAck);
        } else if ((byFBOption == AUTO_FB_1) && (wRate >= RATE_18M) && (wRate <=RATE_54M)) {
            uDurTime = pDevice->uSIFS + s_uGetTxRsvTime(pDevice, byPktType, cbFrameLength, wFB_Opt1[FB_RATE0][wRate-RATE_18M], bNeedAck);
        }
        break;

    case CTSDUR_BA_F1: //CTSDuration_ba_f1
        if ((byFBOption == AUTO_FB_0) && (wRate >= RATE_18M) && (wRate <=RATE_54M)) {
            uDurTime = pDevice->uSIFS + s_uGetTxRsvTime(pDevice, byPktType, cbFrameLength, wFB_Opt0[FB_RATE1][wRate-RATE_18M], bNeedAck);
        } else if ((byFBOption == AUTO_FB_1) && (wRate >= RATE_18M) && (wRate <=RATE_54M)) {
            uDurTime = pDevice->uSIFS + s_uGetTxRsvTime(pDevice, byPktType, cbFrameLength, wFB_Opt1[FB_RATE1][wRate-RATE_18M], bNeedAck);
        }
        break;

    default:
        break;
    }

    return uDurTime;

}

static u32 s_uFillDataHead(struct vnt_private *pDevice,
	u8 byPktType, u16 wCurrentRate, void *pTxDataHead, u32 cbFrameLength,
	u32 uDMAIdx, int bNeedAck, u32 uFragIdx, u32 cbLastFragmentSize,
	u32 uMACfragNum, u8 byFBOption)
{

    if (pTxDataHead == NULL) {
        return 0;
    }

    if (byPktType == PK_TYPE_11GB || byPktType == PK_TYPE_11GA) {
	if ((uDMAIdx == TYPE_ATIMDMA) || (uDMAIdx == TYPE_BEACONDMA)) {
		PSTxDataHead_ab pBuf = (PSTxDataHead_ab) pTxDataHead;
            //Get SignalField,ServiceField,Length
            BBvCalculateParameter(pDevice, cbFrameLength, wCurrentRate, byPktType,
                (PWORD)&(pBuf->wTransmitLength), (PBYTE)&(pBuf->byServiceField), (PBYTE)&(pBuf->bySignalField)
            );
            //Get Duration and TimeStampOff
            pBuf->wDuration = (WORD)s_uGetDataDuration(pDevice, DATADUR_A, cbFrameLength, byPktType,
                                                       wCurrentRate, bNeedAck, uFragIdx,
                                                       cbLastFragmentSize, uMACfragNum,
                                                       byFBOption); //1: 2.4GHz
            if(uDMAIdx!=TYPE_ATIMDMA) {
                pBuf->wTimeStampOff = wTimeStampOff[pDevice->byPreambleType%2][wCurrentRate%MAX_RATE];
            }
            return (pBuf->wDuration);
        }
        else { // DATA & MANAGE Frame
            if (byFBOption == AUTO_FB_NONE) {
                PSTxDataHead_g pBuf = (PSTxDataHead_g)pTxDataHead;
                //Get SignalField,ServiceField,Length
                BBvCalculateParameter(pDevice, cbFrameLength, wCurrentRate, byPktType,
                    (PWORD)&(pBuf->wTransmitLength_a), (PBYTE)&(pBuf->byServiceField_a), (PBYTE)&(pBuf->bySignalField_a)
                );
                BBvCalculateParameter(pDevice, cbFrameLength, pDevice->byTopCCKBasicRate, PK_TYPE_11B,
                    (PWORD)&(pBuf->wTransmitLength_b), (PBYTE)&(pBuf->byServiceField_b), (PBYTE)&(pBuf->bySignalField_b)
                );
                //Get Duration and TimeStamp
                pBuf->wDuration_a = (WORD)s_uGetDataDuration(pDevice, DATADUR_A, cbFrameLength,
                                                             byPktType, wCurrentRate, bNeedAck, uFragIdx,
                                                             cbLastFragmentSize, uMACfragNum,
                                                             byFBOption); //1: 2.4GHz
                pBuf->wDuration_b = (WORD)s_uGetDataDuration(pDevice, DATADUR_B, cbFrameLength,
                                                             PK_TYPE_11B, pDevice->byTopCCKBasicRate,
                                                             bNeedAck, uFragIdx, cbLastFragmentSize,
                                                             uMACfragNum, byFBOption); //1: 2.4GHz

                pBuf->wTimeStampOff_a = wTimeStampOff[pDevice->byPreambleType%2][wCurrentRate%MAX_RATE];
                pBuf->wTimeStampOff_b = wTimeStampOff[pDevice->byPreambleType%2][pDevice->byTopCCKBasicRate%MAX_RATE];
                return (pBuf->wDuration_a);
             } else {
                // Auto Fallback
                PSTxDataHead_g_FB pBuf = (PSTxDataHead_g_FB)pTxDataHead;
                //Get SignalField,ServiceField,Length
                BBvCalculateParameter(pDevice, cbFrameLength, wCurrentRate, byPktType,
                    (PWORD)&(pBuf->wTransmitLength_a), (PBYTE)&(pBuf->byServiceField_a), (PBYTE)&(pBuf->bySignalField_a)
                );
                BBvCalculateParameter(pDevice, cbFrameLength, pDevice->byTopCCKBasicRate, PK_TYPE_11B,
                    (PWORD)&(pBuf->wTransmitLength_b), (PBYTE)&(pBuf->byServiceField_b), (PBYTE)&(pBuf->bySignalField_b)
                );
                //Get Duration and TimeStamp
                pBuf->wDuration_a = (WORD)s_uGetDataDuration(pDevice, DATADUR_A, cbFrameLength, byPktType,
                                             wCurrentRate, bNeedAck, uFragIdx, cbLastFragmentSize, uMACfragNum, byFBOption); //1: 2.4GHz
                pBuf->wDuration_b = (WORD)s_uGetDataDuration(pDevice, DATADUR_B, cbFrameLength, PK_TYPE_11B,
                                             pDevice->byTopCCKBasicRate, bNeedAck, uFragIdx, cbLastFragmentSize, uMACfragNum, byFBOption); //1: 2.4GHz
                pBuf->wDuration_a_f0 = (WORD)s_uGetDataDuration(pDevice, DATADUR_A_F0, cbFrameLength, byPktType,
                                             wCurrentRate, bNeedAck, uFragIdx, cbLastFragmentSize, uMACfragNum, byFBOption); //1: 2.4GHz
                pBuf->wDuration_a_f1 = (WORD)s_uGetDataDuration(pDevice, DATADUR_A_F1, cbFrameLength, byPktType,
                                             wCurrentRate, bNeedAck, uFragIdx, cbLastFragmentSize, uMACfragNum, byFBOption); //1: 2.4GHz
                pBuf->wTimeStampOff_a = wTimeStampOff[pDevice->byPreambleType%2][wCurrentRate%MAX_RATE];
                pBuf->wTimeStampOff_b = wTimeStampOff[pDevice->byPreambleType%2][pDevice->byTopCCKBasicRate%MAX_RATE];
                return (pBuf->wDuration_a);
            } //if (byFBOption == AUTO_FB_NONE)
        }
    }
    else if (byPktType == PK_TYPE_11A) {
        if ((byFBOption != AUTO_FB_NONE) && (uDMAIdx != TYPE_ATIMDMA) && (uDMAIdx != TYPE_BEACONDMA)) {
            // Auto Fallback
            PSTxDataHead_a_FB pBuf = (PSTxDataHead_a_FB)pTxDataHead;
            //Get SignalField,ServiceField,Length
            BBvCalculateParameter(pDevice, cbFrameLength, wCurrentRate, byPktType,
                (PWORD)&(pBuf->wTransmitLength), (PBYTE)&(pBuf->byServiceField), (PBYTE)&(pBuf->bySignalField)
            );
            //Get Duration and TimeStampOff
            pBuf->wDuration = (WORD)s_uGetDataDuration(pDevice, DATADUR_A, cbFrameLength, byPktType,
                                        wCurrentRate, bNeedAck, uFragIdx, cbLastFragmentSize, uMACfragNum, byFBOption); //0: 5GHz
            pBuf->wDuration_f0 = (WORD)s_uGetDataDuration(pDevice, DATADUR_A_F0, cbFrameLength, byPktType,
                                        wCurrentRate, bNeedAck, uFragIdx, cbLastFragmentSize, uMACfragNum, byFBOption); //0: 5GHz
            pBuf->wDuration_f1 = (WORD)s_uGetDataDuration(pDevice, DATADUR_A_F1, cbFrameLength, byPktType,
                                        wCurrentRate, bNeedAck, uFragIdx, cbLastFragmentSize, uMACfragNum, byFBOption); //0: 5GHz
            if(uDMAIdx!=TYPE_ATIMDMA) {
                pBuf->wTimeStampOff = wTimeStampOff[pDevice->byPreambleType%2][wCurrentRate%MAX_RATE];
            }
            return (pBuf->wDuration);
        } else {
            PSTxDataHead_ab pBuf = (PSTxDataHead_ab)pTxDataHead;
            //Get SignalField,ServiceField,Length
            BBvCalculateParameter(pDevice, cbFrameLength, wCurrentRate, byPktType,
                (PWORD)&(pBuf->wTransmitLength), (PBYTE)&(pBuf->byServiceField), (PBYTE)&(pBuf->bySignalField)
            );
            //Get Duration and TimeStampOff
            pBuf->wDuration = (WORD)s_uGetDataDuration(pDevice, DATADUR_A, cbFrameLength, byPktType,
                                                       wCurrentRate, bNeedAck, uFragIdx,
                                                       cbLastFragmentSize, uMACfragNum,
                                                       byFBOption);

            if(uDMAIdx!=TYPE_ATIMDMA) {
                pBuf->wTimeStampOff = wTimeStampOff[pDevice->byPreambleType%2][wCurrentRate%MAX_RATE];
            }
            return (pBuf->wDuration);
        }
    }
    else if (byPktType == PK_TYPE_11B) {
            PSTxDataHead_ab pBuf = (PSTxDataHead_ab)pTxDataHead;
            //Get SignalField,ServiceField,Length
            BBvCalculateParameter(pDevice, cbFrameLength, wCurrentRate, byPktType,
                (PWORD)&(pBuf->wTransmitLength), (PBYTE)&(pBuf->byServiceField), (PBYTE)&(pBuf->bySignalField)
            );
            //Get Duration and TimeStampOff
            pBuf->wDuration = (WORD)s_uGetDataDuration(pDevice, DATADUR_B, cbFrameLength, byPktType,
                                                       wCurrentRate, bNeedAck, uFragIdx,
                                                       cbLastFragmentSize, uMACfragNum,
                                                       byFBOption);
            if (uDMAIdx != TYPE_ATIMDMA) {
                pBuf->wTimeStampOff = wTimeStampOff[pDevice->byPreambleType%2][wCurrentRate%MAX_RATE];
            }
            return (pBuf->wDuration);
    }
    return 0;
}

static void s_vFillRTSHead(struct vnt_private *pDevice, u8 byPktType,
	void *pvRTS, u32 cbFrameLength, int bNeedAck, int bDisCRC,
	PSEthernetHeader psEthHeader, u16 wCurrentRate, u8 byFBOption)
{
	u32 uRTSFrameLen = 20;
	u16 wLen = 0;

    if (pvRTS == NULL)
    	return;

    if (bDisCRC) {
        // When CRCDIS bit is on, H/W forgot to generate FCS for RTS frame,
        // in this case we need to decrease its length by 4.
        uRTSFrameLen -= 4;
    }

    // Note: So far RTSHead doesn't appear in ATIM & Beacom DMA, so we don't need to take them into account.
    //       Otherwise, we need to modified codes for them.
    if (byPktType == PK_TYPE_11GB || byPktType == PK_TYPE_11GA) {
        if (byFBOption == AUTO_FB_NONE) {
            PSRTS_g pBuf = (PSRTS_g)pvRTS;
            //Get SignalField,ServiceField,Length
            BBvCalculateParameter(pDevice, uRTSFrameLen, pDevice->byTopCCKBasicRate, PK_TYPE_11B,
                (PWORD)&(wLen), (PBYTE)&(pBuf->byServiceField_b), (PBYTE)&(pBuf->bySignalField_b)
            );
            pBuf->wTransmitLength_b = cpu_to_le16(wLen);
            BBvCalculateParameter(pDevice, uRTSFrameLen, pDevice->byTopOFDMBasicRate, byPktType,
                (PWORD)&(wLen), (PBYTE)&(pBuf->byServiceField_a), (PBYTE)&(pBuf->bySignalField_a)
            );
            pBuf->wTransmitLength_a = cpu_to_le16(wLen);
            //Get Duration
            pBuf->wDuration_bb = cpu_to_le16((WORD)s_uGetRTSCTSDuration(pDevice, RTSDUR_BB, cbFrameLength, PK_TYPE_11B, pDevice->byTopCCKBasicRate, bNeedAck, byFBOption));    //0:RTSDuration_bb, 1:2.4G, 1:CCKData
            pBuf->wDuration_aa = cpu_to_le16((WORD)s_uGetRTSCTSDuration(pDevice, RTSDUR_AA, cbFrameLength, byPktType, wCurrentRate, bNeedAck, byFBOption)); //2:RTSDuration_aa, 1:2.4G, 2,3: 2.4G OFDMData
            pBuf->wDuration_ba = cpu_to_le16((WORD)s_uGetRTSCTSDuration(pDevice, RTSDUR_BA, cbFrameLength, byPktType, wCurrentRate, bNeedAck, byFBOption)); //1:RTSDuration_ba, 1:2.4G, 2,3:2.4G OFDM Data

            pBuf->Data.wDurationID = pBuf->wDuration_aa;
            //Get RTS Frame body
            pBuf->Data.wFrameControl = TYPE_CTL_RTS;//0x00B4

	if ((pDevice->eOPMode == OP_MODE_ADHOC) ||
	    (pDevice->eOPMode == OP_MODE_AP)) {
		memcpy(&(pBuf->Data.abyRA[0]),
		       &(psEthHeader->abyDstAddr[0]),
		       ETH_ALEN);
	}
            else {
		    memcpy(&(pBuf->Data.abyRA[0]),
			   &(pDevice->abyBSSID[0]),
			   ETH_ALEN);
	    }
	if (pDevice->eOPMode == OP_MODE_AP) {
		memcpy(&(pBuf->Data.abyTA[0]),
		       &(pDevice->abyBSSID[0]),
		       ETH_ALEN);
	}
            else {
		    memcpy(&(pBuf->Data.abyTA[0]),
			   &(psEthHeader->abySrcAddr[0]),
			   ETH_ALEN);
            }
        }
        else {
           PSRTS_g_FB pBuf = (PSRTS_g_FB)pvRTS;
            //Get SignalField,ServiceField,Length
            BBvCalculateParameter(pDevice, uRTSFrameLen, pDevice->byTopCCKBasicRate, PK_TYPE_11B,
                (PWORD)&(wLen), (PBYTE)&(pBuf->byServiceField_b), (PBYTE)&(pBuf->bySignalField_b)
            );
            pBuf->wTransmitLength_b = cpu_to_le16(wLen);
            BBvCalculateParameter(pDevice, uRTSFrameLen, pDevice->byTopOFDMBasicRate, byPktType,
                (PWORD)&(wLen), (PBYTE)&(pBuf->byServiceField_a), (PBYTE)&(pBuf->bySignalField_a)
            );
            pBuf->wTransmitLength_a = cpu_to_le16(wLen);
            //Get Duration
            pBuf->wDuration_bb = cpu_to_le16((WORD)s_uGetRTSCTSDuration(pDevice, RTSDUR_BB, cbFrameLength, PK_TYPE_11B, pDevice->byTopCCKBasicRate, bNeedAck, byFBOption));    //0:RTSDuration_bb, 1:2.4G, 1:CCKData
            pBuf->wDuration_aa = cpu_to_le16((WORD)s_uGetRTSCTSDuration(pDevice, RTSDUR_AA, cbFrameLength, byPktType, wCurrentRate, bNeedAck, byFBOption)); //2:RTSDuration_aa, 1:2.4G, 2,3:2.4G OFDMData
            pBuf->wDuration_ba = cpu_to_le16((WORD)s_uGetRTSCTSDuration(pDevice, RTSDUR_BA, cbFrameLength, byPktType, wCurrentRate, bNeedAck, byFBOption)); //1:RTSDuration_ba, 1:2.4G, 2,3:2.4G OFDMData
            pBuf->wRTSDuration_ba_f0 = cpu_to_le16((WORD)s_uGetRTSCTSDuration(pDevice, RTSDUR_BA_F0, cbFrameLength, byPktType, wCurrentRate, bNeedAck, byFBOption));    //4:wRTSDuration_ba_f0, 1:2.4G, 1:CCKData
            pBuf->wRTSDuration_aa_f0 = cpu_to_le16((WORD)s_uGetRTSCTSDuration(pDevice, RTSDUR_AA_F0, cbFrameLength, byPktType, wCurrentRate, bNeedAck, byFBOption));    //5:wRTSDuration_aa_f0, 1:2.4G, 1:CCKData
            pBuf->wRTSDuration_ba_f1 = cpu_to_le16((WORD)s_uGetRTSCTSDuration(pDevice, RTSDUR_BA_F1, cbFrameLength, byPktType, wCurrentRate, bNeedAck, byFBOption));    //6:wRTSDuration_ba_f1, 1:2.4G, 1:CCKData
            pBuf->wRTSDuration_aa_f1 = cpu_to_le16((WORD)s_uGetRTSCTSDuration(pDevice, RTSDUR_AA_F1, cbFrameLength, byPktType, wCurrentRate, bNeedAck, byFBOption));    //7:wRTSDuration_aa_f1, 1:2.4G, 1:CCKData
            pBuf->Data.wDurationID = pBuf->wDuration_aa;
            //Get RTS Frame body
            pBuf->Data.wFrameControl = TYPE_CTL_RTS;//0x00B4

	if ((pDevice->eOPMode == OP_MODE_ADHOC) ||
	    (pDevice->eOPMode == OP_MODE_AP)) {
		memcpy(&(pBuf->Data.abyRA[0]),
		       &(psEthHeader->abyDstAddr[0]),
		       ETH_ALEN);
	}
            else {
		memcpy(&(pBuf->Data.abyRA[0]),
		       &(pDevice->abyBSSID[0]),
		       ETH_ALEN);
            }

	if (pDevice->eOPMode == OP_MODE_AP) {
		memcpy(&(pBuf->Data.abyTA[0]),
		       &(pDevice->abyBSSID[0]),
		       ETH_ALEN);
	}
            else {
		    memcpy(&(pBuf->Data.abyTA[0]),
			   &(psEthHeader->abySrcAddr[0]),
			   ETH_ALEN);
            }

        } // if (byFBOption == AUTO_FB_NONE)
    }
    else if (byPktType == PK_TYPE_11A) {
        if (byFBOption == AUTO_FB_NONE) {
            PSRTS_ab pBuf = (PSRTS_ab)pvRTS;
            //Get SignalField,ServiceField,Length
            BBvCalculateParameter(pDevice, uRTSFrameLen, pDevice->byTopOFDMBasicRate, byPktType,
                (PWORD)&(wLen), (PBYTE)&(pBuf->byServiceField), (PBYTE)&(pBuf->bySignalField)
            );
            pBuf->wTransmitLength = cpu_to_le16(wLen);
            //Get Duration
            pBuf->wDuration = cpu_to_le16((WORD)s_uGetRTSCTSDuration(pDevice, RTSDUR_AA, cbFrameLength, byPktType, wCurrentRate, bNeedAck, byFBOption)); //0:RTSDuration_aa, 0:5G, 0: 5G OFDMData
    	    pBuf->Data.wDurationID = pBuf->wDuration;
            //Get RTS Frame body
            pBuf->Data.wFrameControl = TYPE_CTL_RTS;//0x00B4

	if ((pDevice->eOPMode == OP_MODE_ADHOC) ||
	    (pDevice->eOPMode == OP_MODE_AP)) {
		memcpy(&(pBuf->Data.abyRA[0]),
		       &(psEthHeader->abyDstAddr[0]),
		       ETH_ALEN);
	} else {
		memcpy(&(pBuf->Data.abyRA[0]),
		       &(pDevice->abyBSSID[0]),
		       ETH_ALEN);
	}

	if (pDevice->eOPMode == OP_MODE_AP) {
		memcpy(&(pBuf->Data.abyTA[0]),
		       &(pDevice->abyBSSID[0]),
		       ETH_ALEN);
	} else {
		memcpy(&(pBuf->Data.abyTA[0]),
		       &(psEthHeader->abySrcAddr[0]),
		       ETH_ALEN);
	}

        }
        else {
            PSRTS_a_FB pBuf = (PSRTS_a_FB)pvRTS;
            //Get SignalField,ServiceField,Length
            BBvCalculateParameter(pDevice, uRTSFrameLen, pDevice->byTopOFDMBasicRate, byPktType,
                (PWORD)&(wLen), (PBYTE)&(pBuf->byServiceField), (PBYTE)&(pBuf->bySignalField)
            );
            pBuf->wTransmitLength = cpu_to_le16(wLen);
            //Get Duration
            pBuf->wDuration = cpu_to_le16((WORD)s_uGetRTSCTSDuration(pDevice, RTSDUR_AA, cbFrameLength, byPktType, wCurrentRate, bNeedAck, byFBOption)); //0:RTSDuration_aa, 0:5G, 0: 5G OFDMData
    	    pBuf->wRTSDuration_f0 = cpu_to_le16((WORD)s_uGetRTSCTSDuration(pDevice, RTSDUR_AA_F0, cbFrameLength, byPktType, wCurrentRate, bNeedAck, byFBOption)); //5:RTSDuration_aa_f0, 0:5G, 0: 5G OFDMData
    	    pBuf->wRTSDuration_f1 = cpu_to_le16((WORD)s_uGetRTSCTSDuration(pDevice, RTSDUR_AA_F1, cbFrameLength, byPktType, wCurrentRate, bNeedAck, byFBOption)); //7:RTSDuration_aa_f1, 0:5G, 0:
    	    pBuf->Data.wDurationID = pBuf->wDuration;
    	    //Get RTS Frame body
            pBuf->Data.wFrameControl = TYPE_CTL_RTS;//0x00B4

	if ((pDevice->eOPMode == OP_MODE_ADHOC) ||
	    (pDevice->eOPMode == OP_MODE_AP)) {
		memcpy(&(pBuf->Data.abyRA[0]),
		       &(psEthHeader->abyDstAddr[0]),
		       ETH_ALEN);
	} else {
		memcpy(&(pBuf->Data.abyRA[0]),
		       &(pDevice->abyBSSID[0]),
		       ETH_ALEN);
	}
	if (pDevice->eOPMode == OP_MODE_AP) {
		memcpy(&(pBuf->Data.abyTA[0]),
		       &(pDevice->abyBSSID[0]),
		       ETH_ALEN);
	} else {
		memcpy(&(pBuf->Data.abyTA[0]),
		       &(psEthHeader->abySrcAddr[0]),
		       ETH_ALEN);
	}
        }
    }
    else if (byPktType == PK_TYPE_11B) {
        PSRTS_ab pBuf = (PSRTS_ab)pvRTS;
        //Get SignalField,ServiceField,Length
        BBvCalculateParameter(pDevice, uRTSFrameLen, pDevice->byTopCCKBasicRate, PK_TYPE_11B,
            (PWORD)&(wLen), (PBYTE)&(pBuf->byServiceField), (PBYTE)&(pBuf->bySignalField)
        );
        pBuf->wTransmitLength = cpu_to_le16(wLen);
        //Get Duration
        pBuf->wDuration = cpu_to_le16((WORD)s_uGetRTSCTSDuration(pDevice, RTSDUR_BB, cbFrameLength, byPktType, wCurrentRate, bNeedAck, byFBOption)); //0:RTSDuration_bb, 1:2.4G, 1:CCKData
        pBuf->Data.wDurationID = pBuf->wDuration;
        //Get RTS Frame body
        pBuf->Data.wFrameControl = TYPE_CTL_RTS;//0x00B4

	if ((pDevice->eOPMode == OP_MODE_ADHOC) ||
            (pDevice->eOPMode == OP_MODE_AP)) {
		memcpy(&(pBuf->Data.abyRA[0]),
		       &(psEthHeader->abyDstAddr[0]),
		       ETH_ALEN);
        }
        else {
		memcpy(&(pBuf->Data.abyRA[0]),
		       &(pDevice->abyBSSID[0]),
		       ETH_ALEN);
        }

        if (pDevice->eOPMode == OP_MODE_AP) {
		memcpy(&(pBuf->Data.abyTA[0]),
		       &(pDevice->abyBSSID[0]),
		       ETH_ALEN);
	} else {
		memcpy(&(pBuf->Data.abyTA[0]),
		       &(psEthHeader->abySrcAddr[0]),
		       ETH_ALEN);
        }
    }
}

static void s_vFillCTSHead(struct vnt_private *pDevice, u32 uDMAIdx,
	u8 byPktType, void *pvCTS, u32 cbFrameLength, int bNeedAck,
	int bDisCRC, u16 wCurrentRate, u8 byFBOption)
{
	u32 uCTSFrameLen = 14;
	u16 wLen = 0;

    if (pvCTS == NULL) {
        return;
    }

    if (bDisCRC) {
        // When CRCDIS bit is on, H/W forgot to generate FCS for CTS frame,
        // in this case we need to decrease its length by 4.
        uCTSFrameLen -= 4;
    }

    if (byPktType == PK_TYPE_11GB || byPktType == PK_TYPE_11GA) {
        if (byFBOption != AUTO_FB_NONE && uDMAIdx != TYPE_ATIMDMA && uDMAIdx != TYPE_BEACONDMA) {
            // Auto Fall back
            PSCTS_FB pBuf = (PSCTS_FB)pvCTS;
            //Get SignalField,ServiceField,Length
            BBvCalculateParameter(pDevice, uCTSFrameLen, pDevice->byTopCCKBasicRate, PK_TYPE_11B,
                (PWORD)&(wLen), (PBYTE)&(pBuf->byServiceField_b), (PBYTE)&(pBuf->bySignalField_b)
            );
            pBuf->wTransmitLength_b = cpu_to_le16(wLen);
            pBuf->wDuration_ba = (WORD)s_uGetRTSCTSDuration(pDevice, CTSDUR_BA, cbFrameLength, byPktType, wCurrentRate, bNeedAck, byFBOption); //3:CTSDuration_ba, 1:2.4G, 2,3:2.4G OFDM Data
            pBuf->wDuration_ba += pDevice->wCTSDuration;
            pBuf->wDuration_ba = cpu_to_le16(pBuf->wDuration_ba);
            //Get CTSDuration_ba_f0
            pBuf->wCTSDuration_ba_f0 = (WORD)s_uGetRTSCTSDuration(pDevice, CTSDUR_BA_F0, cbFrameLength, byPktType, wCurrentRate, bNeedAck, byFBOption); //8:CTSDuration_ba_f0, 1:2.4G, 2,3:2.4G OFDM Data
            pBuf->wCTSDuration_ba_f0 += pDevice->wCTSDuration;
            pBuf->wCTSDuration_ba_f0 = cpu_to_le16(pBuf->wCTSDuration_ba_f0);
            //Get CTSDuration_ba_f1
            pBuf->wCTSDuration_ba_f1 = (WORD)s_uGetRTSCTSDuration(pDevice, CTSDUR_BA_F1, cbFrameLength, byPktType, wCurrentRate, bNeedAck, byFBOption); //9:CTSDuration_ba_f1, 1:2.4G, 2,3:2.4G OFDM Data
            pBuf->wCTSDuration_ba_f1 += pDevice->wCTSDuration;
            pBuf->wCTSDuration_ba_f1 = cpu_to_le16(pBuf->wCTSDuration_ba_f1);
            //Get CTS Frame body
            pBuf->Data.wDurationID = pBuf->wDuration_ba;
            pBuf->Data.wFrameControl = TYPE_CTL_CTS;//0x00C4
            pBuf->Data.wReserved = 0x0000;
	memcpy(&(pBuf->Data.abyRA[0]),
	       &(pDevice->abyCurrentNetAddr[0]),
	       ETH_ALEN);
        } else { //if (byFBOption != AUTO_FB_NONE && uDMAIdx != TYPE_ATIMDMA && uDMAIdx != TYPE_BEACONDMA)
            PSCTS pBuf = (PSCTS)pvCTS;
            //Get SignalField,ServiceField,Length
            BBvCalculateParameter(pDevice, uCTSFrameLen, pDevice->byTopCCKBasicRate, PK_TYPE_11B,
                (PWORD)&(wLen), (PBYTE)&(pBuf->byServiceField_b), (PBYTE)&(pBuf->bySignalField_b)
            );
            pBuf->wTransmitLength_b = cpu_to_le16(wLen);
            //Get CTSDuration_ba
            pBuf->wDuration_ba = cpu_to_le16((WORD)s_uGetRTSCTSDuration(pDevice, CTSDUR_BA, cbFrameLength, byPktType, wCurrentRate, bNeedAck, byFBOption)); //3:CTSDuration_ba, 1:2.4G, 2,3:2.4G OFDM Data
            pBuf->wDuration_ba += pDevice->wCTSDuration;
            pBuf->wDuration_ba = cpu_to_le16(pBuf->wDuration_ba);

            //Get CTS Frame body
            pBuf->Data.wDurationID = pBuf->wDuration_ba;
            pBuf->Data.wFrameControl = TYPE_CTL_CTS;//0x00C4
            pBuf->Data.wReserved = 0x0000;
	memcpy(&(pBuf->Data.abyRA[0]),
	       &(pDevice->abyCurrentNetAddr[0]),
	       ETH_ALEN);
        }
    }
}

/*+
 *
 * Description:
 *      Generate FIFO control for MAC & Baseband controller
 *
 * Parameters:
 *  In:
 *      pDevice         - Pointer to adpater
 *      pTxDataHead     - Transmit Data Buffer
 *      pTxBufHead      - pTxBufHead
 *      pvRrvTime        - pvRrvTime
 *      pvRTS            - RTS Buffer
 *      pCTS            - CTS Buffer
 *      cbFrameSize     - Transmit Data Length (Hdr+Payload+FCS)
 *      bNeedACK        - If need ACK
 *      uDMAIdx         - DMA Index
 *  Out:
 *      none
 *
 * Return Value: none
 *
-*/

static void s_vGenerateTxParameter(struct vnt_private *pDevice,
	u8 byPktType, u16 wCurrentRate,	void *pTxBufHead, void *pvRrvTime,
	void *pvRTS, void *pvCTS, u32 cbFrameSize, int bNeedACK, u32 uDMAIdx,
	PSEthernetHeader psEthHeader)
{
	u32 cbMACHdLen = WLAN_HDR_ADDR3_LEN; /* 24 */
	u16 wFifoCtl;
	int bDisCRC = false;
	u8 byFBOption = AUTO_FB_NONE;

    //DBG_PRT(MSG_LEVEL_DEBUG, KERN_INFO"s_vGenerateTxParameter...\n");
    PSTxBufHead pFifoHead = (PSTxBufHead)pTxBufHead;
    pFifoHead->wReserved = wCurrentRate;
    wFifoCtl = pFifoHead->wFIFOCtl;

    if (wFifoCtl & FIFOCTL_CRCDIS) {
        bDisCRC = true;
    }

    if (wFifoCtl & FIFOCTL_AUTO_FB_0) {
        byFBOption = AUTO_FB_0;
    }
    else if (wFifoCtl & FIFOCTL_AUTO_FB_1) {
        byFBOption = AUTO_FB_1;
    }

    if (pDevice->bLongHeader)
        cbMACHdLen = WLAN_HDR_ADDR3_LEN + 6;

    if (byPktType == PK_TYPE_11GB || byPktType == PK_TYPE_11GA) {

        if (pvRTS != NULL) { //RTS_need
            //Fill RsvTime
            if (pvRrvTime) {
                PSRrvTime_gRTS pBuf = (PSRrvTime_gRTS)pvRrvTime;
                pBuf->wRTSTxRrvTime_aa = cpu_to_le16((WORD)s_uGetRTSCTSRsvTime(pDevice, 2, byPktType, cbFrameSize, wCurrentRate));//2:RTSTxRrvTime_aa, 1:2.4GHz
                pBuf->wRTSTxRrvTime_ba = cpu_to_le16((WORD)s_uGetRTSCTSRsvTime(pDevice, 1, byPktType, cbFrameSize, wCurrentRate));//1:RTSTxRrvTime_ba, 1:2.4GHz
                pBuf->wRTSTxRrvTime_bb = cpu_to_le16((WORD)s_uGetRTSCTSRsvTime(pDevice, 0, byPktType, cbFrameSize, wCurrentRate));//0:RTSTxRrvTime_bb, 1:2.4GHz
                pBuf->wTxRrvTime_a = cpu_to_le16((WORD) s_uGetTxRsvTime(pDevice, byPktType, cbFrameSize, wCurrentRate, bNeedACK));//2.4G OFDM
                pBuf->wTxRrvTime_b = cpu_to_le16((WORD) s_uGetTxRsvTime(pDevice, PK_TYPE_11B, cbFrameSize, pDevice->byTopCCKBasicRate, bNeedACK));//1:CCK
            }
            //Fill RTS
            s_vFillRTSHead(pDevice, byPktType, pvRTS, cbFrameSize, bNeedACK, bDisCRC, psEthHeader, wCurrentRate, byFBOption);
        }
        else {//RTS_needless, PCF mode

            //Fill RsvTime
            if (pvRrvTime) {
                PSRrvTime_gCTS pBuf = (PSRrvTime_gCTS)pvRrvTime;
                pBuf->wTxRrvTime_a = cpu_to_le16((WORD)s_uGetTxRsvTime(pDevice, byPktType, cbFrameSize, wCurrentRate, bNeedACK));//2.4G OFDM
                pBuf->wTxRrvTime_b = cpu_to_le16((WORD)s_uGetTxRsvTime(pDevice, PK_TYPE_11B, cbFrameSize, pDevice->byTopCCKBasicRate, bNeedACK));//1:CCK
                pBuf->wCTSTxRrvTime_ba = cpu_to_le16((WORD)s_uGetRTSCTSRsvTime(pDevice, 3, byPktType, cbFrameSize, wCurrentRate));//3:CTSTxRrvTime_Ba, 1:2.4GHz
            }
            //Fill CTS
            s_vFillCTSHead(pDevice, uDMAIdx, byPktType, pvCTS, cbFrameSize, bNeedACK, bDisCRC, wCurrentRate, byFBOption);
        }
    }
    else if (byPktType == PK_TYPE_11A) {

        if (pvRTS != NULL) {//RTS_need, non PCF mode
            //Fill RsvTime
            if (pvRrvTime) {
                PSRrvTime_ab pBuf = (PSRrvTime_ab)pvRrvTime;
                pBuf->wRTSTxRrvTime = cpu_to_le16((WORD)s_uGetRTSCTSRsvTime(pDevice, 2, byPktType, cbFrameSize, wCurrentRate));//2:RTSTxRrvTime_aa, 0:5GHz
                pBuf->wTxRrvTime = cpu_to_le16((WORD)s_uGetTxRsvTime(pDevice, byPktType, cbFrameSize, wCurrentRate, bNeedACK));//0:OFDM
            }
            //Fill RTS
            s_vFillRTSHead(pDevice, byPktType, pvRTS, cbFrameSize, bNeedACK, bDisCRC, psEthHeader, wCurrentRate, byFBOption);
        }
        else if (pvRTS == NULL) {//RTS_needless, non PCF mode
            //Fill RsvTime
            if (pvRrvTime) {
                PSRrvTime_ab pBuf = (PSRrvTime_ab)pvRrvTime;
                pBuf->wTxRrvTime = cpu_to_le16((WORD)s_uGetTxRsvTime(pDevice, PK_TYPE_11A, cbFrameSize, wCurrentRate, bNeedACK)); //0:OFDM
            }
        }
    }
    else if (byPktType == PK_TYPE_11B) {

        if ((pvRTS != NULL)) {//RTS_need, non PCF mode
            //Fill RsvTime
            if (pvRrvTime) {
                PSRrvTime_ab pBuf = (PSRrvTime_ab)pvRrvTime;
                pBuf->wRTSTxRrvTime = cpu_to_le16((WORD)s_uGetRTSCTSRsvTime(pDevice, 0, byPktType, cbFrameSize, wCurrentRate));//0:RTSTxRrvTime_bb, 1:2.4GHz
                pBuf->wTxRrvTime = cpu_to_le16((WORD)s_uGetTxRsvTime(pDevice, PK_TYPE_11B, cbFrameSize, wCurrentRate, bNeedACK));//1:CCK
            }
            //Fill RTS
            s_vFillRTSHead(pDevice, byPktType, pvRTS, cbFrameSize, bNeedACK, bDisCRC, psEthHeader, wCurrentRate, byFBOption);
        }
        else { //RTS_needless, non PCF mode
            //Fill RsvTime
            if (pvRrvTime) {
                PSRrvTime_ab pBuf = (PSRrvTime_ab)pvRrvTime;
                pBuf->wTxRrvTime = cpu_to_le16((WORD)s_uGetTxRsvTime(pDevice, PK_TYPE_11B, cbFrameSize, wCurrentRate, bNeedACK)); //1:CCK
            }
        }
    }
    //DBG_PRT(MSG_LEVEL_DEBUG, KERN_INFO"s_vGenerateTxParameter END.\n");
}
/*
    PBYTE pbyBuffer,//point to pTxBufHead
    WORD  wFragType,//00:Non-Frag, 01:Start, 02:Mid, 03:Last
    unsigned int  cbFragmentSize,//Hdr+payoad+FCS
*/

static int s_bPacketToWirelessUsb(struct vnt_private *pDevice, u8 byPktType,
	u8 *usbPacketBuf, int bNeedEncryption, u32 uSkbPacketLen, u32 uDMAIdx,
	PSEthernetHeader psEthHeader, u8 *pPacket, PSKeyItem pTransmitKey,
	u32 uNodeIndex, u16 wCurrentRate, u32 *pcbHeaderLen, u32 *pcbTotalLen)
{
	struct vnt_manager *pMgmt = &pDevice->vnt_mgmt;
	u32 cbFrameSize, cbFrameBodySize;
	PTX_BUFFER pTxBufHead;
	u32 cb802_1_H_len;
	u32 cbIVlen = 0, cbICVlen = 0, cbMIClen = 0, cbMACHdLen = 0;
	u32 cbFCSlen = 4, cbMICHDR = 0;
	int bNeedACK, bRTS;
	u8 *pbyType, *pbyMacHdr, *pbyIVHead, *pbyPayloadHead, *pbyTxBufferAddr;
	u8 abySNAP_RFC1042[ETH_ALEN] = {0xAA, 0xAA, 0x03, 0x00, 0x00, 0x00};
	u8 abySNAP_Bridgetunnel[ETH_ALEN]
		= {0xAA, 0xAA, 0x03, 0x00, 0x00, 0xF8};
	u32 uDuration;
	u32 cbHeaderLength = 0, uPadding = 0;
	void *pvRrvTime;
	PSMICHDRHead pMICHDR;
	void *pvRTS;
	void *pvCTS;
	void *pvTxDataHd;
	u8 byFBOption = AUTO_FB_NONE, byFragType;
	u16 wTxBufSize;
	u32 dwMICKey0, dwMICKey1, dwMIC_Priority, dwCRC;
	u32 *pdwMIC_L, *pdwMIC_R;
	int bSoftWEP = false;

	pvRrvTime = pMICHDR = pvRTS = pvCTS = pvTxDataHd = NULL;

	if (bNeedEncryption && pTransmitKey->pvKeyTable) {
<<<<<<< HEAD
		if (((PSKeyTable)pTransmitKey->pvKeyTable)->bSoftWEP == TRUE)
			bSoftWEP = TRUE; /* WEP 256 */
=======
		if (((PSKeyTable)pTransmitKey->pvKeyTable)->bSoftWEP == true)
			bSoftWEP = true; /* WEP 256 */
>>>>>>> f6161aa1
	}

    pTxBufHead = (PTX_BUFFER) usbPacketBuf;
    memset(pTxBufHead, 0, sizeof(TX_BUFFER));

    // Get pkt type
    if (ntohs(psEthHeader->wType) > ETH_DATA_LEN) {
        if (pDevice->dwDiagRefCount == 0) {
            cb802_1_H_len = 8;
        } else {
            cb802_1_H_len = 2;
        }
    } else {
        cb802_1_H_len = 0;
    }

    cbFrameBodySize = uSkbPacketLen - ETH_HLEN + cb802_1_H_len;

    //Set packet type
    pTxBufHead->wFIFOCtl |= (WORD)(byPktType<<8);

    if (pDevice->dwDiagRefCount != 0) {
        bNeedACK = false;
        pTxBufHead->wFIFOCtl = pTxBufHead->wFIFOCtl & (~FIFOCTL_NEEDACK);
    } else { //if (pDevice->dwDiagRefCount != 0) {
	if ((pDevice->eOPMode == OP_MODE_ADHOC) ||
	    (pDevice->eOPMode == OP_MODE_AP)) {
		if (is_multicast_ether_addr(psEthHeader->abyDstAddr)) {
			bNeedACK = false;
			pTxBufHead->wFIFOCtl =
				pTxBufHead->wFIFOCtl & (~FIFOCTL_NEEDACK);
		} else {
			bNeedACK = true;
			pTxBufHead->wFIFOCtl |= FIFOCTL_NEEDACK;
		}
        }
        else {
            // MSDUs in Infra mode always need ACK
            bNeedACK = true;
            pTxBufHead->wFIFOCtl |= FIFOCTL_NEEDACK;
        }
    } //if (pDevice->dwDiagRefCount != 0) {

    pTxBufHead->wTimeStamp = DEFAULT_MSDU_LIFETIME_RES_64us;

    //Set FIFOCTL_LHEAD
    if (pDevice->bLongHeader)
        pTxBufHead->wFIFOCtl |= FIFOCTL_LHEAD;

    if (pDevice->bSoftwareGenCrcErr) {
        pTxBufHead->wFIFOCtl |= FIFOCTL_CRCDIS; // set tx descriptors to NO hardware CRC
    }

    //Set FRAGCTL_MACHDCNT
    if (pDevice->bLongHeader) {
        cbMACHdLen = WLAN_HDR_ADDR3_LEN + 6;
    } else {
        cbMACHdLen = WLAN_HDR_ADDR3_LEN;
    }
    pTxBufHead->wFragCtl |= (WORD)(cbMACHdLen << 10);

    //Set FIFOCTL_GrpAckPolicy
    if (pDevice->bGrpAckPolicy == true) {//0000 0100 0000 0000
        pTxBufHead->wFIFOCtl |=	FIFOCTL_GRPACK;
    }

    //Set Auto Fallback Ctl
    if (wCurrentRate >= RATE_18M) {
        if (pDevice->byAutoFBCtrl == AUTO_FB_0) {
            pTxBufHead->wFIFOCtl |= FIFOCTL_AUTO_FB_0;
            byFBOption = AUTO_FB_0;
        } else if (pDevice->byAutoFBCtrl == AUTO_FB_1) {
            pTxBufHead->wFIFOCtl |= FIFOCTL_AUTO_FB_1;
            byFBOption = AUTO_FB_1;
        }
    }

    if (bSoftWEP != true) {
        if ((bNeedEncryption) && (pTransmitKey != NULL))  { //WEP enabled
            if (pTransmitKey->byCipherSuite == KEY_CTL_WEP) { //WEP40 or WEP104
                pTxBufHead->wFragCtl |= FRAGCTL_LEGACY;
            }
            if (pTransmitKey->byCipherSuite == KEY_CTL_TKIP) {
                DBG_PRT(MSG_LEVEL_DEBUG, KERN_INFO"Tx Set wFragCtl == FRAGCTL_TKIP\n");
                pTxBufHead->wFragCtl |= FRAGCTL_TKIP;
            }
            else if (pTransmitKey->byCipherSuite == KEY_CTL_CCMP) { //CCMP
                pTxBufHead->wFragCtl |= FRAGCTL_AES;
            }
        }
    }


    if ((bNeedEncryption) && (pTransmitKey != NULL))  {
        if (pTransmitKey->byCipherSuite == KEY_CTL_WEP) {
            cbIVlen = 4;
            cbICVlen = 4;
        }
        else if (pTransmitKey->byCipherSuite == KEY_CTL_TKIP) {
            cbIVlen = 8;//IV+ExtIV
            cbMIClen = 8;
            cbICVlen = 4;
        }
        if (pTransmitKey->byCipherSuite == KEY_CTL_CCMP) {
            cbIVlen = 8;//RSN Header
            cbICVlen = 8;//MIC
            cbMICHDR = sizeof(SMICHDRHead);
        }
        if (bSoftWEP == false) {
            //MAC Header should be padding 0 to DW alignment.
            uPadding = 4 - (cbMACHdLen%4);
            uPadding %= 4;
        }
    }

    cbFrameSize = cbMACHdLen + cbIVlen + (cbFrameBodySize + cbMIClen) + cbICVlen + cbFCSlen;

    if ( (bNeedACK == false) ||(cbFrameSize < pDevice->wRTSThreshold) ) {
        bRTS = false;
    } else {
        bRTS = true;
        pTxBufHead->wFIFOCtl |= (FIFOCTL_RTS | FIFOCTL_LRETRY);
    }

    pbyTxBufferAddr = (PBYTE) &(pTxBufHead->adwTxKey[0]);
    wTxBufSize = sizeof(STxBufHead);
    if (byPktType == PK_TYPE_11GB || byPktType == PK_TYPE_11GA) {//802.11g packet
        if (byFBOption == AUTO_FB_NONE) {
            if (bRTS == true) {//RTS_need
                pvRrvTime = (PSRrvTime_gRTS) (pbyTxBufferAddr + wTxBufSize);
                pMICHDR = (PSMICHDRHead) (pbyTxBufferAddr + wTxBufSize + sizeof(SRrvTime_gRTS));
                pvRTS = (PSRTS_g) (pbyTxBufferAddr + wTxBufSize + sizeof(SRrvTime_gRTS) + cbMICHDR);
                pvCTS = NULL;
                pvTxDataHd = (PSTxDataHead_g) (pbyTxBufferAddr + wTxBufSize + sizeof(SRrvTime_gRTS) + cbMICHDR + sizeof(SRTS_g));
                cbHeaderLength = wTxBufSize + sizeof(SRrvTime_gRTS) + cbMICHDR + sizeof(SRTS_g) + sizeof(STxDataHead_g);
            }
            else { //RTS_needless
                pvRrvTime = (PSRrvTime_gCTS) (pbyTxBufferAddr + wTxBufSize);
                pMICHDR = (PSMICHDRHead) (pbyTxBufferAddr + wTxBufSize + sizeof(SRrvTime_gCTS));
                pvRTS = NULL;
                pvCTS = (PSCTS) (pbyTxBufferAddr + wTxBufSize + sizeof(SRrvTime_gCTS) + cbMICHDR);
                pvTxDataHd = (PSTxDataHead_g) (pbyTxBufferAddr + wTxBufSize + sizeof(SRrvTime_gCTS) + cbMICHDR + sizeof(SCTS));
                cbHeaderLength = wTxBufSize + sizeof(SRrvTime_gCTS) + cbMICHDR + sizeof(SCTS) + sizeof(STxDataHead_g);
            }
        } else {
            // Auto Fall Back
            if (bRTS == true) {//RTS_need
                pvRrvTime = (PSRrvTime_gRTS) (pbyTxBufferAddr + wTxBufSize);
                pMICHDR = (PSMICHDRHead) (pbyTxBufferAddr + wTxBufSize + sizeof(SRrvTime_gRTS));
                pvRTS = (PSRTS_g_FB) (pbyTxBufferAddr + wTxBufSize + sizeof(SRrvTime_gRTS) + cbMICHDR);
                pvCTS = NULL;
                pvTxDataHd = (PSTxDataHead_g_FB) (pbyTxBufferAddr + wTxBufSize + sizeof(SRrvTime_gRTS) + cbMICHDR + sizeof(SRTS_g_FB));
                cbHeaderLength = wTxBufSize + sizeof(SRrvTime_gRTS) + cbMICHDR + sizeof(SRTS_g_FB) + sizeof(STxDataHead_g_FB);
            }
            else if (bRTS == false) { //RTS_needless
                pvRrvTime = (PSRrvTime_gCTS) (pbyTxBufferAddr + wTxBufSize);
                pMICHDR = (PSMICHDRHead) (pbyTxBufferAddr + wTxBufSize + sizeof(SRrvTime_gCTS));
                pvRTS = NULL;
                pvCTS = (PSCTS_FB) (pbyTxBufferAddr + wTxBufSize + sizeof(SRrvTime_gCTS) + cbMICHDR);
                pvTxDataHd = (PSTxDataHead_g_FB) (pbyTxBufferAddr + wTxBufSize + sizeof(SRrvTime_gCTS) + cbMICHDR + sizeof(SCTS_FB));
                cbHeaderLength = wTxBufSize + sizeof(SRrvTime_gCTS) + cbMICHDR + sizeof(SCTS_FB) + sizeof(STxDataHead_g_FB);
            }
        } // Auto Fall Back
    }
    else {//802.11a/b packet
        if (byFBOption == AUTO_FB_NONE) {
            if (bRTS == true) {//RTS_need
                pvRrvTime = (PSRrvTime_ab) (pbyTxBufferAddr + wTxBufSize);
                pMICHDR = (PSMICHDRHead) (pbyTxBufferAddr + wTxBufSize + sizeof(SRrvTime_ab));
                pvRTS = (PSRTS_ab) (pbyTxBufferAddr + wTxBufSize + sizeof(SRrvTime_ab) + cbMICHDR);
                pvCTS = NULL;
                pvTxDataHd = (PSTxDataHead_ab) (pbyTxBufferAddr + wTxBufSize + sizeof(SRrvTime_ab) + cbMICHDR + sizeof(SRTS_ab));
                cbHeaderLength = wTxBufSize + sizeof(PSRrvTime_ab) + cbMICHDR + sizeof(SRTS_ab) + sizeof(STxDataHead_ab);
            }
            else if (bRTS == false) { //RTS_needless, no MICHDR
                pvRrvTime = (PSRrvTime_ab) (pbyTxBufferAddr + wTxBufSize);
                pMICHDR = (PSMICHDRHead) (pbyTxBufferAddr + wTxBufSize + sizeof(SRrvTime_ab));
                pvRTS = NULL;
                pvCTS = NULL;
                pvTxDataHd = (PSTxDataHead_ab) (pbyTxBufferAddr + wTxBufSize + sizeof(SRrvTime_ab) + cbMICHDR);
                cbHeaderLength = wTxBufSize + sizeof(SRrvTime_ab) + cbMICHDR + sizeof(STxDataHead_ab);
            }
        } else {
            // Auto Fall Back
            if (bRTS == true) {//RTS_need
                pvRrvTime = (PSRrvTime_ab) (pbyTxBufferAddr + wTxBufSize);
                pMICHDR = (PSMICHDRHead) (pbyTxBufferAddr + wTxBufSize + sizeof(SRrvTime_ab));
                pvRTS = (PSRTS_a_FB) (pbyTxBufferAddr + wTxBufSize + sizeof(SRrvTime_ab) + cbMICHDR);
                pvCTS = NULL;
                pvTxDataHd = (PSTxDataHead_a_FB) (pbyTxBufferAddr + wTxBufSize + sizeof(SRrvTime_ab) + cbMICHDR + sizeof(SRTS_a_FB));
                cbHeaderLength = wTxBufSize + sizeof(PSRrvTime_ab) + cbMICHDR + sizeof(SRTS_a_FB) + sizeof(STxDataHead_a_FB);
            }
            else if (bRTS == false) { //RTS_needless
                pvRrvTime = (PSRrvTime_ab) (pbyTxBufferAddr + wTxBufSize);
                pMICHDR = (PSMICHDRHead) (pbyTxBufferAddr + wTxBufSize + sizeof(SRrvTime_ab));
                pvRTS = NULL;
                pvCTS = NULL;
                pvTxDataHd = (PSTxDataHead_a_FB) (pbyTxBufferAddr + wTxBufSize + sizeof(SRrvTime_ab) + cbMICHDR);
                cbHeaderLength = wTxBufSize + sizeof(SRrvTime_ab) + cbMICHDR + sizeof(STxDataHead_a_FB);
            }
        } // Auto Fall Back
    }

    pbyMacHdr = (PBYTE)(pbyTxBufferAddr + cbHeaderLength);
    pbyIVHead = (PBYTE)(pbyMacHdr + cbMACHdLen + uPadding);
    pbyPayloadHead = (PBYTE)(pbyMacHdr + cbMACHdLen + uPadding + cbIVlen);


    //=========================
    //    No Fragmentation
    //=========================
    DBG_PRT(MSG_LEVEL_DEBUG, KERN_INFO"No Fragmentation...\n");
    byFragType = FRAGCTL_NONFRAG;
    //uDMAIdx = TYPE_AC0DMA;
    //pTxBufHead = (PSTxBufHead) &(pTxBufHead->adwTxKey[0]);


    //Fill FIFO,RrvTime,RTS,and CTS
    s_vGenerateTxParameter(pDevice, byPktType, wCurrentRate,
			   (void *)pbyTxBufferAddr, pvRrvTime, pvRTS, pvCTS,
                               cbFrameSize, bNeedACK, uDMAIdx, psEthHeader);
    //Fill DataHead
    uDuration = s_uFillDataHead(pDevice, byPktType, wCurrentRate, pvTxDataHd, cbFrameSize, uDMAIdx, bNeedACK,
                                    0, 0, 1/*uMACfragNum*/, byFBOption);
    // Generate TX MAC Header
    s_vGenerateMACHeader(pDevice, pbyMacHdr, (WORD)uDuration, psEthHeader, bNeedEncryption,
                           byFragType, uDMAIdx, 0);

    if (bNeedEncryption == true) {
        //Fill TXKEY
        s_vFillTxKey(pDevice, (PBYTE)(pTxBufHead->adwTxKey), pbyIVHead, pTransmitKey,
                         pbyMacHdr, (WORD)cbFrameBodySize, (PBYTE)pMICHDR);

        if (pDevice->bEnableHostWEP) {
            pMgmt->sNodeDBTable[uNodeIndex].dwTSC47_16 = pTransmitKey->dwTSC47_16;
            pMgmt->sNodeDBTable[uNodeIndex].wTSC15_0 = pTransmitKey->wTSC15_0;
        }
    }

    // 802.1H
    if (ntohs(psEthHeader->wType) > ETH_DATA_LEN) {
	if (pDevice->dwDiagRefCount == 0) {
		if ((psEthHeader->wType == cpu_to_be16(ETH_P_IPX)) ||
		    (psEthHeader->wType == cpu_to_le16(0xF380))) {
			memcpy((PBYTE) (pbyPayloadHead),
			       abySNAP_Bridgetunnel, 6);
            } else {
                memcpy((PBYTE) (pbyPayloadHead), &abySNAP_RFC1042[0], 6);
            }
            pbyType = (PBYTE) (pbyPayloadHead + 6);
            memcpy(pbyType, &(psEthHeader->wType), sizeof(WORD));
        } else {
            memcpy((PBYTE) (pbyPayloadHead), &(psEthHeader->wType), sizeof(WORD));

        }

    }


    if (pPacket != NULL) {
        // Copy the Packet into a tx Buffer
        memcpy((pbyPayloadHead + cb802_1_H_len),
                 (pPacket + ETH_HLEN),
                 uSkbPacketLen - ETH_HLEN
                 );

    } else {
        // while bRelayPacketSend psEthHeader is point to header+payload
        memcpy((pbyPayloadHead + cb802_1_H_len), ((PBYTE)psEthHeader) + ETH_HLEN, uSkbPacketLen - ETH_HLEN);
    }

    ASSERT(uLength == cbNdisBodySize);

    if ((bNeedEncryption == true) && (pTransmitKey != NULL) && (pTransmitKey->byCipherSuite == KEY_CTL_TKIP)) {

        ///////////////////////////////////////////////////////////////////

	if (pDevice->vnt_mgmt.eAuthenMode == WMAC_AUTH_WPANONE) {
		dwMICKey0 = *(u32 *)(&pTransmitKey->abyKey[16]);
		dwMICKey1 = *(u32 *)(&pTransmitKey->abyKey[20]);
	}
        else if ((pTransmitKey->dwKeyIndex & AUTHENTICATOR_KEY) != 0) {
            dwMICKey0 = *(PDWORD)(&pTransmitKey->abyKey[16]);
            dwMICKey1 = *(PDWORD)(&pTransmitKey->abyKey[20]);
        }
        else {
            dwMICKey0 = *(PDWORD)(&pTransmitKey->abyKey[24]);
            dwMICKey1 = *(PDWORD)(&pTransmitKey->abyKey[28]);
        }
        // DO Software Michael
        MIC_vInit(dwMICKey0, dwMICKey1);
        MIC_vAppend((PBYTE)&(psEthHeader->abyDstAddr[0]), 12);
        dwMIC_Priority = 0;
        MIC_vAppend((PBYTE)&dwMIC_Priority, 4);
	DBG_PRT(MSG_LEVEL_DEBUG, KERN_INFO"MIC KEY: %X, %X\n",
		dwMICKey0, dwMICKey1);

        ///////////////////////////////////////////////////////////////////

        //DBG_PRN_GRP12(("Length:%d, %d\n", cbFrameBodySize, uFromHDtoPLDLength));
        //for (ii = 0; ii < cbFrameBodySize; ii++) {
        //    DBG_PRN_GRP12(("%02x ", *((PBYTE)((pbyPayloadHead + cb802_1_H_len) + ii))));
        //}
        //DBG_PRN_GRP12(("\n\n\n"));

        MIC_vAppend(pbyPayloadHead, cbFrameBodySize);

        pdwMIC_L = (PDWORD)(pbyPayloadHead + cbFrameBodySize);
        pdwMIC_R = (PDWORD)(pbyPayloadHead + cbFrameBodySize + 4);

        MIC_vGetMIC(pdwMIC_L, pdwMIC_R);
        MIC_vUnInit();

        if (pDevice->bTxMICFail == true) {
            *pdwMIC_L = 0;
            *pdwMIC_R = 0;
            pDevice->bTxMICFail = false;
        }
        //DBG_PRT(MSG_LEVEL_DEBUG, KERN_INFO"uLength: %d, %d\n", uLength, cbFrameBodySize);
        //DBG_PRT(MSG_LEVEL_DEBUG, KERN_INFO"cbReqCount:%d, %d, %d, %d\n", cbReqCount, cbHeaderLength, uPadding, cbIVlen);
        //DBG_PRT(MSG_LEVEL_DEBUG, KERN_INFO"MIC:%lX, %lX\n", *pdwMIC_L, *pdwMIC_R);
    }


    if (bSoftWEP == true) {

        s_vSWencryption(pDevice, pTransmitKey, (pbyPayloadHead), (WORD)(cbFrameBodySize + cbMIClen));

    } else if (  ((pDevice->eEncryptionStatus == Ndis802_11Encryption1Enabled) && (bNeedEncryption == true))  ||
          ((pDevice->eEncryptionStatus == Ndis802_11Encryption2Enabled) && (bNeedEncryption == true))   ||
          ((pDevice->eEncryptionStatus == Ndis802_11Encryption3Enabled) && (bNeedEncryption == true))      ) {
        cbFrameSize -= cbICVlen;
    }

    if (pDevice->bSoftwareGenCrcErr == true) {
	unsigned int cbLen;
        PDWORD pdwCRC;

        dwCRC = 0xFFFFFFFFL;
        cbLen = cbFrameSize - cbFCSlen;
        // calculate CRC, and wrtie CRC value to end of TD
        dwCRC = CRCdwGetCrc32Ex(pbyMacHdr, cbLen, dwCRC);
        pdwCRC = (PDWORD)(pbyMacHdr + cbLen);
        // finally, we must invert dwCRC to get the correct answer
        *pdwCRC = ~dwCRC;
        // Force Error
        *pdwCRC -= 1;
    } else {
        cbFrameSize -= cbFCSlen;
    }

    *pcbHeaderLen = cbHeaderLength;
    *pcbTotalLen = cbHeaderLength + cbFrameSize ;


    //Set FragCtl in TxBufferHead
    pTxBufHead->wFragCtl |= (WORD)byFragType;


    return true;

}


/*+
 *
 * Description:
 *      Translate 802.3 to 802.11 header
 *
 * Parameters:
 *  In:
 *      pDevice         - Pointer to adapter
 *      dwTxBufferAddr  - Transmit Buffer
 *      pPacket         - Packet from upper layer
 *      cbPacketSize    - Transmit Data Length
 *  Out:
 *      pcbHeadSize         - Header size of MAC&Baseband control and 802.11 Header
 *      pcbAppendPayload    - size of append payload for 802.1H translation
 *
 * Return Value: none
 *
-*/

static void s_vGenerateMACHeader(struct vnt_private *pDevice,
	u8 *pbyBufferAddr, u16 wDuration, PSEthernetHeader psEthHeader,
	int bNeedEncrypt, u16 wFragType, u32 uDMAIdx, u32 uFragIdx)
{
	PS802_11Header pMACHeader = (PS802_11Header)pbyBufferAddr;

    memset(pMACHeader, 0, (sizeof(S802_11Header)));  //- sizeof(pMACHeader->dwIV)));

    if (uDMAIdx == TYPE_ATIMDMA) {
    	pMACHeader->wFrameCtl = TYPE_802_11_ATIM;
    } else {
        pMACHeader->wFrameCtl = TYPE_802_11_DATA;
    }

    if (pDevice->eOPMode == OP_MODE_AP) {
	memcpy(&(pMACHeader->abyAddr1[0]),
	       &(psEthHeader->abyDstAddr[0]),
	       ETH_ALEN);
	memcpy(&(pMACHeader->abyAddr2[0]), &(pDevice->abyBSSID[0]), ETH_ALEN);
	memcpy(&(pMACHeader->abyAddr3[0]),
	       &(psEthHeader->abySrcAddr[0]),
	       ETH_ALEN);
        pMACHeader->wFrameCtl |= FC_FROMDS;
    } else {
	if (pDevice->eOPMode == OP_MODE_ADHOC) {
		memcpy(&(pMACHeader->abyAddr1[0]),
		       &(psEthHeader->abyDstAddr[0]),
		       ETH_ALEN);
		memcpy(&(pMACHeader->abyAddr2[0]),
		       &(psEthHeader->abySrcAddr[0]),
		       ETH_ALEN);
		memcpy(&(pMACHeader->abyAddr3[0]),
		       &(pDevice->abyBSSID[0]),
		       ETH_ALEN);
	} else {
		memcpy(&(pMACHeader->abyAddr3[0]),
		       &(psEthHeader->abyDstAddr[0]),
		       ETH_ALEN);
		memcpy(&(pMACHeader->abyAddr2[0]),
		       &(psEthHeader->abySrcAddr[0]),
		       ETH_ALEN);
		memcpy(&(pMACHeader->abyAddr1[0]),
		       &(pDevice->abyBSSID[0]),
		       ETH_ALEN);
            pMACHeader->wFrameCtl |= FC_TODS;
        }
    }

    if (bNeedEncrypt)
        pMACHeader->wFrameCtl |= cpu_to_le16((WORD)WLAN_SET_FC_ISWEP(1));

    pMACHeader->wDurationID = cpu_to_le16(wDuration);

    if (pDevice->bLongHeader) {
        PWLAN_80211HDR_A4 pMACA4Header  = (PWLAN_80211HDR_A4) pbyBufferAddr;
        pMACHeader->wFrameCtl |= (FC_TODS | FC_FROMDS);
        memcpy(pMACA4Header->abyAddr4, pDevice->abyBSSID, WLAN_ADDR_LEN);
    }
    pMACHeader->wSeqCtl = cpu_to_le16(pDevice->wSeqCounter << 4);

    //Set FragNumber in Sequence Control
    pMACHeader->wSeqCtl |= cpu_to_le16((WORD)uFragIdx);

    if ((wFragType == FRAGCTL_ENDFRAG) || (wFragType == FRAGCTL_NONFRAG)) {
        pDevice->wSeqCounter++;
        if (pDevice->wSeqCounter > 0x0fff)
            pDevice->wSeqCounter = 0;
    }

    if ((wFragType == FRAGCTL_STAFRAG) || (wFragType == FRAGCTL_MIDFRAG)) { //StartFrag or MidFrag
        pMACHeader->wFrameCtl |= FC_MOREFRAG;
    }
}



/*+
 *
 * Description:
 *      Request instructs a MAC to transmit a 802.11 management packet through
 *      the adapter onto the medium.
 *
 * Parameters:
 *  In:
 *      hDeviceContext  - Pointer to the adapter
 *      pPacket         - A pointer to a descriptor for the packet to transmit
 *  Out:
 *      none
 *
 * Return Value: CMD_STATUS_PENDING if MAC Tx resource available; otherwise false
 *
-*/

CMD_STATUS csMgmt_xmit(struct vnt_private *pDevice,
	struct vnt_tx_mgmt *pPacket)
{
	struct vnt_manager *pMgmt = &pDevice->vnt_mgmt;
	PTX_BUFFER pTX_Buffer;
	PSTxBufHead pTxBufHead;
	PUSB_SEND_CONTEXT pContext;
	PS802_11Header pMACHeader;
	PSCTS pCTS;
	SEthernetHeader sEthHeader;
	u8 byPktType, *pbyTxBufferAddr;
	void *pvRTS, *pvTxDataHd, *pvRrvTime, *pMICHDR;
	u32 uDuration, cbReqCount, cbHeaderSize, cbFrameBodySize, cbFrameSize;
	int bNeedACK, bIsPSPOLL = false;
	u32 cbIVlen = 0, cbICVlen = 0, cbMIClen = 0, cbFCSlen = 4;
	u32 uPadding = 0;
	u16 wTxBufSize;
	u32 cbMacHdLen;
	u16 wCurrentRate = RATE_1M;



    pContext = (PUSB_SEND_CONTEXT)s_vGetFreeContext(pDevice);

    if (NULL == pContext) {
        DBG_PRT(MSG_LEVEL_DEBUG, KERN_INFO"ManagementSend TX...NO CONTEXT!\n");
        return CMD_STATUS_RESOURCES;
    }

    pTX_Buffer = (PTX_BUFFER) (&pContext->Data[0]);
    pbyTxBufferAddr = (PBYTE)&(pTX_Buffer->adwTxKey[0]);
    cbFrameBodySize = pPacket->cbPayloadLen;
    pTxBufHead = (PSTxBufHead) pbyTxBufferAddr;
    wTxBufSize = sizeof(STxBufHead);
    memset(pTxBufHead, 0, wTxBufSize);

    if (pDevice->byBBType == BB_TYPE_11A) {
        wCurrentRate = RATE_6M;
        byPktType = PK_TYPE_11A;
    } else {
        wCurrentRate = RATE_1M;
        byPktType = PK_TYPE_11B;
    }

    // SetPower will cause error power TX state for OFDM Date packet in TX buffer.
    // 2004.11.11 Kyle -- Using OFDM power to tx MngPkt will decrease the connection capability.
    //                    And cmd timer will wait data pkt TX finish before scanning so it's OK
    //                    to set power here.
    if (pMgmt->eScanState != WMAC_NO_SCANNING) {
        RFbSetPower(pDevice, wCurrentRate, pDevice->byCurrentCh);
    } else {
        RFbSetPower(pDevice, wCurrentRate, pMgmt->uCurrChannel);
    }
    pDevice->wCurrentRate = wCurrentRate;


    //Set packet type
    if (byPktType == PK_TYPE_11A) {//0000 0000 0000 0000
        pTxBufHead->wFIFOCtl = 0;
    }
    else if (byPktType == PK_TYPE_11B) {//0000 0001 0000 0000
        pTxBufHead->wFIFOCtl |= FIFOCTL_11B;
    }
    else if (byPktType == PK_TYPE_11GB) {//0000 0010 0000 0000
        pTxBufHead->wFIFOCtl |= FIFOCTL_11GB;
    }
    else if (byPktType == PK_TYPE_11GA) {//0000 0011 0000 0000
        pTxBufHead->wFIFOCtl |= FIFOCTL_11GA;
    }

    pTxBufHead->wFIFOCtl |= FIFOCTL_TMOEN;
    pTxBufHead->wTimeStamp = cpu_to_le16(DEFAULT_MGN_LIFETIME_RES_64us);

    if (is_multicast_ether_addr(pPacket->p80211Header->sA3.abyAddr1)) {
        bNeedACK = false;
    }
    else {
        bNeedACK = true;
        pTxBufHead->wFIFOCtl |= FIFOCTL_NEEDACK;
    };

    if ((pMgmt->eCurrMode == WMAC_MODE_ESS_AP) ||
        (pMgmt->eCurrMode == WMAC_MODE_IBSS_STA) ) {

        pTxBufHead->wFIFOCtl |= FIFOCTL_LRETRY;
        //Set Preamble type always long
        //pDevice->byPreambleType = PREAMBLE_LONG;
        // probe-response don't retry
        //if ((pPacket->p80211Header->sA4.wFrameCtl & TYPE_SUBTYPE_MASK) == TYPE_MGMT_PROBE_RSP) {
        //     bNeedACK = false;
        //     pTxBufHead->wFIFOCtl  &= (~FIFOCTL_NEEDACK);
        //}
    }

    pTxBufHead->wFIFOCtl |= (FIFOCTL_GENINT | FIFOCTL_ISDMA0);

    if ((pPacket->p80211Header->sA4.wFrameCtl & TYPE_SUBTYPE_MASK) == TYPE_CTL_PSPOLL) {
        bIsPSPOLL = true;
        cbMacHdLen = WLAN_HDR_ADDR2_LEN;
    } else {
        cbMacHdLen = WLAN_HDR_ADDR3_LEN;
    }

    //Set FRAGCTL_MACHDCNT
    pTxBufHead->wFragCtl |= cpu_to_le16((WORD)(cbMacHdLen << 10));

    // Notes:
    // Although spec says MMPDU can be fragmented; In most case,
    // no one will send a MMPDU under fragmentation. With RTS may occur.
    pDevice->bAES = false;  //Set FRAGCTL_WEPTYP

    if (WLAN_GET_FC_ISWEP(pPacket->p80211Header->sA4.wFrameCtl) != 0) {
        if (pDevice->eEncryptionStatus == Ndis802_11Encryption1Enabled) {
            cbIVlen = 4;
            cbICVlen = 4;
    	    pTxBufHead->wFragCtl |= FRAGCTL_LEGACY;
        }
        else if (pDevice->eEncryptionStatus == Ndis802_11Encryption2Enabled) {
            cbIVlen = 8;//IV+ExtIV
            cbMIClen = 8;
            cbICVlen = 4;
    	    pTxBufHead->wFragCtl |= FRAGCTL_TKIP;
    	    //We need to get seed here for filling TxKey entry.
            //TKIPvMixKey(pTransmitKey->abyKey, pDevice->abyCurrentNetAddr,
            //            pTransmitKey->wTSC15_0, pTransmitKey->dwTSC47_16, pDevice->abyPRNG);
        }
        else if (pDevice->eEncryptionStatus == Ndis802_11Encryption3Enabled) {
            cbIVlen = 8;//RSN Header
            cbICVlen = 8;//MIC
            pTxBufHead->wFragCtl |= FRAGCTL_AES;
            pDevice->bAES = true;
        }
        //MAC Header should be padding 0 to DW alignment.
        uPadding = 4 - (cbMacHdLen%4);
        uPadding %= 4;
    }

    cbFrameSize = cbMacHdLen + cbFrameBodySize + cbIVlen + cbMIClen + cbICVlen + cbFCSlen;

    //Set FIFOCTL_GrpAckPolicy
    if (pDevice->bGrpAckPolicy == true) {//0000 0100 0000 0000
        pTxBufHead->wFIFOCtl |=	FIFOCTL_GRPACK;
    }
    //the rest of pTxBufHead->wFragCtl:FragTyp will be set later in s_vFillFragParameter()

    //Set RrvTime/RTS/CTS Buffer
    if (byPktType == PK_TYPE_11GB || byPktType == PK_TYPE_11GA) {//802.11g packet

        pvRrvTime = (PSRrvTime_gCTS) (pbyTxBufferAddr + wTxBufSize);
        pMICHDR = NULL;
        pvRTS = NULL;
        pCTS = (PSCTS) (pbyTxBufferAddr + wTxBufSize + sizeof(SRrvTime_gCTS));
        pvTxDataHd = (PSTxDataHead_g) (pbyTxBufferAddr + wTxBufSize + sizeof(SRrvTime_gCTS) + sizeof(SCTS));
        cbHeaderSize = wTxBufSize + sizeof(SRrvTime_gCTS) + sizeof(SCTS) + sizeof(STxDataHead_g);
    }
    else { // 802.11a/b packet
        pvRrvTime = (PSRrvTime_ab) (pbyTxBufferAddr + wTxBufSize);
        pMICHDR = NULL;
        pvRTS = NULL;
        pCTS = NULL;
        pvTxDataHd = (PSTxDataHead_ab) (pbyTxBufferAddr + wTxBufSize + sizeof(SRrvTime_ab));
        cbHeaderSize = wTxBufSize + sizeof(SRrvTime_ab) + sizeof(STxDataHead_ab);
    }

    memset((void *)(pbyTxBufferAddr + wTxBufSize), 0,
	   (cbHeaderSize - wTxBufSize));

    memcpy(&(sEthHeader.abyDstAddr[0]),
	   &(pPacket->p80211Header->sA3.abyAddr1[0]),
	   ETH_ALEN);
    memcpy(&(sEthHeader.abySrcAddr[0]),
	   &(pPacket->p80211Header->sA3.abyAddr2[0]),
	   ETH_ALEN);
    //=========================
    //    No Fragmentation
    //=========================
    pTxBufHead->wFragCtl |= (WORD)FRAGCTL_NONFRAG;


    //Fill FIFO,RrvTime,RTS,and CTS
    s_vGenerateTxParameter(pDevice, byPktType, wCurrentRate,  pbyTxBufferAddr, pvRrvTime, pvRTS, pCTS,
                           cbFrameSize, bNeedACK, TYPE_TXDMA0, &sEthHeader);

    //Fill DataHead
    uDuration = s_uFillDataHead(pDevice, byPktType, wCurrentRate, pvTxDataHd, cbFrameSize, TYPE_TXDMA0, bNeedACK,
                                0, 0, 1, AUTO_FB_NONE);

    pMACHeader = (PS802_11Header) (pbyTxBufferAddr + cbHeaderSize);

    cbReqCount = cbHeaderSize + cbMacHdLen + uPadding + cbIVlen + cbFrameBodySize;

    if (WLAN_GET_FC_ISWEP(pPacket->p80211Header->sA4.wFrameCtl) != 0) {
        PBYTE           pbyIVHead;
        PBYTE           pbyPayloadHead;
        PBYTE           pbyBSSID;
        PSKeyItem       pTransmitKey = NULL;

        pbyIVHead = (PBYTE)(pbyTxBufferAddr + cbHeaderSize + cbMacHdLen + uPadding);
        pbyPayloadHead = (PBYTE)(pbyTxBufferAddr + cbHeaderSize + cbMacHdLen + uPadding + cbIVlen);
        do {
            if ((pDevice->eOPMode == OP_MODE_INFRASTRUCTURE) &&
                (pDevice->bLinkPass == true)) {
                pbyBSSID = pDevice->abyBSSID;
                // get pairwise key
                if (KeybGetTransmitKey(&(pDevice->sKey), pbyBSSID, PAIRWISE_KEY, &pTransmitKey) == false) {
                    // get group key
                    if(KeybGetTransmitKey(&(pDevice->sKey), pbyBSSID, GROUP_KEY, &pTransmitKey) == true) {
                        DBG_PRT(MSG_LEVEL_DEBUG, KERN_INFO"Get GTK.\n");
                        break;
                    }
                } else {
                    DBG_PRT(MSG_LEVEL_DEBUG, KERN_INFO"Get PTK.\n");
                    break;
                }
            }
            // get group key
            pbyBSSID = pDevice->abyBroadcastAddr;
            if(KeybGetTransmitKey(&(pDevice->sKey), pbyBSSID, GROUP_KEY, &pTransmitKey) == false) {
                pTransmitKey = NULL;
                DBG_PRT(MSG_LEVEL_DEBUG, KERN_INFO"KEY is NULL. OP Mode[%d]\n", pDevice->eOPMode);
            } else {
                DBG_PRT(MSG_LEVEL_DEBUG, KERN_INFO"Get GTK.\n");
            }
        } while(false);
        //Fill TXKEY
        s_vFillTxKey(pDevice, (PBYTE)(pTxBufHead->adwTxKey), pbyIVHead, pTransmitKey,
                     (PBYTE)pMACHeader, (WORD)cbFrameBodySize, NULL);

        memcpy(pMACHeader, pPacket->p80211Header, cbMacHdLen);
        memcpy(pbyPayloadHead, ((PBYTE)(pPacket->p80211Header) + cbMacHdLen),
                 cbFrameBodySize);
    }
    else {
        // Copy the Packet into a tx Buffer
        memcpy(pMACHeader, pPacket->p80211Header, pPacket->cbMPDULen);
    }

    pMACHeader->wSeqCtl = cpu_to_le16(pDevice->wSeqCounter << 4);
    pDevice->wSeqCounter++ ;
    if (pDevice->wSeqCounter > 0x0fff)
        pDevice->wSeqCounter = 0;

    if (bIsPSPOLL) {
        // The MAC will automatically replace the Duration-field of MAC header by Duration-field
        // of FIFO control header.
        // This will cause AID-field of PS-POLL packet be incorrect (Because PS-POLL's AID field is
        // in the same place of other packet's Duration-field).
        // And it will cause Cisco-AP to issue Disassociation-packet
        if (byPktType == PK_TYPE_11GB || byPktType == PK_TYPE_11GA) {
            ((PSTxDataHead_g)pvTxDataHd)->wDuration_a = cpu_to_le16(pPacket->p80211Header->sA2.wDurationID);
            ((PSTxDataHead_g)pvTxDataHd)->wDuration_b = cpu_to_le16(pPacket->p80211Header->sA2.wDurationID);
        } else {
            ((PSTxDataHead_ab)pvTxDataHd)->wDuration = cpu_to_le16(pPacket->p80211Header->sA2.wDurationID);
        }
    }


    pTX_Buffer->wTxByteCount = cpu_to_le16((WORD)(cbReqCount));
    pTX_Buffer->byPKTNO = (BYTE) (((wCurrentRate<<4) &0x00F0) | ((pDevice->wSeqCounter - 1) & 0x000F));
    pTX_Buffer->byType = 0x00;

    pContext->pPacket = NULL;
    pContext->Type = CONTEXT_MGMT_PACKET;
    pContext->uBufLen = (WORD)cbReqCount + 4;  //USB header

    if (WLAN_GET_FC_TODS(pMACHeader->wFrameCtl) == 0) {
        s_vSaveTxPktInfo(pDevice, (BYTE) (pTX_Buffer->byPKTNO & 0x0F), &(pMACHeader->abyAddr1[0]),(WORD)cbFrameSize,pTX_Buffer->wFIFOCtl);
    }
    else {
        s_vSaveTxPktInfo(pDevice, (BYTE) (pTX_Buffer->byPKTNO & 0x0F), &(pMACHeader->abyAddr3[0]),(WORD)cbFrameSize,pTX_Buffer->wFIFOCtl);
    }

    PIPEnsSendBulkOut(pDevice,pContext);
    return CMD_STATUS_PENDING;
}


CMD_STATUS csBeacon_xmit(struct vnt_private *pDevice,
	struct vnt_tx_mgmt *pPacket)
{
	u32 cbFrameSize = pPacket->cbMPDULen + WLAN_FCS_LEN;
	u32 cbHeaderSize = 0;
	u16 wTxBufSize = sizeof(STxShortBufHead);
	PSTxShortBufHead pTxBufHead;
	PS802_11Header pMACHeader;
	PSTxDataHead_ab pTxDataHead;
	u16 wCurrentRate;
	u32 cbFrameBodySize;
	u32 cbReqCount;
	PBEACON_BUFFER pTX_Buffer;
	u8 *pbyTxBufferAddr;
	PUSB_SEND_CONTEXT pContext;
	CMD_STATUS status;


    pContext = (PUSB_SEND_CONTEXT)s_vGetFreeContext(pDevice);
    if (NULL == pContext) {
        status = CMD_STATUS_RESOURCES;
        DBG_PRT(MSG_LEVEL_DEBUG, KERN_INFO"ManagementSend TX...NO CONTEXT!\n");
        return status ;
    }
    pTX_Buffer = (PBEACON_BUFFER) (&pContext->Data[0]);
    pbyTxBufferAddr = (PBYTE)&(pTX_Buffer->wFIFOCtl);

    cbFrameBodySize = pPacket->cbPayloadLen;

    pTxBufHead = (PSTxShortBufHead) pbyTxBufferAddr;
    wTxBufSize = sizeof(STxShortBufHead);
    memset(pTxBufHead, 0, wTxBufSize);

    if (pDevice->byBBType == BB_TYPE_11A) {
        wCurrentRate = RATE_6M;
        pTxDataHead = (PSTxDataHead_ab) (pbyTxBufferAddr + wTxBufSize);
        //Get SignalField,ServiceField,Length
        BBvCalculateParameter(pDevice, cbFrameSize, wCurrentRate, PK_TYPE_11A,
            (PWORD)&(pTxDataHead->wTransmitLength), (PBYTE)&(pTxDataHead->byServiceField), (PBYTE)&(pTxDataHead->bySignalField)
        );
        //Get Duration and TimeStampOff
        pTxDataHead->wDuration = cpu_to_le16((WORD)s_uGetDataDuration(pDevice, DATADUR_A, cbFrameSize, PK_TYPE_11A,
                                                          wCurrentRate, false, 0, 0, 1, AUTO_FB_NONE));
        pTxDataHead->wTimeStampOff = wTimeStampOff[pDevice->byPreambleType%2][wCurrentRate%MAX_RATE];
        cbHeaderSize = wTxBufSize + sizeof(STxDataHead_ab);
    } else {
        wCurrentRate = RATE_1M;
        pTxBufHead->wFIFOCtl |= FIFOCTL_11B;
        pTxDataHead = (PSTxDataHead_ab) (pbyTxBufferAddr + wTxBufSize);
        //Get SignalField,ServiceField,Length
        BBvCalculateParameter(pDevice, cbFrameSize, wCurrentRate, PK_TYPE_11B,
            (PWORD)&(pTxDataHead->wTransmitLength), (PBYTE)&(pTxDataHead->byServiceField), (PBYTE)&(pTxDataHead->bySignalField)
        );
        //Get Duration and TimeStampOff
        pTxDataHead->wDuration = cpu_to_le16((WORD)s_uGetDataDuration(pDevice, DATADUR_B, cbFrameSize, PK_TYPE_11B,
                                                          wCurrentRate, false, 0, 0, 1, AUTO_FB_NONE));
        pTxDataHead->wTimeStampOff = wTimeStampOff[pDevice->byPreambleType%2][wCurrentRate%MAX_RATE];
        cbHeaderSize = wTxBufSize + sizeof(STxDataHead_ab);
    }

    //Generate Beacon Header
    pMACHeader = (PS802_11Header)(pbyTxBufferAddr + cbHeaderSize);
    memcpy(pMACHeader, pPacket->p80211Header, pPacket->cbMPDULen);

    pMACHeader->wDurationID = 0;
    pMACHeader->wSeqCtl = cpu_to_le16(pDevice->wSeqCounter << 4);
    pDevice->wSeqCounter++ ;
    if (pDevice->wSeqCounter > 0x0fff)
        pDevice->wSeqCounter = 0;

    cbReqCount = cbHeaderSize + WLAN_HDR_ADDR3_LEN + cbFrameBodySize;

    pTX_Buffer->wTxByteCount = (WORD)cbReqCount;
    pTX_Buffer->byPKTNO = (BYTE) (((wCurrentRate<<4) &0x00F0) | ((pDevice->wSeqCounter - 1) & 0x000F));
    pTX_Buffer->byType = 0x01;

    pContext->pPacket = NULL;
    pContext->Type = CONTEXT_MGMT_PACKET;
    pContext->uBufLen = (WORD)cbReqCount + 4;  //USB header

    PIPEnsSendBulkOut(pDevice,pContext);
    return CMD_STATUS_PENDING;

}


void vDMA0_tx_80211(struct vnt_private *pDevice, struct sk_buff *skb)
{
	struct vnt_manager *pMgmt = &pDevice->vnt_mgmt;
	u8 byPktType;
	u8 *pbyTxBufferAddr;
	void *pvRTS, *pvCTS, *pvTxDataHd;
	u32 uDuration, cbReqCount;
	PS802_11Header  pMACHeader;
	u32 cbHeaderSize, cbFrameBodySize;
	int bNeedACK, bIsPSPOLL = false;
	PSTxBufHead pTxBufHead;
	u32 cbFrameSize;
	u32 cbIVlen = 0, cbICVlen = 0, cbMIClen = 0, cbFCSlen = 4;
	u32 uPadding = 0;
	u32 cbMICHDR = 0, uLength = 0;
	u32 dwMICKey0, dwMICKey1;
	u32 dwMIC_Priority;
	u32 *pdwMIC_L, *pdwMIC_R;
	u16 wTxBufSize;
	u32 cbMacHdLen;
	SEthernetHeader sEthHeader;
	void *pvRrvTime, *pMICHDR;
	u32 wCurrentRate = RATE_1M;
	PUWLAN_80211HDR  p80211Header;
	u32 uNodeIndex = 0;
	int bNodeExist = false;
	SKeyItem STempKey;
	PSKeyItem pTransmitKey = NULL;
	u8 *pbyIVHead, *pbyPayloadHead, *pbyMacHdr;
	u32 cbExtSuppRate = 0;
	PTX_BUFFER pTX_Buffer;
	PUSB_SEND_CONTEXT pContext;


    pvRrvTime = pMICHDR = pvRTS = pvCTS = pvTxDataHd = NULL;

    if(skb->len <= WLAN_HDR_ADDR3_LEN) {
       cbFrameBodySize = 0;
    }
    else {
       cbFrameBodySize = skb->len - WLAN_HDR_ADDR3_LEN;
    }
    p80211Header = (PUWLAN_80211HDR)skb->data;

    pContext = (PUSB_SEND_CONTEXT)s_vGetFreeContext(pDevice);

    if (NULL == pContext) {
        DBG_PRT(MSG_LEVEL_DEBUG, KERN_INFO"DMA0 TX...NO CONTEXT!\n");
        dev_kfree_skb_irq(skb);
        return ;
    }

    pTX_Buffer = (PTX_BUFFER)(&pContext->Data[0]);
    pbyTxBufferAddr = (PBYTE)(&pTX_Buffer->adwTxKey[0]);
    pTxBufHead = (PSTxBufHead) pbyTxBufferAddr;
    wTxBufSize = sizeof(STxBufHead);
    memset(pTxBufHead, 0, wTxBufSize);

    if (pDevice->byBBType == BB_TYPE_11A) {
        wCurrentRate = RATE_6M;
        byPktType = PK_TYPE_11A;
    } else {
        wCurrentRate = RATE_1M;
        byPktType = PK_TYPE_11B;
    }

    // SetPower will cause error power TX state for OFDM Date packet in TX buffer.
    // 2004.11.11 Kyle -- Using OFDM power to tx MngPkt will decrease the connection capability.
    //                    And cmd timer will wait data pkt TX finish before scanning so it's OK
    //                    to set power here.
    if (pMgmt->eScanState != WMAC_NO_SCANNING) {
        RFbSetPower(pDevice, wCurrentRate, pDevice->byCurrentCh);
    } else {
        RFbSetPower(pDevice, wCurrentRate, pMgmt->uCurrChannel);
    }

    DBG_PRT(MSG_LEVEL_DEBUG, KERN_INFO"vDMA0_tx_80211: p80211Header->sA3.wFrameCtl = %x \n", p80211Header->sA3.wFrameCtl);

    //Set packet type
    if (byPktType == PK_TYPE_11A) {//0000 0000 0000 0000
        pTxBufHead->wFIFOCtl = 0;
    }
    else if (byPktType == PK_TYPE_11B) {//0000 0001 0000 0000
        pTxBufHead->wFIFOCtl |= FIFOCTL_11B;
    }
    else if (byPktType == PK_TYPE_11GB) {//0000 0010 0000 0000
        pTxBufHead->wFIFOCtl |= FIFOCTL_11GB;
    }
    else if (byPktType == PK_TYPE_11GA) {//0000 0011 0000 0000
        pTxBufHead->wFIFOCtl |= FIFOCTL_11GA;
    }

    pTxBufHead->wFIFOCtl |= FIFOCTL_TMOEN;
    pTxBufHead->wTimeStamp = cpu_to_le16(DEFAULT_MGN_LIFETIME_RES_64us);

    if (is_multicast_ether_addr(p80211Header->sA3.abyAddr1)) {
        bNeedACK = false;
        if (pDevice->bEnableHostWEP) {
            uNodeIndex = 0;
            bNodeExist = true;
        }
    }
    else {
        if (pDevice->bEnableHostWEP) {
            if (BSSbIsSTAInNodeDB(pDevice, (PBYTE)(p80211Header->sA3.abyAddr1), &uNodeIndex))
                bNodeExist = true;
        }
        bNeedACK = true;
        pTxBufHead->wFIFOCtl |= FIFOCTL_NEEDACK;
    };

    if ((pMgmt->eCurrMode == WMAC_MODE_ESS_AP) ||
        (pMgmt->eCurrMode == WMAC_MODE_IBSS_STA) ) {

        pTxBufHead->wFIFOCtl |= FIFOCTL_LRETRY;
        //Set Preamble type always long
        //pDevice->byPreambleType = PREAMBLE_LONG;

        // probe-response don't retry
        //if ((p80211Header->sA4.wFrameCtl & TYPE_SUBTYPE_MASK) == TYPE_MGMT_PROBE_RSP) {
        //     bNeedACK = false;
        //     pTxBufHead->wFIFOCtl  &= (~FIFOCTL_NEEDACK);
        //}
    }

    pTxBufHead->wFIFOCtl |= (FIFOCTL_GENINT | FIFOCTL_ISDMA0);

    if ((p80211Header->sA4.wFrameCtl & TYPE_SUBTYPE_MASK) == TYPE_CTL_PSPOLL) {
        bIsPSPOLL = true;
        cbMacHdLen = WLAN_HDR_ADDR2_LEN;
    } else {
        cbMacHdLen = WLAN_HDR_ADDR3_LEN;
    }

    // hostapd daemon ext support rate patch
    if (WLAN_GET_FC_FSTYPE(p80211Header->sA4.wFrameCtl) == WLAN_FSTYPE_ASSOCRESP) {

        if (((PWLAN_IE_SUPP_RATES)pMgmt->abyCurrSuppRates)->len != 0) {
            cbExtSuppRate += ((PWLAN_IE_SUPP_RATES)pMgmt->abyCurrSuppRates)->len + WLAN_IEHDR_LEN;
         }

        if (((PWLAN_IE_SUPP_RATES)pMgmt->abyCurrExtSuppRates)->len != 0) {
            cbExtSuppRate += ((PWLAN_IE_SUPP_RATES)pMgmt->abyCurrExtSuppRates)->len + WLAN_IEHDR_LEN;
         }

         if (cbExtSuppRate >0) {
            cbFrameBodySize = WLAN_ASSOCRESP_OFF_SUPP_RATES;
         }
    }


    //Set FRAGCTL_MACHDCNT
    pTxBufHead->wFragCtl |= cpu_to_le16((WORD)cbMacHdLen << 10);

    // Notes:
    // Although spec says MMPDU can be fragmented; In most case,
    // no one will send a MMPDU under fragmentation. With RTS may occur.
    pDevice->bAES = false;  //Set FRAGCTL_WEPTYP


    if (WLAN_GET_FC_ISWEP(p80211Header->sA4.wFrameCtl) != 0) {
        if (pDevice->eEncryptionStatus == Ndis802_11Encryption1Enabled) {
            cbIVlen = 4;
            cbICVlen = 4;
    	    pTxBufHead->wFragCtl |= FRAGCTL_LEGACY;
        }
        else if (pDevice->eEncryptionStatus == Ndis802_11Encryption2Enabled) {
            cbIVlen = 8;//IV+ExtIV
            cbMIClen = 8;
            cbICVlen = 4;
    	    pTxBufHead->wFragCtl |= FRAGCTL_TKIP;
    	    //We need to get seed here for filling TxKey entry.
            //TKIPvMixKey(pTransmitKey->abyKey, pDevice->abyCurrentNetAddr,
            //            pTransmitKey->wTSC15_0, pTransmitKey->dwTSC47_16, pDevice->abyPRNG);
        }
        else if (pDevice->eEncryptionStatus == Ndis802_11Encryption3Enabled) {
            cbIVlen = 8;//RSN Header
            cbICVlen = 8;//MIC
            cbMICHDR = sizeof(SMICHDRHead);
            pTxBufHead->wFragCtl |= FRAGCTL_AES;
            pDevice->bAES = true;
        }
        //MAC Header should be padding 0 to DW alignment.
        uPadding = 4 - (cbMacHdLen%4);
        uPadding %= 4;
    }

    cbFrameSize = cbMacHdLen + cbFrameBodySize + cbIVlen + cbMIClen + cbICVlen + cbFCSlen + cbExtSuppRate;

    //Set FIFOCTL_GrpAckPolicy
    if (pDevice->bGrpAckPolicy == true) {//0000 0100 0000 0000
        pTxBufHead->wFIFOCtl |=	FIFOCTL_GRPACK;
    }
    //the rest of pTxBufHead->wFragCtl:FragTyp will be set later in s_vFillFragParameter()


    if (byPktType == PK_TYPE_11GB || byPktType == PK_TYPE_11GA) {//802.11g packet

        pvRrvTime = (PSRrvTime_gCTS) (pbyTxBufferAddr + wTxBufSize);
        pMICHDR = (PSMICHDRHead) (pbyTxBufferAddr + wTxBufSize + sizeof(SRrvTime_gCTS));
        pvRTS = NULL;
        pvCTS = (PSCTS) (pbyTxBufferAddr + wTxBufSize + sizeof(SRrvTime_gCTS) + cbMICHDR);
        pvTxDataHd = (PSTxDataHead_g) (pbyTxBufferAddr + wTxBufSize + sizeof(SRrvTime_gCTS) + cbMICHDR + sizeof(SCTS));
        cbHeaderSize = wTxBufSize + sizeof(SRrvTime_gCTS) + cbMICHDR + sizeof(SCTS) + sizeof(STxDataHead_g);

    }
    else {//802.11a/b packet

        pvRrvTime = (PSRrvTime_ab) (pbyTxBufferAddr + wTxBufSize);
        pMICHDR = (PSMICHDRHead) (pbyTxBufferAddr + wTxBufSize + sizeof(SRrvTime_ab));
        pvRTS = NULL;
        pvCTS = NULL;
        pvTxDataHd = (PSTxDataHead_ab) (pbyTxBufferAddr + wTxBufSize + sizeof(SRrvTime_ab) + cbMICHDR);
        cbHeaderSize = wTxBufSize + sizeof(SRrvTime_ab) + cbMICHDR + sizeof(STxDataHead_ab);
    }
    memset((void *)(pbyTxBufferAddr + wTxBufSize), 0,
	   (cbHeaderSize - wTxBufSize));
    memcpy(&(sEthHeader.abyDstAddr[0]),
	   &(p80211Header->sA3.abyAddr1[0]),
	   ETH_ALEN);
    memcpy(&(sEthHeader.abySrcAddr[0]),
	   &(p80211Header->sA3.abyAddr2[0]),
	   ETH_ALEN);
    //=========================
    //    No Fragmentation
    //=========================
    pTxBufHead->wFragCtl |= (WORD)FRAGCTL_NONFRAG;


    //Fill FIFO,RrvTime,RTS,and CTS
    s_vGenerateTxParameter(pDevice, byPktType, wCurrentRate, pbyTxBufferAddr, pvRrvTime, pvRTS, pvCTS,
                           cbFrameSize, bNeedACK, TYPE_TXDMA0, &sEthHeader);

    //Fill DataHead
    uDuration = s_uFillDataHead(pDevice, byPktType, wCurrentRate, pvTxDataHd, cbFrameSize, TYPE_TXDMA0, bNeedACK,
                                0, 0, 1, AUTO_FB_NONE);

    pMACHeader = (PS802_11Header) (pbyTxBufferAddr + cbHeaderSize);

    cbReqCount = cbHeaderSize + cbMacHdLen + uPadding + cbIVlen + (cbFrameBodySize + cbMIClen) + cbExtSuppRate;

    pbyMacHdr = (PBYTE)(pbyTxBufferAddr + cbHeaderSize);
    pbyPayloadHead = (PBYTE)(pbyMacHdr + cbMacHdLen + uPadding + cbIVlen);
    pbyIVHead = (PBYTE)(pbyMacHdr + cbMacHdLen + uPadding);

    // Copy the Packet into a tx Buffer
    memcpy(pbyMacHdr, skb->data, cbMacHdLen);

    // version set to 0, patch for hostapd deamon
    pMACHeader->wFrameCtl &= cpu_to_le16(0xfffc);
    memcpy(pbyPayloadHead, (skb->data + cbMacHdLen), cbFrameBodySize);

    // replace support rate, patch for hostapd daemon( only support 11M)
    if (WLAN_GET_FC_FSTYPE(p80211Header->sA4.wFrameCtl) == WLAN_FSTYPE_ASSOCRESP) {
        if (cbExtSuppRate != 0) {
            if (((PWLAN_IE_SUPP_RATES)pMgmt->abyCurrSuppRates)->len != 0)
                memcpy((pbyPayloadHead + cbFrameBodySize),
                        pMgmt->abyCurrSuppRates,
                        ((PWLAN_IE_SUPP_RATES)pMgmt->abyCurrSuppRates)->len + WLAN_IEHDR_LEN
                       );
             if (((PWLAN_IE_SUPP_RATES)pMgmt->abyCurrExtSuppRates)->len != 0)
                memcpy((pbyPayloadHead + cbFrameBodySize) + ((PWLAN_IE_SUPP_RATES)pMgmt->abyCurrSuppRates)->len + WLAN_IEHDR_LEN,
                        pMgmt->abyCurrExtSuppRates,
                        ((PWLAN_IE_SUPP_RATES)pMgmt->abyCurrExtSuppRates)->len + WLAN_IEHDR_LEN
                       );
         }
    }

    // Set wep
    if (WLAN_GET_FC_ISWEP(p80211Header->sA4.wFrameCtl) != 0) {

        if (pDevice->bEnableHostWEP) {
            pTransmitKey = &STempKey;
            pTransmitKey->byCipherSuite = pMgmt->sNodeDBTable[uNodeIndex].byCipherSuite;
            pTransmitKey->dwKeyIndex = pMgmt->sNodeDBTable[uNodeIndex].dwKeyIndex;
            pTransmitKey->uKeyLength = pMgmt->sNodeDBTable[uNodeIndex].uWepKeyLength;
            pTransmitKey->dwTSC47_16 = pMgmt->sNodeDBTable[uNodeIndex].dwTSC47_16;
            pTransmitKey->wTSC15_0 = pMgmt->sNodeDBTable[uNodeIndex].wTSC15_0;
            memcpy(pTransmitKey->abyKey,
                &pMgmt->sNodeDBTable[uNodeIndex].abyWepKey[0],
                pTransmitKey->uKeyLength
                );
        }

        if ((pTransmitKey != NULL) && (pTransmitKey->byCipherSuite == KEY_CTL_TKIP)) {

            dwMICKey0 = *(PDWORD)(&pTransmitKey->abyKey[16]);
            dwMICKey1 = *(PDWORD)(&pTransmitKey->abyKey[20]);

            // DO Software Michael
            MIC_vInit(dwMICKey0, dwMICKey1);
            MIC_vAppend((PBYTE)&(sEthHeader.abyDstAddr[0]), 12);
            dwMIC_Priority = 0;
            MIC_vAppend((PBYTE)&dwMIC_Priority, 4);
		DBG_PRT(MSG_LEVEL_DEBUG, KERN_INFO"DMA0_tx_8021:MIC KEY:"\
			" %X, %X\n", dwMICKey0, dwMICKey1);

            uLength = cbHeaderSize + cbMacHdLen + uPadding + cbIVlen;

            MIC_vAppend((pbyTxBufferAddr + uLength), cbFrameBodySize);

            pdwMIC_L = (PDWORD)(pbyTxBufferAddr + uLength + cbFrameBodySize);
            pdwMIC_R = (PDWORD)(pbyTxBufferAddr + uLength + cbFrameBodySize + 4);

            MIC_vGetMIC(pdwMIC_L, pdwMIC_R);
            MIC_vUnInit();

            if (pDevice->bTxMICFail == true) {
                *pdwMIC_L = 0;
                *pdwMIC_R = 0;
                pDevice->bTxMICFail = false;
            }

            DBG_PRT(MSG_LEVEL_DEBUG, KERN_INFO"uLength: %d, %d\n", uLength, cbFrameBodySize);
            DBG_PRT(MSG_LEVEL_DEBUG, KERN_INFO"cbReqCount:%d, %d, %d, %d\n", cbReqCount, cbHeaderSize, uPadding, cbIVlen);
		DBG_PRT(MSG_LEVEL_DEBUG, KERN_INFO"MIC:%x, %x\n",
			*pdwMIC_L, *pdwMIC_R);

        }

        s_vFillTxKey(pDevice, (PBYTE)(pTxBufHead->adwTxKey), pbyIVHead, pTransmitKey,
                     pbyMacHdr, (WORD)cbFrameBodySize, (PBYTE)pMICHDR);

        if (pDevice->bEnableHostWEP) {
            pMgmt->sNodeDBTable[uNodeIndex].dwTSC47_16 = pTransmitKey->dwTSC47_16;
            pMgmt->sNodeDBTable[uNodeIndex].wTSC15_0 = pTransmitKey->wTSC15_0;
        }

        if ((pDevice->byLocalID <= REV_ID_VT3253_A1)) {
            s_vSWencryption(pDevice, pTransmitKey, pbyPayloadHead, (WORD)(cbFrameBodySize + cbMIClen));
        }
    }

    pMACHeader->wSeqCtl = cpu_to_le16(pDevice->wSeqCounter << 4);
    pDevice->wSeqCounter++ ;
    if (pDevice->wSeqCounter > 0x0fff)
        pDevice->wSeqCounter = 0;


    if (bIsPSPOLL) {
        // The MAC will automatically replace the Duration-field of MAC header by Duration-field
        // of  FIFO control header.
        // This will cause AID-field of PS-POLL packet be incorrect (Because PS-POLL's AID field is
        // in the same place of other packet's Duration-field).
        // And it will cause Cisco-AP to issue Disassociation-packet
        if (byPktType == PK_TYPE_11GB || byPktType == PK_TYPE_11GA) {
            ((PSTxDataHead_g)pvTxDataHd)->wDuration_a = cpu_to_le16(p80211Header->sA2.wDurationID);
            ((PSTxDataHead_g)pvTxDataHd)->wDuration_b = cpu_to_le16(p80211Header->sA2.wDurationID);
        } else {
            ((PSTxDataHead_ab)pvTxDataHd)->wDuration = cpu_to_le16(p80211Header->sA2.wDurationID);
        }
    }

    pTX_Buffer->wTxByteCount = cpu_to_le16((WORD)(cbReqCount));
    pTX_Buffer->byPKTNO = (BYTE) (((wCurrentRate<<4) &0x00F0) | ((pDevice->wSeqCounter - 1) & 0x000F));
    pTX_Buffer->byType = 0x00;

    pContext->pPacket = skb;
    pContext->Type = CONTEXT_MGMT_PACKET;
    pContext->uBufLen = (WORD)cbReqCount + 4;  //USB header

    if (WLAN_GET_FC_TODS(pMACHeader->wFrameCtl) == 0) {
        s_vSaveTxPktInfo(pDevice, (BYTE) (pTX_Buffer->byPKTNO & 0x0F), &(pMACHeader->abyAddr1[0]),(WORD)cbFrameSize,pTX_Buffer->wFIFOCtl);
    }
    else {
        s_vSaveTxPktInfo(pDevice, (BYTE) (pTX_Buffer->byPKTNO & 0x0F), &(pMACHeader->abyAddr3[0]),(WORD)cbFrameSize,pTX_Buffer->wFIFOCtl);
    }
    PIPEnsSendBulkOut(pDevice,pContext);
    return ;

}




//TYPE_AC0DMA data tx
/*
 * Description:
 *      Tx packet via AC0DMA(DMA1)
 *
 * Parameters:
 *  In:
 *      pDevice         - Pointer to the adapter
 *      skb             - Pointer to tx skb packet
 *  Out:
 *      void
 *
 * Return Value: NULL
 */

int nsDMA_tx_packet(struct vnt_private *pDevice,
	u32 uDMAIdx, struct sk_buff *skb)
{
	struct net_device_stats *pStats = &pDevice->stats;
	struct vnt_manager *pMgmt = &pDevice->vnt_mgmt;
	u32 BytesToWrite = 0, uHeaderLen = 0;
	u32 uNodeIndex = 0;
	u8 byMask[8] = {1, 2, 4, 8, 0x10, 0x20, 0x40, 0x80};
	u16 wAID;
	u8 byPktType;
	int bNeedEncryption = false;
	PSKeyItem pTransmitKey = NULL;
	SKeyItem STempKey;
	int ii;
	int bTKIP_UseGTK = false;
	int bNeedDeAuth = false;
	u8 *pbyBSSID;
	int bNodeExist = false;
	PUSB_SEND_CONTEXT pContext;
	bool fConvertedPacket;
	PTX_BUFFER pTX_Buffer;
	u32 status;
	u16 wKeepRate = pDevice->wCurrentRate;
	int bTxeapol_key = false;


    if (pMgmt->eCurrMode == WMAC_MODE_ESS_AP) {

        if (pDevice->uAssocCount == 0) {
            dev_kfree_skb_irq(skb);
            return 0;
        }

	if (is_multicast_ether_addr((PBYTE)(skb->data))) {
            uNodeIndex = 0;
            bNodeExist = true;
            if (pMgmt->sNodeDBTable[0].bPSEnable) {

                skb_queue_tail(&(pMgmt->sNodeDBTable[0].sTxPSQueue), skb);
                pMgmt->sNodeDBTable[0].wEnQueueCnt++;
                // set tx map
                pMgmt->abyPSTxMap[0] |= byMask[0];
                return 0;
            }
            // multicast/broadcast data rate

            if (pDevice->byBBType != BB_TYPE_11A)
                pDevice->wCurrentRate = RATE_2M;
            else
                pDevice->wCurrentRate = RATE_24M;
            // long preamble type
            pDevice->byPreambleType = PREAMBLE_SHORT;

        }else {

            if (BSSbIsSTAInNodeDB(pDevice, (PBYTE)(skb->data), &uNodeIndex)) {

                if (pMgmt->sNodeDBTable[uNodeIndex].bPSEnable) {

                    skb_queue_tail(&pMgmt->sNodeDBTable[uNodeIndex].sTxPSQueue, skb);

                    pMgmt->sNodeDBTable[uNodeIndex].wEnQueueCnt++;
                    // set tx map
                    wAID = pMgmt->sNodeDBTable[uNodeIndex].wAID;
                    pMgmt->abyPSTxMap[wAID >> 3] |=  byMask[wAID & 7];
                    DBG_PRT(MSG_LEVEL_DEBUG, KERN_INFO "Set:pMgmt->abyPSTxMap[%d]= %d\n",
                             (wAID >> 3), pMgmt->abyPSTxMap[wAID >> 3]);

                    return 0;
                }
                // AP rate decided from node
                pDevice->wCurrentRate = pMgmt->sNodeDBTable[uNodeIndex].wTxDataRate;
                // tx preamble decided from node

                if (pMgmt->sNodeDBTable[uNodeIndex].bShortPreamble) {
                    pDevice->byPreambleType = pDevice->byShortPreamble;

                }else {
                    pDevice->byPreambleType = PREAMBLE_LONG;
                }
                bNodeExist = true;
            }
        }

        if (bNodeExist == false) {
            DBG_PRT(MSG_LEVEL_DEBUG, KERN_DEBUG"Unknown STA not found in node DB \n");
            dev_kfree_skb_irq(skb);
            return 0;
        }
    }

    pContext = (PUSB_SEND_CONTEXT)s_vGetFreeContext(pDevice);

    if (pContext == NULL) {
        DBG_PRT(MSG_LEVEL_DEBUG, KERN_DEBUG" pContext == NULL\n");
        dev_kfree_skb_irq(skb);
        return STATUS_RESOURCES;
    }

    memcpy(pDevice->sTxEthHeader.abyDstAddr, (PBYTE)(skb->data), ETH_HLEN);

//mike add:station mode check eapol-key challenge--->
{
    BYTE  Protocol_Version;    //802.1x Authentication
    BYTE  Packet_Type;           //802.1x Authentication
    BYTE  Descriptor_type;
    WORD Key_info;

    Protocol_Version = skb->data[ETH_HLEN];
    Packet_Type = skb->data[ETH_HLEN+1];
    Descriptor_type = skb->data[ETH_HLEN+1+1+2];
    Key_info = (skb->data[ETH_HLEN+1+1+2+1] << 8)|(skb->data[ETH_HLEN+1+1+2+2]);
	if (pDevice->sTxEthHeader.wType == cpu_to_be16(ETH_P_PAE)) {
		/* 802.1x OR eapol-key challenge frame transfer */
		if (((Protocol_Version == 1) || (Protocol_Version == 2)) &&
			(Packet_Type == 3)) {
                        bTxeapol_key = true;
                       if(!(Key_info & BIT3) &&  //WPA or RSN group-key challenge
			   (Key_info & BIT8) && (Key_info & BIT9)) {    //send 2/2 key
			  if(Descriptor_type==254) {
                               pDevice->fWPA_Authened = true;
			     PRINT_K("WPA ");
			  }
			  else {
                               pDevice->fWPA_Authened = true;
			     PRINT_K("WPA2(re-keying) ");
			  }
			  PRINT_K("Authentication completed!!\n");
                        }
		    else if((Key_info & BIT3) && (Descriptor_type==2) &&  //RSN pairwise-key challenge
			       (Key_info & BIT8) && (Key_info & BIT9)) {
			  pDevice->fWPA_Authened = true;
                            PRINT_K("WPA2 Authentication completed!!\n");
		     }
             }
   }
}
//mike add:station mode check eapol-key challenge<---

    if (pDevice->bEncryptionEnable == true) {
        bNeedEncryption = true;
        // get Transmit key
        do {
            if ((pMgmt->eCurrMode == WMAC_MODE_ESS_STA) &&
                (pMgmt->eCurrState == WMAC_STATE_ASSOC)) {
                pbyBSSID = pDevice->abyBSSID;
                // get pairwise key
                if (KeybGetTransmitKey(&(pDevice->sKey), pbyBSSID, PAIRWISE_KEY, &pTransmitKey) == false) {
                    // get group key
                    if(KeybGetTransmitKey(&(pDevice->sKey), pbyBSSID, GROUP_KEY, &pTransmitKey) == true) {
                        bTKIP_UseGTK = true;
                        DBG_PRT(MSG_LEVEL_DEBUG, KERN_DEBUG"Get GTK.\n");
                        break;
                    }
                } else {
                    DBG_PRT(MSG_LEVEL_DEBUG, KERN_DEBUG"Get PTK.\n");
                    break;
                }
            }else if (pMgmt->eCurrMode == WMAC_MODE_IBSS_STA) {

                pbyBSSID = pDevice->sTxEthHeader.abyDstAddr;  //TO_DS = 0 and FROM_DS = 0 --> 802.11 MAC Address1
                DBG_PRT(MSG_LEVEL_DEBUG, KERN_DEBUG"IBSS Serach Key: \n");
                for (ii = 0; ii< 6; ii++)
                    DBG_PRT(MSG_LEVEL_DEBUG, KERN_DEBUG"%x \n", *(pbyBSSID+ii));
                DBG_PRT(MSG_LEVEL_DEBUG, KERN_DEBUG"\n");

                // get pairwise key
                if(KeybGetTransmitKey(&(pDevice->sKey), pbyBSSID, PAIRWISE_KEY, &pTransmitKey) == true)
                    break;
            }
            // get group key
            pbyBSSID = pDevice->abyBroadcastAddr;
            if(KeybGetTransmitKey(&(pDevice->sKey), pbyBSSID, GROUP_KEY, &pTransmitKey) == false) {
                pTransmitKey = NULL;
                if (pMgmt->eCurrMode == WMAC_MODE_IBSS_STA) {
                    DBG_PRT(MSG_LEVEL_DEBUG, KERN_DEBUG"IBSS and KEY is NULL. [%d]\n", pMgmt->eCurrMode);
                }
                else
                    DBG_PRT(MSG_LEVEL_DEBUG, KERN_DEBUG"NOT IBSS and KEY is NULL. [%d]\n", pMgmt->eCurrMode);
            } else {
                bTKIP_UseGTK = true;
                DBG_PRT(MSG_LEVEL_DEBUG, KERN_DEBUG"Get GTK.\n");
            }
        } while(false);
    }

    if (pDevice->bEnableHostWEP) {
        DBG_PRT(MSG_LEVEL_DEBUG, KERN_DEBUG"acdma0: STA index %d\n", uNodeIndex);
        if (pDevice->bEncryptionEnable == true) {
            pTransmitKey = &STempKey;
            pTransmitKey->byCipherSuite = pMgmt->sNodeDBTable[uNodeIndex].byCipherSuite;
            pTransmitKey->dwKeyIndex = pMgmt->sNodeDBTable[uNodeIndex].dwKeyIndex;
            pTransmitKey->uKeyLength = pMgmt->sNodeDBTable[uNodeIndex].uWepKeyLength;
            pTransmitKey->dwTSC47_16 = pMgmt->sNodeDBTable[uNodeIndex].dwTSC47_16;
            pTransmitKey->wTSC15_0 = pMgmt->sNodeDBTable[uNodeIndex].wTSC15_0;
            memcpy(pTransmitKey->abyKey,
                &pMgmt->sNodeDBTable[uNodeIndex].abyWepKey[0],
                pTransmitKey->uKeyLength
                );
         }
    }

    byPktType = (BYTE)pDevice->byPacketType;

    if (pDevice->bFixRate) {
        if (pDevice->byBBType == BB_TYPE_11B) {
            if (pDevice->uConnectionRate >= RATE_11M) {
                pDevice->wCurrentRate = RATE_11M;
            } else {
                pDevice->wCurrentRate = (WORD)pDevice->uConnectionRate;
            }
        } else {
            if ((pDevice->byBBType == BB_TYPE_11A) &&
                (pDevice->uConnectionRate <= RATE_6M)) {
                pDevice->wCurrentRate = RATE_6M;
            } else {
                if (pDevice->uConnectionRate >= RATE_54M)
                    pDevice->wCurrentRate = RATE_54M;
                else
                    pDevice->wCurrentRate = (WORD)pDevice->uConnectionRate;
            }
        }
    }
    else {
        if (pDevice->eOPMode == OP_MODE_ADHOC) {
            // Adhoc Tx rate decided from node DB
	    if (is_multicast_ether_addr(pDevice->sTxEthHeader.abyDstAddr)) {
                // Multicast use highest data rate
                pDevice->wCurrentRate = pMgmt->sNodeDBTable[0].wTxDataRate;
                // preamble type
                pDevice->byPreambleType = pDevice->byShortPreamble;
            }
            else {
                if(BSSbIsSTAInNodeDB(pDevice, &(pDevice->sTxEthHeader.abyDstAddr[0]), &uNodeIndex)) {
                    pDevice->wCurrentRate = pMgmt->sNodeDBTable[uNodeIndex].wTxDataRate;
                    if (pMgmt->sNodeDBTable[uNodeIndex].bShortPreamble) {
                        pDevice->byPreambleType = pDevice->byShortPreamble;

                    }
                    else {
                        pDevice->byPreambleType = PREAMBLE_LONG;
                    }
                    DBG_PRT(MSG_LEVEL_DEBUG, KERN_INFO"Found Node Index is [%d]  Tx Data Rate:[%d]\n",uNodeIndex, pDevice->wCurrentRate);
                }
                else {
                    if (pDevice->byBBType != BB_TYPE_11A)
                       pDevice->wCurrentRate = RATE_2M;
                    else
                       pDevice->wCurrentRate = RATE_24M; // refer to vMgrCreateOwnIBSS()'s
                                                         // abyCurrExtSuppRates[]
                    pDevice->byPreambleType = PREAMBLE_SHORT;
                    DBG_PRT(MSG_LEVEL_DEBUG, KERN_INFO"Not Found Node use highest basic Rate.....\n");
                }
            }
        }
        if (pDevice->eOPMode == OP_MODE_INFRASTRUCTURE) {
            // Infra STA rate decided from AP Node, index = 0
            pDevice->wCurrentRate = pMgmt->sNodeDBTable[0].wTxDataRate;
        }
    }

	if (pDevice->sTxEthHeader.wType == cpu_to_be16(ETH_P_PAE)) {
		if (pDevice->byBBType != BB_TYPE_11A) {
			pDevice->wCurrentRate = RATE_1M;
			pDevice->byACKRate = RATE_1M;
			pDevice->byTopCCKBasicRate = RATE_1M;
			pDevice->byTopOFDMBasicRate = RATE_6M;
		} else {
			pDevice->wCurrentRate = RATE_6M;
			pDevice->byACKRate = RATE_6M;
			pDevice->byTopCCKBasicRate = RATE_1M;
			pDevice->byTopOFDMBasicRate = RATE_6M;
		}
	}

    DBG_PRT(MSG_LEVEL_DEBUG,
	    KERN_INFO "dma_tx: pDevice->wCurrentRate = %d\n",
	    pDevice->wCurrentRate);

    if (wKeepRate != pDevice->wCurrentRate) {
	bScheduleCommand((void *) pDevice, WLAN_CMD_SETPOWER, NULL);
    }

    if (pDevice->wCurrentRate <= RATE_11M) {
        byPktType = PK_TYPE_11B;
    }

    if (bNeedEncryption == true) {
        DBG_PRT(MSG_LEVEL_DEBUG, KERN_INFO"ntohs Pkt Type=%04x\n", ntohs(pDevice->sTxEthHeader.wType));
	if ((pDevice->sTxEthHeader.wType) == cpu_to_be16(ETH_P_PAE)) {
		bNeedEncryption = false;
            DBG_PRT(MSG_LEVEL_DEBUG, KERN_INFO"Pkt Type=%04x\n", (pDevice->sTxEthHeader.wType));
            if ((pMgmt->eCurrMode == WMAC_MODE_ESS_STA) && (pMgmt->eCurrState == WMAC_STATE_ASSOC)) {
                if (pTransmitKey == NULL) {
                    DBG_PRT(MSG_LEVEL_DEBUG, KERN_INFO"Don't Find TX KEY\n");
                }
                else {
                    if (bTKIP_UseGTK == true) {
                        DBG_PRT(MSG_LEVEL_DEBUG, KERN_INFO"error: KEY is GTK!!~~\n");
                    }
                    else {
			DBG_PRT(MSG_LEVEL_DEBUG, KERN_INFO"Find PTK [%X]\n",
				pTransmitKey->dwKeyIndex);
                        bNeedEncryption = true;
                    }
                }
            }

            if (pDevice->bEnableHostWEP) {
                if ((uNodeIndex != 0) &&
                    (pMgmt->sNodeDBTable[uNodeIndex].dwKeyIndex & PAIRWISE_KEY)) {
			DBG_PRT(MSG_LEVEL_DEBUG, KERN_INFO"Find PTK [%X]\n",
				pTransmitKey->dwKeyIndex);
                    bNeedEncryption = true;
                 }
             }
        }
        else {

            if (pTransmitKey == NULL) {
                DBG_PRT(MSG_LEVEL_DEBUG, KERN_INFO"return no tx key\n");
		pContext->bBoolInUse = false;
                dev_kfree_skb_irq(skb);
                pStats->tx_dropped++;
                return STATUS_FAILURE;
            }
        }
    }

    fConvertedPacket = s_bPacketToWirelessUsb(pDevice, byPktType,
                        (PBYTE)(&pContext->Data[0]), bNeedEncryption,
                        skb->len, uDMAIdx, &pDevice->sTxEthHeader,
                        (PBYTE)skb->data, pTransmitKey, uNodeIndex,
                        pDevice->wCurrentRate,
                        &uHeaderLen, &BytesToWrite
                       );

    if (fConvertedPacket == false) {
        pContext->bBoolInUse = false;
        dev_kfree_skb_irq(skb);
        return STATUS_FAILURE;
    }

    if ( pDevice->bEnablePSMode == true ) {
        if ( !pDevice->bPSModeTxBurst ) {
		bScheduleCommand((void *) pDevice,
				 WLAN_CMD_MAC_DISPOWERSAVING,
				 NULL);
            pDevice->bPSModeTxBurst = true;
        }
    }

    pTX_Buffer = (PTX_BUFFER)&(pContext->Data[0]);
    pTX_Buffer->byPKTNO = (BYTE) (((pDevice->wCurrentRate<<4) &0x00F0) | ((pDevice->wSeqCounter - 1) & 0x000F));
    pTX_Buffer->wTxByteCount = (WORD)BytesToWrite;

    pContext->pPacket = skb;
    pContext->Type = CONTEXT_DATA_PACKET;
    pContext->uBufLen = (WORD)BytesToWrite + 4 ; //USB header

    s_vSaveTxPktInfo(pDevice, (BYTE) (pTX_Buffer->byPKTNO & 0x0F), &(pContext->sEthHeader.abyDstAddr[0]),(WORD) (BytesToWrite-uHeaderLen),pTX_Buffer->wFIFOCtl);

    status = PIPEnsSendBulkOut(pDevice,pContext);

    if (bNeedDeAuth == true) {
        WORD wReason = WLAN_MGMT_REASON_MIC_FAILURE;

	bScheduleCommand((void *) pDevice, WLAN_CMD_DEAUTH, (PBYTE) &wReason);
    }

  if(status!=STATUS_PENDING) {
     pContext->bBoolInUse = false;
    dev_kfree_skb_irq(skb);
    return STATUS_FAILURE;
  }
  else
    return 0;

}



/*
 * Description:
 *      Relay packet send (AC1DMA) from rx dpc.
 *
 * Parameters:
 *  In:
 *      pDevice         - Pointer to the adapter
 *      pPacket         - Pointer to rx packet
 *      cbPacketSize    - rx ethernet frame size
 *  Out:
 *      TURE, false
 *
 * Return Value: Return true if packet is copy to dma1; otherwise false
 */

int bRelayPacketSend(struct vnt_private *pDevice, u8 *pbySkbData, u32 uDataLen,
	u32 uNodeIndex)
{
	struct vnt_manager *pMgmt = &pDevice->vnt_mgmt;
	u32 BytesToWrite = 0, uHeaderLen = 0;
	u8 byPktType = PK_TYPE_11B;
	int bNeedEncryption = false;
	SKeyItem STempKey;
	PSKeyItem pTransmitKey = NULL;
	u8 *pbyBSSID;
	PUSB_SEND_CONTEXT pContext;
	u8 byPktTyp;
	int fConvertedPacket;
	PTX_BUFFER pTX_Buffer;
	u32 status;
	u16 wKeepRate = pDevice->wCurrentRate;



    pContext = (PUSB_SEND_CONTEXT)s_vGetFreeContext(pDevice);

    if (NULL == pContext) {
        return false;
    }

    memcpy(pDevice->sTxEthHeader.abyDstAddr, (PBYTE)pbySkbData, ETH_HLEN);

    if (pDevice->bEncryptionEnable == true) {
        bNeedEncryption = true;
        // get group key
        pbyBSSID = pDevice->abyBroadcastAddr;
        if(KeybGetTransmitKey(&(pDevice->sKey), pbyBSSID, GROUP_KEY, &pTransmitKey) == false) {
            pTransmitKey = NULL;
            DBG_PRT(MSG_LEVEL_DEBUG, KERN_DEBUG"KEY is NULL. [%d]\n", pMgmt->eCurrMode);
        } else {
            DBG_PRT(MSG_LEVEL_DEBUG, KERN_DEBUG"Get GTK.\n");
        }
    }

    if (pDevice->bEnableHostWEP) {
        if (uNodeIndex < MAX_NODE_NUM + 1) {
            pTransmitKey = &STempKey;
            pTransmitKey->byCipherSuite = pMgmt->sNodeDBTable[uNodeIndex].byCipherSuite;
            pTransmitKey->dwKeyIndex = pMgmt->sNodeDBTable[uNodeIndex].dwKeyIndex;
            pTransmitKey->uKeyLength = pMgmt->sNodeDBTable[uNodeIndex].uWepKeyLength;
            pTransmitKey->dwTSC47_16 = pMgmt->sNodeDBTable[uNodeIndex].dwTSC47_16;
            pTransmitKey->wTSC15_0 = pMgmt->sNodeDBTable[uNodeIndex].wTSC15_0;
            memcpy(pTransmitKey->abyKey,
                    &pMgmt->sNodeDBTable[uNodeIndex].abyWepKey[0],
                    pTransmitKey->uKeyLength
                  );
        }
    }

    if ( bNeedEncryption && (pTransmitKey == NULL) ) {
        pContext->bBoolInUse = false;
        return false;
    }

    byPktTyp = (BYTE)pDevice->byPacketType;

    if (pDevice->bFixRate) {
        if (pDevice->byBBType == BB_TYPE_11B) {
            if (pDevice->uConnectionRate >= RATE_11M) {
                pDevice->wCurrentRate = RATE_11M;
            } else {
                pDevice->wCurrentRate = (WORD)pDevice->uConnectionRate;
            }
        } else {
            if ((pDevice->byBBType == BB_TYPE_11A) &&
                (pDevice->uConnectionRate <= RATE_6M)) {
                pDevice->wCurrentRate = RATE_6M;
            } else {
                if (pDevice->uConnectionRate >= RATE_54M)
                    pDevice->wCurrentRate = RATE_54M;
                else
                    pDevice->wCurrentRate = (WORD)pDevice->uConnectionRate;
            }
        }
    }
    else {
        pDevice->wCurrentRate = pMgmt->sNodeDBTable[uNodeIndex].wTxDataRate;
    }

    if (wKeepRate != pDevice->wCurrentRate) {
	bScheduleCommand((void *) pDevice, WLAN_CMD_SETPOWER, NULL);
    }

    if (pDevice->wCurrentRate <= RATE_11M)
        byPktType = PK_TYPE_11B;

    BytesToWrite = uDataLen + ETH_FCS_LEN;

    // Convert the packet to an usb frame and copy into our buffer
    // and send the irp.

    fConvertedPacket = s_bPacketToWirelessUsb(pDevice, byPktType,
                         (PBYTE)(&pContext->Data[0]), bNeedEncryption,
                         uDataLen, TYPE_AC0DMA, &pDevice->sTxEthHeader,
                         pbySkbData, pTransmitKey, uNodeIndex,
                         pDevice->wCurrentRate,
                         &uHeaderLen, &BytesToWrite
                        );

    if (fConvertedPacket == false) {
        pContext->bBoolInUse = false;
        return false;
    }

    pTX_Buffer = (PTX_BUFFER)&(pContext->Data[0]);
    pTX_Buffer->byPKTNO = (BYTE) (((pDevice->wCurrentRate<<4) &0x00F0) | ((pDevice->wSeqCounter - 1) & 0x000F));
    pTX_Buffer->wTxByteCount = (WORD)BytesToWrite;

    pContext->pPacket = NULL;
    pContext->Type = CONTEXT_DATA_PACKET;
    pContext->uBufLen = (WORD)BytesToWrite + 4 ; //USB header

    s_vSaveTxPktInfo(pDevice, (BYTE) (pTX_Buffer->byPKTNO & 0x0F), &(pContext->sEthHeader.abyDstAddr[0]),(WORD) (BytesToWrite-uHeaderLen),pTX_Buffer->wFIFOCtl);

    status = PIPEnsSendBulkOut(pDevice,pContext);

    return true;
}
<|MERGE_RESOLUTION|>--- conflicted
+++ resolved
@@ -1232,13 +1232,8 @@
 	pvRrvTime = pMICHDR = pvRTS = pvCTS = pvTxDataHd = NULL;
 
 	if (bNeedEncryption && pTransmitKey->pvKeyTable) {
-<<<<<<< HEAD
-		if (((PSKeyTable)pTransmitKey->pvKeyTable)->bSoftWEP == TRUE)
-			bSoftWEP = TRUE; /* WEP 256 */
-=======
 		if (((PSKeyTable)pTransmitKey->pvKeyTable)->bSoftWEP == true)
 			bSoftWEP = true; /* WEP 256 */
->>>>>>> f6161aa1
 	}
 
     pTxBufHead = (PTX_BUFFER) usbPacketBuf;
