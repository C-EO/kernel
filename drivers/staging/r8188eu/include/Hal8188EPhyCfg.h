--- conflicted
+++ resolved
@@ -6,21 +6,6 @@
 
 #define MAX_AGGR_NUM			0x07
 
-<<<<<<< HEAD
-/*--------------------------Define Parameters-------------------------------*/
-
-/*------------------------------Define structure----------------------------*/
-
-enum hw90_block {
-	HW90_BLOCK_MAC = 0,
-	HW90_BLOCK_PHY0 = 1,
-	HW90_BLOCK_PHY1 = 2,
-	HW90_BLOCK_RF = 3,
-	HW90_BLOCK_MAXIMUM = 4, /*  Never use this */
-};
-
-=======
->>>>>>> 754e0b0e
 enum rf_radio_path {
 	RF_PATH_A = 0,			/* Radio Path A */
 	RF_PATH_B = 1,			/* Radio Path B */
@@ -35,20 +20,6 @@
 #define MAX_CHNL_GROUP_24G		6	/*  ch1~2, ch3~5, ch6~8,
 						 *ch9~11, ch12~13, CH 14
 						 * total three groups */
-<<<<<<< HEAD
-#define CHANNEL_GROUP_MAX_88E		6
-
-/* BB/RF related */
-enum RF_TYPE_8190P {
-	RF_TYPE_MIN,		/*  0 */
-	RF_8225 = 1,		/*  1 11b/g RF for verification only */
-	RF_8256 = 2,		/*  2 11b/g/n */
-	RF_6052 = 4,		/*  4 11b/g/n RF */
-	/*  TODO: We should remove this psudo PHY RF after we get new RF. */
-	RF_PSEUDO_11N = 5,	/*  5, It is a temporality RF. */
-};
-=======
->>>>>>> 754e0b0e
 
 struct bb_reg_def {
 	u32 rfintfs;		/*  set software control: */
@@ -98,19 +69,6 @@
 				 * Path A and B */
 };
 
-<<<<<<< HEAD
-/*------------------------------Define structure----------------------------*/
-
-/*------------------------Export global variable----------------------------*/
-/*------------------------Export global variable----------------------------*/
-
-/*------------------------Export Marco Definition---------------------------*/
-/*------------------------Export Marco Definition---------------------------*/
-
-/*--------------------------Exported Function prototype---------------------*/
-/*  */
-=======
->>>>>>> 754e0b0e
 /*  BB and RF register read/write */
 u32 rtl8188e_PHY_QueryBBReg(struct adapter *adapter, u32 regaddr, u32 mask);
 void rtl8188e_PHY_SetBBReg(struct adapter *Adapter, u32 RegAddr,
@@ -138,20 +96,5 @@
 
 void storePwrIndexDiffRateOffset(struct adapter *adapter, u32 regaddr,
 				 u32 mask, u32 data);
-<<<<<<< HEAD
-/*--------------------------Exported Function prototype---------------------*/
 
-#define PHY_QueryBBReg(adapt, regaddr, mask)			\
-	 rtl8188e_PHY_QueryBBReg((adapt), (regaddr), (mask))
-#define PHY_SetBBReg(adapt, regaddr, bitmask, data)		\
-	 rtl8188e_PHY_SetBBReg((adapt), (regaddr), (bitmask), (data))
-#define PHY_QueryRFReg(adapt, rfpath, regaddr, bitmask)	\
-	rtl8188e_PHY_QueryRFReg((adapt), (rfpath), (regaddr), (bitmask))
-#define PHY_SetRFReg(adapt, rfpath, regaddr, bitmask, data)	\
-	rtl8188e_PHY_SetRFReg((adapt), (rfpath), (regaddr), (bitmask), (data))
-
-#endif	/*  __INC_HAL8192CPHYCFG_H */
-=======
-
-#endif
->>>>>>> 754e0b0e
+#endif