--- conflicted
+++ resolved
@@ -296,13 +296,9 @@
 		for (dword = 0; dword < maxdword; dword++) {
 			if (recv_int_page[dword]) {
 				for (bit = 0; bit < 32; bit++) {
-<<<<<<< HEAD
-					if (sync_test_and_clear_bit(bit, (unsigned long *)&recvInterruptPage[dword])) {
-=======
 					if (sync_test_and_clear_bit(bit,
 						(unsigned long *)
 						&recv_int_page[dword])) {
->>>>>>> ab799a3f
 						relid = (dword << 5) + bit;
 						DPRINT_DBG(VMBUS, "event detected for relid - %d", relid);
 
@@ -342,15 +338,9 @@
 int vmbus_set_event(u32 child_relid)
 {
 	/* Each u32 represents 32 channels */
-<<<<<<< HEAD
-	sync_set_bit(childRelId & 31,
-		(unsigned long *)gVmbusConnection.SendInterruptPage +
-		(childRelId >> 5));
-=======
 	sync_set_bit(child_relid & 31,
 		(unsigned long *)vmbus_connection.send_int_page +
 		(child_relid >> 5));
->>>>>>> ab799a3f
 
 	return hv_signal_event();
 }