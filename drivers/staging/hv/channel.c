--- conflicted
+++ resolved
@@ -210,11 +210,7 @@
 	if (ret != 0)
 		goto cleanup;
 
-<<<<<<< HEAD
-	t = wait_for_completion_timeout(&openInfo->waitevent, 5*HZ);
-=======
 	t = wait_for_completion_timeout(&open_info->waitevent, 5*HZ);
->>>>>>> 9c61904c
 	if (t == 0) {
 		err = -ETIMEDOUT;
 		goto errorout;
