// SPDX-License-Identifier: GPL-2.0
/*
 * Hantro VPU codec driver
 *
 * Copyright (C) 2018 Rockchip Electronics Co., Ltd.
 */

#include <asm/unaligned.h>
#include <media/v4l2-mem2mem.h>
#include "hantro_jpeg.h"
#include "hantro.h"
#include "hantro_v4l2.h"
#include "hantro_hw.h"
#include "hantro_h1_regs.h"

#define H1_JPEG_QUANT_TABLE_COUNT 16

static void hantro_h1_set_src_img_ctrl(struct hantro_dev *vpu,
				       struct hantro_ctx *ctx)
{
	struct v4l2_pix_format_mplane *pix_fmt = &ctx->src_fmt;
	u32 reg;

	reg = H1_REG_IN_IMG_CTRL_ROW_LEN(pix_fmt->width)
		| H1_REG_IN_IMG_CTRL_OVRFLR_D4(0)
		| H1_REG_IN_IMG_CTRL_OVRFLB_D4(0)
		| H1_REG_IN_IMG_CTRL_FMT(ctx->vpu_src_fmt->enc_fmt);
	vepu_write_relaxed(vpu, reg, H1_REG_IN_IMG_CTRL);
}

static void hantro_h1_jpeg_enc_set_buffers(struct hantro_dev *vpu,
					   struct hantro_ctx *ctx,
					   struct vb2_buffer *src_buf)
{
	struct v4l2_pix_format_mplane *pix_fmt = &ctx->src_fmt;
	dma_addr_t src[3];

	WARN_ON(pix_fmt->num_planes > 3);

	vepu_write_relaxed(vpu, ctx->jpeg_enc.bounce_buffer.dma,
			   H1_REG_ADDR_OUTPUT_STREAM);
	vepu_write_relaxed(vpu, ctx->jpeg_enc.bounce_buffer.size,
			   H1_REG_STR_BUF_LIMIT);

	if (pix_fmt->num_planes == 1) {
		src[0] = vb2_dma_contig_plane_dma_addr(src_buf, 0);
		/* single plane formats we supported are all interlaced */
		vepu_write_relaxed(vpu, src[0], H1_REG_ADDR_IN_PLANE_0);
	} else if (pix_fmt->num_planes == 2) {
		src[0] = vb2_dma_contig_plane_dma_addr(src_buf, 0);
		src[1] = vb2_dma_contig_plane_dma_addr(src_buf, 1);
		vepu_write_relaxed(vpu, src[0], H1_REG_ADDR_IN_PLANE_0);
		vepu_write_relaxed(vpu, src[1], H1_REG_ADDR_IN_PLANE_1);
	} else {
		src[0] = vb2_dma_contig_plane_dma_addr(src_buf, 0);
		src[1] = vb2_dma_contig_plane_dma_addr(src_buf, 1);
		src[2] = vb2_dma_contig_plane_dma_addr(src_buf, 2);
		vepu_write_relaxed(vpu, src[0], H1_REG_ADDR_IN_PLANE_0);
		vepu_write_relaxed(vpu, src[1], H1_REG_ADDR_IN_PLANE_1);
		vepu_write_relaxed(vpu, src[2], H1_REG_ADDR_IN_PLANE_2);
	}
}

static void
hantro_h1_jpeg_enc_set_qtable(struct hantro_dev *vpu,
			      unsigned char *luma_qtable,
			      unsigned char *chroma_qtable)
{
	u32 reg, i;
	__be32 *luma_qtable_p;
	__be32 *chroma_qtable_p;
<<<<<<< HEAD

	luma_qtable_p = (__be32 *)luma_qtable;
	chroma_qtable_p = (__be32 *)chroma_qtable;
=======
>>>>>>> a222011a

	luma_qtable_p = (__be32 *)luma_qtable;
	chroma_qtable_p = (__be32 *)chroma_qtable;

	/*
	 * Quantization table registers must be written in contiguous blocks.
	 * DO NOT collapse the below two "for" loops into one.
	 */
	for (i = 0; i < H1_JPEG_QUANT_TABLE_COUNT; i++) {
		reg = get_unaligned_be32(&luma_qtable_p[i]);
		vepu_write_relaxed(vpu, reg, H1_REG_JPEG_LUMA_QUAT(i));
	}

<<<<<<< HEAD
=======
	for (i = 0; i < H1_JPEG_QUANT_TABLE_COUNT; i++) {
>>>>>>> a222011a
		reg = get_unaligned_be32(&chroma_qtable_p[i]);
		vepu_write_relaxed(vpu, reg, H1_REG_JPEG_CHROMA_QUAT(i));
	}
}

void hantro_h1_jpeg_enc_run(struct hantro_ctx *ctx)
{
	struct hantro_dev *vpu = ctx->dev;
	struct vb2_v4l2_buffer *src_buf, *dst_buf;
	struct hantro_jpeg_ctx jpeg_ctx;
	u32 reg;

	src_buf = hantro_get_src_buf(ctx);
	dst_buf = hantro_get_dst_buf(ctx);

	hantro_start_prepare_run(ctx);

	memset(&jpeg_ctx, 0, sizeof(jpeg_ctx));
	jpeg_ctx.buffer = vb2_plane_vaddr(&dst_buf->vb2_buf, 0);
	jpeg_ctx.width = ctx->dst_fmt.width;
	jpeg_ctx.height = ctx->dst_fmt.height;
	jpeg_ctx.quality = ctx->jpeg_quality;
	hantro_jpeg_header_assemble(&jpeg_ctx);

	/* Switch to JPEG encoder mode before writing registers */
	vepu_write_relaxed(vpu, H1_REG_ENC_CTRL_ENC_MODE_JPEG,
			   H1_REG_ENC_CTRL);

	hantro_h1_set_src_img_ctrl(vpu, ctx);
	hantro_h1_jpeg_enc_set_buffers(vpu, ctx, &src_buf->vb2_buf);
	hantro_h1_jpeg_enc_set_qtable(vpu,
				      hantro_jpeg_get_qtable(0),
				      hantro_jpeg_get_qtable(1));

	reg = H1_REG_AXI_CTRL_OUTPUT_SWAP16
		| H1_REG_AXI_CTRL_INPUT_SWAP16
		| H1_REG_AXI_CTRL_BURST_LEN(16)
		| H1_REG_AXI_CTRL_OUTPUT_SWAP32
		| H1_REG_AXI_CTRL_INPUT_SWAP32
		| H1_REG_AXI_CTRL_OUTPUT_SWAP8
		| H1_REG_AXI_CTRL_INPUT_SWAP8;
	/* Make sure that all registers are written at this point. */
	vepu_write(vpu, reg, H1_REG_AXI_CTRL);

	reg = H1_REG_ENC_CTRL_WIDTH(MB_WIDTH(ctx->src_fmt.width))
		| H1_REG_ENC_CTRL_HEIGHT(MB_HEIGHT(ctx->src_fmt.height))
		| H1_REG_ENC_CTRL_ENC_MODE_JPEG
		| H1_REG_ENC_PIC_INTRA
		| H1_REG_ENC_CTRL_EN_BIT;

	hantro_end_prepare_run(ctx);

	vepu_write(vpu, reg, H1_REG_ENC_CTRL);
}<|MERGE_RESOLUTION|>--- conflicted
+++ resolved
@@ -69,12 +69,6 @@
 	u32 reg, i;
 	__be32 *luma_qtable_p;
 	__be32 *chroma_qtable_p;
-<<<<<<< HEAD
-
-	luma_qtable_p = (__be32 *)luma_qtable;
-	chroma_qtable_p = (__be32 *)chroma_qtable;
-=======
->>>>>>> a222011a
 
 	luma_qtable_p = (__be32 *)luma_qtable;
 	chroma_qtable_p = (__be32 *)chroma_qtable;
@@ -88,10 +82,7 @@
 		vepu_write_relaxed(vpu, reg, H1_REG_JPEG_LUMA_QUAT(i));
 	}
 
-<<<<<<< HEAD
-=======
 	for (i = 0; i < H1_JPEG_QUANT_TABLE_COUNT; i++) {
->>>>>>> a222011a
 		reg = get_unaligned_be32(&chroma_qtable_p[i]);
 		vepu_write_relaxed(vpu, reg, H1_REG_JPEG_CHROMA_QUAT(i));
 	}
