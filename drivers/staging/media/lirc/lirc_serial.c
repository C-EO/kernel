--- conflicted
+++ resolved
@@ -921,8 +921,6 @@
 	free_irq(irq, (void *)&hardware);
 
 	return result;
-<<<<<<< HEAD
-=======
 }
 
 static int __devexit lirc_serial_remove(struct platform_device *dev)
@@ -935,7 +933,6 @@
 		release_region(io, 8);
 
 	return 0;
->>>>>>> 7459f116
 }
 
 static int set_use_inc(void *data)
