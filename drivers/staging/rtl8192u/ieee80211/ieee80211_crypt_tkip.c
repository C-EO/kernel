--- conflicted
+++ resolved
@@ -321,19 +321,9 @@
 		icv[1] = crc >> 8;
 		icv[2] = crc >> 16;
 		icv[3] = crc >> 24;
-<<<<<<< HEAD
-		crypto_sync_skcipher_setkey(tkey->tx_tfm_arc4, rc4key, 16);
-		sg_init_one(&sg, pos, len + 4);
-		skcipher_request_set_sync_tfm(req, tkey->tx_tfm_arc4);
-		skcipher_request_set_callback(req, 0, NULL, NULL);
-		skcipher_request_set_crypt(req, &sg, &sg, len + 4, NULL);
-		ret = crypto_skcipher_encrypt(req);
-		skcipher_request_zero(req);
-=======
 
 		arc4_setkey(&tkey->tx_ctx_arc4, rc4key, 16);
 		arc4_crypt(&tkey->tx_ctx_arc4, pos, pos, len + 4);
->>>>>>> 7d2a07b7
 	}
 
 	tkey->tx_iv16++;
@@ -410,28 +400,8 @@
 
 		plen = skb->len - hdr_len - 12;
 
-<<<<<<< HEAD
-		crypto_sync_skcipher_setkey(tkey->rx_tfm_arc4, rc4key, 16);
-		sg_init_one(&sg, pos, plen + 4);
-
-		skcipher_request_set_sync_tfm(req, tkey->rx_tfm_arc4);
-		skcipher_request_set_callback(req, 0, NULL, NULL);
-		skcipher_request_set_crypt(req, &sg, &sg, plen + 4, NULL);
-
-		err = crypto_skcipher_decrypt(req);
-		skcipher_request_zero(req);
-		if (err) {
-			if (net_ratelimit()) {
-				netdev_dbg(skb->dev, "TKIP: failed to decrypt "
-						"received packet from %pM\n",
-						hdr->addr2);
-			}
-			return -7;
-		}
-=======
 		arc4_setkey(&tkey->rx_ctx_arc4, rc4key, 16);
 		arc4_crypt(&tkey->rx_ctx_arc4, pos, pos, plen + 4);
->>>>>>> 7d2a07b7
 
 		crc = ~crc32_le(~0, pos, plen);
 		icv[0] = crc;
