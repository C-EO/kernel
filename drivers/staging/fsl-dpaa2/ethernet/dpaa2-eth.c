--- conflicted
+++ resolved
@@ -373,11 +373,7 @@
 
 	/* Prepare the HW SGT structure */
 	sgt_buf_size = priv->tx_data_offset +
-<<<<<<< HEAD
-		       sizeof(struct dpaa2_sg_entry) * (1 + num_dma_bufs);
-=======
 		       sizeof(struct dpaa2_sg_entry) *  num_dma_bufs;
->>>>>>> 144482d4
 	sgt_buf = netdev_alloc_frag(sgt_buf_size + DPAA2_ETH_TX_BUF_ALIGN);
 	if (unlikely(!sgt_buf)) {
 		err = -ENOMEM;
