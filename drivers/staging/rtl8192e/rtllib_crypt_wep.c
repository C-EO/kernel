--- conflicted
+++ resolved
@@ -49,11 +49,7 @@
 
 static void prism2_wep_deinit(void *priv)
 {
-<<<<<<< HEAD
-	kzfree(priv);
-=======
 	kfree_sensitive(priv);
->>>>>>> 3650b228
 }
 
 /* Perform WEP encryption on given skb that has at least 4 bytes of headroom
