#
# Makefile fragment for Broadcom 802.11n Networking Device Driver
#
# Copyright (c) 2010 Broadcom Corporation
#
# Permission to use, copy, modify, and/or distribute this software for any
# purpose with or without fee is hereby granted, provided that the above
# copyright notice and this permission notice appear in all copies.
#
# THE SOFTWARE IS PROVIDED "AS IS" AND THE AUTHOR DISCLAIMS ALL WARRANTIES
# WITH REGARD TO THIS SOFTWARE INCLUDING ALL IMPLIED WARRANTIES OF
# MERCHANTABILITY AND FITNESS. IN NO EVENT SHALL THE AUTHOR BE LIABLE FOR ANY
# SPECIAL, DIRECT, INDIRECT, OR CONSEQUENTIAL DAMAGES OR ANY DAMAGES
# WHATSOEVER RESULTING FROM LOSS OF USE, DATA OR PROFITS, WHETHER IN AN ACTION
# OF CONTRACT, NEGLIGENCE OR OTHER TORTIOUS ACTION, ARISING OUT OF OR IN
# CONNECTION WITH THE USE OR PERFORMANCE OF THIS SOFTWARE.

# common flags
subdir-ccflags-y					:= -DBCMDMA32
subdir-ccflags-$(CONFIG_BRCMDBG)	+= -DBCMDBG -DBCMDBG_ASSERT

<<<<<<< HEAD
=======
obj-$(CONFIG_BRCMUTIL)	+= util/
>>>>>>> d762f438
obj-$(CONFIG_BRCMFMAC)	+= brcmfmac/
obj-$(CONFIG_BRCMSMAC)	+= brcmsmac/<|MERGE_RESOLUTION|>--- conflicted
+++ resolved
@@ -19,9 +19,6 @@
 subdir-ccflags-y					:= -DBCMDMA32
 subdir-ccflags-$(CONFIG_BRCMDBG)	+= -DBCMDBG -DBCMDBG_ASSERT
 
-<<<<<<< HEAD
-=======
 obj-$(CONFIG_BRCMUTIL)	+= util/
->>>>>>> d762f438
 obj-$(CONFIG_BRCMFMAC)	+= brcmfmac/
 obj-$(CONFIG_BRCMSMAC)	+= brcmsmac/