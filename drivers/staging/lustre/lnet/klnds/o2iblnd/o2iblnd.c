--- conflicted
+++ resolved
@@ -825,11 +825,7 @@
 
  failed_2:
 	kiblnd_destroy_conn(conn);
-<<<<<<< HEAD
-	LIBCFS_FREE(conn, sizeof(*conn));
-=======
 	kfree(conn);
->>>>>>> 7928b2cb
  failed_1:
 	kfree(init_qp_attr);
  failed_0:
