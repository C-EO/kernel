--- conflicted
+++ resolved
@@ -199,11 +199,7 @@
 	return res;
 }
 
-<<<<<<< HEAD
-static void c2h_wk_callback(_workitem * work);
-=======
 static void c2h_wk_callback(struct work_struct *work);
->>>>>>> 7d2a07b7
 int rtw_init_evt_priv(struct evt_priv *pevtpriv)
 {
 	/* allocate DMA-able/Non-Page memory for cmd_buf and rsp_buf */
@@ -388,11 +384,6 @@
 	u8 ret;
 	struct cmd_obj *pcmd;
 	u8 *pcmdbuf;
-<<<<<<< HEAD
-	unsigned long cmd_start_time;
-	unsigned long cmd_process_time;
-=======
->>>>>>> 7d2a07b7
 	u8 (*cmd_hdl)(struct adapter *padapter, u8 *pbuf);
 	void (*pcmd_callback)(struct adapter *dev, struct cmd_obj *pcmd);
 	struct adapter *padapter = context;
@@ -494,16 +485,6 @@
 			mutex_unlock(&(pcmd->padapter->cmdpriv.sctx_mutex));
 		}
 
-<<<<<<< HEAD
-		cmd_process_time = jiffies_to_msecs(jiffies - cmd_start_time);
-		if (cmd_process_time > 1000) {
-			DBG_871X(ADPT_FMT "cmd= %d process_time= %lu > 1 sec\n",
-				 ADPT_ARG(pcmd->padapter), pcmd->cmdcode,
-				 cmd_process_time);
-		}
-
-=======
->>>>>>> 7d2a07b7
 		/* call callback function for post-processed */
 		if (pcmd->cmdcode < ARRAY_SIZE(rtw_cmd_callback)) {
 			pcmd_callback = rtw_cmd_callback[pcmd->cmdcode].callback;
