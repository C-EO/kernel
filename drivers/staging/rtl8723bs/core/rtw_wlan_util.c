--- conflicted
+++ resolved
@@ -293,12 +293,8 @@
 
 		for (i = 0; i < dvobj->iface_nums; i++) {
 			struct adapter *iface = dvobj->padapters[i];
-<<<<<<< HEAD
-			cnt += scnprintf(msg+cnt, len-cnt, " ["ADPT_FMT":", ADPT_ARG(iface));
-=======
 
 			cnt += scnprintf(msg+cnt, len-cnt, " [%s:", ADPT_ARG(iface));
->>>>>>> 7d2a07b7
 			if (iface->mlmeextpriv.cur_channel == ch)
 				cnt += scnprintf(msg+cnt, len-cnt, "C");
 			else
@@ -1276,18 +1272,12 @@
 			bcn_channel = Adapter->mlmeextpriv.cur_channel;
 	}
 
-<<<<<<< HEAD
-	/* checking SSID */
-	ssid_len = 0;
-	p = rtw_get_ie(bssid->IEs + _FIXED_IE_LENGTH_, _SSID_IE_, &len, bssid->IELength - _FIXED_IE_LENGTH_);
-=======
 	if (bcn_channel != Adapter->mlmeextpriv.cur_channel)
 		goto _mismatch;
 
 	/* checking SSID */
 	ssid_len = 0;
 	p = rtw_get_ie(bssid->IEs + _FIXED_IE_LENGTH_, WLAN_EID_SSID, &len, bssid->IELength - _FIXED_IE_LENGTH_);
->>>>>>> 7d2a07b7
 	if (p) {
 		ssid_len = *(p + 1);
 		if (ssid_len > NDIS_802_11_LENGTH_SSID)
@@ -1295,14 +1285,6 @@
 	}
 	memcpy(bssid->Ssid.Ssid, (p + 2), ssid_len);
 	bssid->Ssid.SsidLength = ssid_len;
-<<<<<<< HEAD
-
-	RT_TRACE(_module_rtl871x_mlme_c_, _drv_info_, ("%s bssid.Ssid.Ssid:%s bssid.Ssid.SsidLength:%d "
-				"cur_network->network.Ssid.Ssid:%s len:%d\n", __func__, bssid->Ssid.Ssid,
-				bssid->Ssid.SsidLength, cur_network->network.Ssid.Ssid,
-				cur_network->network.Ssid.SsidLength));
-=======
->>>>>>> 7d2a07b7
 
 	if (memcmp(bssid->Ssid.Ssid, cur_network->network.Ssid.Ssid, 32) ||
 			bssid->Ssid.SsidLength != cur_network->network.Ssid.SsidLength)
@@ -1388,11 +1370,7 @@
 		pIE = (struct ndis_80211_var_ie *)(pframe + (_BEACON_IE_OFFSET_ + WLAN_HDR_A3_LEN) + i);
 
 		switch (pIE->ElementID) {
-<<<<<<< HEAD
-		case _VENDOR_SPECIFIC_IE_:
-=======
 		case WLAN_EID_VENDOR_SPECIFIC:
->>>>>>> 7d2a07b7
 			/* to update WMM parameter set while receiving beacon */
 			if (!memcmp(pIE->data, WMM_PARA_OUI, 6) && pIE->Length == WLAN_WMM_LEN)	/* WMM */
 				if (WMM_param_handler(padapter, pIE))
@@ -1710,11 +1688,7 @@
 	memcpy(pmlmeinfo->FW_sta_info[cam_idx].SupportedRates, pIE->data, ie_len);
 	supportRateNum = ie_len;
 
-<<<<<<< HEAD
-	pIE = (struct ndis_80211_var_ie *)rtw_get_ie(pvar_ie, _EXT_SUPPORTEDRATES_IE_, &ie_len, var_ie_len);
-=======
 	pIE = (struct ndis_80211_var_ie *)rtw_get_ie(pvar_ie, WLAN_EID_EXT_SUPP_RATES, &ie_len, var_ie_len);
->>>>>>> 7d2a07b7
 	if (pIE && (ie_len <= sizeof(pmlmeinfo->FW_sta_info[cam_idx].SupportedRates) - supportRateNum))
 		memcpy((pmlmeinfo->FW_sta_info[cam_idx].SupportedRates + supportRateNum), pIE->data, ie_len);
 
