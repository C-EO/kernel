--- conflicted
+++ resolved
@@ -8,15 +8,7 @@
 
 #include <drv_types.h>
 #include <rtw_debug.h>
-<<<<<<< HEAD
-
-extern unsigned char RTW_WPA_OUI[];
-extern unsigned char WMM_OUI[];
-extern unsigned char WPS_OUI[];
-extern unsigned char P2P_OUI[];
-=======
 #include <asm/unaligned.h>
->>>>>>> 7d2a07b7
 
 void init_mlme_ap_info(struct adapter *padapter)
 {
@@ -81,11 +73,7 @@
 	if (p && tim_ielen > 0) {
 		tim_ielen += 2;
 
-<<<<<<< HEAD
-			premainder_ie = p + tim_ielen;
-=======
 		premainder_ie = p + tim_ielen;
->>>>>>> 7d2a07b7
 
 		tim_ie_offset = (signed int)(p - pie);
 
@@ -96,29 +84,6 @@
 	} else {
 		tim_ielen = 0;
 
-<<<<<<< HEAD
-			/* calculate head_len */
-			offset = _FIXED_IE_LENGTH_;
-
-			/* get ssid_ie len */
-			p = rtw_get_ie(
-				pie + _BEACON_IE_OFFSET_,
-				_SSID_IE_,
-				&tmp_len,
-				(pnetwork_mlmeext->IELength - _BEACON_IE_OFFSET_)
-			);
-			if (p != NULL)
-				offset += tmp_len + 2;
-
-			/*  get supported rates len */
-			p = rtw_get_ie(
-				pie + _BEACON_IE_OFFSET_,
-				_SUPPORTEDRATES_IE_, &tmp_len,
-				(pnetwork_mlmeext->IELength - _BEACON_IE_OFFSET_)
-			);
-			if (p !=  NULL)
-				offset += tmp_len + 2;
-=======
 		/* calculate head_len */
 		offset = _FIXED_IE_LENGTH_;
 
@@ -130,7 +95,6 @@
 		);
 		if (p)
 			offset += tmp_len + 2;
->>>>>>> 7d2a07b7
 
 		/*  get supported rates len */
 		p = rtw_get_ie(pie + _BEACON_IE_OFFSET_,
@@ -157,49 +121,25 @@
 			memcpy(pbackup_remainder_ie, premainder_ie, remainder_ielen);
 	}
 
-<<<<<<< HEAD
-		if ((pstapriv->tim_bitmap & 0xff00) && (pstapriv->tim_bitmap & 0x00fe))
-			tim_ielen = 5;
-		else
-			tim_ielen = 4;
-=======
 	*dst_ie++ = WLAN_EID_TIM;
->>>>>>> 7d2a07b7
 
 	if ((pstapriv->tim_bitmap & 0xff00) && (pstapriv->tim_bitmap & 0x00fe))
 		tim_ielen = 5;
 	else
 		tim_ielen = 4;
 
-<<<<<<< HEAD
-		*dst_ie++ = 0;/* DTIM count */
-		*dst_ie++ = 1;/* DTIM period */
-
-		if (pstapriv->tim_bitmap & BIT(0))/* for bc/mc frames */
-			*dst_ie++ = BIT(0);/* bitmap ctrl */
-		else
-			*dst_ie++ = 0;
-=======
 	*dst_ie++ = tim_ielen;
 
 	*dst_ie++ = 0;/* DTIM count */
 	*dst_ie++ = 1;/* DTIM period */
->>>>>>> 7d2a07b7
 
 	if (pstapriv->tim_bitmap & BIT(0))/* for bc/mc frames */
 		*dst_ie++ = BIT(0);/* bitmap ctrl */
 	else
 		*dst_ie++ = 0;
 
-<<<<<<< HEAD
-			if (pstapriv->tim_bitmap & 0xff00)
-				pvb = cpu_to_le16(pstapriv->tim_bitmap >> 8);
-			else
-				pvb = tim_bitmap_le;
-=======
 	if (tim_ielen == 4) {
 		__le16 pvb;
->>>>>>> 7d2a07b7
 
 		if (pstapriv->tim_bitmap & 0xff00)
 			pvb = cpu_to_le16(pstapriv->tim_bitmap >> 8);
@@ -226,23 +166,6 @@
 
 static u8 chk_sta_is_alive(struct sta_info *psta)
 {
-<<<<<<< HEAD
-	#ifdef DBG_EXPIRATION_CHK
-	DBG_871X(
-		"sta:"MAC_FMT", rssi:%d, rx:"STA_PKTS_FMT", expire_to:%u, %s%ssq_len:%u\n"
-		, MAC_ARG(psta->hwaddr)
-		, psta->rssi_stat.UndecoratedSmoothedPWDB
-		/*  STA_RX_PKTS_ARG(psta) */
-		, STA_RX_PKTS_DIFF_ARG(psta)
-		, psta->expire_to
-		, psta->state & WIFI_SLEEP_STATE ? "PS, " : ""
-		, psta->state & WIFI_STA_ALIVE_CHK_STATE ? "SAC, " : ""
-		, psta->sleepq_len
-	);
-	#endif
-
-=======
->>>>>>> 7d2a07b7
 	sta_update_last_rx_pkts(psta);
 
 	return true;
@@ -262,22 +185,8 @@
 
 	phead = &pstapriv->auth_list;
 	/* check auth_queue */
-<<<<<<< HEAD
-	#ifdef DBG_EXPIRATION_CHK
-	if (phead != plist) {
-		DBG_871X(FUNC_NDEV_FMT " auth_list, cnt:%u\n",
-			 FUNC_NDEV_ARG(padapter->pnetdev),
-			 pstapriv->auth_list_cnt);
-	}
-	#endif
-	while (phead != plist) {
-		psta = LIST_CONTAINOR(plist, struct sta_info, auth_list);
-
-		plist = get_next(plist);
-=======
 	list_for_each_safe(plist, tmp, phead) {
 		psta = list_entry(plist, struct sta_info, auth_list);
->>>>>>> 7d2a07b7
 
 		if (psta->expire_to > 0) {
 			psta->expire_to--;
@@ -322,12 +231,8 @@
 
 			if (psta->state & WIFI_SLEEP_STATE) {
 				if (!(psta->state & WIFI_STA_ALIVE_CHK_STATE)) {
-<<<<<<< HEAD
-					/* to check if alive by another methods if station is at ps mode. */
-=======
 					/* to check if alive by another methods */
 					/* if station is at ps mode. */
->>>>>>> 7d2a07b7
 					psta->expire_to = pstapriv->expire_to;
 					psta->state |= WIFI_STA_ALIVE_CHK_STATE;
 
@@ -352,29 +257,13 @@
 			pstapriv->asoc_list_cnt--;
 			updated = ap_free_sta(padapter, psta, false, WLAN_REASON_DEAUTH_LEAVING);
 		} else {
-<<<<<<< HEAD
-			/* TODO: Aging mechanism to digest frames in sleep_q to avoid running out of xmitframe */
-=======
 			/* TODO: Aging mechanism to digest frames in sleep_q to */
 			/* avoid running out of xmitframe */
->>>>>>> 7d2a07b7
 			if (psta->sleepq_len > (NR_XMITFRAME / pstapriv->asoc_list_cnt)
 				&& padapter->xmitpriv.free_xmitframe_cnt < ((
 					NR_XMITFRAME / pstapriv->asoc_list_cnt
 				) / 2)
-<<<<<<< HEAD
-			) {
-				DBG_871X(
-					"%s sta:"MAC_FMT", sleepq_len:%u, free_xmitframe_cnt:%u, asoc_list_cnt:%u, clear sleep_q\n",
-					__func__,
-					MAC_ARG(psta->hwaddr),
-					psta->sleepq_len,
-					padapter->xmitpriv.free_xmitframe_cnt,
-					pstapriv->asoc_list_cnt
-				);
-=======
 			)
->>>>>>> 7d2a07b7
 				wakeup_sta_to_xmit(padapter, psta);
 		}
 	}
@@ -1148,11 +1037,7 @@
 	if (p && ie_len > 0) {
 		u8 rf_type = 0;
 		u8 max_rx_ampdu_factor = 0;
-<<<<<<< HEAD
-		struct rtw_ieee80211_ht_cap *pht_cap = (struct rtw_ieee80211_ht_cap *)(p + 2);
-=======
 		struct ieee80211_ht_cap *pht_cap = (struct ieee80211_ht_cap *)(p + 2);
->>>>>>> 7d2a07b7
 
 		pHT_caps_ie = p;
 
@@ -1181,11 +1066,7 @@
 		);
 
 		if ((psecuritypriv->wpa_pairwise_cipher & WPA_CIPHER_CCMP) ||
-<<<<<<< HEAD
-			(psecuritypriv->wpa2_pairwise_cipher & WPA_CIPHER_CCMP)) {
-=======
 		     (psecuritypriv->wpa2_pairwise_cipher & WPA_CIPHER_CCMP)) {
->>>>>>> 7d2a07b7
 			pht_cap->ampdu_params_info |= (IEEE80211_HT_CAP_AMPDU_DENSITY & (0x07 << 2));
 		} else {
 			pht_cap->ampdu_params_info |= (IEEE80211_HT_CAP_AMPDU_DENSITY & 0x00);
@@ -1239,11 +1120,7 @@
 	pmlmepriv->htpriv.ht_option = false;
 
 	if ((psecuritypriv->wpa2_pairwise_cipher & WPA_CIPHER_TKIP) ||
-<<<<<<< HEAD
-		      (psecuritypriv->wpa_pairwise_cipher & WPA_CIPHER_TKIP)) {
-=======
 	     (psecuritypriv->wpa_pairwise_cipher & WPA_CIPHER_TKIP)) {
->>>>>>> 7d2a07b7
 		/* todo: */
 		/* ht_cap = false; */
 	}
@@ -1309,16 +1186,6 @@
 	struct wlan_acl_pool *pacl_list = &pstapriv->acl_list;
 	struct __queue	*pacl_node_q = &pacl_list->acl_node_q;
 
-<<<<<<< HEAD
-	DBG_871X(
-		"%s(acl_num =%d) =" MAC_FMT "\n",
-		__func__,
-		pacl_list->num,
-		MAC_ARG(addr)
-	);
-
-=======
->>>>>>> 7d2a07b7
 	if ((NUM_ACL - 1) < pacl_list->num)
 		return (-1);
 
@@ -1644,29 +1511,6 @@
 	}
 
 	kfree(pbackup_remainder_ie);
-<<<<<<< HEAD
-
-	/*  deal with the case without set_tx_beacon_cmd() in update_beacon() */
-#if defined(CONFIG_INTERRUPT_BASED_TXBCN)
-	if ((pmlmeinfo->state & 0x03) == WIFI_FW_AP_STATE) {
-		u8 sr = 0;
-
-		rtw_get_wps_attr_content(
-			pwps_ie_src,
-			wps_ielen,
-			WPS_ATTR_SELECTED_REGISTRAR,
-			(u8 *)(&sr),
-			NULL
-		);
-
-		if (sr) {
-			set_fwstate(pmlmepriv, WIFI_UNDER_WPS);
-			DBG_871X("%s, set WIFI_UNDER_WPS\n", __func__);
-		}
-	}
-#endif
-=======
->>>>>>> 7d2a07b7
 }
 
 static void update_bcn_p2p_ie(struct adapter *padapter)
@@ -1764,19 +1608,6 @@
 }
 
 /*
-<<<<<<< HEAD
-op_mode
-Set to 0 (HT pure) under the following conditions
-	- all STAs in the BSS are 20/40 MHz HT in 20/40 MHz BSS or
-	- all STAs in the BSS are 20 MHz HT in 20 MHz BSS
-Set to 1 (HT non-member protection) if there may be non-HT STAs
-	in both the primary and the secondary channel
-Set to 2 if only HT STAs are associated in BSS,
-	however and at least one 20 MHz HT STA is associated
-Set to 3 (HT mixed mode) when one or more non-HT STAs are associated
-	(currently non-GF HT station is considered as non-HT STA also)
-*/
-=======
  * op_mode
  * Set to 0 (HT pure) under the following conditions
  *	  - all STAs in the BSS are 20/40 MHz HT in 20/40 MHz BSS or
@@ -1788,7 +1619,6 @@
  * Set to 3 (HT mixed mode) when one or more non-HT STAs are associated
  *	  (currently non-GF HT station is considered as non-HT STA also)
  */
->>>>>>> 7d2a07b7
 static int rtw_ht_operation_update(struct adapter *padapter)
 {
 	u16 cur_op_mode, new_op_mode;
@@ -2109,11 +1939,6 @@
 	struct mlme_ext_info *pmlmeinfo = &(pmlmeext->mlmext_info);
 	u8 bc_addr[ETH_ALEN] = {0xff, 0xff, 0xff, 0xff, 0xff, 0xff};
 
-<<<<<<< HEAD
-	DBG_871X(FUNC_NDEV_FMT"\n", FUNC_NDEV_ARG(padapter->pnetdev));
-
-=======
->>>>>>> 7d2a07b7
 	if ((pmlmeinfo->state & 0x03) != WIFI_FW_AP_STATE)
 		return;
 
