/* SPDX-License-Identifier: GPL-2.0 */
/******************************************************************************
 *
 * Copyright(c) 2007 - 2012 Realtek Corporation. All rights reserved.
 *
 ******************************************************************************/
#ifndef __COMMON_H2C_H__
#define __COMMON_H2C_H__

<<<<<<< HEAD
/*  */
/*     H2C CMD DEFINITION    ------------------------------------------------ */
/*  */
/*  88e, 8723b, 8812, 8821, 92e use the same FW code base */
enum h2c_cmd {
	/* Common Class: 000 */
	H2C_RSVD_PAGE = 0x00,
	H2C_MEDIA_STATUS_RPT = 0x01,
	H2C_SCAN_ENABLE = 0x02,
	H2C_KEEP_ALIVE = 0x03,
	H2C_DISCON_DECISION = 0x04,
	H2C_PSD_OFFLOAD = 0x05,
	H2C_AP_OFFLOAD = 0x08,
	H2C_BCN_RSVDPAGE = 0x09,
	H2C_PROBERSP_RSVDPAGE = 0x0A,
	H2C_FCS_RSVDPAGE = 0x10,
	H2C_FCS_INFO = 0x11,
	H2C_AP_WOW_GPIO_CTRL = 0x13,

	/* PoweSave Class: 001 */
	H2C_SET_PWR_MODE = 0x20,
	H2C_PS_TUNING_PARA = 0x21,
	H2C_PS_TUNING_PARA2 = 0x22,
	H2C_P2P_LPS_PARAM = 0x23,
	H2C_P2P_PS_OFFLOAD = 0x24,
	H2C_PS_SCAN_ENABLE = 0x25,
	H2C_SAP_PS_ = 0x26,
	H2C_INACTIVE_PS_ = 0x27, /* Inactive_PS */
	H2C_FWLPS_IN_IPS_ = 0x28,

	/* Dynamic Mechanism Class: 010 */
	H2C_MACID_CFG = 0x40,
	H2C_TXBF = 0x41,
	H2C_RSSI_SETTING = 0x42,
	H2C_AP_REQ_TXRPT = 0x43,
	H2C_INIT_RATE_COLLECT = 0x44,

	/* BT Class: 011 */
	H2C_B_TYPE_TDMA = 0x60,
	H2C_BT_INFO = 0x61,
	H2C_FORCE_BT_TXPWR = 0x62,
	H2C_BT_IGNORE_WLANACT = 0x63,
	H2C_DAC_SWING_VALUE = 0x64,
	H2C_ANT_SEL_RSV = 0x65,
	H2C_WL_OPMODE = 0x66,
	H2C_BT_MP_OPER = 0x67,
	H2C_BT_CONTROL = 0x68,
	H2C_BT_WIFI_CTRL = 0x69,
	H2C_BT_FW_PATCH = 0x6A,

	/* WOWLAN Class: 100 */
	H2C_WOWLAN = 0x80,
	H2C_REMOTE_WAKE_CTRL = 0x81,
	H2C_AOAC_GLOBAL_INFO = 0x82,
	H2C_AOAC_RSVD_PAGE = 0x83,
	H2C_AOAC_RSVD_PAGE2 = 0x84,
	H2C_D0_SCAN_OFFLOAD_CTRL = 0x85,
	H2C_D0_SCAN_OFFLOAD_INFO = 0x86,
	H2C_CHNL_SWITCH_OFFLOAD = 0x87,
	H2C_AOAC_RSVDPAGE3 = 0x88,

	H2C_RESET_TSF = 0xC0,
	H2C_MAXID,
};

=======
>>>>>>> 7d2a07b7
#define H2C_RSVDPAGE_LOC_LEN		5
#define H2C_MEDIA_STATUS_RPT_LEN		3
#define H2C_KEEP_ALIVE_CTRL_LEN	2
#define H2C_DISCON_DECISION_LEN		3
#define H2C_AP_OFFLOAD_LEN		3
#define H2C_AP_WOW_GPIO_CTRL_LEN	4
#define H2C_AP_PS_LEN			2
#define H2C_PWRMODE_LEN			7
#define H2C_PSTUNEPARAM_LEN			4
#define H2C_MACID_CFG_LEN		7
#define H2C_BTMP_OPER_LEN			4
#define H2C_WOWLAN_LEN			4
#define H2C_REMOTE_WAKE_CTRL_LEN	3
#define H2C_AOAC_GLOBAL_INFO_LEN	2
#define H2C_AOAC_RSVDPAGE_LOC_LEN	7
#define H2C_SCAN_OFFLOAD_CTRL_LEN	4
#define H2C_BT_FW_PATCH_LEN			6
#define H2C_RSSI_SETTING_LEN		4
#define H2C_AP_REQ_TXRPT_LEN		2
#define H2C_FORCE_BT_TXPWR_LEN		3
#define H2C_BCN_RSVDPAGE_LEN		5
#define H2C_PROBERSP_RSVDPAGE_LEN	5

<<<<<<< HEAD
#ifdef CONFIG_WOWLAN
#define eqMacAddr(a, b)		(((a)[0] == (b)[0] && (a)[1] == (b)[1] && (a)[2] == (b)[2] && (a)[3] == (b)[3] && (a)[4] == (b)[4] && (a)[5] == (b)[5]) ? 1 : 0)
#define cpMacAddr(des, src)	((des)[0] = (src)[0], (des)[1] = (src)[1], (des)[2] = (src)[2], (des)[3] = (src)[3], (des)[4] = (src)[4], (des)[5] = (src)[5])
#define cpIpAddr(des, src)	((des)[0] = (src)[0], (des)[1] = (src)[1], (des)[2] = (src)[2], (des)[3] = (src)[3])

/*  */
/*  ARP packet */
/*  */
/*  LLC Header */
#define GET_ARP_PKT_LLC_TYPE(__pHeader)			ReadEF2Byte(((u8 *)(__pHeader)) + 6)

/* ARP element */
#define GET_ARP_PKT_OPERATION(__pHeader)		ReadEF2Byte(((u8 *)(__pHeader)) + 6)
#define GET_ARP_PKT_SENDER_MAC_ADDR(__pHeader, _val)	cpMacAddr((u8 *)(_val), ((u8 *)(__pHeader))+8)
#define GET_ARP_PKT_SENDER_IP_ADDR(__pHeader, _val)	cpIpAddr((u8 *)(_val), ((u8 *)(__pHeader))+14)
#define GET_ARP_PKT_TARGET_MAC_ADDR(__pHeader, _val)	cpMacAddr((u8 *)(_val), ((u8 *)(__pHeader))+18)
#define GET_ARP_PKT_TARGET_IP_ADDR(__pHeader, _val)	cpIpAddr((u8 *)(_val), ((u8 *)(__pHeader))+24)

#define SET_ARP_PKT_HW(__pHeader, __Value)		WRITEEF2BYTE(((u8 *)(__pHeader)) + 0, __Value)
#define SET_ARP_PKT_PROTOCOL(__pHeader, __Value)	WRITEEF2BYTE(((u8 *)(__pHeader)) + 2, __Value)
#define SET_ARP_PKT_HW_ADDR_LEN(__pHeader, __Value)	WRITEEF1BYTE(((u8 *)(__pHeader)) + 4, __Value)
#define SET_ARP_PKT_PROTOCOL_ADDR_LEN(__pHeader, __Value)	WRITEEF1BYTE(((u8 *)(__pHeader)) + 5, __Value)
#define SET_ARP_PKT_OPERATION(__pHeader, __Value)	WRITEEF2BYTE(((u8 *)(__pHeader)) + 6, __Value)
#define SET_ARP_PKT_SENDER_MAC_ADDR(__pHeader, _val)	cpMacAddr(((u8 *)(__pHeader))+8, (u8 *)(_val))
#define SET_ARP_PKT_SENDER_IP_ADDR(__pHeader, _val)	cpIpAddr(((u8 *)(__pHeader))+14, (u8 *)(_val))
#define SET_ARP_PKT_TARGET_MAC_ADDR(__pHeader, _val)	cpMacAddr(((u8 *)(__pHeader))+18, (u8 *)(_val))
#define SET_ARP_PKT_TARGET_IP_ADDR(__pHeader, _val)	cpIpAddr(((u8 *)(__pHeader))+24, (u8 *)(_val))

#define FW_WOWLAN_FUN_EN			BIT(0)
#define FW_WOWLAN_PATTERN_MATCH			BIT(1)
#define FW_WOWLAN_MAGIC_PKT			BIT(2)
#define FW_WOWLAN_UNICAST			BIT(3)
#define FW_WOWLAN_ALL_PKT_DROP			BIT(4)
#define FW_WOWLAN_GPIO_ACTIVE			BIT(5)
#define FW_WOWLAN_REKEY_WAKEUP			BIT(6)
#define FW_WOWLAN_DEAUTH_WAKEUP			BIT(7)

#define FW_WOWLAN_GPIO_WAKEUP_EN		BIT(0)
#define FW_FW_PARSE_MAGIC_PKT			BIT(1)

#define FW_REMOTE_WAKE_CTRL_EN			BIT(0)
#define FW_REALWOWLAN_EN			BIT(5)

#define FW_WOWLAN_KEEP_ALIVE_EN			BIT(0)
#define FW_ADOPT_USER				BIT(1)
#define FW_WOWLAN_KEEP_ALIVE_PKT_TYPE		BIT(2)

#define FW_REMOTE_WAKE_CTRL_EN			BIT(0)
#define FW_ARP_EN				BIT(1)
#define FW_REALWOWLAN_EN			BIT(5)
#define FW_WOW_FW_UNICAST_EN			BIT(7)

#endif /* CONFIG_WOWLAN */

=======
>>>>>>> 7d2a07b7
/* _RSVDPAGE_LOC_CMD_0x00 */
#define SET_H2CCMD_RSVDPAGE_LOC_PROBE_RSP(__pH2CCmd, __Value)		SET_BITS_TO_LE_1BYTE_8BIT(__pH2CCmd, 0, 8, __Value)
#define SET_H2CCMD_RSVDPAGE_LOC_PSPOLL(__pH2CCmd, __Value)			SET_BITS_TO_LE_1BYTE_8BIT((__pH2CCmd)+1, 0, 8, __Value)
#define SET_H2CCMD_RSVDPAGE_LOC_NULL_DATA(__pH2CCmd, __Value)		SET_BITS_TO_LE_1BYTE_8BIT((__pH2CCmd)+2, 0, 8, __Value)
#define SET_H2CCMD_RSVDPAGE_LOC_QOS_NULL_DATA(__pH2CCmd, __Value)	SET_BITS_TO_LE_1BYTE_8BIT((__pH2CCmd)+3, 0, 8, __Value)
#define SET_H2CCMD_RSVDPAGE_LOC_BT_QOS_NULL_DATA(__pH2CCmd, __Value)SET_BITS_TO_LE_1BYTE_8BIT((__pH2CCmd)+4, 0, 8, __Value)

/* _MEDIA_STATUS_RPT_PARM_CMD_0x01 */
#define SET_H2CCMD_MSRRPT_PARM_OPMODE(__pH2CCmd, __Value)		SET_BITS_TO_LE_1BYTE(__pH2CCmd, 0, 1, __Value)
#define SET_H2CCMD_MSRRPT_PARM_MACID_IND(__pH2CCmd, __Value)	SET_BITS_TO_LE_1BYTE(__pH2CCmd, 1, 1, __Value)
#define SET_H2CCMD_MSRRPT_PARM_MACID(__pH2CCmd, __Value)		SET_BITS_TO_LE_1BYTE_8BIT(__pH2CCmd+1, 0, 8, __Value)
#define SET_H2CCMD_MSRRPT_PARM_MACID_END(__pH2CCmd, __Value)	SET_BITS_TO_LE_1BYTE_8BIT(__pH2CCmd+2, 0, 8, __Value)

/* _KEEP_ALIVE_CMD_0x03 */
#define SET_H2CCMD_KEEPALIVE_PARM_ENABLE(__pH2CCmd, __Value)		SET_BITS_TO_LE_1BYTE(__pH2CCmd, 0, 1, __Value)
#define SET_H2CCMD_KEEPALIVE_PARM_ADOPT(__pH2CCmd, __Value)		SET_BITS_TO_LE_1BYTE(__pH2CCmd, 1, 1, __Value)
#define SET_H2CCMD_KEEPALIVE_PARM_PKT_TYPE(__pH2CCmd, __Value)		SET_BITS_TO_LE_1BYTE(__pH2CCmd, 2, 1, __Value)
#define SET_H2CCMD_KEEPALIVE_PARM_CHECK_PERIOD(__pH2CCmd, __Value)	SET_BITS_TO_LE_1BYTE_8BIT(__pH2CCmd+1, 0, 8, __Value)

/* _DISCONNECT_DECISION_CMD_0x04 */
#define SET_H2CCMD_DISCONDECISION_PARM_ENABLE(__pH2CCmd, __Value)		SET_BITS_TO_LE_1BYTE(__pH2CCmd, 0, 1, __Value)
#define SET_H2CCMD_DISCONDECISION_PARM_ADOPT(__pH2CCmd, __Value)		SET_BITS_TO_LE_1BYTE(__pH2CCmd, 1, 1, __Value)
#define SET_H2CCMD_DISCONDECISION_PARM_CHECK_PERIOD(__pH2CCmd, __Value)	SET_BITS_TO_LE_1BYTE_8BIT(__pH2CCmd+1, 0, 8, __Value)
#define SET_H2CCMD_DISCONDECISION_PARM_TRY_PKT_NUM(__pH2CCmd, __Value)	SET_BITS_TO_LE_1BYTE_8BIT(__pH2CCmd+2, 0, 8, __Value)

/*  _WoWLAN PARAM_CMD_0x80 */
#define SET_H2CCMD_WOWLAN_FUNC_ENABLE(__pH2CCmd, __Value)			SET_BITS_TO_LE_1BYTE(__pH2CCmd, 0, 1, __Value)
#define SET_H2CCMD_WOWLAN_PATTERN_MATCH_ENABLE(__pH2CCmd, __Value)	SET_BITS_TO_LE_1BYTE(__pH2CCmd, 1, 1, __Value)
#define SET_H2CCMD_WOWLAN_MAGIC_PKT_ENABLE(__pH2CCmd, __Value)		SET_BITS_TO_LE_1BYTE(__pH2CCmd, 2, 1, __Value)
#define SET_H2CCMD_WOWLAN_UNICAST_PKT_ENABLE(__pH2CCmd, __Value)	SET_BITS_TO_LE_1BYTE(__pH2CCmd, 3, 1, __Value)
#define SET_H2CCMD_WOWLAN_ALL_PKT_DROP(__pH2CCmd, __Value)			SET_BITS_TO_LE_1BYTE(__pH2CCmd, 4, 1, __Value)
#define SET_H2CCMD_WOWLAN_GPIO_ACTIVE(__pH2CCmd, __Value)			SET_BITS_TO_LE_1BYTE(__pH2CCmd, 5, 1, __Value)
#define SET_H2CCMD_WOWLAN_REKEY_WAKE_UP(__pH2CCmd, __Value)			SET_BITS_TO_LE_1BYTE(__pH2CCmd, 6, 1, __Value)
#define SET_H2CCMD_WOWLAN_DISCONNECT_WAKE_UP(__pH2CCmd, __Value)	SET_BITS_TO_LE_1BYTE(__pH2CCmd, 7, 1, __Value)
#define SET_H2CCMD_WOWLAN_GPIONUM(__pH2CCmd, __Value)				SET_BITS_TO_LE_1BYTE((__pH2CCmd)+1, 0, 7, __Value)
#define SET_H2CCMD_WOWLAN_DATAPIN_WAKE_UP(__pH2CCmd, __Value)		SET_BITS_TO_LE_1BYTE((__pH2CCmd)+1, 7, 1, __Value)
#define SET_H2CCMD_WOWLAN_GPIO_DURATION(__pH2CCmd, __Value)			SET_BITS_TO_LE_1BYTE_8BIT((__pH2CCmd)+2, 0, 8, __Value)
/* define SET_H2CCMD_WOWLAN_GPIO_PULSE_EN(__pH2CCmd, __Value)		SET_BITS_TO_LE_1BYTE((__pH2CCmd)+3, 0, 1, __Value) */
#define SET_H2CCMD_WOWLAN_GPIO_PULSE_COUNT(__pH2CCmd, __Value)		SET_BITS_TO_LE_1BYTE_8BIT((__pH2CCmd)+3, 0, 8, __Value)

/*  _REMOTE_WAKEUP_CMD_0x81 */
#define SET_H2CCMD_REMOTE_WAKECTRL_ENABLE(__pH2CCmd, __Value)		SET_BITS_TO_LE_1BYTE(__pH2CCmd, 0, 1, __Value)
#define SET_H2CCMD_REMOTE_WAKE_CTRL_ARP_OFFLOAD_EN(__pH2CCmd, __Value)	SET_BITS_TO_LE_1BYTE(__pH2CCmd, 1, 1, __Value)
#define SET_H2CCMD_REMOTE_WAKE_CTRL_NDP_OFFLOAD_EN(__pH2CCmd, __Value)	SET_BITS_TO_LE_1BYTE(__pH2CCmd, 2, 1, __Value)
#define SET_H2CCMD_REMOTE_WAKE_CTRL_GTK_OFFLOAD_EN(__pH2CCmd, __Value)	SET_BITS_TO_LE_1BYTE(__pH2CCmd, 3, 1, __Value)
#define SET_H2CCMD_REMOTE_WAKE_CTRL_NLO_OFFLOAD_EN(__pH2CCmd, __Value)	SET_BITS_TO_LE_1BYTE(__pH2CCmd, 4, 1, __Value)
#define SET_H2CCMD_REMOTE_WAKE_CTRL_FW_UNICAST_EN(__pH2CCmd, __Value)	SET_BITS_TO_LE_1BYTE(__pH2CCmd, 7, 1, __Value)
#define SET_H2CCMD_REMOTE_WAKE_CTRL_ARP_ACTION(__pH2CCmd, __Value)	SET_BITS_TO_LE_1BYTE((__pH2CCmd)+2, 0, 1, __Value)

/*  AOAC_GLOBAL_INFO_0x82 */
#define SET_H2CCMD_AOAC_GLOBAL_INFO_PAIRWISE_ENC_ALG(__pH2CCmd, __Value)	SET_BITS_TO_LE_1BYTE_8BIT(__pH2CCmd, 0, 8, __Value)
#define SET_H2CCMD_AOAC_GLOBAL_INFO_GROUP_ENC_ALG(__pH2CCmd, __Value)		SET_BITS_TO_LE_1BYTE_8BIT((__pH2CCmd)+1, 0, 8, __Value)

/*  AOAC_RSVDPAGE_LOC_0x83 */
#define SET_H2CCMD_AOAC_RSVDPAGE_LOC_REMOTE_WAKE_CTRL_INFO(__pH2CCmd, __Value)	SET_BITS_TO_LE_1BYTE_8BIT((__pH2CCmd), 0, 8, __Value)
#define SET_H2CCMD_AOAC_RSVDPAGE_LOC_ARP_RSP(__pH2CCmd, __Value)		SET_BITS_TO_LE_1BYTE_8BIT((__pH2CCmd)+1, 0, 8, __Value)
#define SET_H2CCMD_AOAC_RSVDPAGE_LOC_NEIGHBOR_ADV(__pH2CCmd, __Value)		SET_BITS_TO_LE_1BYTE_8BIT((__pH2CCmd)+2, 0, 8, __Value)
#define SET_H2CCMD_AOAC_RSVDPAGE_LOC_GTK_RSP(__pH2CCmd, __Value)		SET_BITS_TO_LE_1BYTE_8BIT((__pH2CCmd)+3, 0, 8, __Value)
#define SET_H2CCMD_AOAC_RSVDPAGE_LOC_GTK_INFO(__pH2CCmd, __Value)		SET_BITS_TO_LE_1BYTE_8BIT((__pH2CCmd)+4, 0, 8, __Value)

/*  */
/*     Structure    -------------------------------------------------- */
/*  */
struct rsvdpage_loc {
	u8 LocProbeRsp;
	u8 LocPsPoll;
	u8 LocNullData;
	u8 LocQosNull;
	u8 LocBTQosNull;
};

#endif<|MERGE_RESOLUTION|>--- conflicted
+++ resolved
@@ -7,74 +7,6 @@
 #ifndef __COMMON_H2C_H__
 #define __COMMON_H2C_H__
 
-<<<<<<< HEAD
-/*  */
-/*     H2C CMD DEFINITION    ------------------------------------------------ */
-/*  */
-/*  88e, 8723b, 8812, 8821, 92e use the same FW code base */
-enum h2c_cmd {
-	/* Common Class: 000 */
-	H2C_RSVD_PAGE = 0x00,
-	H2C_MEDIA_STATUS_RPT = 0x01,
-	H2C_SCAN_ENABLE = 0x02,
-	H2C_KEEP_ALIVE = 0x03,
-	H2C_DISCON_DECISION = 0x04,
-	H2C_PSD_OFFLOAD = 0x05,
-	H2C_AP_OFFLOAD = 0x08,
-	H2C_BCN_RSVDPAGE = 0x09,
-	H2C_PROBERSP_RSVDPAGE = 0x0A,
-	H2C_FCS_RSVDPAGE = 0x10,
-	H2C_FCS_INFO = 0x11,
-	H2C_AP_WOW_GPIO_CTRL = 0x13,
-
-	/* PoweSave Class: 001 */
-	H2C_SET_PWR_MODE = 0x20,
-	H2C_PS_TUNING_PARA = 0x21,
-	H2C_PS_TUNING_PARA2 = 0x22,
-	H2C_P2P_LPS_PARAM = 0x23,
-	H2C_P2P_PS_OFFLOAD = 0x24,
-	H2C_PS_SCAN_ENABLE = 0x25,
-	H2C_SAP_PS_ = 0x26,
-	H2C_INACTIVE_PS_ = 0x27, /* Inactive_PS */
-	H2C_FWLPS_IN_IPS_ = 0x28,
-
-	/* Dynamic Mechanism Class: 010 */
-	H2C_MACID_CFG = 0x40,
-	H2C_TXBF = 0x41,
-	H2C_RSSI_SETTING = 0x42,
-	H2C_AP_REQ_TXRPT = 0x43,
-	H2C_INIT_RATE_COLLECT = 0x44,
-
-	/* BT Class: 011 */
-	H2C_B_TYPE_TDMA = 0x60,
-	H2C_BT_INFO = 0x61,
-	H2C_FORCE_BT_TXPWR = 0x62,
-	H2C_BT_IGNORE_WLANACT = 0x63,
-	H2C_DAC_SWING_VALUE = 0x64,
-	H2C_ANT_SEL_RSV = 0x65,
-	H2C_WL_OPMODE = 0x66,
-	H2C_BT_MP_OPER = 0x67,
-	H2C_BT_CONTROL = 0x68,
-	H2C_BT_WIFI_CTRL = 0x69,
-	H2C_BT_FW_PATCH = 0x6A,
-
-	/* WOWLAN Class: 100 */
-	H2C_WOWLAN = 0x80,
-	H2C_REMOTE_WAKE_CTRL = 0x81,
-	H2C_AOAC_GLOBAL_INFO = 0x82,
-	H2C_AOAC_RSVD_PAGE = 0x83,
-	H2C_AOAC_RSVD_PAGE2 = 0x84,
-	H2C_D0_SCAN_OFFLOAD_CTRL = 0x85,
-	H2C_D0_SCAN_OFFLOAD_INFO = 0x86,
-	H2C_CHNL_SWITCH_OFFLOAD = 0x87,
-	H2C_AOAC_RSVDPAGE3 = 0x88,
-
-	H2C_RESET_TSF = 0xC0,
-	H2C_MAXID,
-};
-
-=======
->>>>>>> 7d2a07b7
 #define H2C_RSVDPAGE_LOC_LEN		5
 #define H2C_MEDIA_STATUS_RPT_LEN		3
 #define H2C_KEEP_ALIVE_CTRL_LEN	2
@@ -98,63 +30,6 @@
 #define H2C_BCN_RSVDPAGE_LEN		5
 #define H2C_PROBERSP_RSVDPAGE_LEN	5
 
-<<<<<<< HEAD
-#ifdef CONFIG_WOWLAN
-#define eqMacAddr(a, b)		(((a)[0] == (b)[0] && (a)[1] == (b)[1] && (a)[2] == (b)[2] && (a)[3] == (b)[3] && (a)[4] == (b)[4] && (a)[5] == (b)[5]) ? 1 : 0)
-#define cpMacAddr(des, src)	((des)[0] = (src)[0], (des)[1] = (src)[1], (des)[2] = (src)[2], (des)[3] = (src)[3], (des)[4] = (src)[4], (des)[5] = (src)[5])
-#define cpIpAddr(des, src)	((des)[0] = (src)[0], (des)[1] = (src)[1], (des)[2] = (src)[2], (des)[3] = (src)[3])
-
-/*  */
-/*  ARP packet */
-/*  */
-/*  LLC Header */
-#define GET_ARP_PKT_LLC_TYPE(__pHeader)			ReadEF2Byte(((u8 *)(__pHeader)) + 6)
-
-/* ARP element */
-#define GET_ARP_PKT_OPERATION(__pHeader)		ReadEF2Byte(((u8 *)(__pHeader)) + 6)
-#define GET_ARP_PKT_SENDER_MAC_ADDR(__pHeader, _val)	cpMacAddr((u8 *)(_val), ((u8 *)(__pHeader))+8)
-#define GET_ARP_PKT_SENDER_IP_ADDR(__pHeader, _val)	cpIpAddr((u8 *)(_val), ((u8 *)(__pHeader))+14)
-#define GET_ARP_PKT_TARGET_MAC_ADDR(__pHeader, _val)	cpMacAddr((u8 *)(_val), ((u8 *)(__pHeader))+18)
-#define GET_ARP_PKT_TARGET_IP_ADDR(__pHeader, _val)	cpIpAddr((u8 *)(_val), ((u8 *)(__pHeader))+24)
-
-#define SET_ARP_PKT_HW(__pHeader, __Value)		WRITEEF2BYTE(((u8 *)(__pHeader)) + 0, __Value)
-#define SET_ARP_PKT_PROTOCOL(__pHeader, __Value)	WRITEEF2BYTE(((u8 *)(__pHeader)) + 2, __Value)
-#define SET_ARP_PKT_HW_ADDR_LEN(__pHeader, __Value)	WRITEEF1BYTE(((u8 *)(__pHeader)) + 4, __Value)
-#define SET_ARP_PKT_PROTOCOL_ADDR_LEN(__pHeader, __Value)	WRITEEF1BYTE(((u8 *)(__pHeader)) + 5, __Value)
-#define SET_ARP_PKT_OPERATION(__pHeader, __Value)	WRITEEF2BYTE(((u8 *)(__pHeader)) + 6, __Value)
-#define SET_ARP_PKT_SENDER_MAC_ADDR(__pHeader, _val)	cpMacAddr(((u8 *)(__pHeader))+8, (u8 *)(_val))
-#define SET_ARP_PKT_SENDER_IP_ADDR(__pHeader, _val)	cpIpAddr(((u8 *)(__pHeader))+14, (u8 *)(_val))
-#define SET_ARP_PKT_TARGET_MAC_ADDR(__pHeader, _val)	cpMacAddr(((u8 *)(__pHeader))+18, (u8 *)(_val))
-#define SET_ARP_PKT_TARGET_IP_ADDR(__pHeader, _val)	cpIpAddr(((u8 *)(__pHeader))+24, (u8 *)(_val))
-
-#define FW_WOWLAN_FUN_EN			BIT(0)
-#define FW_WOWLAN_PATTERN_MATCH			BIT(1)
-#define FW_WOWLAN_MAGIC_PKT			BIT(2)
-#define FW_WOWLAN_UNICAST			BIT(3)
-#define FW_WOWLAN_ALL_PKT_DROP			BIT(4)
-#define FW_WOWLAN_GPIO_ACTIVE			BIT(5)
-#define FW_WOWLAN_REKEY_WAKEUP			BIT(6)
-#define FW_WOWLAN_DEAUTH_WAKEUP			BIT(7)
-
-#define FW_WOWLAN_GPIO_WAKEUP_EN		BIT(0)
-#define FW_FW_PARSE_MAGIC_PKT			BIT(1)
-
-#define FW_REMOTE_WAKE_CTRL_EN			BIT(0)
-#define FW_REALWOWLAN_EN			BIT(5)
-
-#define FW_WOWLAN_KEEP_ALIVE_EN			BIT(0)
-#define FW_ADOPT_USER				BIT(1)
-#define FW_WOWLAN_KEEP_ALIVE_PKT_TYPE		BIT(2)
-
-#define FW_REMOTE_WAKE_CTRL_EN			BIT(0)
-#define FW_ARP_EN				BIT(1)
-#define FW_REALWOWLAN_EN			BIT(5)
-#define FW_WOW_FW_UNICAST_EN			BIT(7)
-
-#endif /* CONFIG_WOWLAN */
-
-=======
->>>>>>> 7d2a07b7
 /* _RSVDPAGE_LOC_CMD_0x00 */
 #define SET_H2CCMD_RSVDPAGE_LOC_PROBE_RSP(__pH2CCmd, __Value)		SET_BITS_TO_LE_1BYTE_8BIT(__pH2CCmd, 0, 8, __Value)
 #define SET_H2CCMD_RSVDPAGE_LOC_PSPOLL(__pH2CCmd, __Value)			SET_BITS_TO_LE_1BYTE_8BIT((__pH2CCmd)+1, 0, 8, __Value)
