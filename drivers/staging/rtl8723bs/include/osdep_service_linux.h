--- conflicted
+++ resolved
@@ -47,14 +47,6 @@
 
 	#define thread_exit() complete_and_exit(NULL, 0)
 
-<<<<<<< HEAD
-	typedef void timer_hdl_return;
-	typedef void* timer_hdl_context;
-
-	typedef struct work_struct _workitem;
-
-=======
->>>>>>> 7d2a07b7
 static inline struct list_head *get_next(struct list_head	*list)
 {
 	return list->next;
@@ -65,47 +57,22 @@
 	return (&(queue->queue));
 }
 
-<<<<<<< HEAD
-
-#define LIST_CONTAINOR(ptr, type, member) \
-	container_of(ptr, type, member)
-
-static inline void _set_timer(_timer *ptimer, u32 delay_time)
+static inline void _set_timer(struct timer_list *ptimer, u32 delay_time)
 {
 	mod_timer(ptimer, (jiffies + (delay_time * HZ / 1000)));
 }
 
-static inline void _cancel_timer(_timer *ptimer, u8 *bcancelled)
-=======
-static inline void _set_timer(struct timer_list *ptimer, u32 delay_time)
->>>>>>> 7d2a07b7
-{
-	mod_timer(ptimer, (jiffies + (delay_time * HZ / 1000)));
-}
-
-<<<<<<< HEAD
-static inline void _init_workitem(_workitem *pwork, void *pfunc, void *cntx)
-=======
 static inline void _init_workitem(struct work_struct *pwork, void *pfunc, void *cntx)
->>>>>>> 7d2a07b7
 {
 	INIT_WORK(pwork, pfunc);
 }
 
-<<<<<<< HEAD
-static inline void _set_workitem(_workitem *pwork)
-=======
 static inline void _set_workitem(struct work_struct *pwork)
->>>>>>> 7d2a07b7
 {
 	schedule_work(pwork);
 }
 
-<<<<<<< HEAD
-static inline void _cancel_workitem_sync(_workitem *pwork)
-=======
 static inline void _cancel_workitem_sync(struct work_struct *pwork)
->>>>>>> 7d2a07b7
 {
 	cancel_work_sync(pwork);
 }
