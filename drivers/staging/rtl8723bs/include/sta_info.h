/* SPDX-License-Identifier: GPL-2.0 */
/******************************************************************************
 *
 * Copyright(c) 2007 - 2011 Realtek Corporation. All rights reserved.
 *
 ******************************************************************************/
#ifndef __STA_INFO_H_
#define __STA_INFO_H_


#define IBSS_START_MAC_ID	2
#define NUM_STA 32
#define NUM_ACL 16


/* if mode == 0, then the sta is allowed once the addr is hit. */
/* if mode == 1, then the sta is rejected once the addr is non-hit. */
struct rtw_wlan_acl_node {
        struct list_head		        list;
        u8       addr[ETH_ALEN];
        u8       valid;
};

/* mode = 0, disable */
/* mode = 1, accept unless in deny list */
/* mode =2, deny unless in accept list */
struct wlan_acl_pool {
	int mode;
	int num;
	struct rtw_wlan_acl_node aclnode[NUM_ACL];
	struct __queue	acl_node_q;
};

<<<<<<< HEAD
typedef struct _RSSI_STA {
=======
struct rssi_sta {
>>>>>>> 7d2a07b7
	s32	UndecoratedSmoothedPWDB;
	s32	UndecoratedSmoothedCCK;
	s32	UndecoratedSmoothedOFDM;
	u64	PacketMap;
	u8 ValidBit;
<<<<<<< HEAD
} RSSI_STA, *PRSSI_STA;
=======
};
>>>>>>> 7d2a07b7

struct	stainfo_stats	{

	u64 rx_mgnt_pkts;
		u64 rx_beacon_pkts;
		u64 rx_probereq_pkts;
		u64 rx_probersp_pkts;
		u64 rx_probersp_bm_pkts;
		u64 rx_probersp_uo_pkts;
	u64 rx_ctrl_pkts;
	u64 rx_data_pkts;

	u64	last_rx_mgnt_pkts;
		u64 last_rx_beacon_pkts;
		u64 last_rx_probereq_pkts;
		u64 last_rx_probersp_pkts;
		u64 last_rx_probersp_bm_pkts;
		u64 last_rx_probersp_uo_pkts;
	u64	last_rx_ctrl_pkts;
	u64	last_rx_data_pkts;

	u64	rx_bytes;
	u64	rx_drops;

	u64	tx_pkts;
	u64	tx_bytes;
	u64  tx_drops;
};

struct sta_info {

	spinlock_t	lock;
	struct list_head	list; /* free_sta_queue */
	struct list_head	hash_list; /* sta_hash */
	struct adapter *padapter;

	struct sta_xmit_priv sta_xmitpriv;
	struct sta_recv_priv sta_recvpriv;

	struct __queue sleep_q;
	unsigned int sleepq_len;

	uint state;
	uint aid;
	uint mac_id;
	uint qos_option;
	u8 hwaddr[ETH_ALEN];

	uint	ieee8021x_blocked;	/* 0: allowed, 1:blocked */
	uint	dot118021XPrivacy; /* aes, tkip... */
	union Keytype	dot11tkiptxmickey;
	union Keytype	dot11tkiprxmickey;
	union Keytype	dot118021x_UncstKey;
	union pn48		dot11txpn;			/*  PN48 used for Unicast xmit */
	union pn48		dot11wtxpn;			/*  PN48 used for Unicast mgmt xmit. */
	union pn48		dot11rxpn;			/*  PN48 used for Unicast recv. */


	u8 bssrateset[16];
	u32 bssratelen;
	s32  rssi;
	s32	signal_quality;

	u8 cts2self;
	u8 rtsen;

	u8 raid;
	u8 init_rate;
	u32 ra_mask;
	u8 wireless_mode;	/*  NETWORK_TYPE */
	u8 bw_mode;

	u8 ldpc;
	u8 stbc;

	struct stainfo_stats sta_stats;

	/* for A-MPDU TX, ADDBA timeout check */
	struct timer_list addba_retry_timer;

	/* for A-MPDU Rx reordering buffer control */
	struct recv_reorder_ctrl recvreorder_ctrl[16];

	/* for A-MPDU Tx */
	/* unsigned char 	ampdu_txen_bitmap; */
	u16 BA_starting_seqctrl[16];


	struct ht_priv htpriv;

	/* Notes: */
	/* STA_Mode: */
	/* curr_network(mlme_priv/security_priv/qos/ht) + sta_info: (STA & AP) CAP/INFO */
	/* scan_q: AP CAP/INFO */

	/* AP_Mode: */
	/* curr_network(mlme_priv/security_priv/qos/ht) : AP CAP/INFO */
	/* sta_info: (AP & STA) CAP/INFO */

	struct list_head asoc_list;
	struct list_head auth_list;

	unsigned int expire_to;
	unsigned int auth_seq;
	unsigned int authalg;
	unsigned char chg_txt[128];

	u16 capability;
	int flags;

	int dot8021xalg;/* 0:disable, 1:psk, 2:802.1x */
	int wpa_psk;/* 0:disable, bit(0): WPA, bit(1):WPA2 */
	int wpa_group_cipher;
	int wpa2_group_cipher;
	int wpa_pairwise_cipher;
	int wpa2_pairwise_cipher;

	u8 bpairwise_key_installed;

	u8 wpa_ie[32];

	u8 nonerp_set;
	u8 no_short_slot_time_set;
	u8 no_short_preamble_set;
	u8 no_ht_gf_set;
	u8 no_ht_set;
	u8 ht_20mhz_set;

	unsigned int tx_ra_bitmap;
	u8 qos_info;

	u8 max_sp_len;
	u8 uapsd_bk;/* BIT(0): Delivery enabled, BIT(1): Trigger enabled */
	u8 uapsd_be;
	u8 uapsd_vi;
	u8 uapsd_vo;

	u8 has_legacy_ac;
	unsigned int sleepq_ac_len;

	u8 under_exist_checking;

	u8 keep_alive_trycnt;

	u8 *passoc_req;
	u32 assoc_req_len;

	/* for DM */
	struct rssi_sta	 rssi_stat;

	/* ODM_STA_INFO_T */
	/*  ================ODM Relative Info ======================= */
	/*  Please be care, dont declare too much structure here. It will cost memory * STA support num. */
	/*  */
	/*  */
	/*  2011/10/20 MH Add for ODM STA info. */
	/*  */
	/*  Driver Write */
	u8 bValid;				/*  record the sta status link or not? */
	u8 IOTPeer;			/*  Enum value.	HT_IOT_PEER_E */
	/*  ODM Write */
	/* 1 PHY_STATUS_INFO */
	u8 RSSI_Path[4];		/*  */
	u8 RSSI_Ave;
	u8 RXEVM[4];
	u8 RXSNR[4];

	u8 rssi_level;			/* for Refresh RA mask */
	/*  ODM Write */
	/* 1 TX_INFO (may changed by IC) */
	/* TX_INFO_T		pTxInfo;		 Define in IC folder. Move lower layer. */
	/*  */
	/*  ================ODM Relative Info ======================= */
	/*  */

	/* To store the sequence number of received management frame */
	u16 RxMgmtFrameSeqNum;
};

#define sta_rx_pkts(sta) \
	(sta->sta_stats.rx_mgnt_pkts \
	+ sta->sta_stats.rx_ctrl_pkts \
	+ sta->sta_stats.rx_data_pkts)

#define sta_last_rx_pkts(sta) \
	(sta->sta_stats.last_rx_mgnt_pkts \
	+ sta->sta_stats.last_rx_ctrl_pkts \
	+ sta->sta_stats.last_rx_data_pkts)

#define sta_rx_data_pkts(sta) \
	(sta->sta_stats.rx_data_pkts)

#define sta_last_rx_data_pkts(sta) \
	(sta->sta_stats.last_rx_data_pkts)

#define sta_rx_mgnt_pkts(sta) \
	(sta->sta_stats.rx_mgnt_pkts)

#define sta_last_rx_mgnt_pkts(sta) \
	(sta->sta_stats.last_rx_mgnt_pkts)

#define sta_rx_beacon_pkts(sta) \
	(sta->sta_stats.rx_beacon_pkts)

#define sta_last_rx_beacon_pkts(sta) \
	(sta->sta_stats.last_rx_beacon_pkts)

#define sta_rx_probereq_pkts(sta) \
	(sta->sta_stats.rx_probereq_pkts)

#define sta_last_rx_probereq_pkts(sta) \
	(sta->sta_stats.last_rx_probereq_pkts)

#define sta_rx_probersp_pkts(sta) \
	(sta->sta_stats.rx_probersp_pkts)

#define sta_last_rx_probersp_pkts(sta) \
	(sta->sta_stats.last_rx_probersp_pkts)

#define sta_rx_probersp_bm_pkts(sta) \
	(sta->sta_stats.rx_probersp_bm_pkts)

#define sta_last_rx_probersp_bm_pkts(sta) \
	(sta->sta_stats.last_rx_probersp_bm_pkts)

#define sta_rx_probersp_uo_pkts(sta) \
	(sta->sta_stats.rx_probersp_uo_pkts)

#define sta_last_rx_probersp_uo_pkts(sta) \
	(sta->sta_stats.last_rx_probersp_uo_pkts)

#define sta_update_last_rx_pkts(sta) \
	do { \
		sta->sta_stats.last_rx_mgnt_pkts = sta->sta_stats.rx_mgnt_pkts; \
		sta->sta_stats.last_rx_beacon_pkts = sta->sta_stats.rx_beacon_pkts; \
		sta->sta_stats.last_rx_probereq_pkts = sta->sta_stats.rx_probereq_pkts; \
		sta->sta_stats.last_rx_probersp_pkts = sta->sta_stats.rx_probersp_pkts; \
		sta->sta_stats.last_rx_probersp_bm_pkts = sta->sta_stats.rx_probersp_bm_pkts; \
		sta->sta_stats.last_rx_probersp_uo_pkts = sta->sta_stats.rx_probersp_uo_pkts; \
		sta->sta_stats.last_rx_ctrl_pkts = sta->sta_stats.rx_ctrl_pkts; \
		sta->sta_stats.last_rx_data_pkts = sta->sta_stats.rx_data_pkts; \
	} while (0)

#define STA_RX_PKTS_ARG(sta) \
	sta->sta_stats.rx_mgnt_pkts \
	, sta->sta_stats.rx_ctrl_pkts \
	, sta->sta_stats.rx_data_pkts

#define STA_LAST_RX_PKTS_ARG(sta) \
	sta->sta_stats.last_rx_mgnt_pkts \
	, sta->sta_stats.last_rx_ctrl_pkts \
	, sta->sta_stats.last_rx_data_pkts

#define STA_RX_PKTS_DIFF_ARG(sta) \
	sta->sta_stats.rx_mgnt_pkts - sta->sta_stats.last_rx_mgnt_pkts \
	, sta->sta_stats.rx_ctrl_pkts - sta->sta_stats.last_rx_ctrl_pkts \
	, sta->sta_stats.rx_data_pkts - sta->sta_stats.last_rx_data_pkts

#define STA_PKTS_FMT "(m:%llu, c:%llu, d:%llu)"

struct	sta_priv {

	u8 *pallocated_stainfo_buf;
	u8 *pstainfo_buf;
	struct __queue	free_sta_queue;

	spinlock_t sta_hash_lock;
	struct list_head   sta_hash[NUM_STA];
	int asoc_sta_count;
	struct __queue sleep_q;
	struct __queue wakeup_q;

	struct adapter *padapter;

	struct list_head asoc_list;
	struct list_head auth_list;
	spinlock_t asoc_list_lock;
	spinlock_t auth_list_lock;
	u8 asoc_list_cnt;
	u8 auth_list_cnt;

	unsigned int auth_to;  /* sec, time to expire in authenticating. */
	unsigned int assoc_to; /* sec, time to expire before associating. */
	unsigned int expire_to; /* sec , time to expire after associated. */

	/* pointers to STA info; based on allocated AID or NULL if AID free
	 * AID is in the range 1-2007, so sta_aid[0] corresponders to AID 1
	 * and so on
	 */
	struct sta_info *sta_aid[NUM_STA];

	u16 sta_dz_bitmap;/* only support for 15 stations, aid bitmap for sleeping stations. */
	u16 tim_bitmap;/* only support 15 stations, aid = 0~15 mapping bit0~bit15 */

	u16 max_num_sta;

	struct wlan_acl_pool acl_list;
};


static inline u32 wifi_mac_hash(u8 *mac)
{
        u32 x;

        x = mac[0];
        x = (x << 2) ^ mac[1];
        x = (x << 2) ^ mac[2];
        x = (x << 2) ^ mac[3];
        x = (x << 2) ^ mac[4];
        x = (x << 2) ^ mac[5];

        x ^= x >> 8;
        x  = x & (NUM_STA - 1);

        return x;
}


extern u32 _rtw_init_sta_priv(struct sta_priv *pstapriv);
extern u32 _rtw_free_sta_priv(struct sta_priv *pstapriv);

#define stainfo_offset_valid(offset) (offset < NUM_STA && offset >= 0)
int rtw_stainfo_offset(struct sta_priv *stapriv, struct sta_info *sta);
struct sta_info *rtw_get_stainfo_by_offset(struct sta_priv *stapriv, int offset);

extern struct sta_info *rtw_alloc_stainfo(struct	sta_priv *pstapriv, u8 *hwaddr);
extern u32 rtw_free_stainfo(struct adapter *padapter, struct sta_info *psta);
extern void rtw_free_all_stainfo(struct adapter *padapter);
extern struct sta_info *rtw_get_stainfo(struct sta_priv *pstapriv, u8 *hwaddr);
extern u32 rtw_init_bcmc_stainfo(struct adapter *padapter);
extern struct sta_info *rtw_get_bcmc_stainfo(struct adapter *padapter);
extern u8 rtw_access_ctrl(struct adapter *padapter, u8 *mac_addr);

#endif /* _STA_INFO_H_ */<|MERGE_RESOLUTION|>--- conflicted
+++ resolved
@@ -31,21 +31,13 @@
 	struct __queue	acl_node_q;
 };
 
-<<<<<<< HEAD
-typedef struct _RSSI_STA {
-=======
 struct rssi_sta {
->>>>>>> 7d2a07b7
 	s32	UndecoratedSmoothedPWDB;
 	s32	UndecoratedSmoothedCCK;
 	s32	UndecoratedSmoothedOFDM;
 	u64	PacketMap;
 	u8 ValidBit;
-<<<<<<< HEAD
-} RSSI_STA, *PRSSI_STA;
-=======
-};
->>>>>>> 7d2a07b7
+};
 
 struct	stainfo_stats	{
 
