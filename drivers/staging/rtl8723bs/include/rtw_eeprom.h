--- conflicted
+++ resolved
@@ -42,11 +42,7 @@
 /*  Besides, CustomerID of registry has precedence of that of EEPROM. */
 /*  defined below. 060703, by rcnjko. */
 /*  */
-<<<<<<< HEAD
-typedef enum _RT_CUSTOMER_ID {
-=======
 enum {
->>>>>>> 7d2a07b7
 	RT_CID_DEFAULT = 0,
 	RT_CID_8187_ALPHA0 = 1,
 	RT_CID_8187_SERCOMM_PS = 2,
@@ -94,11 +90,7 @@
 	RT_CID_819x_ALPHA_Dlink = 44,/* add by ylb 20121012 for customer led for alpha */
 	RT_CID_WNC_NEC = 45,/* add by page for NEC */
 	RT_CID_DNI_BUFFALO = 46,/* add by page for NEC */
-<<<<<<< HEAD
-} RT_CUSTOMER_ID, *PRT_CUSTOMER_ID;
-=======
 };
->>>>>>> 7d2a07b7
 
 struct eeprom_priv {
 	u8 bautoload_fail_flag;
