/*
 * NVMe admin command implementation.
 * Copyright (c) 2015-2016 HGST, a Western Digital Company.
 *
 * This program is free software; you can redistribute it and/or modify it
 * under the terms and conditions of the GNU General Public License,
 * version 2, as published by the Free Software Foundation.
 *
 * This program is distributed in the hope it will be useful, but WITHOUT
 * ANY WARRANTY; without even the implied warranty of MERCHANTABILITY or
 * FITNESS FOR A PARTICULAR PURPOSE.  See the GNU General Public License for
 * more details.
 */
#define pr_fmt(fmt) KBUILD_MODNAME ": " fmt
#include <linux/module.h>
#include <linux/rculist.h>

#include <generated/utsrelease.h>
#include <asm/unaligned.h>
#include "nvmet.h"

u32 nvmet_get_log_page_len(struct nvme_command *cmd)
{
	u32 len = le16_to_cpu(cmd->get_log_page.numdu);

	len <<= 16;
	len += le16_to_cpu(cmd->get_log_page.numdl);
	/* NUMD is a 0's based value */
	len += 1;
	len *= sizeof(u32);

	return len;
}

static void nvmet_execute_get_log_page_noop(struct nvmet_req *req)
{
	nvmet_req_complete(req, nvmet_zero_sgl(req, 0, req->data_len));
}

static u16 nvmet_get_smart_log_nsid(struct nvmet_req *req,
		struct nvme_smart_log *slog)
{
	struct nvmet_ns *ns;
	u64 host_reads, host_writes, data_units_read, data_units_written;

	ns = nvmet_find_namespace(req->sq->ctrl, req->cmd->get_log_page.nsid);
	if (!ns) {
		pr_err("nvmet : Could not find namespace id : %d\n",
				le32_to_cpu(req->cmd->get_log_page.nsid));
		return NVME_SC_INVALID_NS;
	}

	/* we don't have the right data for file backed ns */
	if (!ns->bdev)
		goto out;

	host_reads = part_stat_read(ns->bdev->bd_part, ios[READ]);
	data_units_read = part_stat_read(ns->bdev->bd_part, sectors[READ]);
	host_writes = part_stat_read(ns->bdev->bd_part, ios[WRITE]);
	data_units_written = part_stat_read(ns->bdev->bd_part, sectors[WRITE]);

	put_unaligned_le64(host_reads, &slog->host_reads[0]);
	put_unaligned_le64(data_units_read, &slog->data_units_read[0]);
	put_unaligned_le64(host_writes, &slog->host_writes[0]);
	put_unaligned_le64(data_units_written, &slog->data_units_written[0]);
out:
	nvmet_put_namespace(ns);

	return NVME_SC_SUCCESS;
}

static u16 nvmet_get_smart_log_all(struct nvmet_req *req,
		struct nvme_smart_log *slog)
{
	u64 host_reads = 0, host_writes = 0;
	u64 data_units_read = 0, data_units_written = 0;
	struct nvmet_ns *ns;
	struct nvmet_ctrl *ctrl;

	ctrl = req->sq->ctrl;

	rcu_read_lock();
	list_for_each_entry_rcu(ns, &ctrl->subsys->namespaces, dev_link) {
		/* we don't have the right data for file backed ns */
		if (!ns->bdev)
			continue;
		host_reads += part_stat_read(ns->bdev->bd_part, ios[READ]);
		data_units_read +=
			part_stat_read(ns->bdev->bd_part, sectors[READ]);
		host_writes += part_stat_read(ns->bdev->bd_part, ios[WRITE]);
		data_units_written +=
			part_stat_read(ns->bdev->bd_part, sectors[WRITE]);

	}
	rcu_read_unlock();

	put_unaligned_le64(host_reads, &slog->host_reads[0]);
	put_unaligned_le64(data_units_read, &slog->data_units_read[0]);
	put_unaligned_le64(host_writes, &slog->host_writes[0]);
	put_unaligned_le64(data_units_written, &slog->data_units_written[0]);

	return NVME_SC_SUCCESS;
}

static void nvmet_execute_get_log_page_smart(struct nvmet_req *req)
{
	struct nvme_smart_log *log;
	u16 status = NVME_SC_INTERNAL;

	if (req->data_len != sizeof(*log))
		goto out;

	log = kzalloc(sizeof(*log), GFP_KERNEL);
	if (!log)
		goto out;

	if (req->cmd->get_log_page.nsid == cpu_to_le32(NVME_NSID_ALL))
		status = nvmet_get_smart_log_all(req, log);
	else
		status = nvmet_get_smart_log_nsid(req, log);
	if (status)
<<<<<<< HEAD
		goto out;

	status = nvmet_copy_to_sgl(req, 0, log, sizeof(*log));
=======
		goto out_free_log;

	status = nvmet_copy_to_sgl(req, 0, log, sizeof(*log));
out_free_log:
	kfree(log);
>>>>>>> ce397d21
out:
	nvmet_req_complete(req, status);
}

static void nvmet_execute_get_log_changed_ns(struct nvmet_req *req)
{
	struct nvmet_ctrl *ctrl = req->sq->ctrl;
	u16 status = NVME_SC_INTERNAL;
	size_t len;

	if (req->data_len != NVME_MAX_CHANGED_NAMESPACES * sizeof(__le32))
		goto out;

	mutex_lock(&ctrl->lock);
	if (ctrl->nr_changed_ns == U32_MAX)
		len = sizeof(__le32);
	else
		len = ctrl->nr_changed_ns * sizeof(__le32);
	status = nvmet_copy_to_sgl(req, 0, ctrl->changed_ns_list, len);
	if (!status)
		status = nvmet_zero_sgl(req, len, req->data_len - len);
	ctrl->nr_changed_ns = 0;
	clear_bit(NVME_AEN_CFG_NS_ATTR, &ctrl->aen_masked);
	mutex_unlock(&ctrl->lock);
out:
	nvmet_req_complete(req, status);
}

static void nvmet_execute_identify_ctrl(struct nvmet_req *req)
{
	struct nvmet_ctrl *ctrl = req->sq->ctrl;
	struct nvme_id_ctrl *id;
	u16 status = 0;
	const char model[] = "Linux";

	id = kzalloc(sizeof(*id), GFP_KERNEL);
	if (!id) {
		status = NVME_SC_INTERNAL;
		goto out;
	}

	/* XXX: figure out how to assign real vendors IDs. */
	id->vid = 0;
	id->ssvid = 0;

	memset(id->sn, ' ', sizeof(id->sn));
	bin2hex(id->sn, &ctrl->subsys->serial,
		min(sizeof(ctrl->subsys->serial), sizeof(id->sn) / 2));
	memcpy_and_pad(id->mn, sizeof(id->mn), model, sizeof(model) - 1, ' ');
	memcpy_and_pad(id->fr, sizeof(id->fr),
		       UTS_RELEASE, strlen(UTS_RELEASE), ' ');

	id->rab = 6;

	/*
	 * XXX: figure out how we can assign a IEEE OUI, but until then
	 * the safest is to leave it as zeroes.
	 */

	/* we support multiple ports and multiples hosts: */
	id->cmic = (1 << 0) | (1 << 1);

	/* no limit on data transfer sizes for now */
	id->mdts = 0;
	id->cntlid = cpu_to_le16(ctrl->cntlid);
	id->ver = cpu_to_le32(ctrl->subsys->ver);

	/* XXX: figure out what to do about RTD3R/RTD3 */
	id->oaes = cpu_to_le32(NVMET_AEN_CFG_OPTIONAL);
	id->ctratt = cpu_to_le32(1 << 0);

	id->oacs = 0;

	/*
	 * We don't really have a practical limit on the number of abort
	 * comands.  But we don't do anything useful for abort either, so
	 * no point in allowing more abort commands than the spec requires.
	 */
	id->acl = 3;

	id->aerl = NVMET_ASYNC_EVENTS - 1;

	/* first slot is read-only, only one slot supported */
	id->frmw = (1 << 0) | (1 << 1);
	id->lpa = (1 << 0) | (1 << 2);
	id->elpe = NVMET_ERROR_LOG_SLOTS - 1;
	id->npss = 0;

	/* We support keep-alive timeout in granularity of seconds */
	id->kas = cpu_to_le16(NVMET_KAS);

	id->sqes = (0x6 << 4) | 0x6;
	id->cqes = (0x4 << 4) | 0x4;

	/* no enforcement soft-limit for maxcmd - pick arbitrary high value */
	id->maxcmd = cpu_to_le16(NVMET_MAX_CMD);

	id->nn = cpu_to_le32(ctrl->subsys->max_nsid);
	id->oncs = cpu_to_le16(NVME_CTRL_ONCS_DSM |
			NVME_CTRL_ONCS_WRITE_ZEROES);

	/* XXX: don't report vwc if the underlying device is write through */
	id->vwc = NVME_CTRL_VWC_PRESENT;

	/*
	 * We can't support atomic writes bigger than a LBA without support
	 * from the backend device.
	 */
	id->awun = 0;
	id->awupf = 0;

	id->sgls = cpu_to_le32(1 << 0);	/* we always support SGLs */
	if (ctrl->ops->has_keyed_sgls)
		id->sgls |= cpu_to_le32(1 << 2);
	if (ctrl->ops->sqe_inline_size)
		id->sgls |= cpu_to_le32(1 << 20);

	strcpy(id->subnqn, ctrl->subsys->subsysnqn);

	/* Max command capsule size is sqe + single page of in-capsule data */
	id->ioccsz = cpu_to_le32((sizeof(struct nvme_command) +
				  ctrl->ops->sqe_inline_size) / 16);
	/* Max response capsule size is cqe */
	id->iorcsz = cpu_to_le32(sizeof(struct nvme_completion) / 16);

	id->msdbd = ctrl->ops->msdbd;

	/*
	 * Meh, we don't really support any power state.  Fake up the same
	 * values that qemu does.
	 */
	id->psd[0].max_power = cpu_to_le16(0x9c4);
	id->psd[0].entry_lat = cpu_to_le32(0x10);
	id->psd[0].exit_lat = cpu_to_le32(0x4);

	status = nvmet_copy_to_sgl(req, 0, id, sizeof(*id));

	kfree(id);
out:
	nvmet_req_complete(req, status);
}

static void nvmet_execute_identify_ns(struct nvmet_req *req)
{
	struct nvmet_ns *ns;
	struct nvme_id_ns *id;
	u16 status = 0;

	if (le32_to_cpu(req->cmd->identify.nsid) == NVME_NSID_ALL) {
		status = NVME_SC_INVALID_NS | NVME_SC_DNR;
		goto out;
	}

	id = kzalloc(sizeof(*id), GFP_KERNEL);
	if (!id) {
		status = NVME_SC_INTERNAL;
		goto out;
	}

	/* return an all zeroed buffer if we can't find an active namespace */
	ns = nvmet_find_namespace(req->sq->ctrl, req->cmd->identify.nsid);
	if (!ns)
		goto done;

	/*
	 * nuse = ncap = nsze isn't always true, but we have no way to find
	 * that out from the underlying device.
	 */
	id->ncap = id->nuse = id->nsze =
		cpu_to_le64(ns->size >> ns->blksize_shift);

	/*
	 * We just provide a single LBA format that matches what the
	 * underlying device reports.
	 */
	id->nlbaf = 0;
	id->flbas = 0;

	/*
	 * Our namespace might always be shared.  Not just with other
	 * controllers, but also with any other user of the block device.
	 */
	id->nmic = (1 << 0);

	memcpy(&id->nguid, &ns->nguid, sizeof(uuid_le));

	id->lbaf[0].ds = ns->blksize_shift;

	nvmet_put_namespace(ns);
done:
	status = nvmet_copy_to_sgl(req, 0, id, sizeof(*id));
	kfree(id);
out:
	nvmet_req_complete(req, status);
}

static void nvmet_execute_identify_nslist(struct nvmet_req *req)
{
	static const int buf_size = NVME_IDENTIFY_DATA_SIZE;
	struct nvmet_ctrl *ctrl = req->sq->ctrl;
	struct nvmet_ns *ns;
	u32 min_nsid = le32_to_cpu(req->cmd->identify.nsid);
	__le32 *list;
	u16 status = 0;
	int i = 0;

	list = kzalloc(buf_size, GFP_KERNEL);
	if (!list) {
		status = NVME_SC_INTERNAL;
		goto out;
	}

	rcu_read_lock();
	list_for_each_entry_rcu(ns, &ctrl->subsys->namespaces, dev_link) {
		if (ns->nsid <= min_nsid)
			continue;
		list[i++] = cpu_to_le32(ns->nsid);
		if (i == buf_size / sizeof(__le32))
			break;
	}
	rcu_read_unlock();

	status = nvmet_copy_to_sgl(req, 0, list, buf_size);

	kfree(list);
out:
	nvmet_req_complete(req, status);
}

static u16 nvmet_copy_ns_identifier(struct nvmet_req *req, u8 type, u8 len,
				    void *id, off_t *off)
{
	struct nvme_ns_id_desc desc = {
		.nidt = type,
		.nidl = len,
	};
	u16 status;

	status = nvmet_copy_to_sgl(req, *off, &desc, sizeof(desc));
	if (status)
		return status;
	*off += sizeof(desc);

	status = nvmet_copy_to_sgl(req, *off, id, len);
	if (status)
		return status;
	*off += len;

	return 0;
}

static void nvmet_execute_identify_desclist(struct nvmet_req *req)
{
	struct nvmet_ns *ns;
	u16 status = 0;
	off_t off = 0;

	ns = nvmet_find_namespace(req->sq->ctrl, req->cmd->identify.nsid);
	if (!ns) {
		status = NVME_SC_INVALID_NS | NVME_SC_DNR;
		goto out;
	}

	if (memchr_inv(&ns->uuid, 0, sizeof(ns->uuid))) {
		status = nvmet_copy_ns_identifier(req, NVME_NIDT_UUID,
						  NVME_NIDT_UUID_LEN,
						  &ns->uuid, &off);
		if (status)
			goto out_put_ns;
	}
	if (memchr_inv(ns->nguid, 0, sizeof(ns->nguid))) {
		status = nvmet_copy_ns_identifier(req, NVME_NIDT_NGUID,
						  NVME_NIDT_NGUID_LEN,
						  &ns->nguid, &off);
		if (status)
			goto out_put_ns;
	}

	if (sg_zero_buffer(req->sg, req->sg_cnt, NVME_IDENTIFY_DATA_SIZE - off,
			off) != NVME_IDENTIFY_DATA_SIZE - off)
		status = NVME_SC_INTERNAL | NVME_SC_DNR;
out_put_ns:
	nvmet_put_namespace(ns);
out:
	nvmet_req_complete(req, status);
}

/*
 * A "minimum viable" abort implementation: the command is mandatory in the
 * spec, but we are not required to do any useful work.  We couldn't really
 * do a useful abort, so don't bother even with waiting for the command
 * to be exectuted and return immediately telling the command to abort
 * wasn't found.
 */
static void nvmet_execute_abort(struct nvmet_req *req)
{
	nvmet_set_result(req, 1);
	nvmet_req_complete(req, 0);
}

static void nvmet_execute_set_features(struct nvmet_req *req)
{
	struct nvmet_subsys *subsys = req->sq->ctrl->subsys;
	u32 cdw10 = le32_to_cpu(req->cmd->common.cdw10[0]);
	u32 val32;
	u16 status = 0;

	switch (cdw10 & 0xff) {
	case NVME_FEAT_NUM_QUEUES:
		nvmet_set_result(req,
			(subsys->max_qid - 1) | ((subsys->max_qid - 1) << 16));
		break;
	case NVME_FEAT_KATO:
		val32 = le32_to_cpu(req->cmd->common.cdw10[1]);
		req->sq->ctrl->kato = DIV_ROUND_UP(val32, 1000);
		nvmet_set_result(req, req->sq->ctrl->kato);
		break;
	case NVME_FEAT_ASYNC_EVENT:
		val32 = le32_to_cpu(req->cmd->common.cdw10[1]);
		if (val32 & ~NVMET_AEN_CFG_ALL) {
			status = NVME_SC_INVALID_FIELD | NVME_SC_DNR;
			break;
		}

		WRITE_ONCE(req->sq->ctrl->aen_enabled, val32);
		nvmet_set_result(req, val32);
		break;
	case NVME_FEAT_HOST_ID:
		status = NVME_SC_CMD_SEQ_ERROR | NVME_SC_DNR;
		break;
	default:
		status = NVME_SC_INVALID_FIELD | NVME_SC_DNR;
		break;
	}

	nvmet_req_complete(req, status);
}

static void nvmet_execute_get_features(struct nvmet_req *req)
{
	struct nvmet_subsys *subsys = req->sq->ctrl->subsys;
	u32 cdw10 = le32_to_cpu(req->cmd->common.cdw10[0]);
	u16 status = 0;

	switch (cdw10 & 0xff) {
	/*
	 * These features are mandatory in the spec, but we don't
	 * have a useful way to implement them.  We'll eventually
	 * need to come up with some fake values for these.
	 */
#if 0
	case NVME_FEAT_ARBITRATION:
		break;
	case NVME_FEAT_POWER_MGMT:
		break;
	case NVME_FEAT_TEMP_THRESH:
		break;
	case NVME_FEAT_ERR_RECOVERY:
		break;
	case NVME_FEAT_IRQ_COALESCE:
		break;
	case NVME_FEAT_IRQ_CONFIG:
		break;
	case NVME_FEAT_WRITE_ATOMIC:
		break;
#endif
	case NVME_FEAT_ASYNC_EVENT:
		nvmet_set_result(req, READ_ONCE(req->sq->ctrl->aen_enabled));
		break;
	case NVME_FEAT_VOLATILE_WC:
		nvmet_set_result(req, 1);
		break;
	case NVME_FEAT_NUM_QUEUES:
		nvmet_set_result(req,
			(subsys->max_qid-1) | ((subsys->max_qid-1) << 16));
		break;
	case NVME_FEAT_KATO:
		nvmet_set_result(req, req->sq->ctrl->kato * 1000);
		break;
	case NVME_FEAT_HOST_ID:
		/* need 128-bit host identifier flag */
		if (!(req->cmd->common.cdw10[1] & cpu_to_le32(1 << 0))) {
			status = NVME_SC_INVALID_FIELD | NVME_SC_DNR;
			break;
		}

		status = nvmet_copy_to_sgl(req, 0, &req->sq->ctrl->hostid,
				sizeof(req->sq->ctrl->hostid));
		break;
	default:
		status = NVME_SC_INVALID_FIELD | NVME_SC_DNR;
		break;
	}

	nvmet_req_complete(req, status);
}

static void nvmet_execute_async_event(struct nvmet_req *req)
{
	struct nvmet_ctrl *ctrl = req->sq->ctrl;

	mutex_lock(&ctrl->lock);
	if (ctrl->nr_async_event_cmds >= NVMET_ASYNC_EVENTS) {
		mutex_unlock(&ctrl->lock);
		nvmet_req_complete(req, NVME_SC_ASYNC_LIMIT | NVME_SC_DNR);
		return;
	}
	ctrl->async_event_cmds[ctrl->nr_async_event_cmds++] = req;
	mutex_unlock(&ctrl->lock);

	schedule_work(&ctrl->async_event_work);
}

static void nvmet_execute_keep_alive(struct nvmet_req *req)
{
	struct nvmet_ctrl *ctrl = req->sq->ctrl;

	pr_debug("ctrl %d update keep-alive timer for %d secs\n",
		ctrl->cntlid, ctrl->kato);

	mod_delayed_work(system_wq, &ctrl->ka_work, ctrl->kato * HZ);
	nvmet_req_complete(req, 0);
}

u16 nvmet_parse_admin_cmd(struct nvmet_req *req)
{
	struct nvme_command *cmd = req->cmd;
	u16 ret;

	ret = nvmet_check_ctrl_status(req, cmd);
	if (unlikely(ret))
		return ret;

	switch (cmd->common.opcode) {
	case nvme_admin_get_log_page:
		req->data_len = nvmet_get_log_page_len(cmd);

		switch (cmd->get_log_page.lid) {
		case NVME_LOG_ERROR:
			/*
			 * We currently never set the More bit in the status
			 * field, so all error log entries are invalid and can
			 * be zeroed out.  This is called a minum viable
			 * implementation (TM) of this mandatory log page.
			 */
			req->execute = nvmet_execute_get_log_page_noop;
			return 0;
		case NVME_LOG_SMART:
			req->execute = nvmet_execute_get_log_page_smart;
			return 0;
		case NVME_LOG_FW_SLOT:
			/*
			 * We only support a single firmware slot which always
			 * is active, so we can zero out the whole firmware slot
			 * log and still claim to fully implement this mandatory
			 * log page.
			 */
			req->execute = nvmet_execute_get_log_page_noop;
			return 0;
		case NVME_LOG_CHANGED_NS:
			req->execute = nvmet_execute_get_log_changed_ns;
			return 0;
		}
		break;
	case nvme_admin_identify:
		req->data_len = NVME_IDENTIFY_DATA_SIZE;
		switch (cmd->identify.cns) {
		case NVME_ID_CNS_NS:
			req->execute = nvmet_execute_identify_ns;
			return 0;
		case NVME_ID_CNS_CTRL:
			req->execute = nvmet_execute_identify_ctrl;
			return 0;
		case NVME_ID_CNS_NS_ACTIVE_LIST:
			req->execute = nvmet_execute_identify_nslist;
			return 0;
		case NVME_ID_CNS_NS_DESC_LIST:
			req->execute = nvmet_execute_identify_desclist;
			return 0;
		}
		break;
	case nvme_admin_abort_cmd:
		req->execute = nvmet_execute_abort;
		req->data_len = 0;
		return 0;
	case nvme_admin_set_features:
		req->execute = nvmet_execute_set_features;
		req->data_len = 0;
		return 0;
	case nvme_admin_get_features:
		req->execute = nvmet_execute_get_features;
		req->data_len = 0;
		return 0;
	case nvme_admin_async_event:
		req->execute = nvmet_execute_async_event;
		req->data_len = 0;
		return 0;
	case nvme_admin_keep_alive:
		req->execute = nvmet_execute_keep_alive;
		req->data_len = 0;
		return 0;
	}

	pr_err("unhandled cmd %d on qid %d\n", cmd->common.opcode,
	       req->sq->qid);
	return NVME_SC_INVALID_OPCODE | NVME_SC_DNR;
}<|MERGE_RESOLUTION|>--- conflicted
+++ resolved
@@ -119,17 +119,11 @@
 	else
 		status = nvmet_get_smart_log_nsid(req, log);
 	if (status)
-<<<<<<< HEAD
-		goto out;
-
-	status = nvmet_copy_to_sgl(req, 0, log, sizeof(*log));
-=======
 		goto out_free_log;
 
 	status = nvmet_copy_to_sgl(req, 0, log, sizeof(*log));
 out_free_log:
 	kfree(log);
->>>>>>> ce397d21
 out:
 	nvmet_req_complete(req, status);
 }
