// SPDX-License-Identifier: GPL-2.0
/*
 * NVMe Over Fabrics Target File I/O commands implementation.
 * Copyright (c) 2017-2018 Western Digital Corporation or its
 * affiliates.
 */
#define pr_fmt(fmt) KBUILD_MODNAME ": " fmt
#include <linux/uio.h>
#include <linux/falloc.h>
#include <linux/file.h>
#include "nvmet.h"

#define NVMET_MAX_MPOOL_BVEC		16
#define NVMET_MIN_MPOOL_OBJ		16

int nvmet_file_ns_revalidate(struct nvmet_ns *ns)
{
	struct kstat stat;
	int ret;

	ret = vfs_getattr(&ns->file->f_path, &stat, STATX_SIZE,
			  AT_STATX_FORCE_SYNC);
	if (!ret)
		ns->size = stat.size;
	return ret;
}

void nvmet_file_ns_disable(struct nvmet_ns *ns)
{
	if (ns->file) {
		if (ns->buffered_io)
			flush_workqueue(buffered_io_wq);
		mempool_destroy(ns->bvec_pool);
		ns->bvec_pool = NULL;
		kmem_cache_destroy(ns->bvec_cache);
		ns->bvec_cache = NULL;
		fput(ns->file);
		ns->file = NULL;
	}
}

int nvmet_file_ns_enable(struct nvmet_ns *ns)
{
	int flags = O_RDWR | O_LARGEFILE;
	int ret;

	if (!ns->buffered_io)
		flags |= O_DIRECT;

	ns->file = filp_open(ns->device_path, flags, 0);
	if (IS_ERR(ns->file)) {
		ret = PTR_ERR(ns->file);
		pr_err("failed to open file %s: (%d)\n",
<<<<<<< HEAD
				ns->device_path, ret);
=======
			ns->device_path, ret);
>>>>>>> 7d2a07b7
		ns->file = NULL;
		return ret;
	}

	ret = nvmet_file_ns_revalidate(ns);
	if (ret)
		goto err;

	/*
	 * i_blkbits can be greater than the universally accepted upper bound,
	 * so make sure we export a sane namespace lba_shift.
	 */
	ns->blksize_shift = min_t(u8,
			file_inode(ns->file)->i_blkbits, 12);

	ns->bvec_cache = kmem_cache_create("nvmet-bvec",
			NVMET_MAX_MPOOL_BVEC * sizeof(struct bio_vec),
			0, SLAB_HWCACHE_ALIGN, NULL);
	if (!ns->bvec_cache) {
		ret = -ENOMEM;
		goto err;
	}

	ns->bvec_pool = mempool_create(NVMET_MIN_MPOOL_OBJ, mempool_alloc_slab,
			mempool_free_slab, ns->bvec_cache);

	if (!ns->bvec_pool) {
		ret = -ENOMEM;
		goto err;
	}

	return ret;
err:
	ns->size = 0;
	ns->blksize_shift = 0;
	nvmet_file_ns_disable(ns);
	return ret;
}

static void nvmet_file_init_bvec(struct bio_vec *bv, struct scatterlist *sg)
{
	bv->bv_page = sg_page(sg);
	bv->bv_offset = sg->offset;
	bv->bv_len = sg->length;
}

static ssize_t nvmet_file_submit_bvec(struct nvmet_req *req, loff_t pos,
		unsigned long nr_segs, size_t count, int ki_flags)
{
	struct kiocb *iocb = &req->f.iocb;
	ssize_t (*call_iter)(struct kiocb *iocb, struct iov_iter *iter);
	struct iov_iter iter;
	int rw;

	if (req->cmd->rw.opcode == nvme_cmd_write) {
		if (req->cmd->rw.control & cpu_to_le16(NVME_RW_FUA))
			ki_flags |= IOCB_DSYNC;
		call_iter = req->ns->file->f_op->write_iter;
		rw = WRITE;
	} else {
		call_iter = req->ns->file->f_op->read_iter;
		rw = READ;
	}

	iov_iter_bvec(&iter, rw, req->f.bvec, nr_segs, count);

	iocb->ki_pos = pos;
	iocb->ki_filp = req->ns->file;
	iocb->ki_flags = ki_flags | iocb_flags(req->ns->file);

	return call_iter(iocb, &iter);
}

static void nvmet_file_io_done(struct kiocb *iocb, long ret, long ret2)
{
	struct nvmet_req *req = container_of(iocb, struct nvmet_req, f.iocb);
	u16 status = NVME_SC_SUCCESS;

	if (req->f.bvec != req->inline_bvec) {
		if (likely(req->f.mpool_alloc == false))
			kfree(req->f.bvec);
		else
			mempool_free(req->f.bvec, req->ns->bvec_pool);
	}

	if (unlikely(ret != req->transfer_len))
		status = errno_to_nvme_status(req, ret);
	nvmet_req_complete(req, status);
}

static bool nvmet_file_execute_io(struct nvmet_req *req, int ki_flags)
{
	ssize_t nr_bvec = req->sg_cnt;
	unsigned long bv_cnt = 0;
	bool is_sync = false;
	size_t len = 0, total_len = 0;
	ssize_t ret = 0;
	loff_t pos;
	int i;
	struct scatterlist *sg;

	if (req->f.mpool_alloc && nr_bvec > NVMET_MAX_MPOOL_BVEC)
		is_sync = true;

	pos = le64_to_cpu(req->cmd->rw.slba) << req->ns->blksize_shift;
	if (unlikely(pos + req->transfer_len > req->ns->size)) {
		nvmet_req_complete(req, errno_to_nvme_status(req, -ENOSPC));
		return true;
	}

	memset(&req->f.iocb, 0, sizeof(struct kiocb));
	for_each_sg(req->sg, sg, req->sg_cnt, i) {
		nvmet_file_init_bvec(&req->f.bvec[bv_cnt], sg);
		len += req->f.bvec[bv_cnt].bv_len;
		total_len += req->f.bvec[bv_cnt].bv_len;
		bv_cnt++;

		WARN_ON_ONCE((nr_bvec - 1) < 0);

		if (unlikely(is_sync) &&
		    (nr_bvec - 1 == 0 || bv_cnt == NVMET_MAX_MPOOL_BVEC)) {
			ret = nvmet_file_submit_bvec(req, pos, bv_cnt, len, 0);
			if (ret < 0)
				goto complete;

			pos += len;
			bv_cnt = 0;
			len = 0;
		}
		nr_bvec--;
	}

	if (WARN_ON_ONCE(total_len != req->transfer_len)) {
		ret = -EIO;
		goto complete;
	}

	if (unlikely(is_sync)) {
		ret = total_len;
		goto complete;
	}

	/*
	 * A NULL ki_complete ask for synchronous execution, which we want
	 * for the IOCB_NOWAIT case.
	 */
	if (!(ki_flags & IOCB_NOWAIT))
		req->f.iocb.ki_complete = nvmet_file_io_done;

	ret = nvmet_file_submit_bvec(req, pos, bv_cnt, total_len, ki_flags);

	switch (ret) {
	case -EIOCBQUEUED:
		return true;
	case -EAGAIN:
		if (WARN_ON_ONCE(!(ki_flags & IOCB_NOWAIT)))
			goto complete;
		return false;
	case -EOPNOTSUPP:
		/*
		 * For file systems returning error -EOPNOTSUPP, handle
		 * IOCB_NOWAIT error case separately and retry without
		 * IOCB_NOWAIT.
		 */
		if ((ki_flags & IOCB_NOWAIT))
			return false;
		break;
	}

complete:
	nvmet_file_io_done(&req->f.iocb, ret, 0);
	return true;
}

static void nvmet_file_buffered_io_work(struct work_struct *w)
{
	struct nvmet_req *req = container_of(w, struct nvmet_req, f.work);

	nvmet_file_execute_io(req, 0);
}

static void nvmet_file_submit_buffered_io(struct nvmet_req *req)
{
	INIT_WORK(&req->f.work, nvmet_file_buffered_io_work);
	queue_work(buffered_io_wq, &req->f.work);
}

static void nvmet_file_execute_rw(struct nvmet_req *req)
{
	ssize_t nr_bvec = req->sg_cnt;

	if (!nvmet_check_transfer_len(req, nvmet_rw_data_len(req)))
		return;

	if (!req->sg_cnt || !nr_bvec) {
		nvmet_req_complete(req, 0);
		return;
	}

	if (nr_bvec > NVMET_MAX_INLINE_BIOVEC)
		req->f.bvec = kmalloc_array(nr_bvec, sizeof(struct bio_vec),
				GFP_KERNEL);
	else
		req->f.bvec = req->inline_bvec;

	if (unlikely(!req->f.bvec)) {
		/* fallback under memory pressure */
		req->f.bvec = mempool_alloc(req->ns->bvec_pool, GFP_KERNEL);
		req->f.mpool_alloc = true;
	} else
		req->f.mpool_alloc = false;

	if (req->ns->buffered_io) {
		if (likely(!req->f.mpool_alloc) &&
				nvmet_file_execute_io(req, IOCB_NOWAIT))
			return;
		nvmet_file_submit_buffered_io(req);
	} else
		nvmet_file_execute_io(req, 0);
}

u16 nvmet_file_flush(struct nvmet_req *req)
{
	return errno_to_nvme_status(req, vfs_fsync(req->ns->file, 1));
}

static void nvmet_file_flush_work(struct work_struct *w)
{
	struct nvmet_req *req = container_of(w, struct nvmet_req, f.work);

	nvmet_req_complete(req, nvmet_file_flush(req));
}

static void nvmet_file_execute_flush(struct nvmet_req *req)
{
	if (!nvmet_check_transfer_len(req, 0))
		return;
	INIT_WORK(&req->f.work, nvmet_file_flush_work);
	schedule_work(&req->f.work);
}

static void nvmet_file_execute_discard(struct nvmet_req *req)
{
	int mode = FALLOC_FL_PUNCH_HOLE | FALLOC_FL_KEEP_SIZE;
	struct nvme_dsm_range range;
	loff_t offset, len;
	u16 status = 0;
	int ret;
	int i;

	for (i = 0; i <= le32_to_cpu(req->cmd->dsm.nr); i++) {
		status = nvmet_copy_from_sgl(req, i * sizeof(range), &range,
					sizeof(range));
		if (status)
			break;

		offset = le64_to_cpu(range.slba) << req->ns->blksize_shift;
		len = le32_to_cpu(range.nlb);
		len <<= req->ns->blksize_shift;
		if (offset + len > req->ns->size) {
			req->error_slba = le64_to_cpu(range.slba);
			status = errno_to_nvme_status(req, -ENOSPC);
			break;
		}

		ret = vfs_fallocate(req->ns->file, mode, offset, len);
		if (ret && ret != -EOPNOTSUPP) {
			req->error_slba = le64_to_cpu(range.slba);
			status = errno_to_nvme_status(req, ret);
			break;
		}
	}

	nvmet_req_complete(req, status);
}

static void nvmet_file_dsm_work(struct work_struct *w)
{
	struct nvmet_req *req = container_of(w, struct nvmet_req, f.work);

	switch (le32_to_cpu(req->cmd->dsm.attributes)) {
	case NVME_DSMGMT_AD:
		nvmet_file_execute_discard(req);
		return;
	case NVME_DSMGMT_IDR:
	case NVME_DSMGMT_IDW:
	default:
		/* Not supported yet */
		nvmet_req_complete(req, 0);
		return;
	}
}

static void nvmet_file_execute_dsm(struct nvmet_req *req)
{
	if (!nvmet_check_data_len_lte(req, nvmet_dsm_len(req)))
		return;
	INIT_WORK(&req->f.work, nvmet_file_dsm_work);
	schedule_work(&req->f.work);
}

static void nvmet_file_write_zeroes_work(struct work_struct *w)
{
	struct nvmet_req *req = container_of(w, struct nvmet_req, f.work);
	struct nvme_write_zeroes_cmd *write_zeroes = &req->cmd->write_zeroes;
	int mode = FALLOC_FL_ZERO_RANGE | FALLOC_FL_KEEP_SIZE;
	loff_t offset;
	loff_t len;
	int ret;

	offset = le64_to_cpu(write_zeroes->slba) << req->ns->blksize_shift;
	len = (((sector_t)le16_to_cpu(write_zeroes->length) + 1) <<
			req->ns->blksize_shift);

	if (unlikely(offset + len > req->ns->size)) {
		nvmet_req_complete(req, errno_to_nvme_status(req, -ENOSPC));
		return;
	}

	ret = vfs_fallocate(req->ns->file, mode, offset, len);
	nvmet_req_complete(req, ret < 0 ? errno_to_nvme_status(req, ret) : 0);
}

static void nvmet_file_execute_write_zeroes(struct nvmet_req *req)
{
	if (!nvmet_check_transfer_len(req, 0))
		return;
	INIT_WORK(&req->f.work, nvmet_file_write_zeroes_work);
	schedule_work(&req->f.work);
}

u16 nvmet_file_parse_io_cmd(struct nvmet_req *req)
{
	switch (req->cmd->common.opcode) {
	case nvme_cmd_read:
	case nvme_cmd_write:
		req->execute = nvmet_file_execute_rw;
		return 0;
	case nvme_cmd_flush:
		req->execute = nvmet_file_execute_flush;
		return 0;
	case nvme_cmd_dsm:
		req->execute = nvmet_file_execute_dsm;
		return 0;
	case nvme_cmd_write_zeroes:
		req->execute = nvmet_file_execute_write_zeroes;
		return 0;
	default:
		return nvmet_report_invalid_opcode(req);
	}
}<|MERGE_RESOLUTION|>--- conflicted
+++ resolved
@@ -51,11 +51,7 @@
 	if (IS_ERR(ns->file)) {
 		ret = PTR_ERR(ns->file);
 		pr_err("failed to open file %s: (%d)\n",
-<<<<<<< HEAD
-				ns->device_path, ret);
-=======
 			ns->device_path, ret);
->>>>>>> 7d2a07b7
 		ns->file = NULL;
 		return ret;
 	}
