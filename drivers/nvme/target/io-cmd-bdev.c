--- conflicted
+++ resolved
@@ -47,8 +47,6 @@
 	id->nows = to0based(ql->io_opt / ql->logical_block_size);
 }
 
-<<<<<<< HEAD
-=======
 void nvmet_bdev_ns_disable(struct nvmet_ns *ns)
 {
 	if (ns->bdev) {
@@ -57,7 +55,6 @@
 	}
 }
 
->>>>>>> 7d2a07b7
 static void nvmet_bdev_ns_enable_integrity(struct nvmet_ns *ns)
 {
 	struct blk_integrity *bi = bdev_get_integrity(ns->bdev);
@@ -97,8 +94,6 @@
 	if (IS_ENABLED(CONFIG_BLK_DEV_INTEGRITY_T10))
 		nvmet_bdev_ns_enable_integrity(ns);
 
-<<<<<<< HEAD
-=======
 	if (bdev_is_zoned(ns->bdev)) {
 		if (!nvmet_bdev_zns_enable(ns)) {
 			nvmet_bdev_ns_disable(ns);
@@ -107,7 +102,6 @@
 		ns->csi = NVME_CSI_ZNS;
 	}
 
->>>>>>> 7d2a07b7
 	return 0;
 }
 
@@ -116,16 +110,7 @@
 	ns->size = i_size_read(ns->bdev->bd_inode);
 }
 
-<<<<<<< HEAD
-void nvmet_bdev_ns_revalidate(struct nvmet_ns *ns)
-{
-	ns->size = i_size_read(ns->bdev->bd_inode);
-}
-
-static u16 blk_to_nvme_status(struct nvmet_req *req, blk_status_t blk_sts)
-=======
 u16 blk_to_nvme_status(struct nvmet_req *req, blk_status_t blk_sts)
->>>>>>> 7d2a07b7
 {
 	u16 status = NVME_SC_SUCCESS;
 
@@ -196,29 +181,17 @@
 {
 	struct blk_integrity *bi;
 	struct bio_integrity_payload *bip;
-<<<<<<< HEAD
-	struct block_device *bdev = req->ns->bdev;
 	int rc;
 	size_t resid, len;
 
-	bi = bdev_get_integrity(bdev);
-=======
-	int rc;
-	size_t resid, len;
-
 	bi = bdev_get_integrity(req->ns->bdev);
->>>>>>> 7d2a07b7
 	if (unlikely(!bi)) {
 		pr_err("Unable to locate bio_integrity\n");
 		return -ENODEV;
 	}
 
 	bip = bio_integrity_alloc(bio, GFP_NOIO,
-<<<<<<< HEAD
-		min_t(unsigned int, req->metadata_sg_cnt, BIO_MAX_PAGES));
-=======
 					bio_max_segs(req->metadata_sg_cnt));
->>>>>>> 7d2a07b7
 	if (IS_ERR(bip)) {
 		pr_err("Unable to allocate bio_integrity_payload\n");
 		return PTR_ERR(bip);
@@ -291,11 +264,7 @@
 
 	sector = nvmet_lba_to_sect(req->ns, req->cmd->rw.slba);
 
-<<<<<<< HEAD
-	if (req->transfer_len <= NVMET_MAX_INLINE_DATA_LEN) {
-=======
 	if (nvmet_use_inline_bvec(req)) {
->>>>>>> 7d2a07b7
 		bio = &req->b.inline_bio;
 		bio_init(bio, req->inline_bvec, ARRAY_SIZE(req->inline_bvec));
 	} else {
@@ -326,11 +295,7 @@
 				}
 			}
 
-<<<<<<< HEAD
-			bio = bio_alloc(GFP_KERNEL, min(sg_cnt, BIO_MAX_PAGES));
-=======
 			bio = bio_alloc(GFP_KERNEL, bio_max_segs(sg_cnt));
->>>>>>> 7d2a07b7
 			bio_set_dev(bio, req->ns->bdev);
 			bio->bi_iter.bi_sector = sector;
 			bio->bi_opf = op;
@@ -373,11 +338,7 @@
 
 u16 nvmet_bdev_flush(struct nvmet_req *req)
 {
-<<<<<<< HEAD
-	if (blkdev_issue_flush(req->ns->bdev, GFP_KERNEL))
-=======
 	if (blkdev_issue_flush(req->ns->bdev))
->>>>>>> 7d2a07b7
 		return NVME_SC_INTERNAL | NVME_SC_DNR;
 	return 0;
 }
@@ -458,12 +419,7 @@
 	if (!nvmet_check_transfer_len(req, 0))
 		return;
 
-<<<<<<< HEAD
-	sector = le64_to_cpu(write_zeroes->slba) <<
-		(req->ns->blksize_shift - 9);
-=======
 	sector = nvmet_lba_to_sect(req->ns, write_zeroes->slba);
->>>>>>> 7d2a07b7
 	nr_sector = (((sector_t)le16_to_cpu(write_zeroes->length) + 1) <<
 		(req->ns->blksize_shift - 9));
 
