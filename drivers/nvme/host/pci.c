/*
 * NVM Express device driver
 * Copyright (c) 2011-2014, Intel Corporation.
 *
 * This program is free software; you can redistribute it and/or modify it
 * under the terms and conditions of the GNU General Public License,
 * version 2, as published by the Free Software Foundation.
 *
 * This program is distributed in the hope it will be useful, but WITHOUT
 * ANY WARRANTY; without even the implied warranty of MERCHANTABILITY or
 * FITNESS FOR A PARTICULAR PURPOSE.  See the GNU General Public License for
 * more details.
 */

#include <linux/aer.h>
#include <linux/async.h>
#include <linux/blkdev.h>
#include <linux/blk-mq.h>
#include <linux/blk-mq-pci.h>
#include <linux/dmi.h>
#include <linux/init.h>
#include <linux/interrupt.h>
#include <linux/io.h>
#include <linux/mm.h>
#include <linux/module.h>
#include <linux/mutex.h>
#include <linux/once.h>
#include <linux/pci.h>
#include <linux/t10-pi.h>
#include <linux/types.h>
#include <linux/io-64-nonatomic-lo-hi.h>
#include <linux/sed-opal.h>
#include <linux/msi.h>

#include "nvme.h"

#define SQ_SIZE(depth)		(depth * sizeof(struct nvme_command))
#define CQ_SIZE(depth)		(depth * sizeof(struct nvme_completion))

#define SGES_PER_PAGE	(PAGE_SIZE / sizeof(struct nvme_sgl_desc))

/*
 * These can be higher, but we need to ensure that any command doesn't
 * require an sg allocation that needs more than a page of data.
 */
#define NVME_MAX_KB_SZ	4096
#define NVME_MAX_SEGS	127

static int use_threaded_interrupts;
module_param(use_threaded_interrupts, int, 0);

static bool use_cmb_sqes = true;
module_param(use_cmb_sqes, bool, 0444);
MODULE_PARM_DESC(use_cmb_sqes, "use controller's memory buffer for I/O SQes");

static unsigned int max_host_mem_size_mb = 128;
module_param(max_host_mem_size_mb, uint, 0444);
MODULE_PARM_DESC(max_host_mem_size_mb,
	"Maximum Host Memory Buffer (HMB) size per controller (in MiB)");

static unsigned int sgl_threshold = SZ_32K;
module_param(sgl_threshold, uint, 0644);
MODULE_PARM_DESC(sgl_threshold,
		"Use SGLs when average request segment size is larger or equal to "
		"this size. Use 0 to disable SGLs.");

static int io_queue_depth_set(const char *val, const struct kernel_param *kp);
static const struct kernel_param_ops io_queue_depth_ops = {
	.set = io_queue_depth_set,
	.get = param_get_int,
};

static int io_queue_depth = 1024;
module_param_cb(io_queue_depth, &io_queue_depth_ops, &io_queue_depth, 0644);
MODULE_PARM_DESC(io_queue_depth, "set io queue depth, should >= 2");

struct nvme_dev;
struct nvme_queue;

static void nvme_dev_disable(struct nvme_dev *dev, bool shutdown);

/*
 * Represents an NVM Express device.  Each nvme_dev is a PCI function.
 */
struct nvme_dev {
	struct nvme_queue *queues;
	struct blk_mq_tag_set tagset;
	struct blk_mq_tag_set admin_tagset;
	u32 __iomem *dbs;
	struct device *dev;
	struct dma_pool *prp_page_pool;
	struct dma_pool *prp_small_pool;
	unsigned online_queues;
	unsigned max_qid;
	unsigned int num_vecs;
	int q_depth;
	u32 db_stride;
	void __iomem *bar;
	unsigned long bar_mapped_size;
	struct work_struct remove_work;
	struct mutex shutdown_lock;
	bool subsystem;
	void __iomem *cmb;
	pci_bus_addr_t cmb_bus_addr;
	u64 cmb_size;
	u32 cmbsz;
	u32 cmbloc;
	struct nvme_ctrl ctrl;
	struct completion ioq_wait;

	mempool_t *iod_mempool;

	/* shadow doorbell buffer support: */
	u32 *dbbuf_dbs;
	dma_addr_t dbbuf_dbs_dma_addr;
	u32 *dbbuf_eis;
	dma_addr_t dbbuf_eis_dma_addr;

	/* host memory buffer support: */
	u64 host_mem_size;
	u32 nr_host_mem_descs;
	dma_addr_t host_mem_descs_dma;
	struct nvme_host_mem_buf_desc *host_mem_descs;
	void **host_mem_desc_bufs;
};

static int io_queue_depth_set(const char *val, const struct kernel_param *kp)
{
	int n = 0, ret;

	ret = kstrtoint(val, 10, &n);
	if (ret != 0 || n < 2)
		return -EINVAL;

	return param_set_int(val, kp);
}

static inline unsigned int sq_idx(unsigned int qid, u32 stride)
{
	return qid * 2 * stride;
}

static inline unsigned int cq_idx(unsigned int qid, u32 stride)
{
	return (qid * 2 + 1) * stride;
}

static inline struct nvme_dev *to_nvme_dev(struct nvme_ctrl *ctrl)
{
	return container_of(ctrl, struct nvme_dev, ctrl);
}

/*
 * An NVM Express queue.  Each device has at least two (one for admin
 * commands and one for I/O commands).
 */
struct nvme_queue {
	struct device *q_dmadev;
	struct nvme_dev *dev;
	spinlock_t sq_lock;
	struct nvme_command *sq_cmds;
	struct nvme_command __iomem *sq_cmds_io;
	spinlock_t cq_lock ____cacheline_aligned_in_smp;
	volatile struct nvme_completion *cqes;
	struct blk_mq_tags **tags;
	dma_addr_t sq_dma_addr;
	dma_addr_t cq_dma_addr;
	u32 __iomem *q_db;
	u16 q_depth;
	s16 cq_vector;
	u16 sq_tail;
	u16 cq_head;
	u16 last_cq_head;
	u16 qid;
	u8 cq_phase;
	u32 *dbbuf_sq_db;
	u32 *dbbuf_cq_db;
	u32 *dbbuf_sq_ei;
	u32 *dbbuf_cq_ei;
};

/*
 * The nvme_iod describes the data in an I/O, including the list of PRP
 * entries.  You can't see it in this data structure because C doesn't let
 * me express that.  Use nvme_init_iod to ensure there's enough space
 * allocated to store the PRP list.
 */
struct nvme_iod {
	struct nvme_request req;
	struct nvme_queue *nvmeq;
	bool use_sgl;
	int aborted;
	int npages;		/* In the PRP list. 0 means small pool in use */
	int nents;		/* Used in scatterlist */
	int length;		/* Of data, in bytes */
	dma_addr_t first_dma;
	struct scatterlist meta_sg; /* metadata requires single contiguous buffer */
	struct scatterlist *sg;
	struct scatterlist inline_sg[0];
};

/*
 * Check we didin't inadvertently grow the command struct
 */
static inline void _nvme_check_size(void)
{
	BUILD_BUG_ON(sizeof(struct nvme_rw_command) != 64);
	BUILD_BUG_ON(sizeof(struct nvme_create_cq) != 64);
	BUILD_BUG_ON(sizeof(struct nvme_create_sq) != 64);
	BUILD_BUG_ON(sizeof(struct nvme_delete_queue) != 64);
	BUILD_BUG_ON(sizeof(struct nvme_features) != 64);
	BUILD_BUG_ON(sizeof(struct nvme_format_cmd) != 64);
	BUILD_BUG_ON(sizeof(struct nvme_abort_cmd) != 64);
	BUILD_BUG_ON(sizeof(struct nvme_command) != 64);
	BUILD_BUG_ON(sizeof(struct nvme_id_ctrl) != NVME_IDENTIFY_DATA_SIZE);
	BUILD_BUG_ON(sizeof(struct nvme_id_ns) != NVME_IDENTIFY_DATA_SIZE);
	BUILD_BUG_ON(sizeof(struct nvme_lba_range_type) != 64);
	BUILD_BUG_ON(sizeof(struct nvme_smart_log) != 512);
	BUILD_BUG_ON(sizeof(struct nvme_dbbuf) != 64);
}

static inline unsigned int nvme_dbbuf_size(u32 stride)
{
	return ((num_possible_cpus() + 1) * 8 * stride);
}

static int nvme_dbbuf_dma_alloc(struct nvme_dev *dev)
{
	unsigned int mem_size = nvme_dbbuf_size(dev->db_stride);

	if (dev->dbbuf_dbs)
		return 0;

	dev->dbbuf_dbs = dma_alloc_coherent(dev->dev, mem_size,
					    &dev->dbbuf_dbs_dma_addr,
					    GFP_KERNEL);
	if (!dev->dbbuf_dbs)
		return -ENOMEM;
	dev->dbbuf_eis = dma_alloc_coherent(dev->dev, mem_size,
					    &dev->dbbuf_eis_dma_addr,
					    GFP_KERNEL);
	if (!dev->dbbuf_eis) {
		dma_free_coherent(dev->dev, mem_size,
				  dev->dbbuf_dbs, dev->dbbuf_dbs_dma_addr);
		dev->dbbuf_dbs = NULL;
		return -ENOMEM;
	}

	return 0;
}

static void nvme_dbbuf_dma_free(struct nvme_dev *dev)
{
	unsigned int mem_size = nvme_dbbuf_size(dev->db_stride);

	if (dev->dbbuf_dbs) {
		dma_free_coherent(dev->dev, mem_size,
				  dev->dbbuf_dbs, dev->dbbuf_dbs_dma_addr);
		dev->dbbuf_dbs = NULL;
	}
	if (dev->dbbuf_eis) {
		dma_free_coherent(dev->dev, mem_size,
				  dev->dbbuf_eis, dev->dbbuf_eis_dma_addr);
		dev->dbbuf_eis = NULL;
	}
}

static void nvme_dbbuf_init(struct nvme_dev *dev,
			    struct nvme_queue *nvmeq, int qid)
{
	if (!dev->dbbuf_dbs || !qid)
		return;

	nvmeq->dbbuf_sq_db = &dev->dbbuf_dbs[sq_idx(qid, dev->db_stride)];
	nvmeq->dbbuf_cq_db = &dev->dbbuf_dbs[cq_idx(qid, dev->db_stride)];
	nvmeq->dbbuf_sq_ei = &dev->dbbuf_eis[sq_idx(qid, dev->db_stride)];
	nvmeq->dbbuf_cq_ei = &dev->dbbuf_eis[cq_idx(qid, dev->db_stride)];
}

static void nvme_dbbuf_set(struct nvme_dev *dev)
{
	struct nvme_command c;

	if (!dev->dbbuf_dbs)
		return;

	memset(&c, 0, sizeof(c));
	c.dbbuf.opcode = nvme_admin_dbbuf;
	c.dbbuf.prp1 = cpu_to_le64(dev->dbbuf_dbs_dma_addr);
	c.dbbuf.prp2 = cpu_to_le64(dev->dbbuf_eis_dma_addr);

	if (nvme_submit_sync_cmd(dev->ctrl.admin_q, &c, NULL, 0)) {
		dev_warn(dev->ctrl.device, "unable to set dbbuf\n");
		/* Free memory and continue on */
		nvme_dbbuf_dma_free(dev);
	}
}

static inline int nvme_dbbuf_need_event(u16 event_idx, u16 new_idx, u16 old)
{
	return (u16)(new_idx - event_idx - 1) < (u16)(new_idx - old);
}

/* Update dbbuf and return true if an MMIO is required */
static bool nvme_dbbuf_update_and_check_event(u16 value, u32 *dbbuf_db,
					      volatile u32 *dbbuf_ei)
{
	if (dbbuf_db) {
		u16 old_value;

		/*
		 * Ensure that the queue is written before updating
		 * the doorbell in memory
		 */
		wmb();

		old_value = *dbbuf_db;
		*dbbuf_db = value;

		/*
		 * Ensure that the doorbell is updated before reading the event
		 * index from memory.  The controller needs to provide similar
		 * ordering to ensure the envent index is updated before reading
		 * the doorbell.
		 */
		mb();

		if (!nvme_dbbuf_need_event(*dbbuf_ei, value, old_value))
			return false;
	}

	return true;
}

/*
 * Max size of iod being embedded in the request payload
 */
#define NVME_INT_PAGES		2
#define NVME_INT_BYTES(dev)	(NVME_INT_PAGES * (dev)->ctrl.page_size)

/*
 * Will slightly overestimate the number of pages needed.  This is OK
 * as it only leads to a small amount of wasted memory for the lifetime of
 * the I/O.
 */
static int nvme_npages(unsigned size, struct nvme_dev *dev)
{
	unsigned nprps = DIV_ROUND_UP(size + dev->ctrl.page_size,
				      dev->ctrl.page_size);
	return DIV_ROUND_UP(8 * nprps, PAGE_SIZE - 8);
}

/*
 * Calculates the number of pages needed for the SGL segments. For example a 4k
 * page can accommodate 256 SGL descriptors.
 */
static int nvme_pci_npages_sgl(unsigned int num_seg)
{
	return DIV_ROUND_UP(num_seg * sizeof(struct nvme_sgl_desc), PAGE_SIZE);
}

static unsigned int nvme_pci_iod_alloc_size(struct nvme_dev *dev,
		unsigned int size, unsigned int nseg, bool use_sgl)
{
	size_t alloc_size;

	if (use_sgl)
		alloc_size = sizeof(__le64 *) * nvme_pci_npages_sgl(nseg);
	else
		alloc_size = sizeof(__le64 *) * nvme_npages(size, dev);

	return alloc_size + sizeof(struct scatterlist) * nseg;
}

static unsigned int nvme_pci_cmd_size(struct nvme_dev *dev, bool use_sgl)
{
	unsigned int alloc_size = nvme_pci_iod_alloc_size(dev,
				    NVME_INT_BYTES(dev), NVME_INT_PAGES,
				    use_sgl);

	return sizeof(struct nvme_iod) + alloc_size;
}

static int nvme_admin_init_hctx(struct blk_mq_hw_ctx *hctx, void *data,
				unsigned int hctx_idx)
{
	struct nvme_dev *dev = data;
	struct nvme_queue *nvmeq = &dev->queues[0];

	WARN_ON(hctx_idx != 0);
	WARN_ON(dev->admin_tagset.tags[0] != hctx->tags);
	WARN_ON(nvmeq->tags);

	hctx->driver_data = nvmeq;
	nvmeq->tags = &dev->admin_tagset.tags[0];
	return 0;
}

static void nvme_admin_exit_hctx(struct blk_mq_hw_ctx *hctx, unsigned int hctx_idx)
{
	struct nvme_queue *nvmeq = hctx->driver_data;

	nvmeq->tags = NULL;
}

static int nvme_init_hctx(struct blk_mq_hw_ctx *hctx, void *data,
			  unsigned int hctx_idx)
{
	struct nvme_dev *dev = data;
	struct nvme_queue *nvmeq = &dev->queues[hctx_idx + 1];

	if (!nvmeq->tags)
		nvmeq->tags = &dev->tagset.tags[hctx_idx];

	WARN_ON(dev->tagset.tags[hctx_idx] != hctx->tags);
	hctx->driver_data = nvmeq;
	return 0;
}

static int nvme_init_request(struct blk_mq_tag_set *set, struct request *req,
		unsigned int hctx_idx, unsigned int numa_node)
{
	struct nvme_dev *dev = set->driver_data;
	struct nvme_iod *iod = blk_mq_rq_to_pdu(req);
	int queue_idx = (set == &dev->tagset) ? hctx_idx + 1 : 0;
	struct nvme_queue *nvmeq = &dev->queues[queue_idx];

	BUG_ON(!nvmeq);
	iod->nvmeq = nvmeq;

	nvme_req(req)->ctrl = &dev->ctrl;
	return 0;
}

static int nvme_pci_map_queues(struct blk_mq_tag_set *set)
{
	struct nvme_dev *dev = set->driver_data;

	return blk_mq_pci_map_queues(set, to_pci_dev(dev->dev),
			dev->num_vecs > 1 ? 1 /* admin queue */ : 0);
}

/**
 * nvme_submit_cmd() - Copy a command into a queue and ring the doorbell
 * @nvmeq: The queue to use
 * @cmd: The command to send
 */
static void nvme_submit_cmd(struct nvme_queue *nvmeq, struct nvme_command *cmd)
{
	spin_lock(&nvmeq->sq_lock);
	if (nvmeq->sq_cmds_io)
		memcpy_toio(&nvmeq->sq_cmds_io[nvmeq->sq_tail], cmd,
				sizeof(*cmd));
	else
		memcpy(&nvmeq->sq_cmds[nvmeq->sq_tail], cmd, sizeof(*cmd));

	if (++nvmeq->sq_tail == nvmeq->q_depth)
		nvmeq->sq_tail = 0;
	if (nvme_dbbuf_update_and_check_event(nvmeq->sq_tail,
			nvmeq->dbbuf_sq_db, nvmeq->dbbuf_sq_ei))
		writel(nvmeq->sq_tail, nvmeq->q_db);
	spin_unlock(&nvmeq->sq_lock);
}

static void **nvme_pci_iod_list(struct request *req)
{
	struct nvme_iod *iod = blk_mq_rq_to_pdu(req);
	return (void **)(iod->sg + blk_rq_nr_phys_segments(req));
}

static inline bool nvme_pci_use_sgls(struct nvme_dev *dev, struct request *req)
{
	struct nvme_iod *iod = blk_mq_rq_to_pdu(req);
	int nseg = blk_rq_nr_phys_segments(req);
	unsigned int avg_seg_size;

	if (nseg == 0)
		return false;

	avg_seg_size = DIV_ROUND_UP(blk_rq_payload_bytes(req), nseg);

	if (!(dev->ctrl.sgls & ((1 << 0) | (1 << 1))))
		return false;
	if (!iod->nvmeq->qid)
		return false;
	if (!sgl_threshold || avg_seg_size < sgl_threshold)
		return false;
	return true;
}

static blk_status_t nvme_init_iod(struct request *rq, struct nvme_dev *dev)
{
	struct nvme_iod *iod = blk_mq_rq_to_pdu(rq);
	int nseg = blk_rq_nr_phys_segments(rq);
	unsigned int size = blk_rq_payload_bytes(rq);

	iod->use_sgl = nvme_pci_use_sgls(dev, rq);

	if (nseg > NVME_INT_PAGES || size > NVME_INT_BYTES(dev)) {
		iod->sg = mempool_alloc(dev->iod_mempool, GFP_ATOMIC);
		if (!iod->sg)
			return BLK_STS_RESOURCE;
	} else {
		iod->sg = iod->inline_sg;
	}

	iod->aborted = 0;
	iod->npages = -1;
	iod->nents = 0;
	iod->length = size;

	return BLK_STS_OK;
}

static void nvme_free_iod(struct nvme_dev *dev, struct request *req)
{
	struct nvme_iod *iod = blk_mq_rq_to_pdu(req);
	const int last_prp = dev->ctrl.page_size / sizeof(__le64) - 1;
	dma_addr_t dma_addr = iod->first_dma, next_dma_addr;

	int i;

	if (iod->npages == 0)
		dma_pool_free(dev->prp_small_pool, nvme_pci_iod_list(req)[0],
			dma_addr);

	for (i = 0; i < iod->npages; i++) {
		void *addr = nvme_pci_iod_list(req)[i];

		if (iod->use_sgl) {
			struct nvme_sgl_desc *sg_list = addr;

			next_dma_addr =
			    le64_to_cpu((sg_list[SGES_PER_PAGE - 1]).addr);
		} else {
			__le64 *prp_list = addr;

			next_dma_addr = le64_to_cpu(prp_list[last_prp]);
		}

		dma_pool_free(dev->prp_page_pool, addr, dma_addr);
		dma_addr = next_dma_addr;
	}

	if (iod->sg != iod->inline_sg)
		mempool_free(iod->sg, dev->iod_mempool);
}

static void nvme_print_sgl(struct scatterlist *sgl, int nents)
{
	int i;
	struct scatterlist *sg;

	for_each_sg(sgl, sg, nents, i) {
		dma_addr_t phys = sg_phys(sg);
		pr_warn("sg[%d] phys_addr:%pad offset:%d length:%d "
			"dma_address:%pad dma_length:%d\n",
			i, &phys, sg->offset, sg->length, &sg_dma_address(sg),
			sg_dma_len(sg));
	}
}

static blk_status_t nvme_pci_setup_prps(struct nvme_dev *dev,
		struct request *req, struct nvme_rw_command *cmnd)
{
	struct nvme_iod *iod = blk_mq_rq_to_pdu(req);
	struct dma_pool *pool;
	int length = blk_rq_payload_bytes(req);
	struct scatterlist *sg = iod->sg;
	int dma_len = sg_dma_len(sg);
	u64 dma_addr = sg_dma_address(sg);
	u32 page_size = dev->ctrl.page_size;
	int offset = dma_addr & (page_size - 1);
	__le64 *prp_list;
	void **list = nvme_pci_iod_list(req);
	dma_addr_t prp_dma;
	int nprps, i;

	length -= (page_size - offset);
	if (length <= 0) {
		iod->first_dma = 0;
		goto done;
	}

	dma_len -= (page_size - offset);
	if (dma_len) {
		dma_addr += (page_size - offset);
	} else {
		sg = sg_next(sg);
		dma_addr = sg_dma_address(sg);
		dma_len = sg_dma_len(sg);
	}

	if (length <= page_size) {
		iod->first_dma = dma_addr;
		goto done;
	}

	nprps = DIV_ROUND_UP(length, page_size);
	if (nprps <= (256 / 8)) {
		pool = dev->prp_small_pool;
		iod->npages = 0;
	} else {
		pool = dev->prp_page_pool;
		iod->npages = 1;
	}

	prp_list = dma_pool_alloc(pool, GFP_ATOMIC, &prp_dma);
	if (!prp_list) {
		iod->first_dma = dma_addr;
		iod->npages = -1;
		return BLK_STS_RESOURCE;
	}
	list[0] = prp_list;
	iod->first_dma = prp_dma;
	i = 0;
	for (;;) {
		if (i == page_size >> 3) {
			__le64 *old_prp_list = prp_list;
			prp_list = dma_pool_alloc(pool, GFP_ATOMIC, &prp_dma);
			if (!prp_list)
				return BLK_STS_RESOURCE;
			list[iod->npages++] = prp_list;
			prp_list[0] = old_prp_list[i - 1];
			old_prp_list[i - 1] = cpu_to_le64(prp_dma);
			i = 1;
		}
		prp_list[i++] = cpu_to_le64(dma_addr);
		dma_len -= page_size;
		dma_addr += page_size;
		length -= page_size;
		if (length <= 0)
			break;
		if (dma_len > 0)
			continue;
		if (unlikely(dma_len < 0))
			goto bad_sgl;
		sg = sg_next(sg);
		dma_addr = sg_dma_address(sg);
		dma_len = sg_dma_len(sg);
	}

done:
	cmnd->dptr.prp1 = cpu_to_le64(sg_dma_address(iod->sg));
	cmnd->dptr.prp2 = cpu_to_le64(iod->first_dma);

	return BLK_STS_OK;

 bad_sgl:
	WARN(DO_ONCE(nvme_print_sgl, iod->sg, iod->nents),
			"Invalid SGL for payload:%d nents:%d\n",
			blk_rq_payload_bytes(req), iod->nents);
	return BLK_STS_IOERR;
}

static void nvme_pci_sgl_set_data(struct nvme_sgl_desc *sge,
		struct scatterlist *sg)
{
	sge->addr = cpu_to_le64(sg_dma_address(sg));
	sge->length = cpu_to_le32(sg_dma_len(sg));
	sge->type = NVME_SGL_FMT_DATA_DESC << 4;
}

static void nvme_pci_sgl_set_seg(struct nvme_sgl_desc *sge,
		dma_addr_t dma_addr, int entries)
{
	sge->addr = cpu_to_le64(dma_addr);
	if (entries < SGES_PER_PAGE) {
		sge->length = cpu_to_le32(entries * sizeof(*sge));
		sge->type = NVME_SGL_FMT_LAST_SEG_DESC << 4;
	} else {
		sge->length = cpu_to_le32(PAGE_SIZE);
		sge->type = NVME_SGL_FMT_SEG_DESC << 4;
	}
}

static blk_status_t nvme_pci_setup_sgls(struct nvme_dev *dev,
		struct request *req, struct nvme_rw_command *cmd, int entries)
{
	struct nvme_iod *iod = blk_mq_rq_to_pdu(req);
	struct dma_pool *pool;
	struct nvme_sgl_desc *sg_list;
	struct scatterlist *sg = iod->sg;
	dma_addr_t sgl_dma;
	int i = 0;

	/* setting the transfer type as SGL */
	cmd->flags = NVME_CMD_SGL_METABUF;

	if (entries == 1) {
		nvme_pci_sgl_set_data(&cmd->dptr.sgl, sg);
		return BLK_STS_OK;
	}

	if (entries <= (256 / sizeof(struct nvme_sgl_desc))) {
		pool = dev->prp_small_pool;
		iod->npages = 0;
	} else {
		pool = dev->prp_page_pool;
		iod->npages = 1;
	}

	sg_list = dma_pool_alloc(pool, GFP_ATOMIC, &sgl_dma);
	if (!sg_list) {
		iod->npages = -1;
		return BLK_STS_RESOURCE;
	}

	nvme_pci_iod_list(req)[0] = sg_list;
	iod->first_dma = sgl_dma;

	nvme_pci_sgl_set_seg(&cmd->dptr.sgl, sgl_dma, entries);

	do {
		if (i == SGES_PER_PAGE) {
			struct nvme_sgl_desc *old_sg_desc = sg_list;
			struct nvme_sgl_desc *link = &old_sg_desc[i - 1];

			sg_list = dma_pool_alloc(pool, GFP_ATOMIC, &sgl_dma);
			if (!sg_list)
				return BLK_STS_RESOURCE;

			i = 0;
			nvme_pci_iod_list(req)[iod->npages++] = sg_list;
			sg_list[i++] = *link;
			nvme_pci_sgl_set_seg(link, sgl_dma, entries);
		}

		nvme_pci_sgl_set_data(&sg_list[i++], sg);
		sg = sg_next(sg);
	} while (--entries > 0);

	return BLK_STS_OK;
}

static blk_status_t nvme_map_data(struct nvme_dev *dev, struct request *req,
		struct nvme_command *cmnd)
{
	struct nvme_iod *iod = blk_mq_rq_to_pdu(req);
	struct request_queue *q = req->q;
	enum dma_data_direction dma_dir = rq_data_dir(req) ?
			DMA_TO_DEVICE : DMA_FROM_DEVICE;
	blk_status_t ret = BLK_STS_IOERR;
	int nr_mapped;

	sg_init_table(iod->sg, blk_rq_nr_phys_segments(req));
	iod->nents = blk_rq_map_sg(q, req, iod->sg);
	if (!iod->nents)
		goto out;

	ret = BLK_STS_RESOURCE;
	nr_mapped = dma_map_sg_attrs(dev->dev, iod->sg, iod->nents, dma_dir,
			DMA_ATTR_NO_WARN);
	if (!nr_mapped)
		goto out;

	if (iod->use_sgl)
		ret = nvme_pci_setup_sgls(dev, req, &cmnd->rw, nr_mapped);
	else
		ret = nvme_pci_setup_prps(dev, req, &cmnd->rw);

	if (ret != BLK_STS_OK)
		goto out_unmap;

	ret = BLK_STS_IOERR;
	if (blk_integrity_rq(req)) {
		if (blk_rq_count_integrity_sg(q, req->bio) != 1)
			goto out_unmap;

		sg_init_table(&iod->meta_sg, 1);
		if (blk_rq_map_integrity_sg(q, req->bio, &iod->meta_sg) != 1)
			goto out_unmap;

		if (!dma_map_sg(dev->dev, &iod->meta_sg, 1, dma_dir))
			goto out_unmap;
	}

	if (blk_integrity_rq(req))
		cmnd->rw.metadata = cpu_to_le64(sg_dma_address(&iod->meta_sg));
	return BLK_STS_OK;

out_unmap:
	dma_unmap_sg(dev->dev, iod->sg, iod->nents, dma_dir);
out:
	return ret;
}

static void nvme_unmap_data(struct nvme_dev *dev, struct request *req)
{
	struct nvme_iod *iod = blk_mq_rq_to_pdu(req);
	enum dma_data_direction dma_dir = rq_data_dir(req) ?
			DMA_TO_DEVICE : DMA_FROM_DEVICE;

	if (iod->nents) {
		dma_unmap_sg(dev->dev, iod->sg, iod->nents, dma_dir);
		if (blk_integrity_rq(req))
			dma_unmap_sg(dev->dev, &iod->meta_sg, 1, dma_dir);
	}

	nvme_cleanup_cmd(req);
	nvme_free_iod(dev, req);
}

/*
 * NOTE: ns is NULL when called on the admin queue.
 */
static blk_status_t nvme_queue_rq(struct blk_mq_hw_ctx *hctx,
			 const struct blk_mq_queue_data *bd)
{
	struct nvme_ns *ns = hctx->queue->queuedata;
	struct nvme_queue *nvmeq = hctx->driver_data;
	struct nvme_dev *dev = nvmeq->dev;
	struct request *req = bd->rq;
	struct nvme_command cmnd;
	blk_status_t ret;

	/*
	 * We should not need to do this, but we're still using this to
	 * ensure we can drain requests on a dying queue.
	 */
	if (unlikely(nvmeq->cq_vector < 0))
		return BLK_STS_IOERR;

	ret = nvme_setup_cmd(ns, req, &cmnd);
	if (ret)
		return ret;

	ret = nvme_init_iod(req, dev);
	if (ret)
		goto out_free_cmd;

	if (blk_rq_nr_phys_segments(req)) {
		ret = nvme_map_data(dev, req, &cmnd);
		if (ret)
			goto out_cleanup_iod;
	}

	blk_mq_start_request(req);
	nvme_submit_cmd(nvmeq, &cmnd);
	return BLK_STS_OK;
out_cleanup_iod:
	nvme_free_iod(dev, req);
out_free_cmd:
	nvme_cleanup_cmd(req);
	return ret;
}

static void nvme_pci_complete_rq(struct request *req)
{
	struct nvme_iod *iod = blk_mq_rq_to_pdu(req);

	nvme_unmap_data(iod->nvmeq->dev, req);
	nvme_complete_rq(req);
}

/* We read the CQE phase first to check if the rest of the entry is valid */
static inline bool nvme_cqe_pending(struct nvme_queue *nvmeq)
{
	return (le16_to_cpu(nvmeq->cqes[nvmeq->cq_head].status) & 1) ==
			nvmeq->cq_phase;
}

static inline void nvme_ring_cq_doorbell(struct nvme_queue *nvmeq)
{
	u16 head = nvmeq->cq_head;

	if (nvme_dbbuf_update_and_check_event(head, nvmeq->dbbuf_cq_db,
					      nvmeq->dbbuf_cq_ei))
		writel(head, nvmeq->q_db + nvmeq->dev->db_stride);
}

static inline void nvme_handle_cqe(struct nvme_queue *nvmeq, u16 idx)
{
	volatile struct nvme_completion *cqe = &nvmeq->cqes[idx];
	struct request *req;

	if (unlikely(cqe->command_id >= nvmeq->q_depth)) {
		dev_warn(nvmeq->dev->ctrl.device,
			"invalid id %d completed on queue %d\n",
			cqe->command_id, le16_to_cpu(cqe->sq_id));
		return;
	}

	/*
	 * AEN requests are special as they don't time out and can
	 * survive any kind of queue freeze and often don't respond to
	 * aborts.  We don't even bother to allocate a struct request
	 * for them but rather special case them here.
	 */
	if (unlikely(nvmeq->qid == 0 &&
			cqe->command_id >= NVME_AQ_BLK_MQ_DEPTH)) {
		nvme_complete_async_event(&nvmeq->dev->ctrl,
				cqe->status, &cqe->result);
		return;
	}

	req = blk_mq_tag_to_rq(*nvmeq->tags, cqe->command_id);
	nvme_end_request(req, cqe->status, cqe->result);
}

static void nvme_complete_cqes(struct nvme_queue *nvmeq, u16 start, u16 end)
{
	while (start != end) {
		nvme_handle_cqe(nvmeq, start);
		if (++start == nvmeq->q_depth)
			start = 0;
	}
}

static inline void nvme_update_cq_head(struct nvme_queue *nvmeq)
{
	if (nvmeq->cq_head == nvmeq->q_depth - 1) {
		nvmeq->cq_head = 0;
		nvmeq->cq_phase = !nvmeq->cq_phase;
	} else {
		nvmeq->cq_head++;
	}
}

static inline bool nvme_process_cq(struct nvme_queue *nvmeq, u16 *start,
		u16 *end, int tag)
{
	bool found = false;

	*start = nvmeq->cq_head;
	while (!found && nvme_cqe_pending(nvmeq)) {
		if (nvmeq->cqes[nvmeq->cq_head].command_id == tag)
			found = true;
		nvme_update_cq_head(nvmeq);
	}
	*end = nvmeq->cq_head;

	if (*start != *end)
		nvme_ring_cq_doorbell(nvmeq);
	return found;
}

static irqreturn_t nvme_irq(int irq, void *data)
{
	struct nvme_queue *nvmeq = data;
	irqreturn_t ret = IRQ_NONE;
	u16 start, end;

	spin_lock(&nvmeq->cq_lock);
	if (nvmeq->cq_head != nvmeq->last_cq_head)
		ret = IRQ_HANDLED;
	nvme_process_cq(nvmeq, &start, &end, -1);
	nvmeq->last_cq_head = nvmeq->cq_head;
	spin_unlock(&nvmeq->cq_lock);

	if (start != end) {
		nvme_complete_cqes(nvmeq, start, end);
		return IRQ_HANDLED;
	}

	return ret;
}

static irqreturn_t nvme_irq_check(int irq, void *data)
{
	struct nvme_queue *nvmeq = data;
	if (nvme_cqe_pending(nvmeq))
		return IRQ_WAKE_THREAD;
	return IRQ_NONE;
}

static int __nvme_poll(struct nvme_queue *nvmeq, unsigned int tag)
{
	u16 start, end;
	bool found;

	if (!nvme_cqe_pending(nvmeq))
		return 0;

	spin_lock_irq(&nvmeq->cq_lock);
	found = nvme_process_cq(nvmeq, &start, &end, tag);
	spin_unlock_irq(&nvmeq->cq_lock);

	nvme_complete_cqes(nvmeq, start, end);
	return found;
}

static int nvme_poll(struct blk_mq_hw_ctx *hctx, unsigned int tag)
{
	struct nvme_queue *nvmeq = hctx->driver_data;

	return __nvme_poll(nvmeq, tag);
}

static void nvme_pci_submit_async_event(struct nvme_ctrl *ctrl)
{
	struct nvme_dev *dev = to_nvme_dev(ctrl);
	struct nvme_queue *nvmeq = &dev->queues[0];
	struct nvme_command c;

	memset(&c, 0, sizeof(c));
	c.common.opcode = nvme_admin_async_event;
	c.common.command_id = NVME_AQ_BLK_MQ_DEPTH;
	nvme_submit_cmd(nvmeq, &c);
}

static int adapter_delete_queue(struct nvme_dev *dev, u8 opcode, u16 id)
{
	struct nvme_command c;

	memset(&c, 0, sizeof(c));
	c.delete_queue.opcode = opcode;
	c.delete_queue.qid = cpu_to_le16(id);

	return nvme_submit_sync_cmd(dev->ctrl.admin_q, &c, NULL, 0);
}

static int adapter_alloc_cq(struct nvme_dev *dev, u16 qid,
		struct nvme_queue *nvmeq, s16 vector)
{
	struct nvme_command c;
	int flags = NVME_QUEUE_PHYS_CONTIG | NVME_CQ_IRQ_ENABLED;

	/*
	 * Note: we (ab)use the fact that the prp fields survive if no data
	 * is attached to the request.
	 */
	memset(&c, 0, sizeof(c));
	c.create_cq.opcode = nvme_admin_create_cq;
	c.create_cq.prp1 = cpu_to_le64(nvmeq->cq_dma_addr);
	c.create_cq.cqid = cpu_to_le16(qid);
	c.create_cq.qsize = cpu_to_le16(nvmeq->q_depth - 1);
	c.create_cq.cq_flags = cpu_to_le16(flags);
	c.create_cq.irq_vector = cpu_to_le16(vector);

	return nvme_submit_sync_cmd(dev->ctrl.admin_q, &c, NULL, 0);
}

static int adapter_alloc_sq(struct nvme_dev *dev, u16 qid,
						struct nvme_queue *nvmeq)
{
	struct nvme_ctrl *ctrl = &dev->ctrl;
	struct nvme_command c;
	int flags = NVME_QUEUE_PHYS_CONTIG;

	/*
	 * Some drives have a bug that auto-enables WRRU if MEDIUM isn't
	 * set. Since URGENT priority is zeroes, it makes all queues
	 * URGENT.
	 */
	if (ctrl->quirks & NVME_QUIRK_MEDIUM_PRIO_SQ)
		flags |= NVME_SQ_PRIO_MEDIUM;

	/*
	 * Note: we (ab)use the fact that the prp fields survive if no data
	 * is attached to the request.
	 */
	memset(&c, 0, sizeof(c));
	c.create_sq.opcode = nvme_admin_create_sq;
	c.create_sq.prp1 = cpu_to_le64(nvmeq->sq_dma_addr);
	c.create_sq.sqid = cpu_to_le16(qid);
	c.create_sq.qsize = cpu_to_le16(nvmeq->q_depth - 1);
	c.create_sq.sq_flags = cpu_to_le16(flags);
	c.create_sq.cqid = cpu_to_le16(qid);

	return nvme_submit_sync_cmd(dev->ctrl.admin_q, &c, NULL, 0);
}

static int adapter_delete_cq(struct nvme_dev *dev, u16 cqid)
{
	return adapter_delete_queue(dev, nvme_admin_delete_cq, cqid);
}

static int adapter_delete_sq(struct nvme_dev *dev, u16 sqid)
{
	return adapter_delete_queue(dev, nvme_admin_delete_sq, sqid);
}

static void abort_endio(struct request *req, blk_status_t error)
{
	struct nvme_iod *iod = blk_mq_rq_to_pdu(req);
	struct nvme_queue *nvmeq = iod->nvmeq;

	dev_warn(nvmeq->dev->ctrl.device,
		 "Abort status: 0x%x", nvme_req(req)->status);
	atomic_inc(&nvmeq->dev->ctrl.abort_limit);
	blk_mq_free_request(req);
}

static bool nvme_should_reset(struct nvme_dev *dev, u32 csts)
{

	/* If true, indicates loss of adapter communication, possibly by a
	 * NVMe Subsystem reset.
	 */
	bool nssro = dev->subsystem && (csts & NVME_CSTS_NSSRO);

	/* If there is a reset/reinit ongoing, we shouldn't reset again. */
	switch (dev->ctrl.state) {
	case NVME_CTRL_RESETTING:
	case NVME_CTRL_CONNECTING:
		return false;
	default:
		break;
	}

	/* We shouldn't reset unless the controller is on fatal error state
	 * _or_ if we lost the communication with it.
	 */
	if (!(csts & NVME_CSTS_CFS) && !nssro)
		return false;

	return true;
}

static void nvme_warn_reset(struct nvme_dev *dev, u32 csts)
{
	/* Read a config register to help see what died. */
	u16 pci_status;
	int result;

	result = pci_read_config_word(to_pci_dev(dev->dev), PCI_STATUS,
				      &pci_status);
	if (result == PCIBIOS_SUCCESSFUL)
		dev_warn(dev->ctrl.device,
			 "controller is down; will reset: CSTS=0x%x, PCI_STATUS=0x%hx\n",
			 csts, pci_status);
	else
		dev_warn(dev->ctrl.device,
			 "controller is down; will reset: CSTS=0x%x, PCI_STATUS read failed (%d)\n",
			 csts, result);
}

static enum blk_eh_timer_return nvme_timeout(struct request *req, bool reserved)
{
	struct nvme_iod *iod = blk_mq_rq_to_pdu(req);
	struct nvme_queue *nvmeq = iod->nvmeq;
	struct nvme_dev *dev = nvmeq->dev;
	struct request *abort_req;
	struct nvme_command cmd;
	u32 csts = readl(dev->bar + NVME_REG_CSTS);

	/* If PCI error recovery process is happening, we cannot reset or
	 * the recovery mechanism will surely fail.
	 */
	mb();
	if (pci_channel_offline(to_pci_dev(dev->dev)))
		return BLK_EH_RESET_TIMER;

	/*
	 * Reset immediately if the controller is failed
	 */
	if (nvme_should_reset(dev, csts)) {
		nvme_warn_reset(dev, csts);
		nvme_dev_disable(dev, false);
		nvme_reset_ctrl(&dev->ctrl);
		return BLK_EH_DONE;
	}

	/*
	 * Did we miss an interrupt?
	 */
	if (__nvme_poll(nvmeq, req->tag)) {
		dev_warn(dev->ctrl.device,
			 "I/O %d QID %d timeout, completion polled\n",
			 req->tag, nvmeq->qid);
		return BLK_EH_DONE;
	}

	/*
	 * Shutdown immediately if controller times out while starting. The
	 * reset work will see the pci device disabled when it gets the forced
	 * cancellation error. All outstanding requests are completed on
	 * shutdown, so we return BLK_EH_DONE.
	 */
	switch (dev->ctrl.state) {
	case NVME_CTRL_CONNECTING:
	case NVME_CTRL_RESETTING:
		dev_warn_ratelimited(dev->ctrl.device,
			 "I/O %d QID %d timeout, disable controller\n",
			 req->tag, nvmeq->qid);
		nvme_dev_disable(dev, false);
		nvme_req(req)->flags |= NVME_REQ_CANCELLED;
		return BLK_EH_DONE;
	default:
		break;
	}

	/*
 	 * Shutdown the controller immediately and schedule a reset if the
 	 * command was already aborted once before and still hasn't been
 	 * returned to the driver, or if this is the admin queue.
	 */
	if (!nvmeq->qid || iod->aborted) {
		dev_warn(dev->ctrl.device,
			 "I/O %d QID %d timeout, reset controller\n",
			 req->tag, nvmeq->qid);
		nvme_dev_disable(dev, false);
		nvme_reset_ctrl(&dev->ctrl);

		nvme_req(req)->flags |= NVME_REQ_CANCELLED;
		return BLK_EH_DONE;
	}

	if (atomic_dec_return(&dev->ctrl.abort_limit) < 0) {
		atomic_inc(&dev->ctrl.abort_limit);
		return BLK_EH_RESET_TIMER;
	}
	iod->aborted = 1;

	memset(&cmd, 0, sizeof(cmd));
	cmd.abort.opcode = nvme_admin_abort_cmd;
	cmd.abort.cid = req->tag;
	cmd.abort.sqid = cpu_to_le16(nvmeq->qid);

	dev_warn(nvmeq->dev->ctrl.device,
		"I/O %d QID %d timeout, aborting\n",
		 req->tag, nvmeq->qid);

	abort_req = nvme_alloc_request(dev->ctrl.admin_q, &cmd,
			BLK_MQ_REQ_NOWAIT, NVME_QID_ANY);
	if (IS_ERR(abort_req)) {
		atomic_inc(&dev->ctrl.abort_limit);
		return BLK_EH_RESET_TIMER;
	}

	abort_req->timeout = ADMIN_TIMEOUT;
	abort_req->end_io_data = NULL;
	blk_execute_rq_nowait(abort_req->q, NULL, abort_req, 0, abort_endio);

	/*
	 * The aborted req will be completed on receiving the abort req.
	 * We enable the timer again. If hit twice, it'll cause a device reset,
	 * as the device then is in a faulty state.
	 */
	return BLK_EH_RESET_TIMER;
}

static void nvme_free_queue(struct nvme_queue *nvmeq)
{
	dma_free_coherent(nvmeq->q_dmadev, CQ_SIZE(nvmeq->q_depth),
				(void *)nvmeq->cqes, nvmeq->cq_dma_addr);
	if (nvmeq->sq_cmds)
		dma_free_coherent(nvmeq->q_dmadev, SQ_SIZE(nvmeq->q_depth),
					nvmeq->sq_cmds, nvmeq->sq_dma_addr);
}

static void nvme_free_queues(struct nvme_dev *dev, int lowest)
{
	int i;

	for (i = dev->ctrl.queue_count - 1; i >= lowest; i--) {
		dev->ctrl.queue_count--;
		nvme_free_queue(&dev->queues[i]);
	}
}

/**
 * nvme_suspend_queue - put queue into suspended state
 * @nvmeq: queue to suspend
 */
static int nvme_suspend_queue(struct nvme_queue *nvmeq)
{
	int vector;

	spin_lock_irq(&nvmeq->cq_lock);
	if (nvmeq->cq_vector == -1) {
		spin_unlock_irq(&nvmeq->cq_lock);
		return 1;
	}
	vector = nvmeq->cq_vector;
	nvmeq->dev->online_queues--;
	nvmeq->cq_vector = -1;
	spin_unlock_irq(&nvmeq->cq_lock);

	/*
	 * Ensure that nvme_queue_rq() sees it ->cq_vector == -1 without
	 * having to grab the lock.
	 */
	mb();

	if (!nvmeq->qid && nvmeq->dev->ctrl.admin_q)
		blk_mq_quiesce_queue(nvmeq->dev->ctrl.admin_q);

	pci_free_irq(to_pci_dev(nvmeq->dev->dev), vector, nvmeq);

	return 0;
}

static void nvme_disable_admin_queue(struct nvme_dev *dev, bool shutdown)
{
	struct nvme_queue *nvmeq = &dev->queues[0];
	u16 start, end;

	if (shutdown)
		nvme_shutdown_ctrl(&dev->ctrl);
	else
		nvme_disable_ctrl(&dev->ctrl, dev->ctrl.cap);

	spin_lock_irq(&nvmeq->cq_lock);
	nvme_process_cq(nvmeq, &start, &end, -1);
	spin_unlock_irq(&nvmeq->cq_lock);

	nvme_complete_cqes(nvmeq, start, end);
}

static int nvme_cmb_qdepth(struct nvme_dev *dev, int nr_io_queues,
				int entry_size)
{
	int q_depth = dev->q_depth;
	unsigned q_size_aligned = roundup(q_depth * entry_size,
					  dev->ctrl.page_size);

	if (q_size_aligned * nr_io_queues > dev->cmb_size) {
		u64 mem_per_q = div_u64(dev->cmb_size, nr_io_queues);
		mem_per_q = round_down(mem_per_q, dev->ctrl.page_size);
		q_depth = div_u64(mem_per_q, entry_size);

		/*
		 * Ensure the reduced q_depth is above some threshold where it
		 * would be better to map queues in system memory with the
		 * original depth
		 */
		if (q_depth < 64)
			return -ENOMEM;
	}

	return q_depth;
}

static int nvme_alloc_sq_cmds(struct nvme_dev *dev, struct nvme_queue *nvmeq,
				int qid, int depth)
{
	/* CMB SQEs will be mapped before creation */
	if (qid && dev->cmb && use_cmb_sqes && (dev->cmbsz & NVME_CMBSZ_SQS))
		return 0;

	nvmeq->sq_cmds = dma_alloc_coherent(dev->dev, SQ_SIZE(depth),
					    &nvmeq->sq_dma_addr, GFP_KERNEL);
	if (!nvmeq->sq_cmds)
		return -ENOMEM;
	return 0;
}

static int nvme_alloc_queue(struct nvme_dev *dev, int qid, int depth)
{
	struct nvme_queue *nvmeq = &dev->queues[qid];

	if (dev->ctrl.queue_count > qid)
		return 0;

	nvmeq->cqes = dma_zalloc_coherent(dev->dev, CQ_SIZE(depth),
					  &nvmeq->cq_dma_addr, GFP_KERNEL);
	if (!nvmeq->cqes)
		goto free_nvmeq;

	if (nvme_alloc_sq_cmds(dev, nvmeq, qid, depth))
		goto free_cqdma;

	nvmeq->q_dmadev = dev->dev;
	nvmeq->dev = dev;
	spin_lock_init(&nvmeq->sq_lock);
	spin_lock_init(&nvmeq->cq_lock);
	nvmeq->cq_head = 0;
	nvmeq->cq_phase = 1;
	nvmeq->q_db = &dev->dbs[qid * 2 * dev->db_stride];
	nvmeq->q_depth = depth;
	nvmeq->qid = qid;
	nvmeq->cq_vector = -1;
	dev->ctrl.queue_count++;

	return 0;

 free_cqdma:
	dma_free_coherent(dev->dev, CQ_SIZE(depth), (void *)nvmeq->cqes,
							nvmeq->cq_dma_addr);
 free_nvmeq:
	return -ENOMEM;
}

static int queue_request_irq(struct nvme_queue *nvmeq)
{
	struct pci_dev *pdev = to_pci_dev(nvmeq->dev->dev);
	int nr = nvmeq->dev->ctrl.instance;

	if (use_threaded_interrupts) {
		return pci_request_irq(pdev, nvmeq->cq_vector, nvme_irq_check,
				nvme_irq, nvmeq, "nvme%dq%d", nr, nvmeq->qid);
	} else {
		return pci_request_irq(pdev, nvmeq->cq_vector, nvme_irq,
				NULL, nvmeq, "nvme%dq%d", nr, nvmeq->qid);
	}
}

static void nvme_init_queue(struct nvme_queue *nvmeq, u16 qid)
{
	struct nvme_dev *dev = nvmeq->dev;

	spin_lock_irq(&nvmeq->cq_lock);
	nvmeq->sq_tail = 0;
	nvmeq->cq_head = 0;
	nvmeq->cq_phase = 1;
	nvmeq->q_db = &dev->dbs[qid * 2 * dev->db_stride];
	memset((void *)nvmeq->cqes, 0, CQ_SIZE(nvmeq->q_depth));
	nvme_dbbuf_init(dev, nvmeq, qid);
	dev->online_queues++;
	spin_unlock_irq(&nvmeq->cq_lock);
}

static int nvme_create_queue(struct nvme_queue *nvmeq, int qid)
{
	struct nvme_dev *dev = nvmeq->dev;
	int result;
	s16 vector;

	if (dev->cmb && use_cmb_sqes && (dev->cmbsz & NVME_CMBSZ_SQS)) {
		unsigned offset = (qid - 1) * roundup(SQ_SIZE(nvmeq->q_depth),
						      dev->ctrl.page_size);
		nvmeq->sq_dma_addr = dev->cmb_bus_addr + offset;
		nvmeq->sq_cmds_io = dev->cmb + offset;
	}

	/*
	 * A queue's vector matches the queue identifier unless the controller
	 * has only one vector available.
	 */
	vector = dev->num_vecs == 1 ? 0 : qid;
	result = adapter_alloc_cq(dev, qid, nvmeq, vector);
	if (result)
		return result;

	result = adapter_alloc_sq(dev, qid, nvmeq);
	if (result < 0)
		return result;
	else if (result)
		goto release_cq;

	/*
	 * Set cq_vector after alloc cq/sq, otherwise nvme_suspend_queue will
	 * invoke free_irq for it and cause a 'Trying to free already-free IRQ
	 * xxx' warning if the create CQ/SQ command times out.
	 */
	nvmeq->cq_vector = vector;
	nvme_init_queue(nvmeq, qid);
	result = queue_request_irq(nvmeq);
	if (result < 0)
		goto release_sq;

	return result;

release_sq:
	nvmeq->cq_vector = -1;
	dev->online_queues--;
	adapter_delete_sq(dev, qid);
release_cq:
	adapter_delete_cq(dev, qid);
	return result;
}

static const struct blk_mq_ops nvme_mq_admin_ops = {
	.queue_rq	= nvme_queue_rq,
	.complete	= nvme_pci_complete_rq,
	.init_hctx	= nvme_admin_init_hctx,
	.exit_hctx      = nvme_admin_exit_hctx,
	.init_request	= nvme_init_request,
	.timeout	= nvme_timeout,
};

static const struct blk_mq_ops nvme_mq_ops = {
	.queue_rq	= nvme_queue_rq,
	.complete	= nvme_pci_complete_rq,
	.init_hctx	= nvme_init_hctx,
	.init_request	= nvme_init_request,
	.map_queues	= nvme_pci_map_queues,
	.timeout	= nvme_timeout,
	.poll		= nvme_poll,
};

static void nvme_dev_remove_admin(struct nvme_dev *dev)
{
	if (dev->ctrl.admin_q && !blk_queue_dying(dev->ctrl.admin_q)) {
		/*
		 * If the controller was reset during removal, it's possible
		 * user requests may be waiting on a stopped queue. Start the
		 * queue to flush these to completion.
		 */
		blk_mq_unquiesce_queue(dev->ctrl.admin_q);
		blk_cleanup_queue(dev->ctrl.admin_q);
		blk_mq_free_tag_set(&dev->admin_tagset);
	}
}

static int nvme_alloc_admin_tags(struct nvme_dev *dev)
{
	if (!dev->ctrl.admin_q) {
		dev->admin_tagset.ops = &nvme_mq_admin_ops;
		dev->admin_tagset.nr_hw_queues = 1;

		dev->admin_tagset.queue_depth = NVME_AQ_MQ_TAG_DEPTH;
		dev->admin_tagset.timeout = ADMIN_TIMEOUT;
		dev->admin_tagset.numa_node = dev_to_node(dev->dev);
		dev->admin_tagset.cmd_size = nvme_pci_cmd_size(dev, false);
		dev->admin_tagset.flags = BLK_MQ_F_NO_SCHED;
		dev->admin_tagset.driver_data = dev;

		if (blk_mq_alloc_tag_set(&dev->admin_tagset))
			return -ENOMEM;
		dev->ctrl.admin_tagset = &dev->admin_tagset;

		dev->ctrl.admin_q = blk_mq_init_queue(&dev->admin_tagset);
		if (IS_ERR(dev->ctrl.admin_q)) {
			blk_mq_free_tag_set(&dev->admin_tagset);
			return -ENOMEM;
		}
		if (!blk_get_queue(dev->ctrl.admin_q)) {
			nvme_dev_remove_admin(dev);
			dev->ctrl.admin_q = NULL;
			return -ENODEV;
		}
	} else
		blk_mq_unquiesce_queue(dev->ctrl.admin_q);

	return 0;
}

static unsigned long db_bar_size(struct nvme_dev *dev, unsigned nr_io_queues)
{
	return NVME_REG_DBS + ((nr_io_queues + 1) * 8 * dev->db_stride);
}

static int nvme_remap_bar(struct nvme_dev *dev, unsigned long size)
{
	struct pci_dev *pdev = to_pci_dev(dev->dev);

	if (size <= dev->bar_mapped_size)
		return 0;
	if (size > pci_resource_len(pdev, 0))
		return -ENOMEM;
	if (dev->bar)
		iounmap(dev->bar);
	dev->bar = ioremap(pci_resource_start(pdev, 0), size);
	if (!dev->bar) {
		dev->bar_mapped_size = 0;
		return -ENOMEM;
	}
	dev->bar_mapped_size = size;
	dev->dbs = dev->bar + NVME_REG_DBS;

	return 0;
}

static int nvme_pci_configure_admin_queue(struct nvme_dev *dev)
{
	int result;
	u32 aqa;
	struct nvme_queue *nvmeq;

	result = nvme_remap_bar(dev, db_bar_size(dev, 0));
	if (result < 0)
		return result;

	dev->subsystem = readl(dev->bar + NVME_REG_VS) >= NVME_VS(1, 1, 0) ?
				NVME_CAP_NSSRC(dev->ctrl.cap) : 0;

	if (dev->subsystem &&
	    (readl(dev->bar + NVME_REG_CSTS) & NVME_CSTS_NSSRO))
		writel(NVME_CSTS_NSSRO, dev->bar + NVME_REG_CSTS);

	result = nvme_disable_ctrl(&dev->ctrl, dev->ctrl.cap);
	if (result < 0)
		return result;

	result = nvme_alloc_queue(dev, 0, NVME_AQ_DEPTH);
	if (result)
		return result;

	nvmeq = &dev->queues[0];
	aqa = nvmeq->q_depth - 1;
	aqa |= aqa << 16;

	writel(aqa, dev->bar + NVME_REG_AQA);
	lo_hi_writeq(nvmeq->sq_dma_addr, dev->bar + NVME_REG_ASQ);
	lo_hi_writeq(nvmeq->cq_dma_addr, dev->bar + NVME_REG_ACQ);

	result = nvme_enable_ctrl(&dev->ctrl, dev->ctrl.cap);
	if (result)
		return result;

	nvmeq->cq_vector = 0;
	nvme_init_queue(nvmeq, 0);
	result = queue_request_irq(nvmeq);
	if (result) {
		nvmeq->cq_vector = -1;
		return result;
	}

	return result;
}

static int nvme_create_io_queues(struct nvme_dev *dev)
{
	unsigned i, max;
	int ret = 0;

	for (i = dev->ctrl.queue_count; i <= dev->max_qid; i++) {
		if (nvme_alloc_queue(dev, i, dev->q_depth)) {
			ret = -ENOMEM;
			break;
		}
	}

	max = min(dev->max_qid, dev->ctrl.queue_count - 1);
	for (i = dev->online_queues; i <= max; i++) {
		ret = nvme_create_queue(&dev->queues[i], i);
		if (ret)
			break;
	}

	/*
	 * Ignore failing Create SQ/CQ commands, we can continue with less
	 * than the desired amount of queues, and even a controller without
	 * I/O queues can still be used to issue admin commands.  This might
	 * be useful to upgrade a buggy firmware for example.
	 */
	return ret >= 0 ? 0 : ret;
}

static ssize_t nvme_cmb_show(struct device *dev,
			     struct device_attribute *attr,
			     char *buf)
{
	struct nvme_dev *ndev = to_nvme_dev(dev_get_drvdata(dev));

	return scnprintf(buf, PAGE_SIZE, "cmbloc : x%08x\ncmbsz  : x%08x\n",
		       ndev->cmbloc, ndev->cmbsz);
}
static DEVICE_ATTR(cmb, S_IRUGO, nvme_cmb_show, NULL);

static u64 nvme_cmb_size_unit(struct nvme_dev *dev)
{
	u8 szu = (dev->cmbsz >> NVME_CMBSZ_SZU_SHIFT) & NVME_CMBSZ_SZU_MASK;

	return 1ULL << (12 + 4 * szu);
}

static u32 nvme_cmb_size(struct nvme_dev *dev)
{
	return (dev->cmbsz >> NVME_CMBSZ_SZ_SHIFT) & NVME_CMBSZ_SZ_MASK;
}

static void nvme_map_cmb(struct nvme_dev *dev)
{
	u64 size, offset;
	resource_size_t bar_size;
	struct pci_dev *pdev = to_pci_dev(dev->dev);
	int bar;

	dev->cmbsz = readl(dev->bar + NVME_REG_CMBSZ);
	if (!dev->cmbsz)
		return;
	dev->cmbloc = readl(dev->bar + NVME_REG_CMBLOC);

	if (!use_cmb_sqes)
		return;

	size = nvme_cmb_size_unit(dev) * nvme_cmb_size(dev);
	offset = nvme_cmb_size_unit(dev) * NVME_CMB_OFST(dev->cmbloc);
	bar = NVME_CMB_BIR(dev->cmbloc);
	bar_size = pci_resource_len(pdev, bar);

	if (offset > bar_size)
		return;

	/*
	 * Controllers may support a CMB size larger than their BAR,
	 * for example, due to being behind a bridge. Reduce the CMB to
	 * the reported size of the BAR
	 */
	if (size > bar_size - offset)
		size = bar_size - offset;

	dev->cmb = ioremap_wc(pci_resource_start(pdev, bar) + offset, size);
	if (!dev->cmb)
		return;
	dev->cmb_bus_addr = pci_bus_address(pdev, bar) + offset;
	dev->cmb_size = size;

	if (sysfs_add_file_to_group(&dev->ctrl.device->kobj,
				    &dev_attr_cmb.attr, NULL))
		dev_warn(dev->ctrl.device,
			 "failed to add sysfs attribute for CMB\n");
}

static inline void nvme_release_cmb(struct nvme_dev *dev)
{
	if (dev->cmb) {
		iounmap(dev->cmb);
		dev->cmb = NULL;
		sysfs_remove_file_from_group(&dev->ctrl.device->kobj,
					     &dev_attr_cmb.attr, NULL);
		dev->cmbsz = 0;
	}
}

static int nvme_set_host_mem(struct nvme_dev *dev, u32 bits)
{
	u64 dma_addr = dev->host_mem_descs_dma;
	struct nvme_command c;
	int ret;

	memset(&c, 0, sizeof(c));
	c.features.opcode	= nvme_admin_set_features;
	c.features.fid		= cpu_to_le32(NVME_FEAT_HOST_MEM_BUF);
	c.features.dword11	= cpu_to_le32(bits);
	c.features.dword12	= cpu_to_le32(dev->host_mem_size >>
					      ilog2(dev->ctrl.page_size));
	c.features.dword13	= cpu_to_le32(lower_32_bits(dma_addr));
	c.features.dword14	= cpu_to_le32(upper_32_bits(dma_addr));
	c.features.dword15	= cpu_to_le32(dev->nr_host_mem_descs);

	ret = nvme_submit_sync_cmd(dev->ctrl.admin_q, &c, NULL, 0);
	if (ret) {
		dev_warn(dev->ctrl.device,
			 "failed to set host mem (err %d, flags %#x).\n",
			 ret, bits);
	}
	return ret;
}

static void nvme_free_host_mem(struct nvme_dev *dev)
{
	int i;

	for (i = 0; i < dev->nr_host_mem_descs; i++) {
		struct nvme_host_mem_buf_desc *desc = &dev->host_mem_descs[i];
		size_t size = le32_to_cpu(desc->size) * dev->ctrl.page_size;

		dma_free_coherent(dev->dev, size, dev->host_mem_desc_bufs[i],
				le64_to_cpu(desc->addr));
	}

	kfree(dev->host_mem_desc_bufs);
	dev->host_mem_desc_bufs = NULL;
	dma_free_coherent(dev->dev,
			dev->nr_host_mem_descs * sizeof(*dev->host_mem_descs),
			dev->host_mem_descs, dev->host_mem_descs_dma);
	dev->host_mem_descs = NULL;
	dev->nr_host_mem_descs = 0;
}

static int __nvme_alloc_host_mem(struct nvme_dev *dev, u64 preferred,
		u32 chunk_size)
{
	struct nvme_host_mem_buf_desc *descs;
	u32 max_entries, len;
	dma_addr_t descs_dma;
	int i = 0;
	void **bufs;
	u64 size, tmp;

	tmp = (preferred + chunk_size - 1);
	do_div(tmp, chunk_size);
	max_entries = tmp;

	if (dev->ctrl.hmmaxd && dev->ctrl.hmmaxd < max_entries)
		max_entries = dev->ctrl.hmmaxd;

	descs = dma_zalloc_coherent(dev->dev, max_entries * sizeof(*descs),
			&descs_dma, GFP_KERNEL);
	if (!descs)
		goto out;

	bufs = kcalloc(max_entries, sizeof(*bufs), GFP_KERNEL);
	if (!bufs)
		goto out_free_descs;

	for (size = 0; size < preferred && i < max_entries; size += len) {
		dma_addr_t dma_addr;

		len = min_t(u64, chunk_size, preferred - size);
		bufs[i] = dma_alloc_attrs(dev->dev, len, &dma_addr, GFP_KERNEL,
				DMA_ATTR_NO_KERNEL_MAPPING | DMA_ATTR_NO_WARN);
		if (!bufs[i])
			break;

		descs[i].addr = cpu_to_le64(dma_addr);
		descs[i].size = cpu_to_le32(len / dev->ctrl.page_size);
		i++;
	}

	if (!size)
		goto out_free_bufs;

	dev->nr_host_mem_descs = i;
	dev->host_mem_size = size;
	dev->host_mem_descs = descs;
	dev->host_mem_descs_dma = descs_dma;
	dev->host_mem_desc_bufs = bufs;
	return 0;

out_free_bufs:
	while (--i >= 0) {
		size_t size = le32_to_cpu(descs[i].size) * dev->ctrl.page_size;

		dma_free_coherent(dev->dev, size, bufs[i],
				le64_to_cpu(descs[i].addr));
	}

	kfree(bufs);
out_free_descs:
	dma_free_coherent(dev->dev, max_entries * sizeof(*descs), descs,
			descs_dma);
out:
	dev->host_mem_descs = NULL;
	return -ENOMEM;
}

static int nvme_alloc_host_mem(struct nvme_dev *dev, u64 min, u64 preferred)
{
	u32 chunk_size;

	/* start big and work our way down */
	for (chunk_size = min_t(u64, preferred, PAGE_SIZE * MAX_ORDER_NR_PAGES);
	     chunk_size >= max_t(u32, dev->ctrl.hmminds * 4096, PAGE_SIZE * 2);
	     chunk_size /= 2) {
		if (!__nvme_alloc_host_mem(dev, preferred, chunk_size)) {
			if (!min || dev->host_mem_size >= min)
				return 0;
			nvme_free_host_mem(dev);
		}
	}

	return -ENOMEM;
}

static int nvme_setup_host_mem(struct nvme_dev *dev)
{
	u64 max = (u64)max_host_mem_size_mb * SZ_1M;
	u64 preferred = (u64)dev->ctrl.hmpre * 4096;
	u64 min = (u64)dev->ctrl.hmmin * 4096;
	u32 enable_bits = NVME_HOST_MEM_ENABLE;
	int ret;

	preferred = min(preferred, max);
	if (min > max) {
		dev_warn(dev->ctrl.device,
			"min host memory (%lld MiB) above limit (%d MiB).\n",
			min >> ilog2(SZ_1M), max_host_mem_size_mb);
		nvme_free_host_mem(dev);
		return 0;
	}

	/*
	 * If we already have a buffer allocated check if we can reuse it.
	 */
	if (dev->host_mem_descs) {
		if (dev->host_mem_size >= min)
			enable_bits |= NVME_HOST_MEM_RETURN;
		else
			nvme_free_host_mem(dev);
	}

	if (!dev->host_mem_descs) {
		if (nvme_alloc_host_mem(dev, min, preferred)) {
			dev_warn(dev->ctrl.device,
				"failed to allocate host memory buffer.\n");
			return 0; /* controller must work without HMB */
		}

		dev_info(dev->ctrl.device,
			"allocated %lld MiB host memory buffer.\n",
			dev->host_mem_size >> ilog2(SZ_1M));
	}

	ret = nvme_set_host_mem(dev, enable_bits);
	if (ret)
		nvme_free_host_mem(dev);
	return ret;
}

static int nvme_setup_io_queues(struct nvme_dev *dev)
{
	struct nvme_queue *adminq = &dev->queues[0];
	struct pci_dev *pdev = to_pci_dev(dev->dev);
	int result, nr_io_queues;
	unsigned long size;

	struct irq_affinity affd = {
		.pre_vectors = 1
	};

	nr_io_queues = num_possible_cpus();
	result = nvme_set_queue_count(&dev->ctrl, &nr_io_queues);
	if (result < 0)
		return result;

	if (nr_io_queues == 0)
		return 0;

	if (dev->cmb && (dev->cmbsz & NVME_CMBSZ_SQS)) {
		result = nvme_cmb_qdepth(dev, nr_io_queues,
				sizeof(struct nvme_command));
		if (result > 0)
			dev->q_depth = result;
		else
			nvme_release_cmb(dev);
	}

	do {
		size = db_bar_size(dev, nr_io_queues);
		result = nvme_remap_bar(dev, size);
		if (!result)
			break;
		if (!--nr_io_queues)
			return -ENOMEM;
	} while (1);
	adminq->q_db = dev->dbs;

	/* Deregister the admin queue's interrupt */
	pci_free_irq(pdev, 0, adminq);

	/*
	 * If we enable msix early due to not intx, disable it again before
	 * setting up the full range we need.
	 */
	pci_free_irq_vectors(pdev);
	result = pci_alloc_irq_vectors_affinity(pdev, 1, nr_io_queues + 1,
			PCI_IRQ_ALL_TYPES | PCI_IRQ_AFFINITY, &affd);
	if (result <= 0)
		return -EIO;
	dev->num_vecs = result;
	dev->max_qid = max(result - 1, 1);
<<<<<<< HEAD

#ifdef CONFIG_GENERIC_MSI_IRQ
	suse_msi_set_irq_unmanaged(dev->dev);
#endif
=======
>>>>>>> ecd3ad1c

	/*
	 * Should investigate if there's a performance win from allocating
	 * more queues than interrupt vectors; it might allow the submission
	 * path to scale better, even if the receive path is limited by the
	 * number of interrupts.
	 */

	result = queue_request_irq(adminq);
	if (result) {
		adminq->cq_vector = -1;
		return result;
	}
	return nvme_create_io_queues(dev);
}

static void nvme_del_queue_end(struct request *req, blk_status_t error)
{
	struct nvme_queue *nvmeq = req->end_io_data;

	blk_mq_free_request(req);
	complete(&nvmeq->dev->ioq_wait);
}

static void nvme_del_cq_end(struct request *req, blk_status_t error)
{
	struct nvme_queue *nvmeq = req->end_io_data;
	u16 start, end;

	if (!error) {
		unsigned long flags;

		spin_lock_irqsave(&nvmeq->cq_lock, flags);
		nvme_process_cq(nvmeq, &start, &end, -1);
		spin_unlock_irqrestore(&nvmeq->cq_lock, flags);

		nvme_complete_cqes(nvmeq, start, end);
	}

	nvme_del_queue_end(req, error);
}

static int nvme_delete_queue(struct nvme_queue *nvmeq, u8 opcode)
{
	struct request_queue *q = nvmeq->dev->ctrl.admin_q;
	struct request *req;
	struct nvme_command cmd;

	memset(&cmd, 0, sizeof(cmd));
	cmd.delete_queue.opcode = opcode;
	cmd.delete_queue.qid = cpu_to_le16(nvmeq->qid);

	req = nvme_alloc_request(q, &cmd, BLK_MQ_REQ_NOWAIT, NVME_QID_ANY);
	if (IS_ERR(req))
		return PTR_ERR(req);

	req->timeout = ADMIN_TIMEOUT;
	req->end_io_data = nvmeq;

	blk_execute_rq_nowait(q, NULL, req, false,
			opcode == nvme_admin_delete_cq ?
				nvme_del_cq_end : nvme_del_queue_end);
	return 0;
}

static void nvme_disable_io_queues(struct nvme_dev *dev)
{
	int pass, queues = dev->online_queues - 1;
	unsigned long timeout;
	u8 opcode = nvme_admin_delete_sq;

	for (pass = 0; pass < 2; pass++) {
		int sent = 0, i = queues;

		reinit_completion(&dev->ioq_wait);
 retry:
		timeout = ADMIN_TIMEOUT;
		for (; i > 0; i--, sent++)
			if (nvme_delete_queue(&dev->queues[i], opcode))
				break;

		while (sent--) {
			timeout = wait_for_completion_io_timeout(&dev->ioq_wait, timeout);
			if (timeout == 0)
				return;
			if (i)
				goto retry;
		}
		opcode = nvme_admin_delete_cq;
	}
}

/*
 * return error value only when tagset allocation failed
 */
static int nvme_dev_add(struct nvme_dev *dev)
{
	int ret;

	if (!dev->ctrl.tagset) {
		dev->tagset.ops = &nvme_mq_ops;
		dev->tagset.nr_hw_queues = dev->online_queues - 1;
		dev->tagset.timeout = NVME_IO_TIMEOUT;
		dev->tagset.numa_node = dev_to_node(dev->dev);
		dev->tagset.queue_depth =
				min_t(int, dev->q_depth, BLK_MQ_MAX_DEPTH) - 1;
		dev->tagset.cmd_size = nvme_pci_cmd_size(dev, false);
		if ((dev->ctrl.sgls & ((1 << 0) | (1 << 1))) && sgl_threshold) {
			dev->tagset.cmd_size = max(dev->tagset.cmd_size,
					nvme_pci_cmd_size(dev, true));
		}
		dev->tagset.flags = BLK_MQ_F_SHOULD_MERGE;
		dev->tagset.driver_data = dev;

		ret = blk_mq_alloc_tag_set(&dev->tagset);
		if (ret) {
			dev_warn(dev->ctrl.device,
				"IO queues tagset allocation failed %d\n", ret);
			return ret;
		}
		dev->ctrl.tagset = &dev->tagset;

		nvme_dbbuf_set(dev);
	} else {
		blk_mq_update_nr_hw_queues(&dev->tagset, dev->online_queues - 1);

		/* Free previously allocated queues that are no longer usable */
		nvme_free_queues(dev, dev->online_queues);
	}

	return 0;
}

static int nvme_pci_enable(struct nvme_dev *dev)
{
	int result = -ENOMEM;
	struct pci_dev *pdev = to_pci_dev(dev->dev);

	if (pci_enable_device_mem(pdev))
		return result;

	pci_set_master(pdev);

	if (dma_set_mask_and_coherent(dev->dev, DMA_BIT_MASK(64)) &&
	    dma_set_mask_and_coherent(dev->dev, DMA_BIT_MASK(32)))
		goto disable;

	if (readl(dev->bar + NVME_REG_CSTS) == -1) {
		result = -ENODEV;
		goto disable;
	}

	/*
	 * Some devices and/or platforms don't advertise or work with INTx
	 * interrupts. Pre-enable a single MSIX or MSI vec for setup. We'll
	 * adjust this later.
	 */
	result = pci_alloc_irq_vectors(pdev, 1, 1, PCI_IRQ_ALL_TYPES);
	if (result < 0)
		return result;

	dev->ctrl.cap = lo_hi_readq(dev->bar + NVME_REG_CAP);

	dev->q_depth = min_t(int, NVME_CAP_MQES(dev->ctrl.cap) + 1,
				io_queue_depth);
	dev->db_stride = 1 << NVME_CAP_STRIDE(dev->ctrl.cap);
	dev->dbs = dev->bar + 4096;

	/*
	 * Temporary fix for the Apple controller found in the MacBook8,1 and
	 * some MacBook7,1 to avoid controller resets and data loss.
	 */
	if (pdev->vendor == PCI_VENDOR_ID_APPLE && pdev->device == 0x2001) {
		dev->q_depth = 2;
		dev_warn(dev->ctrl.device, "detected Apple NVMe controller, "
			"set queue depth=%u to work around controller resets\n",
			dev->q_depth);
	} else if (pdev->vendor == PCI_VENDOR_ID_SAMSUNG &&
		   (pdev->device == 0xa821 || pdev->device == 0xa822) &&
		   NVME_CAP_MQES(dev->ctrl.cap) == 0) {
		dev->q_depth = 64;
		dev_err(dev->ctrl.device, "detected PM1725 NVMe controller, "
                        "set queue depth=%u\n", dev->q_depth);
	}

	nvme_map_cmb(dev);

	pci_enable_pcie_error_reporting(pdev);
	pci_save_state(pdev);
	return 0;

 disable:
	pci_disable_device(pdev);
	return result;
}

static void nvme_dev_unmap(struct nvme_dev *dev)
{
	if (dev->bar)
		iounmap(dev->bar);
	pci_release_mem_regions(to_pci_dev(dev->dev));
}

static void nvme_pci_disable(struct nvme_dev *dev)
{
	struct pci_dev *pdev = to_pci_dev(dev->dev);

	nvme_release_cmb(dev);
	pci_free_irq_vectors(pdev);

	if (pci_is_enabled(pdev)) {
		pci_disable_pcie_error_reporting(pdev);
		pci_disable_device(pdev);
	}
}

static void nvme_dev_disable(struct nvme_dev *dev, bool shutdown)
{
	int i;
	bool dead = true;
	struct pci_dev *pdev = to_pci_dev(dev->dev);

	mutex_lock(&dev->shutdown_lock);
	if (pci_is_enabled(pdev)) {
		u32 csts = readl(dev->bar + NVME_REG_CSTS);

		if (dev->ctrl.state == NVME_CTRL_LIVE ||
		    dev->ctrl.state == NVME_CTRL_RESETTING)
			nvme_start_freeze(&dev->ctrl);
		dead = !!((csts & NVME_CSTS_CFS) || !(csts & NVME_CSTS_RDY) ||
			pdev->error_state  != pci_channel_io_normal);
	}

	/*
	 * Give the controller a chance to complete all entered requests if
	 * doing a safe shutdown.
	 */
	if (!dead) {
		if (shutdown)
			nvme_wait_freeze_timeout(&dev->ctrl, NVME_IO_TIMEOUT);
	}

	nvme_stop_queues(&dev->ctrl);

	if (!dead && dev->ctrl.queue_count > 0) {
		nvme_disable_io_queues(dev);
		nvme_disable_admin_queue(dev, shutdown);
	}
	for (i = dev->ctrl.queue_count - 1; i >= 0; i--)
		nvme_suspend_queue(&dev->queues[i]);

	nvme_pci_disable(dev);

	blk_mq_tagset_busy_iter(&dev->tagset, nvme_cancel_request, &dev->ctrl);
	blk_mq_tagset_busy_iter(&dev->admin_tagset, nvme_cancel_request, &dev->ctrl);
	blk_mq_tagset_wait_completed_request(&dev->tagset);
	blk_mq_tagset_wait_completed_request(&dev->admin_tagset);

	/*
	 * The driver will not be starting up queues again if shutting down so
	 * must flush all entered requests to their failed completion to avoid
	 * deadlocking blk-mq hot-cpu notifier.
	 */
	if (shutdown)
		nvme_start_queues(&dev->ctrl);
	mutex_unlock(&dev->shutdown_lock);
}

static int nvme_setup_prp_pools(struct nvme_dev *dev)
{
	dev->prp_page_pool = dma_pool_create("prp list page", dev->dev,
						PAGE_SIZE, PAGE_SIZE, 0);
	if (!dev->prp_page_pool)
		return -ENOMEM;

	/* Optimisation for I/Os between 4k and 128k */
	dev->prp_small_pool = dma_pool_create("prp list 256", dev->dev,
						256, 256, 0);
	if (!dev->prp_small_pool) {
		dma_pool_destroy(dev->prp_page_pool);
		return -ENOMEM;
	}
	return 0;
}

static void nvme_release_prp_pools(struct nvme_dev *dev)
{
	dma_pool_destroy(dev->prp_page_pool);
	dma_pool_destroy(dev->prp_small_pool);
}

static void nvme_pci_free_ctrl(struct nvme_ctrl *ctrl)
{
	struct nvme_dev *dev = to_nvme_dev(ctrl);

	nvme_dbbuf_dma_free(dev);
	put_device(dev->dev);
	if (dev->tagset.tags)
		blk_mq_free_tag_set(&dev->tagset);
	if (dev->ctrl.admin_q)
		blk_put_queue(dev->ctrl.admin_q);
	kfree(dev->queues);
	free_opal_dev(dev->ctrl.opal_dev);
	mempool_destroy(dev->iod_mempool);
	kfree(dev);
}

static void nvme_remove_dead_ctrl(struct nvme_dev *dev, int status)
{
	dev_warn(dev->ctrl.device, "Removing after probe failure status: %d\n", status);

	nvme_get_ctrl(&dev->ctrl);
	nvme_dev_disable(dev, false);
	nvme_kill_queues(&dev->ctrl);
	if (!queue_work(nvme_wq, &dev->remove_work))
		nvme_put_ctrl(&dev->ctrl);
}

static void nvme_reset_work(struct work_struct *work)
{
	struct nvme_dev *dev =
		container_of(work, struct nvme_dev, ctrl.reset_work);
	bool was_suspend = !!(dev->ctrl.ctrl_config & NVME_CC_SHN_NORMAL);
	int result = -ENODEV;
	enum nvme_ctrl_state new_state = NVME_CTRL_LIVE;

	if (WARN_ON(dev->ctrl.state != NVME_CTRL_RESETTING))
		goto out;

	/*
	 * If we're called to reset a live controller first shut it down before
	 * moving on.
	 */
	if (dev->ctrl.ctrl_config & NVME_CC_ENABLE)
		nvme_dev_disable(dev, false);

	/*
	 * Introduce CONNECTING state from nvme-fc/rdma transports to mark the
	 * initializing procedure here.
	 */
	if (!nvme_change_ctrl_state(&dev->ctrl, NVME_CTRL_CONNECTING)) {
		dev_warn(dev->ctrl.device,
			"failed to mark controller CONNECTING\n");
		goto out;
	}

	result = nvme_pci_enable(dev);
	if (result)
		goto out;

	result = nvme_pci_configure_admin_queue(dev);
	if (result)
		goto out;

	result = nvme_alloc_admin_tags(dev);
	if (result)
		goto out;

	/*
	 * Limit the max command size to prevent iod->sg allocations going
	 * over a single page.
	 */
	dev->ctrl.max_hw_sectors = NVME_MAX_KB_SZ << 1;
	dev->ctrl.max_segments = NVME_MAX_SEGS;

	result = nvme_init_identify(&dev->ctrl);
	if (result)
		goto out;

	if (dev->ctrl.oacs & NVME_CTRL_OACS_SEC_SUPP) {
		if (!dev->ctrl.opal_dev)
			dev->ctrl.opal_dev =
				init_opal_dev(&dev->ctrl, &nvme_sec_submit);
		else if (was_suspend)
			opal_unlock_from_suspend(dev->ctrl.opal_dev);
	} else {
		free_opal_dev(dev->ctrl.opal_dev);
		dev->ctrl.opal_dev = NULL;
	}

	if (dev->ctrl.oacs & NVME_CTRL_OACS_DBBUF_SUPP) {
		result = nvme_dbbuf_dma_alloc(dev);
		if (result)
			dev_warn(dev->dev,
				 "unable to allocate dma for dbbuf\n");
	}

	if (dev->ctrl.hmpre) {
		result = nvme_setup_host_mem(dev);
		if (result < 0)
			goto out;
	}

	result = nvme_setup_io_queues(dev);
	if (result)
		goto out;

	/*
	 * Keep the controller around but remove all namespaces if we don't have
	 * any working I/O queue.
	 */
	if (dev->online_queues < 2) {
		dev_warn(dev->ctrl.device, "IO queues not created\n");
		nvme_kill_queues(&dev->ctrl);
		nvme_remove_namespaces(&dev->ctrl);
		new_state = NVME_CTRL_ADMIN_ONLY;
	} else {
		nvme_start_queues(&dev->ctrl);
		nvme_wait_freeze(&dev->ctrl);
		/* hit this only when allocate tagset fails */
		if (nvme_dev_add(dev))
			new_state = NVME_CTRL_ADMIN_ONLY;
		nvme_unfreeze(&dev->ctrl);
	}

	/*
	 * If only admin queue live, keep it to do further investigation or
	 * recovery.
	 */
	if (!nvme_change_ctrl_state(&dev->ctrl, new_state)) {
		dev_warn(dev->ctrl.device,
			"failed to mark controller state %d\n", new_state);
		goto out;
	}

	nvme_start_ctrl(&dev->ctrl);
	return;

 out:
	nvme_remove_dead_ctrl(dev, result);
}

static void nvme_remove_dead_ctrl_work(struct work_struct *work)
{
	struct nvme_dev *dev = container_of(work, struct nvme_dev, remove_work);
	struct pci_dev *pdev = to_pci_dev(dev->dev);

	if (pci_get_drvdata(pdev))
		device_release_driver(&pdev->dev);
	nvme_put_ctrl(&dev->ctrl);
}

static int nvme_pci_reg_read32(struct nvme_ctrl *ctrl, u32 off, u32 *val)
{
	*val = readl(to_nvme_dev(ctrl)->bar + off);
	return 0;
}

static int nvme_pci_reg_write32(struct nvme_ctrl *ctrl, u32 off, u32 val)
{
	writel(val, to_nvme_dev(ctrl)->bar + off);
	return 0;
}

static int nvme_pci_reg_read64(struct nvme_ctrl *ctrl, u32 off, u64 *val)
{
	*val = readq(to_nvme_dev(ctrl)->bar + off);
	return 0;
}

static int nvme_pci_get_address(struct nvme_ctrl *ctrl, char *buf, int size)
{
	struct pci_dev *pdev = to_pci_dev(to_nvme_dev(ctrl)->dev);

	return snprintf(buf, size, "%s", dev_name(&pdev->dev));
}

static const struct nvme_ctrl_ops nvme_pci_ctrl_ops = {
	.name			= "pcie",
	.module			= THIS_MODULE,
	.flags			= NVME_F_METADATA_SUPPORTED,
	.reg_read32		= nvme_pci_reg_read32,
	.reg_write32		= nvme_pci_reg_write32,
	.reg_read64		= nvme_pci_reg_read64,
	.free_ctrl		= nvme_pci_free_ctrl,
	.submit_async_event	= nvme_pci_submit_async_event,
	.get_address		= nvme_pci_get_address,
};

static int nvme_dev_map(struct nvme_dev *dev)
{
	struct pci_dev *pdev = to_pci_dev(dev->dev);

	if (pci_request_mem_regions(pdev, "nvme"))
		return -ENODEV;

	if (nvme_remap_bar(dev, NVME_REG_DBS + 4096))
		goto release;

	return 0;
  release:
	pci_release_mem_regions(pdev);
	return -ENODEV;
}

static unsigned long check_vendor_combination_bug(struct pci_dev *pdev)
{
	if (pdev->vendor == 0x144d && pdev->device == 0xa802) {
		/*
		 * Several Samsung devices seem to drop off the PCIe bus
		 * randomly when APST is on and uses the deepest sleep state.
		 * This has been observed on a Samsung "SM951 NVMe SAMSUNG
		 * 256GB", a "PM951 NVMe SAMSUNG 512GB", and a "Samsung SSD
		 * 950 PRO 256GB", but it seems to be restricted to two Dell
		 * laptops.
		 */
		if (dmi_match(DMI_SYS_VENDOR, "Dell Inc.") &&
		    (dmi_match(DMI_PRODUCT_NAME, "XPS 15 9550") ||
		     dmi_match(DMI_PRODUCT_NAME, "Precision 5510")))
			return NVME_QUIRK_NO_DEEPEST_PS;
	} else if (pdev->vendor == 0x144d && pdev->device == 0xa804) {
		/*
		 * Samsung SSD 960 EVO drops off the PCIe bus after system
		 * suspend on a Ryzen board, ASUS PRIME B350M-A, as well as
		 * within few minutes after bootup on a Coffee Lake board -
		 * ASUS PRIME Z370-A
		 */
		if (dmi_match(DMI_BOARD_VENDOR, "ASUSTeK COMPUTER INC.") &&
		    (dmi_match(DMI_BOARD_NAME, "PRIME B350M-A") ||
		     dmi_match(DMI_BOARD_NAME, "PRIME Z370-A")))
			return NVME_QUIRK_NO_APST;
	}

	return 0;
}

static void nvme_async_probe(void *data, async_cookie_t cookie)
{
	struct nvme_dev *dev = data;

	nvme_reset_ctrl_sync(&dev->ctrl);
	flush_work(&dev->ctrl.scan_work);
	nvme_put_ctrl(&dev->ctrl);
}

static int nvme_probe(struct pci_dev *pdev, const struct pci_device_id *id)
{
	int node, result = -ENOMEM;
	struct nvme_dev *dev;
	unsigned long quirks = id->driver_data;
	size_t alloc_size;

	node = dev_to_node(&pdev->dev);
	if (node == NUMA_NO_NODE)
		set_dev_node(&pdev->dev, first_memory_node);

	dev = kzalloc_node(sizeof(*dev), GFP_KERNEL, node);
	if (!dev)
		return -ENOMEM;

	dev->queues = kzalloc_node((num_possible_cpus() + 1) *
			sizeof(struct nvme_queue), GFP_KERNEL, node);
	if (!dev->queues)
		goto free;

	dev->dev = get_device(&pdev->dev);
	pci_set_drvdata(pdev, dev);

	result = nvme_dev_map(dev);
	if (result)
		goto put_pci;

	INIT_WORK(&dev->ctrl.reset_work, nvme_reset_work);
	INIT_WORK(&dev->remove_work, nvme_remove_dead_ctrl_work);
	mutex_init(&dev->shutdown_lock);
	init_completion(&dev->ioq_wait);

	result = nvme_setup_prp_pools(dev);
	if (result)
		goto unmap;

	quirks |= check_vendor_combination_bug(pdev);

	/*
	 * Double check that our mempool alloc size will cover the biggest
	 * command we support.
	 */
	alloc_size = nvme_pci_iod_alloc_size(dev, NVME_MAX_KB_SZ,
						NVME_MAX_SEGS, true);
	WARN_ON_ONCE(alloc_size > PAGE_SIZE);

	dev->iod_mempool = mempool_create_node(1, mempool_kmalloc,
						mempool_kfree,
						(void *) alloc_size,
						GFP_KERNEL, node);
	if (!dev->iod_mempool) {
		result = -ENOMEM;
		goto release_pools;
	}

	result = nvme_init_ctrl(&dev->ctrl, &pdev->dev, &nvme_pci_ctrl_ops,
			quirks);
	if (result)
		goto release_mempool;

	dev_info(dev->ctrl.device, "pci function %s\n", dev_name(&pdev->dev));

	nvme_get_ctrl(&dev->ctrl);
	async_schedule(nvme_async_probe, dev);

	return 0;

 release_mempool:
	mempool_destroy(dev->iod_mempool);
 release_pools:
	nvme_release_prp_pools(dev);
 unmap:
	nvme_dev_unmap(dev);
 put_pci:
	put_device(dev->dev);
 free:
	kfree(dev->queues);
	kfree(dev);
	return result;
}

static void nvme_reset_prepare(struct pci_dev *pdev)
{
	nvme_dev_disable(pci_get_drvdata(pdev), false);
}

static void nvme_reset_done(struct pci_dev *pdev)
{
	struct nvme_dev *dev = pci_get_drvdata(pdev);
	nvme_reset_ctrl_sync(&dev->ctrl);
}

static void nvme_shutdown(struct pci_dev *pdev)
{
	struct nvme_dev *dev = pci_get_drvdata(pdev);
	nvme_dev_disable(dev, true);
}

/*
 * The driver's remove may be called on a device in a partially initialized
 * state. This function must not have any dependencies on the device state in
 * order to proceed.
 */
static void nvme_remove(struct pci_dev *pdev)
{
	struct nvme_dev *dev = pci_get_drvdata(pdev);

	nvme_change_ctrl_state(&dev->ctrl, NVME_CTRL_DELETING);
	pci_set_drvdata(pdev, NULL);

	if (!pci_device_is_present(pdev)) {
		nvme_change_ctrl_state(&dev->ctrl, NVME_CTRL_DEAD);
		nvme_dev_disable(dev, true);
		nvme_dev_remove_admin(dev);
	}

	flush_work(&dev->ctrl.reset_work);
	nvme_stop_ctrl(&dev->ctrl);
	nvme_remove_namespaces(&dev->ctrl);
	nvme_dev_disable(dev, true);
	nvme_free_host_mem(dev);
	nvme_dev_remove_admin(dev);
	nvme_free_queues(dev, 0);
	nvme_uninit_ctrl(&dev->ctrl);
	nvme_release_prp_pools(dev);
	nvme_dev_unmap(dev);
	nvme_put_ctrl(&dev->ctrl);
}

#ifdef CONFIG_PM_SLEEP
static int nvme_suspend(struct device *dev)
{
	struct pci_dev *pdev = to_pci_dev(dev);
	struct nvme_dev *ndev = pci_get_drvdata(pdev);

	nvme_dev_disable(ndev, true);
	return 0;
}

static int nvme_resume(struct device *dev)
{
	struct pci_dev *pdev = to_pci_dev(dev);
	struct nvme_dev *ndev = pci_get_drvdata(pdev);

	nvme_reset_ctrl(&ndev->ctrl);
	return 0;
}
#endif

static SIMPLE_DEV_PM_OPS(nvme_dev_pm_ops, nvme_suspend, nvme_resume);

static pci_ers_result_t nvme_error_detected(struct pci_dev *pdev,
						pci_channel_state_t state)
{
	struct nvme_dev *dev = pci_get_drvdata(pdev);

	/*
	 * A frozen channel requires a reset. When detected, this method will
	 * shutdown the controller to quiesce. The controller will be restarted
	 * after the slot reset through driver's slot_reset callback.
	 */
	switch (state) {
	case pci_channel_io_normal:
		return PCI_ERS_RESULT_CAN_RECOVER;
	case pci_channel_io_frozen:
		dev_warn(dev->ctrl.device,
			"frozen state error detected, reset controller\n");
		nvme_dev_disable(dev, false);
		return PCI_ERS_RESULT_NEED_RESET;
	case pci_channel_io_perm_failure:
		dev_warn(dev->ctrl.device,
			"failure state error detected, request disconnect\n");
		return PCI_ERS_RESULT_DISCONNECT;
	}
	return PCI_ERS_RESULT_NEED_RESET;
}

static pci_ers_result_t nvme_slot_reset(struct pci_dev *pdev)
{
	struct nvme_dev *dev = pci_get_drvdata(pdev);

	dev_info(dev->ctrl.device, "restart after slot reset\n");
	pci_restore_state(pdev);
	nvme_reset_ctrl(&dev->ctrl);
	return PCI_ERS_RESULT_RECOVERED;
}

static void nvme_error_resume(struct pci_dev *pdev)
{
	struct nvme_dev *dev = pci_get_drvdata(pdev);

	flush_work(&dev->ctrl.reset_work);
	pci_cleanup_aer_uncorrect_error_status(pdev);
}

static const struct pci_error_handlers nvme_err_handler = {
	.error_detected	= nvme_error_detected,
	.slot_reset	= nvme_slot_reset,
	.resume		= nvme_error_resume,
	.reset_prepare	= nvme_reset_prepare,
	.reset_done	= nvme_reset_done,
};

static const struct pci_device_id nvme_id_table[] = {
	{ PCI_VDEVICE(INTEL, 0x0953),
		.driver_data = NVME_QUIRK_STRIPE_SIZE |
				NVME_QUIRK_DEALLOCATE_ZEROES, },
	{ PCI_VDEVICE(INTEL, 0x0a53),
		.driver_data = NVME_QUIRK_STRIPE_SIZE |
				NVME_QUIRK_DEALLOCATE_ZEROES, },
	{ PCI_VDEVICE(INTEL, 0x0a54),
		.driver_data = NVME_QUIRK_STRIPE_SIZE |
				NVME_QUIRK_DEALLOCATE_ZEROES, },
	{ PCI_VDEVICE(INTEL, 0x0a55),
		.driver_data = NVME_QUIRK_STRIPE_SIZE |
				NVME_QUIRK_DEALLOCATE_ZEROES, },
	{ PCI_VDEVICE(INTEL, 0xf1a5),	/* Intel 600P/P3100 */
		.driver_data = NVME_QUIRK_NO_DEEPEST_PS |
				NVME_QUIRK_MEDIUM_PRIO_SQ },
	{ PCI_VDEVICE(INTEL, 0xf1a6),	/* Intel 760p/Pro 7600p */
		.driver_data = NVME_QUIRK_IGNORE_DEV_SUBNQN, },
	{ PCI_VDEVICE(INTEL, 0x5845),	/* Qemu emulated controller */
		.driver_data = NVME_QUIRK_IDENTIFY_CNS, },
	{ PCI_DEVICE(0x1bb1, 0x0100),   /* Seagate Nytro Flash Storage */
		.driver_data = NVME_QUIRK_DELAY_BEFORE_CHK_RDY, },
	{ PCI_DEVICE(0x1c58, 0x0003),	/* HGST adapter */
		.driver_data = NVME_QUIRK_DELAY_BEFORE_CHK_RDY, },
	{ PCI_DEVICE(0x1c58, 0x0023),	/* WDC SN200 adapter */
		.driver_data = NVME_QUIRK_DELAY_BEFORE_CHK_RDY, },
	{ PCI_DEVICE(0x1c5f, 0x0540),	/* Memblaze Pblaze4 adapter */
		.driver_data = NVME_QUIRK_DELAY_BEFORE_CHK_RDY, },
	{ PCI_DEVICE(0x144d, 0xa821),   /* Samsung PM1725 */
		.driver_data = NVME_QUIRK_DELAY_BEFORE_CHK_RDY, },
	{ PCI_DEVICE(0x144d, 0xa822),   /* Samsung PM1725a */
		.driver_data = NVME_QUIRK_DELAY_BEFORE_CHK_RDY, },
	{ PCI_DEVICE(0x1d1d, 0x1f1f),	/* LighNVM qemu device */
		.driver_data = NVME_QUIRK_LIGHTNVM, },
	{ PCI_DEVICE(0x1d1d, 0x2807),	/* CNEX WL */
		.driver_data = NVME_QUIRK_LIGHTNVM, },
	{ PCI_DEVICE(0x1d1d, 0x2601),	/* CNEX Granby */
		.driver_data = NVME_QUIRK_LIGHTNVM, },
	{ PCI_DEVICE_CLASS(PCI_CLASS_STORAGE_EXPRESS, 0xffffff) },
	{ PCI_DEVICE(PCI_VENDOR_ID_APPLE, 0x2001) },
	{ PCI_DEVICE(PCI_VENDOR_ID_APPLE, 0x2003) },
	{ 0, }
};
MODULE_DEVICE_TABLE(pci, nvme_id_table);

static struct pci_driver nvme_driver = {
	.name		= "nvme",
	.id_table	= nvme_id_table,
	.probe		= nvme_probe,
	.remove		= nvme_remove,
	.shutdown	= nvme_shutdown,
	.driver		= {
		.pm	= &nvme_dev_pm_ops,
	},
	.sriov_configure = pci_sriov_configure_simple,
	.err_handler	= &nvme_err_handler,
};

static int __init nvme_init(void)
{
	return pci_register_driver(&nvme_driver);
}

static void __exit nvme_exit(void)
{
	pci_unregister_driver(&nvme_driver);
	flush_workqueue(nvme_wq);
	_nvme_check_size();
}

MODULE_AUTHOR("Matthew Wilcox <willy@linux.intel.com>");
MODULE_LICENSE("GPL");
MODULE_VERSION("1.0");
module_init(nvme_init);
module_exit(nvme_exit);<|MERGE_RESOLUTION|>--- conflicted
+++ resolved
@@ -1925,13 +1925,10 @@
 		return -EIO;
 	dev->num_vecs = result;
 	dev->max_qid = max(result - 1, 1);
-<<<<<<< HEAD
 
 #ifdef CONFIG_GENERIC_MSI_IRQ
 	suse_msi_set_irq_unmanaged(dev->dev);
 #endif
-=======
->>>>>>> ecd3ad1c
 
 	/*
 	 * Should investigate if there's a performance win from allocating
