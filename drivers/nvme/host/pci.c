// SPDX-License-Identifier: GPL-2.0
/*
 * NVM Express device driver
 * Copyright (c) 2011-2014, Intel Corporation.
 */

#include <linux/acpi.h>
#include <linux/aer.h>
#include <linux/async.h>
#include <linux/blkdev.h>
#include <linux/blk-mq.h>
#include <linux/blk-mq-pci.h>
#include <linux/dmi.h>
#include <linux/init.h>
#include <linux/interrupt.h>
#include <linux/io.h>
#include <linux/mm.h>
#include <linux/module.h>
#include <linux/mutex.h>
#include <linux/once.h>
#include <linux/pci.h>
#include <linux/suspend.h>
#include <linux/t10-pi.h>
#include <linux/types.h>
#include <linux/io-64-nonatomic-lo-hi.h>
#include <linux/io-64-nonatomic-hi-lo.h>
#include <linux/sed-opal.h>
#include <linux/pci-p2pdma.h>

#include "trace.h"
#include "nvme.h"

#define SQ_SIZE(q)	((q)->q_depth << (q)->sqes)
#define CQ_SIZE(q)	((q)->q_depth * sizeof(struct nvme_completion))

#define SGES_PER_PAGE	(PAGE_SIZE / sizeof(struct nvme_sgl_desc))

/*
 * These can be higher, but we need to ensure that any command doesn't
 * require an sg allocation that needs more than a page of data.
 */
#define NVME_MAX_KB_SZ	4096
#define NVME_MAX_SEGS	127

static int use_threaded_interrupts;
module_param(use_threaded_interrupts, int, 0);

static bool use_cmb_sqes = true;
module_param(use_cmb_sqes, bool, 0444);
MODULE_PARM_DESC(use_cmb_sqes, "use controller's memory buffer for I/O SQes");

static unsigned int max_host_mem_size_mb = 128;
module_param(max_host_mem_size_mb, uint, 0444);
MODULE_PARM_DESC(max_host_mem_size_mb,
	"Maximum Host Memory Buffer (HMB) size per controller (in MiB)");

static unsigned int sgl_threshold = SZ_32K;
module_param(sgl_threshold, uint, 0644);
MODULE_PARM_DESC(sgl_threshold,
		"Use SGLs when average request segment size is larger or equal to "
		"this size. Use 0 to disable SGLs.");

static int io_queue_depth_set(const char *val, const struct kernel_param *kp);
static const struct kernel_param_ops io_queue_depth_ops = {
	.set = io_queue_depth_set,
	.get = param_get_uint,
};

static unsigned int io_queue_depth = 1024;
module_param_cb(io_queue_depth, &io_queue_depth_ops, &io_queue_depth, 0644);
MODULE_PARM_DESC(io_queue_depth, "set io queue depth, should >= 2");

static int io_queue_count_set(const char *val, const struct kernel_param *kp)
{
	unsigned int n;
	int ret;

	ret = kstrtouint(val, 10, &n);
	if (ret != 0 || n > num_possible_cpus())
		return -EINVAL;
	return param_set_uint(val, kp);
}

static const struct kernel_param_ops io_queue_count_ops = {
	.set = io_queue_count_set,
	.get = param_get_uint,
};

static unsigned int write_queues;
module_param_cb(write_queues, &io_queue_count_ops, &write_queues, 0644);
MODULE_PARM_DESC(write_queues,
	"Number of queues to use for writes. If not set, reads and writes "
	"will share a queue set.");

static unsigned int poll_queues;
module_param_cb(poll_queues, &io_queue_count_ops, &poll_queues, 0644);
MODULE_PARM_DESC(poll_queues, "Number of queues to use for polled IO.");

static bool noacpi;
module_param(noacpi, bool, 0444);
MODULE_PARM_DESC(noacpi, "disable acpi bios quirks");

struct nvme_dev;
struct nvme_queue;

static void nvme_dev_disable(struct nvme_dev *dev, bool shutdown);
static bool __nvme_disable_io_queues(struct nvme_dev *dev, u8 opcode);

/*
 * Represents an NVM Express device.  Each nvme_dev is a PCI function.
 */
struct nvme_dev {
	struct nvme_queue *queues;
	struct blk_mq_tag_set tagset;
	struct blk_mq_tag_set admin_tagset;
	u32 __iomem *dbs;
	struct device *dev;
	struct dma_pool *prp_page_pool;
	struct dma_pool *prp_small_pool;
	unsigned online_queues;
	unsigned max_qid;
	unsigned io_queues[HCTX_MAX_TYPES];
	unsigned int num_vecs;
	u32 q_depth;
	int io_sqes;
	u32 db_stride;
	void __iomem *bar;
	unsigned long bar_mapped_size;
	struct work_struct remove_work;
	struct mutex shutdown_lock;
	bool subsystem;
	u64 cmb_size;
	bool cmb_use_sqes;
	u32 cmbsz;
	u32 cmbloc;
	struct nvme_ctrl ctrl;
	u32 last_ps;

	mempool_t *iod_mempool;

	/* shadow doorbell buffer support: */
	u32 *dbbuf_dbs;
	dma_addr_t dbbuf_dbs_dma_addr;
	u32 *dbbuf_eis;
	dma_addr_t dbbuf_eis_dma_addr;

	/* host memory buffer support: */
	u64 host_mem_size;
	u32 nr_host_mem_descs;
	dma_addr_t host_mem_descs_dma;
	struct nvme_host_mem_buf_desc *host_mem_descs;
	void **host_mem_desc_bufs;
	unsigned int nr_allocated_queues;
	unsigned int nr_write_queues;
	unsigned int nr_poll_queues;
};

static int io_queue_depth_set(const char *val, const struct kernel_param *kp)
{
	int ret;
	u32 n;

	ret = kstrtou32(val, 10, &n);
	if (ret != 0 || n < 2)
		return -EINVAL;

	return param_set_uint(val, kp);
}

static inline unsigned int sq_idx(unsigned int qid, u32 stride)
{
	return qid * 2 * stride;
}

static inline unsigned int cq_idx(unsigned int qid, u32 stride)
{
	return (qid * 2 + 1) * stride;
}

static inline struct nvme_dev *to_nvme_dev(struct nvme_ctrl *ctrl)
{
	return container_of(ctrl, struct nvme_dev, ctrl);
}

/*
 * An NVM Express queue.  Each device has at least two (one for admin
 * commands and one for I/O commands).
 */
struct nvme_queue {
	struct nvme_dev *dev;
	spinlock_t sq_lock;
	void *sq_cmds;
	 /* only used for poll queues: */
	spinlock_t cq_poll_lock ____cacheline_aligned_in_smp;
	struct nvme_completion *cqes;
	dma_addr_t sq_dma_addr;
	dma_addr_t cq_dma_addr;
	u32 __iomem *q_db;
	u32 q_depth;
	u16 cq_vector;
	u16 sq_tail;
	u16 last_sq_tail;
	u16 cq_head;
	u16 qid;
	u8 cq_phase;
	u8 sqes;
	unsigned long flags;
#define NVMEQ_ENABLED		0
#define NVMEQ_SQ_CMB		1
#define NVMEQ_DELETE_ERROR	2
#define NVMEQ_POLLED		3
	u32 *dbbuf_sq_db;
	u32 *dbbuf_cq_db;
	u32 *dbbuf_sq_ei;
	u32 *dbbuf_cq_ei;
	struct completion delete_done;
};

/*
 * The nvme_iod describes the data in an I/O.
 *
 * The sg pointer contains the list of PRP/SGL chunk allocations in addition
 * to the actual struct scatterlist.
 */
struct nvme_iod {
	struct nvme_request req;
	struct nvme_queue *nvmeq;
	bool use_sgl;
	int aborted;
	int npages;		/* In the PRP list. 0 means small pool in use */
	int nents;		/* Used in scatterlist */
	dma_addr_t first_dma;
	unsigned int dma_len;	/* length of single DMA segment mapping */
	dma_addr_t meta_dma;
	struct scatterlist *sg;
};

static inline unsigned int nvme_dbbuf_size(struct nvme_dev *dev)
{
	return dev->nr_allocated_queues * 8 * dev->db_stride;
}

static int nvme_dbbuf_dma_alloc(struct nvme_dev *dev)
{
	unsigned int mem_size = nvme_dbbuf_size(dev);

	if (dev->dbbuf_dbs)
		return 0;

	dev->dbbuf_dbs = dma_alloc_coherent(dev->dev, mem_size,
					    &dev->dbbuf_dbs_dma_addr,
					    GFP_KERNEL);
	if (!dev->dbbuf_dbs)
		return -ENOMEM;
	dev->dbbuf_eis = dma_alloc_coherent(dev->dev, mem_size,
					    &dev->dbbuf_eis_dma_addr,
					    GFP_KERNEL);
	if (!dev->dbbuf_eis) {
		dma_free_coherent(dev->dev, mem_size,
				  dev->dbbuf_dbs, dev->dbbuf_dbs_dma_addr);
		dev->dbbuf_dbs = NULL;
		return -ENOMEM;
	}

	return 0;
}

static void nvme_dbbuf_dma_free(struct nvme_dev *dev)
{
	unsigned int mem_size = nvme_dbbuf_size(dev);

	if (dev->dbbuf_dbs) {
		dma_free_coherent(dev->dev, mem_size,
				  dev->dbbuf_dbs, dev->dbbuf_dbs_dma_addr);
		dev->dbbuf_dbs = NULL;
	}
	if (dev->dbbuf_eis) {
		dma_free_coherent(dev->dev, mem_size,
				  dev->dbbuf_eis, dev->dbbuf_eis_dma_addr);
		dev->dbbuf_eis = NULL;
	}
}

static void nvme_dbbuf_init(struct nvme_dev *dev,
			    struct nvme_queue *nvmeq, int qid)
{
	if (!dev->dbbuf_dbs || !qid)
		return;

	nvmeq->dbbuf_sq_db = &dev->dbbuf_dbs[sq_idx(qid, dev->db_stride)];
	nvmeq->dbbuf_cq_db = &dev->dbbuf_dbs[cq_idx(qid, dev->db_stride)];
	nvmeq->dbbuf_sq_ei = &dev->dbbuf_eis[sq_idx(qid, dev->db_stride)];
	nvmeq->dbbuf_cq_ei = &dev->dbbuf_eis[cq_idx(qid, dev->db_stride)];
}

static void nvme_dbbuf_free(struct nvme_queue *nvmeq)
{
	if (!nvmeq->qid)
		return;

	nvmeq->dbbuf_sq_db = NULL;
	nvmeq->dbbuf_cq_db = NULL;
	nvmeq->dbbuf_sq_ei = NULL;
	nvmeq->dbbuf_cq_ei = NULL;
}

static void nvme_dbbuf_set(struct nvme_dev *dev)
{
	struct nvme_command c;
	unsigned int i;

	if (!dev->dbbuf_dbs)
		return;

	memset(&c, 0, sizeof(c));
	c.dbbuf.opcode = nvme_admin_dbbuf;
	c.dbbuf.prp1 = cpu_to_le64(dev->dbbuf_dbs_dma_addr);
	c.dbbuf.prp2 = cpu_to_le64(dev->dbbuf_eis_dma_addr);

	if (nvme_submit_sync_cmd(dev->ctrl.admin_q, &c, NULL, 0)) {
		dev_warn(dev->ctrl.device, "unable to set dbbuf\n");
		/* Free memory and continue on */
		nvme_dbbuf_dma_free(dev);

		for (i = 1; i <= dev->online_queues; i++)
			nvme_dbbuf_free(&dev->queues[i]);
	}
}

static inline int nvme_dbbuf_need_event(u16 event_idx, u16 new_idx, u16 old)
{
	return (u16)(new_idx - event_idx - 1) < (u16)(new_idx - old);
}

/* Update dbbuf and return true if an MMIO is required */
static bool nvme_dbbuf_update_and_check_event(u16 value, u32 *dbbuf_db,
					      volatile u32 *dbbuf_ei)
{
	if (dbbuf_db) {
		u16 old_value;

		/*
		 * Ensure that the queue is written before updating
		 * the doorbell in memory
		 */
		wmb();

		old_value = *dbbuf_db;
		*dbbuf_db = value;

		/*
		 * Ensure that the doorbell is updated before reading the event
		 * index from memory.  The controller needs to provide similar
		 * ordering to ensure the envent index is updated before reading
		 * the doorbell.
		 */
		mb();

		if (!nvme_dbbuf_need_event(*dbbuf_ei, value, old_value))
			return false;
	}

	return true;
}

/*
 * Will slightly overestimate the number of pages needed.  This is OK
 * as it only leads to a small amount of wasted memory for the lifetime of
 * the I/O.
 */
static int nvme_pci_npages_prp(void)
{
	unsigned nprps = DIV_ROUND_UP(NVME_MAX_KB_SZ + NVME_CTRL_PAGE_SIZE,
				      NVME_CTRL_PAGE_SIZE);
	return DIV_ROUND_UP(8 * nprps, PAGE_SIZE - 8);
}

/*
 * Calculates the number of pages needed for the SGL segments. For example a 4k
 * page can accommodate 256 SGL descriptors.
 */
static int nvme_pci_npages_sgl(void)
{
	return DIV_ROUND_UP(NVME_MAX_SEGS * sizeof(struct nvme_sgl_desc),
			PAGE_SIZE);
}

static size_t nvme_pci_iod_alloc_size(void)
{
	size_t npages = max(nvme_pci_npages_prp(), nvme_pci_npages_sgl());

	return sizeof(__le64 *) * npages +
		sizeof(struct scatterlist) * NVME_MAX_SEGS;
}

static int nvme_admin_init_hctx(struct blk_mq_hw_ctx *hctx, void *data,
				unsigned int hctx_idx)
{
	struct nvme_dev *dev = data;
	struct nvme_queue *nvmeq = &dev->queues[0];

	WARN_ON(hctx_idx != 0);
	WARN_ON(dev->admin_tagset.tags[0] != hctx->tags);

	hctx->driver_data = nvmeq;
	return 0;
}

static int nvme_init_hctx(struct blk_mq_hw_ctx *hctx, void *data,
			  unsigned int hctx_idx)
{
	struct nvme_dev *dev = data;
	struct nvme_queue *nvmeq = &dev->queues[hctx_idx + 1];

	WARN_ON(dev->tagset.tags[hctx_idx] != hctx->tags);
	hctx->driver_data = nvmeq;
	return 0;
}

static int nvme_init_request(struct blk_mq_tag_set *set, struct request *req,
		unsigned int hctx_idx, unsigned int numa_node)
{
	struct nvme_dev *dev = set->driver_data;
	struct nvme_iod *iod = blk_mq_rq_to_pdu(req);
	int queue_idx = (set == &dev->tagset) ? hctx_idx + 1 : 0;
	struct nvme_queue *nvmeq = &dev->queues[queue_idx];

	BUG_ON(!nvmeq);
	iod->nvmeq = nvmeq;

	nvme_req(req)->ctrl = &dev->ctrl;
	return 0;
}

static int queue_irq_offset(struct nvme_dev *dev)
{
	/* if we have more than 1 vec, admin queue offsets us by 1 */
	if (dev->num_vecs > 1)
		return 1;

	return 0;
}

static int nvme_pci_map_queues(struct blk_mq_tag_set *set)
{
	struct nvme_dev *dev = set->driver_data;
	int i, qoff, offset;

	offset = queue_irq_offset(dev);
	for (i = 0, qoff = 0; i < set->nr_maps; i++) {
		struct blk_mq_queue_map *map = &set->map[i];

		map->nr_queues = dev->io_queues[i];
		if (!map->nr_queues) {
			BUG_ON(i == HCTX_TYPE_DEFAULT);
			continue;
		}

		/*
		 * The poll queue(s) doesn't have an IRQ (and hence IRQ
		 * affinity), so use the regular blk-mq cpu mapping
		 */
		map->queue_offset = qoff;
		if (i != HCTX_TYPE_POLL && offset)
			blk_mq_pci_map_queues(map, to_pci_dev(dev->dev), offset);
		else
			blk_mq_map_queues(map);
		qoff += map->nr_queues;
		offset += map->nr_queues;
	}

	return 0;
}

/*
 * Write sq tail if we are asked to, or if the next command would wrap.
 */
static inline void nvme_write_sq_db(struct nvme_queue *nvmeq, bool write_sq)
{
	if (!write_sq) {
		u16 next_tail = nvmeq->sq_tail + 1;

		if (next_tail == nvmeq->q_depth)
			next_tail = 0;
		if (next_tail != nvmeq->last_sq_tail)
			return;
	}

	if (nvme_dbbuf_update_and_check_event(nvmeq->sq_tail,
			nvmeq->dbbuf_sq_db, nvmeq->dbbuf_sq_ei))
		writel(nvmeq->sq_tail, nvmeq->q_db);
	nvmeq->last_sq_tail = nvmeq->sq_tail;
}

/**
 * nvme_submit_cmd() - Copy a command into a queue and ring the doorbell
 * @nvmeq: The queue to use
 * @cmd: The command to send
 * @write_sq: whether to write to the SQ doorbell
 */
static void nvme_submit_cmd(struct nvme_queue *nvmeq, struct nvme_command *cmd,
			    bool write_sq)
{
	spin_lock(&nvmeq->sq_lock);
	memcpy(nvmeq->sq_cmds + (nvmeq->sq_tail << nvmeq->sqes),
	       cmd, sizeof(*cmd));
	if (++nvmeq->sq_tail == nvmeq->q_depth)
		nvmeq->sq_tail = 0;
	nvme_write_sq_db(nvmeq, write_sq);
	spin_unlock(&nvmeq->sq_lock);
}

static void nvme_commit_rqs(struct blk_mq_hw_ctx *hctx)
{
	struct nvme_queue *nvmeq = hctx->driver_data;

	spin_lock(&nvmeq->sq_lock);
	if (nvmeq->sq_tail != nvmeq->last_sq_tail)
		nvme_write_sq_db(nvmeq, true);
	spin_unlock(&nvmeq->sq_lock);
}

static void **nvme_pci_iod_list(struct request *req)
{
	struct nvme_iod *iod = blk_mq_rq_to_pdu(req);
	return (void **)(iod->sg + blk_rq_nr_phys_segments(req));
}

static inline bool nvme_pci_use_sgls(struct nvme_dev *dev, struct request *req)
{
	struct nvme_iod *iod = blk_mq_rq_to_pdu(req);
	int nseg = blk_rq_nr_phys_segments(req);
	unsigned int avg_seg_size;

	avg_seg_size = DIV_ROUND_UP(blk_rq_payload_bytes(req), nseg);

	if (!(dev->ctrl.sgls & ((1 << 0) | (1 << 1))))
		return false;
	if (!iod->nvmeq->qid)
		return false;
	if (!sgl_threshold || avg_seg_size < sgl_threshold)
		return false;
	return true;
}

static void nvme_free_prps(struct nvme_dev *dev, struct request *req)
{
	const int last_prp = NVME_CTRL_PAGE_SIZE / sizeof(__le64) - 1;
	struct nvme_iod *iod = blk_mq_rq_to_pdu(req);
	dma_addr_t dma_addr = iod->first_dma;
	int i;

	for (i = 0; i < iod->npages; i++) {
		__le64 *prp_list = nvme_pci_iod_list(req)[i];
		dma_addr_t next_dma_addr = le64_to_cpu(prp_list[last_prp]);

		dma_pool_free(dev->prp_page_pool, prp_list, dma_addr);
		dma_addr = next_dma_addr;
	}

}

static void nvme_free_sgls(struct nvme_dev *dev, struct request *req)
{
	const int last_sg = SGES_PER_PAGE - 1;
	struct nvme_iod *iod = blk_mq_rq_to_pdu(req);
	dma_addr_t dma_addr = iod->first_dma;
	int i;

	for (i = 0; i < iod->npages; i++) {
		struct nvme_sgl_desc *sg_list = nvme_pci_iod_list(req)[i];
		dma_addr_t next_dma_addr = le64_to_cpu((sg_list[last_sg]).addr);

		dma_pool_free(dev->prp_page_pool, sg_list, dma_addr);
		dma_addr = next_dma_addr;
	}

}

static void nvme_unmap_sg(struct nvme_dev *dev, struct request *req)
{
	struct nvme_iod *iod = blk_mq_rq_to_pdu(req);

	if (is_pci_p2pdma_page(sg_page(iod->sg)))
		pci_p2pdma_unmap_sg(dev->dev, iod->sg, iod->nents,
				    rq_dma_dir(req));
	else
		dma_unmap_sg(dev->dev, iod->sg, iod->nents, rq_dma_dir(req));
}

static void nvme_unmap_data(struct nvme_dev *dev, struct request *req)
{
	struct nvme_iod *iod = blk_mq_rq_to_pdu(req);

	if (iod->dma_len) {
		dma_unmap_page(dev->dev, iod->first_dma, iod->dma_len,
			       rq_dma_dir(req));
		return;
	}

	WARN_ON_ONCE(!iod->nents);

	nvme_unmap_sg(dev, req);
	if (iod->npages == 0)
		dma_pool_free(dev->prp_small_pool, nvme_pci_iod_list(req)[0],
			      iod->first_dma);
	else if (iod->use_sgl)
		nvme_free_sgls(dev, req);
	else
		nvme_free_prps(dev, req);
	mempool_free(iod->sg, dev->iod_mempool);
}

static void nvme_print_sgl(struct scatterlist *sgl, int nents)
{
	int i;
	struct scatterlist *sg;

	for_each_sg(sgl, sg, nents, i) {
		dma_addr_t phys = sg_phys(sg);
		pr_warn("sg[%d] phys_addr:%pad offset:%d length:%d "
			"dma_address:%pad dma_length:%d\n",
			i, &phys, sg->offset, sg->length, &sg_dma_address(sg),
			sg_dma_len(sg));
	}
}

static blk_status_t nvme_pci_setup_prps(struct nvme_dev *dev,
		struct request *req, struct nvme_rw_command *cmnd)
{
	struct nvme_iod *iod = blk_mq_rq_to_pdu(req);
	struct dma_pool *pool;
	int length = blk_rq_payload_bytes(req);
	struct scatterlist *sg = iod->sg;
	int dma_len = sg_dma_len(sg);
	u64 dma_addr = sg_dma_address(sg);
	int offset = dma_addr & (NVME_CTRL_PAGE_SIZE - 1);
	__le64 *prp_list;
	void **list = nvme_pci_iod_list(req);
	dma_addr_t prp_dma;
	int nprps, i;

	length -= (NVME_CTRL_PAGE_SIZE - offset);
	if (length <= 0) {
		iod->first_dma = 0;
		goto done;
	}

	dma_len -= (NVME_CTRL_PAGE_SIZE - offset);
	if (dma_len) {
		dma_addr += (NVME_CTRL_PAGE_SIZE - offset);
	} else {
		sg = sg_next(sg);
		dma_addr = sg_dma_address(sg);
		dma_len = sg_dma_len(sg);
	}

	if (length <= NVME_CTRL_PAGE_SIZE) {
		iod->first_dma = dma_addr;
		goto done;
	}

	nprps = DIV_ROUND_UP(length, NVME_CTRL_PAGE_SIZE);
	if (nprps <= (256 / 8)) {
		pool = dev->prp_small_pool;
		iod->npages = 0;
	} else {
		pool = dev->prp_page_pool;
		iod->npages = 1;
	}

	prp_list = dma_pool_alloc(pool, GFP_ATOMIC, &prp_dma);
	if (!prp_list) {
		iod->first_dma = dma_addr;
		iod->npages = -1;
		return BLK_STS_RESOURCE;
	}
	list[0] = prp_list;
	iod->first_dma = prp_dma;
	i = 0;
	for (;;) {
		if (i == NVME_CTRL_PAGE_SIZE >> 3) {
			__le64 *old_prp_list = prp_list;
			prp_list = dma_pool_alloc(pool, GFP_ATOMIC, &prp_dma);
			if (!prp_list)
				goto free_prps;
			list[iod->npages++] = prp_list;
			prp_list[0] = old_prp_list[i - 1];
			old_prp_list[i - 1] = cpu_to_le64(prp_dma);
			i = 1;
		}
		prp_list[i++] = cpu_to_le64(dma_addr);
		dma_len -= NVME_CTRL_PAGE_SIZE;
		dma_addr += NVME_CTRL_PAGE_SIZE;
		length -= NVME_CTRL_PAGE_SIZE;
		if (length <= 0)
			break;
		if (dma_len > 0)
			continue;
		if (unlikely(dma_len < 0))
			goto bad_sgl;
		sg = sg_next(sg);
		dma_addr = sg_dma_address(sg);
		dma_len = sg_dma_len(sg);
	}
done:
	cmnd->dptr.prp1 = cpu_to_le64(sg_dma_address(iod->sg));
	cmnd->dptr.prp2 = cpu_to_le64(iod->first_dma);
	return BLK_STS_OK;
free_prps:
	nvme_free_prps(dev, req);
	return BLK_STS_RESOURCE;
bad_sgl:
	WARN(DO_ONCE(nvme_print_sgl, iod->sg, iod->nents),
			"Invalid SGL for payload:%d nents:%d\n",
			blk_rq_payload_bytes(req), iod->nents);
	return BLK_STS_IOERR;
}

static void nvme_pci_sgl_set_data(struct nvme_sgl_desc *sge,
		struct scatterlist *sg)
{
	sge->addr = cpu_to_le64(sg_dma_address(sg));
	sge->length = cpu_to_le32(sg_dma_len(sg));
	sge->type = NVME_SGL_FMT_DATA_DESC << 4;
}

static void nvme_pci_sgl_set_seg(struct nvme_sgl_desc *sge,
		dma_addr_t dma_addr, int entries)
{
	sge->addr = cpu_to_le64(dma_addr);
	if (entries < SGES_PER_PAGE) {
		sge->length = cpu_to_le32(entries * sizeof(*sge));
		sge->type = NVME_SGL_FMT_LAST_SEG_DESC << 4;
	} else {
		sge->length = cpu_to_le32(PAGE_SIZE);
		sge->type = NVME_SGL_FMT_SEG_DESC << 4;
	}
}

static blk_status_t nvme_pci_setup_sgls(struct nvme_dev *dev,
		struct request *req, struct nvme_rw_command *cmd, int entries)
{
	struct nvme_iod *iod = blk_mq_rq_to_pdu(req);
	struct dma_pool *pool;
	struct nvme_sgl_desc *sg_list;
	struct scatterlist *sg = iod->sg;
	dma_addr_t sgl_dma;
	int i = 0;

	/* setting the transfer type as SGL */
	cmd->flags = NVME_CMD_SGL_METABUF;

	if (entries == 1) {
		nvme_pci_sgl_set_data(&cmd->dptr.sgl, sg);
		return BLK_STS_OK;
	}

	if (entries <= (256 / sizeof(struct nvme_sgl_desc))) {
		pool = dev->prp_small_pool;
		iod->npages = 0;
	} else {
		pool = dev->prp_page_pool;
		iod->npages = 1;
	}

	sg_list = dma_pool_alloc(pool, GFP_ATOMIC, &sgl_dma);
	if (!sg_list) {
		iod->npages = -1;
		return BLK_STS_RESOURCE;
	}

	nvme_pci_iod_list(req)[0] = sg_list;
	iod->first_dma = sgl_dma;

	nvme_pci_sgl_set_seg(&cmd->dptr.sgl, sgl_dma, entries);

	do {
		if (i == SGES_PER_PAGE) {
			struct nvme_sgl_desc *old_sg_desc = sg_list;
			struct nvme_sgl_desc *link = &old_sg_desc[i - 1];

			sg_list = dma_pool_alloc(pool, GFP_ATOMIC, &sgl_dma);
			if (!sg_list)
				goto free_sgls;

			i = 0;
			nvme_pci_iod_list(req)[iod->npages++] = sg_list;
			sg_list[i++] = *link;
			nvme_pci_sgl_set_seg(link, sgl_dma, entries);
		}

		nvme_pci_sgl_set_data(&sg_list[i++], sg);
		sg = sg_next(sg);
	} while (--entries > 0);

	return BLK_STS_OK;
free_sgls:
	nvme_free_sgls(dev, req);
	return BLK_STS_RESOURCE;
}

static blk_status_t nvme_setup_prp_simple(struct nvme_dev *dev,
		struct request *req, struct nvme_rw_command *cmnd,
		struct bio_vec *bv)
{
	struct nvme_iod *iod = blk_mq_rq_to_pdu(req);
	unsigned int offset = bv->bv_offset & (NVME_CTRL_PAGE_SIZE - 1);
	unsigned int first_prp_len = NVME_CTRL_PAGE_SIZE - offset;

	iod->first_dma = dma_map_bvec(dev->dev, bv, rq_dma_dir(req), 0);
	if (dma_mapping_error(dev->dev, iod->first_dma))
		return BLK_STS_RESOURCE;
	iod->dma_len = bv->bv_len;

	cmnd->dptr.prp1 = cpu_to_le64(iod->first_dma);
	if (bv->bv_len > first_prp_len)
		cmnd->dptr.prp2 = cpu_to_le64(iod->first_dma + first_prp_len);
	return BLK_STS_OK;
}

static blk_status_t nvme_setup_sgl_simple(struct nvme_dev *dev,
		struct request *req, struct nvme_rw_command *cmnd,
		struct bio_vec *bv)
{
	struct nvme_iod *iod = blk_mq_rq_to_pdu(req);

	iod->first_dma = dma_map_bvec(dev->dev, bv, rq_dma_dir(req), 0);
	if (dma_mapping_error(dev->dev, iod->first_dma))
		return BLK_STS_RESOURCE;
	iod->dma_len = bv->bv_len;

	cmnd->flags = NVME_CMD_SGL_METABUF;
	cmnd->dptr.sgl.addr = cpu_to_le64(iod->first_dma);
	cmnd->dptr.sgl.length = cpu_to_le32(iod->dma_len);
	cmnd->dptr.sgl.type = NVME_SGL_FMT_DATA_DESC << 4;
	return BLK_STS_OK;
}

static blk_status_t nvme_map_data(struct nvme_dev *dev, struct request *req,
		struct nvme_command *cmnd)
{
	struct nvme_iod *iod = blk_mq_rq_to_pdu(req);
	blk_status_t ret = BLK_STS_RESOURCE;
	int nr_mapped;

	if (blk_rq_nr_phys_segments(req) == 1) {
		struct bio_vec bv = req_bvec(req);

		if (!is_pci_p2pdma_page(bv.bv_page)) {
			if (bv.bv_offset + bv.bv_len <= NVME_CTRL_PAGE_SIZE * 2)
				return nvme_setup_prp_simple(dev, req,
							     &cmnd->rw, &bv);

			if (iod->nvmeq->qid &&
			    dev->ctrl.sgls & ((1 << 0) | (1 << 1)))
				return nvme_setup_sgl_simple(dev, req,
							     &cmnd->rw, &bv);
		}
	}

	iod->dma_len = 0;
	iod->sg = mempool_alloc(dev->iod_mempool, GFP_ATOMIC);
	if (!iod->sg)
		return BLK_STS_RESOURCE;
	sg_init_table(iod->sg, blk_rq_nr_phys_segments(req));
	iod->nents = blk_rq_map_sg(req->q, req, iod->sg);
	if (!iod->nents)
		goto out_free_sg;

	if (is_pci_p2pdma_page(sg_page(iod->sg)))
		nr_mapped = pci_p2pdma_map_sg_attrs(dev->dev, iod->sg,
				iod->nents, rq_dma_dir(req), DMA_ATTR_NO_WARN);
	else
		nr_mapped = dma_map_sg_attrs(dev->dev, iod->sg, iod->nents,
					     rq_dma_dir(req), DMA_ATTR_NO_WARN);
	if (!nr_mapped)
		goto out_free_sg;

	iod->use_sgl = nvme_pci_use_sgls(dev, req);
	if (iod->use_sgl)
		ret = nvme_pci_setup_sgls(dev, req, &cmnd->rw, nr_mapped);
	else
		ret = nvme_pci_setup_prps(dev, req, &cmnd->rw);
	if (ret != BLK_STS_OK)
		goto out_unmap_sg;
	return BLK_STS_OK;

out_unmap_sg:
	nvme_unmap_sg(dev, req);
out_free_sg:
	mempool_free(iod->sg, dev->iod_mempool);
	return ret;
}

static blk_status_t nvme_map_metadata(struct nvme_dev *dev, struct request *req,
		struct nvme_command *cmnd)
{
	struct nvme_iod *iod = blk_mq_rq_to_pdu(req);

	iod->meta_dma = dma_map_bvec(dev->dev, rq_integrity_vec(req),
			rq_dma_dir(req), 0);
	if (dma_mapping_error(dev->dev, iod->meta_dma))
		return BLK_STS_IOERR;
	cmnd->rw.metadata = cpu_to_le64(iod->meta_dma);
	return BLK_STS_OK;
}

/*
 * NOTE: ns is NULL when called on the admin queue.
 */
static blk_status_t nvme_queue_rq(struct blk_mq_hw_ctx *hctx,
			 const struct blk_mq_queue_data *bd)
{
	struct nvme_ns *ns = hctx->queue->queuedata;
	struct nvme_queue *nvmeq = hctx->driver_data;
	struct nvme_dev *dev = nvmeq->dev;
	struct request *req = bd->rq;
	struct nvme_iod *iod = blk_mq_rq_to_pdu(req);
	struct nvme_command cmnd;
	blk_status_t ret;

	iod->aborted = 0;
	iod->npages = -1;
	iod->nents = 0;

	/*
	 * We should not need to do this, but we're still using this to
	 * ensure we can drain requests on a dying queue.
	 */
	if (unlikely(!test_bit(NVMEQ_ENABLED, &nvmeq->flags)))
		return BLK_STS_IOERR;

	ret = nvme_setup_cmd(ns, req, &cmnd);
	if (ret)
		return ret;

	if (blk_rq_nr_phys_segments(req)) {
		ret = nvme_map_data(dev, req, &cmnd);
		if (ret)
			goto out_free_cmd;
	}

	if (blk_integrity_rq(req)) {
		ret = nvme_map_metadata(dev, req, &cmnd);
		if (ret)
			goto out_unmap_data;
	}

	blk_mq_start_request(req);
	nvme_submit_cmd(nvmeq, &cmnd, bd->last);
	return BLK_STS_OK;
out_unmap_data:
	nvme_unmap_data(dev, req);
out_free_cmd:
	nvme_cleanup_cmd(req);
	return ret;
}

static void nvme_pci_complete_rq(struct request *req)
{
	struct nvme_iod *iod = blk_mq_rq_to_pdu(req);
	struct nvme_dev *dev = iod->nvmeq->dev;

	if (blk_integrity_rq(req))
		dma_unmap_page(dev->dev, iod->meta_dma,
			       rq_integrity_vec(req)->bv_len, rq_data_dir(req));
	if (blk_rq_nr_phys_segments(req))
		nvme_unmap_data(dev, req);
	nvme_complete_rq(req);
}

/* We read the CQE phase first to check if the rest of the entry is valid */
static inline bool nvme_cqe_pending(struct nvme_queue *nvmeq)
{
	struct nvme_completion *hcqe = &nvmeq->cqes[nvmeq->cq_head];

	return (le16_to_cpu(READ_ONCE(hcqe->status)) & 1) == nvmeq->cq_phase;
}

static inline void nvme_ring_cq_doorbell(struct nvme_queue *nvmeq)
{
	u16 head = nvmeq->cq_head;

	if (nvme_dbbuf_update_and_check_event(head, nvmeq->dbbuf_cq_db,
					      nvmeq->dbbuf_cq_ei))
		writel(head, nvmeq->q_db + nvmeq->dev->db_stride);
}

static inline struct blk_mq_tags *nvme_queue_tagset(struct nvme_queue *nvmeq)
{
	if (!nvmeq->qid)
		return nvmeq->dev->admin_tagset.tags[0];
	return nvmeq->dev->tagset.tags[nvmeq->qid - 1];
}

static inline void nvme_handle_cqe(struct nvme_queue *nvmeq, u16 idx)
{
	struct nvme_completion *cqe = &nvmeq->cqes[idx];
	__u16 command_id = READ_ONCE(cqe->command_id);
	struct request *req;

	/*
	 * AEN requests are special as they don't time out and can
	 * survive any kind of queue freeze and often don't respond to
	 * aborts.  We don't even bother to allocate a struct request
	 * for them but rather special case them here.
	 */
	if (unlikely(nvme_is_aen_req(nvmeq->qid, command_id))) {
		nvme_complete_async_event(&nvmeq->dev->ctrl,
				cqe->status, &cqe->result);
		return;
	}

	req = blk_mq_tag_to_rq(nvme_queue_tagset(nvmeq), command_id);
	if (unlikely(!req)) {
		dev_warn(nvmeq->dev->ctrl.device,
			"invalid id %d completed on queue %d\n",
			command_id, le16_to_cpu(cqe->sq_id));
		return;
	}

	trace_nvme_sq(req, cqe->sq_head, nvmeq->sq_tail);
	if (!nvme_try_complete_req(req, cqe->status, cqe->result))
		nvme_pci_complete_rq(req);
}

static inline void nvme_update_cq_head(struct nvme_queue *nvmeq)
{
	u16 tmp = nvmeq->cq_head + 1;

	if (tmp == nvmeq->q_depth) {
		nvmeq->cq_head = 0;
		nvmeq->cq_phase ^= 1;
	} else {
		nvmeq->cq_head = tmp;
	}
}

static inline int nvme_process_cq(struct nvme_queue *nvmeq)
{
	int found = 0;

	while (nvme_cqe_pending(nvmeq)) {
		found++;
		/*
		 * load-load control dependency between phase and the rest of
		 * the cqe requires a full read memory barrier
		 */
		dma_rmb();
		nvme_handle_cqe(nvmeq, nvmeq->cq_head);
		nvme_update_cq_head(nvmeq);
	}

	if (found)
		nvme_ring_cq_doorbell(nvmeq);
	return found;
}

static irqreturn_t nvme_irq(int irq, void *data)
{
	struct nvme_queue *nvmeq = data;
	irqreturn_t ret = IRQ_NONE;

	/*
	 * The rmb/wmb pair ensures we see all updates from a previous run of
	 * the irq handler, even if that was on another CPU.
	 */
	rmb();
	if (nvme_process_cq(nvmeq))
		ret = IRQ_HANDLED;
	wmb();

	return ret;
}

static irqreturn_t nvme_irq_check(int irq, void *data)
{
	struct nvme_queue *nvmeq = data;

	if (nvme_cqe_pending(nvmeq))
		return IRQ_WAKE_THREAD;
	return IRQ_NONE;
}

/*
 * Poll for completions for any interrupt driven queue
 * Can be called from any context.
 */
static void nvme_poll_irqdisable(struct nvme_queue *nvmeq)
{
	struct pci_dev *pdev = to_pci_dev(nvmeq->dev->dev);

	WARN_ON_ONCE(test_bit(NVMEQ_POLLED, &nvmeq->flags));

	disable_irq(pci_irq_vector(pdev, nvmeq->cq_vector));
	nvme_process_cq(nvmeq);
	enable_irq(pci_irq_vector(pdev, nvmeq->cq_vector));
}

static int nvme_poll(struct blk_mq_hw_ctx *hctx)
{
	struct nvme_queue *nvmeq = hctx->driver_data;
	bool found;

	if (!nvme_cqe_pending(nvmeq))
		return 0;

	spin_lock(&nvmeq->cq_poll_lock);
	found = nvme_process_cq(nvmeq);
	spin_unlock(&nvmeq->cq_poll_lock);

	return found;
}

static void nvme_pci_submit_async_event(struct nvme_ctrl *ctrl)
{
	struct nvme_dev *dev = to_nvme_dev(ctrl);
	struct nvme_queue *nvmeq = &dev->queues[0];
	struct nvme_command c;

	memset(&c, 0, sizeof(c));
	c.common.opcode = nvme_admin_async_event;
	c.common.command_id = NVME_AQ_BLK_MQ_DEPTH;
	nvme_submit_cmd(nvmeq, &c, true);
}

static int adapter_delete_queue(struct nvme_dev *dev, u8 opcode, u16 id)
{
	struct nvme_command c;

	memset(&c, 0, sizeof(c));
	c.delete_queue.opcode = opcode;
	c.delete_queue.qid = cpu_to_le16(id);

	return nvme_submit_sync_cmd(dev->ctrl.admin_q, &c, NULL, 0);
}

static int adapter_alloc_cq(struct nvme_dev *dev, u16 qid,
		struct nvme_queue *nvmeq, s16 vector)
{
	struct nvme_command c;
	int flags = NVME_QUEUE_PHYS_CONTIG;

	if (!test_bit(NVMEQ_POLLED, &nvmeq->flags))
		flags |= NVME_CQ_IRQ_ENABLED;

	/*
	 * Note: we (ab)use the fact that the prp fields survive if no data
	 * is attached to the request.
	 */
	memset(&c, 0, sizeof(c));
	c.create_cq.opcode = nvme_admin_create_cq;
	c.create_cq.prp1 = cpu_to_le64(nvmeq->cq_dma_addr);
	c.create_cq.cqid = cpu_to_le16(qid);
	c.create_cq.qsize = cpu_to_le16(nvmeq->q_depth - 1);
	c.create_cq.cq_flags = cpu_to_le16(flags);
	c.create_cq.irq_vector = cpu_to_le16(vector);

	return nvme_submit_sync_cmd(dev->ctrl.admin_q, &c, NULL, 0);
}

static int adapter_alloc_sq(struct nvme_dev *dev, u16 qid,
						struct nvme_queue *nvmeq)
{
	struct nvme_ctrl *ctrl = &dev->ctrl;
	struct nvme_command c;
	int flags = NVME_QUEUE_PHYS_CONTIG;

	/*
	 * Some drives have a bug that auto-enables WRRU if MEDIUM isn't
	 * set. Since URGENT priority is zeroes, it makes all queues
	 * URGENT.
	 */
	if (ctrl->quirks & NVME_QUIRK_MEDIUM_PRIO_SQ)
		flags |= NVME_SQ_PRIO_MEDIUM;

	/*
	 * Note: we (ab)use the fact that the prp fields survive if no data
	 * is attached to the request.
	 */
	memset(&c, 0, sizeof(c));
	c.create_sq.opcode = nvme_admin_create_sq;
	c.create_sq.prp1 = cpu_to_le64(nvmeq->sq_dma_addr);
	c.create_sq.sqid = cpu_to_le16(qid);
	c.create_sq.qsize = cpu_to_le16(nvmeq->q_depth - 1);
	c.create_sq.sq_flags = cpu_to_le16(flags);
	c.create_sq.cqid = cpu_to_le16(qid);

	return nvme_submit_sync_cmd(dev->ctrl.admin_q, &c, NULL, 0);
}

static int adapter_delete_cq(struct nvme_dev *dev, u16 cqid)
{
	return adapter_delete_queue(dev, nvme_admin_delete_cq, cqid);
}

static int adapter_delete_sq(struct nvme_dev *dev, u16 sqid)
{
	return adapter_delete_queue(dev, nvme_admin_delete_sq, sqid);
}

static void abort_endio(struct request *req, blk_status_t error)
{
	struct nvme_iod *iod = blk_mq_rq_to_pdu(req);
	struct nvme_queue *nvmeq = iod->nvmeq;

	dev_warn(nvmeq->dev->ctrl.device,
		 "Abort status: 0x%x", nvme_req(req)->status);
	atomic_inc(&nvmeq->dev->ctrl.abort_limit);
	blk_mq_free_request(req);
}

static bool nvme_should_reset(struct nvme_dev *dev, u32 csts)
{
	/* If true, indicates loss of adapter communication, possibly by a
	 * NVMe Subsystem reset.
	 */
	bool nssro = dev->subsystem && (csts & NVME_CSTS_NSSRO);

	/* If there is a reset/reinit ongoing, we shouldn't reset again. */
	switch (dev->ctrl.state) {
	case NVME_CTRL_RESETTING:
	case NVME_CTRL_CONNECTING:
		return false;
	default:
		break;
	}

	/* We shouldn't reset unless the controller is on fatal error state
	 * _or_ if we lost the communication with it.
	 */
	if (!(csts & NVME_CSTS_CFS) && !nssro)
		return false;

	return true;
}

static void nvme_warn_reset(struct nvme_dev *dev, u32 csts)
{
	/* Read a config register to help see what died. */
	u16 pci_status;
	int result;

	result = pci_read_config_word(to_pci_dev(dev->dev), PCI_STATUS,
				      &pci_status);
	if (result == PCIBIOS_SUCCESSFUL)
		dev_warn(dev->ctrl.device,
			 "controller is down; will reset: CSTS=0x%x, PCI_STATUS=0x%hx\n",
			 csts, pci_status);
	else
		dev_warn(dev->ctrl.device,
			 "controller is down; will reset: CSTS=0x%x, PCI_STATUS read failed (%d)\n",
			 csts, result);
}

static enum blk_eh_timer_return nvme_timeout(struct request *req, bool reserved)
{
	struct nvme_iod *iod = blk_mq_rq_to_pdu(req);
	struct nvme_queue *nvmeq = iod->nvmeq;
	struct nvme_dev *dev = nvmeq->dev;
	struct request *abort_req;
	struct nvme_command cmd;
	u32 csts = readl(dev->bar + NVME_REG_CSTS);

	/* If PCI error recovery process is happening, we cannot reset or
	 * the recovery mechanism will surely fail.
	 */
	mb();
	if (pci_channel_offline(to_pci_dev(dev->dev)))
		return BLK_EH_RESET_TIMER;

	/*
	 * Reset immediately if the controller is failed
	 */
	if (nvme_should_reset(dev, csts)) {
		nvme_warn_reset(dev, csts);
		nvme_dev_disable(dev, false);
		nvme_reset_ctrl(&dev->ctrl);
		return BLK_EH_DONE;
	}

	/*
	 * Did we miss an interrupt?
	 */
	if (test_bit(NVMEQ_POLLED, &nvmeq->flags))
		nvme_poll(req->mq_hctx);
	else
		nvme_poll_irqdisable(nvmeq);

	if (blk_mq_request_completed(req)) {
		dev_warn(dev->ctrl.device,
			 "I/O %d QID %d timeout, completion polled\n",
			 req->tag, nvmeq->qid);
		return BLK_EH_DONE;
	}

	/*
	 * Shutdown immediately if controller times out while starting. The
	 * reset work will see the pci device disabled when it gets the forced
	 * cancellation error. All outstanding requests are completed on
	 * shutdown, so we return BLK_EH_DONE.
	 */
	switch (dev->ctrl.state) {
	case NVME_CTRL_CONNECTING:
		nvme_change_ctrl_state(&dev->ctrl, NVME_CTRL_DELETING);
		fallthrough;
	case NVME_CTRL_DELETING:
		dev_warn_ratelimited(dev->ctrl.device,
			 "I/O %d QID %d timeout, disable controller\n",
			 req->tag, nvmeq->qid);
		nvme_req(req)->flags |= NVME_REQ_CANCELLED;
		nvme_dev_disable(dev, true);
		return BLK_EH_DONE;
	case NVME_CTRL_RESETTING:
		return BLK_EH_RESET_TIMER;
	default:
		break;
	}

	/*
	 * Shutdown the controller immediately and schedule a reset if the
	 * command was already aborted once before and still hasn't been
	 * returned to the driver, or if this is the admin queue.
	 */
	if (!nvmeq->qid || iod->aborted) {
		dev_warn(dev->ctrl.device,
			 "I/O %d QID %d timeout, reset controller\n",
			 req->tag, nvmeq->qid);
		nvme_req(req)->flags |= NVME_REQ_CANCELLED;
		nvme_dev_disable(dev, false);
		nvme_reset_ctrl(&dev->ctrl);

		return BLK_EH_DONE;
	}

	if (atomic_dec_return(&dev->ctrl.abort_limit) < 0) {
		atomic_inc(&dev->ctrl.abort_limit);
		return BLK_EH_RESET_TIMER;
	}
	iod->aborted = 1;

	memset(&cmd, 0, sizeof(cmd));
	cmd.abort.opcode = nvme_admin_abort_cmd;
	cmd.abort.cid = req->tag;
	cmd.abort.sqid = cpu_to_le16(nvmeq->qid);

	dev_warn(nvmeq->dev->ctrl.device,
		"I/O %d QID %d timeout, aborting\n",
		 req->tag, nvmeq->qid);

	abort_req = nvme_alloc_request(dev->ctrl.admin_q, &cmd,
			BLK_MQ_REQ_NOWAIT);
	if (IS_ERR(abort_req)) {
		atomic_inc(&dev->ctrl.abort_limit);
		return BLK_EH_RESET_TIMER;
	}

	abort_req->end_io_data = NULL;
	blk_execute_rq_nowait(abort_req->q, NULL, abort_req, 0, abort_endio);

	/*
	 * The aborted req will be completed on receiving the abort req.
	 * We enable the timer again. If hit twice, it'll cause a device reset,
	 * as the device then is in a faulty state.
	 */
	return BLK_EH_RESET_TIMER;
}

static void nvme_free_queue(struct nvme_queue *nvmeq)
{
	dma_free_coherent(nvmeq->dev->dev, CQ_SIZE(nvmeq),
				(void *)nvmeq->cqes, nvmeq->cq_dma_addr);
	if (!nvmeq->sq_cmds)
		return;

	if (test_and_clear_bit(NVMEQ_SQ_CMB, &nvmeq->flags)) {
		pci_free_p2pmem(to_pci_dev(nvmeq->dev->dev),
				nvmeq->sq_cmds, SQ_SIZE(nvmeq));
	} else {
		dma_free_coherent(nvmeq->dev->dev, SQ_SIZE(nvmeq),
				nvmeq->sq_cmds, nvmeq->sq_dma_addr);
	}
}

static void nvme_free_queues(struct nvme_dev *dev, int lowest)
{
	int i;

	for (i = dev->ctrl.queue_count - 1; i >= lowest; i--) {
		dev->ctrl.queue_count--;
		nvme_free_queue(&dev->queues[i]);
	}
}

/**
 * nvme_suspend_queue - put queue into suspended state
 * @nvmeq: queue to suspend
 */
static int nvme_suspend_queue(struct nvme_queue *nvmeq)
{
	if (!test_and_clear_bit(NVMEQ_ENABLED, &nvmeq->flags))
		return 1;

	/* ensure that nvme_queue_rq() sees NVMEQ_ENABLED cleared */
	mb();

	nvmeq->dev->online_queues--;
	if (!nvmeq->qid && nvmeq->dev->ctrl.admin_q)
		blk_mq_quiesce_queue(nvmeq->dev->ctrl.admin_q);
	if (!test_and_clear_bit(NVMEQ_POLLED, &nvmeq->flags))
		pci_free_irq(to_pci_dev(nvmeq->dev->dev), nvmeq->cq_vector, nvmeq);
	return 0;
}

static void nvme_suspend_io_queues(struct nvme_dev *dev)
{
	int i;

	for (i = dev->ctrl.queue_count - 1; i > 0; i--)
		nvme_suspend_queue(&dev->queues[i]);
}

static void nvme_disable_admin_queue(struct nvme_dev *dev, bool shutdown)
{
	struct nvme_queue *nvmeq = &dev->queues[0];

	if (shutdown)
		nvme_shutdown_ctrl(&dev->ctrl);
	else
		nvme_disable_ctrl(&dev->ctrl);

	nvme_poll_irqdisable(nvmeq);
}

/*
 * Called only on a device that has been disabled and after all other threads
 * that can check this device's completion queues have synced, except
 * nvme_poll(). This is the last chance for the driver to see a natural
 * completion before nvme_cancel_request() terminates all incomplete requests.
 */
static void nvme_reap_pending_cqes(struct nvme_dev *dev)
{
	int i;

	for (i = dev->ctrl.queue_count - 1; i > 0; i--) {
		spin_lock(&dev->queues[i].cq_poll_lock);
		nvme_process_cq(&dev->queues[i]);
		spin_unlock(&dev->queues[i].cq_poll_lock);
	}
}

static int nvme_cmb_qdepth(struct nvme_dev *dev, int nr_io_queues,
				int entry_size)
{
	int q_depth = dev->q_depth;
	unsigned q_size_aligned = roundup(q_depth * entry_size,
					  NVME_CTRL_PAGE_SIZE);

	if (q_size_aligned * nr_io_queues > dev->cmb_size) {
		u64 mem_per_q = div_u64(dev->cmb_size, nr_io_queues);

		mem_per_q = round_down(mem_per_q, NVME_CTRL_PAGE_SIZE);
		q_depth = div_u64(mem_per_q, entry_size);

		/*
		 * Ensure the reduced q_depth is above some threshold where it
		 * would be better to map queues in system memory with the
		 * original depth
		 */
		if (q_depth < 64)
			return -ENOMEM;
	}

	return q_depth;
}

static int nvme_alloc_sq_cmds(struct nvme_dev *dev, struct nvme_queue *nvmeq,
				int qid)
{
	struct pci_dev *pdev = to_pci_dev(dev->dev);

	if (qid && dev->cmb_use_sqes && (dev->cmbsz & NVME_CMBSZ_SQS)) {
		nvmeq->sq_cmds = pci_alloc_p2pmem(pdev, SQ_SIZE(nvmeq));
		if (nvmeq->sq_cmds) {
			nvmeq->sq_dma_addr = pci_p2pmem_virt_to_bus(pdev,
							nvmeq->sq_cmds);
			if (nvmeq->sq_dma_addr) {
				set_bit(NVMEQ_SQ_CMB, &nvmeq->flags);
				return 0;
			}

			pci_free_p2pmem(pdev, nvmeq->sq_cmds, SQ_SIZE(nvmeq));
		}
	}

	nvmeq->sq_cmds = dma_alloc_coherent(dev->dev, SQ_SIZE(nvmeq),
				&nvmeq->sq_dma_addr, GFP_KERNEL);
	if (!nvmeq->sq_cmds)
		return -ENOMEM;
	return 0;
}

static int nvme_alloc_queue(struct nvme_dev *dev, int qid, int depth)
{
	struct nvme_queue *nvmeq = &dev->queues[qid];

	if (dev->ctrl.queue_count > qid)
		return 0;

	nvmeq->sqes = qid ? dev->io_sqes : NVME_ADM_SQES;
	nvmeq->q_depth = depth;
	nvmeq->cqes = dma_alloc_coherent(dev->dev, CQ_SIZE(nvmeq),
					 &nvmeq->cq_dma_addr, GFP_KERNEL);
	if (!nvmeq->cqes)
		goto free_nvmeq;

	if (nvme_alloc_sq_cmds(dev, nvmeq, qid))
		goto free_cqdma;

	nvmeq->dev = dev;
	spin_lock_init(&nvmeq->sq_lock);
	spin_lock_init(&nvmeq->cq_poll_lock);
	nvmeq->cq_head = 0;
	nvmeq->cq_phase = 1;
	nvmeq->q_db = &dev->dbs[qid * 2 * dev->db_stride];
	nvmeq->qid = qid;
	dev->ctrl.queue_count++;

	return 0;

 free_cqdma:
	dma_free_coherent(dev->dev, CQ_SIZE(nvmeq), (void *)nvmeq->cqes,
			  nvmeq->cq_dma_addr);
 free_nvmeq:
	return -ENOMEM;
}

static int queue_request_irq(struct nvme_queue *nvmeq)
{
	struct pci_dev *pdev = to_pci_dev(nvmeq->dev->dev);
	int nr = nvmeq->dev->ctrl.instance;

	if (use_threaded_interrupts) {
		return pci_request_irq(pdev, nvmeq->cq_vector, nvme_irq_check,
				nvme_irq, nvmeq, "nvme%dq%d", nr, nvmeq->qid);
	} else {
		return pci_request_irq(pdev, nvmeq->cq_vector, nvme_irq,
				NULL, nvmeq, "nvme%dq%d", nr, nvmeq->qid);
	}
}

static void nvme_init_queue(struct nvme_queue *nvmeq, u16 qid)
{
	struct nvme_dev *dev = nvmeq->dev;

	nvmeq->sq_tail = 0;
	nvmeq->last_sq_tail = 0;
	nvmeq->cq_head = 0;
	nvmeq->cq_phase = 1;
	nvmeq->q_db = &dev->dbs[qid * 2 * dev->db_stride];
	memset((void *)nvmeq->cqes, 0, CQ_SIZE(nvmeq));
	nvme_dbbuf_init(dev, nvmeq, qid);
	dev->online_queues++;
	wmb(); /* ensure the first interrupt sees the initialization */
}

static int nvme_create_queue(struct nvme_queue *nvmeq, int qid, bool polled)
{
	struct nvme_dev *dev = nvmeq->dev;
	int result;
	u16 vector = 0;

	clear_bit(NVMEQ_DELETE_ERROR, &nvmeq->flags);

	/*
	 * A queue's vector matches the queue identifier unless the controller
	 * has only one vector available.
	 */
	if (!polled)
		vector = dev->num_vecs == 1 ? 0 : qid;
	else
		set_bit(NVMEQ_POLLED, &nvmeq->flags);

	result = adapter_alloc_cq(dev, qid, nvmeq, vector);
	if (result)
		return result;

	result = adapter_alloc_sq(dev, qid, nvmeq);
	if (result < 0)
		return result;
	if (result)
		goto release_cq;

	nvmeq->cq_vector = vector;
	nvme_init_queue(nvmeq, qid);

	if (!polled) {
		result = queue_request_irq(nvmeq);
		if (result < 0)
			goto release_sq;
	}

	set_bit(NVMEQ_ENABLED, &nvmeq->flags);
	return result;

release_sq:
	dev->online_queues--;
	adapter_delete_sq(dev, qid);
release_cq:
	adapter_delete_cq(dev, qid);
	return result;
}

static const struct blk_mq_ops nvme_mq_admin_ops = {
	.queue_rq	= nvme_queue_rq,
	.complete	= nvme_pci_complete_rq,
	.init_hctx	= nvme_admin_init_hctx,
	.init_request	= nvme_init_request,
	.timeout	= nvme_timeout,
};

static const struct blk_mq_ops nvme_mq_ops = {
	.queue_rq	= nvme_queue_rq,
	.complete	= nvme_pci_complete_rq,
	.commit_rqs	= nvme_commit_rqs,
	.init_hctx	= nvme_init_hctx,
	.init_request	= nvme_init_request,
	.map_queues	= nvme_pci_map_queues,
	.timeout	= nvme_timeout,
	.poll		= nvme_poll,
};

static void nvme_dev_remove_admin(struct nvme_dev *dev)
{
	if (dev->ctrl.admin_q && !blk_queue_dying(dev->ctrl.admin_q)) {
		/*
		 * If the controller was reset during removal, it's possible
		 * user requests may be waiting on a stopped queue. Start the
		 * queue to flush these to completion.
		 */
		blk_mq_unquiesce_queue(dev->ctrl.admin_q);
		blk_cleanup_queue(dev->ctrl.admin_q);
		blk_mq_free_tag_set(&dev->admin_tagset);
	}
}

static int nvme_alloc_admin_tags(struct nvme_dev *dev)
{
	if (!dev->ctrl.admin_q) {
		dev->admin_tagset.ops = &nvme_mq_admin_ops;
		dev->admin_tagset.nr_hw_queues = 1;

		dev->admin_tagset.queue_depth = NVME_AQ_MQ_TAG_DEPTH;
		dev->admin_tagset.timeout = NVME_ADMIN_TIMEOUT;
		dev->admin_tagset.numa_node = dev->ctrl.numa_node;
		dev->admin_tagset.cmd_size = sizeof(struct nvme_iod);
		dev->admin_tagset.flags = BLK_MQ_F_NO_SCHED;
		dev->admin_tagset.driver_data = dev;

		if (blk_mq_alloc_tag_set(&dev->admin_tagset))
			return -ENOMEM;
		dev->ctrl.admin_tagset = &dev->admin_tagset;

		dev->ctrl.admin_q = blk_mq_init_queue(&dev->admin_tagset);
		if (IS_ERR(dev->ctrl.admin_q)) {
			blk_mq_free_tag_set(&dev->admin_tagset);
			return -ENOMEM;
		}
		if (!blk_get_queue(dev->ctrl.admin_q)) {
			nvme_dev_remove_admin(dev);
			dev->ctrl.admin_q = NULL;
			return -ENODEV;
		}
	} else
		blk_mq_unquiesce_queue(dev->ctrl.admin_q);

	return 0;
}

static unsigned long db_bar_size(struct nvme_dev *dev, unsigned nr_io_queues)
{
	return NVME_REG_DBS + ((nr_io_queues + 1) * 8 * dev->db_stride);
}

static int nvme_remap_bar(struct nvme_dev *dev, unsigned long size)
{
	struct pci_dev *pdev = to_pci_dev(dev->dev);

	if (size <= dev->bar_mapped_size)
		return 0;
	if (size > pci_resource_len(pdev, 0))
		return -ENOMEM;
	if (dev->bar)
		iounmap(dev->bar);
	dev->bar = ioremap(pci_resource_start(pdev, 0), size);
	if (!dev->bar) {
		dev->bar_mapped_size = 0;
		return -ENOMEM;
	}
	dev->bar_mapped_size = size;
	dev->dbs = dev->bar + NVME_REG_DBS;

	return 0;
}

static int nvme_pci_configure_admin_queue(struct nvme_dev *dev)
{
	int result;
	u32 aqa;
	struct nvme_queue *nvmeq;

	result = nvme_remap_bar(dev, db_bar_size(dev, 0));
	if (result < 0)
		return result;

	dev->subsystem = readl(dev->bar + NVME_REG_VS) >= NVME_VS(1, 1, 0) ?
				NVME_CAP_NSSRC(dev->ctrl.cap) : 0;

	if (dev->subsystem &&
	    (readl(dev->bar + NVME_REG_CSTS) & NVME_CSTS_NSSRO))
		writel(NVME_CSTS_NSSRO, dev->bar + NVME_REG_CSTS);

	result = nvme_disable_ctrl(&dev->ctrl);
	if (result < 0)
		return result;

	result = nvme_alloc_queue(dev, 0, NVME_AQ_DEPTH);
	if (result)
		return result;

	dev->ctrl.numa_node = dev_to_node(dev->dev);

	nvmeq = &dev->queues[0];
	aqa = nvmeq->q_depth - 1;
	aqa |= aqa << 16;

	writel(aqa, dev->bar + NVME_REG_AQA);
	lo_hi_writeq(nvmeq->sq_dma_addr, dev->bar + NVME_REG_ASQ);
	lo_hi_writeq(nvmeq->cq_dma_addr, dev->bar + NVME_REG_ACQ);

	result = nvme_enable_ctrl(&dev->ctrl);
	if (result)
		return result;

	nvmeq->cq_vector = 0;
	nvme_init_queue(nvmeq, 0);
	result = queue_request_irq(nvmeq);
	if (result) {
		dev->online_queues--;
		return result;
	}

	set_bit(NVMEQ_ENABLED, &nvmeq->flags);
	return result;
}

static int nvme_create_io_queues(struct nvme_dev *dev)
{
	unsigned i, max, rw_queues;
	int ret = 0;

	for (i = dev->ctrl.queue_count; i <= dev->max_qid; i++) {
		if (nvme_alloc_queue(dev, i, dev->q_depth)) {
			ret = -ENOMEM;
			break;
		}
	}

	max = min(dev->max_qid, dev->ctrl.queue_count - 1);
	if (max != 1 && dev->io_queues[HCTX_TYPE_POLL]) {
		rw_queues = dev->io_queues[HCTX_TYPE_DEFAULT] +
				dev->io_queues[HCTX_TYPE_READ];
	} else {
		rw_queues = max;
	}

	for (i = dev->online_queues; i <= max; i++) {
		bool polled = i > rw_queues;

		ret = nvme_create_queue(&dev->queues[i], i, polled);
		if (ret)
			break;
	}

	/*
	 * Ignore failing Create SQ/CQ commands, we can continue with less
	 * than the desired amount of queues, and even a controller without
	 * I/O queues can still be used to issue admin commands.  This might
	 * be useful to upgrade a buggy firmware for example.
	 */
	return ret >= 0 ? 0 : ret;
}

static ssize_t nvme_cmb_show(struct device *dev,
			     struct device_attribute *attr,
			     char *buf)
{
	struct nvme_dev *ndev = to_nvme_dev(dev_get_drvdata(dev));

	return scnprintf(buf, PAGE_SIZE, "cmbloc : x%08x\ncmbsz  : x%08x\n",
		       ndev->cmbloc, ndev->cmbsz);
}
static DEVICE_ATTR(cmb, S_IRUGO, nvme_cmb_show, NULL);

static u64 nvme_cmb_size_unit(struct nvme_dev *dev)
{
	u8 szu = (dev->cmbsz >> NVME_CMBSZ_SZU_SHIFT) & NVME_CMBSZ_SZU_MASK;

	return 1ULL << (12 + 4 * szu);
}

static u32 nvme_cmb_size(struct nvme_dev *dev)
{
	return (dev->cmbsz >> NVME_CMBSZ_SZ_SHIFT) & NVME_CMBSZ_SZ_MASK;
}

static void nvme_map_cmb(struct nvme_dev *dev)
{
	u64 size, offset;
	resource_size_t bar_size;
	struct pci_dev *pdev = to_pci_dev(dev->dev);
	int bar;

	if (dev->cmb_size)
		return;

	if (NVME_CAP_CMBS(dev->ctrl.cap))
		writel(NVME_CMBMSC_CRE, dev->bar + NVME_REG_CMBMSC);

	dev->cmbsz = readl(dev->bar + NVME_REG_CMBSZ);
	if (!dev->cmbsz)
		return;
	dev->cmbloc = readl(dev->bar + NVME_REG_CMBLOC);

	size = nvme_cmb_size_unit(dev) * nvme_cmb_size(dev);
	offset = nvme_cmb_size_unit(dev) * NVME_CMB_OFST(dev->cmbloc);
	bar = NVME_CMB_BIR(dev->cmbloc);
	bar_size = pci_resource_len(pdev, bar);

	if (offset > bar_size)
		return;

	/*
	 * Tell the controller about the host side address mapping the CMB,
	 * and enable CMB decoding for the NVMe 1.4+ scheme:
	 */
	if (NVME_CAP_CMBS(dev->ctrl.cap)) {
		hi_lo_writeq(NVME_CMBMSC_CRE | NVME_CMBMSC_CMSE |
			     (pci_bus_address(pdev, bar) + offset),
			     dev->bar + NVME_REG_CMBMSC);
	}

	/*
	 * Controllers may support a CMB size larger than their BAR,
	 * for example, due to being behind a bridge. Reduce the CMB to
	 * the reported size of the BAR
	 */
	if (size > bar_size - offset)
		size = bar_size - offset;

	if (pci_p2pdma_add_resource(pdev, bar, size, offset)) {
		dev_warn(dev->ctrl.device,
			 "failed to register the CMB\n");
		return;
	}

	dev->cmb_size = size;
	dev->cmb_use_sqes = use_cmb_sqes && (dev->cmbsz & NVME_CMBSZ_SQS);

	if ((dev->cmbsz & (NVME_CMBSZ_WDS | NVME_CMBSZ_RDS)) ==
			(NVME_CMBSZ_WDS | NVME_CMBSZ_RDS))
		pci_p2pmem_publish(pdev, true);

	if (sysfs_add_file_to_group(&dev->ctrl.device->kobj,
				    &dev_attr_cmb.attr, NULL))
		dev_warn(dev->ctrl.device,
			 "failed to add sysfs attribute for CMB\n");
}

static inline void nvme_release_cmb(struct nvme_dev *dev)
{
	if (dev->cmb_size) {
		sysfs_remove_file_from_group(&dev->ctrl.device->kobj,
					     &dev_attr_cmb.attr, NULL);
		dev->cmb_size = 0;
	}
}

static int nvme_set_host_mem(struct nvme_dev *dev, u32 bits)
{
	u32 host_mem_size = dev->host_mem_size >> NVME_CTRL_PAGE_SHIFT;
	u64 dma_addr = dev->host_mem_descs_dma;
	struct nvme_command c;
	int ret;

	memset(&c, 0, sizeof(c));
	c.features.opcode	= nvme_admin_set_features;
	c.features.fid		= cpu_to_le32(NVME_FEAT_HOST_MEM_BUF);
	c.features.dword11	= cpu_to_le32(bits);
	c.features.dword12	= cpu_to_le32(host_mem_size);
	c.features.dword13	= cpu_to_le32(lower_32_bits(dma_addr));
	c.features.dword14	= cpu_to_le32(upper_32_bits(dma_addr));
	c.features.dword15	= cpu_to_le32(dev->nr_host_mem_descs);

	ret = nvme_submit_sync_cmd(dev->ctrl.admin_q, &c, NULL, 0);
	if (ret) {
		dev_warn(dev->ctrl.device,
			 "failed to set host mem (err %d, flags %#x).\n",
			 ret, bits);
	}
	return ret;
}

static void nvme_free_host_mem(struct nvme_dev *dev)
{
	int i;

	for (i = 0; i < dev->nr_host_mem_descs; i++) {
		struct nvme_host_mem_buf_desc *desc = &dev->host_mem_descs[i];
		size_t size = le32_to_cpu(desc->size) * NVME_CTRL_PAGE_SIZE;

		dma_free_attrs(dev->dev, size, dev->host_mem_desc_bufs[i],
			       le64_to_cpu(desc->addr),
			       DMA_ATTR_NO_KERNEL_MAPPING | DMA_ATTR_NO_WARN);
	}

	kfree(dev->host_mem_desc_bufs);
	dev->host_mem_desc_bufs = NULL;
	dma_free_coherent(dev->dev,
			dev->nr_host_mem_descs * sizeof(*dev->host_mem_descs),
			dev->host_mem_descs, dev->host_mem_descs_dma);
	dev->host_mem_descs = NULL;
	dev->nr_host_mem_descs = 0;
}

static int __nvme_alloc_host_mem(struct nvme_dev *dev, u64 preferred,
		u32 chunk_size)
{
	struct nvme_host_mem_buf_desc *descs;
	u32 max_entries, len;
	dma_addr_t descs_dma;
	int i = 0;
	void **bufs;
	u64 size, tmp;

	tmp = (preferred + chunk_size - 1);
	do_div(tmp, chunk_size);
	max_entries = tmp;

	if (dev->ctrl.hmmaxd && dev->ctrl.hmmaxd < max_entries)
		max_entries = dev->ctrl.hmmaxd;

	descs = dma_alloc_coherent(dev->dev, max_entries * sizeof(*descs),
				   &descs_dma, GFP_KERNEL);
	if (!descs)
		goto out;

	bufs = kcalloc(max_entries, sizeof(*bufs), GFP_KERNEL);
	if (!bufs)
		goto out_free_descs;

	for (size = 0; size < preferred && i < max_entries; size += len) {
		dma_addr_t dma_addr;

		len = min_t(u64, chunk_size, preferred - size);
		bufs[i] = dma_alloc_attrs(dev->dev, len, &dma_addr, GFP_KERNEL,
				DMA_ATTR_NO_KERNEL_MAPPING | DMA_ATTR_NO_WARN);
		if (!bufs[i])
			break;

		descs[i].addr = cpu_to_le64(dma_addr);
		descs[i].size = cpu_to_le32(len / NVME_CTRL_PAGE_SIZE);
		i++;
	}

	if (!size)
		goto out_free_bufs;

	dev->nr_host_mem_descs = i;
	dev->host_mem_size = size;
	dev->host_mem_descs = descs;
	dev->host_mem_descs_dma = descs_dma;
	dev->host_mem_desc_bufs = bufs;
	return 0;

out_free_bufs:
	while (--i >= 0) {
		size_t size = le32_to_cpu(descs[i].size) * NVME_CTRL_PAGE_SIZE;

		dma_free_attrs(dev->dev, size, bufs[i],
			       le64_to_cpu(descs[i].addr),
			       DMA_ATTR_NO_KERNEL_MAPPING | DMA_ATTR_NO_WARN);
	}

	kfree(bufs);
out_free_descs:
	dma_free_coherent(dev->dev, max_entries * sizeof(*descs), descs,
			descs_dma);
out:
	dev->host_mem_descs = NULL;
	return -ENOMEM;
}

static int nvme_alloc_host_mem(struct nvme_dev *dev, u64 min, u64 preferred)
{
	u64 min_chunk = min_t(u64, preferred, PAGE_SIZE * MAX_ORDER_NR_PAGES);
	u64 hmminds = max_t(u32, dev->ctrl.hmminds * 4096, PAGE_SIZE * 2);
	u64 chunk_size;

	/* start big and work our way down */
	for (chunk_size = min_chunk; chunk_size >= hmminds; chunk_size /= 2) {
		if (!__nvme_alloc_host_mem(dev, preferred, chunk_size)) {
			if (!min || dev->host_mem_size >= min)
				return 0;
			nvme_free_host_mem(dev);
		}
	}

	return -ENOMEM;
}

static int nvme_setup_host_mem(struct nvme_dev *dev)
{
	u64 max = (u64)max_host_mem_size_mb * SZ_1M;
	u64 preferred = (u64)dev->ctrl.hmpre * 4096;
	u64 min = (u64)dev->ctrl.hmmin * 4096;
	u32 enable_bits = NVME_HOST_MEM_ENABLE;
	int ret;

	preferred = min(preferred, max);
	if (min > max) {
		dev_warn(dev->ctrl.device,
			"min host memory (%lld MiB) above limit (%d MiB).\n",
			min >> ilog2(SZ_1M), max_host_mem_size_mb);
		nvme_free_host_mem(dev);
		return 0;
	}

	/*
	 * If we already have a buffer allocated check if we can reuse it.
	 */
	if (dev->host_mem_descs) {
		if (dev->host_mem_size >= min)
			enable_bits |= NVME_HOST_MEM_RETURN;
		else
			nvme_free_host_mem(dev);
	}

	if (!dev->host_mem_descs) {
		if (nvme_alloc_host_mem(dev, min, preferred)) {
			dev_warn(dev->ctrl.device,
				"failed to allocate host memory buffer.\n");
			return 0; /* controller must work without HMB */
		}

		dev_info(dev->ctrl.device,
			"allocated %lld MiB host memory buffer.\n",
			dev->host_mem_size >> ilog2(SZ_1M));
	}

	ret = nvme_set_host_mem(dev, enable_bits);
	if (ret)
		nvme_free_host_mem(dev);
	return ret;
}

/*
 * nirqs is the number of interrupts available for write and read
 * queues. The core already reserved an interrupt for the admin queue.
 */
static void nvme_calc_irq_sets(struct irq_affinity *affd, unsigned int nrirqs)
{
	struct nvme_dev *dev = affd->priv;
	unsigned int nr_read_queues, nr_write_queues = dev->nr_write_queues;

	/*
	 * If there is no interrupt available for queues, ensure that
	 * the default queue is set to 1. The affinity set size is
	 * also set to one, but the irq core ignores it for this case.
	 *
	 * If only one interrupt is available or 'write_queue' == 0, combine
	 * write and read queues.
	 *
	 * If 'write_queues' > 0, ensure it leaves room for at least one read
	 * queue.
	 */
	if (!nrirqs) {
		nrirqs = 1;
		nr_read_queues = 0;
	} else if (nrirqs == 1 || !nr_write_queues) {
		nr_read_queues = 0;
	} else if (nr_write_queues >= nrirqs) {
		nr_read_queues = 1;
	} else {
		nr_read_queues = nrirqs - nr_write_queues;
	}

	dev->io_queues[HCTX_TYPE_DEFAULT] = nrirqs - nr_read_queues;
	affd->set_size[HCTX_TYPE_DEFAULT] = nrirqs - nr_read_queues;
	dev->io_queues[HCTX_TYPE_READ] = nr_read_queues;
	affd->set_size[HCTX_TYPE_READ] = nr_read_queues;
	affd->nr_sets = nr_read_queues ? 2 : 1;
}

static int nvme_setup_irqs(struct nvme_dev *dev, unsigned int nr_io_queues)
{
	struct pci_dev *pdev = to_pci_dev(dev->dev);
	struct irq_affinity affd = {
		.pre_vectors	= 1,
		.calc_sets	= nvme_calc_irq_sets,
		.priv		= dev,
	};
	unsigned int irq_queues, poll_queues;

	/*
	 * Poll queues don't need interrupts, but we need at least one I/O queue
	 * left over for non-polled I/O.
	 */
	poll_queues = min(dev->nr_poll_queues, nr_io_queues - 1);
	dev->io_queues[HCTX_TYPE_POLL] = poll_queues;

	/*
	 * Initialize for the single interrupt case, will be updated in
	 * nvme_calc_irq_sets().
	 */
	dev->io_queues[HCTX_TYPE_DEFAULT] = 1;
	dev->io_queues[HCTX_TYPE_READ] = 0;

	/*
	 * We need interrupts for the admin queue and each non-polled I/O queue,
	 * but some Apple controllers require all queues to use the first
	 * vector.
	 */
	irq_queues = 1;
	if (!(dev->ctrl.quirks & NVME_QUIRK_SINGLE_VECTOR))
		irq_queues += (nr_io_queues - poll_queues);
	return pci_alloc_irq_vectors_affinity(pdev, 1, irq_queues,
			      PCI_IRQ_ALL_TYPES | PCI_IRQ_AFFINITY, &affd);
}

static void nvme_disable_io_queues(struct nvme_dev *dev)
{
	if (__nvme_disable_io_queues(dev, nvme_admin_delete_sq))
		__nvme_disable_io_queues(dev, nvme_admin_delete_cq);
}

static unsigned int nvme_max_io_queues(struct nvme_dev *dev)
{
	/*
	 * If tags are shared with admin queue (Apple bug), then
	 * make sure we only use one IO queue.
	 */
	if (dev->ctrl.quirks & NVME_QUIRK_SHARED_TAGS)
		return 1;
	return num_possible_cpus() + dev->nr_write_queues + dev->nr_poll_queues;
}

static int nvme_setup_io_queues(struct nvme_dev *dev)
{
	struct nvme_queue *adminq = &dev->queues[0];
	struct pci_dev *pdev = to_pci_dev(dev->dev);
	unsigned int nr_io_queues;
	unsigned long size;
	int result;

	/*
	 * Sample the module parameters once at reset time so that we have
	 * stable values to work with.
	 */
	dev->nr_write_queues = write_queues;
	dev->nr_poll_queues = poll_queues;

	nr_io_queues = dev->nr_allocated_queues - 1;
	result = nvme_set_queue_count(&dev->ctrl, &nr_io_queues);
	if (result < 0)
		return result;

	if (nr_io_queues == 0)
		return 0;
	
	clear_bit(NVMEQ_ENABLED, &adminq->flags);

	if (dev->cmb_use_sqes) {
		result = nvme_cmb_qdepth(dev, nr_io_queues,
				sizeof(struct nvme_command));
		if (result > 0)
			dev->q_depth = result;
		else
			dev->cmb_use_sqes = false;
	}

	do {
		size = db_bar_size(dev, nr_io_queues);
		result = nvme_remap_bar(dev, size);
		if (!result)
			break;
		if (!--nr_io_queues)
			return -ENOMEM;
	} while (1);
	adminq->q_db = dev->dbs;

 retry:
	/* Deregister the admin queue's interrupt */
	pci_free_irq(pdev, 0, adminq);

	/*
	 * If we enable msix early due to not intx, disable it again before
	 * setting up the full range we need.
	 */
	pci_free_irq_vectors(pdev);

	result = nvme_setup_irqs(dev, nr_io_queues);
	if (result <= 0)
		return -EIO;

	dev->num_vecs = result;
	result = max(result - 1, 1);
	dev->max_qid = result + dev->io_queues[HCTX_TYPE_POLL];

	/*
	 * Should investigate if there's a performance win from allocating
	 * more queues than interrupt vectors; it might allow the submission
	 * path to scale better, even if the receive path is limited by the
	 * number of interrupts.
	 */
	result = queue_request_irq(adminq);
	if (result)
		return result;
	set_bit(NVMEQ_ENABLED, &adminq->flags);

	result = nvme_create_io_queues(dev);
	if (result || dev->online_queues < 2)
		return result;

	if (dev->online_queues - 1 < dev->max_qid) {
		nr_io_queues = dev->online_queues - 1;
		nvme_disable_io_queues(dev);
		nvme_suspend_io_queues(dev);
		goto retry;
	}
	dev_info(dev->ctrl.device, "%d/%d/%d default/read/poll queues\n",
					dev->io_queues[HCTX_TYPE_DEFAULT],
					dev->io_queues[HCTX_TYPE_READ],
					dev->io_queues[HCTX_TYPE_POLL]);
	return 0;
}

static void nvme_del_queue_end(struct request *req, blk_status_t error)
{
	struct nvme_queue *nvmeq = req->end_io_data;

	blk_mq_free_request(req);
	complete(&nvmeq->delete_done);
}

static void nvme_del_cq_end(struct request *req, blk_status_t error)
{
	struct nvme_queue *nvmeq = req->end_io_data;

	if (error)
		set_bit(NVMEQ_DELETE_ERROR, &nvmeq->flags);

	nvme_del_queue_end(req, error);
}

static int nvme_delete_queue(struct nvme_queue *nvmeq, u8 opcode)
{
	struct request_queue *q = nvmeq->dev->ctrl.admin_q;
	struct request *req;
	struct nvme_command cmd;

	memset(&cmd, 0, sizeof(cmd));
	cmd.delete_queue.opcode = opcode;
	cmd.delete_queue.qid = cpu_to_le16(nvmeq->qid);

	req = nvme_alloc_request(q, &cmd, BLK_MQ_REQ_NOWAIT);
	if (IS_ERR(req))
		return PTR_ERR(req);

	req->end_io_data = nvmeq;

	init_completion(&nvmeq->delete_done);
	blk_execute_rq_nowait(q, NULL, req, false,
			opcode == nvme_admin_delete_cq ?
				nvme_del_cq_end : nvme_del_queue_end);
	return 0;
}

static bool __nvme_disable_io_queues(struct nvme_dev *dev, u8 opcode)
{
	int nr_queues = dev->online_queues - 1, sent = 0;
	unsigned long timeout;

 retry:
	timeout = NVME_ADMIN_TIMEOUT;
	while (nr_queues > 0) {
		if (nvme_delete_queue(&dev->queues[nr_queues], opcode))
			break;
		nr_queues--;
		sent++;
	}
	while (sent) {
		struct nvme_queue *nvmeq = &dev->queues[nr_queues + sent];

		timeout = wait_for_completion_io_timeout(&nvmeq->delete_done,
				timeout);
		if (timeout == 0)
			return false;

		sent--;
		if (nr_queues)
			goto retry;
	}
	return true;
}

static void nvme_dev_add(struct nvme_dev *dev)
{
	int ret;

	if (!dev->ctrl.tagset) {
		dev->tagset.ops = &nvme_mq_ops;
		dev->tagset.nr_hw_queues = dev->online_queues - 1;
		dev->tagset.nr_maps = 2; /* default + read */
		if (dev->io_queues[HCTX_TYPE_POLL])
			dev->tagset.nr_maps++;
		dev->tagset.timeout = NVME_IO_TIMEOUT;
		dev->tagset.numa_node = dev->ctrl.numa_node;
		dev->tagset.queue_depth = min_t(unsigned int, dev->q_depth,
						BLK_MQ_MAX_DEPTH) - 1;
		dev->tagset.cmd_size = sizeof(struct nvme_iod);
		dev->tagset.flags = BLK_MQ_F_SHOULD_MERGE;
		dev->tagset.driver_data = dev;

		/*
		 * Some Apple controllers requires tags to be unique
		 * across admin and IO queue, so reserve the first 32
		 * tags of the IO queue.
		 */
		if (dev->ctrl.quirks & NVME_QUIRK_SHARED_TAGS)
			dev->tagset.reserved_tags = NVME_AQ_DEPTH;

		ret = blk_mq_alloc_tag_set(&dev->tagset);
		if (ret) {
			dev_warn(dev->ctrl.device,
				"IO queues tagset allocation failed %d\n", ret);
			return;
		}
		dev->ctrl.tagset = &dev->tagset;
	} else {
		blk_mq_update_nr_hw_queues(&dev->tagset, dev->online_queues - 1);

		/* Free previously allocated queues that are no longer usable */
		nvme_free_queues(dev, dev->online_queues);
	}

	nvme_dbbuf_set(dev);
}

static int nvme_pci_enable(struct nvme_dev *dev)
{
	int result = -ENOMEM;
	struct pci_dev *pdev = to_pci_dev(dev->dev);

	if (pci_enable_device_mem(pdev))
		return result;

	pci_set_master(pdev);

	if (dma_set_mask_and_coherent(dev->dev, DMA_BIT_MASK(64)))
		goto disable;

	if (readl(dev->bar + NVME_REG_CSTS) == -1) {
		result = -ENODEV;
		goto disable;
	}

	/*
	 * Some devices and/or platforms don't advertise or work with INTx
	 * interrupts. Pre-enable a single MSIX or MSI vec for setup. We'll
	 * adjust this later.
	 */
	result = pci_alloc_irq_vectors(pdev, 1, 1, PCI_IRQ_ALL_TYPES);
	if (result < 0)
		return result;

	dev->ctrl.cap = lo_hi_readq(dev->bar + NVME_REG_CAP);

	dev->q_depth = min_t(u32, NVME_CAP_MQES(dev->ctrl.cap) + 1,
				io_queue_depth);
	dev->ctrl.sqsize = dev->q_depth - 1; /* 0's based queue depth */
	dev->db_stride = 1 << NVME_CAP_STRIDE(dev->ctrl.cap);
	dev->dbs = dev->bar + 4096;

	/*
	 * Some Apple controllers require a non-standard SQE size.
	 * Interestingly they also seem to ignore the CC:IOSQES register
	 * so we don't bother updating it here.
	 */
	if (dev->ctrl.quirks & NVME_QUIRK_128_BYTES_SQES)
		dev->io_sqes = 7;
	else
		dev->io_sqes = NVME_NVM_IOSQES;

	/*
	 * Temporary fix for the Apple controller found in the MacBook8,1 and
	 * some MacBook7,1 to avoid controller resets and data loss.
	 */
	if (pdev->vendor == PCI_VENDOR_ID_APPLE && pdev->device == 0x2001) {
		dev->q_depth = 2;
		dev_warn(dev->ctrl.device, "detected Apple NVMe controller, "
			"set queue depth=%u to work around controller resets\n",
			dev->q_depth);
	} else if (pdev->vendor == PCI_VENDOR_ID_SAMSUNG &&
		   (pdev->device == 0xa821 || pdev->device == 0xa822) &&
		   NVME_CAP_MQES(dev->ctrl.cap) == 0) {
		dev->q_depth = 64;
		dev_err(dev->ctrl.device, "detected PM1725 NVMe controller, "
                        "set queue depth=%u\n", dev->q_depth);
	}

	/*
	 * Controllers with the shared tags quirk need the IO queue to be
	 * big enough so that we get 32 tags for the admin queue
	 */
	if ((dev->ctrl.quirks & NVME_QUIRK_SHARED_TAGS) &&
	    (dev->q_depth < (NVME_AQ_DEPTH + 2))) {
		dev->q_depth = NVME_AQ_DEPTH + 2;
		dev_warn(dev->ctrl.device, "IO queue depth clamped to %d\n",
			 dev->q_depth);
	}


	nvme_map_cmb(dev);

	pci_enable_pcie_error_reporting(pdev);
	pci_save_state(pdev);
	return 0;

 disable:
	pci_disable_device(pdev);
	return result;
}

static void nvme_dev_unmap(struct nvme_dev *dev)
{
	if (dev->bar)
		iounmap(dev->bar);
	pci_release_mem_regions(to_pci_dev(dev->dev));
}

static void nvme_pci_disable(struct nvme_dev *dev)
{
	struct pci_dev *pdev = to_pci_dev(dev->dev);

	pci_free_irq_vectors(pdev);

	if (pci_is_enabled(pdev)) {
		pci_disable_pcie_error_reporting(pdev);
		pci_disable_device(pdev);
	}
}

static void nvme_dev_disable(struct nvme_dev *dev, bool shutdown)
{
	bool dead = true, freeze = false;
	struct pci_dev *pdev = to_pci_dev(dev->dev);

	mutex_lock(&dev->shutdown_lock);
	if (pci_is_enabled(pdev)) {
		u32 csts = readl(dev->bar + NVME_REG_CSTS);

		if (dev->ctrl.state == NVME_CTRL_LIVE ||
		    dev->ctrl.state == NVME_CTRL_RESETTING) {
			freeze = true;
			nvme_start_freeze(&dev->ctrl);
		}
		dead = !!((csts & NVME_CSTS_CFS) || !(csts & NVME_CSTS_RDY) ||
			pdev->error_state  != pci_channel_io_normal);
	}

	/*
	 * Give the controller a chance to complete all entered requests if
	 * doing a safe shutdown.
	 */
	if (!dead && shutdown && freeze)
		nvme_wait_freeze_timeout(&dev->ctrl, NVME_IO_TIMEOUT);

	nvme_stop_queues(&dev->ctrl);

	if (!dead && dev->ctrl.queue_count > 0) {
		nvme_disable_io_queues(dev);
		nvme_disable_admin_queue(dev, shutdown);
	}
	nvme_suspend_io_queues(dev);
	nvme_suspend_queue(&dev->queues[0]);
	nvme_pci_disable(dev);
	nvme_reap_pending_cqes(dev);

	blk_mq_tagset_busy_iter(&dev->tagset, nvme_cancel_request, &dev->ctrl);
	blk_mq_tagset_busy_iter(&dev->admin_tagset, nvme_cancel_request, &dev->ctrl);
	blk_mq_tagset_wait_completed_request(&dev->tagset);
	blk_mq_tagset_wait_completed_request(&dev->admin_tagset);

	/*
	 * The driver will not be starting up queues again if shutting down so
	 * must flush all entered requests to their failed completion to avoid
	 * deadlocking blk-mq hot-cpu notifier.
	 */
	if (shutdown) {
		nvme_start_queues(&dev->ctrl);
		if (dev->ctrl.admin_q && !blk_queue_dying(dev->ctrl.admin_q))
			blk_mq_unquiesce_queue(dev->ctrl.admin_q);
	}
	mutex_unlock(&dev->shutdown_lock);
}

static int nvme_disable_prepare_reset(struct nvme_dev *dev, bool shutdown)
{
	if (!nvme_wait_reset(&dev->ctrl))
		return -EBUSY;
	nvme_dev_disable(dev, shutdown);
	return 0;
}

static int nvme_setup_prp_pools(struct nvme_dev *dev)
{
	dev->prp_page_pool = dma_pool_create("prp list page", dev->dev,
						NVME_CTRL_PAGE_SIZE,
						NVME_CTRL_PAGE_SIZE, 0);
	if (!dev->prp_page_pool)
		return -ENOMEM;

	/* Optimisation for I/Os between 4k and 128k */
	dev->prp_small_pool = dma_pool_create("prp list 256", dev->dev,
						256, 256, 0);
	if (!dev->prp_small_pool) {
		dma_pool_destroy(dev->prp_page_pool);
		return -ENOMEM;
	}
	return 0;
}

static void nvme_release_prp_pools(struct nvme_dev *dev)
{
	dma_pool_destroy(dev->prp_page_pool);
	dma_pool_destroy(dev->prp_small_pool);
}

static void nvme_free_tagset(struct nvme_dev *dev)
{
	if (dev->tagset.tags)
		blk_mq_free_tag_set(&dev->tagset);
	dev->ctrl.tagset = NULL;
}

static void nvme_pci_free_ctrl(struct nvme_ctrl *ctrl)
{
	struct nvme_dev *dev = to_nvme_dev(ctrl);

	nvme_dbbuf_dma_free(dev);
	nvme_free_tagset(dev);
	if (dev->ctrl.admin_q)
		blk_put_queue(dev->ctrl.admin_q);
	free_opal_dev(dev->ctrl.opal_dev);
	mempool_destroy(dev->iod_mempool);
	put_device(dev->dev);
	kfree(dev->queues);
	kfree(dev);
}

static void nvme_remove_dead_ctrl(struct nvme_dev *dev)
{
	/*
	 * Set state to deleting now to avoid blocking nvme_wait_reset(), which
	 * may be holding this pci_dev's device lock.
	 */
	nvme_change_ctrl_state(&dev->ctrl, NVME_CTRL_DELETING);
	nvme_get_ctrl(&dev->ctrl);
	nvme_dev_disable(dev, false);
	nvme_kill_queues(&dev->ctrl);
	if (!queue_work(nvme_wq, &dev->remove_work))
		nvme_put_ctrl(&dev->ctrl);
}

static void nvme_reset_work(struct work_struct *work)
{
	struct nvme_dev *dev =
		container_of(work, struct nvme_dev, ctrl.reset_work);
	bool was_suspend = !!(dev->ctrl.ctrl_config & NVME_CC_SHN_NORMAL);
	int result;

	if (WARN_ON(dev->ctrl.state != NVME_CTRL_RESETTING)) {
		result = -ENODEV;
		goto out;
	}

	/*
	 * If we're called to reset a live controller first shut it down before
	 * moving on.
	 */
	if (dev->ctrl.ctrl_config & NVME_CC_ENABLE)
		nvme_dev_disable(dev, false);
	nvme_sync_queues(&dev->ctrl);

	mutex_lock(&dev->shutdown_lock);
	result = nvme_pci_enable(dev);
	if (result)
		goto out_unlock;

	result = nvme_pci_configure_admin_queue(dev);
	if (result)
		goto out_unlock;

	result = nvme_alloc_admin_tags(dev);
	if (result)
		goto out_unlock;

	/*
	 * Limit the max command size to prevent iod->sg allocations going
	 * over a single page.
	 */
	dev->ctrl.max_hw_sectors = min_t(u32,
		NVME_MAX_KB_SZ << 1, dma_max_mapping_size(dev->dev) >> 9);
	dev->ctrl.max_segments = NVME_MAX_SEGS;

	/*
	 * Don't limit the IOMMU merged segment size.
	 */
	dma_set_max_seg_size(dev->dev, 0xffffffff);

	mutex_unlock(&dev->shutdown_lock);

	/*
	 * Introduce CONNECTING state from nvme-fc/rdma transports to mark the
	 * initializing procedure here.
	 */
	if (!nvme_change_ctrl_state(&dev->ctrl, NVME_CTRL_CONNECTING)) {
		dev_warn(dev->ctrl.device,
			"failed to mark controller CONNECTING\n");
		result = -EBUSY;
		goto out;
	}

	/*
	 * We do not support an SGL for metadata (yet), so we are limited to a
	 * single integrity segment for the separate metadata pointer.
	 */
	dev->ctrl.max_integrity_segments = 1;

	result = nvme_init_identify(&dev->ctrl);
	if (result)
		goto out;

	if (dev->ctrl.oacs & NVME_CTRL_OACS_SEC_SUPP) {
		if (!dev->ctrl.opal_dev)
			dev->ctrl.opal_dev =
				init_opal_dev(&dev->ctrl, &nvme_sec_submit);
		else if (was_suspend)
			opal_unlock_from_suspend(dev->ctrl.opal_dev);
	} else {
		free_opal_dev(dev->ctrl.opal_dev);
		dev->ctrl.opal_dev = NULL;
	}

	if (dev->ctrl.oacs & NVME_CTRL_OACS_DBBUF_SUPP) {
		result = nvme_dbbuf_dma_alloc(dev);
		if (result)
			dev_warn(dev->dev,
				 "unable to allocate dma for dbbuf\n");
	}

	if (dev->ctrl.hmpre) {
		result = nvme_setup_host_mem(dev);
		if (result < 0)
			goto out;
	}

	result = nvme_setup_io_queues(dev);
	if (result)
		goto out;

	/*
	 * Keep the controller around but remove all namespaces if we don't have
	 * any working I/O queue.
	 */
	if (dev->online_queues < 2) {
		dev_warn(dev->ctrl.device, "IO queues not created\n");
		nvme_kill_queues(&dev->ctrl);
		nvme_remove_namespaces(&dev->ctrl);
		nvme_free_tagset(dev);
	} else {
		nvme_start_queues(&dev->ctrl);
		nvme_wait_freeze(&dev->ctrl);
		nvme_dev_add(dev);
		nvme_unfreeze(&dev->ctrl);
	}

	/*
	 * If only admin queue live, keep it to do further investigation or
	 * recovery.
	 */
	if (!nvme_change_ctrl_state(&dev->ctrl, NVME_CTRL_LIVE)) {
		dev_warn(dev->ctrl.device,
			"failed to mark controller live state\n");
		result = -ENODEV;
		goto out;
	}

	nvme_start_ctrl(&dev->ctrl);
	return;

 out_unlock:
	mutex_unlock(&dev->shutdown_lock);
 out:
	if (result)
		dev_warn(dev->ctrl.device,
			 "Removing after probe failure status: %d\n", result);
	nvme_remove_dead_ctrl(dev);
}

static void nvme_remove_dead_ctrl_work(struct work_struct *work)
{
	struct nvme_dev *dev = container_of(work, struct nvme_dev, remove_work);
	struct pci_dev *pdev = to_pci_dev(dev->dev);

	if (pci_get_drvdata(pdev))
		device_release_driver(&pdev->dev);
	nvme_put_ctrl(&dev->ctrl);
}

static int nvme_pci_reg_read32(struct nvme_ctrl *ctrl, u32 off, u32 *val)
{
	*val = readl(to_nvme_dev(ctrl)->bar + off);
	return 0;
}

static int nvme_pci_reg_write32(struct nvme_ctrl *ctrl, u32 off, u32 val)
{
	writel(val, to_nvme_dev(ctrl)->bar + off);
	return 0;
}

static int nvme_pci_reg_read64(struct nvme_ctrl *ctrl, u32 off, u64 *val)
{
	*val = lo_hi_readq(to_nvme_dev(ctrl)->bar + off);
	return 0;
}

static int nvme_pci_get_address(struct nvme_ctrl *ctrl, char *buf, int size)
{
	struct pci_dev *pdev = to_pci_dev(to_nvme_dev(ctrl)->dev);

	return snprintf(buf, size, "%s\n", dev_name(&pdev->dev));
}

static const struct nvme_ctrl_ops nvme_pci_ctrl_ops = {
	.name			= "pcie",
	.module			= THIS_MODULE,
	.flags			= NVME_F_METADATA_SUPPORTED |
				  NVME_F_PCI_P2PDMA,
	.reg_read32		= nvme_pci_reg_read32,
	.reg_write32		= nvme_pci_reg_write32,
	.reg_read64		= nvme_pci_reg_read64,
	.free_ctrl		= nvme_pci_free_ctrl,
	.submit_async_event	= nvme_pci_submit_async_event,
	.get_address		= nvme_pci_get_address,
};

static int nvme_dev_map(struct nvme_dev *dev)
{
	struct pci_dev *pdev = to_pci_dev(dev->dev);

	if (pci_request_mem_regions(pdev, "nvme"))
		return -ENODEV;

	if (nvme_remap_bar(dev, NVME_REG_DBS + 4096))
		goto release;

	return 0;
  release:
	pci_release_mem_regions(pdev);
	return -ENODEV;
}

static unsigned long check_vendor_combination_bug(struct pci_dev *pdev)
{
	if (pdev->vendor == 0x144d && pdev->device == 0xa802) {
		/*
		 * Several Samsung devices seem to drop off the PCIe bus
		 * randomly when APST is on and uses the deepest sleep state.
		 * This has been observed on a Samsung "SM951 NVMe SAMSUNG
		 * 256GB", a "PM951 NVMe SAMSUNG 512GB", and a "Samsung SSD
		 * 950 PRO 256GB", but it seems to be restricted to two Dell
		 * laptops.
		 */
		if (dmi_match(DMI_SYS_VENDOR, "Dell Inc.") &&
		    (dmi_match(DMI_PRODUCT_NAME, "XPS 15 9550") ||
		     dmi_match(DMI_PRODUCT_NAME, "Precision 5510")))
			return NVME_QUIRK_NO_DEEPEST_PS;
	} else if (pdev->vendor == 0x144d && pdev->device == 0xa804) {
		/*
		 * Samsung SSD 960 EVO drops off the PCIe bus after system
		 * suspend on a Ryzen board, ASUS PRIME B350M-A, as well as
		 * within few minutes after bootup on a Coffee Lake board -
		 * ASUS PRIME Z370-A
		 */
		if (dmi_match(DMI_BOARD_VENDOR, "ASUSTeK COMPUTER INC.") &&
		    (dmi_match(DMI_BOARD_NAME, "PRIME B350M-A") ||
		     dmi_match(DMI_BOARD_NAME, "PRIME Z370-A")))
			return NVME_QUIRK_NO_APST;
	} else if ((pdev->vendor == 0x144d && (pdev->device == 0xa801 ||
		    pdev->device == 0xa808 || pdev->device == 0xa809)) ||
		   (pdev->vendor == 0x1e0f && pdev->device == 0x0001)) {
		/*
		 * Forcing to use host managed nvme power settings for
		 * lowest idle power with quick resume latency on
		 * Samsung and Toshiba SSDs based on suspend behavior
		 * on Coffee Lake board for LENOVO C640
		 */
		if ((dmi_match(DMI_BOARD_VENDOR, "LENOVO")) &&
		     dmi_match(DMI_BOARD_NAME, "LNVNB161216"))
			return NVME_QUIRK_SIMPLE_SUSPEND;
	}

	return 0;
}

#ifdef CONFIG_ACPI
static bool nvme_acpi_storage_d3(struct pci_dev *dev)
{
	struct acpi_device *adev;
	struct pci_dev *root;
	acpi_handle handle;
	acpi_status status;
	u8 val;

	/*
	 * Look for _DSD property specifying that the storage device on the port
	 * must use D3 to support deep platform power savings during
	 * suspend-to-idle.
	 */
	root = pcie_find_root_port(dev);
	if (!root)
		return false;

	adev = ACPI_COMPANION(&root->dev);
	if (!adev)
		return false;

	/*
	 * The property is defined in the PXSX device for South complex ports
	 * and in the PEGP device for North complex ports.
	 */
	status = acpi_get_handle(adev->handle, "PXSX", &handle);
	if (ACPI_FAILURE(status)) {
		status = acpi_get_handle(adev->handle, "PEGP", &handle);
		if (ACPI_FAILURE(status))
			return false;
	}

	if (acpi_bus_get_device(handle, &adev))
		return false;

	if (fwnode_property_read_u8(acpi_fwnode_handle(adev), "StorageD3Enable",
			&val))
		return false;
	return val == 1;
}
#else
static inline bool nvme_acpi_storage_d3(struct pci_dev *dev)
{
	return false;
}
#endif /* CONFIG_ACPI */

static void nvme_async_probe(void *data, async_cookie_t cookie)
{
	struct nvme_dev *dev = data;

	flush_work(&dev->ctrl.reset_work);
	flush_work(&dev->ctrl.scan_work);
	nvme_put_ctrl(&dev->ctrl);
}

static int nvme_probe(struct pci_dev *pdev, const struct pci_device_id *id)
{
	int node, result = -ENOMEM;
	struct nvme_dev *dev;
	unsigned long quirks = id->driver_data;
	size_t alloc_size;

	node = dev_to_node(&pdev->dev);
	if (node == NUMA_NO_NODE)
		set_dev_node(&pdev->dev, first_memory_node);

	dev = kzalloc_node(sizeof(*dev), GFP_KERNEL, node);
	if (!dev)
		return -ENOMEM;

	dev->nr_write_queues = write_queues;
	dev->nr_poll_queues = poll_queues;
	dev->nr_allocated_queues = nvme_max_io_queues(dev) + 1;
	dev->queues = kcalloc_node(dev->nr_allocated_queues,
			sizeof(struct nvme_queue), GFP_KERNEL, node);
	if (!dev->queues)
		goto free;

	dev->dev = get_device(&pdev->dev);
	pci_set_drvdata(pdev, dev);

	result = nvme_dev_map(dev);
	if (result)
		goto put_pci;

	INIT_WORK(&dev->ctrl.reset_work, nvme_reset_work);
	INIT_WORK(&dev->remove_work, nvme_remove_dead_ctrl_work);
	mutex_init(&dev->shutdown_lock);

	result = nvme_setup_prp_pools(dev);
	if (result)
		goto unmap;

	quirks |= check_vendor_combination_bug(pdev);

	if (!noacpi && nvme_acpi_storage_d3(pdev)) {
		/*
		 * Some systems use a bios work around to ask for D3 on
		 * platforms that support kernel managed suspend.
		 */
		dev_info(&pdev->dev,
			 "platform quirk: setting simple suspend\n");
		quirks |= NVME_QUIRK_SIMPLE_SUSPEND;
	}

	/*
	 * Double check that our mempool alloc size will cover the biggest
	 * command we support.
	 */
	alloc_size = nvme_pci_iod_alloc_size();
	WARN_ON_ONCE(alloc_size > PAGE_SIZE);

	dev->iod_mempool = mempool_create_node(1, mempool_kmalloc,
						mempool_kfree,
						(void *) alloc_size,
						GFP_KERNEL, node);
	if (!dev->iod_mempool) {
		result = -ENOMEM;
		goto release_pools;
	}

	result = nvme_init_ctrl(&dev->ctrl, &pdev->dev, &nvme_pci_ctrl_ops,
			quirks);
	if (result)
		goto release_mempool;

	dev_info(dev->ctrl.device, "pci function %s\n", dev_name(&pdev->dev));

	nvme_reset_ctrl(&dev->ctrl);
	async_schedule(nvme_async_probe, dev);

	return 0;

 release_mempool:
	mempool_destroy(dev->iod_mempool);
 release_pools:
	nvme_release_prp_pools(dev);
 unmap:
	nvme_dev_unmap(dev);
 put_pci:
	put_device(dev->dev);
 free:
	kfree(dev->queues);
	kfree(dev);
	return result;
}

static void nvme_reset_prepare(struct pci_dev *pdev)
{
	struct nvme_dev *dev = pci_get_drvdata(pdev);

	/*
	 * We don't need to check the return value from waiting for the reset
	 * state as pci_dev device lock is held, making it impossible to race
	 * with ->remove().
	 */
	nvme_disable_prepare_reset(dev, false);
	nvme_sync_queues(&dev->ctrl);
}

static void nvme_reset_done(struct pci_dev *pdev)
{
	struct nvme_dev *dev = pci_get_drvdata(pdev);

	if (!nvme_try_sched_reset(&dev->ctrl))
		flush_work(&dev->ctrl.reset_work);
}

static void nvme_shutdown(struct pci_dev *pdev)
{
	struct nvme_dev *dev = pci_get_drvdata(pdev);

	nvme_disable_prepare_reset(dev, true);
}

/*
 * The driver's remove may be called on a device in a partially initialized
 * state. This function must not have any dependencies on the device state in
 * order to proceed.
 */
static void nvme_remove(struct pci_dev *pdev)
{
	struct nvme_dev *dev = pci_get_drvdata(pdev);

	nvme_change_ctrl_state(&dev->ctrl, NVME_CTRL_DELETING);
	pci_set_drvdata(pdev, NULL);

	if (!pci_device_is_present(pdev)) {
		nvme_change_ctrl_state(&dev->ctrl, NVME_CTRL_DEAD);
		nvme_dev_disable(dev, true);
		nvme_dev_remove_admin(dev);
	}

	flush_work(&dev->ctrl.reset_work);
	nvme_stop_ctrl(&dev->ctrl);
	nvme_remove_namespaces(&dev->ctrl);
	nvme_dev_disable(dev, true);
	nvme_release_cmb(dev);
	nvme_free_host_mem(dev);
	nvme_dev_remove_admin(dev);
	nvme_free_queues(dev, 0);
	nvme_release_prp_pools(dev);
	nvme_dev_unmap(dev);
	nvme_uninit_ctrl(&dev->ctrl);
}

#ifdef CONFIG_PM_SLEEP
static int nvme_get_power_state(struct nvme_ctrl *ctrl, u32 *ps)
{
	return nvme_get_features(ctrl, NVME_FEAT_POWER_MGMT, 0, NULL, 0, ps);
}

static int nvme_set_power_state(struct nvme_ctrl *ctrl, u32 ps)
{
	return nvme_set_features(ctrl, NVME_FEAT_POWER_MGMT, ps, NULL, 0, NULL);
}

static int nvme_resume(struct device *dev)
{
	struct nvme_dev *ndev = pci_get_drvdata(to_pci_dev(dev));
	struct nvme_ctrl *ctrl = &ndev->ctrl;

	if (ndev->last_ps == U32_MAX ||
	    nvme_set_power_state(ctrl, ndev->last_ps) != 0)
		return nvme_try_sched_reset(&ndev->ctrl);
	return 0;
}

static int nvme_suspend(struct device *dev)
{
	struct pci_dev *pdev = to_pci_dev(dev);
	struct nvme_dev *ndev = pci_get_drvdata(pdev);
	struct nvme_ctrl *ctrl = &ndev->ctrl;
	int ret = -EBUSY;

	ndev->last_ps = U32_MAX;

	/*
	 * The platform does not remove power for a kernel managed suspend so
	 * use host managed nvme power settings for lowest idle power if
	 * possible. This should have quicker resume latency than a full device
	 * shutdown.  But if the firmware is involved after the suspend or the
	 * device does not support any non-default power states, shut down the
	 * device fully.
	 *
	 * If ASPM is not enabled for the device, shut down the device and allow
	 * the PCI bus layer to put it into D3 in order to take the PCIe link
	 * down, so as to allow the platform to achieve its minimum low-power
	 * state (which may not be possible if the link is up).
	 *
	 * If a host memory buffer is enabled, shut down the device as the NVMe
	 * specification allows the device to access the host memory buffer in
	 * host DRAM from all power states, but hosts will fail access to DRAM
	 * during S3.
	 */
	if (pm_suspend_via_firmware() || !ctrl->npss ||
	    !pcie_aspm_enabled(pdev) ||
	    ndev->nr_host_mem_descs ||
	    (ndev->ctrl.quirks & NVME_QUIRK_SIMPLE_SUSPEND))
		return nvme_disable_prepare_reset(ndev, true);

	nvme_start_freeze(ctrl);
	nvme_wait_freeze(ctrl);
	nvme_sync_queues(ctrl);

	if (ctrl->state != NVME_CTRL_LIVE)
		goto unfreeze;

	ret = nvme_get_power_state(ctrl, &ndev->last_ps);
	if (ret < 0)
		goto unfreeze;

	/*
	 * A saved state prevents pci pm from generically controlling the
	 * device's power. If we're using protocol specific settings, we don't
	 * want pci interfering.
	 */
	pci_save_state(pdev);

	ret = nvme_set_power_state(ctrl, ctrl->npss);
	if (ret < 0)
		goto unfreeze;

	if (ret) {
		/* discard the saved state */
		pci_load_saved_state(pdev, NULL);

		/*
		 * Clearing npss forces a controller reset on resume. The
		 * correct value will be rediscovered then.
		 */
		ret = nvme_disable_prepare_reset(ndev, true);
		ctrl->npss = 0;
	}
unfreeze:
	nvme_unfreeze(ctrl);
	return ret;
}

static int nvme_simple_suspend(struct device *dev)
{
	struct nvme_dev *ndev = pci_get_drvdata(to_pci_dev(dev));

	return nvme_disable_prepare_reset(ndev, true);
}

static int nvme_simple_resume(struct device *dev)
{
	struct pci_dev *pdev = to_pci_dev(dev);
	struct nvme_dev *ndev = pci_get_drvdata(pdev);

	return nvme_try_sched_reset(&ndev->ctrl);
}

static const struct dev_pm_ops nvme_dev_pm_ops = {
	.suspend	= nvme_suspend,
	.resume		= nvme_resume,
	.freeze		= nvme_simple_suspend,
	.thaw		= nvme_simple_resume,
	.poweroff	= nvme_simple_suspend,
	.restore	= nvme_simple_resume,
};
#endif /* CONFIG_PM_SLEEP */

static pci_ers_result_t nvme_error_detected(struct pci_dev *pdev,
						pci_channel_state_t state)
{
	struct nvme_dev *dev = pci_get_drvdata(pdev);

	/*
	 * A frozen channel requires a reset. When detected, this method will
	 * shutdown the controller to quiesce. The controller will be restarted
	 * after the slot reset through driver's slot_reset callback.
	 */
	switch (state) {
	case pci_channel_io_normal:
		return PCI_ERS_RESULT_CAN_RECOVER;
	case pci_channel_io_frozen:
		dev_warn(dev->ctrl.device,
			"frozen state error detected, reset controller\n");
		nvme_dev_disable(dev, false);
		return PCI_ERS_RESULT_NEED_RESET;
	case pci_channel_io_perm_failure:
		dev_warn(dev->ctrl.device,
			"failure state error detected, request disconnect\n");
		return PCI_ERS_RESULT_DISCONNECT;
	}
	return PCI_ERS_RESULT_NEED_RESET;
}

static pci_ers_result_t nvme_slot_reset(struct pci_dev *pdev)
{
	struct nvme_dev *dev = pci_get_drvdata(pdev);

	dev_info(dev->ctrl.device, "restart after slot reset\n");
	pci_restore_state(pdev);
	nvme_reset_ctrl(&dev->ctrl);
	return PCI_ERS_RESULT_RECOVERED;
}

static void nvme_error_resume(struct pci_dev *pdev)
{
	struct nvme_dev *dev = pci_get_drvdata(pdev);

	flush_work(&dev->ctrl.reset_work);
}

static const struct pci_error_handlers nvme_err_handler = {
	.error_detected	= nvme_error_detected,
	.slot_reset	= nvme_slot_reset,
	.resume		= nvme_error_resume,
	.reset_prepare	= nvme_reset_prepare,
	.reset_done	= nvme_reset_done,
};

static const struct pci_device_id nvme_id_table[] = {
	{ PCI_VDEVICE(INTEL, 0x0953),	/* Intel 750/P3500/P3600/P3700 */
		.driver_data = NVME_QUIRK_STRIPE_SIZE |
				NVME_QUIRK_DEALLOCATE_ZEROES, },
	{ PCI_VDEVICE(INTEL, 0x0a53),	/* Intel P3520 */
		.driver_data = NVME_QUIRK_STRIPE_SIZE |
				NVME_QUIRK_DEALLOCATE_ZEROES, },
	{ PCI_VDEVICE(INTEL, 0x0a54),	/* Intel P4500/P4600 */
		.driver_data = NVME_QUIRK_STRIPE_SIZE |
				NVME_QUIRK_DEALLOCATE_ZEROES, },
	{ PCI_VDEVICE(INTEL, 0x0a55),	/* Dell Express Flash P4600 */
		.driver_data = NVME_QUIRK_STRIPE_SIZE |
				NVME_QUIRK_DEALLOCATE_ZEROES, },
	{ PCI_VDEVICE(INTEL, 0xf1a5),	/* Intel 600P/P3100 */
		.driver_data = NVME_QUIRK_NO_DEEPEST_PS |
				NVME_QUIRK_MEDIUM_PRIO_SQ |
				NVME_QUIRK_NO_TEMP_THRESH_CHANGE |
				NVME_QUIRK_DISABLE_WRITE_ZEROES, },
	{ PCI_VDEVICE(INTEL, 0xf1a6),	/* Intel 760p/Pro 7600p */
		.driver_data = NVME_QUIRK_IGNORE_DEV_SUBNQN, },
	{ PCI_VDEVICE(INTEL, 0x5845),	/* Qemu emulated controller */
		.driver_data = NVME_QUIRK_IDENTIFY_CNS |
				NVME_QUIRK_DISABLE_WRITE_ZEROES, },
	{ PCI_DEVICE(0x126f, 0x2263),	/* Silicon Motion unidentified */
		.driver_data = NVME_QUIRK_NO_NS_DESC_LIST, },
	{ PCI_DEVICE(0x1bb1, 0x0100),   /* Seagate Nytro Flash Storage */
		.driver_data = NVME_QUIRK_DELAY_BEFORE_CHK_RDY, },
	{ PCI_DEVICE(0x1c58, 0x0003),	/* HGST adapter */
		.driver_data = NVME_QUIRK_DELAY_BEFORE_CHK_RDY, },
	{ PCI_DEVICE(0x1c58, 0x0023),	/* WDC SN200 adapter */
		.driver_data = NVME_QUIRK_DELAY_BEFORE_CHK_RDY, },
	{ PCI_DEVICE(0x1c5f, 0x0540),	/* Memblaze Pblaze4 adapter */
		.driver_data = NVME_QUIRK_DELAY_BEFORE_CHK_RDY, },
	{ PCI_DEVICE(0x144d, 0xa821),   /* Samsung PM1725 */
		.driver_data = NVME_QUIRK_DELAY_BEFORE_CHK_RDY, },
	{ PCI_DEVICE(0x144d, 0xa822),   /* Samsung PM1725a */
		.driver_data = NVME_QUIRK_DELAY_BEFORE_CHK_RDY |
				NVME_QUIRK_IGNORE_DEV_SUBNQN, },
<<<<<<< HEAD
=======
	{ PCI_DEVICE(0x1987, 0x5016),	/* Phison E16 */
		.driver_data = NVME_QUIRK_IGNORE_DEV_SUBNQN, },
>>>>>>> e6b46c3a
	{ PCI_DEVICE(0x1d1d, 0x1f1f),	/* LighNVM qemu device */
		.driver_data = NVME_QUIRK_LIGHTNVM, },
	{ PCI_DEVICE(0x1d1d, 0x2807),	/* CNEX WL */
		.driver_data = NVME_QUIRK_LIGHTNVM, },
	{ PCI_DEVICE(0x1d1d, 0x2601),	/* CNEX Granby */
		.driver_data = NVME_QUIRK_LIGHTNVM, },
	{ PCI_DEVICE(0x10ec, 0x5762),   /* ADATA SX6000LNP */
		.driver_data = NVME_QUIRK_IGNORE_DEV_SUBNQN, },
	{ PCI_DEVICE(0x1cc1, 0x8201),   /* ADATA SX8200PNP 512GB */
		.driver_data = NVME_QUIRK_NO_DEEPEST_PS |
				NVME_QUIRK_IGNORE_DEV_SUBNQN, },
	{ PCI_DEVICE(0x1c5c, 0x1504),   /* SK Hynix PC400 */
		.driver_data = NVME_QUIRK_DISABLE_WRITE_ZEROES, },
	{ PCI_DEVICE(0x15b7, 0x2001),   /*  Sandisk Skyhawk */
		.driver_data = NVME_QUIRK_DISABLE_WRITE_ZEROES, },
<<<<<<< HEAD
=======
	{ PCI_DEVICE(0x1d97, 0x2263),   /* SPCC */
		.driver_data = NVME_QUIRK_DISABLE_WRITE_ZEROES, },
>>>>>>> e6b46c3a
	{ PCI_DEVICE(0x2646, 0x2263),   /* KINGSTON A2000 NVMe SSD  */
		.driver_data = NVME_QUIRK_NO_DEEPEST_PS, },
	{ PCI_DEVICE(PCI_VENDOR_ID_APPLE, 0x2001),
		.driver_data = NVME_QUIRK_SINGLE_VECTOR },
	{ PCI_DEVICE(PCI_VENDOR_ID_APPLE, 0x2003) },
	{ PCI_DEVICE(PCI_VENDOR_ID_APPLE, 0x2005),
		.driver_data = NVME_QUIRK_SINGLE_VECTOR |
				NVME_QUIRK_128_BYTES_SQES |
				NVME_QUIRK_SHARED_TAGS },

	{ PCI_DEVICE_CLASS(PCI_CLASS_STORAGE_EXPRESS, 0xffffff) },
	{ 0, }
};
MODULE_DEVICE_TABLE(pci, nvme_id_table);

static struct pci_driver nvme_driver = {
	.name		= "nvme",
	.id_table	= nvme_id_table,
	.probe		= nvme_probe,
	.remove		= nvme_remove,
	.shutdown	= nvme_shutdown,
#ifdef CONFIG_PM_SLEEP
	.driver		= {
		.pm	= &nvme_dev_pm_ops,
	},
#endif
	.sriov_configure = pci_sriov_configure_simple,
	.err_handler	= &nvme_err_handler,
};

static int __init nvme_init(void)
{
	BUILD_BUG_ON(sizeof(struct nvme_create_cq) != 64);
	BUILD_BUG_ON(sizeof(struct nvme_create_sq) != 64);
	BUILD_BUG_ON(sizeof(struct nvme_delete_queue) != 64);
	BUILD_BUG_ON(IRQ_AFFINITY_MAX_SETS < 2);

	return pci_register_driver(&nvme_driver);
}

static void __exit nvme_exit(void)
{
	pci_unregister_driver(&nvme_driver);
	flush_workqueue(nvme_wq);
}

MODULE_AUTHOR("Matthew Wilcox <willy@linux.intel.com>");
MODULE_LICENSE("GPL");
MODULE_VERSION("1.0");
module_init(nvme_init);
module_exit(nvme_exit);<|MERGE_RESOLUTION|>--- conflicted
+++ resolved
@@ -3242,11 +3242,8 @@
 	{ PCI_DEVICE(0x144d, 0xa822),   /* Samsung PM1725a */
 		.driver_data = NVME_QUIRK_DELAY_BEFORE_CHK_RDY |
 				NVME_QUIRK_IGNORE_DEV_SUBNQN, },
-<<<<<<< HEAD
-=======
 	{ PCI_DEVICE(0x1987, 0x5016),	/* Phison E16 */
 		.driver_data = NVME_QUIRK_IGNORE_DEV_SUBNQN, },
->>>>>>> e6b46c3a
 	{ PCI_DEVICE(0x1d1d, 0x1f1f),	/* LighNVM qemu device */
 		.driver_data = NVME_QUIRK_LIGHTNVM, },
 	{ PCI_DEVICE(0x1d1d, 0x2807),	/* CNEX WL */
@@ -3262,11 +3259,8 @@
 		.driver_data = NVME_QUIRK_DISABLE_WRITE_ZEROES, },
 	{ PCI_DEVICE(0x15b7, 0x2001),   /*  Sandisk Skyhawk */
 		.driver_data = NVME_QUIRK_DISABLE_WRITE_ZEROES, },
-<<<<<<< HEAD
-=======
 	{ PCI_DEVICE(0x1d97, 0x2263),   /* SPCC */
 		.driver_data = NVME_QUIRK_DISABLE_WRITE_ZEROES, },
->>>>>>> e6b46c3a
 	{ PCI_DEVICE(0x2646, 0x2263),   /* KINGSTON A2000 NVMe SSD  */
 		.driver_data = NVME_QUIRK_NO_DEEPEST_PS, },
 	{ PCI_DEVICE(PCI_VENDOR_ID_APPLE, 0x2001),
