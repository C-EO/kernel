// SPDX-License-Identifier: GPL-2.0+
/*
 *	Copyright (C) 2002 Motorola GSG-China
 *
 * Author:
 *	Darius Augulis, Teltonika Inc.
 *
 * Desc.:
 *	Implementation of I2C Adapter/Algorithm Driver
 *	for I2C Bus integrated in Freescale i.MX/MXC processors
 *
 *	Derived from Motorola GSG China I2C example driver
 *
 *	Copyright (C) 2005 Torsten Koschorrek <koschorrek at synertronixx.de
 *	Copyright (C) 2005 Matthias Blaschke <blaschke at synertronixx.de
 *	Copyright (C) 2007 RightHand Technologies, Inc.
 *	Copyright (C) 2008 Darius Augulis <darius.augulis at teltonika.lt>
 *
 *	Copyright 2013 Freescale Semiconductor, Inc.
 *	Copyright 2020 NXP
 *
 */

#include <linux/acpi.h>
#include <linux/clk.h>
#include <linux/completion.h>
#include <linux/delay.h>
#include <linux/dma-mapping.h>
#include <linux/dmaengine.h>
#include <linux/dmapool.h>
#include <linux/err.h>
#include <linux/errno.h>
#include <linux/gpio/consumer.h>
#include <linux/i2c.h>
#include <linux/init.h>
#include <linux/interrupt.h>
#include <linux/io.h>
#include <linux/iopoll.h>
#include <linux/kernel.h>
#include <linux/module.h>
#include <linux/of.h>
#include <linux/of_device.h>
#include <linux/of_dma.h>
#include <linux/pinctrl/consumer.h>
#include <linux/platform_data/i2c-imx.h>
#include <linux/platform_device.h>
#include <linux/pm_runtime.h>
#include <linux/sched.h>
#include <linux/slab.h>

/* This will be the driver name the kernel reports */
#define DRIVER_NAME "imx-i2c"

/*
 * Enable DMA if transfer byte size is bigger than this threshold.
 * As the hardware request, it must bigger than 4 bytes.\
 * I have set '16' here, maybe it's not the best but I think it's
 * the appropriate.
 */
#define DMA_THRESHOLD	16
#define DMA_TIMEOUT	1000

/* IMX I2C registers:
 * the I2C register offset is different between SoCs,
 * to provid support for all these chips, split the
 * register offset into a fixed base address and a
 * variable shift value, then the full register offset
 * will be calculated by
 * reg_off = ( reg_base_addr << reg_shift)
 */
#define IMX_I2C_IADR	0x00	/* i2c slave address */
#define IMX_I2C_IFDR	0x01	/* i2c frequency divider */
#define IMX_I2C_I2CR	0x02	/* i2c control */
#define IMX_I2C_I2SR	0x03	/* i2c status */
#define IMX_I2C_I2DR	0x04	/* i2c transfer data */

/*
 * All of the layerscape series SoCs support IBIC register.
 */
#define IMX_I2C_IBIC	0x05    /* i2c bus interrupt config */

#define IMX_I2C_REGSHIFT	2
#define VF610_I2C_REGSHIFT	0

/* Bits of IMX I2C registers */
#define I2SR_RXAK	0x01
#define I2SR_IIF	0x02
#define I2SR_SRW	0x04
#define I2SR_IAL	0x10
#define I2SR_IBB	0x20
#define I2SR_IAAS	0x40
#define I2SR_ICF	0x80
#define I2CR_DMAEN	0x02
#define I2CR_RSTA	0x04
#define I2CR_TXAK	0x08
#define I2CR_MTX	0x10
#define I2CR_MSTA	0x20
#define I2CR_IIEN	0x40
#define I2CR_IEN	0x80
#define IBIC_BIIE	0x80 /* Bus idle interrupt enable */

/* register bits different operating codes definition:
 * 1) I2SR: Interrupt flags clear operation differ between SoCs:
 * - write zero to clear(w0c) INT flag on i.MX,
 * - but write one to clear(w1c) INT flag on Vybrid.
 * 2) I2CR: I2C module enable operation also differ between SoCs:
 * - set I2CR_IEN bit enable the module on i.MX,
 * - but clear I2CR_IEN bit enable the module on Vybrid.
 */
#define I2SR_CLR_OPCODE_W0C	0x0
#define I2SR_CLR_OPCODE_W1C	(I2SR_IAL | I2SR_IIF)
#define I2CR_IEN_OPCODE_0	0x0
#define I2CR_IEN_OPCODE_1	I2CR_IEN

#define I2C_PM_TIMEOUT		10 /* ms */

/*
 * sorted list of clock divider, register value pairs
 * taken from table 26-5, p.26-9, Freescale i.MX
 * Integrated Portable System Processor Reference Manual
 * Document Number: MC9328MXLRM, Rev. 5.1, 06/2007
 *
 * Duplicated divider values removed from list
 */
struct imx_i2c_clk_pair {
	u16	div;
	u16	val;
};

static struct imx_i2c_clk_pair imx_i2c_clk_div[] = {
	{ 22,	0x20 }, { 24,	0x21 }, { 26,	0x22 }, { 28,	0x23 },
	{ 30,	0x00 },	{ 32,	0x24 }, { 36,	0x25 }, { 40,	0x26 },
	{ 42,	0x03 }, { 44,	0x27 },	{ 48,	0x28 }, { 52,	0x05 },
	{ 56,	0x29 }, { 60,	0x06 }, { 64,	0x2A },	{ 72,	0x2B },
	{ 80,	0x2C }, { 88,	0x09 }, { 96,	0x2D }, { 104,	0x0A },
	{ 112,	0x2E }, { 128,	0x2F }, { 144,	0x0C }, { 160,	0x30 },
	{ 192,	0x31 },	{ 224,	0x32 }, { 240,	0x0F }, { 256,	0x33 },
	{ 288,	0x10 }, { 320,	0x34 },	{ 384,	0x35 }, { 448,	0x36 },
	{ 480,	0x13 }, { 512,	0x37 }, { 576,	0x14 },	{ 640,	0x38 },
	{ 768,	0x39 }, { 896,	0x3A }, { 960,	0x17 }, { 1024,	0x3B },
	{ 1152,	0x18 }, { 1280,	0x3C }, { 1536,	0x3D }, { 1792,	0x3E },
	{ 1920,	0x1B },	{ 2048,	0x3F }, { 2304,	0x1C }, { 2560,	0x1D },
	{ 3072,	0x1E }, { 3840,	0x1F }
};

/* Vybrid VF610 clock divider, register value pairs */
static struct imx_i2c_clk_pair vf610_i2c_clk_div[] = {
	{ 20,   0x00 }, { 22,   0x01 }, { 24,   0x02 }, { 26,   0x03 },
	{ 28,   0x04 }, { 30,   0x05 }, { 32,   0x09 }, { 34,   0x06 },
	{ 36,   0x0A }, { 40,   0x07 }, { 44,   0x0C }, { 48,   0x0D },
	{ 52,   0x43 }, { 56,   0x0E }, { 60,   0x45 }, { 64,   0x12 },
	{ 68,   0x0F }, { 72,   0x13 }, { 80,   0x14 }, { 88,   0x15 },
	{ 96,   0x19 }, { 104,  0x16 }, { 112,  0x1A }, { 128,  0x17 },
	{ 136,  0x4F }, { 144,  0x1C }, { 160,  0x1D }, { 176,  0x55 },
	{ 192,  0x1E }, { 208,  0x56 }, { 224,  0x22 }, { 228,  0x24 },
	{ 240,  0x1F }, { 256,  0x23 }, { 288,  0x5C }, { 320,  0x25 },
	{ 384,  0x26 }, { 448,  0x2A }, { 480,  0x27 }, { 512,  0x2B },
	{ 576,  0x2C }, { 640,  0x2D }, { 768,  0x31 }, { 896,  0x32 },
	{ 960,  0x2F }, { 1024, 0x33 }, { 1152, 0x34 }, { 1280, 0x35 },
	{ 1536, 0x36 }, { 1792, 0x3A }, { 1920, 0x37 }, { 2048, 0x3B },
	{ 2304, 0x3C }, { 2560, 0x3D }, { 3072, 0x3E }, { 3584, 0x7A },
	{ 3840, 0x3F }, { 4096, 0x7B }, { 5120, 0x7D }, { 6144, 0x7E },
};

enum imx_i2c_type {
	IMX1_I2C,
	IMX21_I2C,
	VF610_I2C,
};

struct imx_i2c_hwdata {
	enum imx_i2c_type	devtype;
	unsigned int		regshift;
	struct imx_i2c_clk_pair	*clk_div;
	unsigned int		ndivs;
	unsigned int		i2sr_clr_opcode;
	unsigned int		i2cr_ien_opcode;
};

struct imx_i2c_dma {
	struct dma_chan		*chan_tx;
	struct dma_chan		*chan_rx;
	struct dma_chan		*chan_using;
	struct completion	cmd_complete;
	dma_addr_t		dma_buf;
	unsigned int		dma_len;
	enum dma_transfer_direction dma_transfer_dir;
	enum dma_data_direction dma_data_dir;
};

struct imx_i2c_struct {
	struct i2c_adapter	adapter;
	struct clk		*clk;
	struct notifier_block	clk_change_nb;
	void __iomem		*base;
	wait_queue_head_t	queue;
	unsigned long		i2csr;
	unsigned int		disable_delay;
	int			stopped;
	unsigned int		ifdr; /* IMX_I2C_IFDR */
	unsigned int		cur_clk;
	unsigned int		bitrate;
	const struct imx_i2c_hwdata	*hwdata;
	struct i2c_bus_recovery_info rinfo;

	struct pinctrl *pinctrl;
	struct pinctrl_state *pinctrl_pins_default;
	struct pinctrl_state *pinctrl_pins_gpio;

	struct imx_i2c_dma	*dma;
	struct i2c_client	*slave;
	enum i2c_slave_event last_slave_event;
};

static const struct imx_i2c_hwdata imx1_i2c_hwdata = {
	.devtype		= IMX1_I2C,
	.regshift		= IMX_I2C_REGSHIFT,
	.clk_div		= imx_i2c_clk_div,
	.ndivs			= ARRAY_SIZE(imx_i2c_clk_div),
	.i2sr_clr_opcode	= I2SR_CLR_OPCODE_W0C,
	.i2cr_ien_opcode	= I2CR_IEN_OPCODE_1,

};

static const struct imx_i2c_hwdata imx21_i2c_hwdata = {
	.devtype		= IMX21_I2C,
	.regshift		= IMX_I2C_REGSHIFT,
	.clk_div		= imx_i2c_clk_div,
	.ndivs			= ARRAY_SIZE(imx_i2c_clk_div),
	.i2sr_clr_opcode	= I2SR_CLR_OPCODE_W0C,
	.i2cr_ien_opcode	= I2CR_IEN_OPCODE_1,

};

static struct imx_i2c_hwdata vf610_i2c_hwdata = {
	.devtype		= VF610_I2C,
	.regshift		= VF610_I2C_REGSHIFT,
	.clk_div		= vf610_i2c_clk_div,
	.ndivs			= ARRAY_SIZE(vf610_i2c_clk_div),
	.i2sr_clr_opcode	= I2SR_CLR_OPCODE_W1C,
	.i2cr_ien_opcode	= I2CR_IEN_OPCODE_0,

};

static const struct platform_device_id imx_i2c_devtype[] = {
	{
		.name = "imx1-i2c",
		.driver_data = (kernel_ulong_t)&imx1_i2c_hwdata,
	}, {
		.name = "imx21-i2c",
		.driver_data = (kernel_ulong_t)&imx21_i2c_hwdata,
	}, {
		/* sentinel */
	}
};
MODULE_DEVICE_TABLE(platform, imx_i2c_devtype);

static const struct of_device_id i2c_imx_dt_ids[] = {
	{ .compatible = "fsl,imx1-i2c", .data = &imx1_i2c_hwdata, },
	{ .compatible = "fsl,imx21-i2c", .data = &imx21_i2c_hwdata, },
	{ .compatible = "fsl,vf610-i2c", .data = &vf610_i2c_hwdata, },
	{ /* sentinel */ }
};
MODULE_DEVICE_TABLE(of, i2c_imx_dt_ids);

static const struct acpi_device_id i2c_imx_acpi_ids[] = {
	{"NXP0001", .driver_data = (kernel_ulong_t)&vf610_i2c_hwdata},
	{ }
};
MODULE_DEVICE_TABLE(acpi, i2c_imx_acpi_ids);

static inline int is_imx1_i2c(struct imx_i2c_struct *i2c_imx)
{
	return i2c_imx->hwdata->devtype == IMX1_I2C;
}

static inline int is_vf610_i2c(struct imx_i2c_struct *i2c_imx)
{
	return i2c_imx->hwdata->devtype == VF610_I2C;
}

static inline void imx_i2c_write_reg(unsigned int val,
		struct imx_i2c_struct *i2c_imx, unsigned int reg)
{
	writeb(val, i2c_imx->base + (reg << i2c_imx->hwdata->regshift));
}

static inline unsigned char imx_i2c_read_reg(struct imx_i2c_struct *i2c_imx,
		unsigned int reg)
{
	return readb(i2c_imx->base + (reg << i2c_imx->hwdata->regshift));
}

static void i2c_imx_clear_irq(struct imx_i2c_struct *i2c_imx, unsigned int bits)
{
	unsigned int temp;

	/*
	 * i2sr_clr_opcode is the value to clear all interrupts. Here we want to
	 * clear only <bits>, so we write ~i2sr_clr_opcode with just <bits>
	 * toggled. This is required because i.MX needs W0C and Vybrid uses W1C.
	 */
	temp = ~i2c_imx->hwdata->i2sr_clr_opcode ^ bits;
	imx_i2c_write_reg(temp, i2c_imx, IMX_I2C_I2SR);
}

/* Set up i2c controller register and i2c status register to default value. */
static void i2c_imx_reset_regs(struct imx_i2c_struct *i2c_imx)
{
	imx_i2c_write_reg(i2c_imx->hwdata->i2cr_ien_opcode ^ I2CR_IEN,
			  i2c_imx, IMX_I2C_I2CR);
	i2c_imx_clear_irq(i2c_imx, I2SR_IIF | I2SR_IAL);
}

/* Functions for DMA support */
static void i2c_imx_dma_request(struct imx_i2c_struct *i2c_imx,
						dma_addr_t phy_addr)
{
	struct imx_i2c_dma *dma;
	struct dma_slave_config dma_sconfig;
	struct device *dev = &i2c_imx->adapter.dev;
	int ret;

	dma = devm_kzalloc(dev, sizeof(*dma), GFP_KERNEL);
	if (!dma)
		return;

	dma->chan_tx = dma_request_chan(dev, "tx");
	if (IS_ERR(dma->chan_tx)) {
		ret = PTR_ERR(dma->chan_tx);
		if (ret != -ENODEV && ret != -EPROBE_DEFER)
			dev_err(dev, "can't request DMA tx channel (%d)\n", ret);
		goto fail_al;
	}

	dma_sconfig.dst_addr = phy_addr +
				(IMX_I2C_I2DR << i2c_imx->hwdata->regshift);
	dma_sconfig.dst_addr_width = DMA_SLAVE_BUSWIDTH_1_BYTE;
	dma_sconfig.dst_maxburst = 1;
	dma_sconfig.direction = DMA_MEM_TO_DEV;
	ret = dmaengine_slave_config(dma->chan_tx, &dma_sconfig);
	if (ret < 0) {
		dev_err(dev, "can't configure tx channel (%d)\n", ret);
		goto fail_tx;
	}

	dma->chan_rx = dma_request_chan(dev, "rx");
	if (IS_ERR(dma->chan_rx)) {
		ret = PTR_ERR(dma->chan_rx);
		if (ret != -ENODEV && ret != -EPROBE_DEFER)
			dev_err(dev, "can't request DMA rx channel (%d)\n", ret);
		goto fail_tx;
	}

	dma_sconfig.src_addr = phy_addr +
				(IMX_I2C_I2DR << i2c_imx->hwdata->regshift);
	dma_sconfig.src_addr_width = DMA_SLAVE_BUSWIDTH_1_BYTE;
	dma_sconfig.src_maxburst = 1;
	dma_sconfig.direction = DMA_DEV_TO_MEM;
	ret = dmaengine_slave_config(dma->chan_rx, &dma_sconfig);
	if (ret < 0) {
		dev_err(dev, "can't configure rx channel (%d)\n", ret);
		goto fail_rx;
	}

	i2c_imx->dma = dma;
	init_completion(&dma->cmd_complete);
	dev_info(dev, "using %s (tx) and %s (rx) for DMA transfers\n",
		dma_chan_name(dma->chan_tx), dma_chan_name(dma->chan_rx));

	return;

fail_rx:
	dma_release_channel(dma->chan_rx);
fail_tx:
	dma_release_channel(dma->chan_tx);
fail_al:
	devm_kfree(dev, dma);
}

static void i2c_imx_dma_callback(void *arg)
{
	struct imx_i2c_struct *i2c_imx = (struct imx_i2c_struct *)arg;
	struct imx_i2c_dma *dma = i2c_imx->dma;

	dma_unmap_single(dma->chan_using->device->dev, dma->dma_buf,
			dma->dma_len, dma->dma_data_dir);
	complete(&dma->cmd_complete);
}

static int i2c_imx_dma_xfer(struct imx_i2c_struct *i2c_imx,
					struct i2c_msg *msgs)
{
	struct imx_i2c_dma *dma = i2c_imx->dma;
	struct dma_async_tx_descriptor *txdesc;
	struct device *dev = &i2c_imx->adapter.dev;
	struct device *chan_dev = dma->chan_using->device->dev;

	dma->dma_buf = dma_map_single(chan_dev, msgs->buf,
					dma->dma_len, dma->dma_data_dir);
	if (dma_mapping_error(chan_dev, dma->dma_buf)) {
		dev_err(dev, "DMA mapping failed\n");
		goto err_map;
	}

	txdesc = dmaengine_prep_slave_single(dma->chan_using, dma->dma_buf,
					dma->dma_len, dma->dma_transfer_dir,
					DMA_PREP_INTERRUPT | DMA_CTRL_ACK);
	if (!txdesc) {
		dev_err(dev, "Not able to get desc for DMA xfer\n");
		goto err_desc;
	}

	reinit_completion(&dma->cmd_complete);
	txdesc->callback = i2c_imx_dma_callback;
	txdesc->callback_param = i2c_imx;
	if (dma_submit_error(dmaengine_submit(txdesc))) {
		dev_err(dev, "DMA submit failed\n");
		goto err_submit;
	}

	dma_async_issue_pending(dma->chan_using);
	return 0;

err_submit:
	dmaengine_terminate_all(dma->chan_using);
err_desc:
	dma_unmap_single(chan_dev, dma->dma_buf,
			dma->dma_len, dma->dma_data_dir);
err_map:
	return -EINVAL;
}

static void i2c_imx_dma_free(struct imx_i2c_struct *i2c_imx)
{
	struct imx_i2c_dma *dma = i2c_imx->dma;

	dma->dma_buf = 0;
	dma->dma_len = 0;

	dma_release_channel(dma->chan_tx);
	dma->chan_tx = NULL;

	dma_release_channel(dma->chan_rx);
	dma->chan_rx = NULL;

	dma->chan_using = NULL;
}

<<<<<<< HEAD
static void i2c_imx_clear_irq(struct imx_i2c_struct *i2c_imx, unsigned int bits)
{
	unsigned int temp;

	/*
	 * i2sr_clr_opcode is the value to clear all interrupts. Here we want to
	 * clear only <bits>, so we write ~i2sr_clr_opcode with just <bits>
	 * toggled. This is required because i.MX needs W1C and Vybrid uses W0C.
	 */
	temp = ~i2c_imx->hwdata->i2sr_clr_opcode ^ bits;
	imx_i2c_write_reg(temp, i2c_imx, IMX_I2C_I2SR);
}

=======
>>>>>>> 7d2a07b7
static int i2c_imx_bus_busy(struct imx_i2c_struct *i2c_imx, int for_busy, bool atomic)
{
	unsigned long orig_jiffies = jiffies;
	unsigned int temp;

	while (1) {
		temp = imx_i2c_read_reg(i2c_imx, IMX_I2C_I2SR);

		/* check for arbitration lost */
		if (temp & I2SR_IAL) {
			i2c_imx_clear_irq(i2c_imx, I2SR_IAL);
			return -EAGAIN;
		}

		if (for_busy && (temp & I2SR_IBB)) {
			i2c_imx->stopped = 0;
			break;
		}
		if (!for_busy && !(temp & I2SR_IBB)) {
			i2c_imx->stopped = 1;
			break;
		}
		if (time_after(jiffies, orig_jiffies + msecs_to_jiffies(500))) {
			dev_dbg(&i2c_imx->adapter.dev,
				"<%s> I2C bus is busy\n", __func__);
			return -ETIMEDOUT;
		}
		if (atomic)
			udelay(100);
		else
			schedule();
	}

	return 0;
}

static int i2c_imx_trx_complete(struct imx_i2c_struct *i2c_imx, bool atomic)
{
	if (atomic) {
		void __iomem *addr = i2c_imx->base + (IMX_I2C_I2SR << i2c_imx->hwdata->regshift);
		unsigned int regval;

		/*
		 * The formula for the poll timeout is documented in the RM
		 * Rev.5 on page 1878:
		 *     T_min = 10/F_scl
		 * Set the value hard as it is done for the non-atomic use-case.
		 * Use 10 kHz for the calculation since this is the minimum
		 * allowed SMBus frequency. Also add an offset of 100us since it
		 * turned out that the I2SR_IIF bit isn't set correctly within
		 * the minimum timeout in polling mode.
		 */
		readb_poll_timeout_atomic(addr, regval, regval & I2SR_IIF, 5, 1000 + 100);
		i2c_imx->i2csr = regval;
<<<<<<< HEAD
		imx_i2c_write_reg(0, i2c_imx, IMX_I2C_I2SR);
=======
		i2c_imx_clear_irq(i2c_imx, I2SR_IIF | I2SR_IAL);
>>>>>>> 7d2a07b7
	} else {
		wait_event_timeout(i2c_imx->queue, i2c_imx->i2csr & I2SR_IIF, HZ / 10);
	}

	if (unlikely(!(i2c_imx->i2csr & I2SR_IIF))) {
		dev_dbg(&i2c_imx->adapter.dev, "<%s> Timeout\n", __func__);
		return -ETIMEDOUT;
	}

	/* check for arbitration lost */
	if (i2c_imx->i2csr & I2SR_IAL) {
		dev_dbg(&i2c_imx->adapter.dev, "<%s> Arbitration lost\n", __func__);
		i2c_imx_clear_irq(i2c_imx, I2SR_IAL);

		i2c_imx->i2csr = 0;
		return -EAGAIN;
	}

	dev_dbg(&i2c_imx->adapter.dev, "<%s> TRX complete\n", __func__);
	i2c_imx->i2csr = 0;
	return 0;
}

static int i2c_imx_acked(struct imx_i2c_struct *i2c_imx)
{
	if (imx_i2c_read_reg(i2c_imx, IMX_I2C_I2SR) & I2SR_RXAK) {
		dev_dbg(&i2c_imx->adapter.dev, "<%s> No ACK\n", __func__);
		return -ENXIO;  /* No ACK */
	}

	dev_dbg(&i2c_imx->adapter.dev, "<%s> ACK received\n", __func__);
	return 0;
}

static void i2c_imx_set_clk(struct imx_i2c_struct *i2c_imx,
			    unsigned int i2c_clk_rate)
{
	struct imx_i2c_clk_pair *i2c_clk_div = i2c_imx->hwdata->clk_div;
	unsigned int div;
	int i;

	/* Divider value calculation */
	if (i2c_imx->cur_clk == i2c_clk_rate)
		return;

	i2c_imx->cur_clk = i2c_clk_rate;

	div = DIV_ROUND_UP(i2c_clk_rate, i2c_imx->bitrate);
	if (div < i2c_clk_div[0].div)
		i = 0;
	else if (div > i2c_clk_div[i2c_imx->hwdata->ndivs - 1].div)
		i = i2c_imx->hwdata->ndivs - 1;
	else
		for (i = 0; i2c_clk_div[i].div < div; i++)
			;

	/* Store divider value */
	i2c_imx->ifdr = i2c_clk_div[i].val;

	/*
	 * There dummy delay is calculated.
	 * It should be about one I2C clock period long.
	 * This delay is used in I2C bus disable function
	 * to fix chip hardware bug.
	 */
	i2c_imx->disable_delay = DIV_ROUND_UP(500000U * i2c_clk_div[i].div,
					      i2c_clk_rate / 2);

#ifdef CONFIG_I2C_DEBUG_BUS
	dev_dbg(&i2c_imx->adapter.dev, "I2C_CLK=%d, REQ DIV=%d\n",
		i2c_clk_rate, div);
	dev_dbg(&i2c_imx->adapter.dev, "IFDR[IC]=0x%x, REAL DIV=%d\n",
		i2c_clk_div[i].val, i2c_clk_div[i].div);
#endif
}

static int i2c_imx_clk_notifier_call(struct notifier_block *nb,
				     unsigned long action, void *data)
{
	struct clk_notifier_data *ndata = data;
	struct imx_i2c_struct *i2c_imx = container_of(nb,
						      struct imx_i2c_struct,
						      clk_change_nb);

	if (action & POST_RATE_CHANGE)
		i2c_imx_set_clk(i2c_imx, ndata->new_rate);

	return NOTIFY_OK;
}

static int i2c_imx_start(struct imx_i2c_struct *i2c_imx, bool atomic)
{
	unsigned int temp = 0;
	int result;

	imx_i2c_write_reg(i2c_imx->ifdr, i2c_imx, IMX_I2C_IFDR);
	/* Enable I2C controller */
	imx_i2c_write_reg(i2c_imx->hwdata->i2sr_clr_opcode, i2c_imx, IMX_I2C_I2SR);
	imx_i2c_write_reg(i2c_imx->hwdata->i2cr_ien_opcode, i2c_imx, IMX_I2C_I2CR);

	/* Wait controller to be stable */
	if (atomic)
		udelay(50);
	else
		usleep_range(50, 150);

	/* Start I2C transaction */
	temp = imx_i2c_read_reg(i2c_imx, IMX_I2C_I2CR);
	temp |= I2CR_MSTA;
	imx_i2c_write_reg(temp, i2c_imx, IMX_I2C_I2CR);
	result = i2c_imx_bus_busy(i2c_imx, 1, atomic);
	if (result)
		return result;

	temp |= I2CR_IIEN | I2CR_MTX | I2CR_TXAK;
	if (atomic)
		temp &= ~I2CR_IIEN; /* Disable interrupt */

	temp &= ~I2CR_DMAEN;
	imx_i2c_write_reg(temp, i2c_imx, IMX_I2C_I2CR);
	return result;
}

static void i2c_imx_stop(struct imx_i2c_struct *i2c_imx, bool atomic)
{
	unsigned int temp = 0;

	if (!i2c_imx->stopped) {
		/* Stop I2C transaction */
		temp = imx_i2c_read_reg(i2c_imx, IMX_I2C_I2CR);
		if (!(temp & I2CR_MSTA))
			i2c_imx->stopped = 1;
		temp &= ~(I2CR_MSTA | I2CR_MTX);
		if (i2c_imx->dma)
			temp &= ~I2CR_DMAEN;
		imx_i2c_write_reg(temp, i2c_imx, IMX_I2C_I2CR);
	}
	if (is_imx1_i2c(i2c_imx)) {
		/*
		 * This delay caused by an i.MXL hardware bug.
		 * If no (or too short) delay, no "STOP" bit will be generated.
		 */
		udelay(i2c_imx->disable_delay);
	}

	if (!i2c_imx->stopped)
		i2c_imx_bus_busy(i2c_imx, 0, atomic);

	/* Disable I2C controller */
	temp = i2c_imx->hwdata->i2cr_ien_opcode ^ I2CR_IEN,
	imx_i2c_write_reg(temp, i2c_imx, IMX_I2C_I2CR);
}

/*
 * Enable bus idle interrupts
 * Note: IBIC register will be cleared after disabled i2c module.
 * All of layerscape series SoCs support IBIC register.
 */
static void i2c_imx_enable_bus_idle(struct imx_i2c_struct *i2c_imx)
{
	if (is_vf610_i2c(i2c_imx)) {
		unsigned int temp;

		temp = imx_i2c_read_reg(i2c_imx, IMX_I2C_IBIC);
		temp |= IBIC_BIIE;
		imx_i2c_write_reg(temp, i2c_imx, IMX_I2C_IBIC);
	}
}

static void i2c_imx_slave_event(struct imx_i2c_struct *i2c_imx,
				enum i2c_slave_event event, u8 *val)
{
	i2c_slave_event(i2c_imx->slave, event, val);
	i2c_imx->last_slave_event = event;
}

static void i2c_imx_slave_finish_op(struct imx_i2c_struct *i2c_imx)
{
	u8 val;

	while (i2c_imx->last_slave_event != I2C_SLAVE_STOP) {
		switch (i2c_imx->last_slave_event) {
		case I2C_SLAVE_READ_REQUESTED:
			i2c_imx_slave_event(i2c_imx, I2C_SLAVE_READ_PROCESSED,
					    &val);
			break;

		case I2C_SLAVE_WRITE_REQUESTED:
		case I2C_SLAVE_READ_PROCESSED:
		case I2C_SLAVE_WRITE_RECEIVED:
			i2c_imx_slave_event(i2c_imx, I2C_SLAVE_STOP, &val);
			break;

		case I2C_SLAVE_STOP:
			break;
		}
	}
}

static irqreturn_t i2c_imx_slave_isr(struct imx_i2c_struct *i2c_imx,
				     unsigned int status, unsigned int ctl)
{
	u8 value;

	if (status & I2SR_IAL) { /* Arbitration lost */
		i2c_imx_clear_irq(i2c_imx, I2SR_IAL);
		if (!(status & I2SR_IAAS))
			return IRQ_HANDLED;
	}

	if (status & I2SR_IAAS) { /* Addressed as a slave */
		i2c_imx_slave_finish_op(i2c_imx);
		if (status & I2SR_SRW) { /* Master wants to read from us*/
			dev_dbg(&i2c_imx->adapter.dev, "read requested");
			i2c_imx_slave_event(i2c_imx,
					    I2C_SLAVE_READ_REQUESTED, &value);

			/* Slave transmit */
			ctl |= I2CR_MTX;
			imx_i2c_write_reg(ctl, i2c_imx, IMX_I2C_I2CR);

			/* Send data */
			imx_i2c_write_reg(value, i2c_imx, IMX_I2C_I2DR);
		} else { /* Master wants to write to us */
			dev_dbg(&i2c_imx->adapter.dev, "write requested");
			i2c_imx_slave_event(i2c_imx,
					    I2C_SLAVE_WRITE_REQUESTED, &value);

			/* Slave receive */
			ctl &= ~I2CR_MTX;
			imx_i2c_write_reg(ctl, i2c_imx, IMX_I2C_I2CR);
			/* Dummy read */
			imx_i2c_read_reg(i2c_imx, IMX_I2C_I2DR);
		}
	} else if (!(ctl & I2CR_MTX)) { /* Receive mode */
		if (status & I2SR_IBB) { /* No STOP signal detected */
			value = imx_i2c_read_reg(i2c_imx, IMX_I2C_I2DR);
			i2c_imx_slave_event(i2c_imx,
					    I2C_SLAVE_WRITE_RECEIVED, &value);
		} else { /* STOP signal is detected */
			dev_dbg(&i2c_imx->adapter.dev,
				"STOP signal detected");
			i2c_imx_slave_event(i2c_imx,
					    I2C_SLAVE_STOP, &value);
		}
	} else if (!(status & I2SR_RXAK)) { /* Transmit mode received ACK */
		ctl |= I2CR_MTX;
		imx_i2c_write_reg(ctl, i2c_imx, IMX_I2C_I2CR);

		i2c_imx_slave_event(i2c_imx,
				    I2C_SLAVE_READ_PROCESSED, &value);

		imx_i2c_write_reg(value, i2c_imx, IMX_I2C_I2DR);
	} else { /* Transmit mode received NAK */
		ctl &= ~I2CR_MTX;
		imx_i2c_write_reg(ctl, i2c_imx, IMX_I2C_I2CR);
		imx_i2c_read_reg(i2c_imx, IMX_I2C_I2DR);
	}

	return IRQ_HANDLED;
}

static void i2c_imx_slave_init(struct imx_i2c_struct *i2c_imx)
{
	int temp;

	/* Set slave addr. */
	imx_i2c_write_reg((i2c_imx->slave->addr << 1), i2c_imx, IMX_I2C_IADR);

	i2c_imx_reset_regs(i2c_imx);

	/* Enable module */
	temp = i2c_imx->hwdata->i2cr_ien_opcode;
	imx_i2c_write_reg(temp, i2c_imx, IMX_I2C_I2CR);

	/* Enable interrupt from i2c module */
	temp |= I2CR_IIEN;
	imx_i2c_write_reg(temp, i2c_imx, IMX_I2C_I2CR);

	i2c_imx_enable_bus_idle(i2c_imx);
}

static int i2c_imx_reg_slave(struct i2c_client *client)
{
	struct imx_i2c_struct *i2c_imx = i2c_get_adapdata(client->adapter);
	int ret;

	if (i2c_imx->slave)
		return -EBUSY;

	i2c_imx->slave = client;
	i2c_imx->last_slave_event = I2C_SLAVE_STOP;

	/* Resume */
	ret = pm_runtime_resume_and_get(i2c_imx->adapter.dev.parent);
	if (ret < 0) {
		dev_err(&i2c_imx->adapter.dev, "failed to resume i2c controller");
		return ret;
	}

	i2c_imx_slave_init(i2c_imx);

	return 0;
}

static int i2c_imx_unreg_slave(struct i2c_client *client)
{
	struct imx_i2c_struct *i2c_imx = i2c_get_adapdata(client->adapter);
	int ret;

	if (!i2c_imx->slave)
		return -EINVAL;

	/* Reset slave address. */
	imx_i2c_write_reg(0, i2c_imx, IMX_I2C_IADR);

	i2c_imx_reset_regs(i2c_imx);

	i2c_imx->slave = NULL;

	/* Suspend */
	ret = pm_runtime_put_sync(i2c_imx->adapter.dev.parent);
	if (ret < 0)
		dev_err(&i2c_imx->adapter.dev, "failed to suspend i2c controller");

	return ret;
}

static irqreturn_t i2c_imx_master_isr(struct imx_i2c_struct *i2c_imx, unsigned int status)
{
	/* save status register */
	i2c_imx->i2csr = status;
	wake_up(&i2c_imx->queue);

	return IRQ_HANDLED;
}

static irqreturn_t i2c_imx_isr(int irq, void *dev_id)
{
	struct imx_i2c_struct *i2c_imx = dev_id;
<<<<<<< HEAD
	unsigned int temp;

	temp = imx_i2c_read_reg(i2c_imx, IMX_I2C_I2SR);
	if (temp & I2SR_IIF) {
		/* save status register */
		i2c_imx->i2csr = temp;
		i2c_imx_clear_irq(i2c_imx, I2SR_IIF);
		wake_up(&i2c_imx->queue);
		return IRQ_HANDLED;
=======
	unsigned int ctl, status;

	status = imx_i2c_read_reg(i2c_imx, IMX_I2C_I2SR);
	ctl = imx_i2c_read_reg(i2c_imx, IMX_I2C_I2CR);

	if (status & I2SR_IIF) {
		i2c_imx_clear_irq(i2c_imx, I2SR_IIF);
		if (i2c_imx->slave) {
			if (!(ctl & I2CR_MSTA)) {
				return i2c_imx_slave_isr(i2c_imx, status, ctl);
			} else if (i2c_imx->last_slave_event !=
				   I2C_SLAVE_STOP) {
				i2c_imx_slave_finish_op(i2c_imx);
			}
		}
		return i2c_imx_master_isr(i2c_imx, status);
>>>>>>> 7d2a07b7
	}

	return IRQ_NONE;
}

static int i2c_imx_dma_write(struct imx_i2c_struct *i2c_imx,
					struct i2c_msg *msgs)
{
	int result;
	unsigned long time_left;
	unsigned int temp = 0;
	unsigned long orig_jiffies = jiffies;
	struct imx_i2c_dma *dma = i2c_imx->dma;
	struct device *dev = &i2c_imx->adapter.dev;

	dma->chan_using = dma->chan_tx;
	dma->dma_transfer_dir = DMA_MEM_TO_DEV;
	dma->dma_data_dir = DMA_TO_DEVICE;
	dma->dma_len = msgs->len - 1;
	result = i2c_imx_dma_xfer(i2c_imx, msgs);
	if (result)
		return result;

	temp = imx_i2c_read_reg(i2c_imx, IMX_I2C_I2CR);
	temp |= I2CR_DMAEN;
	imx_i2c_write_reg(temp, i2c_imx, IMX_I2C_I2CR);

	/*
	 * Write slave address.
	 * The first byte must be transmitted by the CPU.
	 */
	imx_i2c_write_reg(i2c_8bit_addr_from_msg(msgs), i2c_imx, IMX_I2C_I2DR);
	time_left = wait_for_completion_timeout(
				&i2c_imx->dma->cmd_complete,
				msecs_to_jiffies(DMA_TIMEOUT));
	if (time_left == 0) {
		dmaengine_terminate_all(dma->chan_using);
		return -ETIMEDOUT;
	}

	/* Waiting for transfer complete. */
	while (1) {
		temp = imx_i2c_read_reg(i2c_imx, IMX_I2C_I2SR);
		if (temp & I2SR_ICF)
			break;
		if (time_after(jiffies, orig_jiffies +
				msecs_to_jiffies(DMA_TIMEOUT))) {
			dev_dbg(dev, "<%s> Timeout\n", __func__);
			return -ETIMEDOUT;
		}
		schedule();
	}

	temp = imx_i2c_read_reg(i2c_imx, IMX_I2C_I2CR);
	temp &= ~I2CR_DMAEN;
	imx_i2c_write_reg(temp, i2c_imx, IMX_I2C_I2CR);

	/* The last data byte must be transferred by the CPU. */
	imx_i2c_write_reg(msgs->buf[msgs->len-1],
				i2c_imx, IMX_I2C_I2DR);
	result = i2c_imx_trx_complete(i2c_imx, false);
	if (result)
		return result;

	return i2c_imx_acked(i2c_imx);
}

static int i2c_imx_dma_read(struct imx_i2c_struct *i2c_imx,
			struct i2c_msg *msgs, bool is_lastmsg)
{
	int result;
	unsigned long time_left;
	unsigned int temp;
	unsigned long orig_jiffies = jiffies;
	struct imx_i2c_dma *dma = i2c_imx->dma;
	struct device *dev = &i2c_imx->adapter.dev;


	dma->chan_using = dma->chan_rx;
	dma->dma_transfer_dir = DMA_DEV_TO_MEM;
	dma->dma_data_dir = DMA_FROM_DEVICE;
	/* The last two data bytes must be transferred by the CPU. */
	dma->dma_len = msgs->len - 2;
	result = i2c_imx_dma_xfer(i2c_imx, msgs);
	if (result)
		return result;

	time_left = wait_for_completion_timeout(
				&i2c_imx->dma->cmd_complete,
				msecs_to_jiffies(DMA_TIMEOUT));
	if (time_left == 0) {
		dmaengine_terminate_all(dma->chan_using);
		return -ETIMEDOUT;
	}

	/* waiting for transfer complete. */
	while (1) {
		temp = imx_i2c_read_reg(i2c_imx, IMX_I2C_I2SR);
		if (temp & I2SR_ICF)
			break;
		if (time_after(jiffies, orig_jiffies +
				msecs_to_jiffies(DMA_TIMEOUT))) {
			dev_dbg(dev, "<%s> Timeout\n", __func__);
			return -ETIMEDOUT;
		}
		schedule();
	}

	temp = imx_i2c_read_reg(i2c_imx, IMX_I2C_I2CR);
	temp &= ~I2CR_DMAEN;
	imx_i2c_write_reg(temp, i2c_imx, IMX_I2C_I2CR);

	/* read n-1 byte data */
	temp = imx_i2c_read_reg(i2c_imx, IMX_I2C_I2CR);
	temp |= I2CR_TXAK;
	imx_i2c_write_reg(temp, i2c_imx, IMX_I2C_I2CR);

	msgs->buf[msgs->len-2] = imx_i2c_read_reg(i2c_imx, IMX_I2C_I2DR);
	/* read n byte data */
	result = i2c_imx_trx_complete(i2c_imx, false);
	if (result)
		return result;

	if (is_lastmsg) {
		/*
		 * It must generate STOP before read I2DR to prevent
		 * controller from generating another clock cycle
		 */
		dev_dbg(dev, "<%s> clear MSTA\n", __func__);
		temp = imx_i2c_read_reg(i2c_imx, IMX_I2C_I2CR);
		if (!(temp & I2CR_MSTA))
			i2c_imx->stopped = 1;
		temp &= ~(I2CR_MSTA | I2CR_MTX);
		imx_i2c_write_reg(temp, i2c_imx, IMX_I2C_I2CR);
		if (!i2c_imx->stopped)
			i2c_imx_bus_busy(i2c_imx, 0, false);
	} else {
		/*
		 * For i2c master receiver repeat restart operation like:
		 * read -> repeat MSTA -> read/write
		 * The controller must set MTX before read the last byte in
		 * the first read operation, otherwise the first read cost
		 * one extra clock cycle.
		 */
		temp = imx_i2c_read_reg(i2c_imx, IMX_I2C_I2CR);
		temp |= I2CR_MTX;
		imx_i2c_write_reg(temp, i2c_imx, IMX_I2C_I2CR);
	}
	msgs->buf[msgs->len-1] = imx_i2c_read_reg(i2c_imx, IMX_I2C_I2DR);

	return 0;
}

static int i2c_imx_write(struct imx_i2c_struct *i2c_imx, struct i2c_msg *msgs,
			 bool atomic)
{
	int i, result;

	dev_dbg(&i2c_imx->adapter.dev, "<%s> write slave address: addr=0x%x\n",
		__func__, i2c_8bit_addr_from_msg(msgs));

	/* write slave address */
	imx_i2c_write_reg(i2c_8bit_addr_from_msg(msgs), i2c_imx, IMX_I2C_I2DR);
	result = i2c_imx_trx_complete(i2c_imx, atomic);
	if (result)
		return result;
	result = i2c_imx_acked(i2c_imx);
	if (result)
		return result;
	dev_dbg(&i2c_imx->adapter.dev, "<%s> write data\n", __func__);

	/* write data */
	for (i = 0; i < msgs->len; i++) {
		dev_dbg(&i2c_imx->adapter.dev,
			"<%s> write byte: B%d=0x%X\n",
			__func__, i, msgs->buf[i]);
		imx_i2c_write_reg(msgs->buf[i], i2c_imx, IMX_I2C_I2DR);
		result = i2c_imx_trx_complete(i2c_imx, atomic);
		if (result)
			return result;
		result = i2c_imx_acked(i2c_imx);
		if (result)
			return result;
	}
	return 0;
}

static int i2c_imx_read(struct imx_i2c_struct *i2c_imx, struct i2c_msg *msgs,
			bool is_lastmsg, bool atomic)
{
	int i, result;
	unsigned int temp;
	int block_data = msgs->flags & I2C_M_RECV_LEN;
	int use_dma = i2c_imx->dma && msgs->len >= DMA_THRESHOLD && !block_data;

	dev_dbg(&i2c_imx->adapter.dev,
		"<%s> write slave address: addr=0x%x\n",
		__func__, i2c_8bit_addr_from_msg(msgs));

	/* write slave address */
	imx_i2c_write_reg(i2c_8bit_addr_from_msg(msgs), i2c_imx, IMX_I2C_I2DR);
	result = i2c_imx_trx_complete(i2c_imx, atomic);
	if (result)
		return result;
	result = i2c_imx_acked(i2c_imx);
	if (result)
		return result;

	dev_dbg(&i2c_imx->adapter.dev, "<%s> setup bus\n", __func__);

	/* setup bus to read data */
	temp = imx_i2c_read_reg(i2c_imx, IMX_I2C_I2CR);
	temp &= ~I2CR_MTX;

	/*
	 * Reset the I2CR_TXAK flag initially for SMBus block read since the
	 * length is unknown
	 */
	if ((msgs->len - 1) || block_data)
		temp &= ~I2CR_TXAK;
	if (use_dma)
		temp |= I2CR_DMAEN;
	imx_i2c_write_reg(temp, i2c_imx, IMX_I2C_I2CR);
	imx_i2c_read_reg(i2c_imx, IMX_I2C_I2DR); /* dummy read */

	dev_dbg(&i2c_imx->adapter.dev, "<%s> read data\n", __func__);

	if (use_dma)
		return i2c_imx_dma_read(i2c_imx, msgs, is_lastmsg);

	/* read data */
	for (i = 0; i < msgs->len; i++) {
		u8 len = 0;

		result = i2c_imx_trx_complete(i2c_imx, atomic);
		if (result)
			return result;
		/*
		 * First byte is the length of remaining packet
		 * in the SMBus block data read. Add it to
		 * msgs->len.
		 */
		if ((!i) && block_data) {
			len = imx_i2c_read_reg(i2c_imx, IMX_I2C_I2DR);
			if ((len == 0) || (len > I2C_SMBUS_BLOCK_MAX))
				return -EPROTO;
			dev_dbg(&i2c_imx->adapter.dev,
				"<%s> read length: 0x%X\n",
				__func__, len);
			msgs->len += len;
		}
		if (i == (msgs->len - 1)) {
			if (is_lastmsg) {
				/*
				 * It must generate STOP before read I2DR to prevent
				 * controller from generating another clock cycle
				 */
				dev_dbg(&i2c_imx->adapter.dev,
					"<%s> clear MSTA\n", __func__);
				temp = imx_i2c_read_reg(i2c_imx, IMX_I2C_I2CR);
				if (!(temp & I2CR_MSTA))
					i2c_imx->stopped =  1;
				temp &= ~(I2CR_MSTA | I2CR_MTX);
				imx_i2c_write_reg(temp, i2c_imx, IMX_I2C_I2CR);
				if (!i2c_imx->stopped)
					i2c_imx_bus_busy(i2c_imx, 0, atomic);
			} else {
				/*
				 * For i2c master receiver repeat restart operation like:
				 * read -> repeat MSTA -> read/write
				 * The controller must set MTX before read the last byte in
				 * the first read operation, otherwise the first read cost
				 * one extra clock cycle.
				 */
				temp = imx_i2c_read_reg(i2c_imx, IMX_I2C_I2CR);
				temp |= I2CR_MTX;
				imx_i2c_write_reg(temp, i2c_imx, IMX_I2C_I2CR);
			}
		} else if (i == (msgs->len - 2)) {
			dev_dbg(&i2c_imx->adapter.dev,
				"<%s> set TXAK\n", __func__);
			temp = imx_i2c_read_reg(i2c_imx, IMX_I2C_I2CR);
			temp |= I2CR_TXAK;
			imx_i2c_write_reg(temp, i2c_imx, IMX_I2C_I2CR);
		}
		if ((!i) && block_data)
			msgs->buf[0] = len;
		else
			msgs->buf[i] = imx_i2c_read_reg(i2c_imx, IMX_I2C_I2DR);
		dev_dbg(&i2c_imx->adapter.dev,
			"<%s> read byte: B%d=0x%X\n",
			__func__, i, msgs->buf[i]);
	}
	return 0;
}

static int i2c_imx_xfer_common(struct i2c_adapter *adapter,
			       struct i2c_msg *msgs, int num, bool atomic)
{
	unsigned int i, temp;
	int result;
	bool is_lastmsg = false;
	struct imx_i2c_struct *i2c_imx = i2c_get_adapdata(adapter);

<<<<<<< HEAD
	dev_dbg(&i2c_imx->adapter.dev, "<%s>\n", __func__);

=======
>>>>>>> 7d2a07b7
	/* Start I2C transfer */
	result = i2c_imx_start(i2c_imx, atomic);
	if (result) {
		/*
		 * Bus recovery uses gpiod_get_value_cansleep() which is not
		 * allowed within atomic context.
		 */
		if (!atomic && i2c_imx->adapter.bus_recovery_info) {
			i2c_recover_bus(&i2c_imx->adapter);
			result = i2c_imx_start(i2c_imx, atomic);
		}
	}

	if (result)
		goto fail0;

	/* read/write data */
	for (i = 0; i < num; i++) {
		if (i == num - 1)
			is_lastmsg = true;

		if (i) {
			dev_dbg(&i2c_imx->adapter.dev,
				"<%s> repeated start\n", __func__);
			temp = imx_i2c_read_reg(i2c_imx, IMX_I2C_I2CR);
			temp |= I2CR_RSTA;
			imx_i2c_write_reg(temp, i2c_imx, IMX_I2C_I2CR);
			result = i2c_imx_bus_busy(i2c_imx, 1, atomic);
			if (result)
				goto fail0;
		}
		dev_dbg(&i2c_imx->adapter.dev,
			"<%s> transfer message: %d\n", __func__, i);
		/* write/read data */
#ifdef CONFIG_I2C_DEBUG_BUS
		temp = imx_i2c_read_reg(i2c_imx, IMX_I2C_I2CR);
		dev_dbg(&i2c_imx->adapter.dev,
			"<%s> CONTROL: IEN=%d, IIEN=%d, MSTA=%d, MTX=%d, TXAK=%d, RSTA=%d\n",
			__func__,
			(temp & I2CR_IEN ? 1 : 0), (temp & I2CR_IIEN ? 1 : 0),
			(temp & I2CR_MSTA ? 1 : 0), (temp & I2CR_MTX ? 1 : 0),
			(temp & I2CR_TXAK ? 1 : 0), (temp & I2CR_RSTA ? 1 : 0));
		temp = imx_i2c_read_reg(i2c_imx, IMX_I2C_I2SR);
		dev_dbg(&i2c_imx->adapter.dev,
			"<%s> STATUS: ICF=%d, IAAS=%d, IBB=%d, IAL=%d, SRW=%d, IIF=%d, RXAK=%d\n",
			__func__,
			(temp & I2SR_ICF ? 1 : 0), (temp & I2SR_IAAS ? 1 : 0),
			(temp & I2SR_IBB ? 1 : 0), (temp & I2SR_IAL ? 1 : 0),
			(temp & I2SR_SRW ? 1 : 0), (temp & I2SR_IIF ? 1 : 0),
			(temp & I2SR_RXAK ? 1 : 0));
#endif
		if (msgs[i].flags & I2C_M_RD) {
			result = i2c_imx_read(i2c_imx, &msgs[i], is_lastmsg, atomic);
		} else {
			if (!atomic &&
			    i2c_imx->dma && msgs[i].len >= DMA_THRESHOLD)
				result = i2c_imx_dma_write(i2c_imx, &msgs[i]);
			else
				result = i2c_imx_write(i2c_imx, &msgs[i], atomic);
		}
		if (result)
			goto fail0;
	}

fail0:
	/* Stop I2C transfer */
	i2c_imx_stop(i2c_imx, atomic);

	dev_dbg(&i2c_imx->adapter.dev, "<%s> exit with: %s: %d\n", __func__,
		(result < 0) ? "error" : "success msg",
			(result < 0) ? result : num);
	/* After data is transferred, switch to slave mode(as a receiver) */
	if (i2c_imx->slave)
		i2c_imx_slave_init(i2c_imx);

	return (result < 0) ? result : num;
}

static int i2c_imx_xfer(struct i2c_adapter *adapter,
			struct i2c_msg *msgs, int num)
{
	struct imx_i2c_struct *i2c_imx = i2c_get_adapdata(adapter);
	int result;

	result = pm_runtime_resume_and_get(i2c_imx->adapter.dev.parent);
	if (result < 0)
		return result;

	result = i2c_imx_xfer_common(adapter, msgs, num, false);

	pm_runtime_mark_last_busy(i2c_imx->adapter.dev.parent);
	pm_runtime_put_autosuspend(i2c_imx->adapter.dev.parent);

	return result;
}

static int i2c_imx_xfer_atomic(struct i2c_adapter *adapter,
			       struct i2c_msg *msgs, int num)
{
	struct imx_i2c_struct *i2c_imx = i2c_get_adapdata(adapter);
	int result;

	result = clk_enable(i2c_imx->clk);
	if (result)
		return result;

	result = i2c_imx_xfer_common(adapter, msgs, num, true);

	clk_disable(i2c_imx->clk);

	return result;
}

static void i2c_imx_prepare_recovery(struct i2c_adapter *adap)
{
	struct imx_i2c_struct *i2c_imx;

	i2c_imx = container_of(adap, struct imx_i2c_struct, adapter);

	pinctrl_select_state(i2c_imx->pinctrl, i2c_imx->pinctrl_pins_gpio);
}

static void i2c_imx_unprepare_recovery(struct i2c_adapter *adap)
{
	struct imx_i2c_struct *i2c_imx;

	i2c_imx = container_of(adap, struct imx_i2c_struct, adapter);

	pinctrl_select_state(i2c_imx->pinctrl, i2c_imx->pinctrl_pins_default);
}

/*
 * We switch SCL and SDA to their GPIO function and do some bitbanging
 * for bus recovery. These alternative pinmux settings can be
 * described in the device tree by a separate pinctrl state "gpio". If
 * this is missing this is not a big problem, the only implication is
 * that we can't do bus recovery.
 */
static int i2c_imx_init_recovery_info(struct imx_i2c_struct *i2c_imx,
		struct platform_device *pdev)
{
	struct i2c_bus_recovery_info *rinfo = &i2c_imx->rinfo;

	i2c_imx->pinctrl = devm_pinctrl_get(&pdev->dev);
	if (!i2c_imx->pinctrl || IS_ERR(i2c_imx->pinctrl)) {
		dev_info(&pdev->dev, "can't get pinctrl, bus recovery not supported\n");
		return PTR_ERR(i2c_imx->pinctrl);
	}

	i2c_imx->pinctrl_pins_default = pinctrl_lookup_state(i2c_imx->pinctrl,
			PINCTRL_STATE_DEFAULT);
	i2c_imx->pinctrl_pins_gpio = pinctrl_lookup_state(i2c_imx->pinctrl,
			"gpio");
	rinfo->sda_gpiod = devm_gpiod_get(&pdev->dev, "sda", GPIOD_IN);
	rinfo->scl_gpiod = devm_gpiod_get(&pdev->dev, "scl", GPIOD_OUT_HIGH_OPEN_DRAIN);

	if (PTR_ERR(rinfo->sda_gpiod) == -EPROBE_DEFER ||
	    PTR_ERR(rinfo->scl_gpiod) == -EPROBE_DEFER) {
		return -EPROBE_DEFER;
	} else if (IS_ERR(rinfo->sda_gpiod) ||
		   IS_ERR(rinfo->scl_gpiod) ||
		   IS_ERR(i2c_imx->pinctrl_pins_default) ||
		   IS_ERR(i2c_imx->pinctrl_pins_gpio)) {
		dev_dbg(&pdev->dev, "recovery information incomplete\n");
		return 0;
	}

	dev_dbg(&pdev->dev, "using scl%s for recovery\n",
		rinfo->sda_gpiod ? ",sda" : "");

	rinfo->prepare_recovery = i2c_imx_prepare_recovery;
	rinfo->unprepare_recovery = i2c_imx_unprepare_recovery;
	rinfo->recover_bus = i2c_generic_scl_recovery;
	i2c_imx->adapter.bus_recovery_info = rinfo;

	return 0;
}

static u32 i2c_imx_func(struct i2c_adapter *adapter)
{
	return I2C_FUNC_I2C | I2C_FUNC_SMBUS_EMUL
		| I2C_FUNC_SMBUS_READ_BLOCK_DATA;
}

static const struct i2c_algorithm i2c_imx_algo = {
	.master_xfer = i2c_imx_xfer,
	.master_xfer_atomic = i2c_imx_xfer_atomic,
	.functionality = i2c_imx_func,
<<<<<<< HEAD
=======
	.reg_slave	= i2c_imx_reg_slave,
	.unreg_slave	= i2c_imx_unreg_slave,
>>>>>>> 7d2a07b7
};

static int i2c_imx_probe(struct platform_device *pdev)
{
	struct imx_i2c_struct *i2c_imx;
	struct resource *res;
	struct imxi2c_platform_data *pdata = dev_get_platdata(&pdev->dev);
	void __iomem *base;
	int irq, ret;
	dma_addr_t phy_addr;
	const struct imx_i2c_hwdata *match;
<<<<<<< HEAD

	dev_dbg(&pdev->dev, "<%s>\n", __func__);
=======
>>>>>>> 7d2a07b7

	irq = platform_get_irq(pdev, 0);
	if (irq < 0)
		return irq;

	res = platform_get_resource(pdev, IORESOURCE_MEM, 0);
	base = devm_ioremap_resource(&pdev->dev, res);
	if (IS_ERR(base))
		return PTR_ERR(base);

	phy_addr = (dma_addr_t)res->start;
	i2c_imx = devm_kzalloc(&pdev->dev, sizeof(*i2c_imx), GFP_KERNEL);
	if (!i2c_imx)
		return -ENOMEM;

	match = device_get_match_data(&pdev->dev);
	if (match)
		i2c_imx->hwdata = match;
	else
		i2c_imx->hwdata = (struct imx_i2c_hwdata *)
				platform_get_device_id(pdev)->driver_data;

	/* Setup i2c_imx driver structure */
	strscpy(i2c_imx->adapter.name, pdev->name, sizeof(i2c_imx->adapter.name));
	i2c_imx->adapter.owner		= THIS_MODULE;
	i2c_imx->adapter.algo		= &i2c_imx_algo;
	i2c_imx->adapter.dev.parent	= &pdev->dev;
	i2c_imx->adapter.nr		= pdev->id;
	i2c_imx->adapter.dev.of_node	= pdev->dev.of_node;
	i2c_imx->base			= base;
	ACPI_COMPANION_SET(&i2c_imx->adapter.dev, ACPI_COMPANION(&pdev->dev));

	/* Get I2C clock */
	i2c_imx->clk = devm_clk_get(&pdev->dev, NULL);
	if (IS_ERR(i2c_imx->clk))
		return dev_err_probe(&pdev->dev, PTR_ERR(i2c_imx->clk),
				     "can't get I2C clock\n");

	ret = clk_prepare_enable(i2c_imx->clk);
	if (ret) {
		dev_err(&pdev->dev, "can't enable I2C clock, ret=%d\n", ret);
		return ret;
	}

	/* Init queue */
	init_waitqueue_head(&i2c_imx->queue);

	/* Set up adapter data */
	i2c_set_adapdata(&i2c_imx->adapter, i2c_imx);

	/* Set up platform driver data */
	platform_set_drvdata(pdev, i2c_imx);

	pm_runtime_set_autosuspend_delay(&pdev->dev, I2C_PM_TIMEOUT);
	pm_runtime_use_autosuspend(&pdev->dev);
	pm_runtime_set_active(&pdev->dev);
	pm_runtime_enable(&pdev->dev);

	ret = pm_runtime_get_sync(&pdev->dev);
	if (ret < 0)
		goto rpm_disable;

	/* Request IRQ */
	ret = request_threaded_irq(irq, i2c_imx_isr, NULL, IRQF_SHARED,
				   pdev->name, i2c_imx);
	if (ret) {
		dev_err(&pdev->dev, "can't claim irq %d\n", irq);
		goto rpm_disable;
	}

	/* Set up clock divider */
	i2c_imx->bitrate = I2C_MAX_STANDARD_MODE_FREQ;
	ret = of_property_read_u32(pdev->dev.of_node,
				   "clock-frequency", &i2c_imx->bitrate);
	if (ret < 0 && pdata && pdata->bitrate)
		i2c_imx->bitrate = pdata->bitrate;
	i2c_imx->clk_change_nb.notifier_call = i2c_imx_clk_notifier_call;
	clk_notifier_register(i2c_imx->clk, &i2c_imx->clk_change_nb);
	i2c_imx_set_clk(i2c_imx, clk_get_rate(i2c_imx->clk));

	i2c_imx_reset_regs(i2c_imx);

	/* Init optional bus recovery function */
	ret = i2c_imx_init_recovery_info(i2c_imx, pdev);
	/* Give it another chance if pinctrl used is not ready yet */
	if (ret == -EPROBE_DEFER)
		goto clk_notifier_unregister;

	/* Add I2C adapter */
	ret = i2c_add_numbered_adapter(&i2c_imx->adapter);
	if (ret < 0)
		goto clk_notifier_unregister;

	pm_runtime_mark_last_busy(&pdev->dev);
	pm_runtime_put_autosuspend(&pdev->dev);

	dev_dbg(&i2c_imx->adapter.dev, "claimed irq %d\n", irq);
	dev_dbg(&i2c_imx->adapter.dev, "device resources: %pR\n", res);
	dev_dbg(&i2c_imx->adapter.dev, "adapter name: \"%s\"\n",
		i2c_imx->adapter.name);
	dev_info(&i2c_imx->adapter.dev, "IMX I2C adapter registered\n");

	/* Init DMA config if supported */
	i2c_imx_dma_request(i2c_imx, phy_addr);

	return 0;   /* Return OK */

clk_notifier_unregister:
	clk_notifier_unregister(i2c_imx->clk, &i2c_imx->clk_change_nb);
	free_irq(irq, i2c_imx);
rpm_disable:
	pm_runtime_put_noidle(&pdev->dev);
	pm_runtime_disable(&pdev->dev);
	pm_runtime_set_suspended(&pdev->dev);
	pm_runtime_dont_use_autosuspend(&pdev->dev);
	clk_disable_unprepare(i2c_imx->clk);
	return ret;
}

static int i2c_imx_remove(struct platform_device *pdev)
{
	struct imx_i2c_struct *i2c_imx = platform_get_drvdata(pdev);
	int irq, ret;

	ret = pm_runtime_resume_and_get(&pdev->dev);
	if (ret < 0)
		return ret;

	/* remove adapter */
	dev_dbg(&i2c_imx->adapter.dev, "adapter removed\n");
	i2c_del_adapter(&i2c_imx->adapter);

	if (i2c_imx->dma)
		i2c_imx_dma_free(i2c_imx);

	/* setup chip registers to defaults */
	imx_i2c_write_reg(0, i2c_imx, IMX_I2C_IADR);
	imx_i2c_write_reg(0, i2c_imx, IMX_I2C_IFDR);
	imx_i2c_write_reg(0, i2c_imx, IMX_I2C_I2CR);
	imx_i2c_write_reg(0, i2c_imx, IMX_I2C_I2SR);

	clk_notifier_unregister(i2c_imx->clk, &i2c_imx->clk_change_nb);
	irq = platform_get_irq(pdev, 0);
	if (irq >= 0)
		free_irq(irq, i2c_imx);
	clk_disable_unprepare(i2c_imx->clk);

	pm_runtime_put_noidle(&pdev->dev);
	pm_runtime_disable(&pdev->dev);

	return 0;
}

static int __maybe_unused i2c_imx_runtime_suspend(struct device *dev)
{
	struct imx_i2c_struct *i2c_imx = dev_get_drvdata(dev);

	clk_disable(i2c_imx->clk);

	return 0;
}

static int __maybe_unused i2c_imx_runtime_resume(struct device *dev)
{
	struct imx_i2c_struct *i2c_imx = dev_get_drvdata(dev);
	int ret;

	ret = clk_enable(i2c_imx->clk);
	if (ret)
		dev_err(dev, "can't enable I2C clock, ret=%d\n", ret);

	return ret;
}

static const struct dev_pm_ops i2c_imx_pm_ops = {
	SET_RUNTIME_PM_OPS(i2c_imx_runtime_suspend,
			   i2c_imx_runtime_resume, NULL)
};

static struct platform_driver i2c_imx_driver = {
	.probe = i2c_imx_probe,
	.remove = i2c_imx_remove,
	.driver = {
		.name = DRIVER_NAME,
		.pm = &i2c_imx_pm_ops,
		.of_match_table = i2c_imx_dt_ids,
		.acpi_match_table = i2c_imx_acpi_ids,
	},
	.id_table = imx_i2c_devtype,
};

static int __init i2c_adap_imx_init(void)
{
	return platform_driver_register(&i2c_imx_driver);
}
subsys_initcall(i2c_adap_imx_init);

static void __exit i2c_adap_imx_exit(void)
{
	platform_driver_unregister(&i2c_imx_driver);
}
module_exit(i2c_adap_imx_exit);

MODULE_LICENSE("GPL");
MODULE_AUTHOR("Darius Augulis");
MODULE_DESCRIPTION("I2C adapter driver for IMX I2C bus");
MODULE_ALIAS("platform:" DRIVER_NAME);<|MERGE_RESOLUTION|>--- conflicted
+++ resolved
@@ -447,22 +447,6 @@
 	dma->chan_using = NULL;
 }
 
-<<<<<<< HEAD
-static void i2c_imx_clear_irq(struct imx_i2c_struct *i2c_imx, unsigned int bits)
-{
-	unsigned int temp;
-
-	/*
-	 * i2sr_clr_opcode is the value to clear all interrupts. Here we want to
-	 * clear only <bits>, so we write ~i2sr_clr_opcode with just <bits>
-	 * toggled. This is required because i.MX needs W1C and Vybrid uses W0C.
-	 */
-	temp = ~i2c_imx->hwdata->i2sr_clr_opcode ^ bits;
-	imx_i2c_write_reg(temp, i2c_imx, IMX_I2C_I2SR);
-}
-
-=======
->>>>>>> 7d2a07b7
 static int i2c_imx_bus_busy(struct imx_i2c_struct *i2c_imx, int for_busy, bool atomic)
 {
 	unsigned long orig_jiffies = jiffies;
@@ -517,11 +501,7 @@
 		 */
 		readb_poll_timeout_atomic(addr, regval, regval & I2SR_IIF, 5, 1000 + 100);
 		i2c_imx->i2csr = regval;
-<<<<<<< HEAD
-		imx_i2c_write_reg(0, i2c_imx, IMX_I2C_I2SR);
-=======
 		i2c_imx_clear_irq(i2c_imx, I2SR_IIF | I2SR_IAL);
->>>>>>> 7d2a07b7
 	} else {
 		wait_event_timeout(i2c_imx->queue, i2c_imx->i2csr & I2SR_IIF, HZ / 10);
 	}
@@ -862,17 +842,6 @@
 static irqreturn_t i2c_imx_isr(int irq, void *dev_id)
 {
 	struct imx_i2c_struct *i2c_imx = dev_id;
-<<<<<<< HEAD
-	unsigned int temp;
-
-	temp = imx_i2c_read_reg(i2c_imx, IMX_I2C_I2SR);
-	if (temp & I2SR_IIF) {
-		/* save status register */
-		i2c_imx->i2csr = temp;
-		i2c_imx_clear_irq(i2c_imx, I2SR_IIF);
-		wake_up(&i2c_imx->queue);
-		return IRQ_HANDLED;
-=======
 	unsigned int ctl, status;
 
 	status = imx_i2c_read_reg(i2c_imx, IMX_I2C_I2SR);
@@ -889,7 +858,6 @@
 			}
 		}
 		return i2c_imx_master_isr(i2c_imx, status);
->>>>>>> 7d2a07b7
 	}
 
 	return IRQ_NONE;
@@ -1194,11 +1162,6 @@
 	bool is_lastmsg = false;
 	struct imx_i2c_struct *i2c_imx = i2c_get_adapdata(adapter);
 
-<<<<<<< HEAD
-	dev_dbg(&i2c_imx->adapter.dev, "<%s>\n", __func__);
-
-=======
->>>>>>> 7d2a07b7
 	/* Start I2C transfer */
 	result = i2c_imx_start(i2c_imx, atomic);
 	if (result) {
@@ -1387,11 +1350,8 @@
 	.master_xfer = i2c_imx_xfer,
 	.master_xfer_atomic = i2c_imx_xfer_atomic,
 	.functionality = i2c_imx_func,
-<<<<<<< HEAD
-=======
 	.reg_slave	= i2c_imx_reg_slave,
 	.unreg_slave	= i2c_imx_unreg_slave,
->>>>>>> 7d2a07b7
 };
 
 static int i2c_imx_probe(struct platform_device *pdev)
@@ -1403,11 +1363,6 @@
 	int irq, ret;
 	dma_addr_t phy_addr;
 	const struct imx_i2c_hwdata *match;
-<<<<<<< HEAD
-
-	dev_dbg(&pdev->dev, "<%s>\n", __func__);
-=======
->>>>>>> 7d2a07b7
 
 	irq = platform_get_irq(pdev, 0);
 	if (irq < 0)
