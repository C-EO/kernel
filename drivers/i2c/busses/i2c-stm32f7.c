// SPDX-License-Identifier: GPL-2.0
/*
 * Driver for STMicroelectronics STM32F7 I2C controller
 *
 * This I2C controller is described in the STM32F75xxx and STM32F74xxx Soc
 * reference manual.
 * Please see below a link to the documentation:
 * http://www.st.com/resource/en/reference_manual/dm00124865.pdf
 *
 * Copyright (C) M'boumba Cedric Madianga 2017
 * Copyright (C) STMicroelectronics 2017
 * Author: M'boumba Cedric Madianga <cedric.madianga@gmail.com>
 *
 * This driver is based on i2c-stm32f4.c
 *
 */
#include <linux/clk.h>
#include <linux/delay.h>
#include <linux/err.h>
#include <linux/i2c.h>
#include <linux/i2c-smbus.h>
#include <linux/interrupt.h>
#include <linux/io.h>
#include <linux/iopoll.h>
#include <linux/mfd/syscon.h>
#include <linux/module.h>
#include <linux/of.h>
#include <linux/of_address.h>
#include <linux/of_platform.h>
#include <linux/platform_device.h>
#include <linux/pinctrl/consumer.h>
#include <linux/pm_runtime.h>
#include <linux/pm_wakeirq.h>
#include <linux/regmap.h>
#include <linux/reset.h>
#include <linux/slab.h>

#include "i2c-stm32.h"

/* STM32F7 I2C registers */
#define STM32F7_I2C_CR1				0x00
#define STM32F7_I2C_CR2				0x04
#define STM32F7_I2C_OAR1			0x08
#define STM32F7_I2C_OAR2			0x0C
#define STM32F7_I2C_PECR			0x20
#define STM32F7_I2C_TIMINGR			0x10
#define STM32F7_I2C_ISR				0x18
#define STM32F7_I2C_ICR				0x1C
#define STM32F7_I2C_RXDR			0x24
#define STM32F7_I2C_TXDR			0x28

/* STM32F7 I2C control 1 */
#define STM32F7_I2C_CR1_PECEN			BIT(23)
#define STM32F7_I2C_CR1_ALERTEN			BIT(22)
#define STM32F7_I2C_CR1_SMBHEN			BIT(20)
#define STM32F7_I2C_CR1_WUPEN			BIT(18)
#define STM32F7_I2C_CR1_SBC			BIT(16)
#define STM32F7_I2C_CR1_RXDMAEN			BIT(15)
#define STM32F7_I2C_CR1_TXDMAEN			BIT(14)
#define STM32F7_I2C_CR1_ANFOFF			BIT(12)
#define STM32F7_I2C_CR1_DNF_MASK		GENMASK(11, 8)
#define STM32F7_I2C_CR1_DNF(n)			(((n) & 0xf) << 8)
#define STM32F7_I2C_CR1_ERRIE			BIT(7)
#define STM32F7_I2C_CR1_TCIE			BIT(6)
#define STM32F7_I2C_CR1_STOPIE			BIT(5)
#define STM32F7_I2C_CR1_NACKIE			BIT(4)
#define STM32F7_I2C_CR1_ADDRIE			BIT(3)
#define STM32F7_I2C_CR1_RXIE			BIT(2)
#define STM32F7_I2C_CR1_TXIE			BIT(1)
#define STM32F7_I2C_CR1_PE			BIT(0)
#define STM32F7_I2C_ALL_IRQ_MASK		(STM32F7_I2C_CR1_ERRIE \
						| STM32F7_I2C_CR1_TCIE \
						| STM32F7_I2C_CR1_STOPIE \
						| STM32F7_I2C_CR1_NACKIE \
						| STM32F7_I2C_CR1_RXIE \
						| STM32F7_I2C_CR1_TXIE)
#define STM32F7_I2C_XFER_IRQ_MASK		(STM32F7_I2C_CR1_TCIE \
						| STM32F7_I2C_CR1_STOPIE \
						| STM32F7_I2C_CR1_NACKIE \
						| STM32F7_I2C_CR1_RXIE \
						| STM32F7_I2C_CR1_TXIE)

/* STM32F7 I2C control 2 */
#define STM32F7_I2C_CR2_PECBYTE			BIT(26)
#define STM32F7_I2C_CR2_RELOAD			BIT(24)
#define STM32F7_I2C_CR2_NBYTES_MASK		GENMASK(23, 16)
#define STM32F7_I2C_CR2_NBYTES(n)		(((n) & 0xff) << 16)
#define STM32F7_I2C_CR2_NACK			BIT(15)
#define STM32F7_I2C_CR2_STOP			BIT(14)
#define STM32F7_I2C_CR2_START			BIT(13)
#define STM32F7_I2C_CR2_HEAD10R			BIT(12)
#define STM32F7_I2C_CR2_ADD10			BIT(11)
#define STM32F7_I2C_CR2_RD_WRN			BIT(10)
#define STM32F7_I2C_CR2_SADD10_MASK		GENMASK(9, 0)
#define STM32F7_I2C_CR2_SADD10(n)		(((n) & \
						STM32F7_I2C_CR2_SADD10_MASK))
#define STM32F7_I2C_CR2_SADD7_MASK		GENMASK(7, 1)
#define STM32F7_I2C_CR2_SADD7(n)		(((n) & 0x7f) << 1)

/* STM32F7 I2C Own Address 1 */
#define STM32F7_I2C_OAR1_OA1EN			BIT(15)
#define STM32F7_I2C_OAR1_OA1MODE		BIT(10)
#define STM32F7_I2C_OAR1_OA1_10_MASK		GENMASK(9, 0)
#define STM32F7_I2C_OAR1_OA1_10(n)		(((n) & \
						STM32F7_I2C_OAR1_OA1_10_MASK))
#define STM32F7_I2C_OAR1_OA1_7_MASK		GENMASK(7, 1)
#define STM32F7_I2C_OAR1_OA1_7(n)		(((n) & 0x7f) << 1)
#define STM32F7_I2C_OAR1_MASK			(STM32F7_I2C_OAR1_OA1_7_MASK \
						| STM32F7_I2C_OAR1_OA1_10_MASK \
						| STM32F7_I2C_OAR1_OA1EN \
						| STM32F7_I2C_OAR1_OA1MODE)

/* STM32F7 I2C Own Address 2 */
#define STM32F7_I2C_OAR2_OA2EN			BIT(15)
#define STM32F7_I2C_OAR2_OA2MSK_MASK		GENMASK(10, 8)
#define STM32F7_I2C_OAR2_OA2MSK(n)		(((n) & 0x7) << 8)
#define STM32F7_I2C_OAR2_OA2_7_MASK		GENMASK(7, 1)
#define STM32F7_I2C_OAR2_OA2_7(n)		(((n) & 0x7f) << 1)
#define STM32F7_I2C_OAR2_MASK			(STM32F7_I2C_OAR2_OA2MSK_MASK \
						| STM32F7_I2C_OAR2_OA2_7_MASK \
						| STM32F7_I2C_OAR2_OA2EN)

/* STM32F7 I2C Interrupt Status */
#define STM32F7_I2C_ISR_ADDCODE_MASK		GENMASK(23, 17)
#define STM32F7_I2C_ISR_ADDCODE_GET(n) \
				(((n) & STM32F7_I2C_ISR_ADDCODE_MASK) >> 17)
#define STM32F7_I2C_ISR_DIR			BIT(16)
#define STM32F7_I2C_ISR_BUSY			BIT(15)
#define STM32F7_I2C_ISR_ALERT			BIT(13)
#define STM32F7_I2C_ISR_PECERR			BIT(11)
#define STM32F7_I2C_ISR_ARLO			BIT(9)
#define STM32F7_I2C_ISR_BERR			BIT(8)
#define STM32F7_I2C_ISR_TCR			BIT(7)
#define STM32F7_I2C_ISR_TC			BIT(6)
#define STM32F7_I2C_ISR_STOPF			BIT(5)
#define STM32F7_I2C_ISR_NACKF			BIT(4)
#define STM32F7_I2C_ISR_ADDR			BIT(3)
#define STM32F7_I2C_ISR_RXNE			BIT(2)
#define STM32F7_I2C_ISR_TXIS			BIT(1)
#define STM32F7_I2C_ISR_TXE			BIT(0)

/* STM32F7 I2C Interrupt Clear */
#define STM32F7_I2C_ICR_ALERTCF			BIT(13)
#define STM32F7_I2C_ICR_PECCF			BIT(11)
#define STM32F7_I2C_ICR_ARLOCF			BIT(9)
#define STM32F7_I2C_ICR_BERRCF			BIT(8)
#define STM32F7_I2C_ICR_STOPCF			BIT(5)
#define STM32F7_I2C_ICR_NACKCF			BIT(4)
#define STM32F7_I2C_ICR_ADDRCF			BIT(3)

/* STM32F7 I2C Timing */
#define STM32F7_I2C_TIMINGR_PRESC(n)		(((n) & 0xf) << 28)
#define STM32F7_I2C_TIMINGR_SCLDEL(n)		(((n) & 0xf) << 20)
#define STM32F7_I2C_TIMINGR_SDADEL(n)		(((n) & 0xf) << 16)
#define STM32F7_I2C_TIMINGR_SCLH(n)		(((n) & 0xff) << 8)
#define STM32F7_I2C_TIMINGR_SCLL(n)		((n) & 0xff)

#define STM32F7_I2C_MAX_LEN			0xff
#define STM32F7_I2C_DMA_LEN_MIN			0x16
enum {
	STM32F7_SLAVE_HOSTNOTIFY,
	STM32F7_SLAVE_7_10_BITS_ADDR,
	STM32F7_SLAVE_7_BITS_ADDR,
	STM32F7_I2C_MAX_SLAVE
};

#define STM32F7_I2C_DNF_DEFAULT			0
#define STM32F7_I2C_DNF_MAX			15

#define STM32F7_I2C_ANALOG_FILTER_DELAY_MIN	50	/* ns */
#define STM32F7_I2C_ANALOG_FILTER_DELAY_MAX	260	/* ns */

#define STM32F7_I2C_RISE_TIME_DEFAULT		25	/* ns */
#define STM32F7_I2C_FALL_TIME_DEFAULT		10	/* ns */

#define STM32F7_PRESC_MAX			BIT(4)
#define STM32F7_SCLDEL_MAX			BIT(4)
#define STM32F7_SDADEL_MAX			BIT(4)
#define STM32F7_SCLH_MAX			BIT(8)
#define STM32F7_SCLL_MAX			BIT(8)

#define STM32F7_AUTOSUSPEND_DELAY		(HZ / 100)

/**
 * struct stm32f7_i2c_regs - i2c f7 registers backup
 * @cr1: Control register 1
 * @cr2: Control register 2
 * @oar1: Own address 1 register
 * @oar2: Own address 2 register
 * @tmgr: Timing register
 */
struct stm32f7_i2c_regs {
	u32 cr1;
	u32 cr2;
	u32 oar1;
	u32 oar2;
	u32 tmgr;
};

/**
 * struct stm32f7_i2c_spec - private i2c specification timing
 * @rate: I2C bus speed (Hz)
 * @fall_max: Max fall time of both SDA and SCL signals (ns)
 * @rise_max: Max rise time of both SDA and SCL signals (ns)
 * @hddat_min: Min data hold time (ns)
 * @vddat_max: Max data valid time (ns)
 * @sudat_min: Min data setup time (ns)
 * @l_min: Min low period of the SCL clock (ns)
 * @h_min: Min high period of the SCL clock (ns)
 */
struct stm32f7_i2c_spec {
	u32 rate;
	u32 fall_max;
	u32 rise_max;
	u32 hddat_min;
	u32 vddat_max;
	u32 sudat_min;
	u32 l_min;
	u32 h_min;
};

/**
 * struct stm32f7_i2c_setup - private I2C timing setup parameters
 * @speed_freq: I2C speed frequency  (Hz)
 * @clock_src: I2C clock source frequency (Hz)
 * @rise_time: Rise time (ns)
 * @fall_time: Fall time (ns)
 * @fmp_clr_offset: Fast Mode Plus clear register offset from set register
 */
struct stm32f7_i2c_setup {
	u32 speed_freq;
	u32 clock_src;
	u32 rise_time;
	u32 fall_time;
	u32 fmp_clr_offset;
};

/**
 * struct stm32f7_i2c_timings - private I2C output parameters
 * @node: List entry
 * @presc: Prescaler value
 * @scldel: Data setup time
 * @sdadel: Data hold time
 * @sclh: SCL high period (master mode)
 * @scll: SCL low period (master mode)
 */
struct stm32f7_i2c_timings {
	struct list_head node;
	u8 presc;
	u8 scldel;
	u8 sdadel;
	u8 sclh;
	u8 scll;
};

/**
 * struct stm32f7_i2c_msg - client specific data
 * @addr: 8-bit or 10-bit slave addr, including r/w bit
 * @count: number of bytes to be transferred
 * @buf: data buffer
 * @result: result of the transfer
 * @stop: last I2C msg to be sent, i.e. STOP to be generated
 * @smbus: boolean to know if the I2C IP is used in SMBus mode
 * @size: type of SMBus protocol
 * @read_write: direction of SMBus protocol
 * SMBus block read and SMBus block write - block read process call protocols
 * @smbus_buf: buffer to be used for SMBus protocol transfer. It will
 * contain a maximum of 32 bytes of data + byte command + byte count + PEC
 * This buffer has to be 32-bit aligned to be compliant with memory address
 * register in DMA mode.
 */
struct stm32f7_i2c_msg {
	u16 addr;
	u32 count;
	u8 *buf;
	int result;
	bool stop;
	bool smbus;
	int size;
	char read_write;
	u8 smbus_buf[I2C_SMBUS_BLOCK_MAX + 3] __aligned(4);
};

/**
 * struct stm32f7_i2c_alert - SMBus alert specific data
 * @setup: platform data for the smbus_alert i2c client
 * @ara: I2C slave device used to respond to the SMBus Alert with Alert
 * Response Address
 */
struct stm32f7_i2c_alert {
	struct i2c_smbus_alert_setup setup;
	struct i2c_client *ara;
};

/**
 * struct stm32f7_i2c_dev - private data of the controller
 * @adap: I2C adapter for this controller
 * @dev: device for this controller
 * @base: virtual memory area
 * @complete: completion of I2C message
 * @clk: hw i2c clock
 * @bus_rate: I2C clock frequency of the controller
 * @msg: Pointer to data to be written
 * @msg_num: number of I2C messages to be executed
 * @msg_id: message identifiant
 * @f7_msg: customized i2c msg for driver usage
 * @setup: I2C timing input setup
 * @timing: I2C computed timings
 * @slave: list of slave devices registered on the I2C bus
 * @slave_running: slave device currently used
 * @backup_regs: backup of i2c controller registers (for suspend/resume)
 * @slave_dir: transfer direction for the current slave device
 * @master_mode: boolean to know in which mode the I2C is running (master or
 * slave)
 * @dma: dma data
 * @use_dma: boolean to know if dma is used in the current transfer
 * @regmap: holds SYSCFG phandle for Fast Mode Plus bits
 * @fmp_sreg: register address for setting Fast Mode Plus bits
 * @fmp_creg: register address for clearing Fast Mode Plus bits
 * @fmp_mask: mask for Fast Mode Plus bits in set register
 * @wakeup_src: boolean to know if the device is a wakeup source
 * @smbus_mode: states that the controller is configured in SMBus mode
 * @host_notify_client: SMBus host-notify client
 * @analog_filter: boolean to indicate enabling of the analog filter
 * @dnf_dt: value of digital filter requested via dt
 * @dnf: value of digital filter to apply
 * @alert: SMBus alert specific data
 */
struct stm32f7_i2c_dev {
	struct i2c_adapter adap;
	struct device *dev;
	void __iomem *base;
	struct completion complete;
	struct clk *clk;
	unsigned int bus_rate;
	struct i2c_msg *msg;
	unsigned int msg_num;
	unsigned int msg_id;
	struct stm32f7_i2c_msg f7_msg;
	struct stm32f7_i2c_setup setup;
	struct stm32f7_i2c_timings timing;
	struct i2c_client *slave[STM32F7_I2C_MAX_SLAVE];
	struct i2c_client *slave_running;
	struct stm32f7_i2c_regs backup_regs;
	u32 slave_dir;
	bool master_mode;
	struct stm32_i2c_dma *dma;
	bool use_dma;
	struct regmap *regmap;
	u32 fmp_sreg;
	u32 fmp_creg;
	u32 fmp_mask;
	bool wakeup_src;
	bool smbus_mode;
	struct i2c_client *host_notify_client;
	bool analog_filter;
	u32 dnf_dt;
	u32 dnf;
	struct stm32f7_i2c_alert *alert;
};

/*
 * All these values are coming from I2C Specification, Version 6.0, 4th of
 * April 2014.
 *
 * Table10. Characteristics of the SDA and SCL bus lines for Standard, Fast,
 * and Fast-mode Plus I2C-bus devices
 */
static struct stm32f7_i2c_spec stm32f7_i2c_specs[] = {
	{
		.rate = I2C_MAX_STANDARD_MODE_FREQ,
		.fall_max = 300,
		.rise_max = 1000,
		.hddat_min = 0,
		.vddat_max = 3450,
		.sudat_min = 250,
		.l_min = 4700,
		.h_min = 4000,
	},
	{
		.rate = I2C_MAX_FAST_MODE_FREQ,
		.fall_max = 300,
		.rise_max = 300,
		.hddat_min = 0,
		.vddat_max = 900,
		.sudat_min = 100,
		.l_min = 1300,
		.h_min = 600,
	},
	{
		.rate = I2C_MAX_FAST_MODE_PLUS_FREQ,
		.fall_max = 100,
		.rise_max = 120,
		.hddat_min = 0,
		.vddat_max = 450,
		.sudat_min = 50,
		.l_min = 500,
		.h_min = 260,
	},
};

static const struct stm32f7_i2c_setup stm32f7_setup = {
	.rise_time = STM32F7_I2C_RISE_TIME_DEFAULT,
	.fall_time = STM32F7_I2C_FALL_TIME_DEFAULT,
};

static const struct stm32f7_i2c_setup stm32mp15_setup = {
	.rise_time = STM32F7_I2C_RISE_TIME_DEFAULT,
	.fall_time = STM32F7_I2C_FALL_TIME_DEFAULT,
	.fmp_clr_offset = 0x40,
};

static inline void stm32f7_i2c_set_bits(void __iomem *reg, u32 mask)
{
	writel_relaxed(readl_relaxed(reg) | mask, reg);
}

static inline void stm32f7_i2c_clr_bits(void __iomem *reg, u32 mask)
{
	writel_relaxed(readl_relaxed(reg) & ~mask, reg);
}

static void stm32f7_i2c_disable_irq(struct stm32f7_i2c_dev *i2c_dev, u32 mask)
{
	stm32f7_i2c_clr_bits(i2c_dev->base + STM32F7_I2C_CR1, mask);
}

static struct stm32f7_i2c_spec *stm32f7_get_specs(u32 rate)
{
	int i;

	for (i = 0; i < ARRAY_SIZE(stm32f7_i2c_specs); i++)
		if (rate <= stm32f7_i2c_specs[i].rate)
			return &stm32f7_i2c_specs[i];

	return ERR_PTR(-EINVAL);
}

#define	RATE_MIN(rate)	((rate) * 8 / 10)
static int stm32f7_i2c_compute_timing(struct stm32f7_i2c_dev *i2c_dev,
				      struct stm32f7_i2c_setup *setup,
				      struct stm32f7_i2c_timings *output)
{
	struct stm32f7_i2c_spec *specs;
	u32 p_prev = STM32F7_PRESC_MAX;
	u32 i2cclk = DIV_ROUND_CLOSEST(NSEC_PER_SEC,
				       setup->clock_src);
	u32 i2cbus = DIV_ROUND_CLOSEST(NSEC_PER_SEC,
				       setup->speed_freq);
	u32 clk_error_prev = i2cbus;
	u32 tsync;
	u32 af_delay_min, af_delay_max;
	u32 dnf_delay;
	u32 clk_min, clk_max;
	int sdadel_min, sdadel_max;
	int scldel_min;
	struct stm32f7_i2c_timings *v, *_v, *s;
	struct list_head solutions;
	u16 p, l, a, h;
	int ret = 0;

	specs = stm32f7_get_specs(setup->speed_freq);
	if (specs == ERR_PTR(-EINVAL)) {
		dev_err(i2c_dev->dev, "speed out of bound {%d}\n",
			setup->speed_freq);
		return -EINVAL;
	}

	if ((setup->rise_time > specs->rise_max) ||
	    (setup->fall_time > specs->fall_max)) {
		dev_err(i2c_dev->dev,
			"timings out of bound Rise{%d>%d}/Fall{%d>%d}\n",
			setup->rise_time, specs->rise_max,
			setup->fall_time, specs->fall_max);
		return -EINVAL;
	}

	i2c_dev->dnf = DIV_ROUND_CLOSEST(i2c_dev->dnf_dt, i2cclk);
	if (i2c_dev->dnf > STM32F7_I2C_DNF_MAX) {
		dev_err(i2c_dev->dev,
			"DNF out of bound %d/%d\n",
			i2c_dev->dnf * i2cclk, STM32F7_I2C_DNF_MAX * i2cclk);
		return -EINVAL;
	}

	/*  Analog and Digital Filters */
	af_delay_min =
		(i2c_dev->analog_filter ?
		 STM32F7_I2C_ANALOG_FILTER_DELAY_MIN : 0);
	af_delay_max =
		(i2c_dev->analog_filter ?
		 STM32F7_I2C_ANALOG_FILTER_DELAY_MAX : 0);
	dnf_delay = i2c_dev->dnf * i2cclk;

	sdadel_min = specs->hddat_min + setup->fall_time -
		af_delay_min - (i2c_dev->dnf + 3) * i2cclk;

	sdadel_max = specs->vddat_max - setup->rise_time -
		af_delay_max - (i2c_dev->dnf + 4) * i2cclk;

	scldel_min = setup->rise_time + specs->sudat_min;

	if (sdadel_min < 0)
		sdadel_min = 0;
	if (sdadel_max < 0)
		sdadel_max = 0;

	dev_dbg(i2c_dev->dev, "SDADEL(min/max): %i/%i, SCLDEL(Min): %i\n",
		sdadel_min, sdadel_max, scldel_min);

	INIT_LIST_HEAD(&solutions);
	/* Compute possible values for PRESC, SCLDEL and SDADEL */
	for (p = 0; p < STM32F7_PRESC_MAX; p++) {
		for (l = 0; l < STM32F7_SCLDEL_MAX; l++) {
			u32 scldel = (l + 1) * (p + 1) * i2cclk;

			if (scldel < scldel_min)
				continue;

			for (a = 0; a < STM32F7_SDADEL_MAX; a++) {
				u32 sdadel = (a * (p + 1) + 1) * i2cclk;

				if (((sdadel >= sdadel_min) &&
				     (sdadel <= sdadel_max)) &&
				    (p != p_prev)) {
					v = kmalloc(sizeof(*v), GFP_KERNEL);
					if (!v) {
						ret = -ENOMEM;
						goto exit;
					}

					v->presc = p;
					v->scldel = l;
					v->sdadel = a;
					p_prev = p;

					list_add_tail(&v->node,
						      &solutions);
					break;
				}
			}

			if (p_prev == p)
				break;
		}
	}

	if (list_empty(&solutions)) {
		dev_err(i2c_dev->dev, "no Prescaler solution\n");
		ret = -EPERM;
		goto exit;
	}

	tsync = af_delay_min + dnf_delay + (2 * i2cclk);
	s = NULL;
	clk_max = NSEC_PER_SEC / RATE_MIN(setup->speed_freq);
	clk_min = NSEC_PER_SEC / setup->speed_freq;

	/*
	 * Among Prescaler possibilities discovered above figures out SCL Low
	 * and High Period. Provided:
	 * - SCL Low Period has to be higher than SCL Clock Low Period
	 *   defined by I2C Specification. I2C Clock has to be lower than
	 *   (SCL Low Period - Analog/Digital filters) / 4.
	 * - SCL High Period has to be lower than SCL Clock High Period
	 *   defined by I2C Specification
	 * - I2C Clock has to be lower than SCL High Period
	 */
	list_for_each_entry(v, &solutions, node) {
		u32 prescaler = (v->presc + 1) * i2cclk;

		for (l = 0; l < STM32F7_SCLL_MAX; l++) {
			u32 tscl_l = (l + 1) * prescaler + tsync;

			if ((tscl_l < specs->l_min) ||
			    (i2cclk >=
			     ((tscl_l - af_delay_min - dnf_delay) / 4))) {
				continue;
			}

			for (h = 0; h < STM32F7_SCLH_MAX; h++) {
				u32 tscl_h = (h + 1) * prescaler + tsync;
				u32 tscl = tscl_l + tscl_h +
					setup->rise_time + setup->fall_time;

				if ((tscl >= clk_min) && (tscl <= clk_max) &&
				    (tscl_h >= specs->h_min) &&
				    (i2cclk < tscl_h)) {
					int clk_error = tscl - i2cbus;

					if (clk_error < 0)
						clk_error = -clk_error;

					if (clk_error < clk_error_prev) {
						clk_error_prev = clk_error;
						v->scll = l;
						v->sclh = h;
						s = v;
					}
				}
			}
		}
	}

	if (!s) {
		dev_err(i2c_dev->dev, "no solution at all\n");
		ret = -EPERM;
		goto exit;
	}

	output->presc = s->presc;
	output->scldel = s->scldel;
	output->sdadel = s->sdadel;
	output->scll = s->scll;
	output->sclh = s->sclh;

	dev_dbg(i2c_dev->dev,
		"Presc: %i, scldel: %i, sdadel: %i, scll: %i, sclh: %i\n",
		output->presc,
		output->scldel, output->sdadel,
		output->scll, output->sclh);

exit:
	/* Release list and memory */
	list_for_each_entry_safe(v, _v, &solutions, node) {
		list_del(&v->node);
		kfree(v);
	}

	return ret;
}

static u32 stm32f7_get_lower_rate(u32 rate)
{
	int i = ARRAY_SIZE(stm32f7_i2c_specs);

	while (--i)
		if (stm32f7_i2c_specs[i].rate < rate)
			break;

	return stm32f7_i2c_specs[i].rate;
}

static int stm32f7_i2c_setup_timing(struct stm32f7_i2c_dev *i2c_dev,
				    struct stm32f7_i2c_setup *setup)
{
	struct i2c_timings timings, *t = &timings;
	int ret = 0;

	t->bus_freq_hz = I2C_MAX_STANDARD_MODE_FREQ;
	t->scl_rise_ns = i2c_dev->setup.rise_time;
	t->scl_fall_ns = i2c_dev->setup.fall_time;

	i2c_parse_fw_timings(i2c_dev->dev, t, false);

	if (t->bus_freq_hz > I2C_MAX_FAST_MODE_PLUS_FREQ) {
		dev_err(i2c_dev->dev, "Invalid bus speed (%i>%i)\n",
			t->bus_freq_hz, I2C_MAX_FAST_MODE_PLUS_FREQ);
		return -EINVAL;
	}

	setup->speed_freq = t->bus_freq_hz;
	i2c_dev->setup.rise_time = t->scl_rise_ns;
	i2c_dev->setup.fall_time = t->scl_fall_ns;
	i2c_dev->dnf_dt = t->digital_filter_width_ns;
	setup->clock_src = clk_get_rate(i2c_dev->clk);

	if (!setup->clock_src) {
		dev_err(i2c_dev->dev, "clock rate is 0\n");
		return -EINVAL;
	}

	if (!of_property_read_bool(i2c_dev->dev->of_node, "i2c-digital-filter"))
		i2c_dev->dnf_dt = STM32F7_I2C_DNF_DEFAULT;

	do {
		ret = stm32f7_i2c_compute_timing(i2c_dev, setup,
						 &i2c_dev->timing);
		if (ret) {
			dev_err(i2c_dev->dev,
				"failed to compute I2C timings.\n");
			if (setup->speed_freq <= I2C_MAX_STANDARD_MODE_FREQ)
				break;
			setup->speed_freq =
				stm32f7_get_lower_rate(setup->speed_freq);
			dev_warn(i2c_dev->dev,
				 "downgrade I2C Speed Freq to (%i)\n",
				 setup->speed_freq);
		}
	} while (ret);

	if (ret) {
		dev_err(i2c_dev->dev, "Impossible to compute I2C timings.\n");
		return ret;
	}

	i2c_dev->analog_filter = of_property_read_bool(i2c_dev->dev->of_node,
						       "i2c-analog-filter");

	dev_dbg(i2c_dev->dev, "I2C Speed(%i), Clk Source(%i)\n",
		setup->speed_freq, setup->clock_src);
	dev_dbg(i2c_dev->dev, "I2C Rise(%i) and Fall(%i) Time\n",
		setup->rise_time, setup->fall_time);
	dev_dbg(i2c_dev->dev, "I2C Analog Filter(%s), DNF(%i)\n",
		(i2c_dev->analog_filter ? "On" : "Off"), i2c_dev->dnf);

	i2c_dev->bus_rate = setup->speed_freq;

	return 0;
}

static void stm32f7_i2c_disable_dma_req(struct stm32f7_i2c_dev *i2c_dev)
{
	void __iomem *base = i2c_dev->base;
	u32 mask = STM32F7_I2C_CR1_RXDMAEN | STM32F7_I2C_CR1_TXDMAEN;

	stm32f7_i2c_clr_bits(base + STM32F7_I2C_CR1, mask);
}

static void stm32f7_i2c_dma_callback(void *arg)
{
	struct stm32f7_i2c_dev *i2c_dev = (struct stm32f7_i2c_dev *)arg;
	struct stm32_i2c_dma *dma = i2c_dev->dma;
	struct device *dev = dma->chan_using->device->dev;

	stm32f7_i2c_disable_dma_req(i2c_dev);
	dma_unmap_single(dev, dma->dma_buf, dma->dma_len, dma->dma_data_dir);
	complete(&dma->dma_complete);
}

static void stm32f7_i2c_hw_config(struct stm32f7_i2c_dev *i2c_dev)
{
	struct stm32f7_i2c_timings *t = &i2c_dev->timing;
	u32 timing = 0;

	/* Timing settings */
	timing |= STM32F7_I2C_TIMINGR_PRESC(t->presc);
	timing |= STM32F7_I2C_TIMINGR_SCLDEL(t->scldel);
	timing |= STM32F7_I2C_TIMINGR_SDADEL(t->sdadel);
	timing |= STM32F7_I2C_TIMINGR_SCLH(t->sclh);
	timing |= STM32F7_I2C_TIMINGR_SCLL(t->scll);
	writel_relaxed(timing, i2c_dev->base + STM32F7_I2C_TIMINGR);

	/* Configure the Analog Filter */
	if (i2c_dev->analog_filter)
		stm32f7_i2c_clr_bits(i2c_dev->base + STM32F7_I2C_CR1,
				     STM32F7_I2C_CR1_ANFOFF);
	else
		stm32f7_i2c_set_bits(i2c_dev->base + STM32F7_I2C_CR1,
				     STM32F7_I2C_CR1_ANFOFF);

	/* Program the Digital Filter */
	stm32f7_i2c_clr_bits(i2c_dev->base + STM32F7_I2C_CR1,
			     STM32F7_I2C_CR1_DNF_MASK);
	stm32f7_i2c_set_bits(i2c_dev->base + STM32F7_I2C_CR1,
<<<<<<< HEAD
			     STM32F7_I2C_CR1_DNF(i2c_dev->setup.dnf));
=======
			     STM32F7_I2C_CR1_DNF(i2c_dev->dnf));
>>>>>>> 7d2a07b7

	stm32f7_i2c_set_bits(i2c_dev->base + STM32F7_I2C_CR1,
			     STM32F7_I2C_CR1_PE);
}

static void stm32f7_i2c_write_tx_data(struct stm32f7_i2c_dev *i2c_dev)
{
	struct stm32f7_i2c_msg *f7_msg = &i2c_dev->f7_msg;
	void __iomem *base = i2c_dev->base;

	if (f7_msg->count) {
		writeb_relaxed(*f7_msg->buf++, base + STM32F7_I2C_TXDR);
		f7_msg->count--;
	}
}

static void stm32f7_i2c_read_rx_data(struct stm32f7_i2c_dev *i2c_dev)
{
	struct stm32f7_i2c_msg *f7_msg = &i2c_dev->f7_msg;
	void __iomem *base = i2c_dev->base;

	if (f7_msg->count) {
		*f7_msg->buf++ = readb_relaxed(base + STM32F7_I2C_RXDR);
		f7_msg->count--;
	} else {
		/* Flush RX buffer has no data is expected */
		readb_relaxed(base + STM32F7_I2C_RXDR);
	}
}

static void stm32f7_i2c_reload(struct stm32f7_i2c_dev *i2c_dev)
{
	struct stm32f7_i2c_msg *f7_msg = &i2c_dev->f7_msg;
	u32 cr2;

	if (i2c_dev->use_dma)
		f7_msg->count -= STM32F7_I2C_MAX_LEN;

	cr2 = readl_relaxed(i2c_dev->base + STM32F7_I2C_CR2);

	cr2 &= ~STM32F7_I2C_CR2_NBYTES_MASK;
	if (f7_msg->count > STM32F7_I2C_MAX_LEN) {
		cr2 |= STM32F7_I2C_CR2_NBYTES(STM32F7_I2C_MAX_LEN);
	} else {
		cr2 &= ~STM32F7_I2C_CR2_RELOAD;
		cr2 |= STM32F7_I2C_CR2_NBYTES(f7_msg->count);
	}

	writel_relaxed(cr2, i2c_dev->base + STM32F7_I2C_CR2);
}

static void stm32f7_i2c_smbus_reload(struct stm32f7_i2c_dev *i2c_dev)
{
	struct stm32f7_i2c_msg *f7_msg = &i2c_dev->f7_msg;
	u32 cr2;
	u8 *val;

	/*
	 * For I2C_SMBUS_BLOCK_DATA && I2C_SMBUS_BLOCK_PROC_CALL, the first
	 * data received inform us how many data will follow.
	 */
	stm32f7_i2c_read_rx_data(i2c_dev);

	/*
	 * Update NBYTES with the value read to continue the transfer
	 */
	val = f7_msg->buf - sizeof(u8);
	f7_msg->count = *val;
	cr2 = readl_relaxed(i2c_dev->base + STM32F7_I2C_CR2);
	cr2 &= ~(STM32F7_I2C_CR2_NBYTES_MASK | STM32F7_I2C_CR2_RELOAD);
	cr2 |= STM32F7_I2C_CR2_NBYTES(f7_msg->count);
	writel_relaxed(cr2, i2c_dev->base + STM32F7_I2C_CR2);
}

static int stm32f7_i2c_release_bus(struct i2c_adapter *i2c_adap)
{
	struct stm32f7_i2c_dev *i2c_dev = i2c_get_adapdata(i2c_adap);

	dev_info(i2c_dev->dev, "Trying to recover bus\n");

	stm32f7_i2c_clr_bits(i2c_dev->base + STM32F7_I2C_CR1,
			     STM32F7_I2C_CR1_PE);

	stm32f7_i2c_hw_config(i2c_dev);

	return 0;
}

static int stm32f7_i2c_wait_free_bus(struct stm32f7_i2c_dev *i2c_dev)
{
	u32 status;
	int ret;

	ret = readl_relaxed_poll_timeout(i2c_dev->base + STM32F7_I2C_ISR,
					 status,
					 !(status & STM32F7_I2C_ISR_BUSY),
					 10, 1000);
	if (!ret)
		return 0;

	dev_info(i2c_dev->dev, "bus busy\n");

	ret = stm32f7_i2c_release_bus(&i2c_dev->adap);
	if (ret) {
		dev_err(i2c_dev->dev, "Failed to recover the bus (%d)\n", ret);
		return ret;
	}

	return -EBUSY;
}

static void stm32f7_i2c_xfer_msg(struct stm32f7_i2c_dev *i2c_dev,
				 struct i2c_msg *msg)
{
	struct stm32f7_i2c_msg *f7_msg = &i2c_dev->f7_msg;
	void __iomem *base = i2c_dev->base;
	u32 cr1, cr2;
	int ret;

	f7_msg->addr = msg->addr;
	f7_msg->buf = msg->buf;
	f7_msg->count = msg->len;
	f7_msg->result = 0;
	f7_msg->stop = (i2c_dev->msg_id >= i2c_dev->msg_num - 1);

	reinit_completion(&i2c_dev->complete);

	cr1 = readl_relaxed(base + STM32F7_I2C_CR1);
	cr2 = readl_relaxed(base + STM32F7_I2C_CR2);

	/* Set transfer direction */
	cr2 &= ~STM32F7_I2C_CR2_RD_WRN;
	if (msg->flags & I2C_M_RD)
		cr2 |= STM32F7_I2C_CR2_RD_WRN;

	/* Set slave address */
	cr2 &= ~(STM32F7_I2C_CR2_HEAD10R | STM32F7_I2C_CR2_ADD10);
	if (msg->flags & I2C_M_TEN) {
		cr2 &= ~STM32F7_I2C_CR2_SADD10_MASK;
		cr2 |= STM32F7_I2C_CR2_SADD10(f7_msg->addr);
		cr2 |= STM32F7_I2C_CR2_ADD10;
	} else {
		cr2 &= ~STM32F7_I2C_CR2_SADD7_MASK;
		cr2 |= STM32F7_I2C_CR2_SADD7(f7_msg->addr);
	}

	/* Set nb bytes to transfer and reload if needed */
	cr2 &= ~(STM32F7_I2C_CR2_NBYTES_MASK | STM32F7_I2C_CR2_RELOAD);
	if (f7_msg->count > STM32F7_I2C_MAX_LEN) {
		cr2 |= STM32F7_I2C_CR2_NBYTES(STM32F7_I2C_MAX_LEN);
		cr2 |= STM32F7_I2C_CR2_RELOAD;
	} else {
		cr2 |= STM32F7_I2C_CR2_NBYTES(f7_msg->count);
	}

	/* Enable NACK, STOP, error and transfer complete interrupts */
	cr1 |= STM32F7_I2C_CR1_ERRIE | STM32F7_I2C_CR1_TCIE |
		STM32F7_I2C_CR1_STOPIE | STM32F7_I2C_CR1_NACKIE;

	/* Clear DMA req and TX/RX interrupt */
	cr1 &= ~(STM32F7_I2C_CR1_RXIE | STM32F7_I2C_CR1_TXIE |
			STM32F7_I2C_CR1_RXDMAEN | STM32F7_I2C_CR1_TXDMAEN);

	/* Configure DMA or enable RX/TX interrupt */
	i2c_dev->use_dma = false;
	if (i2c_dev->dma && f7_msg->count >= STM32F7_I2C_DMA_LEN_MIN) {
		ret = stm32_i2c_prep_dma_xfer(i2c_dev->dev, i2c_dev->dma,
					      msg->flags & I2C_M_RD,
					      f7_msg->count, f7_msg->buf,
					      stm32f7_i2c_dma_callback,
					      i2c_dev);
		if (!ret)
			i2c_dev->use_dma = true;
		else
			dev_warn(i2c_dev->dev, "can't use DMA\n");
	}

	if (!i2c_dev->use_dma) {
		if (msg->flags & I2C_M_RD)
			cr1 |= STM32F7_I2C_CR1_RXIE;
		else
			cr1 |= STM32F7_I2C_CR1_TXIE;
	} else {
		if (msg->flags & I2C_M_RD)
			cr1 |= STM32F7_I2C_CR1_RXDMAEN;
		else
			cr1 |= STM32F7_I2C_CR1_TXDMAEN;
	}

	/* Configure Start/Repeated Start */
	cr2 |= STM32F7_I2C_CR2_START;

	i2c_dev->master_mode = true;

	/* Write configurations registers */
	writel_relaxed(cr1, base + STM32F7_I2C_CR1);
	writel_relaxed(cr2, base + STM32F7_I2C_CR2);
}

static int stm32f7_i2c_smbus_xfer_msg(struct stm32f7_i2c_dev *i2c_dev,
				      unsigned short flags, u8 command,
				      union i2c_smbus_data *data)
{
	struct stm32f7_i2c_msg *f7_msg = &i2c_dev->f7_msg;
	struct device *dev = i2c_dev->dev;
	void __iomem *base = i2c_dev->base;
	u32 cr1, cr2;
	int i, ret;

	f7_msg->result = 0;
	reinit_completion(&i2c_dev->complete);

	cr2 = readl_relaxed(base + STM32F7_I2C_CR2);
	cr1 = readl_relaxed(base + STM32F7_I2C_CR1);

	/* Set transfer direction */
	cr2 &= ~STM32F7_I2C_CR2_RD_WRN;
	if (f7_msg->read_write)
		cr2 |= STM32F7_I2C_CR2_RD_WRN;

	/* Set slave address */
	cr2 &= ~(STM32F7_I2C_CR2_ADD10 | STM32F7_I2C_CR2_SADD7_MASK);
	cr2 |= STM32F7_I2C_CR2_SADD7(f7_msg->addr);

	f7_msg->smbus_buf[0] = command;
	switch (f7_msg->size) {
	case I2C_SMBUS_QUICK:
		f7_msg->stop = true;
		f7_msg->count = 0;
		break;
	case I2C_SMBUS_BYTE:
		f7_msg->stop = true;
		f7_msg->count = 1;
		break;
	case I2C_SMBUS_BYTE_DATA:
		if (f7_msg->read_write) {
			f7_msg->stop = false;
			f7_msg->count = 1;
			cr2 &= ~STM32F7_I2C_CR2_RD_WRN;
		} else {
			f7_msg->stop = true;
			f7_msg->count = 2;
			f7_msg->smbus_buf[1] = data->byte;
		}
		break;
	case I2C_SMBUS_WORD_DATA:
		if (f7_msg->read_write) {
			f7_msg->stop = false;
			f7_msg->count = 1;
			cr2 &= ~STM32F7_I2C_CR2_RD_WRN;
		} else {
			f7_msg->stop = true;
			f7_msg->count = 3;
			f7_msg->smbus_buf[1] = data->word & 0xff;
			f7_msg->smbus_buf[2] = data->word >> 8;
		}
		break;
	case I2C_SMBUS_BLOCK_DATA:
		if (f7_msg->read_write) {
			f7_msg->stop = false;
			f7_msg->count = 1;
			cr2 &= ~STM32F7_I2C_CR2_RD_WRN;
		} else {
			f7_msg->stop = true;
			if (data->block[0] > I2C_SMBUS_BLOCK_MAX ||
			    !data->block[0]) {
				dev_err(dev, "Invalid block write size %d\n",
					data->block[0]);
				return -EINVAL;
			}
			f7_msg->count = data->block[0] + 2;
			for (i = 1; i < f7_msg->count; i++)
				f7_msg->smbus_buf[i] = data->block[i - 1];
		}
		break;
	case I2C_SMBUS_PROC_CALL:
		f7_msg->stop = false;
		f7_msg->count = 3;
		f7_msg->smbus_buf[1] = data->word & 0xff;
		f7_msg->smbus_buf[2] = data->word >> 8;
		cr2 &= ~STM32F7_I2C_CR2_RD_WRN;
		f7_msg->read_write = I2C_SMBUS_READ;
		break;
	case I2C_SMBUS_BLOCK_PROC_CALL:
		f7_msg->stop = false;
		if (data->block[0] > I2C_SMBUS_BLOCK_MAX - 1) {
			dev_err(dev, "Invalid block write size %d\n",
				data->block[0]);
			return -EINVAL;
		}
		f7_msg->count = data->block[0] + 2;
		for (i = 1; i < f7_msg->count; i++)
			f7_msg->smbus_buf[i] = data->block[i - 1];
		cr2 &= ~STM32F7_I2C_CR2_RD_WRN;
		f7_msg->read_write = I2C_SMBUS_READ;
		break;
	case I2C_SMBUS_I2C_BLOCK_DATA:
		/* Rely on emulated i2c transfer (through master_xfer) */
		return -EOPNOTSUPP;
	default:
		dev_err(dev, "Unsupported smbus protocol %d\n", f7_msg->size);
		return -EOPNOTSUPP;
	}

	f7_msg->buf = f7_msg->smbus_buf;

	/* Configure PEC */
	if ((flags & I2C_CLIENT_PEC) && f7_msg->size != I2C_SMBUS_QUICK) {
		cr1 |= STM32F7_I2C_CR1_PECEN;
		cr2 |= STM32F7_I2C_CR2_PECBYTE;
		if (!f7_msg->read_write)
			f7_msg->count++;
	} else {
		cr1 &= ~STM32F7_I2C_CR1_PECEN;
		cr2 &= ~STM32F7_I2C_CR2_PECBYTE;
	}

	/* Set number of bytes to be transferred */
	cr2 &= ~(STM32F7_I2C_CR2_NBYTES_MASK | STM32F7_I2C_CR2_RELOAD);
	cr2 |= STM32F7_I2C_CR2_NBYTES(f7_msg->count);

	/* Enable NACK, STOP, error and transfer complete interrupts */
	cr1 |= STM32F7_I2C_CR1_ERRIE | STM32F7_I2C_CR1_TCIE |
		STM32F7_I2C_CR1_STOPIE | STM32F7_I2C_CR1_NACKIE;

	/* Clear DMA req and TX/RX interrupt */
	cr1 &= ~(STM32F7_I2C_CR1_RXIE | STM32F7_I2C_CR1_TXIE |
			STM32F7_I2C_CR1_RXDMAEN | STM32F7_I2C_CR1_TXDMAEN);

	/* Configure DMA or enable RX/TX interrupt */
	i2c_dev->use_dma = false;
	if (i2c_dev->dma && f7_msg->count >= STM32F7_I2C_DMA_LEN_MIN) {
		ret = stm32_i2c_prep_dma_xfer(i2c_dev->dev, i2c_dev->dma,
					      cr2 & STM32F7_I2C_CR2_RD_WRN,
					      f7_msg->count, f7_msg->buf,
					      stm32f7_i2c_dma_callback,
					      i2c_dev);
		if (!ret)
			i2c_dev->use_dma = true;
		else
			dev_warn(i2c_dev->dev, "can't use DMA\n");
	}

	if (!i2c_dev->use_dma) {
		if (cr2 & STM32F7_I2C_CR2_RD_WRN)
			cr1 |= STM32F7_I2C_CR1_RXIE;
		else
			cr1 |= STM32F7_I2C_CR1_TXIE;
	} else {
		if (cr2 & STM32F7_I2C_CR2_RD_WRN)
			cr1 |= STM32F7_I2C_CR1_RXDMAEN;
		else
			cr1 |= STM32F7_I2C_CR1_TXDMAEN;
	}

	/* Set Start bit */
	cr2 |= STM32F7_I2C_CR2_START;

	i2c_dev->master_mode = true;

	/* Write configurations registers */
	writel_relaxed(cr1, base + STM32F7_I2C_CR1);
	writel_relaxed(cr2, base + STM32F7_I2C_CR2);

	return 0;
}

static void stm32f7_i2c_smbus_rep_start(struct stm32f7_i2c_dev *i2c_dev)
{
	struct stm32f7_i2c_msg *f7_msg = &i2c_dev->f7_msg;
	void __iomem *base = i2c_dev->base;
	u32 cr1, cr2;
	int ret;

	cr2 = readl_relaxed(base + STM32F7_I2C_CR2);
	cr1 = readl_relaxed(base + STM32F7_I2C_CR1);

	/* Set transfer direction */
	cr2 |= STM32F7_I2C_CR2_RD_WRN;

	switch (f7_msg->size) {
	case I2C_SMBUS_BYTE_DATA:
		f7_msg->count = 1;
		break;
	case I2C_SMBUS_WORD_DATA:
	case I2C_SMBUS_PROC_CALL:
		f7_msg->count = 2;
		break;
	case I2C_SMBUS_BLOCK_DATA:
	case I2C_SMBUS_BLOCK_PROC_CALL:
		f7_msg->count = 1;
		cr2 |= STM32F7_I2C_CR2_RELOAD;
		break;
	}

	f7_msg->buf = f7_msg->smbus_buf;
	f7_msg->stop = true;

	/* Add one byte for PEC if needed */
	if (cr1 & STM32F7_I2C_CR1_PECEN)
		f7_msg->count++;

	/* Set number of bytes to be transferred */
	cr2 &= ~(STM32F7_I2C_CR2_NBYTES_MASK);
	cr2 |= STM32F7_I2C_CR2_NBYTES(f7_msg->count);

	/*
	 * Configure RX/TX interrupt:
	 */
	cr1 &= ~(STM32F7_I2C_CR1_RXIE | STM32F7_I2C_CR1_TXIE);
	cr1 |= STM32F7_I2C_CR1_RXIE;

	/*
	 * Configure DMA or enable RX/TX interrupt:
	 * For I2C_SMBUS_BLOCK_DATA and I2C_SMBUS_BLOCK_PROC_CALL we don't use
	 * dma as we don't know in advance how many data will be received
	 */
	cr1 &= ~(STM32F7_I2C_CR1_RXIE | STM32F7_I2C_CR1_TXIE |
		 STM32F7_I2C_CR1_RXDMAEN | STM32F7_I2C_CR1_TXDMAEN);

	i2c_dev->use_dma = false;
	if (i2c_dev->dma && f7_msg->count >= STM32F7_I2C_DMA_LEN_MIN &&
	    f7_msg->size != I2C_SMBUS_BLOCK_DATA &&
	    f7_msg->size != I2C_SMBUS_BLOCK_PROC_CALL) {
		ret = stm32_i2c_prep_dma_xfer(i2c_dev->dev, i2c_dev->dma,
					      cr2 & STM32F7_I2C_CR2_RD_WRN,
					      f7_msg->count, f7_msg->buf,
					      stm32f7_i2c_dma_callback,
					      i2c_dev);

		if (!ret)
			i2c_dev->use_dma = true;
		else
			dev_warn(i2c_dev->dev, "can't use DMA\n");
	}

	if (!i2c_dev->use_dma)
		cr1 |= STM32F7_I2C_CR1_RXIE;
	else
		cr1 |= STM32F7_I2C_CR1_RXDMAEN;

	/* Configure Repeated Start */
	cr2 |= STM32F7_I2C_CR2_START;

	/* Write configurations registers */
	writel_relaxed(cr1, base + STM32F7_I2C_CR1);
	writel_relaxed(cr2, base + STM32F7_I2C_CR2);
}

static int stm32f7_i2c_smbus_check_pec(struct stm32f7_i2c_dev *i2c_dev)
{
	struct stm32f7_i2c_msg *f7_msg = &i2c_dev->f7_msg;
	u8 count, internal_pec, received_pec;

	internal_pec = readl_relaxed(i2c_dev->base + STM32F7_I2C_PECR);

	switch (f7_msg->size) {
	case I2C_SMBUS_BYTE:
	case I2C_SMBUS_BYTE_DATA:
		received_pec = f7_msg->smbus_buf[1];
		break;
	case I2C_SMBUS_WORD_DATA:
	case I2C_SMBUS_PROC_CALL:
		received_pec = f7_msg->smbus_buf[2];
		break;
	case I2C_SMBUS_BLOCK_DATA:
	case I2C_SMBUS_BLOCK_PROC_CALL:
		count = f7_msg->smbus_buf[0];
		received_pec = f7_msg->smbus_buf[count];
		break;
	default:
		dev_err(i2c_dev->dev, "Unsupported smbus protocol for PEC\n");
		return -EINVAL;
	}

	if (internal_pec != received_pec) {
		dev_err(i2c_dev->dev, "Bad PEC 0x%02x vs. 0x%02x\n",
			internal_pec, received_pec);
		return -EBADMSG;
	}

	return 0;
}

static bool stm32f7_i2c_is_addr_match(struct i2c_client *slave, u32 addcode)
{
	u32 addr;

	if (!slave)
		return false;

	if (slave->flags & I2C_CLIENT_TEN) {
		/*
		 * For 10-bit addr, addcode = 11110XY with
		 * X = Bit 9 of slave address
		 * Y = Bit 8 of slave address
		 */
		addr = slave->addr >> 8;
		addr |= 0x78;
		if (addr == addcode)
			return true;
	} else {
		addr = slave->addr & 0x7f;
		if (addr == addcode)
			return true;
	}

	return false;
}

static void stm32f7_i2c_slave_start(struct stm32f7_i2c_dev *i2c_dev)
{
	struct i2c_client *slave = i2c_dev->slave_running;
	void __iomem *base = i2c_dev->base;
	u32 mask;
	u8 value = 0;

	if (i2c_dev->slave_dir) {
		/* Notify i2c slave that new read transfer is starting */
		i2c_slave_event(slave, I2C_SLAVE_READ_REQUESTED, &value);

		/*
		 * Disable slave TX config in case of I2C combined message
		 * (I2C Write followed by I2C Read)
		 */
		mask = STM32F7_I2C_CR2_RELOAD;
		stm32f7_i2c_clr_bits(base + STM32F7_I2C_CR2, mask);
		mask = STM32F7_I2C_CR1_SBC | STM32F7_I2C_CR1_RXIE |
		       STM32F7_I2C_CR1_TCIE;
		stm32f7_i2c_clr_bits(base + STM32F7_I2C_CR1, mask);

		/* Enable TX empty, STOP, NACK interrupts */
		mask =  STM32F7_I2C_CR1_STOPIE | STM32F7_I2C_CR1_NACKIE |
			STM32F7_I2C_CR1_TXIE;
		stm32f7_i2c_set_bits(base + STM32F7_I2C_CR1, mask);

		/* Write 1st data byte */
		writel_relaxed(value, base + STM32F7_I2C_TXDR);
	} else {
		/* Notify i2c slave that new write transfer is starting */
		i2c_slave_event(slave, I2C_SLAVE_WRITE_REQUESTED, &value);

		/* Set reload mode to be able to ACK/NACK each received byte */
		mask = STM32F7_I2C_CR2_RELOAD;
		stm32f7_i2c_set_bits(base + STM32F7_I2C_CR2, mask);

		/*
		 * Set STOP, NACK, RX empty and transfer complete interrupts.*
		 * Set Slave Byte Control to be able to ACK/NACK each data
		 * byte received
		 */
		mask =  STM32F7_I2C_CR1_STOPIE | STM32F7_I2C_CR1_NACKIE |
			STM32F7_I2C_CR1_SBC | STM32F7_I2C_CR1_RXIE |
			STM32F7_I2C_CR1_TCIE;
		stm32f7_i2c_set_bits(base + STM32F7_I2C_CR1, mask);
	}
}

static void stm32f7_i2c_slave_addr(struct stm32f7_i2c_dev *i2c_dev)
{
	void __iomem *base = i2c_dev->base;
	u32 isr, addcode, dir, mask;
	int i;

	isr = readl_relaxed(i2c_dev->base + STM32F7_I2C_ISR);
	addcode = STM32F7_I2C_ISR_ADDCODE_GET(isr);
	dir = isr & STM32F7_I2C_ISR_DIR;

	for (i = 0; i < STM32F7_I2C_MAX_SLAVE; i++) {
		if (stm32f7_i2c_is_addr_match(i2c_dev->slave[i], addcode)) {
			i2c_dev->slave_running = i2c_dev->slave[i];
			i2c_dev->slave_dir = dir;

			/* Start I2C slave processing */
			stm32f7_i2c_slave_start(i2c_dev);

			/* Clear ADDR flag */
			mask = STM32F7_I2C_ICR_ADDRCF;
			writel_relaxed(mask, base + STM32F7_I2C_ICR);
			break;
		}
	}
}

static int stm32f7_i2c_get_slave_id(struct stm32f7_i2c_dev *i2c_dev,
				    struct i2c_client *slave, int *id)
{
	int i;

	for (i = 0; i < STM32F7_I2C_MAX_SLAVE; i++) {
		if (i2c_dev->slave[i] == slave) {
			*id = i;
			return 0;
		}
	}

	dev_err(i2c_dev->dev, "Slave 0x%x not registered\n", slave->addr);

	return -ENODEV;
}

static int stm32f7_i2c_get_free_slave_id(struct stm32f7_i2c_dev *i2c_dev,
					 struct i2c_client *slave, int *id)
{
	struct device *dev = i2c_dev->dev;
	int i;

	/*
	 * slave[STM32F7_SLAVE_HOSTNOTIFY] support only SMBus Host address (0x8)
	 * slave[STM32F7_SLAVE_7_10_BITS_ADDR] supports 7-bit and 10-bit slave address
	 * slave[STM32F7_SLAVE_7_BITS_ADDR] supports 7-bit slave address only
	 */
<<<<<<< HEAD
	for (i = STM32F7_I2C_MAX_SLAVE - 1; i >= 0; i--) {
		if (i == 1 && (slave->flags & I2C_CLIENT_TEN))
=======
	if (i2c_dev->smbus_mode && (slave->addr == 0x08)) {
		if (i2c_dev->slave[STM32F7_SLAVE_HOSTNOTIFY])
			goto fail;
		*id = STM32F7_SLAVE_HOSTNOTIFY;
		return 0;
	}

	for (i = STM32F7_I2C_MAX_SLAVE - 1; i > STM32F7_SLAVE_HOSTNOTIFY; i--) {
		if ((i == STM32F7_SLAVE_7_BITS_ADDR) &&
		    (slave->flags & I2C_CLIENT_TEN))
>>>>>>> 7d2a07b7
			continue;
		if (!i2c_dev->slave[i]) {
			*id = i;
			return 0;
		}
	}

fail:
	dev_err(dev, "Slave 0x%x could not be registered\n", slave->addr);

	return -EINVAL;
}

static bool stm32f7_i2c_is_slave_registered(struct stm32f7_i2c_dev *i2c_dev)
{
	int i;

	for (i = 0; i < STM32F7_I2C_MAX_SLAVE; i++) {
		if (i2c_dev->slave[i])
			return true;
	}

	return false;
}

static bool stm32f7_i2c_is_slave_busy(struct stm32f7_i2c_dev *i2c_dev)
{
	int i, busy;

	busy = 0;
	for (i = 0; i < STM32F7_I2C_MAX_SLAVE; i++) {
		if (i2c_dev->slave[i])
			busy++;
	}

	return i == busy;
}

static irqreturn_t stm32f7_i2c_slave_isr_event(struct stm32f7_i2c_dev *i2c_dev)
{
	void __iomem *base = i2c_dev->base;
	u32 cr2, status, mask;
	u8 val;
	int ret;

	status = readl_relaxed(i2c_dev->base + STM32F7_I2C_ISR);

	/* Slave transmitter mode */
	if (status & STM32F7_I2C_ISR_TXIS) {
		i2c_slave_event(i2c_dev->slave_running,
				I2C_SLAVE_READ_PROCESSED,
				&val);

		/* Write data byte */
		writel_relaxed(val, base + STM32F7_I2C_TXDR);
	}

	/* Transfer Complete Reload for Slave receiver mode */
	if (status & STM32F7_I2C_ISR_TCR || status & STM32F7_I2C_ISR_RXNE) {
		/*
		 * Read data byte then set NBYTES to receive next byte or NACK
		 * the current received byte
		 */
		val = readb_relaxed(i2c_dev->base + STM32F7_I2C_RXDR);
		ret = i2c_slave_event(i2c_dev->slave_running,
				      I2C_SLAVE_WRITE_RECEIVED,
				      &val);
		if (!ret) {
			cr2 = readl_relaxed(i2c_dev->base + STM32F7_I2C_CR2);
			cr2 |= STM32F7_I2C_CR2_NBYTES(1);
			writel_relaxed(cr2, i2c_dev->base + STM32F7_I2C_CR2);
		} else {
			mask = STM32F7_I2C_CR2_NACK;
			stm32f7_i2c_set_bits(base + STM32F7_I2C_CR2, mask);
		}
	}

	/* NACK received */
	if (status & STM32F7_I2C_ISR_NACKF) {
		dev_dbg(i2c_dev->dev, "<%s>: Receive NACK\n", __func__);
		writel_relaxed(STM32F7_I2C_ICR_NACKCF, base + STM32F7_I2C_ICR);
	}

	/* STOP received */
	if (status & STM32F7_I2C_ISR_STOPF) {
		/* Disable interrupts */
		stm32f7_i2c_disable_irq(i2c_dev, STM32F7_I2C_XFER_IRQ_MASK);

		if (i2c_dev->slave_dir) {
			/*
			 * Flush TX buffer in order to not used the byte in
			 * TXDR for the next transfer
			 */
			mask = STM32F7_I2C_ISR_TXE;
			stm32f7_i2c_set_bits(base + STM32F7_I2C_ISR, mask);
		}

		/* Clear STOP flag */
		writel_relaxed(STM32F7_I2C_ICR_STOPCF, base + STM32F7_I2C_ICR);

		/* Notify i2c slave that a STOP flag has been detected */
		i2c_slave_event(i2c_dev->slave_running, I2C_SLAVE_STOP, &val);

		i2c_dev->slave_running = NULL;
	}

	/* Address match received */
	if (status & STM32F7_I2C_ISR_ADDR)
		stm32f7_i2c_slave_addr(i2c_dev);

	return IRQ_HANDLED;
}

static irqreturn_t stm32f7_i2c_isr_event(int irq, void *data)
{
	struct stm32f7_i2c_dev *i2c_dev = data;
	struct stm32f7_i2c_msg *f7_msg = &i2c_dev->f7_msg;
	void __iomem *base = i2c_dev->base;
	u32 status, mask;
	int ret = IRQ_HANDLED;

	/* Check if the interrupt if for a slave device */
	if (!i2c_dev->master_mode) {
		ret = stm32f7_i2c_slave_isr_event(i2c_dev);
		return ret;
	}

	status = readl_relaxed(i2c_dev->base + STM32F7_I2C_ISR);

	/* Tx empty */
	if (status & STM32F7_I2C_ISR_TXIS)
		stm32f7_i2c_write_tx_data(i2c_dev);

	/* RX not empty */
	if (status & STM32F7_I2C_ISR_RXNE)
		stm32f7_i2c_read_rx_data(i2c_dev);

	/* NACK received */
	if (status & STM32F7_I2C_ISR_NACKF) {
		dev_dbg(i2c_dev->dev, "<%s>: Receive NACK (addr %x)\n",
			__func__, f7_msg->addr);
		writel_relaxed(STM32F7_I2C_ICR_NACKCF, base + STM32F7_I2C_ICR);
		f7_msg->result = -ENXIO;
	}

	/* STOP detection flag */
	if (status & STM32F7_I2C_ISR_STOPF) {
		/* Disable interrupts */
		if (stm32f7_i2c_is_slave_registered(i2c_dev))
			mask = STM32F7_I2C_XFER_IRQ_MASK;
		else
			mask = STM32F7_I2C_ALL_IRQ_MASK;
		stm32f7_i2c_disable_irq(i2c_dev, mask);

		/* Clear STOP flag */
		writel_relaxed(STM32F7_I2C_ICR_STOPCF, base + STM32F7_I2C_ICR);

		if (i2c_dev->use_dma) {
			ret = IRQ_WAKE_THREAD;
		} else {
			i2c_dev->master_mode = false;
			complete(&i2c_dev->complete);
		}
	}

	/* Transfer complete */
	if (status & STM32F7_I2C_ISR_TC) {
		if (f7_msg->stop) {
			mask = STM32F7_I2C_CR2_STOP;
			stm32f7_i2c_set_bits(base + STM32F7_I2C_CR2, mask);
		} else if (i2c_dev->use_dma) {
			ret = IRQ_WAKE_THREAD;
		} else if (f7_msg->smbus) {
			stm32f7_i2c_smbus_rep_start(i2c_dev);
		} else {
			i2c_dev->msg_id++;
			i2c_dev->msg++;
			stm32f7_i2c_xfer_msg(i2c_dev, i2c_dev->msg);
		}
	}

	if (status & STM32F7_I2C_ISR_TCR) {
		if (f7_msg->smbus)
			stm32f7_i2c_smbus_reload(i2c_dev);
		else
			stm32f7_i2c_reload(i2c_dev);
	}

	return ret;
}

static irqreturn_t stm32f7_i2c_isr_event_thread(int irq, void *data)
{
	struct stm32f7_i2c_dev *i2c_dev = data;
	struct stm32f7_i2c_msg *f7_msg = &i2c_dev->f7_msg;
	struct stm32_i2c_dma *dma = i2c_dev->dma;
	u32 status;
	int ret;

	/*
	 * Wait for dma transfer completion before sending next message or
	 * notity the end of xfer to the client
	 */
	ret = wait_for_completion_timeout(&i2c_dev->dma->dma_complete, HZ);
	if (!ret) {
		dev_dbg(i2c_dev->dev, "<%s>: Timed out\n", __func__);
		stm32f7_i2c_disable_dma_req(i2c_dev);
		dmaengine_terminate_all(dma->chan_using);
		f7_msg->result = -ETIMEDOUT;
	}

	status = readl_relaxed(i2c_dev->base + STM32F7_I2C_ISR);

	if (status & STM32F7_I2C_ISR_TC) {
		if (f7_msg->smbus) {
			stm32f7_i2c_smbus_rep_start(i2c_dev);
		} else {
			i2c_dev->msg_id++;
			i2c_dev->msg++;
			stm32f7_i2c_xfer_msg(i2c_dev, i2c_dev->msg);
		}
	} else {
		i2c_dev->master_mode = false;
		complete(&i2c_dev->complete);
	}

	return IRQ_HANDLED;
}

static irqreturn_t stm32f7_i2c_isr_error(int irq, void *data)
{
	struct stm32f7_i2c_dev *i2c_dev = data;
	struct stm32f7_i2c_msg *f7_msg = &i2c_dev->f7_msg;
	void __iomem *base = i2c_dev->base;
	struct device *dev = i2c_dev->dev;
	struct stm32_i2c_dma *dma = i2c_dev->dma;
	u32 status;

	status = readl_relaxed(i2c_dev->base + STM32F7_I2C_ISR);

	/* Bus error */
	if (status & STM32F7_I2C_ISR_BERR) {
		dev_err(dev, "<%s>: Bus error accessing addr 0x%x\n",
			__func__, f7_msg->addr);
		writel_relaxed(STM32F7_I2C_ICR_BERRCF, base + STM32F7_I2C_ICR);
		stm32f7_i2c_release_bus(&i2c_dev->adap);
		f7_msg->result = -EIO;
	}

	/* Arbitration loss */
	if (status & STM32F7_I2C_ISR_ARLO) {
		dev_dbg(dev, "<%s>: Arbitration loss accessing addr 0x%x\n",
			__func__, f7_msg->addr);
		writel_relaxed(STM32F7_I2C_ICR_ARLOCF, base + STM32F7_I2C_ICR);
		f7_msg->result = -EAGAIN;
	}

	if (status & STM32F7_I2C_ISR_PECERR) {
		dev_err(dev, "<%s>: PEC error in reception accessing addr 0x%x\n",
			__func__, f7_msg->addr);
		writel_relaxed(STM32F7_I2C_ICR_PECCF, base + STM32F7_I2C_ICR);
		f7_msg->result = -EINVAL;
	}

<<<<<<< HEAD
=======
	if (status & STM32F7_I2C_ISR_ALERT) {
		dev_dbg(dev, "<%s>: SMBus alert received\n", __func__);
		writel_relaxed(STM32F7_I2C_ICR_ALERTCF, base + STM32F7_I2C_ICR);
		i2c_handle_smbus_alert(i2c_dev->alert->ara);
		return IRQ_HANDLED;
	}

>>>>>>> 7d2a07b7
	if (!i2c_dev->slave_running) {
		u32 mask;
		/* Disable interrupts */
		if (stm32f7_i2c_is_slave_registered(i2c_dev))
			mask = STM32F7_I2C_XFER_IRQ_MASK;
		else
			mask = STM32F7_I2C_ALL_IRQ_MASK;
		stm32f7_i2c_disable_irq(i2c_dev, mask);
	}

	/* Disable dma */
	if (i2c_dev->use_dma) {
		stm32f7_i2c_disable_dma_req(i2c_dev);
		dmaengine_terminate_all(dma->chan_using);
	}

	i2c_dev->master_mode = false;
	complete(&i2c_dev->complete);

	return IRQ_HANDLED;
}

static int stm32f7_i2c_xfer(struct i2c_adapter *i2c_adap,
			    struct i2c_msg msgs[], int num)
{
	struct stm32f7_i2c_dev *i2c_dev = i2c_get_adapdata(i2c_adap);
	struct stm32f7_i2c_msg *f7_msg = &i2c_dev->f7_msg;
	struct stm32_i2c_dma *dma = i2c_dev->dma;
	unsigned long time_left;
	int ret;

	i2c_dev->msg = msgs;
	i2c_dev->msg_num = num;
	i2c_dev->msg_id = 0;
	f7_msg->smbus = false;

	ret = pm_runtime_resume_and_get(i2c_dev->dev);
	if (ret < 0)
		return ret;

	ret = stm32f7_i2c_wait_free_bus(i2c_dev);
	if (ret)
		goto pm_free;

	stm32f7_i2c_xfer_msg(i2c_dev, msgs);

	time_left = wait_for_completion_timeout(&i2c_dev->complete,
						i2c_dev->adap.timeout);
	ret = f7_msg->result;

	if (!time_left) {
		dev_dbg(i2c_dev->dev, "Access to slave 0x%x timed out\n",
			i2c_dev->msg->addr);
		if (i2c_dev->use_dma)
			dmaengine_terminate_all(dma->chan_using);
		ret = -ETIMEDOUT;
	}

pm_free:
	pm_runtime_mark_last_busy(i2c_dev->dev);
	pm_runtime_put_autosuspend(i2c_dev->dev);

	return (ret < 0) ? ret : num;
}

static int stm32f7_i2c_smbus_xfer(struct i2c_adapter *adapter, u16 addr,
				  unsigned short flags, char read_write,
				  u8 command, int size,
				  union i2c_smbus_data *data)
{
	struct stm32f7_i2c_dev *i2c_dev = i2c_get_adapdata(adapter);
	struct stm32f7_i2c_msg *f7_msg = &i2c_dev->f7_msg;
	struct stm32_i2c_dma *dma = i2c_dev->dma;
	struct device *dev = i2c_dev->dev;
	unsigned long timeout;
	int i, ret;

	f7_msg->addr = addr;
	f7_msg->size = size;
	f7_msg->read_write = read_write;
	f7_msg->smbus = true;

	ret = pm_runtime_resume_and_get(dev);
	if (ret < 0)
		return ret;

	ret = stm32f7_i2c_wait_free_bus(i2c_dev);
	if (ret)
		goto pm_free;

	ret = stm32f7_i2c_smbus_xfer_msg(i2c_dev, flags, command, data);
	if (ret)
		goto pm_free;

	timeout = wait_for_completion_timeout(&i2c_dev->complete,
					      i2c_dev->adap.timeout);
	ret = f7_msg->result;
	if (ret)
		goto pm_free;

	if (!timeout) {
		dev_dbg(dev, "Access to slave 0x%x timed out\n", f7_msg->addr);
		if (i2c_dev->use_dma)
			dmaengine_terminate_all(dma->chan_using);
		ret = -ETIMEDOUT;
		goto pm_free;
	}

	/* Check PEC */
	if ((flags & I2C_CLIENT_PEC) && size != I2C_SMBUS_QUICK && read_write) {
		ret = stm32f7_i2c_smbus_check_pec(i2c_dev);
		if (ret)
			goto pm_free;
	}

	if (read_write && size != I2C_SMBUS_QUICK) {
		switch (size) {
		case I2C_SMBUS_BYTE:
		case I2C_SMBUS_BYTE_DATA:
			data->byte = f7_msg->smbus_buf[0];
		break;
		case I2C_SMBUS_WORD_DATA:
		case I2C_SMBUS_PROC_CALL:
			data->word = f7_msg->smbus_buf[0] |
				(f7_msg->smbus_buf[1] << 8);
		break;
		case I2C_SMBUS_BLOCK_DATA:
		case I2C_SMBUS_BLOCK_PROC_CALL:
		for (i = 0; i <= f7_msg->smbus_buf[0]; i++)
			data->block[i] = f7_msg->smbus_buf[i];
		break;
		default:
			dev_err(dev, "Unsupported smbus transaction\n");
			ret = -EINVAL;
		}
	}

pm_free:
	pm_runtime_mark_last_busy(dev);
	pm_runtime_put_autosuspend(dev);
	return ret;
}

static void stm32f7_i2c_enable_wakeup(struct stm32f7_i2c_dev *i2c_dev,
				      bool enable)
{
	void __iomem *base = i2c_dev->base;
	u32 mask = STM32F7_I2C_CR1_WUPEN;

	if (!i2c_dev->wakeup_src)
		return;

	if (enable) {
		device_set_wakeup_enable(i2c_dev->dev, true);
		stm32f7_i2c_set_bits(base + STM32F7_I2C_CR1, mask);
	} else {
		device_set_wakeup_enable(i2c_dev->dev, false);
		stm32f7_i2c_clr_bits(base + STM32F7_I2C_CR1, mask);
	}
}

static int stm32f7_i2c_reg_slave(struct i2c_client *slave)
{
	struct stm32f7_i2c_dev *i2c_dev = i2c_get_adapdata(slave->adapter);
	void __iomem *base = i2c_dev->base;
	struct device *dev = i2c_dev->dev;
	u32 oar1, oar2, mask;
	int id, ret;

	if (slave->flags & I2C_CLIENT_PEC) {
		dev_err(dev, "SMBus PEC not supported in slave mode\n");
		return -EINVAL;
	}

	if (stm32f7_i2c_is_slave_busy(i2c_dev)) {
		dev_err(dev, "Too much slave registered\n");
		return -EBUSY;
	}

	ret = stm32f7_i2c_get_free_slave_id(i2c_dev, slave, &id);
	if (ret)
		return ret;

	ret = pm_runtime_resume_and_get(dev);
	if (ret < 0)
		return ret;

	if (!stm32f7_i2c_is_slave_registered(i2c_dev))
		stm32f7_i2c_enable_wakeup(i2c_dev, true);

	switch (id) {
	case 0:
		/* Slave SMBus Host */
		i2c_dev->slave[id] = slave;
		break;

	case 1:
		/* Configure Own Address 1 */
		oar1 = readl_relaxed(i2c_dev->base + STM32F7_I2C_OAR1);
		oar1 &= ~STM32F7_I2C_OAR1_MASK;
		if (slave->flags & I2C_CLIENT_TEN) {
			oar1 |= STM32F7_I2C_OAR1_OA1_10(slave->addr);
			oar1 |= STM32F7_I2C_OAR1_OA1MODE;
		} else {
			oar1 |= STM32F7_I2C_OAR1_OA1_7(slave->addr);
		}
		oar1 |= STM32F7_I2C_OAR1_OA1EN;
		i2c_dev->slave[id] = slave;
		writel_relaxed(oar1, i2c_dev->base + STM32F7_I2C_OAR1);
		break;

	case 2:
		/* Configure Own Address 2 */
		oar2 = readl_relaxed(i2c_dev->base + STM32F7_I2C_OAR2);
		oar2 &= ~STM32F7_I2C_OAR2_MASK;
		if (slave->flags & I2C_CLIENT_TEN) {
			ret = -EOPNOTSUPP;
			goto pm_free;
		}

		oar2 |= STM32F7_I2C_OAR2_OA2_7(slave->addr);
		oar2 |= STM32F7_I2C_OAR2_OA2EN;
		i2c_dev->slave[id] = slave;
		writel_relaxed(oar2, i2c_dev->base + STM32F7_I2C_OAR2);
		break;

	default:
		dev_err(dev, "I2C slave id not supported\n");
		ret = -ENODEV;
		goto pm_free;
	}

	/* Enable ACK */
	stm32f7_i2c_clr_bits(base + STM32F7_I2C_CR2, STM32F7_I2C_CR2_NACK);

	/* Enable Address match interrupt, error interrupt and enable I2C  */
	mask = STM32F7_I2C_CR1_ADDRIE | STM32F7_I2C_CR1_ERRIE |
		STM32F7_I2C_CR1_PE;
	stm32f7_i2c_set_bits(base + STM32F7_I2C_CR1, mask);

	ret = 0;
pm_free:
	if (!stm32f7_i2c_is_slave_registered(i2c_dev))
		stm32f7_i2c_enable_wakeup(i2c_dev, false);

	pm_runtime_mark_last_busy(dev);
	pm_runtime_put_autosuspend(dev);

	return ret;
}

static int stm32f7_i2c_unreg_slave(struct i2c_client *slave)
{
	struct stm32f7_i2c_dev *i2c_dev = i2c_get_adapdata(slave->adapter);
	void __iomem *base = i2c_dev->base;
	u32 mask;
	int id, ret;

	ret = stm32f7_i2c_get_slave_id(i2c_dev, slave, &id);
	if (ret)
		return ret;

	WARN_ON(!i2c_dev->slave[id]);

	ret = pm_runtime_resume_and_get(i2c_dev->dev);
	if (ret < 0)
		return ret;

	if (id == 1) {
		mask = STM32F7_I2C_OAR1_OA1EN;
		stm32f7_i2c_clr_bits(base + STM32F7_I2C_OAR1, mask);
	} else if (id == 2) {
		mask = STM32F7_I2C_OAR2_OA2EN;
		stm32f7_i2c_clr_bits(base + STM32F7_I2C_OAR2, mask);
	}

	i2c_dev->slave[id] = NULL;

	if (!stm32f7_i2c_is_slave_registered(i2c_dev)) {
		stm32f7_i2c_disable_irq(i2c_dev, STM32F7_I2C_ALL_IRQ_MASK);
		stm32f7_i2c_enable_wakeup(i2c_dev, false);
	}

	pm_runtime_mark_last_busy(i2c_dev->dev);
	pm_runtime_put_autosuspend(i2c_dev->dev);

	return 0;
}

static int stm32f7_i2c_write_fm_plus_bits(struct stm32f7_i2c_dev *i2c_dev,
					  bool enable)
{
	int ret;

	if (i2c_dev->bus_rate <= I2C_MAX_FAST_MODE_FREQ ||
	    IS_ERR_OR_NULL(i2c_dev->regmap))
		/* Optional */
		return 0;

	if (i2c_dev->fmp_sreg == i2c_dev->fmp_creg)
		ret = regmap_update_bits(i2c_dev->regmap,
					 i2c_dev->fmp_sreg,
					 i2c_dev->fmp_mask,
					 enable ? i2c_dev->fmp_mask : 0);
	else
		ret = regmap_write(i2c_dev->regmap,
				   enable ? i2c_dev->fmp_sreg :
					    i2c_dev->fmp_creg,
				   i2c_dev->fmp_mask);

	return ret;
}

static int stm32f7_i2c_setup_fm_plus_bits(struct platform_device *pdev,
					  struct stm32f7_i2c_dev *i2c_dev)
{
	struct device_node *np = pdev->dev.of_node;
	int ret;

	i2c_dev->regmap = syscon_regmap_lookup_by_phandle(np, "st,syscfg-fmp");
	if (IS_ERR(i2c_dev->regmap))
		/* Optional */
		return 0;

	ret = of_property_read_u32_index(np, "st,syscfg-fmp", 1,
					 &i2c_dev->fmp_sreg);
	if (ret)
		return ret;

	i2c_dev->fmp_creg = i2c_dev->fmp_sreg +
			       i2c_dev->setup.fmp_clr_offset;

	return of_property_read_u32_index(np, "st,syscfg-fmp", 2,
					  &i2c_dev->fmp_mask);
}

static int stm32f7_i2c_enable_smbus_host(struct stm32f7_i2c_dev *i2c_dev)
{
	struct i2c_adapter *adap = &i2c_dev->adap;
	void __iomem *base = i2c_dev->base;
	struct i2c_client *client;

	client = i2c_new_slave_host_notify_device(adap);
	if (IS_ERR(client))
		return PTR_ERR(client);

	i2c_dev->host_notify_client = client;

	/* Enable SMBus Host address */
	stm32f7_i2c_set_bits(base + STM32F7_I2C_CR1, STM32F7_I2C_CR1_SMBHEN);

	return 0;
}

static void stm32f7_i2c_disable_smbus_host(struct stm32f7_i2c_dev *i2c_dev)
{
	void __iomem *base = i2c_dev->base;

	if (i2c_dev->host_notify_client) {
		/* Disable SMBus Host address */
		stm32f7_i2c_clr_bits(base + STM32F7_I2C_CR1,
				     STM32F7_I2C_CR1_SMBHEN);
		i2c_free_slave_host_notify_device(i2c_dev->host_notify_client);
	}
}

static int stm32f7_i2c_enable_smbus_alert(struct stm32f7_i2c_dev *i2c_dev)
{
	struct stm32f7_i2c_alert *alert;
	struct i2c_adapter *adap = &i2c_dev->adap;
	struct device *dev = i2c_dev->dev;
	void __iomem *base = i2c_dev->base;

	alert = devm_kzalloc(dev, sizeof(*alert), GFP_KERNEL);
	if (!alert)
		return -ENOMEM;

	alert->ara = i2c_new_smbus_alert_device(adap, &alert->setup);
	if (IS_ERR(alert->ara))
		return PTR_ERR(alert->ara);

	i2c_dev->alert = alert;

	/* Enable SMBus Alert */
	stm32f7_i2c_set_bits(base + STM32F7_I2C_CR1, STM32F7_I2C_CR1_ALERTEN);

	return 0;
}

static void stm32f7_i2c_disable_smbus_alert(struct stm32f7_i2c_dev *i2c_dev)
{
	struct stm32f7_i2c_alert *alert = i2c_dev->alert;
	void __iomem *base = i2c_dev->base;

	if (alert) {
		/* Disable SMBus Alert */
		stm32f7_i2c_clr_bits(base + STM32F7_I2C_CR1,
				     STM32F7_I2C_CR1_ALERTEN);
		i2c_unregister_device(alert->ara);
	}
}

static u32 stm32f7_i2c_func(struct i2c_adapter *adap)
{
	struct stm32f7_i2c_dev *i2c_dev = i2c_get_adapdata(adap);

	u32 func = I2C_FUNC_I2C | I2C_FUNC_10BIT_ADDR | I2C_FUNC_SLAVE |
		   I2C_FUNC_SMBUS_QUICK | I2C_FUNC_SMBUS_BYTE |
		   I2C_FUNC_SMBUS_BYTE_DATA | I2C_FUNC_SMBUS_WORD_DATA |
		   I2C_FUNC_SMBUS_BLOCK_DATA | I2C_FUNC_SMBUS_BLOCK_PROC_CALL |
		   I2C_FUNC_SMBUS_PROC_CALL | I2C_FUNC_SMBUS_PEC |
		   I2C_FUNC_SMBUS_I2C_BLOCK;

	if (i2c_dev->smbus_mode)
		func |= I2C_FUNC_SMBUS_HOST_NOTIFY;

	return func;
}

static const struct i2c_algorithm stm32f7_i2c_algo = {
	.master_xfer = stm32f7_i2c_xfer,
	.smbus_xfer = stm32f7_i2c_smbus_xfer,
	.functionality = stm32f7_i2c_func,
	.reg_slave = stm32f7_i2c_reg_slave,
	.unreg_slave = stm32f7_i2c_unreg_slave,
};

static int stm32f7_i2c_probe(struct platform_device *pdev)
{
	struct stm32f7_i2c_dev *i2c_dev;
	const struct stm32f7_i2c_setup *setup;
	struct resource *res;
	struct i2c_adapter *adap;
	struct reset_control *rst;
	dma_addr_t phy_addr;
	int irq_error, irq_event, ret;

	i2c_dev = devm_kzalloc(&pdev->dev, sizeof(*i2c_dev), GFP_KERNEL);
	if (!i2c_dev)
		return -ENOMEM;

	i2c_dev->base = devm_platform_get_and_ioremap_resource(pdev, 0, &res);
	if (IS_ERR(i2c_dev->base))
		return PTR_ERR(i2c_dev->base);
	phy_addr = (dma_addr_t)res->start;

	irq_event = platform_get_irq(pdev, 0);
	if (irq_event <= 0)
		return irq_event ? : -ENOENT;

	irq_error = platform_get_irq(pdev, 1);
	if (irq_error <= 0)
		return irq_error ? : -ENOENT;

	i2c_dev->wakeup_src = of_property_read_bool(pdev->dev.of_node,
						    "wakeup-source");

	i2c_dev->clk = devm_clk_get(&pdev->dev, NULL);
	if (IS_ERR(i2c_dev->clk))
		return dev_err_probe(&pdev->dev, PTR_ERR(i2c_dev->clk),
				     "Failed to get controller clock\n");

	ret = clk_prepare_enable(i2c_dev->clk);
	if (ret) {
		dev_err(&pdev->dev, "Failed to prepare_enable clock\n");
		return ret;
	}

	rst = devm_reset_control_get(&pdev->dev, NULL);
	if (IS_ERR(rst)) {
		ret = dev_err_probe(&pdev->dev, PTR_ERR(rst),
				    "Error: Missing reset ctrl\n");
		goto clk_free;
	}
	reset_control_assert(rst);
	udelay(2);
	reset_control_deassert(rst);

	i2c_dev->dev = &pdev->dev;

	ret = devm_request_threaded_irq(&pdev->dev, irq_event,
					stm32f7_i2c_isr_event,
					stm32f7_i2c_isr_event_thread,
					IRQF_ONESHOT,
					pdev->name, i2c_dev);
	if (ret) {
		dev_err(&pdev->dev, "Failed to request irq event %i\n",
			irq_event);
		goto clk_free;
	}

	ret = devm_request_irq(&pdev->dev, irq_error, stm32f7_i2c_isr_error, 0,
			       pdev->name, i2c_dev);
	if (ret) {
		dev_err(&pdev->dev, "Failed to request irq error %i\n",
			irq_error);
		goto clk_free;
	}

	setup = of_device_get_match_data(&pdev->dev);
	if (!setup) {
		dev_err(&pdev->dev, "Can't get device data\n");
		ret = -ENODEV;
		goto clk_free;
	}
	i2c_dev->setup = *setup;

	ret = stm32f7_i2c_setup_timing(i2c_dev, &i2c_dev->setup);
	if (ret)
		goto clk_free;

	/* Setup Fast mode plus if necessary */
	if (i2c_dev->bus_rate > I2C_MAX_FAST_MODE_FREQ) {
		ret = stm32f7_i2c_setup_fm_plus_bits(pdev, i2c_dev);
		if (ret)
			goto clk_free;
		ret = stm32f7_i2c_write_fm_plus_bits(i2c_dev, true);
		if (ret)
			goto clk_free;
	}

	adap = &i2c_dev->adap;
	i2c_set_adapdata(adap, i2c_dev);
	snprintf(adap->name, sizeof(adap->name), "STM32F7 I2C(%pa)",
		 &res->start);
	adap->owner = THIS_MODULE;
	adap->timeout = 2 * HZ;
	adap->retries = 3;
	adap->algo = &stm32f7_i2c_algo;
	adap->dev.parent = &pdev->dev;
	adap->dev.of_node = pdev->dev.of_node;

	init_completion(&i2c_dev->complete);

	/* Init DMA config if supported */
	i2c_dev->dma = stm32_i2c_dma_request(i2c_dev->dev, phy_addr,
					     STM32F7_I2C_TXDR,
					     STM32F7_I2C_RXDR);
<<<<<<< HEAD
	if (PTR_ERR(i2c_dev->dma) == -ENODEV)
		i2c_dev->dma = NULL;
	else if (IS_ERR(i2c_dev->dma)) {
		ret = PTR_ERR(i2c_dev->dma);
		if (ret != -EPROBE_DEFER)
			dev_err(&pdev->dev,
				"Failed to request dma error %i\n", ret);
		goto clk_free;
=======
	if (IS_ERR(i2c_dev->dma)) {
		ret = PTR_ERR(i2c_dev->dma);
		/* DMA support is optional, only report other errors */
		if (ret != -ENODEV)
			goto fmp_clear;
		dev_dbg(i2c_dev->dev, "No DMA option: fallback using interrupts\n");
		i2c_dev->dma = NULL;
	}

	if (i2c_dev->wakeup_src) {
		device_set_wakeup_capable(i2c_dev->dev, true);

		ret = dev_pm_set_wake_irq(i2c_dev->dev, irq_event);
		if (ret) {
			dev_err(i2c_dev->dev, "Failed to set wake up irq\n");
			goto clr_wakeup_capable;
		}
>>>>>>> 7d2a07b7
	}

	platform_set_drvdata(pdev, i2c_dev);

	pm_runtime_set_autosuspend_delay(i2c_dev->dev,
					 STM32F7_AUTOSUSPEND_DELAY);
	pm_runtime_use_autosuspend(i2c_dev->dev);
	pm_runtime_set_active(i2c_dev->dev);
	pm_runtime_enable(i2c_dev->dev);

	pm_runtime_get_noresume(&pdev->dev);

	stm32f7_i2c_hw_config(i2c_dev);

	i2c_dev->smbus_mode = of_property_read_bool(pdev->dev.of_node, "smbus");

	ret = i2c_add_adapter(adap);
	if (ret)
		goto pm_disable;

	if (i2c_dev->smbus_mode) {
		ret = stm32f7_i2c_enable_smbus_host(i2c_dev);
		if (ret) {
			dev_err(i2c_dev->dev,
				"failed to enable SMBus Host-Notify protocol (%d)\n",
				ret);
			goto i2c_adapter_remove;
		}
	}

	if (of_property_read_bool(pdev->dev.of_node, "smbus-alert")) {
		ret = stm32f7_i2c_enable_smbus_alert(i2c_dev);
		if (ret) {
			dev_err(i2c_dev->dev,
				"failed to enable SMBus alert protocol (%d)\n",
				ret);
			goto i2c_disable_smbus_host;
		}
	}

	dev_info(i2c_dev->dev, "STM32F7 I2C-%d bus adapter\n", adap->nr);

	pm_runtime_mark_last_busy(i2c_dev->dev);
	pm_runtime_put_autosuspend(i2c_dev->dev);

	return 0;

i2c_disable_smbus_host:
	stm32f7_i2c_disable_smbus_host(i2c_dev);

i2c_adapter_remove:
	i2c_del_adapter(adap);

pm_disable:
	pm_runtime_put_noidle(i2c_dev->dev);
	pm_runtime_disable(i2c_dev->dev);
	pm_runtime_set_suspended(i2c_dev->dev);
	pm_runtime_dont_use_autosuspend(i2c_dev->dev);

<<<<<<< HEAD
=======
	if (i2c_dev->wakeup_src)
		dev_pm_clear_wake_irq(i2c_dev->dev);

clr_wakeup_capable:
	if (i2c_dev->wakeup_src)
		device_set_wakeup_capable(i2c_dev->dev, false);

>>>>>>> 7d2a07b7
	if (i2c_dev->dma) {
		stm32_i2c_dma_free(i2c_dev->dma);
		i2c_dev->dma = NULL;
	}

<<<<<<< HEAD
=======
fmp_clear:
	stm32f7_i2c_write_fm_plus_bits(i2c_dev, false);

>>>>>>> 7d2a07b7
clk_free:
	clk_disable_unprepare(i2c_dev->clk);

	return ret;
}

static int stm32f7_i2c_remove(struct platform_device *pdev)
{
	struct stm32f7_i2c_dev *i2c_dev = platform_get_drvdata(pdev);

<<<<<<< HEAD
	i2c_del_adapter(&i2c_dev->adap);
	pm_runtime_get_sync(i2c_dev->dev);

=======
	stm32f7_i2c_disable_smbus_alert(i2c_dev);
	stm32f7_i2c_disable_smbus_host(i2c_dev);

	i2c_del_adapter(&i2c_dev->adap);
	pm_runtime_get_sync(i2c_dev->dev);

	if (i2c_dev->wakeup_src) {
		dev_pm_clear_wake_irq(i2c_dev->dev);
		/*
		 * enforce that wakeup is disabled and that the device
		 * is marked as non wakeup capable
		 */
		device_init_wakeup(i2c_dev->dev, false);
	}

>>>>>>> 7d2a07b7
	pm_runtime_put_noidle(i2c_dev->dev);
	pm_runtime_disable(i2c_dev->dev);
	pm_runtime_set_suspended(i2c_dev->dev);
	pm_runtime_dont_use_autosuspend(i2c_dev->dev);

	if (i2c_dev->dma) {
		stm32_i2c_dma_free(i2c_dev->dma);
		i2c_dev->dma = NULL;
	}

<<<<<<< HEAD
=======
	stm32f7_i2c_write_fm_plus_bits(i2c_dev, false);

>>>>>>> 7d2a07b7
	clk_disable_unprepare(i2c_dev->clk);

	return 0;
}

static int __maybe_unused stm32f7_i2c_runtime_suspend(struct device *dev)
{
	struct stm32f7_i2c_dev *i2c_dev = dev_get_drvdata(dev);

	if (!stm32f7_i2c_is_slave_registered(i2c_dev))
		clk_disable_unprepare(i2c_dev->clk);

	return 0;
}

static int __maybe_unused stm32f7_i2c_runtime_resume(struct device *dev)
{
	struct stm32f7_i2c_dev *i2c_dev = dev_get_drvdata(dev);
	int ret;

	if (!stm32f7_i2c_is_slave_registered(i2c_dev)) {
		ret = clk_prepare_enable(i2c_dev->clk);
		if (ret) {
			dev_err(dev, "failed to prepare_enable clock\n");
			return ret;
		}
	}

	return 0;
}

static int __maybe_unused stm32f7_i2c_regs_backup(struct stm32f7_i2c_dev *i2c_dev)
{
	int ret;
	struct stm32f7_i2c_regs *backup_regs = &i2c_dev->backup_regs;

	ret = pm_runtime_resume_and_get(i2c_dev->dev);
	if (ret < 0)
		return ret;

	backup_regs->cr1 = readl_relaxed(i2c_dev->base + STM32F7_I2C_CR1);
	backup_regs->cr2 = readl_relaxed(i2c_dev->base + STM32F7_I2C_CR2);
	backup_regs->oar1 = readl_relaxed(i2c_dev->base + STM32F7_I2C_OAR1);
	backup_regs->oar2 = readl_relaxed(i2c_dev->base + STM32F7_I2C_OAR2);
	backup_regs->tmgr = readl_relaxed(i2c_dev->base + STM32F7_I2C_TIMINGR);
	stm32f7_i2c_write_fm_plus_bits(i2c_dev, false);

	pm_runtime_put_sync(i2c_dev->dev);

	return ret;
}

static int __maybe_unused stm32f7_i2c_regs_restore(struct stm32f7_i2c_dev *i2c_dev)
{
	u32 cr1;
	int ret;
	struct stm32f7_i2c_regs *backup_regs = &i2c_dev->backup_regs;

	ret = pm_runtime_resume_and_get(i2c_dev->dev);
	if (ret < 0)
		return ret;

	cr1 = readl_relaxed(i2c_dev->base + STM32F7_I2C_CR1);
	if (cr1 & STM32F7_I2C_CR1_PE)
		stm32f7_i2c_clr_bits(i2c_dev->base + STM32F7_I2C_CR1,
				     STM32F7_I2C_CR1_PE);

	writel_relaxed(backup_regs->tmgr, i2c_dev->base + STM32F7_I2C_TIMINGR);
	writel_relaxed(backup_regs->cr1 & ~STM32F7_I2C_CR1_PE,
		       i2c_dev->base + STM32F7_I2C_CR1);
	if (backup_regs->cr1 & STM32F7_I2C_CR1_PE)
		stm32f7_i2c_set_bits(i2c_dev->base + STM32F7_I2C_CR1,
				     STM32F7_I2C_CR1_PE);
	writel_relaxed(backup_regs->cr2, i2c_dev->base + STM32F7_I2C_CR2);
	writel_relaxed(backup_regs->oar1, i2c_dev->base + STM32F7_I2C_OAR1);
	writel_relaxed(backup_regs->oar2, i2c_dev->base + STM32F7_I2C_OAR2);
	stm32f7_i2c_write_fm_plus_bits(i2c_dev, true);

	pm_runtime_put_sync(i2c_dev->dev);

	return ret;
}

static int __maybe_unused stm32f7_i2c_suspend(struct device *dev)
{
	struct stm32f7_i2c_dev *i2c_dev = dev_get_drvdata(dev);
	int ret;

	i2c_mark_adapter_suspended(&i2c_dev->adap);

	if (!device_may_wakeup(dev) && !device_wakeup_path(dev)) {
		ret = stm32f7_i2c_regs_backup(i2c_dev);
		if (ret < 0) {
			i2c_mark_adapter_resumed(&i2c_dev->adap);
			return ret;
		}

		pinctrl_pm_select_sleep_state(dev);
		pm_runtime_force_suspend(dev);
	}

	return 0;
}

static int __maybe_unused stm32f7_i2c_resume(struct device *dev)
{
	struct stm32f7_i2c_dev *i2c_dev = dev_get_drvdata(dev);
	int ret;

	if (!device_may_wakeup(dev) && !device_wakeup_path(dev)) {
		ret = pm_runtime_force_resume(dev);
		if (ret < 0)
			return ret;
		pinctrl_pm_select_default_state(dev);

		ret = stm32f7_i2c_regs_restore(i2c_dev);
		if (ret < 0)
			return ret;
	}

	i2c_mark_adapter_resumed(&i2c_dev->adap);

	return 0;
}

static const struct dev_pm_ops stm32f7_i2c_pm_ops = {
	SET_RUNTIME_PM_OPS(stm32f7_i2c_runtime_suspend,
			   stm32f7_i2c_runtime_resume, NULL)
	SET_SYSTEM_SLEEP_PM_OPS(stm32f7_i2c_suspend, stm32f7_i2c_resume)
};

static const struct of_device_id stm32f7_i2c_match[] = {
	{ .compatible = "st,stm32f7-i2c", .data = &stm32f7_setup},
	{ .compatible = "st,stm32mp15-i2c", .data = &stm32mp15_setup},
	{},
};
MODULE_DEVICE_TABLE(of, stm32f7_i2c_match);

static struct platform_driver stm32f7_i2c_driver = {
	.driver = {
		.name = "stm32f7-i2c",
		.of_match_table = stm32f7_i2c_match,
		.pm = &stm32f7_i2c_pm_ops,
	},
	.probe = stm32f7_i2c_probe,
	.remove = stm32f7_i2c_remove,
};

module_platform_driver(stm32f7_i2c_driver);

MODULE_AUTHOR("M'boumba Cedric Madianga <cedric.madianga@gmail.com>");
MODULE_DESCRIPTION("STMicroelectronics STM32F7 I2C driver");
MODULE_LICENSE("GPL v2");<|MERGE_RESOLUTION|>--- conflicted
+++ resolved
@@ -753,11 +753,7 @@
 	stm32f7_i2c_clr_bits(i2c_dev->base + STM32F7_I2C_CR1,
 			     STM32F7_I2C_CR1_DNF_MASK);
 	stm32f7_i2c_set_bits(i2c_dev->base + STM32F7_I2C_CR1,
-<<<<<<< HEAD
-			     STM32F7_I2C_CR1_DNF(i2c_dev->setup.dnf));
-=======
 			     STM32F7_I2C_CR1_DNF(i2c_dev->dnf));
->>>>>>> 7d2a07b7
 
 	stm32f7_i2c_set_bits(i2c_dev->base + STM32F7_I2C_CR1,
 			     STM32F7_I2C_CR1_PE);
@@ -1370,10 +1366,6 @@
 	 * slave[STM32F7_SLAVE_7_10_BITS_ADDR] supports 7-bit and 10-bit slave address
 	 * slave[STM32F7_SLAVE_7_BITS_ADDR] supports 7-bit slave address only
 	 */
-<<<<<<< HEAD
-	for (i = STM32F7_I2C_MAX_SLAVE - 1; i >= 0; i--) {
-		if (i == 1 && (slave->flags & I2C_CLIENT_TEN))
-=======
 	if (i2c_dev->smbus_mode && (slave->addr == 0x08)) {
 		if (i2c_dev->slave[STM32F7_SLAVE_HOSTNOTIFY])
 			goto fail;
@@ -1384,7 +1376,6 @@
 	for (i = STM32F7_I2C_MAX_SLAVE - 1; i > STM32F7_SLAVE_HOSTNOTIFY; i--) {
 		if ((i == STM32F7_SLAVE_7_BITS_ADDR) &&
 		    (slave->flags & I2C_CLIENT_TEN))
->>>>>>> 7d2a07b7
 			continue;
 		if (!i2c_dev->slave[i]) {
 			*id = i;
@@ -1649,8 +1640,6 @@
 		f7_msg->result = -EINVAL;
 	}
 
-<<<<<<< HEAD
-=======
 	if (status & STM32F7_I2C_ISR_ALERT) {
 		dev_dbg(dev, "<%s>: SMBus alert received\n", __func__);
 		writel_relaxed(STM32F7_I2C_ICR_ALERTCF, base + STM32F7_I2C_ICR);
@@ -1658,7 +1647,6 @@
 		return IRQ_HANDLED;
 	}
 
->>>>>>> 7d2a07b7
 	if (!i2c_dev->slave_running) {
 		u32 mask;
 		/* Disable interrupts */
@@ -2197,16 +2185,6 @@
 	i2c_dev->dma = stm32_i2c_dma_request(i2c_dev->dev, phy_addr,
 					     STM32F7_I2C_TXDR,
 					     STM32F7_I2C_RXDR);
-<<<<<<< HEAD
-	if (PTR_ERR(i2c_dev->dma) == -ENODEV)
-		i2c_dev->dma = NULL;
-	else if (IS_ERR(i2c_dev->dma)) {
-		ret = PTR_ERR(i2c_dev->dma);
-		if (ret != -EPROBE_DEFER)
-			dev_err(&pdev->dev,
-				"Failed to request dma error %i\n", ret);
-		goto clk_free;
-=======
 	if (IS_ERR(i2c_dev->dma)) {
 		ret = PTR_ERR(i2c_dev->dma);
 		/* DMA support is optional, only report other errors */
@@ -2224,7 +2202,6 @@
 			dev_err(i2c_dev->dev, "Failed to set wake up irq\n");
 			goto clr_wakeup_capable;
 		}
->>>>>>> 7d2a07b7
 	}
 
 	platform_set_drvdata(pdev, i2c_dev);
@@ -2284,8 +2261,6 @@
 	pm_runtime_set_suspended(i2c_dev->dev);
 	pm_runtime_dont_use_autosuspend(i2c_dev->dev);
 
-<<<<<<< HEAD
-=======
 	if (i2c_dev->wakeup_src)
 		dev_pm_clear_wake_irq(i2c_dev->dev);
 
@@ -2293,18 +2268,14 @@
 	if (i2c_dev->wakeup_src)
 		device_set_wakeup_capable(i2c_dev->dev, false);
 
->>>>>>> 7d2a07b7
 	if (i2c_dev->dma) {
 		stm32_i2c_dma_free(i2c_dev->dma);
 		i2c_dev->dma = NULL;
 	}
 
-<<<<<<< HEAD
-=======
 fmp_clear:
 	stm32f7_i2c_write_fm_plus_bits(i2c_dev, false);
 
->>>>>>> 7d2a07b7
 clk_free:
 	clk_disable_unprepare(i2c_dev->clk);
 
@@ -2315,11 +2286,6 @@
 {
 	struct stm32f7_i2c_dev *i2c_dev = platform_get_drvdata(pdev);
 
-<<<<<<< HEAD
-	i2c_del_adapter(&i2c_dev->adap);
-	pm_runtime_get_sync(i2c_dev->dev);
-
-=======
 	stm32f7_i2c_disable_smbus_alert(i2c_dev);
 	stm32f7_i2c_disable_smbus_host(i2c_dev);
 
@@ -2335,7 +2301,6 @@
 		device_init_wakeup(i2c_dev->dev, false);
 	}
 
->>>>>>> 7d2a07b7
 	pm_runtime_put_noidle(i2c_dev->dev);
 	pm_runtime_disable(i2c_dev->dev);
 	pm_runtime_set_suspended(i2c_dev->dev);
@@ -2346,11 +2311,8 @@
 		i2c_dev->dma = NULL;
 	}
 
-<<<<<<< HEAD
-=======
 	stm32f7_i2c_write_fm_plus_bits(i2c_dev, false);
 
->>>>>>> 7d2a07b7
 	clk_disable_unprepare(i2c_dev->clk);
 
 	return 0;
