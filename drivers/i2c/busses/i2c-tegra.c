--- conflicted
+++ resolved
@@ -126,11 +126,6 @@
 #define I2C_MST_FIFO_STATUS_TX_MASK		0xff0000
 #define I2C_MST_FIFO_STATUS_TX_SHIFT		16
 
-<<<<<<< HEAD
-/* Packet header size in bytes */
-#define I2C_PACKET_HEADER_SIZE			12
-
-=======
 #define I2C_INTERFACE_TIMING_0			0x94
 #define I2C_THIGH_SHIFT				8
 #define I2C_INTERFACE_TIMING_1			0x98
@@ -150,7 +145,6 @@
  */
 #define I2C_PIO_MODE_MAX_LEN			32
 
->>>>>>> 1a03a6ab
 /*
  * msg_end_type: The bus control which need to be send at end of transfer.
  * @MSG_END_STOP: Send stop pulse at end of transfer.
@@ -1302,13 +1296,10 @@
 static const struct i2c_adapter_quirks tegra194_i2c_quirks = {
 	.flags = I2C_AQ_NO_ZERO_LEN,
 	.max_write_len = SZ_64K - I2C_PACKET_HEADER_SIZE,
-<<<<<<< HEAD
-=======
 };
 
 static struct i2c_bus_recovery_info tegra_i2c_recovery_info = {
 	.recover_bus = tegra_i2c_issue_bus_clear,
->>>>>>> 1a03a6ab
 };
 
 static const struct tegra_i2c_hw_feature tegra20_i2c_hw = {
