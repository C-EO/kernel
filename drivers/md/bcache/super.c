--- conflicted
+++ resolved
@@ -1282,13 +1282,8 @@
 
 	mutex_unlock(&bch_register_lock);
 
-<<<<<<< HEAD
-	if (dc->sb_bio.bi_inline_vecs[0].bv_page)
-		put_page(bio_first_page_all(&dc->sb_bio));
-=======
 	if (dc->sb_disk)
 		put_page(virt_to_page(dc->sb_disk));
->>>>>>> 7117be3f
 
 	if (!IS_ERR_OR_NULL(dc->bdev))
 		blkdev_put(dc->bdev, FMODE_READ|FMODE_WRITE|FMODE_EXCL);
@@ -2368,13 +2363,8 @@
 	const char *err;
 	char *path = NULL;
 	struct cache_sb *sb;
-<<<<<<< HEAD
-	struct block_device *bdev = NULL;
-	struct page *sb_page;
-=======
 	struct cache_sb_disk *sb_disk;
 	struct block_device *bdev;
->>>>>>> 7117be3f
 	ssize_t ret;
 
 	ret = -EBUSY;
@@ -2439,15 +2429,8 @@
 		ret = register_bdev(sb, sb_disk, bdev, dc);
 		mutex_unlock(&bch_register_lock);
 		/* blkdev_put() will be called in cached_dev_free() */
-<<<<<<< HEAD
-		if (ret < 0) {
-			bdev = NULL;
-			goto out_put_sb_page;
-		}
-=======
 		if (ret < 0)
 			goto out_free_sb;
->>>>>>> 7117be3f
 	} else {
 		struct cache *ca = kzalloc(sizeof(*ca), GFP_KERNEL);
 
@@ -2455,41 +2438,14 @@
 			goto out_put_sb_page;
 
 		/* blkdev_put() will be called in bch_cache_release() */
-<<<<<<< HEAD
-		if (register_cache(sb, sb_page, bdev, ca) != 0) {
-			bdev = NULL;
-			goto out_put_sb_page;
-		}
-	}
-
-	put_page(sb_page);
+		if (register_cache(sb, sb_disk, bdev, ca) != 0)
+			goto out_free_sb;
+	}
+
 done:
 	kfree(sb);
 	kfree(path);
 	module_put(THIS_MODULE);
-	return size;
-
-out_put_sb_page:
-	put_page(sb_page);
-out_blkdev_put:
-	if (bdev)
-		blkdev_put(bdev, FMODE_READ | FMODE_WRITE | FMODE_EXCL);
-out_free_sb:
-=======
-		if (register_cache(sb, sb_disk, bdev, ca) != 0)
-			goto out_free_sb;
-	}
-
-done:
->>>>>>> 7117be3f
-	kfree(sb);
-out_free_path:
-	kfree(path);
-	path = NULL;
-out_module_put:
-	module_put(THIS_MODULE);
-<<<<<<< HEAD
-=======
 	return size;
 
 out_put_sb_page:
@@ -2503,7 +2459,6 @@
 	path = NULL;
 out_module_put:
 	module_put(THIS_MODULE);
->>>>>>> 7117be3f
 out:
 	pr_info("error %s: %s", path?path:"", err);
 	return ret;
