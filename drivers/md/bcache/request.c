--- conflicted
+++ resolved
@@ -1000,11 +1000,7 @@
 
 		if (bio->bi_rw & REQ_FLUSH) {
 			/* Also need to send a flush to the backing device */
-<<<<<<< HEAD
-			struct bio *flush = bio_alloc_bioset(0, GFP_NOIO,
-=======
 			struct bio *flush = bio_alloc_bioset(GFP_NOIO, 0,
->>>>>>> 10ab4096
 							     dc->disk.bio_split);
 
 			flush->bi_rw	= WRITE_FLUSH;
