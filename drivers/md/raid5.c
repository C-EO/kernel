--- conflicted
+++ resolved
@@ -46,7 +46,6 @@
 #include <linux/slab.h>
 #include <linux/ratelimit.h>
 #include <linux/nodemask.h>
-#include <linux/sched/mm.h>
 
 #include <trace/events/block.h>
 #include <linux/list_sort.h>
@@ -1209,11 +1208,7 @@
 				sh->dev[i].vec.bv_page = sh->dev[i].page;
 			bi->bi_vcnt = 1;
 			bi->bi_io_vec[0].bv_len = RAID5_STRIPE_SIZE(conf);
-<<<<<<< HEAD
-			bi->bi_io_vec[0].bv_offset = 0;
-=======
 			bi->bi_io_vec[0].bv_offset = sh->dev[i].offset;
->>>>>>> 7d2a07b7
 			bi->bi_iter.bi_size = RAID5_STRIPE_SIZE(conf);
 			bi->bi_write_hint = sh->dev[i].write_hint;
 			if (!rrdev)
@@ -1267,11 +1262,7 @@
 			sh->dev[i].rvec.bv_page = sh->dev[i].page;
 			rbi->bi_vcnt = 1;
 			rbi->bi_io_vec[0].bv_len = RAID5_STRIPE_SIZE(conf);
-<<<<<<< HEAD
-			rbi->bi_io_vec[0].bv_offset = 0;
-=======
 			rbi->bi_io_vec[0].bv_offset = sh->dev[i].offset;
->>>>>>> 7d2a07b7
 			rbi->bi_iter.bi_size = RAID5_STRIPE_SIZE(conf);
 			rbi->bi_write_hint = sh->dev[i].write_hint;
 			sh->dev[i].write_hint = RWH_WRITE_LIFE_NOT_SET;
@@ -1534,17 +1525,10 @@
 	init_async_submit(&submit, ASYNC_TX_FENCE|ASYNC_TX_XOR_ZERO_DST, NULL,
 			  ops_complete_compute, sh, to_addr_conv(sh, percpu, 0));
 	if (unlikely(count == 1))
-<<<<<<< HEAD
-		tx = async_memcpy(xor_dest, xor_srcs[0], 0, 0,
-				RAID5_STRIPE_SIZE(sh->raid_conf), &submit);
-	else
-		tx = async_xor(xor_dest, xor_srcs, 0, count,
-=======
 		tx = async_memcpy(xor_dest, xor_srcs[0], off_dest, off_srcs[0],
 				RAID5_STRIPE_SIZE(sh->raid_conf), &submit);
 	else
 		tx = async_xor_offs(xor_dest, off_dest, xor_srcs, off_srcs, count,
->>>>>>> 7d2a07b7
 				RAID5_STRIPE_SIZE(sh->raid_conf), &submit);
 
 	return tx;
@@ -1647,11 +1631,7 @@
 		init_async_submit(&submit, ASYNC_TX_FENCE, NULL,
 				  ops_complete_compute, sh,
 				  to_addr_conv(sh, percpu, 0));
-<<<<<<< HEAD
-		tx = async_gen_syndrome(blocks, 0, count+2,
-=======
 		tx = async_gen_syndrome(blocks, offs, count+2,
->>>>>>> 7d2a07b7
 				RAID5_STRIPE_SIZE(sh->raid_conf), &submit);
 	} else {
 		/* Compute any data- or p-drive using XOR */
@@ -1666,11 +1646,7 @@
 		init_async_submit(&submit, ASYNC_TX_FENCE|ASYNC_TX_XOR_ZERO_DST,
 				  NULL, ops_complete_compute, sh,
 				  to_addr_conv(sh, percpu, 0));
-<<<<<<< HEAD
-		tx = async_xor(dest, blocks, 0, count,
-=======
 		tx = async_xor_offs(dest, dest_off, blocks, offs, count,
->>>>>>> 7d2a07b7
 				RAID5_STRIPE_SIZE(sh->raid_conf), &submit);
 	}
 
@@ -1737,11 +1713,7 @@
 			init_async_submit(&submit, ASYNC_TX_FENCE, NULL,
 					  ops_complete_compute, sh,
 					  to_addr_conv(sh, percpu, 0));
-<<<<<<< HEAD
-			return async_gen_syndrome(blocks, 0, syndrome_disks+2,
-=======
 			return async_gen_syndrome(blocks, offs, syndrome_disks+2,
->>>>>>> 7d2a07b7
 						  RAID5_STRIPE_SIZE(sh->raid_conf),
 						  &submit);
 		} else {
@@ -1769,11 +1741,7 @@
 					  ASYNC_TX_FENCE|ASYNC_TX_XOR_ZERO_DST,
 					  NULL, NULL, NULL,
 					  to_addr_conv(sh, percpu, 0));
-<<<<<<< HEAD
-			tx = async_xor(dest, blocks, 0, count,
-=======
 			tx = async_xor_offs(dest, dest_off, blocks, offs, count,
->>>>>>> 7d2a07b7
 				       RAID5_STRIPE_SIZE(sh->raid_conf),
 				       &submit);
 
@@ -1781,11 +1749,7 @@
 			init_async_submit(&submit, ASYNC_TX_FENCE, tx,
 					  ops_complete_compute, sh,
 					  to_addr_conv(sh, percpu, 0));
-<<<<<<< HEAD
-			return async_gen_syndrome(blocks, 0, count+2,
-=======
 			return async_gen_syndrome(blocks, offs, count+2,
->>>>>>> 7d2a07b7
 						  RAID5_STRIPE_SIZE(sh->raid_conf),
 						  &submit);
 		}
@@ -1798,21 +1762,13 @@
 			return async_raid6_datap_recov(syndrome_disks+2,
 						RAID5_STRIPE_SIZE(sh->raid_conf),
 						faila,
-<<<<<<< HEAD
-						blocks, &submit);
-=======
 						blocks, offs, &submit);
->>>>>>> 7d2a07b7
 		} else {
 			/* We're missing D+D. */
 			return async_raid6_2data_recov(syndrome_disks+2,
 						RAID5_STRIPE_SIZE(sh->raid_conf),
 						faila, failb,
-<<<<<<< HEAD
-						blocks, &submit);
-=======
 						blocks, offs, &submit);
->>>>>>> 7d2a07b7
 		}
 	}
 }
@@ -1868,11 +1824,7 @@
 
 	init_async_submit(&submit, ASYNC_TX_FENCE|ASYNC_TX_XOR_DROP_DST, tx,
 			  ops_complete_prexor, sh, to_addr_conv(sh, percpu, 0));
-<<<<<<< HEAD
-	tx = async_xor(xor_dest, xor_srcs, 0, count,
-=======
 	tx = async_xor_offs(xor_dest, off_dest, xor_srcs, off_srcs, count,
->>>>>>> 7d2a07b7
 			RAID5_STRIPE_SIZE(sh->raid_conf), &submit);
 
 	return tx;
@@ -1894,11 +1846,7 @@
 
 	init_async_submit(&submit, ASYNC_TX_FENCE|ASYNC_TX_PQ_XOR_DST, tx,
 			  ops_complete_prexor, sh, to_addr_conv(sh, percpu, 0));
-<<<<<<< HEAD
-	tx = async_gen_syndrome(blocks, 0, count+2,
-=======
 	tx = async_gen_syndrome(blocks, offs, count+2,
->>>>>>> 7d2a07b7
 			RAID5_STRIPE_SIZE(sh->raid_conf), &submit);
 
 	return tx;
@@ -2108,17 +2056,10 @@
 	}
 
 	if (unlikely(count == 1))
-<<<<<<< HEAD
-		tx = async_memcpy(xor_dest, xor_srcs[0], 0, 0,
-				RAID5_STRIPE_SIZE(sh->raid_conf), &submit);
-	else
-		tx = async_xor(xor_dest, xor_srcs, 0, count,
-=======
 		tx = async_memcpy(xor_dest, xor_srcs[0], off_dest, off_srcs[0],
 				RAID5_STRIPE_SIZE(sh->raid_conf), &submit);
 	else
 		tx = async_xor_offs(xor_dest, off_dest, xor_srcs, off_srcs, count,
->>>>>>> 7d2a07b7
 				RAID5_STRIPE_SIZE(sh->raid_conf), &submit);
 	if (!last_stripe) {
 		j++;
@@ -2181,11 +2122,7 @@
 	} else
 		init_async_submit(&submit, 0, tx, NULL, NULL,
 				  to_addr_conv(sh, percpu, j));
-<<<<<<< HEAD
-	tx = async_gen_syndrome(blocks, 0, count+2,
-=======
 	tx = async_gen_syndrome(blocks, offs, count+2,
->>>>>>> 7d2a07b7
 			RAID5_STRIPE_SIZE(sh->raid_conf),  &submit);
 	if (!last_stripe) {
 		j++;
@@ -2239,11 +2176,7 @@
 
 	init_async_submit(&submit, 0, NULL, NULL, NULL,
 			  to_addr_conv(sh, percpu, 0));
-<<<<<<< HEAD
-	tx = async_xor_val(xor_dest, xor_srcs, 0, count,
-=======
 	tx = async_xor_val_offs(xor_dest, off_dest, xor_srcs, off_srcs, count,
->>>>>>> 7d2a07b7
 			   RAID5_STRIPE_SIZE(sh->raid_conf),
 			   &sh->ops.zero_sum_result, &submit);
 
@@ -2270,15 +2203,9 @@
 	atomic_inc(&sh->count);
 	init_async_submit(&submit, ASYNC_TX_ACK, NULL, ops_complete_check,
 			  sh, to_addr_conv(sh, percpu, 0));
-<<<<<<< HEAD
-	async_syndrome_val(srcs, 0, count+2,
-			   RAID5_STRIPE_SIZE(sh->raid_conf),
-			   &sh->ops.zero_sum_result, percpu->spare_page, &submit);
-=======
 	async_syndrome_val(srcs, offs, count+2,
 			   RAID5_STRIPE_SIZE(sh->raid_conf),
 			   &sh->ops.zero_sum_result, percpu->spare_page, 0, &submit);
->>>>>>> 7d2a07b7
 }
 
 static void raid_run_ops(struct stripe_head *sh, unsigned long ops_request)
@@ -2479,21 +2406,13 @@
 		sizeof(addr_conv_t) * (num + 2) +
 		sizeof(unsigned int) * (num + 2);
 	void *scribble;
-	unsigned int noio_flag;
-
-<<<<<<< HEAD
-	/* use local noio_flag to avoid kabi breaking */
-	noio_flag = memalloc_noio_save();
-	scribble = kvmalloc_array(cnt, obj_size, GFP_KERNEL);
-	memalloc_noio_restore(noio_flag);
-=======
+
 	/*
 	 * If here is in raid array suspend context, it is in memalloc noio
 	 * context as well, there is no potential recursive memory reclaim
 	 * I/Os with the GFP_KERNEL flag.
 	 */
 	scribble = kvmalloc_array(cnt, obj_size, GFP_KERNEL);
->>>>>>> 7d2a07b7
 	if (!scribble)
 		return -ENOMEM;
 
@@ -4626,12 +4545,8 @@
 			/* place all the copies on one channel */
 			init_async_submit(&submit, 0, tx, NULL, NULL, NULL);
 			tx = async_memcpy(sh2->dev[dd_idx].page,
-<<<<<<< HEAD
-					  sh->dev[i].page, 0, 0, RAID5_STRIPE_SIZE(conf),
-=======
 					  sh->dev[i].page, sh2->dev[dd_idx].offset,
 					  sh->dev[i].offset, RAID5_STRIPE_SIZE(conf),
->>>>>>> 7d2a07b7
 					  &submit);
 
 			set_bit(R5_Expanded, &sh2->dev[dd_idx].flags);
@@ -5555,20 +5470,6 @@
 				    conf->device_lock);
 		atomic_inc(&conf->active_aligned_reads);
 		spin_unlock_irq(&conf->device_lock);
-<<<<<<< HEAD
-
-		if (mddev->gendisk)
-			trace_block_bio_remap(align_bi->bi_disk->queue,
-					      align_bi, disk_devt(mddev->gendisk),
-					      raid_bio->bi_iter.bi_sector);
-		submit_bio_noacct(align_bi);
-		return 1;
-	} else {
-		rcu_read_unlock();
-		bio_put(align_bi);
-		return 0;
-=======
->>>>>>> 7d2a07b7
 	}
 
 	if (mddev->gendisk)
@@ -6785,10 +6686,7 @@
 	struct r5conf *conf;
 	unsigned long new;
 	int err;
-<<<<<<< HEAD
-=======
 	int size;
->>>>>>> 7d2a07b7
 
 	if (len >= PAGE_SIZE)
 		return -EINVAL;
@@ -6821,12 +6719,6 @@
 	pr_debug("md/raid: change stripe_size from %lu to %lu\n",
 			conf->stripe_size, new);
 
-<<<<<<< HEAD
-	mddev_suspend(mddev);
-	conf->stripe_size = new;
-	conf->stripe_shift = ilog2(new) - 9;
-	conf->stripe_sectors = new >> 9;
-=======
 	if (mddev->sync_thread ||
 		test_bit(MD_RECOVERY_RUNNING, &mddev->recovery) ||
 		mddev->reshape_position != MaxSector ||
@@ -6850,7 +6742,6 @@
 		err = -ENOMEM;
 	}
 	mutex_unlock(&conf->cache_size_mutex);
->>>>>>> 7d2a07b7
 	mddev_resume(mddev);
 
 out_unlock:
