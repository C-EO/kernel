--- conflicted
+++ resolved
@@ -3065,11 +3065,7 @@
 			}
 		} else if (test_bit(In_sync, &rdev->flags))
 			set_bit(R5_Insync, &dev->flags);
-<<<<<<< HEAD
-		else if (!test_bit(Faulty, &rdev->flags)) {
-=======
 		else if (sh->sector + STRIPE_SECTORS <= rdev->recovery_offset)
->>>>>>> 250a8155
 			/* in sync if before recovery_offset */
 			set_bit(R5_Insync, &dev->flags);
 		else if (test_bit(R5_UPTODATE, &dev->flags) &&
