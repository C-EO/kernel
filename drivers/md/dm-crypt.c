/*
 * Copyright (C) 2003 Christophe Saout <christophe@saout.de>
 * Copyright (C) 2004 Clemens Fruhwirth <clemens@endorphin.org>
 * Copyright (C) 2006-2009 Red Hat, Inc. All rights reserved.
 *
 * This file is released under the GPL.
 */

#include <linux/completion.h>
#include <linux/err.h>
#include <linux/module.h>
#include <linux/init.h>
#include <linux/kernel.h>
#include <linux/bio.h>
#include <linux/blkdev.h>
#include <linux/mempool.h>
#include <linux/slab.h>
#include <linux/crypto.h>
#include <linux/workqueue.h>
#include <linux/backing-dev.h>
#include <asm/atomic.h>
#include <linux/scatterlist.h>
#include <asm/page.h>
#include <asm/unaligned.h>

#include <linux/device-mapper.h>

#define DM_MSG_PREFIX "crypt"
#define MESG_STR(x) x, sizeof(x)

/*
 * context holding the current state of a multi-part conversion
 */
struct convert_context {
	struct completion restart;
	struct bio *bio_in;
	struct bio *bio_out;
	unsigned int offset_in;
	unsigned int offset_out;
	unsigned int idx_in;
	unsigned int idx_out;
	sector_t sector;
	atomic_t pending;
};

/*
 * per bio private data
 */
struct dm_crypt_io {
	struct dm_target *target;
	struct bio *base_bio;
	struct work_struct work;

	struct convert_context ctx;

	atomic_t pending;
	int error;
	sector_t sector;
	struct dm_crypt_io *base_io;
};

struct dm_crypt_request {
	struct convert_context *ctx;
	struct scatterlist sg_in;
	struct scatterlist sg_out;
};

struct crypt_config;

struct crypt_iv_operations {
	int (*ctr)(struct crypt_config *cc, struct dm_target *ti,
		   const char *opts);
	void (*dtr)(struct crypt_config *cc);
	int (*init)(struct crypt_config *cc);
	int (*wipe)(struct crypt_config *cc);
	int (*generator)(struct crypt_config *cc, u8 *iv, sector_t sector);
};

struct iv_essiv_private {
	struct crypto_cipher *tfm;
	struct crypto_hash *hash_tfm;
	u8 *salt;
};

struct iv_benbi_private {
	int shift;
};

/*
 * Crypt: maps a linear range of a block device
 * and encrypts / decrypts at the same time.
 */
enum flags { DM_CRYPT_SUSPENDED, DM_CRYPT_KEY_VALID };
struct crypt_config {
	struct dm_dev *dev;
	sector_t start;

	/*
	 * pool for per bio private data, crypto requests and
	 * encryption requeusts/buffer pages
	 */
	mempool_t *io_pool;
	mempool_t *req_pool;
	mempool_t *page_pool;
	struct bio_set *bs;

	struct workqueue_struct *io_queue;
	struct workqueue_struct *crypt_queue;

	/*
	 * crypto related data
	 */
	struct crypt_iv_operations *iv_gen_ops;
	char *iv_mode;
	union {
		struct iv_essiv_private essiv;
		struct iv_benbi_private benbi;
	} iv_gen_private;
	sector_t iv_offset;
	unsigned int iv_size;

	/*
	 * Layout of each crypto request:
	 *
	 *   struct ablkcipher_request
	 *      context
	 *      padding
	 *   struct dm_crypt_request
	 *      padding
	 *   IV
	 *
	 * The padding is added so that dm_crypt_request and the IV are
	 * correctly aligned.
	 */
	unsigned int dmreq_start;
	struct ablkcipher_request *req;

	char cipher[CRYPTO_MAX_ALG_NAME];
	char chainmode[CRYPTO_MAX_ALG_NAME];
	struct crypto_ablkcipher *tfm;
	unsigned long flags;
	unsigned int key_size;
	u8 key[0];
};

#define MIN_IOS        16
#define MIN_POOL_PAGES 32
#define MIN_BIO_PAGES  8

static struct kmem_cache *_crypt_io_pool;

static void clone_init(struct dm_crypt_io *, struct bio *);
static void kcryptd_queue_crypt(struct dm_crypt_io *io);

/*
 * Different IV generation algorithms:
 *
 * plain: the initial vector is the 32-bit little-endian version of the sector
 *        number, padded with zeros if necessary.
 *
 * plain64: the initial vector is the 64-bit little-endian version of the sector
 *        number, padded with zeros if necessary.
 *
 * essiv: "encrypted sector|salt initial vector", the sector number is
 *        encrypted with the bulk cipher using a salt as key. The salt
 *        should be derived from the bulk cipher's key via hashing.
 *
 * benbi: the 64-bit "big-endian 'narrow block'-count", starting at 1
 *        (needed for LRW-32-AES and possible other narrow block modes)
 *
 * null: the initial vector is always zero.  Provides compatibility with
 *       obsolete loop_fish2 devices.  Do not use for new devices.
 *
 * plumb: unimplemented, see:
 * http://article.gmane.org/gmane.linux.kernel.device-mapper.dm-crypt/454
 */

static int crypt_iv_plain_gen(struct crypt_config *cc, u8 *iv, sector_t sector)
{
	memset(iv, 0, cc->iv_size);
	*(u32 *)iv = cpu_to_le32(sector & 0xffffffff);

	return 0;
}

<<<<<<< HEAD
/* Initialise ESSIV - compute salt but no local memory allocations */
static int crypt_iv_essiv_init(struct crypt_config *cc)
{
=======
static int crypt_iv_plain64_gen(struct crypt_config *cc, u8 *iv,
				sector_t sector)
{
	memset(iv, 0, cc->iv_size);
	*(u64 *)iv = cpu_to_le64(sector);

	return 0;
}

/* Initialise ESSIV - compute salt but no local memory allocations */
static int crypt_iv_essiv_init(struct crypt_config *cc)
{
>>>>>>> 92dcffb9
	struct iv_essiv_private *essiv = &cc->iv_gen_private.essiv;
	struct hash_desc desc;
	struct scatterlist sg;
	int err;

	sg_init_one(&sg, cc->key, cc->key_size);
	desc.tfm = essiv->hash_tfm;
	desc.flags = CRYPTO_TFM_REQ_MAY_SLEEP;

	err = crypto_hash_digest(&desc, &sg, cc->key_size, essiv->salt);
	if (err)
		return err;

	return crypto_cipher_setkey(essiv->tfm, essiv->salt,
				    crypto_hash_digestsize(essiv->hash_tfm));
}

/* Wipe salt and reset key derived from volume key */
static int crypt_iv_essiv_wipe(struct crypt_config *cc)
{
	struct iv_essiv_private *essiv = &cc->iv_gen_private.essiv;
	unsigned salt_size = crypto_hash_digestsize(essiv->hash_tfm);

	memset(essiv->salt, 0, salt_size);

	return crypto_cipher_setkey(essiv->tfm, essiv->salt, salt_size);
}

static void crypt_iv_essiv_dtr(struct crypt_config *cc)
{
	struct iv_essiv_private *essiv = &cc->iv_gen_private.essiv;

	crypto_free_cipher(essiv->tfm);
	essiv->tfm = NULL;

	crypto_free_hash(essiv->hash_tfm);
	essiv->hash_tfm = NULL;

	kzfree(essiv->salt);
	essiv->salt = NULL;
}

static int crypt_iv_essiv_ctr(struct crypt_config *cc, struct dm_target *ti,
			      const char *opts)
{
	struct crypto_cipher *essiv_tfm = NULL;
	struct crypto_hash *hash_tfm = NULL;
	u8 *salt = NULL;
	int err;

	if (!opts) {
		ti->error = "Digest algorithm missing for ESSIV mode";
		return -EINVAL;
	}

	/* Allocate hash algorithm */
	hash_tfm = crypto_alloc_hash(opts, 0, CRYPTO_ALG_ASYNC);
	if (IS_ERR(hash_tfm)) {
		ti->error = "Error initializing ESSIV hash";
		err = PTR_ERR(hash_tfm);
		goto bad;
	}

	salt = kzalloc(crypto_hash_digestsize(hash_tfm), GFP_KERNEL);
	if (!salt) {
		ti->error = "Error kmallocing salt storage in ESSIV";
		err = -ENOMEM;
		goto bad;
	}

	/* Allocate essiv_tfm */
	essiv_tfm = crypto_alloc_cipher(cc->cipher, 0, CRYPTO_ALG_ASYNC);
	if (IS_ERR(essiv_tfm)) {
		ti->error = "Error allocating crypto tfm for ESSIV";
		err = PTR_ERR(essiv_tfm);
		goto bad;
	}
	if (crypto_cipher_blocksize(essiv_tfm) !=
	    crypto_ablkcipher_ivsize(cc->tfm)) {
		ti->error = "Block size of ESSIV cipher does "
			    "not match IV size of block cipher";
		err = -EINVAL;
		goto bad;
	}

	cc->iv_gen_private.essiv.salt = salt;
	cc->iv_gen_private.essiv.tfm = essiv_tfm;
	cc->iv_gen_private.essiv.hash_tfm = hash_tfm;

	return 0;

bad:
	if (essiv_tfm && !IS_ERR(essiv_tfm))
		crypto_free_cipher(essiv_tfm);
	if (hash_tfm && !IS_ERR(hash_tfm))
		crypto_free_hash(hash_tfm);
	kfree(salt);
	return err;
}

static int crypt_iv_essiv_gen(struct crypt_config *cc, u8 *iv, sector_t sector)
{
	memset(iv, 0, cc->iv_size);
	*(u64 *)iv = cpu_to_le64(sector);
	crypto_cipher_encrypt_one(cc->iv_gen_private.essiv.tfm, iv, iv);
	return 0;
}

static int crypt_iv_benbi_ctr(struct crypt_config *cc, struct dm_target *ti,
			      const char *opts)
{
	unsigned bs = crypto_ablkcipher_blocksize(cc->tfm);
	int log = ilog2(bs);

	/* we need to calculate how far we must shift the sector count
	 * to get the cipher block count, we use this shift in _gen */

	if (1 << log != bs) {
		ti->error = "cypher blocksize is not a power of 2";
		return -EINVAL;
	}

	if (log > 9) {
		ti->error = "cypher blocksize is > 512";
		return -EINVAL;
	}

	cc->iv_gen_private.benbi.shift = 9 - log;

	return 0;
}

static void crypt_iv_benbi_dtr(struct crypt_config *cc)
{
}

static int crypt_iv_benbi_gen(struct crypt_config *cc, u8 *iv, sector_t sector)
{
	__be64 val;

	memset(iv, 0, cc->iv_size - sizeof(u64)); /* rest is cleared below */

	val = cpu_to_be64(((u64)sector << cc->iv_gen_private.benbi.shift) + 1);
	put_unaligned(val, (__be64 *)(iv + cc->iv_size - sizeof(u64)));

	return 0;
}

static int crypt_iv_null_gen(struct crypt_config *cc, u8 *iv, sector_t sector)
{
	memset(iv, 0, cc->iv_size);

	return 0;
}

static struct crypt_iv_operations crypt_iv_plain_ops = {
	.generator = crypt_iv_plain_gen
};

static struct crypt_iv_operations crypt_iv_plain64_ops = {
	.generator = crypt_iv_plain64_gen
};

static struct crypt_iv_operations crypt_iv_essiv_ops = {
	.ctr       = crypt_iv_essiv_ctr,
	.dtr       = crypt_iv_essiv_dtr,
	.init      = crypt_iv_essiv_init,
	.wipe      = crypt_iv_essiv_wipe,
	.generator = crypt_iv_essiv_gen
};

static struct crypt_iv_operations crypt_iv_benbi_ops = {
	.ctr	   = crypt_iv_benbi_ctr,
	.dtr	   = crypt_iv_benbi_dtr,
	.generator = crypt_iv_benbi_gen
};

static struct crypt_iv_operations crypt_iv_null_ops = {
	.generator = crypt_iv_null_gen
};

static void crypt_convert_init(struct crypt_config *cc,
			       struct convert_context *ctx,
			       struct bio *bio_out, struct bio *bio_in,
			       sector_t sector)
{
	ctx->bio_in = bio_in;
	ctx->bio_out = bio_out;
	ctx->offset_in = 0;
	ctx->offset_out = 0;
	ctx->idx_in = bio_in ? bio_in->bi_idx : 0;
	ctx->idx_out = bio_out ? bio_out->bi_idx : 0;
	ctx->sector = sector + cc->iv_offset;
	init_completion(&ctx->restart);
}

static struct dm_crypt_request *dmreq_of_req(struct crypt_config *cc,
					     struct ablkcipher_request *req)
{
	return (struct dm_crypt_request *)((char *)req + cc->dmreq_start);
}

static struct ablkcipher_request *req_of_dmreq(struct crypt_config *cc,
					       struct dm_crypt_request *dmreq)
{
	return (struct ablkcipher_request *)((char *)dmreq - cc->dmreq_start);
}

static int crypt_convert_block(struct crypt_config *cc,
			       struct convert_context *ctx,
			       struct ablkcipher_request *req)
{
	struct bio_vec *bv_in = bio_iovec_idx(ctx->bio_in, ctx->idx_in);
	struct bio_vec *bv_out = bio_iovec_idx(ctx->bio_out, ctx->idx_out);
	struct dm_crypt_request *dmreq;
	u8 *iv;
	int r = 0;

	dmreq = dmreq_of_req(cc, req);
	iv = (u8 *)ALIGN((unsigned long)(dmreq + 1),
			 crypto_ablkcipher_alignmask(cc->tfm) + 1);

	dmreq->ctx = ctx;
	sg_init_table(&dmreq->sg_in, 1);
	sg_set_page(&dmreq->sg_in, bv_in->bv_page, 1 << SECTOR_SHIFT,
		    bv_in->bv_offset + ctx->offset_in);

	sg_init_table(&dmreq->sg_out, 1);
	sg_set_page(&dmreq->sg_out, bv_out->bv_page, 1 << SECTOR_SHIFT,
		    bv_out->bv_offset + ctx->offset_out);

	ctx->offset_in += 1 << SECTOR_SHIFT;
	if (ctx->offset_in >= bv_in->bv_len) {
		ctx->offset_in = 0;
		ctx->idx_in++;
	}

	ctx->offset_out += 1 << SECTOR_SHIFT;
	if (ctx->offset_out >= bv_out->bv_len) {
		ctx->offset_out = 0;
		ctx->idx_out++;
	}

	if (cc->iv_gen_ops) {
		r = cc->iv_gen_ops->generator(cc, iv, ctx->sector);
		if (r < 0)
			return r;
	}

	ablkcipher_request_set_crypt(req, &dmreq->sg_in, &dmreq->sg_out,
				     1 << SECTOR_SHIFT, iv);

	if (bio_data_dir(ctx->bio_in) == WRITE)
		r = crypto_ablkcipher_encrypt(req);
	else
		r = crypto_ablkcipher_decrypt(req);

	return r;
}

static void kcryptd_async_done(struct crypto_async_request *async_req,
			       int error);
static void crypt_alloc_req(struct crypt_config *cc,
			    struct convert_context *ctx)
{
	if (!cc->req)
		cc->req = mempool_alloc(cc->req_pool, GFP_NOIO);
	ablkcipher_request_set_tfm(cc->req, cc->tfm);
	ablkcipher_request_set_callback(cc->req, CRYPTO_TFM_REQ_MAY_BACKLOG |
					CRYPTO_TFM_REQ_MAY_SLEEP,
					kcryptd_async_done,
					dmreq_of_req(cc, cc->req));
}

/*
 * Encrypt / decrypt data from one bio to another one (can be the same one)
 */
static int crypt_convert(struct crypt_config *cc,
			 struct convert_context *ctx)
{
	int r;

	atomic_set(&ctx->pending, 1);

	while(ctx->idx_in < ctx->bio_in->bi_vcnt &&
	      ctx->idx_out < ctx->bio_out->bi_vcnt) {

		crypt_alloc_req(cc, ctx);

		atomic_inc(&ctx->pending);

		r = crypt_convert_block(cc, ctx, cc->req);

		switch (r) {
		/* async */
		case -EBUSY:
			wait_for_completion(&ctx->restart);
			INIT_COMPLETION(ctx->restart);
			/* fall through*/
		case -EINPROGRESS:
			cc->req = NULL;
			ctx->sector++;
			continue;

		/* sync */
		case 0:
			atomic_dec(&ctx->pending);
			ctx->sector++;
			cond_resched();
			continue;

		/* error */
		default:
			atomic_dec(&ctx->pending);
			return r;
		}
	}

	return 0;
}

static void dm_crypt_bio_destructor(struct bio *bio)
{
	struct dm_crypt_io *io = bio->bi_private;
	struct crypt_config *cc = io->target->private;

	bio_free(bio, cc->bs);
}

/*
 * Generate a new unfragmented bio with the given size
 * This should never violate the device limitations
 * May return a smaller bio when running out of pages, indicated by
 * *out_of_pages set to 1.
 */
static struct bio *crypt_alloc_buffer(struct dm_crypt_io *io, unsigned size,
				      unsigned *out_of_pages)
{
	struct crypt_config *cc = io->target->private;
	struct bio *clone;
	unsigned int nr_iovecs = (size + PAGE_SIZE - 1) >> PAGE_SHIFT;
	gfp_t gfp_mask = GFP_NOIO | __GFP_HIGHMEM;
	unsigned i, len;
	struct page *page;

	clone = bio_alloc_bioset(GFP_NOIO, nr_iovecs, cc->bs);
	if (!clone)
		return NULL;

	clone_init(io, clone);
	*out_of_pages = 0;

	for (i = 0; i < nr_iovecs; i++) {
		page = mempool_alloc(cc->page_pool, gfp_mask);
		if (!page) {
			*out_of_pages = 1;
			break;
		}

		/*
		 * if additional pages cannot be allocated without waiting,
		 * return a partially allocated bio, the caller will then try
		 * to allocate additional bios while submitting this partial bio
		 */
		if (i == (MIN_BIO_PAGES - 1))
			gfp_mask = (gfp_mask | __GFP_NOWARN) & ~__GFP_WAIT;

		len = (size > PAGE_SIZE) ? PAGE_SIZE : size;

		if (!bio_add_page(clone, page, len, 0)) {
			mempool_free(page, cc->page_pool);
			break;
		}

		size -= len;
	}

	if (!clone->bi_size) {
		bio_put(clone);
		return NULL;
	}

	return clone;
}

static void crypt_free_buffer_pages(struct crypt_config *cc, struct bio *clone)
{
	unsigned int i;
	struct bio_vec *bv;

	for (i = 0; i < clone->bi_vcnt; i++) {
		bv = bio_iovec_idx(clone, i);
		BUG_ON(!bv->bv_page);
		mempool_free(bv->bv_page, cc->page_pool);
		bv->bv_page = NULL;
	}
}

static struct dm_crypt_io *crypt_io_alloc(struct dm_target *ti,
					  struct bio *bio, sector_t sector)
{
	struct crypt_config *cc = ti->private;
	struct dm_crypt_io *io;

	io = mempool_alloc(cc->io_pool, GFP_NOIO);
	io->target = ti;
	io->base_bio = bio;
	io->sector = sector;
	io->error = 0;
	io->base_io = NULL;
	atomic_set(&io->pending, 0);

	return io;
}

static void crypt_inc_pending(struct dm_crypt_io *io)
{
	atomic_inc(&io->pending);
}

/*
 * One of the bios was finished. Check for completion of
 * the whole request and correctly clean up the buffer.
 * If base_io is set, wait for the last fragment to complete.
 */
static void crypt_dec_pending(struct dm_crypt_io *io)
{
	struct crypt_config *cc = io->target->private;
	struct bio *base_bio = io->base_bio;
	struct dm_crypt_io *base_io = io->base_io;
	int error = io->error;

	if (!atomic_dec_and_test(&io->pending))
		return;

	mempool_free(io, cc->io_pool);

	if (likely(!base_io))
		bio_endio(base_bio, error);
	else {
		if (error && !base_io->error)
			base_io->error = error;
		crypt_dec_pending(base_io);
	}
}

/*
 * kcryptd/kcryptd_io:
 *
 * Needed because it would be very unwise to do decryption in an
 * interrupt context.
 *
 * kcryptd performs the actual encryption or decryption.
 *
 * kcryptd_io performs the IO submission.
 *
 * They must be separated as otherwise the final stages could be
 * starved by new requests which can block in the first stages due
 * to memory allocation.
 */
static void crypt_endio(struct bio *clone, int error)
{
	struct dm_crypt_io *io = clone->bi_private;
	struct crypt_config *cc = io->target->private;
	unsigned rw = bio_data_dir(clone);

	if (unlikely(!bio_flagged(clone, BIO_UPTODATE) && !error))
		error = -EIO;

	/*
	 * free the processed pages
	 */
	if (rw == WRITE)
		crypt_free_buffer_pages(cc, clone);

	bio_put(clone);

	if (rw == READ && !error) {
		kcryptd_queue_crypt(io);
		return;
	}

	if (unlikely(error))
		io->error = error;

	crypt_dec_pending(io);
}

static void clone_init(struct dm_crypt_io *io, struct bio *clone)
{
	struct crypt_config *cc = io->target->private;

	clone->bi_private = io;
	clone->bi_end_io  = crypt_endio;
	clone->bi_bdev    = cc->dev->bdev;
	clone->bi_rw      = io->base_bio->bi_rw;
	clone->bi_destructor = dm_crypt_bio_destructor;
}

static void kcryptd_io_read(struct dm_crypt_io *io)
{
	struct crypt_config *cc = io->target->private;
	struct bio *base_bio = io->base_bio;
	struct bio *clone;

	crypt_inc_pending(io);

	/*
	 * The block layer might modify the bvec array, so always
	 * copy the required bvecs because we need the original
	 * one in order to decrypt the whole bio data *afterwards*.
	 */
	clone = bio_alloc_bioset(GFP_NOIO, bio_segments(base_bio), cc->bs);
	if (unlikely(!clone)) {
		io->error = -ENOMEM;
		crypt_dec_pending(io);
		return;
	}

	clone_init(io, clone);
	clone->bi_idx = 0;
	clone->bi_vcnt = bio_segments(base_bio);
	clone->bi_size = base_bio->bi_size;
	clone->bi_sector = cc->start + io->sector;
	memcpy(clone->bi_io_vec, bio_iovec(base_bio),
	       sizeof(struct bio_vec) * clone->bi_vcnt);

	generic_make_request(clone);
}

static void kcryptd_io_write(struct dm_crypt_io *io)
{
	struct bio *clone = io->ctx.bio_out;
	generic_make_request(clone);
}

static void kcryptd_io(struct work_struct *work)
{
	struct dm_crypt_io *io = container_of(work, struct dm_crypt_io, work);

	if (bio_data_dir(io->base_bio) == READ)
		kcryptd_io_read(io);
	else
		kcryptd_io_write(io);
}

static void kcryptd_queue_io(struct dm_crypt_io *io)
{
	struct crypt_config *cc = io->target->private;

	INIT_WORK(&io->work, kcryptd_io);
	queue_work(cc->io_queue, &io->work);
}

static void kcryptd_crypt_write_io_submit(struct dm_crypt_io *io,
					  int error, int async)
{
	struct bio *clone = io->ctx.bio_out;
	struct crypt_config *cc = io->target->private;

	if (unlikely(error < 0)) {
		crypt_free_buffer_pages(cc, clone);
		bio_put(clone);
		io->error = -EIO;
		crypt_dec_pending(io);
		return;
	}

	/* crypt_convert should have filled the clone bio */
	BUG_ON(io->ctx.idx_out < clone->bi_vcnt);

	clone->bi_sector = cc->start + io->sector;

	if (async)
		kcryptd_queue_io(io);
	else
		generic_make_request(clone);
}

static void kcryptd_crypt_write_convert(struct dm_crypt_io *io)
{
	struct crypt_config *cc = io->target->private;
	struct bio *clone;
	struct dm_crypt_io *new_io;
	int crypt_finished;
	unsigned out_of_pages = 0;
	unsigned remaining = io->base_bio->bi_size;
	sector_t sector = io->sector;
	int r;

	/*
	 * Prevent io from disappearing until this function completes.
	 */
	crypt_inc_pending(io);
	crypt_convert_init(cc, &io->ctx, NULL, io->base_bio, sector);

	/*
	 * The allocated buffers can be smaller than the whole bio,
	 * so repeat the whole process until all the data can be handled.
	 */
	while (remaining) {
		clone = crypt_alloc_buffer(io, remaining, &out_of_pages);
		if (unlikely(!clone)) {
			io->error = -ENOMEM;
			break;
		}

		io->ctx.bio_out = clone;
		io->ctx.idx_out = 0;

		remaining -= clone->bi_size;
		sector += bio_sectors(clone);

		crypt_inc_pending(io);
		r = crypt_convert(cc, &io->ctx);
		crypt_finished = atomic_dec_and_test(&io->ctx.pending);

		/* Encryption was already finished, submit io now */
		if (crypt_finished) {
			kcryptd_crypt_write_io_submit(io, r, 0);

			/*
			 * If there was an error, do not try next fragments.
			 * For async, error is processed in async handler.
			 */
			if (unlikely(r < 0))
				break;

			io->sector = sector;
		}

		/*
		 * Out of memory -> run queues
		 * But don't wait if split was due to the io size restriction
		 */
		if (unlikely(out_of_pages))
			congestion_wait(BLK_RW_ASYNC, HZ/100);

		/*
		 * With async crypto it is unsafe to share the crypto context
		 * between fragments, so switch to a new dm_crypt_io structure.
		 */
		if (unlikely(!crypt_finished && remaining)) {
			new_io = crypt_io_alloc(io->target, io->base_bio,
						sector);
			crypt_inc_pending(new_io);
			crypt_convert_init(cc, &new_io->ctx, NULL,
					   io->base_bio, sector);
			new_io->ctx.idx_in = io->ctx.idx_in;
			new_io->ctx.offset_in = io->ctx.offset_in;

			/*
			 * Fragments after the first use the base_io
			 * pending count.
			 */
			if (!io->base_io)
				new_io->base_io = io;
			else {
				new_io->base_io = io->base_io;
				crypt_inc_pending(io->base_io);
				crypt_dec_pending(io);
			}

			io = new_io;
		}
	}

	crypt_dec_pending(io);
}

static void kcryptd_crypt_read_done(struct dm_crypt_io *io, int error)
{
	if (unlikely(error < 0))
		io->error = -EIO;

	crypt_dec_pending(io);
}

static void kcryptd_crypt_read_convert(struct dm_crypt_io *io)
{
	struct crypt_config *cc = io->target->private;
	int r = 0;

	crypt_inc_pending(io);

	crypt_convert_init(cc, &io->ctx, io->base_bio, io->base_bio,
			   io->sector);

	r = crypt_convert(cc, &io->ctx);

	if (atomic_dec_and_test(&io->ctx.pending))
		kcryptd_crypt_read_done(io, r);

	crypt_dec_pending(io);
}

static void kcryptd_async_done(struct crypto_async_request *async_req,
			       int error)
{
	struct dm_crypt_request *dmreq = async_req->data;
	struct convert_context *ctx = dmreq->ctx;
	struct dm_crypt_io *io = container_of(ctx, struct dm_crypt_io, ctx);
	struct crypt_config *cc = io->target->private;

	if (error == -EINPROGRESS) {
		complete(&ctx->restart);
		return;
	}

	mempool_free(req_of_dmreq(cc, dmreq), cc->req_pool);

	if (!atomic_dec_and_test(&ctx->pending))
		return;

	if (bio_data_dir(io->base_bio) == READ)
		kcryptd_crypt_read_done(io, error);
	else
		kcryptd_crypt_write_io_submit(io, error, 1);
}

static void kcryptd_crypt(struct work_struct *work)
{
	struct dm_crypt_io *io = container_of(work, struct dm_crypt_io, work);

	if (bio_data_dir(io->base_bio) == READ)
		kcryptd_crypt_read_convert(io);
	else
		kcryptd_crypt_write_convert(io);
}

static void kcryptd_queue_crypt(struct dm_crypt_io *io)
{
	struct crypt_config *cc = io->target->private;

	INIT_WORK(&io->work, kcryptd_crypt);
	queue_work(cc->crypt_queue, &io->work);
}

/*
 * Decode key from its hex representation
 */
static int crypt_decode_key(u8 *key, char *hex, unsigned int size)
{
	char buffer[3];
	char *endp;
	unsigned int i;

	buffer[2] = '\0';

	for (i = 0; i < size; i++) {
		buffer[0] = *hex++;
		buffer[1] = *hex++;

		key[i] = (u8)simple_strtoul(buffer, &endp, 16);

		if (endp != &buffer[2])
			return -EINVAL;
	}

	if (*hex != '\0')
		return -EINVAL;

	return 0;
}

/*
 * Encode key into its hex representation
 */
static void crypt_encode_key(char *hex, u8 *key, unsigned int size)
{
	unsigned int i;

	for (i = 0; i < size; i++) {
		sprintf(hex, "%02x", *key);
		hex += 2;
		key++;
	}
}

static int crypt_set_key(struct crypt_config *cc, char *key)
{
	unsigned key_size = strlen(key) >> 1;

	if (cc->key_size && cc->key_size != key_size)
		return -EINVAL;

	cc->key_size = key_size; /* initial settings */

	if ((!key_size && strcmp(key, "-")) ||
	   (key_size && crypt_decode_key(cc->key, key, key_size) < 0))
		return -EINVAL;

	set_bit(DM_CRYPT_KEY_VALID, &cc->flags);

	return crypto_ablkcipher_setkey(cc->tfm, cc->key, cc->key_size);
}

static int crypt_wipe_key(struct crypt_config *cc)
{
	clear_bit(DM_CRYPT_KEY_VALID, &cc->flags);
	memset(&cc->key, 0, cc->key_size * sizeof(u8));
	return crypto_ablkcipher_setkey(cc->tfm, cc->key, cc->key_size);
}

/*
 * Construct an encryption mapping:
 * <cipher> <key> <iv_offset> <dev_path> <start>
 */
static int crypt_ctr(struct dm_target *ti, unsigned int argc, char **argv)
{
	struct crypt_config *cc;
	struct crypto_ablkcipher *tfm;
	char *tmp;
	char *cipher;
	char *chainmode;
	char *ivmode;
	char *ivopts;
	unsigned int key_size;
	unsigned long long tmpll;

	if (argc != 5) {
		ti->error = "Not enough arguments";
		return -EINVAL;
	}

	tmp = argv[0];
	cipher = strsep(&tmp, "-");
	chainmode = strsep(&tmp, "-");
	ivopts = strsep(&tmp, "-");
	ivmode = strsep(&ivopts, ":");

	if (tmp)
		DMWARN("Unexpected additional cipher options");

	key_size = strlen(argv[1]) >> 1;

 	cc = kzalloc(sizeof(*cc) + key_size * sizeof(u8), GFP_KERNEL);
	if (cc == NULL) {
		ti->error =
			"Cannot allocate transparent encryption context";
		return -ENOMEM;
	}

	/* Compatibility mode for old dm-crypt cipher strings */
	if (!chainmode || (strcmp(chainmode, "plain") == 0 && !ivmode)) {
		chainmode = "cbc";
		ivmode = "plain";
	}

	if (strcmp(chainmode, "ecb") && !ivmode) {
		ti->error = "This chaining mode requires an IV mechanism";
		goto bad_cipher;
	}

	if (snprintf(cc->cipher, CRYPTO_MAX_ALG_NAME, "%s(%s)",
		     chainmode, cipher) >= CRYPTO_MAX_ALG_NAME) {
		ti->error = "Chain mode + cipher name is too long";
		goto bad_cipher;
	}

	tfm = crypto_alloc_ablkcipher(cc->cipher, 0, 0);
	if (IS_ERR(tfm)) {
		ti->error = "Error allocating crypto tfm";
		goto bad_cipher;
	}

	strcpy(cc->cipher, cipher);
	strcpy(cc->chainmode, chainmode);
	cc->tfm = tfm;

	if (crypt_set_key(cc, argv[1]) < 0) {
		ti->error = "Error decoding and setting key";
		goto bad_ivmode;
	}

	/*
	 * Choose ivmode. Valid modes: "plain", "essiv:<esshash>", "benbi".
	 * See comments at iv code
	 */

	if (ivmode == NULL)
		cc->iv_gen_ops = NULL;
	else if (strcmp(ivmode, "plain") == 0)
		cc->iv_gen_ops = &crypt_iv_plain_ops;
	else if (strcmp(ivmode, "plain64") == 0)
		cc->iv_gen_ops = &crypt_iv_plain64_ops;
	else if (strcmp(ivmode, "essiv") == 0)
		cc->iv_gen_ops = &crypt_iv_essiv_ops;
	else if (strcmp(ivmode, "benbi") == 0)
		cc->iv_gen_ops = &crypt_iv_benbi_ops;
	else if (strcmp(ivmode, "null") == 0)
		cc->iv_gen_ops = &crypt_iv_null_ops;
	else {
		ti->error = "Invalid IV mode";
		goto bad_ivmode;
	}

	if (cc->iv_gen_ops && cc->iv_gen_ops->ctr &&
	    cc->iv_gen_ops->ctr(cc, ti, ivopts) < 0)
		goto bad_ivmode;

	if (cc->iv_gen_ops && cc->iv_gen_ops->init &&
	    cc->iv_gen_ops->init(cc) < 0) {
		ti->error = "Error initialising IV";
		goto bad_slab_pool;
	}

	cc->iv_size = crypto_ablkcipher_ivsize(tfm);
	if (cc->iv_size)
		/* at least a 64 bit sector number should fit in our buffer */
		cc->iv_size = max(cc->iv_size,
				  (unsigned int)(sizeof(u64) / sizeof(u8)));
	else {
		if (cc->iv_gen_ops) {
			DMWARN("Selected cipher does not support IVs");
			if (cc->iv_gen_ops->dtr)
				cc->iv_gen_ops->dtr(cc);
			cc->iv_gen_ops = NULL;
		}
	}

	cc->io_pool = mempool_create_slab_pool(MIN_IOS, _crypt_io_pool);
	if (!cc->io_pool) {
		ti->error = "Cannot allocate crypt io mempool";
		goto bad_slab_pool;
	}

	cc->dmreq_start = sizeof(struct ablkcipher_request);
	cc->dmreq_start += crypto_ablkcipher_reqsize(tfm);
	cc->dmreq_start = ALIGN(cc->dmreq_start, crypto_tfm_ctx_alignment());
	cc->dmreq_start += crypto_ablkcipher_alignmask(tfm) &
			   ~(crypto_tfm_ctx_alignment() - 1);

	cc->req_pool = mempool_create_kmalloc_pool(MIN_IOS, cc->dmreq_start +
			sizeof(struct dm_crypt_request) + cc->iv_size);
	if (!cc->req_pool) {
		ti->error = "Cannot allocate crypt request mempool";
		goto bad_req_pool;
	}
	cc->req = NULL;

	cc->page_pool = mempool_create_page_pool(MIN_POOL_PAGES, 0);
	if (!cc->page_pool) {
		ti->error = "Cannot allocate page mempool";
		goto bad_page_pool;
	}

	cc->bs = bioset_create(MIN_IOS, 0);
	if (!cc->bs) {
		ti->error = "Cannot allocate crypt bioset";
		goto bad_bs;
	}

	if (sscanf(argv[2], "%llu", &tmpll) != 1) {
		ti->error = "Invalid iv_offset sector";
		goto bad_device;
	}
	cc->iv_offset = tmpll;

	if (sscanf(argv[4], "%llu", &tmpll) != 1) {
		ti->error = "Invalid device sector";
		goto bad_device;
	}
	cc->start = tmpll;

	if (dm_get_device(ti, argv[3], cc->start, ti->len,
			  dm_table_get_mode(ti->table), &cc->dev)) {
		ti->error = "Device lookup failed";
		goto bad_device;
	}

	if (ivmode && cc->iv_gen_ops) {
		if (ivopts)
			*(ivopts - 1) = ':';
		cc->iv_mode = kmalloc(strlen(ivmode) + 1, GFP_KERNEL);
		if (!cc->iv_mode) {
			ti->error = "Error kmallocing iv_mode string";
			goto bad_ivmode_string;
		}
		strcpy(cc->iv_mode, ivmode);
	} else
		cc->iv_mode = NULL;

	cc->io_queue = create_singlethread_workqueue("kcryptd_io");
	if (!cc->io_queue) {
		ti->error = "Couldn't create kcryptd io queue";
		goto bad_io_queue;
	}

	cc->crypt_queue = create_singlethread_workqueue("kcryptd");
	if (!cc->crypt_queue) {
		ti->error = "Couldn't create kcryptd queue";
		goto bad_crypt_queue;
	}

	ti->num_flush_requests = 1;
	ti->private = cc;
	return 0;

bad_crypt_queue:
	destroy_workqueue(cc->io_queue);
bad_io_queue:
	kfree(cc->iv_mode);
bad_ivmode_string:
	dm_put_device(ti, cc->dev);
bad_device:
	bioset_free(cc->bs);
bad_bs:
	mempool_destroy(cc->page_pool);
bad_page_pool:
	mempool_destroy(cc->req_pool);
bad_req_pool:
	mempool_destroy(cc->io_pool);
bad_slab_pool:
	if (cc->iv_gen_ops && cc->iv_gen_ops->dtr)
		cc->iv_gen_ops->dtr(cc);
bad_ivmode:
	crypto_free_ablkcipher(tfm);
bad_cipher:
	/* Must zero key material before freeing */
	kzfree(cc);
	return -EINVAL;
}

static void crypt_dtr(struct dm_target *ti)
{
	struct crypt_config *cc = (struct crypt_config *) ti->private;

	destroy_workqueue(cc->io_queue);
	destroy_workqueue(cc->crypt_queue);

	if (cc->req)
		mempool_free(cc->req, cc->req_pool);

	bioset_free(cc->bs);
	mempool_destroy(cc->page_pool);
	mempool_destroy(cc->req_pool);
	mempool_destroy(cc->io_pool);

	kfree(cc->iv_mode);
	if (cc->iv_gen_ops && cc->iv_gen_ops->dtr)
		cc->iv_gen_ops->dtr(cc);
	crypto_free_ablkcipher(cc->tfm);
	dm_put_device(ti, cc->dev);

	/* Must zero key material before freeing */
	kzfree(cc);
}

static int crypt_map(struct dm_target *ti, struct bio *bio,
		     union map_info *map_context)
{
	struct dm_crypt_io *io;
	struct crypt_config *cc;

	if (unlikely(bio_empty_barrier(bio))) {
		cc = ti->private;
		bio->bi_bdev = cc->dev->bdev;
		return DM_MAPIO_REMAPPED;
	}

	io = crypt_io_alloc(ti, bio, bio->bi_sector - ti->begin);

	if (bio_data_dir(io->base_bio) == READ)
		kcryptd_queue_io(io);
	else
		kcryptd_queue_crypt(io);

	return DM_MAPIO_SUBMITTED;
}

static int crypt_status(struct dm_target *ti, status_type_t type,
			char *result, unsigned int maxlen)
{
	struct crypt_config *cc = (struct crypt_config *) ti->private;
	unsigned int sz = 0;

	switch (type) {
	case STATUSTYPE_INFO:
		result[0] = '\0';
		break;

	case STATUSTYPE_TABLE:
		if (cc->iv_mode)
			DMEMIT("%s-%s-%s ", cc->cipher, cc->chainmode,
			       cc->iv_mode);
		else
			DMEMIT("%s-%s ", cc->cipher, cc->chainmode);

		if (cc->key_size > 0) {
			if ((maxlen - sz) < ((cc->key_size << 1) + 1))
				return -ENOMEM;

			crypt_encode_key(result + sz, cc->key, cc->key_size);
			sz += cc->key_size << 1;
		} else {
			if (sz >= maxlen)
				return -ENOMEM;
			result[sz++] = '-';
		}

		DMEMIT(" %llu %s %llu", (unsigned long long)cc->iv_offset,
				cc->dev->name, (unsigned long long)cc->start);
		break;
	}
	return 0;
}

static void crypt_postsuspend(struct dm_target *ti)
{
	struct crypt_config *cc = ti->private;

	set_bit(DM_CRYPT_SUSPENDED, &cc->flags);
}

static int crypt_preresume(struct dm_target *ti)
{
	struct crypt_config *cc = ti->private;

	if (!test_bit(DM_CRYPT_KEY_VALID, &cc->flags)) {
		DMERR("aborting resume - crypt key is not set.");
		return -EAGAIN;
	}

	return 0;
}

static void crypt_resume(struct dm_target *ti)
{
	struct crypt_config *cc = ti->private;

	clear_bit(DM_CRYPT_SUSPENDED, &cc->flags);
}

/* Message interface
 *	key set <key>
 *	key wipe
 */
static int crypt_message(struct dm_target *ti, unsigned argc, char **argv)
{
	struct crypt_config *cc = ti->private;
	int ret = -EINVAL;

	if (argc < 2)
		goto error;

	if (!strnicmp(argv[0], MESG_STR("key"))) {
		if (!test_bit(DM_CRYPT_SUSPENDED, &cc->flags)) {
			DMWARN("not suspended during key manipulation.");
			return -EINVAL;
		}
		if (argc == 3 && !strnicmp(argv[1], MESG_STR("set"))) {
			ret = crypt_set_key(cc, argv[2]);
			if (ret)
				return ret;
			if (cc->iv_gen_ops && cc->iv_gen_ops->init)
				ret = cc->iv_gen_ops->init(cc);
			return ret;
		}
		if (argc == 2 && !strnicmp(argv[1], MESG_STR("wipe"))) {
			if (cc->iv_gen_ops && cc->iv_gen_ops->wipe) {
				ret = cc->iv_gen_ops->wipe(cc);
				if (ret)
					return ret;
			}
			return crypt_wipe_key(cc);
		}
	}

error:
	DMWARN("unrecognised message received.");
	return -EINVAL;
}

static int crypt_merge(struct dm_target *ti, struct bvec_merge_data *bvm,
		       struct bio_vec *biovec, int max_size)
{
	struct crypt_config *cc = ti->private;
	struct request_queue *q = bdev_get_queue(cc->dev->bdev);

	if (!q->merge_bvec_fn)
		return max_size;

	bvm->bi_bdev = cc->dev->bdev;
	bvm->bi_sector = cc->start + bvm->bi_sector - ti->begin;

	return min(max_size, q->merge_bvec_fn(q, bvm, biovec));
}

static int crypt_iterate_devices(struct dm_target *ti,
				 iterate_devices_callout_fn fn, void *data)
{
	struct crypt_config *cc = ti->private;

	return fn(ti, cc->dev, cc->start, ti->len, data);
}

static struct target_type crypt_target = {
	.name   = "crypt",
	.version = {1, 7, 0},
	.module = THIS_MODULE,
	.ctr    = crypt_ctr,
	.dtr    = crypt_dtr,
	.map    = crypt_map,
	.status = crypt_status,
	.postsuspend = crypt_postsuspend,
	.preresume = crypt_preresume,
	.resume = crypt_resume,
	.message = crypt_message,
	.merge  = crypt_merge,
	.iterate_devices = crypt_iterate_devices,
};

static int __init dm_crypt_init(void)
{
	int r;

	_crypt_io_pool = KMEM_CACHE(dm_crypt_io, 0);
	if (!_crypt_io_pool)
		return -ENOMEM;

	r = dm_register_target(&crypt_target);
	if (r < 0) {
		DMERR("register failed %d", r);
		kmem_cache_destroy(_crypt_io_pool);
	}

	return r;
}

static void __exit dm_crypt_exit(void)
{
	dm_unregister_target(&crypt_target);
	kmem_cache_destroy(_crypt_io_pool);
}

module_init(dm_crypt_init);
module_exit(dm_crypt_exit);

MODULE_AUTHOR("Christophe Saout <christophe@saout.de>");
MODULE_DESCRIPTION(DM_NAME " target for transparent encryption / decryption");
MODULE_LICENSE("GPL");<|MERGE_RESOLUTION|>--- conflicted
+++ resolved
@@ -183,24 +183,18 @@
 	return 0;
 }
 
-<<<<<<< HEAD
+static int crypt_iv_plain64_gen(struct crypt_config *cc, u8 *iv,
+				sector_t sector)
+{
+	memset(iv, 0, cc->iv_size);
+	*(u64 *)iv = cpu_to_le64(sector);
+
+	return 0;
+}
+
 /* Initialise ESSIV - compute salt but no local memory allocations */
 static int crypt_iv_essiv_init(struct crypt_config *cc)
 {
-=======
-static int crypt_iv_plain64_gen(struct crypt_config *cc, u8 *iv,
-				sector_t sector)
-{
-	memset(iv, 0, cc->iv_size);
-	*(u64 *)iv = cpu_to_le64(sector);
-
-	return 0;
-}
-
-/* Initialise ESSIV - compute salt but no local memory allocations */
-static int crypt_iv_essiv_init(struct crypt_config *cc)
-{
->>>>>>> 92dcffb9
 	struct iv_essiv_private *essiv = &cc->iv_gen_private.essiv;
 	struct hash_desc desc;
 	struct scatterlist sg;
