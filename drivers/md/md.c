/*
   md.c : Multiple Devices driver for Linux
     Copyright (C) 1998, 1999, 2000 Ingo Molnar

     completely rewritten, based on the MD driver code from Marc Zyngier

   Changes:

   - RAID-1/RAID-5 extensions by Miguel de Icaza, Gadi Oxman, Ingo Molnar
   - RAID-6 extensions by H. Peter Anvin <hpa@zytor.com>
   - boot support for linear and striped mode by Harald Hoyer <HarryH@Royal.Net>
   - kerneld support by Boris Tobotras <boris@xtalk.msk.su>
   - kmod support by: Cyrus Durgin
   - RAID0 bugfixes: Mark Anthony Lisher <markal@iname.com>
   - Devfs support by Richard Gooch <rgooch@atnf.csiro.au>

   - lots of fixes and improvements to the RAID1/RAID5 and generic
     RAID code (such as request based resynchronization):

     Neil Brown <neilb@cse.unsw.edu.au>.

   - persistent bitmap code
     Copyright (C) 2003-2004, Paul Clements, SteelEye Technology, Inc.

   This program is free software; you can redistribute it and/or modify
   it under the terms of the GNU General Public License as published by
   the Free Software Foundation; either version 2, or (at your option)
   any later version.

   You should have received a copy of the GNU General Public License
   (for example /usr/src/linux/COPYING); if not, write to the Free
   Software Foundation, Inc., 675 Mass Ave, Cambridge, MA 02139, USA.

   Errors, Warnings, etc.
   Please use:
     pr_crit() for error conditions that risk data loss
     pr_err() for error conditions that are unexpected, like an IO error
         or internal inconsistency
     pr_warn() for error conditions that could have been predicated, like
         adding a device to an array when it has incompatible metadata
     pr_info() for every interesting, very rare events, like an array starting
         or stopping, or resync starting or stopping
     pr_debug() for everything else.

*/

#include <linux/sched/mm.h>
#include <linux/sched/signal.h>
#include <linux/kthread.h>
#include <linux/blkdev.h>
#include <linux/badblocks.h>
#include <linux/sysctl.h>
#include <linux/seq_file.h>
#include <linux/fs.h>
#include <linux/poll.h>
#include <linux/ctype.h>
#include <linux/string.h>
#include <linux/hdreg.h>
#include <linux/proc_fs.h>
#include <linux/random.h>
#include <linux/module.h>
#include <linux/reboot.h>
#include <linux/file.h>
#include <linux/compat.h>
#include <linux/delay.h>
#include <linux/raid/md_p.h>
#include <linux/raid/md_u.h>
#include <linux/slab.h>
#include <linux/percpu-refcount.h>

#include <trace/events/block.h>
#include "md.h"
#include "md-bitmap.h"
#include "md-cluster.h"

#ifndef MODULE
static void autostart_arrays(int part);
#endif

/* pers_list is a list of registered personalities protected
 * by pers_lock.
 * pers_lock does extra service to protect accesses to
 * mddev->thread when the mutex cannot be held.
 */
static LIST_HEAD(pers_list);
static DEFINE_SPINLOCK(pers_lock);

struct md_cluster_operations *md_cluster_ops;
EXPORT_SYMBOL(md_cluster_ops);
struct module *md_cluster_mod;
EXPORT_SYMBOL(md_cluster_mod);

static DECLARE_WAIT_QUEUE_HEAD(resync_wait);
static struct workqueue_struct *md_wq;
static struct workqueue_struct *md_misc_wq;

static int remove_and_add_spares(struct mddev *mddev,
				 struct md_rdev *this);
static void mddev_detach(struct mddev *mddev);

/*
 * Default number of read corrections we'll attempt on an rdev
 * before ejecting it from the array. We divide the read error
 * count by 2 for every hour elapsed between read errors.
 */
#define MD_DEFAULT_MAX_CORRECTED_READ_ERRORS 20
/*
 * Current RAID-1,4,5 parallel reconstruction 'guaranteed speed limit'
 * is 1000 KB/sec, so the extra system load does not show up that much.
 * Increase it if you want to have more _guaranteed_ speed. Note that
 * the RAID driver will use the maximum available bandwidth if the IO
 * subsystem is idle. There is also an 'absolute maximum' reconstruction
 * speed limit - in case reconstruction slows down your system despite
 * idle IO detection.
 *
 * you can change it via /proc/sys/dev/raid/speed_limit_min and _max.
 * or /sys/block/mdX/md/sync_speed_{min,max}
 */

static int sysctl_speed_limit_min = 1000;
static int sysctl_speed_limit_max = 200000;
static inline int speed_min(struct mddev *mddev)
{
	return mddev->sync_speed_min ?
		mddev->sync_speed_min : sysctl_speed_limit_min;
}

static inline int speed_max(struct mddev *mddev)
{
	return mddev->sync_speed_max ?
		mddev->sync_speed_max : sysctl_speed_limit_max;
}

static int rdev_init_serial(struct md_rdev *rdev)
{
	if (rdev->bdev->bd_queue->nr_hw_queues == 1)
		return 0;

	spin_lock_init(&rdev->serial_list_lock);
	INIT_LIST_HEAD(&rdev->serial_list);
	init_waitqueue_head(&rdev->serial_io_wait);
	set_bit(CollisionCheck, &rdev->flags);

	return 1;
}

/*
 * Create serial_info_pool if rdev is the first multi-queue device flaged
 * with writemostly, also write-behind mode is enabled.
 */
void mddev_create_serial_pool(struct mddev *mddev, struct md_rdev *rdev,
			  bool is_suspend)
{
	if (mddev->bitmap_info.max_write_behind == 0)
		return;

	if (!test_bit(WriteMostly, &rdev->flags) || !rdev_init_serial(rdev))
		return;

	if (mddev->serial_info_pool == NULL) {
		unsigned int noio_flag;

		if (!is_suspend)
			mddev_suspend(mddev);
		noio_flag = memalloc_noio_save();
		mddev->serial_info_pool =
			mempool_create_kmalloc_pool(NR_SERIAL_INFOS,
						sizeof(struct serial_info));
		memalloc_noio_restore(noio_flag);
		if (!mddev->serial_info_pool)
			pr_err("can't alloc memory pool for serialization\n");
		if (!is_suspend)
			mddev_resume(mddev);
	}
}
EXPORT_SYMBOL_GPL(mddev_create_serial_pool);

/*
 * Destroy serial_info_pool if rdev is the last device flaged with
 * CollisionCheck.
 */
static void mddev_destroy_serial_pool(struct mddev *mddev, struct md_rdev *rdev)
{
	if (!test_and_clear_bit(CollisionCheck, &rdev->flags))
		return;

	if (mddev->serial_info_pool) {
		struct md_rdev *temp;
		int num = 0;

		/*
		 * Check if other rdevs need serial_info_pool.
		 */
		rdev_for_each(temp, mddev)
			if (temp != rdev &&
			    test_bit(CollisionCheck, &temp->flags))
				num++;
		if (!num) {
			mddev_suspend(rdev->mddev);
			mempool_destroy(mddev->serial_info_pool);
			mddev->serial_info_pool = NULL;
			mddev_resume(rdev->mddev);
		}
	}
}

static struct ctl_table_header *raid_table_header;

static struct ctl_table raid_table[] = {
	{
		.procname	= "speed_limit_min",
		.data		= &sysctl_speed_limit_min,
		.maxlen		= sizeof(int),
		.mode		= S_IRUGO|S_IWUSR,
		.proc_handler	= proc_dointvec,
	},
	{
		.procname	= "speed_limit_max",
		.data		= &sysctl_speed_limit_max,
		.maxlen		= sizeof(int),
		.mode		= S_IRUGO|S_IWUSR,
		.proc_handler	= proc_dointvec,
	},
	{ }
};

static struct ctl_table raid_dir_table[] = {
	{
		.procname	= "raid",
		.maxlen		= 0,
		.mode		= S_IRUGO|S_IXUGO,
		.child		= raid_table,
	},
	{ }
};

static struct ctl_table raid_root_table[] = {
	{
		.procname	= "dev",
		.maxlen		= 0,
		.mode		= 0555,
		.child		= raid_dir_table,
	},
	{  }
};

static const struct block_device_operations md_fops;

static int start_readonly;

/*
 * The original mechanism for creating an md device is to create
 * a device node in /dev and to open it.  This causes races with device-close.
 * The preferred method is to write to the "new_array" module parameter.
 * This can avoid races.
 * Setting create_on_open to false disables the original mechanism
 * so all the races disappear.
 */
static bool create_on_open = true;

struct bio *bio_alloc_mddev(gfp_t gfp_mask, int nr_iovecs,
			    struct mddev *mddev)
{
	if (!mddev || !mddev->bio_set)
		return bio_alloc(gfp_mask, nr_iovecs);

	return bio_alloc_bioset(gfp_mask, nr_iovecs, mddev->bio_set);
}
EXPORT_SYMBOL_GPL(bio_alloc_mddev);

static struct bio *md_bio_alloc_sync(struct mddev *mddev)
{
	if (!mddev || !mddev->sync_set)
		return bio_alloc(GFP_NOIO, 1);

	return bio_alloc_bioset(GFP_NOIO, 1, mddev->sync_set);
}

/*
 * We have a system wide 'event count' that is incremented
 * on any 'interesting' event, and readers of /proc/mdstat
 * can use 'poll' or 'select' to find out when the event
 * count increases.
 *
 * Events are:
 *  start array, stop array, error, add device, remove device,
 *  start build, activate spare
 */
static DECLARE_WAIT_QUEUE_HEAD(md_event_waiters);
static atomic_t md_event_count;
void md_new_event(struct mddev *mddev)
{
	atomic_inc(&md_event_count);
	wake_up(&md_event_waiters);
}
EXPORT_SYMBOL_GPL(md_new_event);

/*
 * Enables to iterate over all existing md arrays
 * all_mddevs_lock protects this list.
 */
static LIST_HEAD(all_mddevs);
static DEFINE_SPINLOCK(all_mddevs_lock);

/*
 * iterates through all used mddevs in the system.
 * We take care to grab the all_mddevs_lock whenever navigating
 * the list, and to always hold a refcount when unlocked.
 * Any code which breaks out of this loop while own
 * a reference to the current mddev and must mddev_put it.
 */
#define for_each_mddev(_mddev,_tmp)					\
									\
	for (({ spin_lock(&all_mddevs_lock);				\
		_tmp = all_mddevs.next;					\
		_mddev = NULL;});					\
	     ({ if (_tmp != &all_mddevs)				\
			mddev_get(list_entry(_tmp, struct mddev, all_mddevs));\
		spin_unlock(&all_mddevs_lock);				\
		if (_mddev) mddev_put(_mddev);				\
		_mddev = list_entry(_tmp, struct mddev, all_mddevs);	\
		_tmp != &all_mddevs;});					\
	     ({ spin_lock(&all_mddevs_lock);				\
		_tmp = _tmp->next;})					\
		)

/* Rather than calling directly into the personality make_request function,
 * IO requests come here first so that we can check if the device is
 * being suspended pending a reconfiguration.
 * We hold a refcount over the call to ->make_request.  By the time that
 * call has finished, the bio has been linked into some internal structure
 * and so is visible to ->quiesce(), so we don't need the refcount any more.
 */
static bool is_suspended(struct mddev *mddev, struct bio *bio)
{
	if (mddev->suspended)
		return true;
	if (bio_data_dir(bio) != WRITE)
		return false;
	if (mddev->suspend_lo >= mddev->suspend_hi)
		return false;
	if (bio->bi_iter.bi_sector >= mddev->suspend_hi)
		return false;
	if (bio_end_sector(bio) < mddev->suspend_lo)
		return false;
	return true;
}

void md_handle_request(struct mddev *mddev, struct bio *bio)
{
check_suspended:
	rcu_read_lock();
	if (is_suspended(mddev, bio)) {
		DEFINE_WAIT(__wait);
		for (;;) {
			prepare_to_wait(&mddev->sb_wait, &__wait,
					TASK_UNINTERRUPTIBLE);
			if (!is_suspended(mddev, bio))
				break;
			rcu_read_unlock();
			schedule();
			rcu_read_lock();
		}
		finish_wait(&mddev->sb_wait, &__wait);
	}
	atomic_inc(&mddev->active_io);
	rcu_read_unlock();

	if (!mddev->pers->make_request(mddev, bio)) {
		atomic_dec(&mddev->active_io);
		wake_up(&mddev->sb_wait);
		goto check_suspended;
	}

	if (atomic_dec_and_test(&mddev->active_io) && mddev->suspended)
		wake_up(&mddev->sb_wait);
}
EXPORT_SYMBOL(md_handle_request);

static blk_qc_t md_make_request(struct request_queue *q, struct bio *bio)
{
	const int rw = bio_data_dir(bio);
	struct mddev *mddev = q->queuedata;
	unsigned int sectors;
	int cpu;

	if (unlikely(test_bit(MD_BROKEN, &mddev->flags)) && (rw == WRITE)) {
		bio_io_error(bio);
		return BLK_QC_T_NONE;
	}

	blk_queue_split(q, &bio);

	if (mddev == NULL || mddev->pers == NULL) {
		bio_io_error(bio);
		return BLK_QC_T_NONE;
	}
	if (mddev->ro == 1 && unlikely(rw == WRITE)) {
		if (bio_sectors(bio) != 0)
			bio->bi_status = BLK_STS_IOERR;
		bio_endio(bio);
		return BLK_QC_T_NONE;
	}

	/*
	 * save the sectors now since our bio can
	 * go away inside make_request
	 */
	sectors = bio_sectors(bio);
	/* bio could be mergeable after passing to underlayer */
	bio->bi_opf &= ~REQ_NOMERGE;

	md_handle_request(mddev, bio);

	cpu = part_stat_lock();
	part_stat_inc(cpu, &mddev->gendisk->part0, ios[rw]);
	part_stat_add(cpu, &mddev->gendisk->part0, sectors[rw], sectors);
	part_stat_unlock();

	return BLK_QC_T_NONE;
}

/* mddev_suspend makes sure no new requests are submitted
 * to the device, and that any requests that have been submitted
 * are completely handled.
 * Once mddev_detach() is called and completes, the module will be
 * completely unused.
 */
void mddev_suspend(struct mddev *mddev)
{
	WARN_ON_ONCE(mddev->thread && current == mddev->thread->tsk);
	lockdep_assert_held(&mddev->reconfig_mutex);
	if (mddev->suspended++)
		return;
	synchronize_rcu();
	wake_up(&mddev->sb_wait);
	set_bit(MD_ALLOW_SB_UPDATE, &mddev->flags);
	smp_mb__after_atomic();
	wait_event(mddev->sb_wait, atomic_read(&mddev->active_io) == 0);
	mddev->pers->quiesce(mddev, 1);
	clear_bit_unlock(MD_ALLOW_SB_UPDATE, &mddev->flags);
	wait_event(mddev->sb_wait, !test_bit(MD_UPDATING_SB, &mddev->flags));

	del_timer_sync(&mddev->safemode_timer);
	/* restrict memory reclaim I/O during raid array is suspend */
	mddev->noio_flag = memalloc_noio_save();
}
EXPORT_SYMBOL_GPL(mddev_suspend);

void mddev_resume(struct mddev *mddev)
{
	/* entred the memalloc scope from mddev_suspend() */
	memalloc_noio_restore(mddev->noio_flag);
	lockdep_assert_held(&mddev->reconfig_mutex);
	if (--mddev->suspended)
		return;
	wake_up(&mddev->sb_wait);
	mddev->pers->quiesce(mddev, 0);

	set_bit(MD_RECOVERY_NEEDED, &mddev->recovery);
	md_wakeup_thread(mddev->thread);
	md_wakeup_thread(mddev->sync_thread); /* possibly kick off a reshape */
}
EXPORT_SYMBOL_GPL(mddev_resume);

int mddev_congested(struct mddev *mddev, int bits)
{
	struct md_personality *pers = mddev->pers;
	int ret = 0;

	rcu_read_lock();
	if (mddev->suspended)
		ret = 1;
	else if (pers && pers->congested)
		ret = pers->congested(mddev, bits);
	rcu_read_unlock();
	return ret;
}
EXPORT_SYMBOL_GPL(mddev_congested);
static int md_congested(void *data, int bits)
{
	struct mddev *mddev = data;
	return mddev_congested(mddev, bits);
}

/*
 * Generic flush handling for md
 */

static void md_end_flush(struct bio *bio)
{
	struct md_rdev *rdev = bio->bi_private;
	struct mddev *mddev = rdev->mddev;

	rdev_dec_pending(rdev, mddev);

	if (atomic_dec_and_test(&mddev->flush_pending)) {
		/* The pre-request flush has finished */
		queue_work(md_wq, &mddev->flush_work);
	}
	bio_put(bio);
}

static void md_submit_flush_data(struct work_struct *ws);

static void submit_flushes(struct work_struct *ws)
{
	struct mddev *mddev = container_of(ws, struct mddev, flush_work);
	struct md_rdev *rdev;

	mddev->start_flush = ktime_get_boottime();
	INIT_WORK(&mddev->flush_work, md_submit_flush_data);
	atomic_set(&mddev->flush_pending, 1);
	rcu_read_lock();
	rdev_for_each_rcu(rdev, mddev)
		if (rdev->raid_disk >= 0 &&
		    !test_bit(Faulty, &rdev->flags)) {
			/* Take two references, one is dropped
			 * when request finishes, one after
			 * we reclaim rcu_read_lock
			 */
			struct bio *bi;
			atomic_inc(&rdev->nr_pending);
			atomic_inc(&rdev->nr_pending);
			rcu_read_unlock();
			bi = bio_alloc_mddev(GFP_NOIO, 0, mddev);
			bi->bi_end_io = md_end_flush;
			bi->bi_private = rdev;
			bio_set_dev(bi, rdev->bdev);
			bi->bi_opf = REQ_OP_WRITE | REQ_PREFLUSH;
			atomic_inc(&mddev->flush_pending);
			submit_bio(bi);
			rcu_read_lock();
			rdev_dec_pending(rdev, mddev);
		}
	rcu_read_unlock();
	if (atomic_dec_and_test(&mddev->flush_pending))
		queue_work(md_wq, &mddev->flush_work);
}

static void md_submit_flush_data(struct work_struct *ws)
{
	struct mddev *mddev = container_of(ws, struct mddev, flush_work);
	struct bio *bio = mddev->flush_bio;

	/*
	 * must reset flush_bio before calling into md_handle_request to avoid a
	 * deadlock, because other bios passed md_handle_request suspend check
	 * could wait for this and below md_handle_request could wait for those
	 * bios because of suspend check
	 */
	mddev->last_flush = mddev->start_flush;
	mddev->flush_bio = NULL;
	wake_up(&mddev->sb_wait);

	if (bio->bi_iter.bi_size == 0)
		/* an empty barrier - all done */
		bio_endio(bio);
	else {
		bio->bi_opf &= ~REQ_PREFLUSH;
		md_handle_request(mddev, bio);
	}
}

/*
 * Manages consolidation of flushes and submitting any flushes needed for
 * a bio with REQ_PREFLUSH.  Returns true if the bio is finished or is
 * being finished in another context.  Returns false if the flushing is
 * complete but still needs the I/O portion of the bio to be processed.
 */
bool md_flush_request2(struct mddev *mddev, struct bio *bio)
{
	ktime_t start = ktime_get_boottime();
	spin_lock_irq(&mddev->lock);
	wait_event_lock_irq(mddev->sb_wait,
			    !mddev->flush_bio ||
			    ktime_after(mddev->last_flush, start),
			    mddev->lock);
	if (!ktime_after(mddev->last_flush, start)) {
		WARN_ON(mddev->flush_bio);
		mddev->flush_bio = bio;
		bio = NULL;
	}
	spin_unlock_irq(&mddev->lock);

	if (!bio) {
		INIT_WORK(&mddev->flush_work, submit_flushes);
		queue_work(md_wq, &mddev->flush_work);
	} else {
		/* flush was performed for some other bio while we waited. */
		if (bio->bi_iter.bi_size == 0)
			/* an empty barrier - all done */
			bio_endio(bio);
		else {
			bio->bi_opf &= ~REQ_PREFLUSH;
			return false;
		}
	}
	return true;
}
EXPORT_SYMBOL(md_flush_request2);

void md_flush_request(struct mddev *mddev, struct bio *bio)
{
	if (!md_flush_request2(mddev, bio))
		mddev->pers->make_request(mddev, bio);
}
EXPORT_SYMBOL(md_flush_request);

static inline struct mddev *mddev_get(struct mddev *mddev)
{
	atomic_inc(&mddev->active);
	return mddev;
}

static void mddev_delayed_delete(struct work_struct *ws);

static void mddev_put(struct mddev *mddev)
{
	struct bio_set *bs = NULL, *sync_bs = NULL;

	if (!atomic_dec_and_lock(&mddev->active, &all_mddevs_lock))
		return;
	if (!mddev->raid_disks && list_empty(&mddev->disks) &&
	    mddev->ctime == 0 && !mddev->hold_active) {
		/* Array is not configured at all, and not held active,
		 * so destroy it */
		list_del_init(&mddev->all_mddevs);
		bs = mddev->bio_set;
		sync_bs = mddev->sync_set;
		mddev->bio_set = NULL;
		mddev->sync_set = NULL;
		if (mddev->gendisk) {
			/* We did a probe so need to clean up.  Call
			 * queue_work inside the spinlock so that
			 * flush_workqueue() after mddev_find will
			 * succeed in waiting for the work to be done.
			 */
			INIT_WORK(&mddev->del_work, mddev_delayed_delete);
			queue_work(md_misc_wq, &mddev->del_work);
		} else
			kfree(mddev);
	}
	spin_unlock(&all_mddevs_lock);
	if (bs)
		bioset_free(bs);
	if (sync_bs)
		bioset_free(sync_bs);
}

static void md_safemode_timeout(unsigned long data);

void mddev_init(struct mddev *mddev)
{
	mutex_init(&mddev->open_mutex);
	mutex_init(&mddev->reconfig_mutex);
	mutex_init(&mddev->bitmap_info.mutex);
	INIT_LIST_HEAD(&mddev->disks);
	INIT_LIST_HEAD(&mddev->all_mddevs);
	setup_timer(&mddev->safemode_timer, md_safemode_timeout,
		    (unsigned long) mddev);
	atomic_set(&mddev->active, 1);
	atomic_set(&mddev->openers, 0);
	atomic_set(&mddev->active_io, 0);
	spin_lock_init(&mddev->lock);
	atomic_set(&mddev->flush_pending, 0);
	init_waitqueue_head(&mddev->sb_wait);
	init_waitqueue_head(&mddev->recovery_wait);
	mddev->reshape_position = MaxSector;
	mddev->reshape_backwards = 0;
	mddev->last_sync_action = "none";
	mddev->resync_min = 0;
	mddev->resync_max = MaxSector;
	mddev->level = LEVEL_NONE;
}
EXPORT_SYMBOL_GPL(mddev_init);

static struct mddev *mddev_find(dev_t unit)
{
	struct mddev *mddev, *new = NULL;

	if (unit && MAJOR(unit) != MD_MAJOR)
		unit &= ~((1<<MdpMinorShift)-1);

 retry:
	spin_lock(&all_mddevs_lock);

	if (unit) {
		list_for_each_entry(mddev, &all_mddevs, all_mddevs)
			if (mddev->unit == unit) {
				mddev_get(mddev);
				spin_unlock(&all_mddevs_lock);
				kfree(new);
				return mddev;
			}

		if (new) {
			list_add(&new->all_mddevs, &all_mddevs);
			spin_unlock(&all_mddevs_lock);
			new->hold_active = UNTIL_IOCTL;
			return new;
		}
	} else if (new) {
		/* find an unused unit number */
		static int next_minor = 512;
		int start = next_minor;
		int is_free = 0;
		int dev = 0;
		while (!is_free) {
			dev = MKDEV(MD_MAJOR, next_minor);
			next_minor++;
			if (next_minor > MINORMASK)
				next_minor = 0;
			if (next_minor == start) {
				/* Oh dear, all in use. */
				spin_unlock(&all_mddevs_lock);
				kfree(new);
				return NULL;
			}

			is_free = 1;
			list_for_each_entry(mddev, &all_mddevs, all_mddevs)
				if (mddev->unit == dev) {
					is_free = 0;
					break;
				}
		}
		new->unit = dev;
		new->md_minor = MINOR(dev);
		new->hold_active = UNTIL_STOP;
		list_add(&new->all_mddevs, &all_mddevs);
		spin_unlock(&all_mddevs_lock);
		return new;
	}
	spin_unlock(&all_mddevs_lock);

	new = kzalloc(sizeof(*new), GFP_KERNEL);
	if (!new)
		return NULL;

	new->unit = unit;
	if (MAJOR(unit) == MD_MAJOR)
		new->md_minor = MINOR(unit);
	else
		new->md_minor = MINOR(unit) >> MdpMinorShift;

	mddev_init(new);

	goto retry;
}

static struct attribute_group md_redundancy_group;

void mddev_unlock(struct mddev *mddev)
{
	if (mddev->to_remove) {
		/* These cannot be removed under reconfig_mutex as
		 * an access to the files will try to take reconfig_mutex
		 * while holding the file unremovable, which leads to
		 * a deadlock.
		 * So hold set sysfs_active while the remove in happeing,
		 * and anything else which might set ->to_remove or my
		 * otherwise change the sysfs namespace will fail with
		 * -EBUSY if sysfs_active is still set.
		 * We set sysfs_active under reconfig_mutex and elsewhere
		 * test it under the same mutex to ensure its correct value
		 * is seen.
		 */
		struct attribute_group *to_remove = mddev->to_remove;
		mddev->to_remove = NULL;
		mddev->sysfs_active = 1;
		mutex_unlock(&mddev->reconfig_mutex);

		if (mddev->kobj.sd) {
			if (to_remove != &md_redundancy_group)
				sysfs_remove_group(&mddev->kobj, to_remove);
			if (mddev->pers == NULL ||
			    mddev->pers->sync_request == NULL) {
				sysfs_remove_group(&mddev->kobj, &md_redundancy_group);
				if (mddev->sysfs_action)
					sysfs_put(mddev->sysfs_action);
				mddev->sysfs_action = NULL;
			}
		}
		mddev->sysfs_active = 0;
	} else
		mutex_unlock(&mddev->reconfig_mutex);

	/* As we've dropped the mutex we need a spinlock to
	 * make sure the thread doesn't disappear
	 */
	spin_lock(&pers_lock);
	md_wakeup_thread(mddev->thread);
	wake_up(&mddev->sb_wait);
	spin_unlock(&pers_lock);
}
EXPORT_SYMBOL_GPL(mddev_unlock);

struct md_rdev *md_find_rdev_nr_rcu(struct mddev *mddev, int nr)
{
	struct md_rdev *rdev;

	rdev_for_each_rcu(rdev, mddev)
		if (rdev->desc_nr == nr)
			return rdev;

	return NULL;
}
EXPORT_SYMBOL_GPL(md_find_rdev_nr_rcu);

static struct md_rdev *find_rdev(struct mddev *mddev, dev_t dev)
{
	struct md_rdev *rdev;

	rdev_for_each(rdev, mddev)
		if (rdev->bdev->bd_dev == dev)
			return rdev;

	return NULL;
}

struct md_rdev *md_find_rdev_rcu(struct mddev *mddev, dev_t dev)
{
	struct md_rdev *rdev;

	rdev_for_each_rcu(rdev, mddev)
		if (rdev->bdev->bd_dev == dev)
			return rdev;

	return NULL;
}
EXPORT_SYMBOL_GPL(md_find_rdev_rcu);

static struct md_personality *find_pers(int level, char *clevel)
{
	struct md_personality *pers;
	list_for_each_entry(pers, &pers_list, list) {
		if (level != LEVEL_NONE && pers->level == level)
			return pers;
		if (strcmp(pers->name, clevel)==0)
			return pers;
	}
	return NULL;
}

/* return the offset of the super block in 512byte sectors */
static inline sector_t calc_dev_sboffset(struct md_rdev *rdev)
{
	sector_t num_sectors = i_size_read(rdev->bdev->bd_inode) / 512;
	return MD_NEW_SIZE_SECTORS(num_sectors);
}

static int alloc_disk_sb(struct md_rdev *rdev)
{
	rdev->sb_page = alloc_page(GFP_KERNEL);
	if (!rdev->sb_page)
		return -ENOMEM;
	return 0;
}

void md_rdev_clear(struct md_rdev *rdev)
{
	if (rdev->sb_page) {
		put_page(rdev->sb_page);
		rdev->sb_loaded = 0;
		rdev->sb_page = NULL;
		rdev->sb_start = 0;
		rdev->sectors = 0;
	}
	if (rdev->bb_page) {
		put_page(rdev->bb_page);
		rdev->bb_page = NULL;
	}
	badblocks_exit(&rdev->badblocks);
}
EXPORT_SYMBOL_GPL(md_rdev_clear);

static void super_written(struct bio *bio)
{
	struct md_rdev *rdev = bio->bi_private;
	struct mddev *mddev = rdev->mddev;

	if (bio->bi_status) {
		pr_err("md: super_written gets error=%d\n", bio->bi_status);
		md_error(mddev, rdev);
		if (!test_bit(Faulty, &rdev->flags)) {
			if (bio->bi_status == BLK_STS_TIMEOUT)
				set_bit(Timeout, &rdev->flags);
		} else if (bio->bi_opf & MD_FAILFAST) {
			set_bit(MD_SB_NEED_REWRITE, &mddev->sb_flags);
			set_bit(LastDev, &rdev->flags);
		}
	} else
		clear_bit(LastDev, &rdev->flags);

	if (atomic_dec_and_test(&mddev->pending_writes))
		wake_up(&mddev->sb_wait);
	rdev_dec_pending(rdev, mddev);
	bio_put(bio);
}

void md_super_write(struct mddev *mddev, struct md_rdev *rdev,
		   sector_t sector, int size, struct page *page)
{
	/* write first size bytes of page to sector of rdev
	 * Increment mddev->pending_writes before returning
	 * and decrement it on completion, waking up sb_wait
	 * if zero is reached.
	 * If an error occurred, call md_error
	 */
	struct bio *bio;
	int ff = 0;

	if (!page)
		return;

	if (test_bit(Faulty, &rdev->flags))
		return;

	bio = md_bio_alloc_sync(mddev);

	atomic_inc(&rdev->nr_pending);

	bio_set_dev(bio, rdev->meta_bdev ? rdev->meta_bdev : rdev->bdev);
	bio->bi_iter.bi_sector = sector;
	bio_add_page(bio, page, size, 0);
	bio->bi_private = rdev;
	bio->bi_end_io = super_written;

	if (test_bit(MD_FAILFAST_SUPPORTED, &mddev->flags) &&
	    test_bit(FailFast, &rdev->flags) &&
	    !test_bit(LastDev, &rdev->flags))
		ff = MD_FAILFAST;
	bio->bi_opf = REQ_OP_WRITE | REQ_SYNC | REQ_PREFLUSH | REQ_FUA | ff;

	atomic_inc(&mddev->pending_writes);
	submit_bio(bio);
}

int md_super_wait(struct mddev *mddev)
{
	/* wait for all superblock writes that were scheduled to complete */
	wait_event(mddev->sb_wait, atomic_read(&mddev->pending_writes)==0);
	if (test_and_clear_bit(MD_SB_NEED_REWRITE, &mddev->sb_flags))
		return -EAGAIN;
	return 0;
}

int sync_page_io(struct md_rdev *rdev, sector_t sector, int size,
		 struct page *page, int op, int op_flags, bool metadata_op)
{
	struct bio *bio = md_bio_alloc_sync(rdev->mddev);
	int ret;

	if (metadata_op && rdev->meta_bdev)
		bio_set_dev(bio, rdev->meta_bdev);
	else
		bio_set_dev(bio, rdev->bdev);
	bio_set_op_attrs(bio, op, op_flags);
	if (metadata_op)
		bio->bi_iter.bi_sector = sector + rdev->sb_start;
	else if (rdev->mddev->reshape_position != MaxSector &&
		 (rdev->mddev->reshape_backwards ==
		  (sector >= rdev->mddev->reshape_position)))
		bio->bi_iter.bi_sector = sector + rdev->new_data_offset;
	else
		bio->bi_iter.bi_sector = sector + rdev->data_offset;
	bio_add_page(bio, page, size, 0);

	submit_bio_wait(bio);

	ret = !bio->bi_status;
	bio_put(bio);
	return ret;
}
EXPORT_SYMBOL_GPL(sync_page_io);

static int read_disk_sb(struct md_rdev *rdev, int size)
{
	char b[BDEVNAME_SIZE];

	if (rdev->sb_loaded)
		return 0;

	if (!sync_page_io(rdev, 0, size, rdev->sb_page, REQ_OP_READ, 0, true))
		goto fail;
	rdev->sb_loaded = 1;
	return 0;

fail:
	pr_err("md: disabled device %s, could not read superblock.\n",
	       bdevname(rdev->bdev,b));
	return -EINVAL;
}

static int md_uuid_equal(mdp_super_t *sb1, mdp_super_t *sb2)
{
	return	sb1->set_uuid0 == sb2->set_uuid0 &&
		sb1->set_uuid1 == sb2->set_uuid1 &&
		sb1->set_uuid2 == sb2->set_uuid2 &&
		sb1->set_uuid3 == sb2->set_uuid3;
}

static int md_sb_equal(mdp_super_t *sb1, mdp_super_t *sb2)
{
	int ret;
	mdp_super_t *tmp1, *tmp2;

	tmp1 = kmalloc(sizeof(*tmp1),GFP_KERNEL);
	tmp2 = kmalloc(sizeof(*tmp2),GFP_KERNEL);

	if (!tmp1 || !tmp2) {
		ret = 0;
		goto abort;
	}

	*tmp1 = *sb1;
	*tmp2 = *sb2;

	/*
	 * nr_disks is not constant
	 */
	tmp1->nr_disks = 0;
	tmp2->nr_disks = 0;

	ret = (memcmp(tmp1, tmp2, MD_SB_GENERIC_CONSTANT_WORDS * 4) == 0);
abort:
	kfree(tmp1);
	kfree(tmp2);
	return ret;
}

static u32 md_csum_fold(u32 csum)
{
	csum = (csum & 0xffff) + (csum >> 16);
	return (csum & 0xffff) + (csum >> 16);
}

static unsigned int calc_sb_csum(mdp_super_t *sb)
{
	u64 newcsum = 0;
	u32 *sb32 = (u32*)sb;
	int i;
	unsigned int disk_csum, csum;

	disk_csum = sb->sb_csum;
	sb->sb_csum = 0;

	for (i = 0; i < MD_SB_BYTES/4 ; i++)
		newcsum += sb32[i];
	csum = (newcsum & 0xffffffff) + (newcsum>>32);

#ifdef CONFIG_ALPHA
	/* This used to use csum_partial, which was wrong for several
	 * reasons including that different results are returned on
	 * different architectures.  It isn't critical that we get exactly
	 * the same return value as before (we always csum_fold before
	 * testing, and that removes any differences).  However as we
	 * know that csum_partial always returned a 16bit value on
	 * alphas, do a fold to maximise conformity to previous behaviour.
	 */
	sb->sb_csum = md_csum_fold(disk_csum);
#else
	sb->sb_csum = disk_csum;
#endif
	return csum;
}

/*
 * Handle superblock details.
 * We want to be able to handle multiple superblock formats
 * so we have a common interface to them all, and an array of
 * different handlers.
 * We rely on user-space to write the initial superblock, and support
 * reading and updating of superblocks.
 * Interface methods are:
 *   int load_super(struct md_rdev *dev, struct md_rdev *refdev, int minor_version)
 *      loads and validates a superblock on dev.
 *      if refdev != NULL, compare superblocks on both devices
 *    Return:
 *      0 - dev has a superblock that is compatible with refdev
 *      1 - dev has a superblock that is compatible and newer than refdev
 *          so dev should be used as the refdev in future
 *     -EINVAL superblock incompatible or invalid
 *     -othererror e.g. -EIO
 *
 *   int validate_super(struct mddev *mddev, struct md_rdev *dev)
 *      Verify that dev is acceptable into mddev.
 *       The first time, mddev->raid_disks will be 0, and data from
 *       dev should be merged in.  Subsequent calls check that dev
 *       is new enough.  Return 0 or -EINVAL
 *
 *   void sync_super(struct mddev *mddev, struct md_rdev *dev)
 *     Update the superblock for rdev with data in mddev
 *     This does not write to disc.
 *
 */

struct super_type  {
	char		    *name;
	struct module	    *owner;
	int		    (*load_super)(struct md_rdev *rdev,
					  struct md_rdev *refdev,
					  int minor_version);
	int		    (*validate_super)(struct mddev *mddev,
					      struct md_rdev *rdev);
	void		    (*sync_super)(struct mddev *mddev,
					  struct md_rdev *rdev);
	unsigned long long  (*rdev_size_change)(struct md_rdev *rdev,
						sector_t num_sectors);
	int		    (*allow_new_offset)(struct md_rdev *rdev,
						unsigned long long new_offset);
};

/*
 * Check that the given mddev has no bitmap.
 *
 * This function is called from the run method of all personalities that do not
 * support bitmaps. It prints an error message and returns non-zero if mddev
 * has a bitmap. Otherwise, it returns 0.
 *
 */
int md_check_no_bitmap(struct mddev *mddev)
{
	if (!mddev->bitmap_info.file && !mddev->bitmap_info.offset)
		return 0;
	pr_warn("%s: bitmaps are not supported for %s\n",
		mdname(mddev), mddev->pers->name);
	return 1;
}
EXPORT_SYMBOL(md_check_no_bitmap);

/*
 * load_super for 0.90.0
 */
static int super_90_load(struct md_rdev *rdev, struct md_rdev *refdev, int minor_version)
{
	char b[BDEVNAME_SIZE], b2[BDEVNAME_SIZE];
	mdp_super_t *sb;
	int ret;
	bool spare_disk = true;

	/*
	 * Calculate the position of the superblock (512byte sectors),
	 * it's at the end of the disk.
	 *
	 * It also happens to be a multiple of 4Kb.
	 */
	rdev->sb_start = calc_dev_sboffset(rdev);

	ret = read_disk_sb(rdev, MD_SB_BYTES);
	if (ret)
		return ret;

	ret = -EINVAL;

	bdevname(rdev->bdev, b);
	sb = page_address(rdev->sb_page);

	if (sb->md_magic != MD_SB_MAGIC) {
		pr_warn("md: invalid raid superblock magic on %s\n", b);
		goto abort;
	}

	if (sb->major_version != 0 ||
	    sb->minor_version < 90 ||
	    sb->minor_version > 91) {
		pr_warn("Bad version number %d.%d on %s\n",
			sb->major_version, sb->minor_version, b);
		goto abort;
	}

	if (sb->raid_disks <= 0)
		goto abort;

	if (md_csum_fold(calc_sb_csum(sb)) != md_csum_fold(sb->sb_csum)) {
		pr_warn("md: invalid superblock checksum on %s\n", b);
		goto abort;
	}

	rdev->preferred_minor = sb->md_minor;
	rdev->data_offset = 0;
	rdev->new_data_offset = 0;
	rdev->sb_size = MD_SB_BYTES;
	rdev->badblocks.shift = -1;

	if (sb->level == LEVEL_MULTIPATH)
		rdev->desc_nr = -1;
	else
		rdev->desc_nr = sb->this_disk.number;

	/* not spare disk, or LEVEL_MULTIPATH */
	if (sb->level == LEVEL_MULTIPATH ||
		(rdev->desc_nr >= 0 &&
		 rdev->desc_nr < MD_SB_DISKS &&
		 sb->disks[rdev->desc_nr].state &
		 ((1<<MD_DISK_SYNC) | (1 << MD_DISK_ACTIVE))))
		spare_disk = false;

	if (!refdev) {
		if (!spare_disk)
			ret = 1;
		else
			ret = 0;
	} else {
		__u64 ev1, ev2;
		mdp_super_t *refsb = page_address(refdev->sb_page);
		if (!md_uuid_equal(refsb, sb)) {
			pr_warn("md: %s has different UUID to %s\n",
				b, bdevname(refdev->bdev,b2));
			goto abort;
		}
		if (!md_sb_equal(refsb, sb)) {
			pr_warn("md: %s has same UUID but different superblock to %s\n",
				b, bdevname(refdev->bdev, b2));
			goto abort;
		}
		ev1 = md_event(sb);
		ev2 = md_event(refsb);

		if (!spare_disk && ev1 > ev2)
			ret = 1;
		else
			ret = 0;
	}
	rdev->sectors = rdev->sb_start;
	/* Limit to 4TB as metadata cannot record more than that.
	 * (not needed for Linear and RAID0 as metadata doesn't
	 * record this size)
	 */
	if (IS_ENABLED(CONFIG_LBDAF) && (u64)rdev->sectors >= (2ULL << 32) &&
	    sb->level >= 1)
		rdev->sectors = (sector_t)(2ULL << 32) - 2;

	if (rdev->sectors < ((sector_t)sb->size) * 2 && sb->level >= 1)
		/* "this cannot possibly happen" ... */
		ret = -EINVAL;

 abort:
	return ret;
}

/*
 * validate_super for 0.90.0
 */
static int super_90_validate(struct mddev *mddev, struct md_rdev *rdev)
{
	mdp_disk_t *desc;
	mdp_super_t *sb = page_address(rdev->sb_page);
	__u64 ev1 = md_event(sb);

	rdev->raid_disk = -1;
	clear_bit(Faulty, &rdev->flags);
	clear_bit(Timeout, &rdev->flags);
	clear_bit(In_sync, &rdev->flags);
	clear_bit(Bitmap_sync, &rdev->flags);
	clear_bit(WriteMostly, &rdev->flags);

	if (mddev->raid_disks == 0) {
		mddev->major_version = 0;
		mddev->minor_version = sb->minor_version;
		mddev->patch_version = sb->patch_version;
		mddev->external = 0;
		mddev->chunk_sectors = sb->chunk_size >> 9;
		mddev->ctime = sb->ctime;
		mddev->utime = sb->utime;
		mddev->level = sb->level;
		mddev->clevel[0] = 0;
		mddev->layout = sb->layout;
		mddev->raid_disks = sb->raid_disks;
		mddev->dev_sectors = ((sector_t)sb->size) * 2;
		mddev->events = ev1;
		mddev->bitmap_info.offset = 0;
		mddev->bitmap_info.space = 0;
		/* bitmap can use 60 K after the 4K superblocks */
		mddev->bitmap_info.default_offset = MD_SB_BYTES >> 9;
		mddev->bitmap_info.default_space = 64*2 - (MD_SB_BYTES >> 9);
		mddev->reshape_backwards = 0;

		if (mddev->minor_version >= 91) {
			mddev->reshape_position = sb->reshape_position;
			mddev->delta_disks = sb->delta_disks;
			mddev->new_level = sb->new_level;
			mddev->new_layout = sb->new_layout;
			mddev->new_chunk_sectors = sb->new_chunk >> 9;
			if (mddev->delta_disks < 0)
				mddev->reshape_backwards = 1;
		} else {
			mddev->reshape_position = MaxSector;
			mddev->delta_disks = 0;
			mddev->new_level = mddev->level;
			mddev->new_layout = mddev->layout;
			mddev->new_chunk_sectors = mddev->chunk_sectors;
		}
		if (mddev->level == 0)
			mddev->layout = -1;

		if (sb->state & (1<<MD_SB_CLEAN))
			mddev->recovery_cp = MaxSector;
		else {
			if (sb->events_hi == sb->cp_events_hi &&
				sb->events_lo == sb->cp_events_lo) {
				mddev->recovery_cp = sb->recovery_cp;
			} else
				mddev->recovery_cp = 0;
		}

		memcpy(mddev->uuid+0, &sb->set_uuid0, 4);
		memcpy(mddev->uuid+4, &sb->set_uuid1, 4);
		memcpy(mddev->uuid+8, &sb->set_uuid2, 4);
		memcpy(mddev->uuid+12,&sb->set_uuid3, 4);

		mddev->max_disks = MD_SB_DISKS;

		if (sb->state & (1<<MD_SB_BITMAP_PRESENT) &&
		    mddev->bitmap_info.file == NULL) {
			mddev->bitmap_info.offset =
				mddev->bitmap_info.default_offset;
			mddev->bitmap_info.space =
				mddev->bitmap_info.default_space;
		}

	} else if (mddev->pers == NULL) {
		/* Insist on good event counter while assembling, except
		 * for spares (which don't need an event count) */
		++ev1;
		if (sb->disks[rdev->desc_nr].state & (
			    (1<<MD_DISK_SYNC) | (1 << MD_DISK_ACTIVE)))
			if (ev1 < mddev->events)
				return -EINVAL;
	} else if (mddev->bitmap) {
		/* if adding to array with a bitmap, then we can accept an
		 * older device ... but not too old.
		 */
		if (ev1 < mddev->bitmap->events_cleared)
			return 0;
		if (ev1 < mddev->events)
			set_bit(Bitmap_sync, &rdev->flags);
	} else {
		if (ev1 < mddev->events)
			/* just a hot-add of a new device, leave raid_disk at -1 */
			return 0;
	}

	if (mddev->level != LEVEL_MULTIPATH) {
		desc = sb->disks + rdev->desc_nr;

		if (desc->state & (1<<MD_DISK_FAULTY))
			set_bit(Faulty, &rdev->flags);
		else if (desc->state & (1<<MD_DISK_SYNC) /* &&
			    desc->raid_disk < mddev->raid_disks */) {
			set_bit(In_sync, &rdev->flags);
			rdev->raid_disk = desc->raid_disk;
			rdev->saved_raid_disk = desc->raid_disk;
		} else if (desc->state & (1<<MD_DISK_ACTIVE)) {
			/* active but not in sync implies recovery up to
			 * reshape position.  We don't know exactly where
			 * that is, so set to zero for now */
			if (mddev->minor_version >= 91) {
				rdev->recovery_offset = 0;
				rdev->raid_disk = desc->raid_disk;
			}
		}
		if (desc->state & (1<<MD_DISK_WRITEMOSTLY))
			set_bit(WriteMostly, &rdev->flags);
		if (desc->state & (1<<MD_DISK_FAILFAST))
			set_bit(FailFast, &rdev->flags);
	} else /* MULTIPATH are always insync */
		set_bit(In_sync, &rdev->flags);
	return 0;
}

/*
 * sync_super for 0.90.0
 */
static void super_90_sync(struct mddev *mddev, struct md_rdev *rdev)
{
	mdp_super_t *sb;
	struct md_rdev *rdev2;
	int next_spare = mddev->raid_disks;

	/* make rdev->sb match mddev data..
	 *
	 * 1/ zero out disks
	 * 2/ Add info for each disk, keeping track of highest desc_nr (next_spare);
	 * 3/ any empty disks < next_spare become removed
	 *
	 * disks[0] gets initialised to REMOVED because
	 * we cannot be sure from other fields if it has
	 * been initialised or not.
	 */
	int i;
	int active=0, working=0,failed=0,spare=0,nr_disks=0;

	rdev->sb_size = MD_SB_BYTES;

	sb = page_address(rdev->sb_page);

	memset(sb, 0, sizeof(*sb));

	sb->md_magic = MD_SB_MAGIC;
	sb->major_version = mddev->major_version;
	sb->patch_version = mddev->patch_version;
	sb->gvalid_words  = 0; /* ignored */
	memcpy(&sb->set_uuid0, mddev->uuid+0, 4);
	memcpy(&sb->set_uuid1, mddev->uuid+4, 4);
	memcpy(&sb->set_uuid2, mddev->uuid+8, 4);
	memcpy(&sb->set_uuid3, mddev->uuid+12,4);

	sb->ctime = clamp_t(time64_t, mddev->ctime, 0, U32_MAX);
	sb->level = mddev->level;
	sb->size = mddev->dev_sectors / 2;
	sb->raid_disks = mddev->raid_disks;
	sb->md_minor = mddev->md_minor;
	sb->not_persistent = 0;
	sb->utime = clamp_t(time64_t, mddev->utime, 0, U32_MAX);
	sb->state = 0;
	sb->events_hi = (mddev->events>>32);
	sb->events_lo = (u32)mddev->events;

	if (mddev->reshape_position == MaxSector)
		sb->minor_version = 90;
	else {
		sb->minor_version = 91;
		sb->reshape_position = mddev->reshape_position;
		sb->new_level = mddev->new_level;
		sb->delta_disks = mddev->delta_disks;
		sb->new_layout = mddev->new_layout;
		sb->new_chunk = mddev->new_chunk_sectors << 9;
	}
	mddev->minor_version = sb->minor_version;
	if (mddev->in_sync)
	{
		sb->recovery_cp = mddev->recovery_cp;
		sb->cp_events_hi = (mddev->events>>32);
		sb->cp_events_lo = (u32)mddev->events;
		if (mddev->recovery_cp == MaxSector)
			sb->state = (1<< MD_SB_CLEAN);
	} else
		sb->recovery_cp = 0;

	sb->layout = mddev->layout;
	sb->chunk_size = mddev->chunk_sectors << 9;

	if (mddev->bitmap && mddev->bitmap_info.file == NULL)
		sb->state |= (1<<MD_SB_BITMAP_PRESENT);

	sb->disks[0].state = (1<<MD_DISK_REMOVED);
	rdev_for_each(rdev2, mddev) {
		mdp_disk_t *d;
		int desc_nr;
		int is_active = test_bit(In_sync, &rdev2->flags);

		if (rdev2->raid_disk >= 0 &&
		    sb->minor_version >= 91)
			/* we have nowhere to store the recovery_offset,
			 * but if it is not below the reshape_position,
			 * we can piggy-back on that.
			 */
			is_active = 1;
		if (rdev2->raid_disk < 0 ||
		    test_bit(Faulty, &rdev2->flags))
			is_active = 0;
		if (is_active)
			desc_nr = rdev2->raid_disk;
		else
			desc_nr = next_spare++;
		rdev2->desc_nr = desc_nr;
		d = &sb->disks[rdev2->desc_nr];
		nr_disks++;
		d->number = rdev2->desc_nr;
		d->major = MAJOR(rdev2->bdev->bd_dev);
		d->minor = MINOR(rdev2->bdev->bd_dev);
		if (is_active)
			d->raid_disk = rdev2->raid_disk;
		else
			d->raid_disk = rdev2->desc_nr; /* compatibility */
		if (test_bit(Faulty, &rdev2->flags))
			d->state = (1<<MD_DISK_FAULTY);
		else if (is_active) {
			d->state = (1<<MD_DISK_ACTIVE);
			if (test_bit(In_sync, &rdev2->flags))
				d->state |= (1<<MD_DISK_SYNC);
			active++;
			working++;
		} else {
			d->state = 0;
			spare++;
			working++;
		}
		if (test_bit(WriteMostly, &rdev2->flags))
			d->state |= (1<<MD_DISK_WRITEMOSTLY);
		if (test_bit(FailFast, &rdev2->flags))
			d->state |= (1<<MD_DISK_FAILFAST);
	}
	/* now set the "removed" and "faulty" bits on any missing devices */
	for (i=0 ; i < mddev->raid_disks ; i++) {
		mdp_disk_t *d = &sb->disks[i];
		if (d->state == 0 && d->number == 0) {
			d->number = i;
			d->raid_disk = i;
			d->state = (1<<MD_DISK_REMOVED);
			d->state |= (1<<MD_DISK_FAULTY);
			failed++;
		}
	}
	sb->nr_disks = nr_disks;
	sb->active_disks = active;
	sb->working_disks = working;
	sb->failed_disks = failed;
	sb->spare_disks = spare;

	sb->this_disk = sb->disks[rdev->desc_nr];
	sb->sb_csum = calc_sb_csum(sb);
}

/*
 * rdev_size_change for 0.90.0
 */
static unsigned long long
super_90_rdev_size_change(struct md_rdev *rdev, sector_t num_sectors)
{
	if (num_sectors && num_sectors < rdev->mddev->dev_sectors)
		return 0; /* component must fit device */
	if (rdev->mddev->bitmap_info.offset)
		return 0; /* can't move bitmap */
	rdev->sb_start = calc_dev_sboffset(rdev);
	if (!num_sectors || num_sectors > rdev->sb_start)
		num_sectors = rdev->sb_start;
	/* Limit to 4TB as metadata cannot record more than that.
	 * 4TB == 2^32 KB, or 2*2^32 sectors.
	 */
	if (IS_ENABLED(CONFIG_LBDAF) && (u64)num_sectors >= (2ULL << 32) &&
	    rdev->mddev->level >= 1)
		num_sectors = (sector_t)(2ULL << 32) - 2;
	do {
		md_super_write(rdev->mddev, rdev, rdev->sb_start, rdev->sb_size,
		       rdev->sb_page);
	} while (md_super_wait(rdev->mddev) < 0);
	return num_sectors;
}

static int
super_90_allow_new_offset(struct md_rdev *rdev, unsigned long long new_offset)
{
	/* non-zero offset changes not possible with v0.90 */
	return new_offset == 0;
}

/*
 * version 1 superblock
 */

static __le32 calc_sb_1_csum(struct mdp_superblock_1 *sb)
{
	__le32 disk_csum;
	u32 csum;
	unsigned long long newcsum;
	int size = 256 + le32_to_cpu(sb->max_dev)*2;
	__le32 *isuper = (__le32*)sb;

	disk_csum = sb->sb_csum;
	sb->sb_csum = 0;
	newcsum = 0;
	for (; size >= 4; size -= 4)
		newcsum += le32_to_cpu(*isuper++);

	if (size == 2)
		newcsum += le16_to_cpu(*(__le16*) isuper);

	csum = (newcsum & 0xffffffff) + (newcsum >> 32);
	sb->sb_csum = disk_csum;
	return cpu_to_le32(csum);
}

static int super_1_load(struct md_rdev *rdev, struct md_rdev *refdev, int minor_version)
{
	struct mdp_superblock_1 *sb;
	int ret;
	sector_t sb_start;
	sector_t sectors;
	char b[BDEVNAME_SIZE], b2[BDEVNAME_SIZE];
	int bmask;
	bool spare_disk = true;

	/*
	 * Calculate the position of the superblock in 512byte sectors.
	 * It is always aligned to a 4K boundary and
	 * depeding on minor_version, it can be:
	 * 0: At least 8K, but less than 12K, from end of device
	 * 1: At start of device
	 * 2: 4K from start of device.
	 */
	switch(minor_version) {
	case 0:
		sb_start = i_size_read(rdev->bdev->bd_inode) >> 9;
		sb_start -= 8*2;
		sb_start &= ~(sector_t)(4*2-1);
		break;
	case 1:
		sb_start = 0;
		break;
	case 2:
		sb_start = 8;
		break;
	default:
		return -EINVAL;
	}
	rdev->sb_start = sb_start;

	/* superblock is rarely larger than 1K, but it can be larger,
	 * and it is safe to read 4k, so we do that
	 */
	ret = read_disk_sb(rdev, 4096);
	if (ret) return ret;

	sb = page_address(rdev->sb_page);

	if (sb->magic != cpu_to_le32(MD_SB_MAGIC) ||
	    sb->major_version != cpu_to_le32(1) ||
	    le32_to_cpu(sb->max_dev) > (4096-256)/2 ||
	    le64_to_cpu(sb->super_offset) != rdev->sb_start ||
	    (le32_to_cpu(sb->feature_map) & ~MD_FEATURE_ALL) != 0)
		return -EINVAL;

	if (calc_sb_1_csum(sb) != sb->sb_csum) {
		pr_warn("md: invalid superblock checksum on %s\n",
			bdevname(rdev->bdev,b));
		return -EINVAL;
	}
	if (le64_to_cpu(sb->data_size) < 10) {
		pr_warn("md: data_size too small on %s\n",
			bdevname(rdev->bdev,b));
		return -EINVAL;
	}
	if (sb->pad0 ||
	    sb->pad3[0] ||
	    memcmp(sb->pad3, sb->pad3+1, sizeof(sb->pad3) - sizeof(sb->pad3[1])))
		/* Some padding is non-zero, might be a new feature */
		return -EINVAL;

	rdev->preferred_minor = 0xffff;
	rdev->data_offset = le64_to_cpu(sb->data_offset);
	rdev->new_data_offset = rdev->data_offset;
	if ((le32_to_cpu(sb->feature_map) & MD_FEATURE_RESHAPE_ACTIVE) &&
	    (le32_to_cpu(sb->feature_map) & MD_FEATURE_NEW_OFFSET))
		rdev->new_data_offset += (s32)le32_to_cpu(sb->new_offset);
	atomic_set(&rdev->corrected_errors, le32_to_cpu(sb->cnt_corrected_read));

	rdev->sb_size = le32_to_cpu(sb->max_dev) * 2 + 256;
	bmask = queue_logical_block_size(rdev->bdev->bd_disk->queue)-1;
	if (rdev->sb_size & bmask)
		rdev->sb_size = (rdev->sb_size | bmask) + 1;

	if (minor_version
	    && rdev->data_offset < sb_start + (rdev->sb_size/512))
		return -EINVAL;
	if (minor_version
	    && rdev->new_data_offset < sb_start + (rdev->sb_size/512))
		return -EINVAL;

	if (sb->level == cpu_to_le32(LEVEL_MULTIPATH))
		rdev->desc_nr = -1;
	else
		rdev->desc_nr = le32_to_cpu(sb->dev_number);

	if (!rdev->bb_page) {
		rdev->bb_page = alloc_page(GFP_KERNEL);
		if (!rdev->bb_page)
			return -ENOMEM;
	}
	if ((le32_to_cpu(sb->feature_map) & MD_FEATURE_BAD_BLOCKS) &&
	    rdev->badblocks.count == 0) {
		/* need to load the bad block list.
		 * Currently we limit it to one page.
		 */
		s32 offset;
		sector_t bb_sector;
		__le64 *bbp;
		int i;
		int sectors = le16_to_cpu(sb->bblog_size);
		if (sectors > (PAGE_SIZE / 512))
			return -EINVAL;
		offset = le32_to_cpu(sb->bblog_offset);
		if (offset == 0)
			return -EINVAL;
		bb_sector = (long long)offset;
		if (!sync_page_io(rdev, bb_sector, sectors << 9,
				  rdev->bb_page, REQ_OP_READ, 0, true))
			return -EIO;
		bbp = (__le64 *)page_address(rdev->bb_page);
		rdev->badblocks.shift = sb->bblog_shift;
		for (i = 0 ; i < (sectors << (9-3)) ; i++, bbp++) {
			u64 bb = le64_to_cpu(*bbp);
			int count = bb & (0x3ff);
			u64 sector = bb >> 10;
			sector <<= sb->bblog_shift;
			count <<= sb->bblog_shift;
			if (bb + 1 == 0)
				break;
			if (badblocks_set(&rdev->badblocks, sector, count, 1))
				return -EINVAL;
		}
	} else if (sb->bblog_offset != 0)
		rdev->badblocks.shift = 0;

	if ((le32_to_cpu(sb->feature_map) &
	    (MD_FEATURE_PPL | MD_FEATURE_MULTIPLE_PPLS))) {
		rdev->ppl.offset = (__s16)le16_to_cpu(sb->ppl.offset);
		rdev->ppl.size = le16_to_cpu(sb->ppl.size);
		rdev->ppl.sector = rdev->sb_start + rdev->ppl.offset;
	}

	if ((le32_to_cpu(sb->feature_map) & MD_FEATURE_RAID0_LAYOUT) &&
	    sb->level != 0)
		return -EINVAL;

	/* not spare disk, or LEVEL_MULTIPATH */
	if (sb->level == cpu_to_le32(LEVEL_MULTIPATH) ||
		(rdev->desc_nr >= 0 &&
		rdev->desc_nr < le32_to_cpu(sb->max_dev) &&
		(le16_to_cpu(sb->dev_roles[rdev->desc_nr]) < MD_DISK_ROLE_MAX ||
		 le16_to_cpu(sb->dev_roles[rdev->desc_nr]) == MD_DISK_ROLE_JOURNAL)))
		spare_disk = false;

	if (!refdev) {
		if (!spare_disk)
			ret = 1;
		else
			ret = 0;
	} else {
		__u64 ev1, ev2;
		struct mdp_superblock_1 *refsb = page_address(refdev->sb_page);

		if (memcmp(sb->set_uuid, refsb->set_uuid, 16) != 0 ||
		    sb->level != refsb->level ||
		    sb->layout != refsb->layout ||
		    sb->chunksize != refsb->chunksize) {
			pr_warn("md: %s has strangely different superblock to %s\n",
				bdevname(rdev->bdev,b),
				bdevname(refdev->bdev,b2));
			return -EINVAL;
		}
		ev1 = le64_to_cpu(sb->events);
		ev2 = le64_to_cpu(refsb->events);

		if (!spare_disk && ev1 > ev2)
			ret = 1;
		else
			ret = 0;
	}
	if (minor_version) {
		sectors = (i_size_read(rdev->bdev->bd_inode) >> 9);
		sectors -= rdev->data_offset;
	} else
		sectors = rdev->sb_start;
	if (sectors < le64_to_cpu(sb->data_size))
		return -EINVAL;
	rdev->sectors = le64_to_cpu(sb->data_size);
	return ret;
}

static int super_1_validate(struct mddev *mddev, struct md_rdev *rdev)
{
	struct mdp_superblock_1 *sb = page_address(rdev->sb_page);
	__u64 ev1 = le64_to_cpu(sb->events);

	rdev->raid_disk = -1;
	clear_bit(Faulty, &rdev->flags);
	clear_bit(Timeout, &rdev->flags);
	clear_bit(In_sync, &rdev->flags);
	clear_bit(Bitmap_sync, &rdev->flags);
	clear_bit(WriteMostly, &rdev->flags);

	if (mddev->raid_disks == 0) {
		mddev->major_version = 1;
		mddev->patch_version = 0;
		mddev->external = 0;
		mddev->chunk_sectors = le32_to_cpu(sb->chunksize);
		mddev->ctime = le64_to_cpu(sb->ctime);
		mddev->utime = le64_to_cpu(sb->utime);
		mddev->level = le32_to_cpu(sb->level);
		mddev->clevel[0] = 0;
		mddev->layout = le32_to_cpu(sb->layout);
		mddev->raid_disks = le32_to_cpu(sb->raid_disks);
		mddev->dev_sectors = le64_to_cpu(sb->size);
		mddev->events = ev1;
		mddev->bitmap_info.offset = 0;
		mddev->bitmap_info.space = 0;
		/* Default location for bitmap is 1K after superblock
		 * using 3K - total of 4K
		 */
		mddev->bitmap_info.default_offset = 1024 >> 9;
		mddev->bitmap_info.default_space = (4096-1024) >> 9;
		mddev->reshape_backwards = 0;

		mddev->recovery_cp = le64_to_cpu(sb->resync_offset);
		memcpy(mddev->uuid, sb->set_uuid, 16);

		mddev->max_disks =  (4096-256)/2;

		if ((le32_to_cpu(sb->feature_map) & MD_FEATURE_BITMAP_OFFSET) &&
		    mddev->bitmap_info.file == NULL) {
			mddev->bitmap_info.offset =
				(__s32)le32_to_cpu(sb->bitmap_offset);
			/* Metadata doesn't record how much space is available.
			 * For 1.0, we assume we can use up to the superblock
			 * if before, else to 4K beyond superblock.
			 * For others, assume no change is possible.
			 */
			if (mddev->minor_version > 0)
				mddev->bitmap_info.space = 0;
			else if (mddev->bitmap_info.offset > 0)
				mddev->bitmap_info.space =
					8 - mddev->bitmap_info.offset;
			else
				mddev->bitmap_info.space =
					-mddev->bitmap_info.offset;
		}

		if ((le32_to_cpu(sb->feature_map) & MD_FEATURE_RESHAPE_ACTIVE)) {
			mddev->reshape_position = le64_to_cpu(sb->reshape_position);
			mddev->delta_disks = le32_to_cpu(sb->delta_disks);
			mddev->new_level = le32_to_cpu(sb->new_level);
			mddev->new_layout = le32_to_cpu(sb->new_layout);
			mddev->new_chunk_sectors = le32_to_cpu(sb->new_chunk);
			if (mddev->delta_disks < 0 ||
			    (mddev->delta_disks == 0 &&
			     (le32_to_cpu(sb->feature_map)
			      & MD_FEATURE_RESHAPE_BACKWARDS)))
				mddev->reshape_backwards = 1;
		} else {
			mddev->reshape_position = MaxSector;
			mddev->delta_disks = 0;
			mddev->new_level = mddev->level;
			mddev->new_layout = mddev->layout;
			mddev->new_chunk_sectors = mddev->chunk_sectors;
		}

		if (mddev->level == 0 &&
		    !(le32_to_cpu(sb->feature_map) & MD_FEATURE_RAID0_LAYOUT))
			mddev->layout = -1;

		if (le32_to_cpu(sb->feature_map) & MD_FEATURE_JOURNAL)
			set_bit(MD_HAS_JOURNAL, &mddev->flags);

		if (le32_to_cpu(sb->feature_map) &
		    (MD_FEATURE_PPL | MD_FEATURE_MULTIPLE_PPLS)) {
			if (le32_to_cpu(sb->feature_map) &
			    (MD_FEATURE_BITMAP_OFFSET | MD_FEATURE_JOURNAL))
				return -EINVAL;
			if ((le32_to_cpu(sb->feature_map) & MD_FEATURE_PPL) &&
			    (le32_to_cpu(sb->feature_map) &
					    MD_FEATURE_MULTIPLE_PPLS))
				return -EINVAL;
			set_bit(MD_HAS_PPL, &mddev->flags);
		}
	} else if (mddev->pers == NULL) {
		/* Insist of good event counter while assembling, except for
		 * spares (which don't need an event count) */
		++ev1;
		if (rdev->desc_nr >= 0 &&
		    rdev->desc_nr < le32_to_cpu(sb->max_dev) &&
		    (le16_to_cpu(sb->dev_roles[rdev->desc_nr]) < MD_DISK_ROLE_MAX ||
		     le16_to_cpu(sb->dev_roles[rdev->desc_nr]) == MD_DISK_ROLE_JOURNAL))
			if (ev1 < mddev->events)
				return -EINVAL;
	} else if (mddev->bitmap) {
		/* If adding to array with a bitmap, then we can accept an
		 * older device, but not too old.
		 */
		if (ev1 < mddev->bitmap->events_cleared)
			return 0;
		if (ev1 < mddev->events)
			set_bit(Bitmap_sync, &rdev->flags);
	} else {
		if (ev1 < mddev->events)
			/* just a hot-add of a new device, leave raid_disk at -1 */
			return 0;
	}
	if (mddev->level != LEVEL_MULTIPATH) {
		int role;
		if (rdev->desc_nr < 0 ||
		    rdev->desc_nr >= le32_to_cpu(sb->max_dev)) {
			role = MD_DISK_ROLE_SPARE;
			rdev->desc_nr = -1;
		} else
			role = le16_to_cpu(sb->dev_roles[rdev->desc_nr]);
		switch(role) {
		case MD_DISK_ROLE_SPARE: /* spare */
			break;
		case MD_DISK_ROLE_FAULTY: /* faulty */
			set_bit(Faulty, &rdev->flags);
			break;
		case MD_DISK_ROLE_JOURNAL: /* journal device */
			if (!(le32_to_cpu(sb->feature_map) & MD_FEATURE_JOURNAL)) {
				/* probably legacy 'timed-out' device */
				if (mddev->level == 10 || mddev->level == 1)
					goto timeout;
				/* journal device without journal feature */
				pr_warn("md: journal device provided without journal feature, ignoring the device\n");
				return -EINVAL;
			}
			set_bit(Journal, &rdev->flags);
			rdev->journal_tail = le64_to_cpu(sb->journal_tail);
			rdev->raid_disk = 0;
			break;
		case MD_DISK_ROLE_TIMEOUT: /* faulty, timeout */
		timeout:
			set_bit(Faulty, &rdev->flags);
			set_bit(Timeout, &rdev->flags);
			break;
		default:
			rdev->saved_raid_disk = role;
			if ((le32_to_cpu(sb->feature_map) &
			     MD_FEATURE_RECOVERY_OFFSET)) {
				rdev->recovery_offset = le64_to_cpu(sb->recovery_offset);
				if (!(le32_to_cpu(sb->feature_map) &
				      MD_FEATURE_RECOVERY_BITMAP))
					rdev->saved_raid_disk = -1;
			} else {
				/*
				 * If the array is FROZEN, then the device can't
				 * be in_sync with rest of array.
				 */
				if (!test_bit(MD_RECOVERY_FROZEN,
					      &mddev->recovery))
					set_bit(In_sync, &rdev->flags);
			}
			rdev->raid_disk = role;
			break;
		}
		if (sb->devflags & WriteMostly1)
			set_bit(WriteMostly, &rdev->flags);
		if (sb->devflags & FailFast1)
			set_bit(FailFast, &rdev->flags);
		if (le32_to_cpu(sb->feature_map) & MD_FEATURE_REPLACEMENT)
			set_bit(Replacement, &rdev->flags);
	} else /* MULTIPATH are always insync */
		set_bit(In_sync, &rdev->flags);

	return 0;
}

static void super_1_sync(struct mddev *mddev, struct md_rdev *rdev)
{
	struct mdp_superblock_1 *sb;
	struct md_rdev *rdev2;
	int max_dev, i;
	/* make rdev->sb match mddev and rdev data. */

	sb = page_address(rdev->sb_page);

	sb->feature_map = 0;
	sb->pad0 = 0;
	sb->recovery_offset = cpu_to_le64(0);
	memset(sb->pad3, 0, sizeof(sb->pad3));

	sb->utime = cpu_to_le64((__u64)mddev->utime);
	sb->events = cpu_to_le64(mddev->events);
	if (mddev->in_sync)
		sb->resync_offset = cpu_to_le64(mddev->recovery_cp);
	else if (test_bit(MD_JOURNAL_CLEAN, &mddev->flags))
		sb->resync_offset = cpu_to_le64(MaxSector);
	else
		sb->resync_offset = cpu_to_le64(0);

	sb->cnt_corrected_read = cpu_to_le32(atomic_read(&rdev->corrected_errors));

	sb->raid_disks = cpu_to_le32(mddev->raid_disks);
	sb->size = cpu_to_le64(mddev->dev_sectors);
	sb->chunksize = cpu_to_le32(mddev->chunk_sectors);
	sb->level = cpu_to_le32(mddev->level);
	sb->layout = cpu_to_le32(mddev->layout);
	if (test_bit(FailFast, &rdev->flags))
		sb->devflags |= FailFast1;
	else
		sb->devflags &= ~FailFast1;

	if (test_bit(WriteMostly, &rdev->flags))
		sb->devflags |= WriteMostly1;
	else
		sb->devflags &= ~WriteMostly1;
	sb->data_offset = cpu_to_le64(rdev->data_offset);
	sb->data_size = cpu_to_le64(rdev->sectors);

	if (mddev->bitmap && mddev->bitmap_info.file == NULL) {
		sb->bitmap_offset = cpu_to_le32((__u32)mddev->bitmap_info.offset);
		sb->feature_map = cpu_to_le32(MD_FEATURE_BITMAP_OFFSET);
	}

	if (rdev->raid_disk >= 0 && !test_bit(Journal, &rdev->flags) &&
	    !test_bit(In_sync, &rdev->flags)) {
		sb->feature_map |=
			cpu_to_le32(MD_FEATURE_RECOVERY_OFFSET);
		sb->recovery_offset =
			cpu_to_le64(rdev->recovery_offset);
		if (rdev->saved_raid_disk >= 0 && mddev->bitmap)
			sb->feature_map |=
				cpu_to_le32(MD_FEATURE_RECOVERY_BITMAP);
	}
	/* Note: recovery_offset and journal_tail share space  */
	if (test_bit(Journal, &rdev->flags))
		sb->journal_tail = cpu_to_le64(rdev->journal_tail);
	if (test_bit(Replacement, &rdev->flags))
		sb->feature_map |=
			cpu_to_le32(MD_FEATURE_REPLACEMENT);

	if (mddev->reshape_position != MaxSector) {
		sb->feature_map |= cpu_to_le32(MD_FEATURE_RESHAPE_ACTIVE);
		sb->reshape_position = cpu_to_le64(mddev->reshape_position);
		sb->new_layout = cpu_to_le32(mddev->new_layout);
		sb->delta_disks = cpu_to_le32(mddev->delta_disks);
		sb->new_level = cpu_to_le32(mddev->new_level);
		sb->new_chunk = cpu_to_le32(mddev->new_chunk_sectors);
		if (mddev->delta_disks == 0 &&
		    mddev->reshape_backwards)
			sb->feature_map
				|= cpu_to_le32(MD_FEATURE_RESHAPE_BACKWARDS);
		if (rdev->new_data_offset != rdev->data_offset) {
			sb->feature_map
				|= cpu_to_le32(MD_FEATURE_NEW_OFFSET);
			sb->new_offset = cpu_to_le32((__u32)(rdev->new_data_offset
							     - rdev->data_offset));
		}
	}

	if (mddev_is_clustered(mddev))
		sb->feature_map |= cpu_to_le32(MD_FEATURE_CLUSTERED);

	if (rdev->badblocks.count == 0)
		/* Nothing to do for bad blocks*/ ;
	else if (sb->bblog_offset == 0)
		/* Cannot record bad blocks on this device */
		md_error(mddev, rdev);
	else {
		struct badblocks *bb = &rdev->badblocks;
		__le64 *bbp = (__le64 *)page_address(rdev->bb_page);
		u64 *p = bb->page;
		sb->feature_map |= cpu_to_le32(MD_FEATURE_BAD_BLOCKS);
		if (bb->changed) {
			unsigned seq;

retry:
			seq = read_seqbegin(&bb->lock);

			memset(bbp, 0xff, PAGE_SIZE);

			for (i = 0 ; i < bb->count ; i++) {
				u64 internal_bb = p[i];
				u64 store_bb = ((BB_OFFSET(internal_bb) << 10)
						| BB_LEN(internal_bb));
				bbp[i] = cpu_to_le64(store_bb);
			}
			bb->changed = 0;
			if (read_seqretry(&bb->lock, seq))
				goto retry;

			bb->sector = (rdev->sb_start +
				      (int)le32_to_cpu(sb->bblog_offset));
			bb->size = le16_to_cpu(sb->bblog_size);
		}
	}

	max_dev = 0;
	rdev_for_each(rdev2, mddev)
		if (rdev2->desc_nr+1 > max_dev)
			max_dev = rdev2->desc_nr+1;

	if (max_dev > le32_to_cpu(sb->max_dev)) {
		int bmask;
		sb->max_dev = cpu_to_le32(max_dev);
		rdev->sb_size = max_dev * 2 + 256;
		bmask = queue_logical_block_size(rdev->bdev->bd_disk->queue)-1;
		if (rdev->sb_size & bmask)
			rdev->sb_size = (rdev->sb_size | bmask) + 1;
	} else
		max_dev = le32_to_cpu(sb->max_dev);

	for (i=0; i<max_dev;i++)
		sb->dev_roles[i] = cpu_to_le16(MD_DISK_ROLE_SPARE);

	if (test_bit(MD_HAS_JOURNAL, &mddev->flags))
		sb->feature_map |= cpu_to_le32(MD_FEATURE_JOURNAL);

	if (test_bit(MD_HAS_PPL, &mddev->flags)) {
		if (test_bit(MD_HAS_MULTIPLE_PPLS, &mddev->flags))
			sb->feature_map |=
			    cpu_to_le32(MD_FEATURE_MULTIPLE_PPLS);
		else
			sb->feature_map |= cpu_to_le32(MD_FEATURE_PPL);
		sb->ppl.offset = cpu_to_le16(rdev->ppl.offset);
		sb->ppl.size = cpu_to_le16(rdev->ppl.size);
	}

	rdev_for_each(rdev2, mddev) {
		i = rdev2->desc_nr;
		if (test_bit(Faulty, &rdev2->flags)) {
			if (test_bit(Timeout, &rdev2->flags))
				sb->dev_roles[i] = cpu_to_le16(MD_DISK_ROLE_TIMEOUT);
			else
				sb->dev_roles[i] = cpu_to_le16(MD_DISK_ROLE_FAULTY);
		} else if (test_bit(In_sync, &rdev2->flags))
			sb->dev_roles[i] = cpu_to_le16(rdev2->raid_disk);
		else if (test_bit(Journal, &rdev2->flags))
			sb->dev_roles[i] = cpu_to_le16(MD_DISK_ROLE_JOURNAL);
		else if (rdev2->raid_disk >= 0)
			sb->dev_roles[i] = cpu_to_le16(rdev2->raid_disk);
		else
			sb->dev_roles[i] = cpu_to_le16(MD_DISK_ROLE_SPARE);
	}

	sb->sb_csum = calc_sb_1_csum(sb);
}

static unsigned long long
super_1_rdev_size_change(struct md_rdev *rdev, sector_t num_sectors)
{
	struct mdp_superblock_1 *sb;
	sector_t max_sectors;
	if (num_sectors && num_sectors < rdev->mddev->dev_sectors)
		return 0; /* component must fit device */
	if (rdev->data_offset != rdev->new_data_offset)
		return 0; /* too confusing */
	if (rdev->sb_start < rdev->data_offset) {
		/* minor versions 1 and 2; superblock before data */
		max_sectors = i_size_read(rdev->bdev->bd_inode) >> 9;
		max_sectors -= rdev->data_offset;
		if (!num_sectors || num_sectors > max_sectors)
			num_sectors = max_sectors;
	} else if (rdev->mddev->bitmap_info.offset) {
		/* minor version 0 with bitmap we can't move */
		return 0;
	} else {
		/* minor version 0; superblock after data */
		sector_t sb_start;
		sb_start = (i_size_read(rdev->bdev->bd_inode) >> 9) - 8*2;
		sb_start &= ~(sector_t)(4*2 - 1);
		max_sectors = rdev->sectors + sb_start - rdev->sb_start;
		if (!num_sectors || num_sectors > max_sectors)
			num_sectors = max_sectors;
		rdev->sb_start = sb_start;
	}
	sb = page_address(rdev->sb_page);
	sb->data_size = cpu_to_le64(num_sectors);
	sb->super_offset = cpu_to_le64(rdev->sb_start);
	sb->sb_csum = calc_sb_1_csum(sb);
	do {
		md_super_write(rdev->mddev, rdev, rdev->sb_start, rdev->sb_size,
			       rdev->sb_page);
	} while (md_super_wait(rdev->mddev) < 0);
	return num_sectors;

}

static int
super_1_allow_new_offset(struct md_rdev *rdev,
			 unsigned long long new_offset)
{
	/* All necessary checks on new >= old have been done */
	struct bitmap *bitmap;
	if (new_offset >= rdev->data_offset)
		return 1;

	/* with 1.0 metadata, there is no metadata to tread on
	 * so we can always move back */
	if (rdev->mddev->minor_version == 0)
		return 1;

	/* otherwise we must be sure not to step on
	 * any metadata, so stay:
	 * 36K beyond start of superblock
	 * beyond end of badblocks
	 * beyond write-intent bitmap
	 */
	if (rdev->sb_start + (32+4)*2 > new_offset)
		return 0;
	bitmap = rdev->mddev->bitmap;
	if (bitmap && !rdev->mddev->bitmap_info.file &&
	    rdev->sb_start + rdev->mddev->bitmap_info.offset +
	    bitmap->storage.file_pages * (PAGE_SIZE>>9) > new_offset)
		return 0;
	if (rdev->badblocks.sector + rdev->badblocks.size > new_offset)
		return 0;

	return 1;
}

static struct super_type super_types[] = {
	[0] = {
		.name	= "0.90.0",
		.owner	= THIS_MODULE,
		.load_super	    = super_90_load,
		.validate_super	    = super_90_validate,
		.sync_super	    = super_90_sync,
		.rdev_size_change   = super_90_rdev_size_change,
		.allow_new_offset   = super_90_allow_new_offset,
	},
	[1] = {
		.name	= "md-1",
		.owner	= THIS_MODULE,
		.load_super	    = super_1_load,
		.validate_super	    = super_1_validate,
		.sync_super	    = super_1_sync,
		.rdev_size_change   = super_1_rdev_size_change,
		.allow_new_offset   = super_1_allow_new_offset,
	},
};

static void sync_super(struct mddev *mddev, struct md_rdev *rdev)
{
	if (mddev->sync_super) {
		mddev->sync_super(mddev, rdev);
		return;
	}

	BUG_ON(mddev->major_version >= ARRAY_SIZE(super_types));

	super_types[mddev->major_version].sync_super(mddev, rdev);
}

static int match_mddev_units(struct mddev *mddev1, struct mddev *mddev2)
{
	struct md_rdev *rdev, *rdev2;

	rcu_read_lock();
	rdev_for_each_rcu(rdev, mddev1) {
		if (test_bit(Faulty, &rdev->flags) ||
		    test_bit(Journal, &rdev->flags) ||
		    rdev->raid_disk == -1)
			continue;
		rdev_for_each_rcu(rdev2, mddev2) {
			if (test_bit(Faulty, &rdev2->flags) ||
			    test_bit(Journal, &rdev2->flags) ||
			    rdev2->raid_disk == -1)
				continue;
			if (rdev->bdev->bd_contains ==
			    rdev2->bdev->bd_contains) {
				rcu_read_unlock();
				return 1;
			}
		}
	}
	rcu_read_unlock();
	return 0;
}

static LIST_HEAD(pending_raid_disks);

/*
 * Try to register data integrity profile for an mddev
 *
 * This is called when an array is started and after a disk has been kicked
 * from the array. It only succeeds if all working and active component devices
 * are integrity capable with matching profiles.
 */
int md_integrity_register(struct mddev *mddev)
{
	struct md_rdev *rdev, *reference = NULL;

	if (list_empty(&mddev->disks))
		return 0; /* nothing to do */
	if (!mddev->gendisk || blk_get_integrity(mddev->gendisk))
		return 0; /* shouldn't register, or already is */
	rdev_for_each(rdev, mddev) {
		/* skip spares and non-functional disks */
		if (test_bit(Faulty, &rdev->flags))
			continue;
		if (rdev->raid_disk < 0)
			continue;
		if (!reference) {
			/* Use the first rdev as the reference */
			reference = rdev;
			continue;
		}
		/* does this rdev's profile match the reference profile? */
		if (blk_integrity_compare(reference->bdev->bd_disk,
				rdev->bdev->bd_disk) < 0)
			return -EINVAL;
	}
	if (!reference || !bdev_get_integrity(reference->bdev))
		return 0;
	/*
	 * All component devices are integrity capable and have matching
	 * profiles, register the common profile for the md device.
	 */
	blk_integrity_register(mddev->gendisk,
			       bdev_get_integrity(reference->bdev));

	pr_debug("md: data integrity enabled on %s\n", mdname(mddev));
	if (bioset_integrity_create(mddev->bio_set, BIO_POOL_SIZE)) {
		pr_err("md: failed to create integrity pool for %s\n",
		       mdname(mddev));
		return -EINVAL;
	}
	return 0;
}
EXPORT_SYMBOL(md_integrity_register);

/*
 * Attempt to add an rdev, but only if it is consistent with the current
 * integrity profile
 */
int md_integrity_add_rdev(struct md_rdev *rdev, struct mddev *mddev)
{
	struct blk_integrity *bi_mddev;
	char name[BDEVNAME_SIZE];

	if (!mddev->gendisk)
		return 0;

	bi_mddev = blk_get_integrity(mddev->gendisk);

	if (!bi_mddev) /* nothing to do */
		return 0;

	if (blk_integrity_compare(mddev->gendisk, rdev->bdev->bd_disk) != 0) {
		pr_err("%s: incompatible integrity profile for %s\n",
		       mdname(mddev), bdevname(rdev->bdev, name));
		return -ENXIO;
	}

	return 0;
}
EXPORT_SYMBOL(md_integrity_add_rdev);

static int bind_rdev_to_array(struct md_rdev *rdev, struct mddev *mddev)
{
	char b[BDEVNAME_SIZE];
	struct kobject *ko;
	int err;

	/* prevent duplicates */
	if (find_rdev(mddev, rdev->bdev->bd_dev))
		return -EEXIST;

	if ((bdev_read_only(rdev->bdev) || bdev_read_only(rdev->meta_bdev)) &&
	    mddev->pers)
		return -EROFS;

	/* make sure rdev->sectors exceeds mddev->dev_sectors */
	if (!test_bit(Journal, &rdev->flags) &&
	    rdev->sectors &&
	    (mddev->dev_sectors == 0 || rdev->sectors < mddev->dev_sectors)) {
		if (mddev->pers) {
			/* Cannot change size, so fail
			 * If mddev->level <= 0, then we don't care
			 * about aligning sizes (e.g. linear)
			 */
			if (mddev->level > 0)
				return -ENOSPC;
		} else
			mddev->dev_sectors = rdev->sectors;
	}

	/* Verify rdev->desc_nr is unique.
	 * If it is -1, assign a free number, else
	 * check number is not in use
	 */
	rcu_read_lock();
	if (rdev->desc_nr < 0) {
		int choice = 0;
		if (mddev->pers)
			choice = mddev->raid_disks;
		while (md_find_rdev_nr_rcu(mddev, choice))
			choice++;
		rdev->desc_nr = choice;
	} else {
		if (md_find_rdev_nr_rcu(mddev, rdev->desc_nr)) {
			rcu_read_unlock();
			return -EBUSY;
		}
	}
	rcu_read_unlock();
	if (!test_bit(Journal, &rdev->flags) &&
	    mddev->max_disks && rdev->desc_nr >= mddev->max_disks) {
		pr_warn("md: %s: array is limited to %d devices\n",
			mdname(mddev), mddev->max_disks);
		return -EBUSY;
	}
	bdevname(rdev->bdev,b);
	strreplace(b, '/', '!');

	rdev->mddev = mddev;
	pr_debug("md: bind<%s>\n", b);

	if (mddev->raid_disks)
		mddev_create_serial_pool(mddev, rdev, false);

	if ((err = kobject_add(&rdev->kobj, &mddev->kobj, "dev-%s", b)))
		goto fail;

	ko = &part_to_dev(rdev->bdev->bd_part)->kobj;
	if (sysfs_create_link(&rdev->kobj, ko, "block"))
		/* failure here is OK */;
	rdev->sysfs_state = sysfs_get_dirent_safe(rdev->kobj.sd, "state");

	list_add_rcu(&rdev->same_set, &mddev->disks);
	bd_link_disk_holder(rdev->bdev, mddev->gendisk);

	/* May as well allow recovery to be retried once */
	mddev->recovery_disabled++;

	return 0;

 fail:
	pr_warn("md: failed to register dev-%s for %s\n",
		b, mdname(mddev));
	return err;
}

static void md_delayed_delete(struct work_struct *ws)
{
	struct md_rdev *rdev = container_of(ws, struct md_rdev, del_work);
	kobject_del(&rdev->kobj);
	kobject_put(&rdev->kobj);
}

static void unbind_rdev_from_array(struct md_rdev *rdev)
{
	char b[BDEVNAME_SIZE];

	bd_unlink_disk_holder(rdev->bdev, rdev->mddev->gendisk);
	list_del_rcu(&rdev->same_set);
	pr_debug("md: unbind<%s>\n", bdevname(rdev->bdev,b));
	mddev_destroy_serial_pool(rdev->mddev, rdev);
	rdev->mddev = NULL;
	sysfs_remove_link(&rdev->kobj, "block");
	sysfs_put(rdev->sysfs_state);
	rdev->sysfs_state = NULL;
	rdev->badblocks.count = 0;
	/* We need to delay this, otherwise we can deadlock when
	 * writing to 'remove' to "dev/state".  We also need
	 * to delay it due to rcu usage.
	 */
	synchronize_rcu();
	INIT_WORK(&rdev->del_work, md_delayed_delete);
	kobject_get(&rdev->kobj);
	queue_work(md_misc_wq, &rdev->del_work);
}

/*
 * prevent the device from being mounted, repartitioned or
 * otherwise reused by a RAID array (or any other kernel
 * subsystem), by bd_claiming the device.
 */
static int lock_rdev(struct md_rdev *rdev, dev_t dev, int shared)
{
	int err = 0;
	struct block_device *bdev;
	char b[BDEVNAME_SIZE];

	bdev = blkdev_get_by_dev(dev, FMODE_READ|FMODE_WRITE|FMODE_EXCL,
				 shared ? (struct md_rdev *)lock_rdev : rdev);
	if (IS_ERR(bdev)) {
		pr_warn("md: could not open %s.\n", __bdevname(dev, b));
		return PTR_ERR(bdev);
	}
	rdev->bdev = bdev;
	return err;
}

static void unlock_rdev(struct md_rdev *rdev)
{
	struct block_device *bdev = rdev->bdev;
	rdev->bdev = NULL;
	blkdev_put(bdev, FMODE_READ|FMODE_WRITE|FMODE_EXCL);
}

void md_autodetect_dev(dev_t dev);

static void export_rdev(struct md_rdev *rdev)
{
	char b[BDEVNAME_SIZE];

	pr_debug("md: export_rdev(%s)\n", bdevname(rdev->bdev,b));
	md_rdev_clear(rdev);
#ifndef MODULE
	if (test_bit(AutoDetected, &rdev->flags))
		md_autodetect_dev(rdev->bdev->bd_dev);
#endif
	unlock_rdev(rdev);
	kobject_put(&rdev->kobj);
}

void md_kick_rdev_from_array(struct md_rdev *rdev)
{
	unbind_rdev_from_array(rdev);
	export_rdev(rdev);
}
EXPORT_SYMBOL_GPL(md_kick_rdev_from_array);

static void export_array(struct mddev *mddev)
{
	struct md_rdev *rdev;

	while (!list_empty(&mddev->disks)) {
		rdev = list_first_entry(&mddev->disks, struct md_rdev,
					same_set);
		md_kick_rdev_from_array(rdev);
	}
	mddev->raid_disks = 0;
	mddev->major_version = 0;
}

static bool set_in_sync(struct mddev *mddev)
{
	lockdep_assert_held(&mddev->lock);
	if (!mddev->in_sync) {
		mddev->sync_checkers++;
		spin_unlock(&mddev->lock);
		percpu_ref_switch_to_atomic_sync(&mddev->writes_pending);
		spin_lock(&mddev->lock);
		if (!mddev->in_sync &&
		    percpu_ref_is_zero(&mddev->writes_pending)) {
			mddev->in_sync = 1;
			/*
			 * Ensure ->in_sync is visible before we clear
			 * ->sync_checkers.
			 */
			smp_mb();
			set_bit(MD_SB_CHANGE_CLEAN, &mddev->sb_flags);
			sysfs_notify_dirent_safe(mddev->sysfs_state);
		}
		if (--mddev->sync_checkers == 0)
			percpu_ref_switch_to_percpu(&mddev->writes_pending);
	}
	if (mddev->safemode == 1)
		mddev->safemode = 0;
	return mddev->in_sync;
}

static void sync_sbs(struct mddev *mddev, int nospares)
{
	/* Update each superblock (in-memory image), but
	 * if we are allowed to, skip spares which already
	 * have the right event counter, or have one earlier
	 * (which would mean they aren't being marked as dirty
	 * with the rest of the array)
	 */
	struct md_rdev *rdev;
	rdev_for_each(rdev, mddev) {
		if (rdev->sb_events == mddev->events ||
		    (nospares &&
		     rdev->raid_disk < 0 &&
		     rdev->sb_events+1 == mddev->events)) {
			/* Don't update this superblock */
			rdev->sb_loaded = 2;
		} else {
			sync_super(mddev, rdev);
			rdev->sb_loaded = 1;
		}
	}
}

static bool does_sb_need_changing(struct mddev *mddev)
{
	struct md_rdev *rdev;
	struct mdp_superblock_1 *sb;
	int role;

	/* Find a good rdev */
	rdev_for_each(rdev, mddev)
		if ((rdev->raid_disk >= 0) && !test_bit(Faulty, &rdev->flags))
			break;

	/* No good device found. */
	if (!rdev)
		return false;

	sb = page_address(rdev->sb_page);
	/* Check if a device has become faulty or a spare become active */
	rdev_for_each(rdev, mddev) {
		role = le16_to_cpu(sb->dev_roles[rdev->desc_nr]);
		/* Device activated? */
		if (role == 0xffff && rdev->raid_disk >=0 &&
		    !test_bit(Faulty, &rdev->flags))
			return true;
		/* Device turned faulty? */
		if (test_bit(Faulty, &rdev->flags) && (role < 0xfffd))
			return true;
	}

	/* Check if any mddev parameters have changed */
	if ((mddev->dev_sectors != le64_to_cpu(sb->size)) ||
	    (mddev->reshape_position != le64_to_cpu(sb->reshape_position)) ||
	    (mddev->layout != le32_to_cpu(sb->layout)) ||
	    (mddev->raid_disks != le32_to_cpu(sb->raid_disks)) ||
	    (mddev->chunk_sectors != le32_to_cpu(sb->chunksize)))
		return true;

	return false;
}

void md_update_sb(struct mddev *mddev, int force_change)
{
	struct md_rdev *rdev;
	int sync_req;
	int nospares = 0;
	int any_badblocks_changed = 0;
	int ret = -1;

	if (mddev->ro) {
		if (force_change)
			set_bit(MD_SB_CHANGE_DEVS, &mddev->sb_flags);
		return;
	}

repeat:
	if (mddev_is_clustered(mddev)) {
		if (test_and_clear_bit(MD_SB_CHANGE_DEVS, &mddev->sb_flags))
			force_change = 1;
		if (test_and_clear_bit(MD_SB_CHANGE_CLEAN, &mddev->sb_flags))
			nospares = 1;
		ret = md_cluster_ops->metadata_update_start(mddev);
		/* Has someone else has updated the sb */
		if (!does_sb_need_changing(mddev)) {
			if (ret == 0)
				md_cluster_ops->metadata_update_cancel(mddev);
			bit_clear_unless(&mddev->sb_flags, BIT(MD_SB_CHANGE_PENDING),
							 BIT(MD_SB_CHANGE_DEVS) |
							 BIT(MD_SB_CHANGE_CLEAN));
			return;
		}
	}

	/*
	 * First make sure individual recovery_offsets are correct
	 * curr_resync_completed can only be used during recovery.
	 * During reshape/resync it might use array-addresses rather
	 * that device addresses.
	 */
	rdev_for_each(rdev, mddev) {
		if (rdev->raid_disk >= 0 &&
		    mddev->delta_disks >= 0 &&
		    test_bit(MD_RECOVERY_RUNNING, &mddev->recovery) &&
		    test_bit(MD_RECOVERY_RECOVER, &mddev->recovery) &&
		    !test_bit(MD_RECOVERY_RESHAPE, &mddev->recovery) &&
		    !test_bit(Journal, &rdev->flags) &&
		    !test_bit(In_sync, &rdev->flags) &&
		    mddev->curr_resync_completed > rdev->recovery_offset)
				rdev->recovery_offset = mddev->curr_resync_completed;

	}
	if (!mddev->persistent) {
		clear_bit(MD_SB_CHANGE_CLEAN, &mddev->sb_flags);
		clear_bit(MD_SB_CHANGE_DEVS, &mddev->sb_flags);
		if (!mddev->external) {
			clear_bit(MD_SB_CHANGE_PENDING, &mddev->sb_flags);
			rdev_for_each(rdev, mddev) {
				if (rdev->badblocks.changed) {
					rdev->badblocks.changed = 0;
					ack_all_badblocks(&rdev->badblocks);
					md_error(mddev, rdev);
				}
				clear_bit(Blocked, &rdev->flags);
				clear_bit(BlockedBadBlocks, &rdev->flags);
				wake_up(&rdev->blocked_wait);
			}
		}
		wake_up(&mddev->sb_wait);
		return;
	}

	spin_lock(&mddev->lock);

	mddev->utime = ktime_get_real_seconds();

	if (test_and_clear_bit(MD_SB_CHANGE_DEVS, &mddev->sb_flags))
		force_change = 1;
	if (test_and_clear_bit(MD_SB_CHANGE_CLEAN, &mddev->sb_flags))
		/* just a clean<-> dirty transition, possibly leave spares alone,
		 * though if events isn't the right even/odd, we will have to do
		 * spares after all
		 */
		nospares = 1;
	if (force_change)
		nospares = 0;
	if (mddev->degraded)
		/* If the array is degraded, then skipping spares is both
		 * dangerous and fairly pointless.
		 * Dangerous because a device that was removed from the array
		 * might have a event_count that still looks up-to-date,
		 * so it can be re-added without a resync.
		 * Pointless because if there are any spares to skip,
		 * then a recovery will happen and soon that array won't
		 * be degraded any more and the spare can go back to sleep then.
		 */
		nospares = 0;

	sync_req = mddev->in_sync;

	/* If this is just a dirty<->clean transition, and the array is clean
	 * and 'events' is odd, we can roll back to the previous clean state */
	if (nospares
	    && (mddev->in_sync && mddev->recovery_cp == MaxSector)
	    && mddev->can_decrease_events
	    && mddev->events != 1) {
		mddev->events--;
		mddev->can_decrease_events = 0;
	} else {
		/* otherwise we have to go forward and ... */
		mddev->events ++;
		mddev->can_decrease_events = nospares;
	}

	/*
	 * This 64-bit counter should never wrap.
	 * Either we are in around ~1 trillion A.C., assuming
	 * 1 reboot per second, or we have a bug...
	 */
	WARN_ON(mddev->events == 0);

	rdev_for_each(rdev, mddev) {
		if (rdev->badblocks.changed)
			any_badblocks_changed++;
		if (test_bit(Faulty, &rdev->flags))
			set_bit(FaultRecorded, &rdev->flags);
	}

	sync_sbs(mddev, nospares);
	spin_unlock(&mddev->lock);

	pr_debug("md: updating %s RAID superblock on device (in sync %d)\n",
		 mdname(mddev), mddev->in_sync);

	if (mddev->queue)
		blk_add_trace_msg(mddev->queue, "md md_update_sb");
rewrite:
	md_bitmap_update_sb(mddev->bitmap);
	rdev_for_each(rdev, mddev) {
		char b[BDEVNAME_SIZE];

		if (rdev->sb_loaded != 1)
			continue; /* no noise on spare devices */

		if (!test_bit(Faulty, &rdev->flags)) {
			md_super_write(mddev,rdev,
				       rdev->sb_start, rdev->sb_size,
				       rdev->sb_page);
			pr_debug("md: (write) %s's sb offset: %llu\n",
				 bdevname(rdev->bdev, b),
				 (unsigned long long)rdev->sb_start);
			rdev->sb_events = mddev->events;
			if (rdev->badblocks.size) {
				md_super_write(mddev, rdev,
					       rdev->badblocks.sector,
					       rdev->badblocks.size << 9,
					       rdev->bb_page);
				rdev->badblocks.size = 0;
			}

		} else
			pr_debug("md: %s (skipping faulty)\n",
				 bdevname(rdev->bdev, b));

		if (mddev->level == LEVEL_MULTIPATH)
			/* only need to write one superblock... */
			break;
	}
	if (md_super_wait(mddev) < 0)
		goto rewrite;
	/* if there was a failure, MD_SB_CHANGE_DEVS was set, and we re-write super */

	if (mddev_is_clustered(mddev) && ret == 0)
		md_cluster_ops->metadata_update_finish(mddev);

	if (mddev->in_sync != sync_req ||
	    !bit_clear_unless(&mddev->sb_flags, BIT(MD_SB_CHANGE_PENDING),
			       BIT(MD_SB_CHANGE_DEVS) | BIT(MD_SB_CHANGE_CLEAN)))
		/* have to write it out again */
		goto repeat;
	wake_up(&mddev->sb_wait);
	if (test_bit(MD_RECOVERY_RUNNING, &mddev->recovery))
		sysfs_notify(&mddev->kobj, NULL, "sync_completed");

	rdev_for_each(rdev, mddev) {
		if (test_and_clear_bit(FaultRecorded, &rdev->flags))
			clear_bit(Blocked, &rdev->flags);

		if (any_badblocks_changed)
			ack_all_badblocks(&rdev->badblocks);
		clear_bit(BlockedBadBlocks, &rdev->flags);
		wake_up(&rdev->blocked_wait);
	}
}
EXPORT_SYMBOL(md_update_sb);

static int add_bound_rdev(struct md_rdev *rdev)
{
	struct mddev *mddev = rdev->mddev;
	int err = 0;
	bool add_journal = test_bit(Journal, &rdev->flags);

	if (!mddev->pers->hot_remove_disk || add_journal) {
		/* If there is hot_add_disk but no hot_remove_disk
		 * then added disks for geometry changes,
		 * and should be added immediately.
		 */
		super_types[mddev->major_version].
			validate_super(mddev, rdev);
		if (add_journal)
			mddev_suspend(mddev);
		err = mddev->pers->hot_add_disk(mddev, rdev);
		if (add_journal)
			mddev_resume(mddev);
		if (err) {
			md_kick_rdev_from_array(rdev);
			return err;
		}
	}
	sysfs_notify_dirent_safe(rdev->sysfs_state);

	set_bit(MD_SB_CHANGE_DEVS, &mddev->sb_flags);
	if (mddev->degraded)
		set_bit(MD_RECOVERY_RECOVER, &mddev->recovery);
	set_bit(MD_RECOVERY_NEEDED, &mddev->recovery);
	md_new_event(mddev);
	md_wakeup_thread(mddev->thread);
	return 0;
}

/* words written to sysfs files may, or may not, be \n terminated.
 * We want to accept with case. For this we use cmd_match.
 */
static int cmd_match(const char *cmd, const char *str)
{
	/* See if cmd, written into a sysfs file, matches
	 * str.  They must either be the same, or cmd can
	 * have a trailing newline
	 */
	while (*cmd && *str && *cmd == *str) {
		cmd++;
		str++;
	}
	if (*cmd == '\n')
		cmd++;
	if (*str || *cmd)
		return 0;
	return 1;
}

struct rdev_sysfs_entry {
	struct attribute attr;
	ssize_t (*show)(struct md_rdev *, char *);
	ssize_t (*store)(struct md_rdev *, const char *, size_t);
};

static ssize_t
state_show(struct md_rdev *rdev, char *page)
{
	char *sep = ",";
	size_t len = 0;
	unsigned long flags = READ_ONCE(rdev->flags);

	if (test_bit(Faulty, &flags) ||
	    (!test_bit(ExternalBbl, &flags) &&
	    rdev->badblocks.unacked_exist))
		len += sprintf(page+len, "faulty%s", sep);
	if (test_bit(Timeout, &flags))
		len += sprintf(page+len, "timeout%s", sep);
	if (test_bit(In_sync, &flags))
		len += sprintf(page+len, "in_sync%s", sep);
	if (test_bit(Journal, &flags))
		len += sprintf(page+len, "journal%s", sep);
	if (test_bit(WriteMostly, &flags))
		len += sprintf(page+len, "write_mostly%s", sep);
	if (test_bit(Blocked, &flags) ||
	    (rdev->badblocks.unacked_exist
	     && !test_bit(Faulty, &flags)))
		len += sprintf(page+len, "blocked%s", sep);
	if (!test_bit(Faulty, &flags) &&
	    !test_bit(Journal, &flags) &&
	    !test_bit(In_sync, &flags))
		len += sprintf(page+len, "spare%s", sep);
	if (test_bit(WriteErrorSeen, &flags))
		len += sprintf(page+len, "write_error%s", sep);
	if (test_bit(WantReplacement, &flags))
		len += sprintf(page+len, "want_replacement%s", sep);
	if (test_bit(Replacement, &flags))
		len += sprintf(page+len, "replacement%s", sep);
	if (test_bit(ExternalBbl, &flags))
		len += sprintf(page+len, "external_bbl%s", sep);
	if (test_bit(FailFast, &flags))
		len += sprintf(page+len, "failfast%s", sep);

	if (len)
		len -= strlen(sep);

	return len+sprintf(page+len, "\n");
}

static ssize_t
state_store(struct md_rdev *rdev, const char *buf, size_t len)
{
	/* can write
	 *  faulty  - simulates an error
	 *  remove  - disconnects the device
	 *  writemostly - sets write_mostly
	 *  -writemostly - clears write_mostly
	 *  blocked - sets the Blocked flags
	 *  -blocked - clears the Blocked and possibly simulates an error
	 *  insync - sets Insync providing device isn't active
	 *  -insync - clear Insync for a device with a slot assigned,
	 *            so that it gets rebuilt based on bitmap
	 *  write_error - sets WriteErrorSeen
	 *  -write_error - clears WriteErrorSeen
	 *  {,-}failfast - set/clear FailFast
	 */
	int err = -EINVAL;
	if (cmd_match(buf, "faulty") && rdev->mddev->pers) {
		md_error(rdev->mddev, rdev);
		if (test_bit(Faulty, &rdev->flags))
			err = 0;
		else
			err = -EBUSY;
	} else if (cmd_match(buf, "timeout") && rdev->mddev->pers) {
		md_error(rdev->mddev, rdev);
		if (test_bit(Faulty, &rdev->flags))
			set_bit(Timeout, &rdev->flags);
		err = 0;
	} else if (cmd_match(buf, "remove")) {
		if (rdev->mddev->pers) {
			clear_bit(Blocked, &rdev->flags);
			remove_and_add_spares(rdev->mddev, rdev);
		}
		if (rdev->raid_disk >= 0)
			err = -EBUSY;
		else {
			struct mddev *mddev = rdev->mddev;
			err = 0;
			if (mddev_is_clustered(mddev))
				err = md_cluster_ops->remove_disk(mddev, rdev);

			if (err == 0) {
				md_kick_rdev_from_array(rdev);
				if (mddev->pers) {
					set_bit(MD_SB_CHANGE_DEVS, &mddev->sb_flags);
					md_wakeup_thread(mddev->thread);
				}
				md_new_event(mddev);
			}
		}
	} else if (cmd_match(buf, "writemostly")) {
		set_bit(WriteMostly, &rdev->flags);
		mddev_create_serial_pool(rdev->mddev, rdev, false);
		err = 0;
	} else if (cmd_match(buf, "-writemostly")) {
		mddev_destroy_serial_pool(rdev->mddev, rdev);
		clear_bit(WriteMostly, &rdev->flags);
		err = 0;
	} else if (cmd_match(buf, "blocked")) {
		set_bit(Blocked, &rdev->flags);
		err = 0;
	} else if (cmd_match(buf, "-blocked")) {
		if (!test_bit(Faulty, &rdev->flags) &&
		    !test_bit(ExternalBbl, &rdev->flags) &&
		    rdev->badblocks.unacked_exist) {
			/* metadata handler doesn't understand badblocks,
			 * so we need to fail the device
			 */
			md_error(rdev->mddev, rdev);
		}
		clear_bit(Blocked, &rdev->flags);
		clear_bit(BlockedBadBlocks, &rdev->flags);
		wake_up(&rdev->blocked_wait);
		set_bit(MD_RECOVERY_NEEDED, &rdev->mddev->recovery);
		md_wakeup_thread(rdev->mddev->thread);

		err = 0;
	} else if (cmd_match(buf, "insync") && rdev->raid_disk == -1) {
		set_bit(In_sync, &rdev->flags);
		err = 0;
	} else if (cmd_match(buf, "failfast")) {
		set_bit(FailFast, &rdev->flags);
		err = 0;
	} else if (cmd_match(buf, "-failfast")) {
		clear_bit(FailFast, &rdev->flags);
		err = 0;
	} else if (cmd_match(buf, "-insync") && rdev->raid_disk >= 0 &&
		   !test_bit(Journal, &rdev->flags)) {
		if (rdev->mddev->pers == NULL) {
			clear_bit(In_sync, &rdev->flags);
			rdev->saved_raid_disk = rdev->raid_disk;
			rdev->raid_disk = -1;
			err = 0;
		}
	} else if (cmd_match(buf, "write_error")) {
		set_bit(WriteErrorSeen, &rdev->flags);
		err = 0;
	} else if (cmd_match(buf, "-write_error")) {
		clear_bit(WriteErrorSeen, &rdev->flags);
		err = 0;
	} else if (cmd_match(buf, "want_replacement")) {
		/* Any non-spare device that is not a replacement can
		 * become want_replacement at any time, but we then need to
		 * check if recovery is needed.
		 */
		if (rdev->raid_disk >= 0 &&
		    !test_bit(Journal, &rdev->flags) &&
		    !test_bit(Replacement, &rdev->flags))
			set_bit(WantReplacement, &rdev->flags);
		set_bit(MD_RECOVERY_NEEDED, &rdev->mddev->recovery);
		md_wakeup_thread(rdev->mddev->thread);
		err = 0;
	} else if (cmd_match(buf, "-want_replacement")) {
		/* Clearing 'want_replacement' is always allowed.
		 * Once replacements starts it is too late though.
		 */
		err = 0;
		clear_bit(WantReplacement, &rdev->flags);
	} else if (cmd_match(buf, "replacement")) {
		/* Can only set a device as a replacement when array has not
		 * yet been started.  Once running, replacement is automatic
		 * from spares, or by assigning 'slot'.
		 */
		if (rdev->mddev->pers)
			err = -EBUSY;
		else {
			set_bit(Replacement, &rdev->flags);
			err = 0;
		}
	} else if (cmd_match(buf, "-replacement")) {
		/* Similarly, can only clear Replacement before start */
		if (rdev->mddev->pers)
			err = -EBUSY;
		else {
			clear_bit(Replacement, &rdev->flags);
			err = 0;
		}
	} else if (cmd_match(buf, "re-add")) {
		if (!rdev->mddev->pers)
			err = -EINVAL;
		else if (test_bit(Faulty, &rdev->flags) && (rdev->raid_disk == -1) &&
				rdev->saved_raid_disk >= 0) {
			/* clear_bit is performed _after_ all the devices
			 * have their local Faulty bit cleared. If any writes
			 * happen in the meantime in the local node, they
			 * will land in the local bitmap, which will be synced
			 * by this node eventually
			 */
			if (!mddev_is_clustered(rdev->mddev) ||
			    (err = md_cluster_ops->gather_bitmaps(rdev)) == 0) {
				clear_bit(Faulty, &rdev->flags);
				err = add_bound_rdev(rdev);
			}
		} else
			err = -EBUSY;
	} else if (cmd_match(buf, "external_bbl") && (rdev->mddev->external)) {
		set_bit(ExternalBbl, &rdev->flags);
		rdev->badblocks.shift = 0;
		err = 0;
	} else if (cmd_match(buf, "-external_bbl") && (rdev->mddev->external)) {
		clear_bit(ExternalBbl, &rdev->flags);
		err = 0;
	}
	if (!err)
		sysfs_notify_dirent_safe(rdev->sysfs_state);
	return err ? err : len;
}
static struct rdev_sysfs_entry rdev_state =
__ATTR_PREALLOC(state, S_IRUGO|S_IWUSR, state_show, state_store);

static ssize_t
errors_show(struct md_rdev *rdev, char *page)
{
	return sprintf(page, "%d\n", atomic_read(&rdev->corrected_errors));
}

static ssize_t
errors_store(struct md_rdev *rdev, const char *buf, size_t len)
{
	unsigned int n;
	int rv;

	rv = kstrtouint(buf, 10, &n);
	if (rv < 0)
		return rv;
	atomic_set(&rdev->corrected_errors, n);
	return len;
}
static struct rdev_sysfs_entry rdev_errors =
__ATTR(errors, S_IRUGO|S_IWUSR, errors_show, errors_store);

static ssize_t
slot_show(struct md_rdev *rdev, char *page)
{
	if (test_bit(Journal, &rdev->flags))
		return sprintf(page, "journal\n");
	else if (rdev->raid_disk < 0)
		return sprintf(page, "none\n");
	else
		return sprintf(page, "%d\n", rdev->raid_disk);
}

static ssize_t
slot_store(struct md_rdev *rdev, const char *buf, size_t len)
{
	int slot;
	int err;

	if (test_bit(Journal, &rdev->flags))
		return -EBUSY;
	if (strncmp(buf, "none", 4)==0)
		slot = -1;
	else {
		err = kstrtouint(buf, 10, (unsigned int *)&slot);
		if (err < 0)
			return err;
	}
	if (rdev->mddev->pers && slot == -1) {
		/* Setting 'slot' on an active array requires also
		 * updating the 'rd%d' link, and communicating
		 * with the personality with ->hot_*_disk.
		 * For now we only support removing
		 * failed/spare devices.  This normally happens automatically,
		 * but not when the metadata is externally managed.
		 */
		if (rdev->raid_disk == -1)
			return -EEXIST;
		/* personality does all needed checks */
		if (rdev->mddev->pers->hot_remove_disk == NULL)
			return -EINVAL;
		clear_bit(Blocked, &rdev->flags);
		remove_and_add_spares(rdev->mddev, rdev);
		if (rdev->raid_disk >= 0)
			return -EBUSY;
		set_bit(MD_RECOVERY_NEEDED, &rdev->mddev->recovery);
		md_wakeup_thread(rdev->mddev->thread);
	} else if (rdev->mddev->pers) {
		/* Activating a spare .. or possibly reactivating
		 * if we ever get bitmaps working here.
		 */
		int err;

		if (rdev->raid_disk != -1)
			return -EBUSY;

		if (test_bit(MD_RECOVERY_RUNNING, &rdev->mddev->recovery))
			return -EBUSY;

		if (rdev->mddev->pers->hot_add_disk == NULL)
			return -EINVAL;

		if (slot >= rdev->mddev->raid_disks &&
		    slot >= rdev->mddev->raid_disks + rdev->mddev->delta_disks)
			return -ENOSPC;

		rdev->raid_disk = slot;
		if (test_bit(In_sync, &rdev->flags))
			rdev->saved_raid_disk = slot;
		else
			rdev->saved_raid_disk = -1;
		clear_bit(In_sync, &rdev->flags);
		clear_bit(Bitmap_sync, &rdev->flags);
		err = rdev->mddev->pers->
			hot_add_disk(rdev->mddev, rdev);
		if (err) {
			rdev->raid_disk = -1;
			return err;
		} else
			sysfs_notify_dirent_safe(rdev->sysfs_state);
		if (sysfs_link_rdev(rdev->mddev, rdev))
			/* failure here is OK */;
		/* don't wakeup anyone, leave that to userspace. */
	} else {
		if (slot >= rdev->mddev->raid_disks &&
		    slot >= rdev->mddev->raid_disks + rdev->mddev->delta_disks)
			return -ENOSPC;
		rdev->raid_disk = slot;
		/* assume it is working */
		clear_bit(Faulty, &rdev->flags);
		clear_bit(Timeout, &rdev->flags);
		clear_bit(WriteMostly, &rdev->flags);
		set_bit(In_sync, &rdev->flags);
		sysfs_notify_dirent_safe(rdev->sysfs_state);
	}
	return len;
}

static struct rdev_sysfs_entry rdev_slot =
__ATTR(slot, S_IRUGO|S_IWUSR, slot_show, slot_store);

static ssize_t
offset_show(struct md_rdev *rdev, char *page)
{
	return sprintf(page, "%llu\n", (unsigned long long)rdev->data_offset);
}

static ssize_t
offset_store(struct md_rdev *rdev, const char *buf, size_t len)
{
	unsigned long long offset;
	if (kstrtoull(buf, 10, &offset) < 0)
		return -EINVAL;
	if (rdev->mddev->pers && rdev->raid_disk >= 0)
		return -EBUSY;
	if (rdev->sectors && rdev->mddev->external)
		/* Must set offset before size, so overlap checks
		 * can be sane */
		return -EBUSY;
	rdev->data_offset = offset;
	rdev->new_data_offset = offset;
	return len;
}

static struct rdev_sysfs_entry rdev_offset =
__ATTR(offset, S_IRUGO|S_IWUSR, offset_show, offset_store);

static ssize_t new_offset_show(struct md_rdev *rdev, char *page)
{
	return sprintf(page, "%llu\n",
		       (unsigned long long)rdev->new_data_offset);
}

static ssize_t new_offset_store(struct md_rdev *rdev,
				const char *buf, size_t len)
{
	unsigned long long new_offset;
	struct mddev *mddev = rdev->mddev;

	if (kstrtoull(buf, 10, &new_offset) < 0)
		return -EINVAL;

	if (mddev->sync_thread ||
	    test_bit(MD_RECOVERY_RUNNING,&mddev->recovery))
		return -EBUSY;
	if (new_offset == rdev->data_offset)
		/* reset is always permitted */
		;
	else if (new_offset > rdev->data_offset) {
		/* must not push array size beyond rdev_sectors */
		if (new_offset - rdev->data_offset
		    + mddev->dev_sectors > rdev->sectors)
				return -E2BIG;
	}
	/* Metadata worries about other space details. */

	/* decreasing the offset is inconsistent with a backwards
	 * reshape.
	 */
	if (new_offset < rdev->data_offset &&
	    mddev->reshape_backwards)
		return -EINVAL;
	/* Increasing offset is inconsistent with forwards
	 * reshape.  reshape_direction should be set to
	 * 'backwards' first.
	 */
	if (new_offset > rdev->data_offset &&
	    !mddev->reshape_backwards)
		return -EINVAL;

	if (mddev->pers && mddev->persistent &&
	    !super_types[mddev->major_version]
	    .allow_new_offset(rdev, new_offset))
		return -E2BIG;
	rdev->new_data_offset = new_offset;
	if (new_offset > rdev->data_offset)
		mddev->reshape_backwards = 1;
	else if (new_offset < rdev->data_offset)
		mddev->reshape_backwards = 0;

	return len;
}
static struct rdev_sysfs_entry rdev_new_offset =
__ATTR(new_offset, S_IRUGO|S_IWUSR, new_offset_show, new_offset_store);

static ssize_t
rdev_size_show(struct md_rdev *rdev, char *page)
{
	return sprintf(page, "%llu\n", (unsigned long long)rdev->sectors / 2);
}

static int overlaps(sector_t s1, sector_t l1, sector_t s2, sector_t l2)
{
	/* check if two start/length pairs overlap */
	if (s1+l1 <= s2)
		return 0;
	if (s2+l2 <= s1)
		return 0;
	return 1;
}

static int strict_blocks_to_sectors(const char *buf, sector_t *sectors)
{
	unsigned long long blocks;
	sector_t new;

	if (kstrtoull(buf, 10, &blocks) < 0)
		return -EINVAL;

	if (blocks & 1ULL << (8 * sizeof(blocks) - 1))
		return -EINVAL; /* sector conversion overflow */

	new = blocks * 2;
	if (new != blocks * 2)
		return -EINVAL; /* unsigned long long to sector_t overflow */

	*sectors = new;
	return 0;
}

static ssize_t
rdev_size_store(struct md_rdev *rdev, const char *buf, size_t len)
{
	struct mddev *my_mddev = rdev->mddev;
	sector_t oldsectors = rdev->sectors;
	sector_t sectors;

	if (test_bit(Journal, &rdev->flags))
		return -EBUSY;
	if (strict_blocks_to_sectors(buf, &sectors) < 0)
		return -EINVAL;
	if (rdev->data_offset != rdev->new_data_offset)
		return -EINVAL; /* too confusing */
	if (my_mddev->pers && rdev->raid_disk >= 0) {
		if (my_mddev->persistent) {
			sectors = super_types[my_mddev->major_version].
				rdev_size_change(rdev, sectors);
			if (!sectors)
				return -EBUSY;
		} else if (!sectors)
			sectors = (i_size_read(rdev->bdev->bd_inode) >> 9) -
				rdev->data_offset;
		if (!my_mddev->pers->resize)
			/* Cannot change size for RAID0 or Linear etc */
			return -EINVAL;
	}
	if (sectors < my_mddev->dev_sectors)
		return -EINVAL; /* component must fit device */

	rdev->sectors = sectors;
	if (sectors > oldsectors && my_mddev->external) {
		/* Need to check that all other rdevs with the same
		 * ->bdev do not overlap.  'rcu' is sufficient to walk
		 * the rdev lists safely.
		 * This check does not provide a hard guarantee, it
		 * just helps avoid dangerous mistakes.
		 */
		struct mddev *mddev;
		int overlap = 0;
		struct list_head *tmp;

		rcu_read_lock();
		for_each_mddev(mddev, tmp) {
			struct md_rdev *rdev2;

			rdev_for_each(rdev2, mddev)
				if (rdev->bdev == rdev2->bdev &&
				    rdev != rdev2 &&
				    overlaps(rdev->data_offset, rdev->sectors,
					     rdev2->data_offset,
					     rdev2->sectors)) {
					overlap = 1;
					break;
				}
			if (overlap) {
				mddev_put(mddev);
				break;
			}
		}
		rcu_read_unlock();
		if (overlap) {
			/* Someone else could have slipped in a size
			 * change here, but doing so is just silly.
			 * We put oldsectors back because we *know* it is
			 * safe, and trust userspace not to race with
			 * itself
			 */
			rdev->sectors = oldsectors;
			return -EBUSY;
		}
	}
	return len;
}

static struct rdev_sysfs_entry rdev_size =
__ATTR(size, S_IRUGO|S_IWUSR, rdev_size_show, rdev_size_store);

static ssize_t recovery_start_show(struct md_rdev *rdev, char *page)
{
	unsigned long long recovery_start = rdev->recovery_offset;

	if (test_bit(In_sync, &rdev->flags) ||
	    recovery_start == MaxSector)
		return sprintf(page, "none\n");

	return sprintf(page, "%llu\n", recovery_start);
}

static ssize_t recovery_start_store(struct md_rdev *rdev, const char *buf, size_t len)
{
	unsigned long long recovery_start;

	if (cmd_match(buf, "none"))
		recovery_start = MaxSector;
	else if (kstrtoull(buf, 10, &recovery_start))
		return -EINVAL;

	if (rdev->mddev->pers &&
	    rdev->raid_disk >= 0)
		return -EBUSY;

	rdev->recovery_offset = recovery_start;
	if (recovery_start == MaxSector)
		set_bit(In_sync, &rdev->flags);
	else
		clear_bit(In_sync, &rdev->flags);
	return len;
}

static struct rdev_sysfs_entry rdev_recovery_start =
__ATTR(recovery_start, S_IRUGO|S_IWUSR, recovery_start_show, recovery_start_store);

/* sysfs access to bad-blocks list.
 * We present two files.
 * 'bad-blocks' lists sector numbers and lengths of ranges that
 *    are recorded as bad.  The list is truncated to fit within
 *    the one-page limit of sysfs.
 *    Writing "sector length" to this file adds an acknowledged
 *    bad block list.
 * 'unacknowledged-bad-blocks' lists bad blocks that have not yet
 *    been acknowledged.  Writing to this file adds bad blocks
 *    without acknowledging them.  This is largely for testing.
 */
static ssize_t bb_show(struct md_rdev *rdev, char *page)
{
	return badblocks_show(&rdev->badblocks, page, 0);
}
static ssize_t bb_store(struct md_rdev *rdev, const char *page, size_t len)
{
	int rv = badblocks_store(&rdev->badblocks, page, len, 0);
	/* Maybe that ack was all we needed */
	if (test_and_clear_bit(BlockedBadBlocks, &rdev->flags))
		wake_up(&rdev->blocked_wait);
	return rv;
}
static struct rdev_sysfs_entry rdev_bad_blocks =
__ATTR(bad_blocks, S_IRUGO|S_IWUSR, bb_show, bb_store);

static ssize_t ubb_show(struct md_rdev *rdev, char *page)
{
	return badblocks_show(&rdev->badblocks, page, 1);
}
static ssize_t ubb_store(struct md_rdev *rdev, const char *page, size_t len)
{
	return badblocks_store(&rdev->badblocks, page, len, 1);
}
static struct rdev_sysfs_entry rdev_unack_bad_blocks =
__ATTR(unacknowledged_bad_blocks, S_IRUGO|S_IWUSR, ubb_show, ubb_store);

static ssize_t
ppl_sector_show(struct md_rdev *rdev, char *page)
{
	return sprintf(page, "%llu\n", (unsigned long long)rdev->ppl.sector);
}

static ssize_t
ppl_sector_store(struct md_rdev *rdev, const char *buf, size_t len)
{
	unsigned long long sector;

	if (kstrtoull(buf, 10, &sector) < 0)
		return -EINVAL;
	if (sector != (sector_t)sector)
		return -EINVAL;

	if (rdev->mddev->pers && test_bit(MD_HAS_PPL, &rdev->mddev->flags) &&
	    rdev->raid_disk >= 0)
		return -EBUSY;

	if (rdev->mddev->persistent) {
		if (rdev->mddev->major_version == 0)
			return -EINVAL;
		if ((sector > rdev->sb_start &&
		     sector - rdev->sb_start > S16_MAX) ||
		    (sector < rdev->sb_start &&
		     rdev->sb_start - sector > -S16_MIN))
			return -EINVAL;
		rdev->ppl.offset = sector - rdev->sb_start;
	} else if (!rdev->mddev->external) {
		return -EBUSY;
	}
	rdev->ppl.sector = sector;
	return len;
}

static struct rdev_sysfs_entry rdev_ppl_sector =
__ATTR(ppl_sector, S_IRUGO|S_IWUSR, ppl_sector_show, ppl_sector_store);

static ssize_t
ppl_size_show(struct md_rdev *rdev, char *page)
{
	return sprintf(page, "%u\n", rdev->ppl.size);
}

static ssize_t
ppl_size_store(struct md_rdev *rdev, const char *buf, size_t len)
{
	unsigned int size;

	if (kstrtouint(buf, 10, &size) < 0)
		return -EINVAL;

	if (rdev->mddev->pers && test_bit(MD_HAS_PPL, &rdev->mddev->flags) &&
	    rdev->raid_disk >= 0)
		return -EBUSY;

	if (rdev->mddev->persistent) {
		if (rdev->mddev->major_version == 0)
			return -EINVAL;
		if (size > U16_MAX)
			return -EINVAL;
	} else if (!rdev->mddev->external) {
		return -EBUSY;
	}
	rdev->ppl.size = size;
	return len;
}

static struct rdev_sysfs_entry rdev_ppl_size =
__ATTR(ppl_size, S_IRUGO|S_IWUSR, ppl_size_show, ppl_size_store);

static struct attribute *rdev_default_attrs[] = {
	&rdev_state.attr,
	&rdev_errors.attr,
	&rdev_slot.attr,
	&rdev_offset.attr,
	&rdev_new_offset.attr,
	&rdev_size.attr,
	&rdev_recovery_start.attr,
	&rdev_bad_blocks.attr,
	&rdev_unack_bad_blocks.attr,
	&rdev_ppl_sector.attr,
	&rdev_ppl_size.attr,
	NULL,
};
static ssize_t
rdev_attr_show(struct kobject *kobj, struct attribute *attr, char *page)
{
	struct rdev_sysfs_entry *entry = container_of(attr, struct rdev_sysfs_entry, attr);
	struct md_rdev *rdev = container_of(kobj, struct md_rdev, kobj);

	if (!entry->show)
		return -EIO;
	if (!rdev->mddev)
		return -ENODEV;
	return entry->show(rdev, page);
}

static ssize_t
rdev_attr_store(struct kobject *kobj, struct attribute *attr,
	      const char *page, size_t length)
{
	struct rdev_sysfs_entry *entry = container_of(attr, struct rdev_sysfs_entry, attr);
	struct md_rdev *rdev = container_of(kobj, struct md_rdev, kobj);
	ssize_t rv;
	struct mddev *mddev = rdev->mddev;

	if (!entry->store)
		return -EIO;
	if (!capable(CAP_SYS_ADMIN))
		return -EACCES;
	rv = mddev ? mddev_lock(mddev) : -ENODEV;
	if (!rv) {
		if (rdev->mddev == NULL)
			rv = -ENODEV;
		else
			rv = entry->store(rdev, page, length);
		mddev_unlock(mddev);
	}
	return rv;
}

static void rdev_free(struct kobject *ko)
{
	struct md_rdev *rdev = container_of(ko, struct md_rdev, kobj);
	kfree(rdev);
}
static const struct sysfs_ops rdev_sysfs_ops = {
	.show		= rdev_attr_show,
	.store		= rdev_attr_store,
};
static struct kobj_type rdev_ktype = {
	.release	= rdev_free,
	.sysfs_ops	= &rdev_sysfs_ops,
	.default_attrs	= rdev_default_attrs,
};

int md_rdev_init(struct md_rdev *rdev)
{
	rdev->desc_nr = -1;
	rdev->saved_raid_disk = -1;
	rdev->raid_disk = -1;
	rdev->flags = 0;
	rdev->data_offset = 0;
	rdev->new_data_offset = 0;
	rdev->sb_events = 0;
	rdev->last_read_error = 0;
	rdev->sb_loaded = 0;
	rdev->bb_page = NULL;
	atomic_set(&rdev->nr_pending, 0);
	atomic_set(&rdev->read_errors, 0);
	atomic_set(&rdev->corrected_errors, 0);

	INIT_LIST_HEAD(&rdev->same_set);
	init_waitqueue_head(&rdev->blocked_wait);

	/* Add space to store bad block list.
	 * This reserves the space even on arrays where it cannot
	 * be used - I wonder if that matters
	 */
	return badblocks_init(&rdev->badblocks, 0);
}
EXPORT_SYMBOL_GPL(md_rdev_init);
/*
 * Import a device. If 'super_format' >= 0, then sanity check the superblock
 *
 * mark the device faulty if:
 *
 *   - the device is nonexistent (zero size)
 *   - the device has no valid superblock
 *
 * a faulty rdev _never_ has rdev->sb set.
 */
static struct md_rdev *md_import_device(dev_t newdev, int super_format, int super_minor)
{
	char b[BDEVNAME_SIZE];
	int err;
	struct md_rdev *rdev;
	sector_t size;

	rdev = kzalloc(sizeof(*rdev), GFP_KERNEL);
	if (!rdev)
		return ERR_PTR(-ENOMEM);

	err = md_rdev_init(rdev);
	if (err)
		goto abort_free;
	err = alloc_disk_sb(rdev);
	if (err)
		goto abort_free;

	err = lock_rdev(rdev, newdev, super_format == -2);
	if (err)
		goto abort_free;

	kobject_init(&rdev->kobj, &rdev_ktype);

	size = i_size_read(rdev->bdev->bd_inode) >> BLOCK_SIZE_BITS;
	if (!size) {
		pr_warn("md: %s has zero or unknown size, marking faulty!\n",
			bdevname(rdev->bdev,b));
		err = -EINVAL;
		goto abort_free;
	}

	if (super_format >= 0) {
		err = super_types[super_format].
			load_super(rdev, NULL, super_minor);
		if (err == -EINVAL) {
			pr_warn("md: %s does not have a valid v%d.%d superblock, not importing!\n",
				bdevname(rdev->bdev,b),
				super_format, super_minor);
			goto abort_free;
		}
		if (err < 0) {
			pr_warn("md: could not read %s's sb, not importing!\n",
				bdevname(rdev->bdev,b));
			goto abort_free;
		}
	}

	return rdev;

abort_free:
	if (rdev->bdev)
		unlock_rdev(rdev);
	md_rdev_clear(rdev);
	kfree(rdev);
	return ERR_PTR(err);
}

/*
 * Check a full RAID array for plausibility
 */

static int analyze_sbs(struct mddev *mddev)
{
	int i;
	struct md_rdev *rdev, *freshest, *tmp;
	char b[BDEVNAME_SIZE];

	freshest = NULL;
	rdev_for_each_safe(rdev, tmp, mddev)
		switch (super_types[mddev->major_version].
			load_super(rdev, freshest, mddev->minor_version)) {
		case 1:
			freshest = rdev;
			break;
		case 0:
			break;
		default:
			pr_warn("md: fatal superblock inconsistency in %s -- removing from array\n",
				bdevname(rdev->bdev,b));
			md_kick_rdev_from_array(rdev);
		}

	/* Cannot find a valid fresh disk */
	if (!freshest) {
		pr_warn("md: cannot find a valid disk\n");
		return -EINVAL;
	}

	super_types[mddev->major_version].
		validate_super(mddev, freshest);

	i = 0;
	rdev_for_each_safe(rdev, tmp, mddev) {
		if (mddev->max_disks &&
		    (rdev->desc_nr >= mddev->max_disks ||
		     i > mddev->max_disks)) {
			pr_warn("md: %s: %s: only %d devices permitted\n",
				mdname(mddev), bdevname(rdev->bdev, b),
				mddev->max_disks);
			md_kick_rdev_from_array(rdev);
			continue;
		}
		if (rdev != freshest) {
			if (super_types[mddev->major_version].
			    validate_super(mddev, rdev)) {
				pr_warn("md: kicking non-fresh %s from array!\n",
					bdevname(rdev->bdev,b));
				md_kick_rdev_from_array(rdev);
				continue;
			}
		}
		if (mddev->level == LEVEL_MULTIPATH) {
			rdev->desc_nr = i++;
			rdev->raid_disk = rdev->desc_nr;
			set_bit(In_sync, &rdev->flags);
		} else if (rdev->raid_disk >=
			    (mddev->raid_disks - min(0, mddev->delta_disks)) &&
			   !test_bit(Journal, &rdev->flags)) {
			rdev->raid_disk = -1;
			clear_bit(In_sync, &rdev->flags);
		}
	}

	return 0;
}

/* Read a fixed-point number.
 * Numbers in sysfs attributes should be in "standard" units where
 * possible, so time should be in seconds.
 * However we internally use a a much smaller unit such as
 * milliseconds or jiffies.
 * This function takes a decimal number with a possible fractional
 * component, and produces an integer which is the result of
 * multiplying that number by 10^'scale'.
 * all without any floating-point arithmetic.
 */
int strict_strtoul_scaled(const char *cp, unsigned long *res, int scale)
{
	unsigned long result = 0;
	long decimals = -1;
	while (isdigit(*cp) || (*cp == '.' && decimals < 0)) {
		if (*cp == '.')
			decimals = 0;
		else if (decimals < scale) {
			unsigned int value;
			value = *cp - '0';
			result = result * 10 + value;
			if (decimals >= 0)
				decimals++;
		}
		cp++;
	}
	if (*cp == '\n')
		cp++;
	if (*cp)
		return -EINVAL;
	if (decimals < 0)
		decimals = 0;
	while (decimals < scale) {
		result *= 10;
		decimals ++;
	}
	*res = result;
	return 0;
}

static ssize_t
safe_delay_show(struct mddev *mddev, char *page)
{
	int msec = (mddev->safemode_delay*1000)/HZ;
	return sprintf(page, "%d.%03d\n", msec/1000, msec%1000);
}
static ssize_t
safe_delay_store(struct mddev *mddev, const char *cbuf, size_t len)
{
	unsigned long msec;

	if (mddev_is_clustered(mddev)) {
		pr_warn("md: Safemode is disabled for clustered mode\n");
		return -EINVAL;
	}

	if (strict_strtoul_scaled(cbuf, &msec, 3) < 0)
		return -EINVAL;
	if (msec == 0)
		mddev->safemode_delay = 0;
	else {
		unsigned long old_delay = mddev->safemode_delay;
		unsigned long new_delay = (msec*HZ)/1000;

		if (new_delay == 0)
			new_delay = 1;
		mddev->safemode_delay = new_delay;
		if (new_delay < old_delay || old_delay == 0)
			mod_timer(&mddev->safemode_timer, jiffies+1);
	}
	return len;
}
static struct md_sysfs_entry md_safe_delay =
__ATTR(safe_mode_delay, S_IRUGO|S_IWUSR,safe_delay_show, safe_delay_store);

static ssize_t
level_show(struct mddev *mddev, char *page)
{
	struct md_personality *p;
	int ret;
	spin_lock(&mddev->lock);
	p = mddev->pers;
	if (p)
		ret = sprintf(page, "%s\n", p->name);
	else if (mddev->clevel[0])
		ret = sprintf(page, "%s\n", mddev->clevel);
	else if (mddev->level != LEVEL_NONE)
		ret = sprintf(page, "%d\n", mddev->level);
	else
		ret = 0;
	spin_unlock(&mddev->lock);
	return ret;
}

static ssize_t
level_store(struct mddev *mddev, const char *buf, size_t len)
{
	char clevel[16];
	ssize_t rv;
	size_t slen = len;
	struct md_personality *pers, *oldpers;
	long level;
	void *priv, *oldpriv;
	struct md_rdev *rdev;

	if (slen == 0 || slen >= sizeof(clevel))
		return -EINVAL;

	rv = mddev_lock(mddev);
	if (rv)
		return rv;

	if (mddev->pers == NULL) {
		strncpy(mddev->clevel, buf, slen);
		if (mddev->clevel[slen-1] == '\n')
			slen--;
		mddev->clevel[slen] = 0;
		mddev->level = LEVEL_NONE;
		rv = len;
		goto out_unlock;
	}
	rv = -EROFS;
	if (mddev->ro)
		goto out_unlock;

	/* request to change the personality.  Need to ensure:
	 *  - array is not engaged in resync/recovery/reshape
	 *  - old personality can be suspended
	 *  - new personality will access other array.
	 */

	rv = -EBUSY;
	if (mddev->sync_thread ||
	    test_bit(MD_RECOVERY_RUNNING, &mddev->recovery) ||
	    mddev->reshape_position != MaxSector ||
	    mddev->sysfs_active)
		goto out_unlock;

	rv = -EINVAL;
	if (!mddev->pers->quiesce) {
		pr_warn("md: %s: %s does not support online personality change\n",
			mdname(mddev), mddev->pers->name);
		goto out_unlock;
	}

	/* Now find the new personality */
	strncpy(clevel, buf, slen);
	if (clevel[slen-1] == '\n')
		slen--;
	clevel[slen] = 0;
	if (kstrtol(clevel, 10, &level))
		level = LEVEL_NONE;

	if (request_module("md-%s", clevel) != 0)
		request_module("md-level-%s", clevel);
	spin_lock(&pers_lock);
	pers = find_pers(level, clevel);
	if (!pers || !try_module_get(pers->owner)) {
		spin_unlock(&pers_lock);
		pr_warn("md: personality %s not loaded\n", clevel);
		rv = -EINVAL;
		goto out_unlock;
	}
	spin_unlock(&pers_lock);

	if (pers == mddev->pers) {
		/* Nothing to do! */
		module_put(pers->owner);
		rv = len;
		goto out_unlock;
	}
	if (!pers->takeover) {
		module_put(pers->owner);
		pr_warn("md: %s: %s does not support personality takeover\n",
			mdname(mddev), clevel);
		rv = -EINVAL;
		goto out_unlock;
	}

	rdev_for_each(rdev, mddev)
		rdev->new_raid_disk = rdev->raid_disk;

	/* ->takeover must set new_* and/or delta_disks
	 * if it succeeds, and may set them when it fails.
	 */
	priv = pers->takeover(mddev);
	if (IS_ERR(priv)) {
		mddev->new_level = mddev->level;
		mddev->new_layout = mddev->layout;
		mddev->new_chunk_sectors = mddev->chunk_sectors;
		mddev->raid_disks -= mddev->delta_disks;
		mddev->delta_disks = 0;
		mddev->reshape_backwards = 0;
		module_put(pers->owner);
		pr_warn("md: %s: %s would not accept array\n",
			mdname(mddev), clevel);
		rv = PTR_ERR(priv);
		goto out_unlock;
	}

	/* Looks like we have a winner */
	mddev_suspend(mddev);
	mddev_detach(mddev);

	spin_lock(&mddev->lock);
	oldpers = mddev->pers;
	oldpriv = mddev->private;
	mddev->pers = pers;
	mddev->private = priv;
	strlcpy(mddev->clevel, pers->name, sizeof(mddev->clevel));
	mddev->level = mddev->new_level;
	mddev->layout = mddev->new_layout;
	mddev->chunk_sectors = mddev->new_chunk_sectors;
	mddev->delta_disks = 0;
	mddev->reshape_backwards = 0;
	mddev->degraded = 0;
	spin_unlock(&mddev->lock);

	if (oldpers->sync_request == NULL &&
	    mddev->external) {
		/* We are converting from a no-redundancy array
		 * to a redundancy array and metadata is managed
		 * externally so we need to be sure that writes
		 * won't block due to a need to transition
		 *      clean->dirty
		 * until external management is started.
		 */
		mddev->in_sync = 0;
		mddev->safemode_delay = 0;
		mddev->safemode = 0;
	}

	oldpers->free(mddev, oldpriv);

	if (oldpers->sync_request == NULL &&
	    pers->sync_request != NULL) {
		/* need to add the md_redundancy_group */
		if (sysfs_create_group(&mddev->kobj, &md_redundancy_group))
			pr_warn("md: cannot register extra attributes for %s\n",
				mdname(mddev));
		mddev->sysfs_action = sysfs_get_dirent(mddev->kobj.sd, "sync_action");
	}
	if (oldpers->sync_request != NULL &&
	    pers->sync_request == NULL) {
		/* need to remove the md_redundancy_group */
		if (mddev->to_remove == NULL)
			mddev->to_remove = &md_redundancy_group;
	}

	module_put(oldpers->owner);

	rdev_for_each(rdev, mddev) {
		if (rdev->raid_disk < 0)
			continue;
		if (rdev->new_raid_disk >= mddev->raid_disks)
			rdev->new_raid_disk = -1;
		if (rdev->new_raid_disk == rdev->raid_disk)
			continue;
		sysfs_unlink_rdev(mddev, rdev);
	}
	rdev_for_each(rdev, mddev) {
		if (rdev->raid_disk < 0)
			continue;
		if (rdev->new_raid_disk == rdev->raid_disk)
			continue;
		rdev->raid_disk = rdev->new_raid_disk;
		if (rdev->raid_disk < 0)
			clear_bit(In_sync, &rdev->flags);
		else {
			if (sysfs_link_rdev(mddev, rdev))
				pr_warn("md: cannot register rd%d for %s after level change\n",
					rdev->raid_disk, mdname(mddev));
		}
	}

	if (pers->sync_request == NULL) {
		/* this is now an array without redundancy, so
		 * it must always be in_sync
		 */
		mddev->in_sync = 1;
		del_timer_sync(&mddev->safemode_timer);
	}
	blk_set_stacking_limits(&mddev->queue->limits);
	pers->run(mddev);
	set_bit(MD_SB_CHANGE_DEVS, &mddev->sb_flags);
	mddev_resume(mddev);
	if (!mddev->thread)
		md_update_sb(mddev, 1);
	sysfs_notify(&mddev->kobj, NULL, "level");
	md_new_event(mddev);
	rv = len;
out_unlock:
	mddev_unlock(mddev);
	return rv;
}

static struct md_sysfs_entry md_level =
__ATTR(level, S_IRUGO|S_IWUSR, level_show, level_store);

static ssize_t
layout_show(struct mddev *mddev, char *page)
{
	/* just a number, not meaningful for all levels */
	if (mddev->reshape_position != MaxSector &&
	    mddev->layout != mddev->new_layout)
		return sprintf(page, "%d (%d)\n",
			       mddev->new_layout, mddev->layout);
	return sprintf(page, "%d\n", mddev->layout);
}

static ssize_t
layout_store(struct mddev *mddev, const char *buf, size_t len)
{
	unsigned int n;
	int err;

	err = kstrtouint(buf, 10, &n);
	if (err < 0)
		return err;
	err = mddev_lock(mddev);
	if (err)
		return err;

	if (mddev->pers) {
		if (mddev->pers->check_reshape == NULL)
			err = -EBUSY;
		else if (mddev->ro)
			err = -EROFS;
		else {
			mddev->new_layout = n;
			err = mddev->pers->check_reshape(mddev);
			if (err)
				mddev->new_layout = mddev->layout;
		}
	} else {
		mddev->new_layout = n;
		if (mddev->reshape_position == MaxSector)
			mddev->layout = n;
	}
	mddev_unlock(mddev);
	return err ?: len;
}
static struct md_sysfs_entry md_layout =
__ATTR(layout, S_IRUGO|S_IWUSR, layout_show, layout_store);

static ssize_t
raid_disks_show(struct mddev *mddev, char *page)
{
	if (mddev->raid_disks == 0)
		return 0;
	if (mddev->reshape_position != MaxSector &&
	    mddev->delta_disks != 0)
		return sprintf(page, "%d (%d)\n", mddev->raid_disks,
			       mddev->raid_disks - mddev->delta_disks);
	return sprintf(page, "%d\n", mddev->raid_disks);
}

static int update_raid_disks(struct mddev *mddev, int raid_disks);

static ssize_t
raid_disks_store(struct mddev *mddev, const char *buf, size_t len)
{
	unsigned int n;
	int err;

	err = kstrtouint(buf, 10, &n);
	if (err < 0)
		return err;

	err = mddev_lock(mddev);
	if (err)
		return err;
	if (mddev->pers)
		err = update_raid_disks(mddev, n);
	else if (mddev->reshape_position != MaxSector) {
		struct md_rdev *rdev;
		int olddisks = mddev->raid_disks - mddev->delta_disks;

		err = -EINVAL;
		rdev_for_each(rdev, mddev) {
			if (olddisks < n &&
			    rdev->data_offset < rdev->new_data_offset)
				goto out_unlock;
			if (olddisks > n &&
			    rdev->data_offset > rdev->new_data_offset)
				goto out_unlock;
		}
		err = 0;
		mddev->delta_disks = n - olddisks;
		mddev->raid_disks = n;
		mddev->reshape_backwards = (mddev->delta_disks < 0);
	} else
		mddev->raid_disks = n;
out_unlock:
	mddev_unlock(mddev);
	return err ? err : len;
}
static struct md_sysfs_entry md_raid_disks =
__ATTR(raid_disks, S_IRUGO|S_IWUSR, raid_disks_show, raid_disks_store);

static ssize_t
chunk_size_show(struct mddev *mddev, char *page)
{
	if (mddev->reshape_position != MaxSector &&
	    mddev->chunk_sectors != mddev->new_chunk_sectors)
		return sprintf(page, "%d (%d)\n",
			       mddev->new_chunk_sectors << 9,
			       mddev->chunk_sectors << 9);
	return sprintf(page, "%d\n", mddev->chunk_sectors << 9);
}

static ssize_t
chunk_size_store(struct mddev *mddev, const char *buf, size_t len)
{
	unsigned long n;
	int err;

	err = kstrtoul(buf, 10, &n);
	if (err < 0)
		return err;

	err = mddev_lock(mddev);
	if (err)
		return err;
	if (mddev->pers) {
		if (mddev->pers->check_reshape == NULL)
			err = -EBUSY;
		else if (mddev->ro)
			err = -EROFS;
		else {
			mddev->new_chunk_sectors = n >> 9;
			err = mddev->pers->check_reshape(mddev);
			if (err)
				mddev->new_chunk_sectors = mddev->chunk_sectors;
		}
	} else {
		mddev->new_chunk_sectors = n >> 9;
		if (mddev->reshape_position == MaxSector)
			mddev->chunk_sectors = n >> 9;
	}
	mddev_unlock(mddev);
	return err ?: len;
}
static struct md_sysfs_entry md_chunk_size =
__ATTR(chunk_size, S_IRUGO|S_IWUSR, chunk_size_show, chunk_size_store);

static ssize_t
resync_start_show(struct mddev *mddev, char *page)
{
	if (mddev->recovery_cp == MaxSector)
		return sprintf(page, "none\n");
	return sprintf(page, "%llu\n", (unsigned long long)mddev->recovery_cp);
}

static ssize_t
resync_start_store(struct mddev *mddev, const char *buf, size_t len)
{
	unsigned long long n;
	int err;

	if (cmd_match(buf, "none"))
		n = MaxSector;
	else {
		err = kstrtoull(buf, 10, &n);
		if (err < 0)
			return err;
		if (n != (sector_t)n)
			return -EINVAL;
	}

	err = mddev_lock(mddev);
	if (err)
		return err;
	if (mddev->pers && !test_bit(MD_RECOVERY_FROZEN, &mddev->recovery))
		err = -EBUSY;

	if (!err) {
		mddev->recovery_cp = n;
		if (mddev->pers)
			set_bit(MD_SB_CHANGE_CLEAN, &mddev->sb_flags);
	}
	mddev_unlock(mddev);
	return err ?: len;
}
static struct md_sysfs_entry md_resync_start =
__ATTR_PREALLOC(resync_start, S_IRUGO|S_IWUSR,
		resync_start_show, resync_start_store);

/*
 * The array state can be:
 *
 * clear
 *     No devices, no size, no level
 *     Equivalent to STOP_ARRAY ioctl
 * inactive
 *     May have some settings, but array is not active
 *        all IO results in error
 *     When written, doesn't tear down array, but just stops it
 * suspended (not supported yet)
 *     All IO requests will block. The array can be reconfigured.
 *     Writing this, if accepted, will block until array is quiescent
 * readonly
 *     no resync can happen.  no superblocks get written.
 *     write requests fail
 * read-auto
 *     like readonly, but behaves like 'clean' on a write request.
 *
 * clean - no pending writes, but otherwise active.
 *     When written to inactive array, starts without resync
 *     If a write request arrives then
 *       if metadata is known, mark 'dirty' and switch to 'active'.
 *       if not known, block and switch to write-pending
 *     If written to an active array that has pending writes, then fails.
 * active
 *     fully active: IO and resync can be happening.
 *     When written to inactive array, starts with resync
 *
 * write-pending
 *     clean, but writes are blocked waiting for 'active' to be written.
 *
 * active-idle
 *     like active, but no writes have been seen for a while (100msec).
 *
 * broken
 *     RAID0/LINEAR-only: same as clean, but array is missing a member.
 *     It's useful because RAID0/LINEAR mounted-arrays aren't stopped
 *     when a member is gone, so this state will at least alert the
 *     user that something is wrong.
 */
enum array_state { clear, inactive, suspended, readonly, read_auto, clean, active,
		   write_pending, active_idle, broken, bad_word};
static char *array_states[] = {
	"clear", "inactive", "suspended", "readonly", "read-auto", "clean", "active",
	"write-pending", "active-idle", "broken", NULL };

static int match_word(const char *word, char **list)
{
	int n;
	for (n=0; list[n]; n++)
		if (cmd_match(word, list[n]))
			break;
	return n;
}

static ssize_t
array_state_show(struct mddev *mddev, char *page)
{
	enum array_state st = inactive;

	if (mddev->pers && !test_bit(MD_NOT_READY, &mddev->flags)) {
		switch(mddev->ro) {
		case 1:
			st = readonly;
			break;
		case 2:
			st = read_auto;
			break;
		case 0:
			spin_lock(&mddev->lock);
			if (test_bit(MD_SB_CHANGE_PENDING, &mddev->sb_flags))
				st = write_pending;
			else if (mddev->in_sync)
				st = clean;
			else if (mddev->safemode)
				st = active_idle;
			else
				st = active;
			spin_unlock(&mddev->lock);
		}

		if (test_bit(MD_BROKEN, &mddev->flags) && st == clean)
			st = broken;
	} else {
		if (list_empty(&mddev->disks) &&
		    mddev->raid_disks == 0 &&
		    mddev->dev_sectors == 0)
			st = clear;
		else
			st = inactive;
	}
	return sprintf(page, "%s\n", array_states[st]);
}

static int do_md_stop(struct mddev *mddev, int ro, struct block_device *bdev);
static int md_set_readonly(struct mddev *mddev, struct block_device *bdev);
static int do_md_run(struct mddev *mddev);
static int restart_array(struct mddev *mddev);

static ssize_t
array_state_store(struct mddev *mddev, const char *buf, size_t len)
{
	int err = 0;
	enum array_state st = match_word(buf, array_states);

	if (mddev->pers && (st == active || st == clean) && mddev->ro != 1) {
		/* don't take reconfig_mutex when toggling between
		 * clean and active
		 */
		spin_lock(&mddev->lock);
		if (st == active) {
			restart_array(mddev);
			clear_bit(MD_SB_CHANGE_PENDING, &mddev->sb_flags);
			md_wakeup_thread(mddev->thread);
			wake_up(&mddev->sb_wait);
		} else /* st == clean */ {
			restart_array(mddev);
			if (!set_in_sync(mddev))
				err = -EBUSY;
		}
		if (!err)
			sysfs_notify_dirent_safe(mddev->sysfs_state);
		spin_unlock(&mddev->lock);
		return err ?: len;
	}
	err = mddev_lock(mddev);
	if (err)
		return err;
	err = -EINVAL;
	switch(st) {
	case bad_word:
		break;
	case clear:
		/* stopping an active array */
		err = do_md_stop(mddev, 0, NULL);
		break;
	case inactive:
		/* stopping an active array */
		if (mddev->pers)
			err = do_md_stop(mddev, 2, NULL);
		else
			err = 0; /* already inactive */
		break;
	case suspended:
		break; /* not supported yet */
	case readonly:
		if (mddev->pers)
			err = md_set_readonly(mddev, NULL);
		else {
			mddev->ro = 1;
			set_disk_ro(mddev->gendisk, 1);
			err = do_md_run(mddev);
		}
		break;
	case read_auto:
		if (mddev->pers) {
			if (mddev->ro == 0)
				err = md_set_readonly(mddev, NULL);
			else if (mddev->ro == 1)
				err = restart_array(mddev);
			if (err == 0) {
				mddev->ro = 2;
				set_disk_ro(mddev->gendisk, 0);
			}
		} else {
			mddev->ro = 2;
			err = do_md_run(mddev);
		}
		break;
	case clean:
		if (mddev->pers) {
			err = restart_array(mddev);
			if (err)
				break;
			spin_lock(&mddev->lock);
			if (!set_in_sync(mddev))
				err = -EBUSY;
			spin_unlock(&mddev->lock);
		} else
			err = -EINVAL;
		break;
	case active:
		if (mddev->pers) {
			err = restart_array(mddev);
			if (err)
				break;
			clear_bit(MD_SB_CHANGE_PENDING, &mddev->sb_flags);
			wake_up(&mddev->sb_wait);
			err = 0;
		} else {
			mddev->ro = 0;
			set_disk_ro(mddev->gendisk, 0);
			err = do_md_run(mddev);
		}
		break;
	case write_pending:
	case active_idle:
	case broken:
		/* these cannot be set */
		break;
	}

	if (!err) {
		if (mddev->hold_active == UNTIL_IOCTL)
			mddev->hold_active = 0;
		sysfs_notify_dirent_safe(mddev->sysfs_state);
	}
	mddev_unlock(mddev);
	return err ?: len;
}
static struct md_sysfs_entry md_array_state =
__ATTR_PREALLOC(array_state, S_IRUGO|S_IWUSR, array_state_show, array_state_store);

static ssize_t
max_corrected_read_errors_show(struct mddev *mddev, char *page) {
	return sprintf(page, "%d\n",
		       atomic_read(&mddev->max_corr_read_errors));
}

static ssize_t
max_corrected_read_errors_store(struct mddev *mddev, const char *buf, size_t len)
{
	unsigned int n;
	int rv;

	rv = kstrtouint(buf, 10, &n);
	if (rv < 0)
		return rv;
	atomic_set(&mddev->max_corr_read_errors, n);
	return len;
}

static struct md_sysfs_entry max_corr_read_errors =
__ATTR(max_read_errors, S_IRUGO|S_IWUSR, max_corrected_read_errors_show,
	max_corrected_read_errors_store);

static ssize_t
null_show(struct mddev *mddev, char *page)
{
	return -EINVAL;
}

static ssize_t
new_dev_store(struct mddev *mddev, const char *buf, size_t len)
{
	/* buf must be %d:%d\n? giving major and minor numbers */
	/* The new device is added to the array.
	 * If the array has a persistent superblock, we read the
	 * superblock to initialise info and check validity.
	 * Otherwise, only checking done is that in bind_rdev_to_array,
	 * which mainly checks size.
	 */
	char *e;
	int major = simple_strtoul(buf, &e, 10);
	int minor;
	dev_t dev;
	struct md_rdev *rdev;
	int err;

	if (!*buf || *e != ':' || !e[1] || e[1] == '\n')
		return -EINVAL;
	minor = simple_strtoul(e+1, &e, 10);
	if (*e && *e != '\n')
		return -EINVAL;
	dev = MKDEV(major, minor);
	if (major != MAJOR(dev) ||
	    minor != MINOR(dev))
		return -EOVERFLOW;

	flush_workqueue(md_misc_wq);

	err = mddev_lock(mddev);
	if (err)
		return err;
	if (mddev->persistent) {
		rdev = md_import_device(dev, mddev->major_version,
					mddev->minor_version);
		if (!IS_ERR(rdev) && !list_empty(&mddev->disks)) {
			struct md_rdev *rdev0
				= list_entry(mddev->disks.next,
					     struct md_rdev, same_set);
			err = super_types[mddev->major_version]
				.load_super(rdev, rdev0, mddev->minor_version);
			if (err < 0)
				goto out;
		}
	} else if (mddev->external)
		rdev = md_import_device(dev, -2, -1);
	else
		rdev = md_import_device(dev, -1, -1);

	if (IS_ERR(rdev)) {
		mddev_unlock(mddev);
		return PTR_ERR(rdev);
	}
	err = bind_rdev_to_array(rdev, mddev);
 out:
	if (err)
		export_rdev(rdev);
	mddev_unlock(mddev);
	if (!err)
		md_new_event(mddev);
	return err ? err : len;
}

static struct md_sysfs_entry md_new_device =
__ATTR(new_dev, S_IWUSR, null_show, new_dev_store);

static ssize_t
bitmap_store(struct mddev *mddev, const char *buf, size_t len)
{
	char *end;
	unsigned long chunk, end_chunk;
	int err;

	err = mddev_lock(mddev);
	if (err)
		return err;
	if (!mddev->bitmap)
		goto out;
	/* buf should be <chunk> <chunk> ... or <chunk>-<chunk> ... (range) */
	while (*buf) {
		chunk = end_chunk = simple_strtoul(buf, &end, 0);
		if (buf == end) break;
		if (*end == '-') { /* range */
			buf = end + 1;
			end_chunk = simple_strtoul(buf, &end, 0);
			if (buf == end) break;
		}
		if (*end && !isspace(*end)) break;
		md_bitmap_dirty_bits(mddev->bitmap, chunk, end_chunk);
		buf = skip_spaces(end);
	}
	md_bitmap_unplug(mddev->bitmap); /* flush the bits to disk */
out:
	mddev_unlock(mddev);
	return len;
}

static struct md_sysfs_entry md_bitmap =
__ATTR(bitmap_set_bits, S_IWUSR, null_show, bitmap_store);

static ssize_t
size_show(struct mddev *mddev, char *page)
{
	return sprintf(page, "%llu\n",
		(unsigned long long)mddev->dev_sectors / 2);
}

static int update_size(struct mddev *mddev, sector_t num_sectors);

static ssize_t
size_store(struct mddev *mddev, const char *buf, size_t len)
{
	/* If array is inactive, we can reduce the component size, but
	 * not increase it (except from 0).
	 * If array is active, we can try an on-line resize
	 */
	sector_t sectors;
	int err = strict_blocks_to_sectors(buf, &sectors);

	if (err < 0)
		return err;
	err = mddev_lock(mddev);
	if (err)
		return err;
	if (mddev->pers) {
		err = update_size(mddev, sectors);
		if (err == 0)
			md_update_sb(mddev, 1);
	} else {
		if (mddev->dev_sectors == 0 ||
		    mddev->dev_sectors > sectors)
			mddev->dev_sectors = sectors;
		else
			err = -ENOSPC;
	}
	mddev_unlock(mddev);
	return err ? err : len;
}

static struct md_sysfs_entry md_size =
__ATTR(component_size, S_IRUGO|S_IWUSR, size_show, size_store);

/* Metadata version.
 * This is one of
 *   'none' for arrays with no metadata (good luck...)
 *   'external' for arrays with externally managed metadata,
 * or N.M for internally known formats
 */
static ssize_t
metadata_show(struct mddev *mddev, char *page)
{
	if (mddev->persistent)
		return sprintf(page, "%d.%d\n",
			       mddev->major_version, mddev->minor_version);
	else if (mddev->external)
		return sprintf(page, "external:%s\n", mddev->metadata_type);
	else
		return sprintf(page, "none\n");
}

static ssize_t
metadata_store(struct mddev *mddev, const char *buf, size_t len)
{
	int major, minor;
	char *e;
	int err;
	/* Changing the details of 'external' metadata is
	 * always permitted.  Otherwise there must be
	 * no devices attached to the array.
	 */

	err = mddev_lock(mddev);
	if (err)
		return err;
	err = -EBUSY;
	if (mddev->external && strncmp(buf, "external:", 9) == 0)
		;
	else if (!list_empty(&mddev->disks))
		goto out_unlock;

	err = 0;
	if (cmd_match(buf, "none")) {
		mddev->persistent = 0;
		mddev->external = 0;
		mddev->major_version = 0;
		mddev->minor_version = 90;
		goto out_unlock;
	}
	if (strncmp(buf, "external:", 9) == 0) {
		size_t namelen = len-9;
		if (namelen >= sizeof(mddev->metadata_type))
			namelen = sizeof(mddev->metadata_type)-1;
		strncpy(mddev->metadata_type, buf+9, namelen);
		mddev->metadata_type[namelen] = 0;
		if (namelen && mddev->metadata_type[namelen-1] == '\n')
			mddev->metadata_type[--namelen] = 0;
		mddev->persistent = 0;
		mddev->external = 1;
		mddev->major_version = 0;
		mddev->minor_version = 90;
		goto out_unlock;
	}
	major = simple_strtoul(buf, &e, 10);
	err = -EINVAL;
	if (e==buf || *e != '.')
		goto out_unlock;
	buf = e+1;
	minor = simple_strtoul(buf, &e, 10);
	if (e==buf || (*e && *e != '\n') )
		goto out_unlock;
	err = -ENOENT;
	if (major >= ARRAY_SIZE(super_types) || super_types[major].name == NULL)
		goto out_unlock;
	mddev->major_version = major;
	mddev->minor_version = minor;
	mddev->persistent = 1;
	mddev->external = 0;
	err = 0;
out_unlock:
	mddev_unlock(mddev);
	return err ?: len;
}

static struct md_sysfs_entry md_metadata =
__ATTR_PREALLOC(metadata_version, S_IRUGO|S_IWUSR, metadata_show, metadata_store);

static ssize_t
action_show(struct mddev *mddev, char *page)
{
	char *type = "idle";
	unsigned long recovery = mddev->recovery;
	if (test_bit(MD_RECOVERY_FROZEN, &recovery))
		type = "frozen";
	else if (test_bit(MD_RECOVERY_RUNNING, &recovery) ||
	    (!mddev->ro && test_bit(MD_RECOVERY_NEEDED, &recovery))) {
		if (test_bit(MD_RECOVERY_RESHAPE, &recovery))
			type = "reshape";
		else if (test_bit(MD_RECOVERY_SYNC, &recovery)) {
			if (!test_bit(MD_RECOVERY_REQUESTED, &recovery))
				type = "resync";
			else if (test_bit(MD_RECOVERY_CHECK, &recovery))
				type = "check";
			else
				type = "repair";
		} else if (test_bit(MD_RECOVERY_RECOVER, &recovery))
			type = "recover";
		else if (mddev->reshape_position != MaxSector)
			type = "reshape";
	}
	return sprintf(page, "%s\n", type);
}

static ssize_t
action_store(struct mddev *mddev, const char *page, size_t len)
{
	if (!mddev->pers || !mddev->pers->sync_request)
		return -EINVAL;


	if (cmd_match(page, "idle") || cmd_match(page, "frozen")) {
		if (cmd_match(page, "frozen"))
			set_bit(MD_RECOVERY_FROZEN, &mddev->recovery);
		else
			clear_bit(MD_RECOVERY_FROZEN, &mddev->recovery);
		if (test_bit(MD_RECOVERY_RUNNING, &mddev->recovery) &&
		    mddev_lock(mddev) == 0) {
			flush_workqueue(md_misc_wq);
			if (mddev->sync_thread) {
				set_bit(MD_RECOVERY_INTR, &mddev->recovery);
				md_reap_sync_thread(mddev);
			}
			mddev_unlock(mddev);
		}
	} else if (test_bit(MD_RECOVERY_RUNNING, &mddev->recovery))
		return -EBUSY;
	else if (cmd_match(page, "resync"))
		clear_bit(MD_RECOVERY_FROZEN, &mddev->recovery);
	else if (cmd_match(page, "recover")) {
		clear_bit(MD_RECOVERY_FROZEN, &mddev->recovery);
		set_bit(MD_RECOVERY_RECOVER, &mddev->recovery);
	} else if (cmd_match(page, "reshape")) {
		int err;
		if (mddev->pers->start_reshape == NULL)
			return -EINVAL;
		err = mddev_lock(mddev);
		if (!err) {
			if (test_bit(MD_RECOVERY_RUNNING, &mddev->recovery))
				err =  -EBUSY;
			else {
				clear_bit(MD_RECOVERY_FROZEN, &mddev->recovery);
				err = mddev->pers->start_reshape(mddev);
			}
			mddev_unlock(mddev);
		}
		if (err)
			return err;
		sysfs_notify(&mddev->kobj, NULL, "degraded");
	} else {
		if (cmd_match(page, "check"))
			set_bit(MD_RECOVERY_CHECK, &mddev->recovery);
		else if (!cmd_match(page, "repair"))
			return -EINVAL;
		clear_bit(MD_RECOVERY_FROZEN, &mddev->recovery);
		set_bit(MD_RECOVERY_REQUESTED, &mddev->recovery);
		set_bit(MD_RECOVERY_SYNC, &mddev->recovery);
	}
	if (mddev->ro == 2) {
		/* A write to sync_action is enough to justify
		 * canceling read-auto mode
		 */
		mddev->ro = 0;
		md_wakeup_thread(mddev->sync_thread);
	}
	set_bit(MD_RECOVERY_NEEDED, &mddev->recovery);
	md_wakeup_thread(mddev->thread);
	sysfs_notify_dirent_safe(mddev->sysfs_action);
	return len;
}

static struct md_sysfs_entry md_scan_mode =
__ATTR_PREALLOC(sync_action, S_IRUGO|S_IWUSR, action_show, action_store);

static ssize_t
last_sync_action_show(struct mddev *mddev, char *page)
{
	return sprintf(page, "%s\n", mddev->last_sync_action);
}

static struct md_sysfs_entry md_last_scan_mode = __ATTR_RO(last_sync_action);

static ssize_t
mismatch_cnt_show(struct mddev *mddev, char *page)
{
	return sprintf(page, "%llu\n",
		       (unsigned long long)
		       atomic64_read(&mddev->resync_mismatches));
}

static struct md_sysfs_entry md_mismatches = __ATTR_RO(mismatch_cnt);

static ssize_t
sync_min_show(struct mddev *mddev, char *page)
{
	return sprintf(page, "%d (%s)\n", speed_min(mddev),
		       mddev->sync_speed_min ? "local": "system");
}

static ssize_t
sync_min_store(struct mddev *mddev, const char *buf, size_t len)
{
	unsigned int min;
	int rv;

	if (strncmp(buf, "system", 6)==0) {
		min = 0;
	} else {
		rv = kstrtouint(buf, 10, &min);
		if (rv < 0)
			return rv;
		if (min == 0)
			return -EINVAL;
	}
	mddev->sync_speed_min = min;
	return len;
}

static struct md_sysfs_entry md_sync_min =
__ATTR(sync_speed_min, S_IRUGO|S_IWUSR, sync_min_show, sync_min_store);

static ssize_t
sync_max_show(struct mddev *mddev, char *page)
{
	return sprintf(page, "%d (%s)\n", speed_max(mddev),
		       mddev->sync_speed_max ? "local": "system");
}

static ssize_t
sync_max_store(struct mddev *mddev, const char *buf, size_t len)
{
	unsigned int max;
	int rv;

	if (strncmp(buf, "system", 6)==0) {
		max = 0;
	} else {
		rv = kstrtouint(buf, 10, &max);
		if (rv < 0)
			return rv;
		if (max == 0)
			return -EINVAL;
	}
	mddev->sync_speed_max = max;
	return len;
}

static struct md_sysfs_entry md_sync_max =
__ATTR(sync_speed_max, S_IRUGO|S_IWUSR, sync_max_show, sync_max_store);

static ssize_t
degraded_show(struct mddev *mddev, char *page)
{
	return sprintf(page, "%d\n", mddev->degraded);
}
static struct md_sysfs_entry md_degraded = __ATTR_RO(degraded);

static ssize_t
sync_force_parallel_show(struct mddev *mddev, char *page)
{
	return sprintf(page, "%d\n", mddev->parallel_resync);
}

static ssize_t
sync_force_parallel_store(struct mddev *mddev, const char *buf, size_t len)
{
	long n;

	if (kstrtol(buf, 10, &n))
		return -EINVAL;

	if (n != 0 && n != 1)
		return -EINVAL;

	mddev->parallel_resync = n;

	if (mddev->sync_thread)
		wake_up(&resync_wait);

	return len;
}

/* force parallel resync, even with shared block devices */
static struct md_sysfs_entry md_sync_force_parallel =
__ATTR(sync_force_parallel, S_IRUGO|S_IWUSR,
       sync_force_parallel_show, sync_force_parallel_store);

static ssize_t
sync_speed_show(struct mddev *mddev, char *page)
{
	unsigned long resync, dt, db;
	if (mddev->curr_resync == 0)
		return sprintf(page, "none\n");
	resync = mddev->curr_mark_cnt - atomic_read(&mddev->recovery_active);
	dt = (jiffies - mddev->resync_mark) / HZ;
	if (!dt) dt++;
	db = resync - mddev->resync_mark_cnt;
	return sprintf(page, "%lu\n", db/dt/2); /* K/sec */
}

static struct md_sysfs_entry md_sync_speed = __ATTR_RO(sync_speed);

static ssize_t
sync_completed_show(struct mddev *mddev, char *page)
{
	unsigned long long max_sectors, resync;

	if (!test_bit(MD_RECOVERY_RUNNING, &mddev->recovery))
		return sprintf(page, "none\n");

	if (mddev->curr_resync == 1 ||
	    mddev->curr_resync == 2)
		return sprintf(page, "delayed\n");

	if (test_bit(MD_RECOVERY_SYNC, &mddev->recovery) ||
	    test_bit(MD_RECOVERY_RESHAPE, &mddev->recovery))
		max_sectors = mddev->resync_max_sectors;
	else
		max_sectors = mddev->dev_sectors;

	resync = mddev->curr_resync_completed;
	return sprintf(page, "%llu / %llu\n", resync, max_sectors);
}

static struct md_sysfs_entry md_sync_completed =
	__ATTR_PREALLOC(sync_completed, S_IRUGO, sync_completed_show, NULL);

static ssize_t
min_sync_show(struct mddev *mddev, char *page)
{
	return sprintf(page, "%llu\n",
		       (unsigned long long)mddev->resync_min);
}
static ssize_t
min_sync_store(struct mddev *mddev, const char *buf, size_t len)
{
	unsigned long long min;
	int err;

	if (kstrtoull(buf, 10, &min))
		return -EINVAL;

	spin_lock(&mddev->lock);
	err = -EINVAL;
	if (min > mddev->resync_max)
		goto out_unlock;

	err = -EBUSY;
	if (test_bit(MD_RECOVERY_RUNNING, &mddev->recovery))
		goto out_unlock;

	/* Round down to multiple of 4K for safety */
	mddev->resync_min = round_down(min, 8);
	err = 0;

out_unlock:
	spin_unlock(&mddev->lock);
	return err ?: len;
}

static struct md_sysfs_entry md_min_sync =
__ATTR(sync_min, S_IRUGO|S_IWUSR, min_sync_show, min_sync_store);

static ssize_t
max_sync_show(struct mddev *mddev, char *page)
{
	if (mddev->resync_max == MaxSector)
		return sprintf(page, "max\n");
	else
		return sprintf(page, "%llu\n",
			       (unsigned long long)mddev->resync_max);
}
static ssize_t
max_sync_store(struct mddev *mddev, const char *buf, size_t len)
{
	int err;
	spin_lock(&mddev->lock);
	if (strncmp(buf, "max", 3) == 0)
		mddev->resync_max = MaxSector;
	else {
		unsigned long long max;
		int chunk;

		err = -EINVAL;
		if (kstrtoull(buf, 10, &max))
			goto out_unlock;
		if (max < mddev->resync_min)
			goto out_unlock;

		err = -EBUSY;
		if (max < mddev->resync_max &&
		    mddev->ro == 0 &&
		    test_bit(MD_RECOVERY_RUNNING, &mddev->recovery))
			goto out_unlock;

		/* Must be a multiple of chunk_size */
		chunk = mddev->chunk_sectors;
		if (chunk) {
			sector_t temp = max;

			err = -EINVAL;
			if (sector_div(temp, chunk))
				goto out_unlock;
		}
		mddev->resync_max = max;
	}
	wake_up(&mddev->recovery_wait);
	err = 0;
out_unlock:
	spin_unlock(&mddev->lock);
	return err ?: len;
}

static struct md_sysfs_entry md_max_sync =
__ATTR(sync_max, S_IRUGO|S_IWUSR, max_sync_show, max_sync_store);

static ssize_t
suspend_lo_show(struct mddev *mddev, char *page)
{
	return sprintf(page, "%llu\n", (unsigned long long)mddev->suspend_lo);
}

static ssize_t
suspend_lo_store(struct mddev *mddev, const char *buf, size_t len)
{
	unsigned long long new;
	int err;

	err = kstrtoull(buf, 10, &new);
	if (err < 0)
		return err;
	if (new != (sector_t)new)
		return -EINVAL;

	err = mddev_lock(mddev);
	if (err)
		return err;
	err = -EINVAL;
	if (mddev->pers == NULL ||
	    mddev->pers->quiesce == NULL)
		goto unlock;
	mddev_suspend(mddev);
	mddev->suspend_lo = new;
	mddev_resume(mddev);

	err = 0;
unlock:
	mddev_unlock(mddev);
	return err ?: len;
}
static struct md_sysfs_entry md_suspend_lo =
__ATTR(suspend_lo, S_IRUGO|S_IWUSR, suspend_lo_show, suspend_lo_store);

static ssize_t
suspend_hi_show(struct mddev *mddev, char *page)
{
	return sprintf(page, "%llu\n", (unsigned long long)mddev->suspend_hi);
}

static ssize_t
suspend_hi_store(struct mddev *mddev, const char *buf, size_t len)
{
	unsigned long long new;
	int err;

	err = kstrtoull(buf, 10, &new);
	if (err < 0)
		return err;
	if (new != (sector_t)new)
		return -EINVAL;

	err = mddev_lock(mddev);
	if (err)
		return err;
	err = -EINVAL;
	if (mddev->pers == NULL)
		goto unlock;

	mddev_suspend(mddev);
	mddev->suspend_hi = new;
	mddev_resume(mddev);

	err = 0;
unlock:
	mddev_unlock(mddev);
	return err ?: len;
}
static struct md_sysfs_entry md_suspend_hi =
__ATTR(suspend_hi, S_IRUGO|S_IWUSR, suspend_hi_show, suspend_hi_store);

static ssize_t
reshape_position_show(struct mddev *mddev, char *page)
{
	if (mddev->reshape_position != MaxSector)
		return sprintf(page, "%llu\n",
			       (unsigned long long)mddev->reshape_position);
	strcpy(page, "none\n");
	return 5;
}

static ssize_t
reshape_position_store(struct mddev *mddev, const char *buf, size_t len)
{
	struct md_rdev *rdev;
	unsigned long long new;
	int err;

	err = kstrtoull(buf, 10, &new);
	if (err < 0)
		return err;
	if (new != (sector_t)new)
		return -EINVAL;
	err = mddev_lock(mddev);
	if (err)
		return err;
	err = -EBUSY;
	if (mddev->pers)
		goto unlock;
	mddev->reshape_position = new;
	mddev->delta_disks = 0;
	mddev->reshape_backwards = 0;
	mddev->new_level = mddev->level;
	mddev->new_layout = mddev->layout;
	mddev->new_chunk_sectors = mddev->chunk_sectors;
	rdev_for_each(rdev, mddev)
		rdev->new_data_offset = rdev->data_offset;
	err = 0;
unlock:
	mddev_unlock(mddev);
	return err ?: len;
}

static struct md_sysfs_entry md_reshape_position =
__ATTR(reshape_position, S_IRUGO|S_IWUSR, reshape_position_show,
       reshape_position_store);

static ssize_t
reshape_direction_show(struct mddev *mddev, char *page)
{
	return sprintf(page, "%s\n",
		       mddev->reshape_backwards ? "backwards" : "forwards");
}

static ssize_t
reshape_direction_store(struct mddev *mddev, const char *buf, size_t len)
{
	int backwards = 0;
	int err;

	if (cmd_match(buf, "forwards"))
		backwards = 0;
	else if (cmd_match(buf, "backwards"))
		backwards = 1;
	else
		return -EINVAL;
	if (mddev->reshape_backwards == backwards)
		return len;

	err = mddev_lock(mddev);
	if (err)
		return err;
	/* check if we are allowed to change */
	if (mddev->delta_disks)
		err = -EBUSY;
	else if (mddev->persistent &&
	    mddev->major_version == 0)
		err =  -EINVAL;
	else
		mddev->reshape_backwards = backwards;
	mddev_unlock(mddev);
	return err ?: len;
}

static struct md_sysfs_entry md_reshape_direction =
__ATTR(reshape_direction, S_IRUGO|S_IWUSR, reshape_direction_show,
       reshape_direction_store);

static ssize_t
array_size_show(struct mddev *mddev, char *page)
{
	if (mddev->external_size)
		return sprintf(page, "%llu\n",
			       (unsigned long long)mddev->array_sectors/2);
	else
		return sprintf(page, "default\n");
}

static ssize_t
array_size_store(struct mddev *mddev, const char *buf, size_t len)
{
	sector_t sectors;
	int err;

	err = mddev_lock(mddev);
	if (err)
		return err;

	/* cluster raid doesn't support change array_sectors */
	if (mddev_is_clustered(mddev)) {
		mddev_unlock(mddev);
		return -EINVAL;
	}

	if (strncmp(buf, "default", 7) == 0) {
		if (mddev->pers)
			sectors = mddev->pers->size(mddev, 0, 0);
		else
			sectors = mddev->array_sectors;

		mddev->external_size = 0;
	} else {
		if (strict_blocks_to_sectors(buf, &sectors) < 0)
			err = -EINVAL;
		else if (mddev->pers && mddev->pers->size(mddev, 0, 0) < sectors)
			err = -E2BIG;
		else
			mddev->external_size = 1;
	}

	if (!err) {
		mddev->array_sectors = sectors;
		if (mddev->pers) {
			set_capacity(mddev->gendisk, mddev->array_sectors);
			revalidate_disk(mddev->gendisk);
		}
	}
	mddev_unlock(mddev);
	return err ?: len;
}

static struct md_sysfs_entry md_array_size =
__ATTR(array_size, S_IRUGO|S_IWUSR, array_size_show,
       array_size_store);

static ssize_t
consistency_policy_show(struct mddev *mddev, char *page)
{
	int ret;

	if (test_bit(MD_HAS_JOURNAL, &mddev->flags)) {
		ret = sprintf(page, "journal\n");
	} else if (test_bit(MD_HAS_PPL, &mddev->flags)) {
		ret = sprintf(page, "ppl\n");
	} else if (mddev->bitmap) {
		ret = sprintf(page, "bitmap\n");
	} else if (mddev->pers) {
		if (mddev->pers->sync_request)
			ret = sprintf(page, "resync\n");
		else
			ret = sprintf(page, "none\n");
	} else {
		ret = sprintf(page, "unknown\n");
	}

	return ret;
}

static ssize_t
consistency_policy_store(struct mddev *mddev, const char *buf, size_t len)
{
	int err = 0;

	if (mddev->pers) {
		if (mddev->pers->change_consistency_policy)
			err = mddev->pers->change_consistency_policy(mddev, buf);
		else
			err = -EBUSY;
	} else if (mddev->external && strncmp(buf, "ppl", 3) == 0) {
		set_bit(MD_HAS_PPL, &mddev->flags);
	} else {
		err = -EINVAL;
	}

	return err ? err : len;
}

static struct md_sysfs_entry md_consistency_policy =
__ATTR(consistency_policy, S_IRUGO | S_IWUSR, consistency_policy_show,
       consistency_policy_store);

static ssize_t fail_last_dev_show(struct mddev *mddev, char *page)
{
	return sprintf(page, "%d\n", mddev->fail_last_dev);
}

/*
 * Setting fail_last_dev to true to allow last device to be forcibly removed
 * from RAID1/RAID10.
 */
static ssize_t
fail_last_dev_store(struct mddev *mddev, const char *buf, size_t len)
{
	int ret;
	bool value;

	ret = kstrtobool(buf, &value);
	if (ret)
		return ret;

	if (value != mddev->fail_last_dev)
		mddev->fail_last_dev = value;

	return len;
}
static struct md_sysfs_entry md_fail_last_dev =
__ATTR(fail_last_dev, S_IRUGO | S_IWUSR, fail_last_dev_show,
       fail_last_dev_store);

static struct attribute *md_default_attrs[] = {
	&md_level.attr,
	&md_layout.attr,
	&md_raid_disks.attr,
	&md_chunk_size.attr,
	&md_size.attr,
	&md_resync_start.attr,
	&md_metadata.attr,
	&md_new_device.attr,
	&md_safe_delay.attr,
	&md_array_state.attr,
	&md_reshape_position.attr,
	&md_reshape_direction.attr,
	&md_array_size.attr,
	&max_corr_read_errors.attr,
	&md_consistency_policy.attr,
	&md_fail_last_dev.attr,
	NULL,
};

static struct attribute *md_redundancy_attrs[] = {
	&md_scan_mode.attr,
	&md_last_scan_mode.attr,
	&md_mismatches.attr,
	&md_sync_min.attr,
	&md_sync_max.attr,
	&md_sync_speed.attr,
	&md_sync_force_parallel.attr,
	&md_sync_completed.attr,
	&md_min_sync.attr,
	&md_max_sync.attr,
	&md_suspend_lo.attr,
	&md_suspend_hi.attr,
	&md_bitmap.attr,
	&md_degraded.attr,
	NULL,
};
static struct attribute_group md_redundancy_group = {
	.name = NULL,
	.attrs = md_redundancy_attrs,
};

static ssize_t
md_attr_show(struct kobject *kobj, struct attribute *attr, char *page)
{
	struct md_sysfs_entry *entry = container_of(attr, struct md_sysfs_entry, attr);
	struct mddev *mddev = container_of(kobj, struct mddev, kobj);
	ssize_t rv;

	if (!entry->show)
		return -EIO;
	spin_lock(&all_mddevs_lock);
	if (list_empty(&mddev->all_mddevs)) {
		spin_unlock(&all_mddevs_lock);
		return -EBUSY;
	}
	mddev_get(mddev);
	spin_unlock(&all_mddevs_lock);

	rv = entry->show(mddev, page);
	mddev_put(mddev);
	return rv;
}

static ssize_t
md_attr_store(struct kobject *kobj, struct attribute *attr,
	      const char *page, size_t length)
{
	struct md_sysfs_entry *entry = container_of(attr, struct md_sysfs_entry, attr);
	struct mddev *mddev = container_of(kobj, struct mddev, kobj);
	ssize_t rv;

	if (!entry->store)
		return -EIO;
	if (!capable(CAP_SYS_ADMIN))
		return -EACCES;
	spin_lock(&all_mddevs_lock);
	if (list_empty(&mddev->all_mddevs)) {
		spin_unlock(&all_mddevs_lock);
		return -EBUSY;
	}
	mddev_get(mddev);
	spin_unlock(&all_mddevs_lock);
	rv = entry->store(mddev, page, length);
	mddev_put(mddev);
	return rv;
}

static void md_free(struct kobject *ko)
{
	struct mddev *mddev = container_of(ko, struct mddev, kobj);

	if (mddev->sysfs_state)
		sysfs_put(mddev->sysfs_state);

	if (mddev->gendisk)
		del_gendisk(mddev->gendisk);
	if (mddev->queue)
		blk_cleanup_queue(mddev->queue);
	if (mddev->gendisk)
		put_disk(mddev->gendisk);
	percpu_ref_exit(&mddev->writes_pending);

	kfree(mddev);
}

static const struct sysfs_ops md_sysfs_ops = {
	.show	= md_attr_show,
	.store	= md_attr_store,
};
static struct kobj_type md_ktype = {
	.release	= md_free,
	.sysfs_ops	= &md_sysfs_ops,
	.default_attrs	= md_default_attrs,
};

int mdp_major = 0;

static void mddev_delayed_delete(struct work_struct *ws)
{
	struct mddev *mddev = container_of(ws, struct mddev, del_work);

	sysfs_remove_group(&mddev->kobj, &md_bitmap_group);
	kobject_del(&mddev->kobj);
	kobject_put(&mddev->kobj);
}

static void no_op(struct percpu_ref *r) {}

int mddev_init_writes_pending(struct mddev *mddev)
{
	if (mddev->writes_pending.percpu_count_ptr)
		return 0;
	if (percpu_ref_init(&mddev->writes_pending, no_op, 0, GFP_KERNEL) < 0)
		return -ENOMEM;
	/* We want to start with the refcount at zero */
	percpu_ref_put(&mddev->writes_pending);
	return 0;
}
EXPORT_SYMBOL_GPL(mddev_init_writes_pending);

static int md_alloc(dev_t dev, char *name)
{
	/*
	 * If dev is zero, name is the name of a device to allocate with
	 * an arbitrary minor number.  It will be "md_???"
	 * If dev is non-zero it must be a device number with a MAJOR of
	 * MD_MAJOR or mdp_major.  In this case, if "name" is NULL, then
	 * the device is being created by opening a node in /dev.
	 * If "name" is not NULL, the device is being created by
	 * writing to /sys/module/md_mod/parameters/new_array.
	 */
	static DEFINE_MUTEX(disks_mutex);
	struct mddev *mddev = mddev_find(dev);
	struct gendisk *disk;
	int partitioned;
	int shift;
	int unit;
	int error;

	if (!mddev)
		return -ENODEV;

	partitioned = (MAJOR(mddev->unit) != MD_MAJOR);
	shift = partitioned ? MdpMinorShift : 0;
	unit = MINOR(mddev->unit) >> shift;

	/* wait for any previous instance of this device to be
	 * completely removed (mddev_delayed_delete).
	 */
	flush_workqueue(md_misc_wq);

	mutex_lock(&disks_mutex);
	error = -EEXIST;
	if (mddev->gendisk)
		goto abort;

	if (name && !dev) {
		/* Need to ensure that 'name' is not a duplicate.
		 */
		struct mddev *mddev2;
		spin_lock(&all_mddevs_lock);

		list_for_each_entry(mddev2, &all_mddevs, all_mddevs)
			if (mddev2->gendisk &&
			    strcmp(mddev2->gendisk->disk_name, name) == 0) {
				spin_unlock(&all_mddevs_lock);
				goto abort;
			}
		spin_unlock(&all_mddevs_lock);
	}
	if (name && dev)
		/*
		 * Creating /dev/mdNNN via "newarray", so adjust hold_active.
		 */
		mddev->hold_active = UNTIL_STOP;

	error = -ENOMEM;
	mddev->queue = blk_alloc_queue(GFP_KERNEL);
	if (!mddev->queue)
		goto abort;
	mddev->queue->queuedata = mddev;

	blk_queue_make_request(mddev->queue, md_make_request);
	blk_set_stacking_limits(&mddev->queue->limits);

	disk = alloc_disk(1 << shift);
	if (!disk) {
		blk_cleanup_queue(mddev->queue);
		mddev->queue = NULL;
		goto abort;
	}
	disk->major = MAJOR(mddev->unit);
	disk->first_minor = unit << shift;
	if (name)
		strcpy(disk->disk_name, name);
	else if (partitioned)
		sprintf(disk->disk_name, "md_d%d", unit);
	else
		sprintf(disk->disk_name, "md%d", unit);
	disk->fops = &md_fops;
	disk->private_data = mddev;
	disk->queue = mddev->queue;
	blk_queue_write_cache(mddev->queue, true, true);
	/* Allow extended partitions.  This makes the
	 * 'mdp' device redundant, but we can't really
	 * remove it now.
	 */
	disk->flags |= GENHD_FL_EXT_DEVT;
	mddev->gendisk = disk;
	/* As soon as we call add_disk(), another thread could get
	 * through to md_open, so make sure it doesn't get too far
	 */
	mutex_lock(&mddev->open_mutex);
	add_disk(disk);

	error = kobject_init_and_add(&mddev->kobj, &md_ktype,
				     &disk_to_dev(disk)->kobj, "%s", "md");
	if (error) {
		/* This isn't possible, but as kobject_init_and_add is marked
		 * __must_check, we must do something with the result
		 */
		pr_debug("md: cannot register %s/md - name in use\n",
			 disk->disk_name);
		error = 0;
	}
	if (mddev->kobj.sd &&
	    sysfs_create_group(&mddev->kobj, &md_bitmap_group))
		pr_debug("pointless warning\n");
	mutex_unlock(&mddev->open_mutex);
 abort:
	mutex_unlock(&disks_mutex);
	if (!error && mddev->kobj.sd) {
		kobject_uevent(&mddev->kobj, KOBJ_ADD);
		mddev->sysfs_state = sysfs_get_dirent_safe(mddev->kobj.sd, "array_state");
	}
	mddev_put(mddev);
	return error;
}

static struct kobject *md_probe(dev_t dev, int *part, void *data)
{
	if (create_on_open)
		md_alloc(dev, NULL);
	return NULL;
}

static int add_named_array(const char *val, struct kernel_param *kp)
{
	/*
	 * val must be "md_*" or "mdNNN".
	 * For "md_*" we allocate an array with a large free minor number, and
	 * set the name to val.  val must not already be an active name.
	 * For "mdNNN" we allocate an array with the minor number NNN
	 * which must not already be in use.
	 */
	int len = strlen(val);
	char buf[DISK_NAME_LEN];
	unsigned long devnum;

	while (len && val[len-1] == '\n')
		len--;
	if (len >= DISK_NAME_LEN)
		return -E2BIG;
	strlcpy(buf, val, len+1);
	if (strncmp(buf, "md_", 3) == 0)
		return md_alloc(0, buf);
	if (strncmp(buf, "md", 2) == 0 &&
	    isdigit(buf[2]) &&
	    kstrtoul(buf+2, 10, &devnum) == 0 &&
	    devnum <= MINORMASK)
		return md_alloc(MKDEV(MD_MAJOR, devnum), NULL);

	return -EINVAL;
}

static void md_safemode_timeout(unsigned long data)
{
	struct mddev *mddev = (struct mddev *) data;

	mddev->safemode = 1;
	if (mddev->external)
		sysfs_notify_dirent_safe(mddev->sysfs_state);

	md_wakeup_thread(mddev->thread);
}

static int start_dirty_degraded;

int md_run(struct mddev *mddev)
{
	int err;
	struct md_rdev *rdev;
	struct md_personality *pers;

	if (list_empty(&mddev->disks))
		/* cannot run an array with no devices.. */
		return -EINVAL;

	if (mddev->pers)
		return -EBUSY;
	/* Cannot run until previous stop completes properly */
	if (mddev->sysfs_active)
		return -EBUSY;

	/*
	 * Analyze all RAID superblock(s)
	 */
	if (!mddev->raid_disks) {
		if (!mddev->persistent)
			return -EINVAL;
		err = analyze_sbs(mddev);
		if (err)
			return -EINVAL;
	}

	if (mddev->level != LEVEL_NONE)
		request_module("md-level-%d", mddev->level);
	else if (mddev->clevel[0])
		request_module("md-%s", mddev->clevel);

	/*
	 * Drop all container device buffers, from now on
	 * the only valid external interface is through the md
	 * device.
	 */
	mddev->has_superblocks = false;
	rdev_for_each(rdev, mddev) {
		if (test_bit(Faulty, &rdev->flags))
			continue;
		sync_blockdev(rdev->bdev);
		invalidate_bdev(rdev->bdev);
		if (mddev->ro != 1 &&
		    (bdev_read_only(rdev->bdev) ||
		     bdev_read_only(rdev->meta_bdev))) {
			mddev->ro = 1;
			if (mddev->gendisk)
				set_disk_ro(mddev->gendisk, 1);
		}

		if (rdev->sb_page)
			mddev->has_superblocks = true;

		/* perform some consistency tests on the device.
		 * We don't want the data to overlap the metadata,
		 * Internal Bitmap issues have been handled elsewhere.
		 */
		if (rdev->meta_bdev) {
			/* Nothing to check */;
		} else if (rdev->data_offset < rdev->sb_start) {
			if (mddev->dev_sectors &&
			    rdev->data_offset + mddev->dev_sectors
			    > rdev->sb_start) {
				pr_warn("md: %s: data overlaps metadata\n",
					mdname(mddev));
				return -EINVAL;
			}
		} else {
			if (rdev->sb_start + rdev->sb_size/512
			    > rdev->data_offset) {
				pr_warn("md: %s: metadata overlaps data\n",
					mdname(mddev));
				return -EINVAL;
			}
		}
		sysfs_notify_dirent_safe(rdev->sysfs_state);
	}

	if (mddev->bio_set == NULL) {
		mddev->bio_set = bioset_create(BIO_POOL_SIZE, 0, BIOSET_NEED_BVECS);
		if (!mddev->bio_set)
			return -ENOMEM;
	}
	if (mddev->sync_set == NULL) {
		mddev->sync_set = bioset_create(BIO_POOL_SIZE, 0, BIOSET_NEED_BVECS);
		if (!mddev->sync_set) {
			err = -ENOMEM;
			goto abort;
		}
	}

	spin_lock(&pers_lock);
	pers = find_pers(mddev->level, mddev->clevel);
	if (!pers || !try_module_get(pers->owner)) {
		spin_unlock(&pers_lock);
		if (mddev->level != LEVEL_NONE)
			pr_warn("md: personality for level %d is not loaded!\n",
				mddev->level);
		else
			pr_warn("md: personality for level %s is not loaded!\n",
				mddev->clevel);
		err = -EINVAL;
		goto abort;
	}
	spin_unlock(&pers_lock);
	if (mddev->level != pers->level) {
		mddev->level = pers->level;
		mddev->new_level = pers->level;
	}
	strlcpy(mddev->clevel, pers->name, sizeof(mddev->clevel));

	if (mddev->reshape_position != MaxSector &&
	    pers->start_reshape == NULL) {
		/* This personality cannot handle reshaping... */
		module_put(pers->owner);
		err = -EINVAL;
		goto abort;
	}

	if (pers->sync_request) {
		/* Warn if this is a potentially silly
		 * configuration.
		 */
		char b[BDEVNAME_SIZE], b2[BDEVNAME_SIZE];
		struct md_rdev *rdev2;
		int warned = 0;

		rdev_for_each(rdev, mddev)
			rdev_for_each(rdev2, mddev) {
				if (rdev < rdev2 &&
				    rdev->bdev->bd_contains ==
				    rdev2->bdev->bd_contains) {
					pr_warn("%s: WARNING: %s appears to be on the same physical disk as %s.\n",
						mdname(mddev),
						bdevname(rdev->bdev,b),
						bdevname(rdev2->bdev,b2));
					warned = 1;
				}
			}

		if (warned)
			pr_warn("True protection against single-disk failure might be compromised.\n");
	}

	mddev->recovery = 0;
	/* may be over-ridden by personality */
	mddev->resync_max_sectors = mddev->dev_sectors;

	mddev->ok_start_degraded = start_dirty_degraded;

	if (start_readonly && mddev->ro == 0)
		mddev->ro = 2; /* read-only, but switch on first write */

	err = pers->run(mddev);
	if (err)
		pr_warn("md: pers->run() failed ...\n");
	else if (pers->size(mddev, 0, 0) < mddev->array_sectors) {
		WARN_ONCE(!mddev->external_size,
			  "%s: default size too small, but 'external_size' not in effect?\n",
			  __func__);
		pr_warn("md: invalid array_size %llu > default size %llu\n",
			(unsigned long long)mddev->array_sectors / 2,
			(unsigned long long)pers->size(mddev, 0, 0) / 2);
		err = -EINVAL;
	}
	if (err == 0 && pers->sync_request &&
	    (mddev->bitmap_info.file || mddev->bitmap_info.offset)) {
		struct bitmap *bitmap;

		bitmap = md_bitmap_create(mddev, -1);
		if (IS_ERR(bitmap)) {
			err = PTR_ERR(bitmap);
			pr_warn("%s: failed to create bitmap (%d)\n",
				mdname(mddev), err);
		} else
			mddev->bitmap = bitmap;

	}
<<<<<<< HEAD
	if (err)
		goto bitmap_abort;

	if (mddev->bitmap_info.max_write_behind > 0) {
		bool create_pool = false;

		rdev_for_each(rdev, mddev) {
			if (test_bit(WriteMostly, &rdev->flags) &&
			    rdev_init_serial(rdev))
				create_pool = true;
		}
		if (create_pool && mddev->serial_info_pool == NULL) {
			mddev->serial_info_pool =
				mempool_create_kmalloc_pool(NR_SERIAL_INFOS,
						    sizeof(struct serial_info));
			if (!mddev->serial_info_pool) {
				err = -ENOMEM;
				goto bitmap_abort;
			}
		}
=======
	if (err) {
		mddev_detach(mddev);
		if (mddev->private)
			pers->free(mddev, mddev->private);
		mddev->private = NULL;
		module_put(pers->owner);
		md_bitmap_destroy(mddev);
		goto abort;
>>>>>>> 4d7b5455
	}

	if (mddev->queue) {
		bool nonrot = true;

		rdev_for_each(rdev, mddev) {
			if (rdev->raid_disk >= 0 &&
			    !blk_queue_nonrot(bdev_get_queue(rdev->bdev))) {
				nonrot = false;
				break;
			}
		}
		if (mddev->degraded)
			nonrot = false;
		if (nonrot)
			queue_flag_set_unlocked(QUEUE_FLAG_NONROT, mddev->queue);
		else
			queue_flag_clear_unlocked(QUEUE_FLAG_NONROT, mddev->queue);
		mddev->queue->backing_dev_info->congested_data = mddev;
		mddev->queue->backing_dev_info->congested_fn = md_congested;
	}
	if (pers->sync_request) {
		if (mddev->kobj.sd &&
		    sysfs_create_group(&mddev->kobj, &md_redundancy_group))
			pr_warn("md: cannot register extra attributes for %s\n",
				mdname(mddev));
		mddev->sysfs_action = sysfs_get_dirent_safe(mddev->kobj.sd, "sync_action");
	} else if (mddev->ro == 2) /* auto-readonly not meaningful */
		mddev->ro = 0;

	atomic_set(&mddev->max_corr_read_errors,
		   MD_DEFAULT_MAX_CORRECTED_READ_ERRORS);
	mddev->safemode = 0;
	if (mddev_is_clustered(mddev))
		mddev->safemode_delay = 0;
	else
		mddev->safemode_delay = (200 * HZ)/1000 +1; /* 200 msec delay */
	mddev->in_sync = 1;
	smp_wmb();
	spin_lock(&mddev->lock);
	mddev->pers = pers;
	spin_unlock(&mddev->lock);
	rdev_for_each(rdev, mddev)
		if (rdev->raid_disk >= 0)
			sysfs_link_rdev(mddev, rdev); /* failure here is OK */

	if (mddev->degraded && !mddev->ro)
		/* This ensures that recovering status is reported immediately
		 * via sysfs - until a lack of spares is confirmed.
		 */
		set_bit(MD_RECOVERY_RECOVER, &mddev->recovery);
	set_bit(MD_RECOVERY_NEEDED, &mddev->recovery);

	if (mddev->sb_flags)
		md_update_sb(mddev, 0);

	md_new_event(mddev);
	return 0;

bitmap_abort:
	mddev_detach(mddev);
	if (mddev->private)
		pers->free(mddev, mddev->private);
	mddev->private = NULL;
	module_put(pers->owner);
	bitmap_destroy(mddev);
abort:
	if (mddev->bio_set) {
		bioset_free(mddev->bio_set);
		mddev->bio_set = NULL;
	}
	if (mddev->sync_set) {
		bioset_free(mddev->sync_set);
		mddev->sync_set = NULL;
	}

	return err;
}
EXPORT_SYMBOL_GPL(md_run);

static int do_md_run(struct mddev *mddev)
{
	int err;

	set_bit(MD_NOT_READY, &mddev->flags);
	err = md_run(mddev);
	if (err)
		goto out;
	err = md_bitmap_load(mddev);
	if (err) {
		md_bitmap_destroy(mddev);
		goto out;
	}

	if (mddev_is_clustered(mddev))
		md_allow_write(mddev);

	/* run start up tasks that require md_thread */
	md_start(mddev);

	md_wakeup_thread(mddev->thread);
	md_wakeup_thread(mddev->sync_thread); /* possibly kick off a reshape */

	set_capacity(mddev->gendisk, mddev->array_sectors);
	revalidate_disk(mddev->gendisk);
	clear_bit(MD_NOT_READY, &mddev->flags);
	mddev->changed = 1;
	kobject_uevent(&disk_to_dev(mddev->gendisk)->kobj, KOBJ_CHANGE);
	sysfs_notify_dirent_safe(mddev->sysfs_state);
	sysfs_notify_dirent_safe(mddev->sysfs_action);
	sysfs_notify(&mddev->kobj, NULL, "degraded");
out:
	clear_bit(MD_NOT_READY, &mddev->flags);
	return err;
}

int md_start(struct mddev *mddev)
{
	int ret = 0;

	if (mddev->pers->start) {
		set_bit(MD_RECOVERY_WAIT, &mddev->recovery);
		md_wakeup_thread(mddev->thread);
		ret = mddev->pers->start(mddev);
		clear_bit(MD_RECOVERY_WAIT, &mddev->recovery);
		md_wakeup_thread(mddev->sync_thread);
	}
	return ret;
}
EXPORT_SYMBOL_GPL(md_start);

static int restart_array(struct mddev *mddev)
{
	struct gendisk *disk = mddev->gendisk;
	struct md_rdev *rdev;
	bool has_journal = false;
	bool has_readonly = false;

	/* Complain if it has no devices */
	if (list_empty(&mddev->disks))
		return -ENXIO;
	if (!mddev->pers)
		return -EINVAL;
	if (!mddev->ro)
		return -EBUSY;

	rcu_read_lock();
	rdev_for_each_rcu(rdev, mddev) {
		if (test_bit(Journal, &rdev->flags) &&
		    !test_bit(Faulty, &rdev->flags))
			has_journal = true;
		if (bdev_read_only(rdev->bdev))
			has_readonly = true;
	}
	rcu_read_unlock();
	if (test_bit(MD_HAS_JOURNAL, &mddev->flags) && !has_journal)
		/* Don't restart rw with journal missing/faulty */
			return -EINVAL;
	if (has_readonly)
		return -EROFS;

	mddev->safemode = 0;
	mddev->ro = 0;
	set_disk_ro(disk, 0);
	pr_debug("md: %s switched to read-write mode.\n", mdname(mddev));
	/* Kick recovery or resync if necessary */
	set_bit(MD_RECOVERY_NEEDED, &mddev->recovery);
	md_wakeup_thread(mddev->thread);
	md_wakeup_thread(mddev->sync_thread);
	sysfs_notify_dirent_safe(mddev->sysfs_state);
	return 0;
}

static void md_clean(struct mddev *mddev)
{
	mddev->array_sectors = 0;
	mddev->external_size = 0;
	mddev->dev_sectors = 0;
	mddev->raid_disks = 0;
	mddev->recovery_cp = 0;
	mddev->resync_min = 0;
	mddev->resync_max = MaxSector;
	mddev->reshape_position = MaxSector;
	mddev->external = 0;
	mddev->persistent = 0;
	mddev->level = LEVEL_NONE;
	mddev->clevel[0] = 0;
	mddev->flags = 0;
	mddev->sb_flags = 0;
	mddev->ro = 0;
	mddev->metadata_type[0] = 0;
	mddev->chunk_sectors = 0;
	mddev->ctime = mddev->utime = 0;
	mddev->layout = 0;
	mddev->max_disks = 0;
	mddev->events = 0;
	mddev->can_decrease_events = 0;
	mddev->delta_disks = 0;
	mddev->reshape_backwards = 0;
	mddev->new_level = LEVEL_NONE;
	mddev->new_layout = 0;
	mddev->new_chunk_sectors = 0;
	mddev->curr_resync = 0;
	atomic64_set(&mddev->resync_mismatches, 0);
	mddev->suspend_lo = mddev->suspend_hi = 0;
	mddev->sync_speed_min = mddev->sync_speed_max = 0;
	mddev->recovery = 0;
	mddev->in_sync = 0;
	mddev->changed = 0;
	mddev->degraded = 0;
	mddev->safemode = 0;
	mddev->private = NULL;
	mddev->cluster_info = NULL;
	mddev->bitmap_info.offset = 0;
	mddev->bitmap_info.default_offset = 0;
	mddev->bitmap_info.default_space = 0;
	mddev->bitmap_info.chunksize = 0;
	mddev->bitmap_info.daemon_sleep = 0;
	mddev->bitmap_info.max_write_behind = 0;
	mddev->bitmap_info.nodes = 0;
}

static void __md_stop_writes(struct mddev *mddev)
{
	set_bit(MD_RECOVERY_FROZEN, &mddev->recovery);
	flush_workqueue(md_misc_wq);
	if (mddev->sync_thread) {
		set_bit(MD_RECOVERY_INTR, &mddev->recovery);
		md_reap_sync_thread(mddev);
	}

	del_timer_sync(&mddev->safemode_timer);

	if (mddev->pers && mddev->pers->quiesce) {
		mddev->pers->quiesce(mddev, 1);
		mddev->pers->quiesce(mddev, 0);
	}
	md_bitmap_flush(mddev);

	if (mddev->ro == 0 &&
	    ((!mddev->in_sync && !mddev_is_clustered(mddev)) ||
	     mddev->sb_flags)) {
		/* mark array as shutdown cleanly */
		if (!mddev_is_clustered(mddev))
			mddev->in_sync = 1;
		md_update_sb(mddev, 1);
	}
	mempool_destroy(mddev->serial_info_pool);
	mddev->serial_info_pool = NULL;
}

void md_stop_writes(struct mddev *mddev)
{
	mddev_lock_nointr(mddev);
	__md_stop_writes(mddev);
	mddev_unlock(mddev);
}
EXPORT_SYMBOL_GPL(md_stop_writes);

static void mddev_detach(struct mddev *mddev)
{
	md_bitmap_wait_behind_writes(mddev);
	if (mddev->pers && mddev->pers->quiesce) {
		mddev->pers->quiesce(mddev, 1);
		mddev->pers->quiesce(mddev, 0);
	}
	md_unregister_thread(&mddev->thread);
	if (mddev->queue)
		blk_sync_queue(mddev->queue); /* the unplug fn references 'conf'*/
}

static void __md_stop(struct mddev *mddev)
{
	struct md_personality *pers = mddev->pers;
	md_bitmap_destroy(mddev);
	mddev_detach(mddev);
	/* Ensure ->event_work is done */
	flush_workqueue(md_misc_wq);
	spin_lock(&mddev->lock);
	mddev->pers = NULL;
	spin_unlock(&mddev->lock);
	pers->free(mddev, mddev->private);
	mddev->private = NULL;
	if (pers->sync_request && mddev->to_remove == NULL)
		mddev->to_remove = &md_redundancy_group;
	module_put(pers->owner);
	clear_bit(MD_RECOVERY_FROZEN, &mddev->recovery);
}

void md_stop(struct mddev *mddev)
{
	/* stop the array and free an attached data structures.
	 * This is called from dm-raid
	 */
	__md_stop(mddev);
	if (mddev->bio_set) {
		bioset_free(mddev->bio_set);
		mddev->bio_set = NULL;
	}
	if (mddev->sync_set) {
		bioset_free(mddev->sync_set);
		mddev->sync_set = NULL;
	}
}

EXPORT_SYMBOL_GPL(md_stop);

static int md_set_readonly(struct mddev *mddev, struct block_device *bdev)
{
	int err = 0;
	int did_freeze = 0;

	if (!test_bit(MD_RECOVERY_FROZEN, &mddev->recovery)) {
		did_freeze = 1;
		set_bit(MD_RECOVERY_FROZEN, &mddev->recovery);
		md_wakeup_thread(mddev->thread);
	}
	if (test_bit(MD_RECOVERY_RUNNING, &mddev->recovery))
		set_bit(MD_RECOVERY_INTR, &mddev->recovery);
	if (mddev->sync_thread)
		/* Thread might be blocked waiting for metadata update
		 * which will now never happen */
		wake_up_process(mddev->sync_thread->tsk);

	if (mddev->external && test_bit(MD_SB_CHANGE_PENDING, &mddev->sb_flags))
		return -EBUSY;
	mddev_unlock(mddev);
	wait_event(resync_wait, !test_bit(MD_RECOVERY_RUNNING,
					  &mddev->recovery));
	wait_event(mddev->sb_wait,
		   !test_bit(MD_SB_CHANGE_PENDING, &mddev->sb_flags));
	mddev_lock_nointr(mddev);

	mutex_lock(&mddev->open_mutex);
	if ((mddev->pers && atomic_read(&mddev->openers) > !!bdev) ||
	    mddev->sync_thread ||
	    test_bit(MD_RECOVERY_RUNNING, &mddev->recovery)) {
		pr_warn("md: %s still in use.\n",mdname(mddev));
		if (did_freeze) {
			clear_bit(MD_RECOVERY_FROZEN, &mddev->recovery);
			set_bit(MD_RECOVERY_NEEDED, &mddev->recovery);
			md_wakeup_thread(mddev->thread);
		}
		err = -EBUSY;
		goto out;
	}
	if (mddev->pers) {
		__md_stop_writes(mddev);

		err  = -ENXIO;
		if (mddev->ro==1)
			goto out;
		mddev->ro = 1;
		set_disk_ro(mddev->gendisk, 1);
		clear_bit(MD_RECOVERY_FROZEN, &mddev->recovery);
		set_bit(MD_RECOVERY_NEEDED, &mddev->recovery);
		md_wakeup_thread(mddev->thread);
		sysfs_notify_dirent_safe(mddev->sysfs_state);
		err = 0;
	}
out:
	mutex_unlock(&mddev->open_mutex);
	return err;
}

/* mode:
 *   0 - completely stop and dis-assemble array
 *   2 - stop but do not disassemble array
 */
static int do_md_stop(struct mddev *mddev, int mode,
		      struct block_device *bdev)
{
	struct gendisk *disk = mddev->gendisk;
	struct md_rdev *rdev;
	int did_freeze = 0;

	if (!test_bit(MD_RECOVERY_FROZEN, &mddev->recovery)) {
		did_freeze = 1;
		set_bit(MD_RECOVERY_FROZEN, &mddev->recovery);
		md_wakeup_thread(mddev->thread);
	}
	if (test_bit(MD_RECOVERY_RUNNING, &mddev->recovery))
		set_bit(MD_RECOVERY_INTR, &mddev->recovery);
	if (mddev->sync_thread)
		/* Thread might be blocked waiting for metadata update
		 * which will now never happen */
		wake_up_process(mddev->sync_thread->tsk);

	mddev_unlock(mddev);
	wait_event(resync_wait, (mddev->sync_thread == NULL &&
				 !test_bit(MD_RECOVERY_RUNNING,
					   &mddev->recovery)));
	mddev_lock_nointr(mddev);

	mutex_lock(&mddev->open_mutex);
	if ((mddev->pers && atomic_read(&mddev->openers) > !!bdev) ||
	    mddev->sysfs_active ||
	    mddev->sync_thread ||
	    test_bit(MD_RECOVERY_RUNNING, &mddev->recovery)) {
		pr_warn("md: %s still in use.\n",mdname(mddev));
		mutex_unlock(&mddev->open_mutex);
		if (did_freeze) {
			clear_bit(MD_RECOVERY_FROZEN, &mddev->recovery);
			set_bit(MD_RECOVERY_NEEDED, &mddev->recovery);
			md_wakeup_thread(mddev->thread);
		}
		return -EBUSY;
	}
	if (mddev->pers) {
		if (mddev->ro)
			set_disk_ro(disk, 0);

		__md_stop_writes(mddev);
		__md_stop(mddev);
		mddev->queue->backing_dev_info->congested_fn = NULL;

		/* tell userspace to handle 'inactive' */
		sysfs_notify_dirent_safe(mddev->sysfs_state);

		rdev_for_each(rdev, mddev)
			if (rdev->raid_disk >= 0)
				sysfs_unlink_rdev(mddev, rdev);

		set_capacity(disk, 0);
		mutex_unlock(&mddev->open_mutex);
		mddev->changed = 1;
		revalidate_disk(disk);

		if (mddev->ro)
			mddev->ro = 0;
	} else
		mutex_unlock(&mddev->open_mutex);
	/*
	 * Free resources if final stop
	 */
	if (mode == 0) {
		pr_info("md: %s stopped.\n", mdname(mddev));

		if (mddev->bitmap_info.file) {
			struct file *f = mddev->bitmap_info.file;
			spin_lock(&mddev->lock);
			mddev->bitmap_info.file = NULL;
			spin_unlock(&mddev->lock);
			fput(f);
		}
		mddev->bitmap_info.offset = 0;

		export_array(mddev);

		md_clean(mddev);
		if (mddev->hold_active == UNTIL_STOP)
			mddev->hold_active = 0;
	}
	md_new_event(mddev);
	sysfs_notify_dirent_safe(mddev->sysfs_state);
	return 0;
}

#ifndef MODULE
static void autorun_array(struct mddev *mddev)
{
	struct md_rdev *rdev;
	int err;

	if (list_empty(&mddev->disks))
		return;

	pr_info("md: running: ");

	rdev_for_each(rdev, mddev) {
		char b[BDEVNAME_SIZE];
		pr_cont("<%s>", bdevname(rdev->bdev,b));
	}
	pr_cont("\n");

	err = do_md_run(mddev);
	if (err) {
		pr_warn("md: do_md_run() returned %d\n", err);
		do_md_stop(mddev, 0, NULL);
	}
}

/*
 * lets try to run arrays based on all disks that have arrived
 * until now. (those are in pending_raid_disks)
 *
 * the method: pick the first pending disk, collect all disks with
 * the same UUID, remove all from the pending list and put them into
 * the 'same_array' list. Then order this list based on superblock
 * update time (freshest comes first), kick out 'old' disks and
 * compare superblocks. If everything's fine then run it.
 *
 * If "unit" is allocated, then bump its reference count
 */
static void autorun_devices(int part)
{
	struct md_rdev *rdev0, *rdev, *tmp;
	struct mddev *mddev;
	char b[BDEVNAME_SIZE];

	pr_info("md: autorun ...\n");
	while (!list_empty(&pending_raid_disks)) {
		int unit;
		dev_t dev;
		LIST_HEAD(candidates);
		rdev0 = list_entry(pending_raid_disks.next,
					 struct md_rdev, same_set);

		pr_debug("md: considering %s ...\n", bdevname(rdev0->bdev,b));
		INIT_LIST_HEAD(&candidates);
		rdev_for_each_list(rdev, tmp, &pending_raid_disks)
			if (super_90_load(rdev, rdev0, 0) >= 0) {
				pr_debug("md:  adding %s ...\n",
					 bdevname(rdev->bdev,b));
				list_move(&rdev->same_set, &candidates);
			}
		/*
		 * now we have a set of devices, with all of them having
		 * mostly sane superblocks. It's time to allocate the
		 * mddev.
		 */
		if (part) {
			dev = MKDEV(mdp_major,
				    rdev0->preferred_minor << MdpMinorShift);
			unit = MINOR(dev) >> MdpMinorShift;
		} else {
			dev = MKDEV(MD_MAJOR, rdev0->preferred_minor);
			unit = MINOR(dev);
		}
		if (rdev0->preferred_minor != unit) {
			pr_warn("md: unit number in %s is bad: %d\n",
				bdevname(rdev0->bdev, b), rdev0->preferred_minor);
			break;
		}

		md_probe(dev, NULL, NULL);
		mddev = mddev_find(dev);
		if (!mddev || !mddev->gendisk) {
			if (mddev)
				mddev_put(mddev);
			break;
		}
		if (mddev_lock(mddev))
			pr_warn("md: %s locked, cannot run\n", mdname(mddev));
		else if (mddev->raid_disks || mddev->major_version
			 || !list_empty(&mddev->disks)) {
			pr_warn("md: %s already running, cannot run %s\n",
				mdname(mddev), bdevname(rdev0->bdev,b));
			mddev_unlock(mddev);
		} else {
			pr_debug("md: created %s\n", mdname(mddev));
			mddev->persistent = 1;
			rdev_for_each_list(rdev, tmp, &candidates) {
				list_del_init(&rdev->same_set);
				if (bind_rdev_to_array(rdev, mddev))
					export_rdev(rdev);
			}
			autorun_array(mddev);
			mddev_unlock(mddev);
		}
		/* on success, candidates will be empty, on error
		 * it won't...
		 */
		rdev_for_each_list(rdev, tmp, &candidates) {
			list_del_init(&rdev->same_set);
			export_rdev(rdev);
		}
		mddev_put(mddev);
	}
	pr_info("md: ... autorun DONE.\n");
}
#endif /* !MODULE */

static int get_version(void __user *arg)
{
	mdu_version_t ver;

	ver.major = MD_MAJOR_VERSION;
	ver.minor = MD_MINOR_VERSION;
	ver.patchlevel = MD_PATCHLEVEL_VERSION;

	if (copy_to_user(arg, &ver, sizeof(ver)))
		return -EFAULT;

	return 0;
}

static int get_array_info(struct mddev *mddev, void __user *arg)
{
	mdu_array_info_t info;
	int nr,working,insync,failed,spare;
	struct md_rdev *rdev;

	nr = working = insync = failed = spare = 0;
	rcu_read_lock();
	rdev_for_each_rcu(rdev, mddev) {
		nr++;
		if (test_bit(Faulty, &rdev->flags))
			failed++;
		else {
			working++;
			if (test_bit(In_sync, &rdev->flags))
				insync++;
			else if (test_bit(Journal, &rdev->flags))
				/* TODO: add journal count to md_u.h */
				;
			else
				spare++;
		}
	}
	rcu_read_unlock();

	info.major_version = mddev->major_version;
	info.minor_version = mddev->minor_version;
	info.patch_version = MD_PATCHLEVEL_VERSION;
	info.ctime         = clamp_t(time64_t, mddev->ctime, 0, U32_MAX);
	info.level         = mddev->level;
	info.size          = mddev->dev_sectors / 2;
	if (info.size != mddev->dev_sectors / 2) /* overflow */
		info.size = -1;
	info.nr_disks      = nr;
	info.raid_disks    = mddev->raid_disks;
	info.md_minor      = mddev->md_minor;
	info.not_persistent= !mddev->persistent;

	info.utime         = clamp_t(time64_t, mddev->utime, 0, U32_MAX);
	info.state         = 0;
	if (mddev->in_sync)
		info.state = (1<<MD_SB_CLEAN);
	if (mddev->bitmap && mddev->bitmap_info.offset)
		info.state |= (1<<MD_SB_BITMAP_PRESENT);
	if (mddev_is_clustered(mddev))
		info.state |= (1<<MD_SB_CLUSTERED);
	info.active_disks  = insync;
	info.working_disks = working;
	info.failed_disks  = failed;
	info.spare_disks   = spare;

	info.layout        = mddev->layout;
	info.chunk_size    = mddev->chunk_sectors << 9;

	if (copy_to_user(arg, &info, sizeof(info)))
		return -EFAULT;

	return 0;
}

static int get_bitmap_file(struct mddev *mddev, void __user * arg)
{
	mdu_bitmap_file_t *file = NULL; /* too big for stack allocation */
	char *ptr;
	int err;

	file = kzalloc(sizeof(*file), GFP_NOIO);
	if (!file)
		return -ENOMEM;

	err = 0;
	spin_lock(&mddev->lock);
	/* bitmap enabled */
	if (mddev->bitmap_info.file) {
		ptr = file_path(mddev->bitmap_info.file, file->pathname,
				sizeof(file->pathname));
		if (IS_ERR(ptr))
			err = PTR_ERR(ptr);
		else
			memmove(file->pathname, ptr,
				sizeof(file->pathname)-(ptr-file->pathname));
	}
	spin_unlock(&mddev->lock);

	if (err == 0 &&
	    copy_to_user(arg, file, sizeof(*file)))
		err = -EFAULT;

	kfree(file);
	return err;
}

static int get_disk_info(struct mddev *mddev, void __user * arg)
{
	mdu_disk_info_t info;
	struct md_rdev *rdev;

	if (copy_from_user(&info, arg, sizeof(info)))
		return -EFAULT;

	rcu_read_lock();
	rdev = md_find_rdev_nr_rcu(mddev, info.number);
	if (rdev) {
		info.major = MAJOR(rdev->bdev->bd_dev);
		info.minor = MINOR(rdev->bdev->bd_dev);
		info.raid_disk = rdev->raid_disk;
		info.state = 0;
		if (test_bit(Faulty, &rdev->flags)) {
			info.state |= (1<<MD_DISK_FAULTY);
			if (test_bit(Timeout, &rdev->flags))
				info.state |= (1<<MD_DISK_TIMEOUT);
		} else if (test_bit(In_sync, &rdev->flags)) {
			info.state |= (1<<MD_DISK_ACTIVE);
			info.state |= (1<<MD_DISK_SYNC);
		}
		if (test_bit(Journal, &rdev->flags))
			info.state |= (1<<MD_DISK_JOURNAL);
		if (test_bit(WriteMostly, &rdev->flags))
			info.state |= (1<<MD_DISK_WRITEMOSTLY);
		if (test_bit(FailFast, &rdev->flags))
			info.state |= (1<<MD_DISK_FAILFAST);
	} else {
		info.major = info.minor = 0;
		info.raid_disk = -1;
		info.state = (1<<MD_DISK_REMOVED);
	}
	rcu_read_unlock();

	if (copy_to_user(arg, &info, sizeof(info)))
		return -EFAULT;

	return 0;
}

static int add_new_disk(struct mddev *mddev, mdu_disk_info_t *info)
{
	char b[BDEVNAME_SIZE], b2[BDEVNAME_SIZE];
	struct md_rdev *rdev;
	dev_t dev = MKDEV(info->major,info->minor);

	if (mddev_is_clustered(mddev) &&
		!(info->state & ((1 << MD_DISK_CLUSTER_ADD) | (1 << MD_DISK_CANDIDATE)))) {
		pr_warn("%s: Cannot add to clustered mddev.\n",
			mdname(mddev));
		return -EINVAL;
	}

	if (info->major != MAJOR(dev) || info->minor != MINOR(dev))
		return -EOVERFLOW;

	if (!mddev->raid_disks) {
		int err;
		/* expecting a device which has a superblock */
		rdev = md_import_device(dev, mddev->major_version, mddev->minor_version);
		if (IS_ERR(rdev)) {
			pr_warn("md: md_import_device returned %ld\n",
				PTR_ERR(rdev));
			return PTR_ERR(rdev);
		}
		if (!list_empty(&mddev->disks)) {
			struct md_rdev *rdev0
				= list_entry(mddev->disks.next,
					     struct md_rdev, same_set);
			err = super_types[mddev->major_version]
				.load_super(rdev, rdev0, mddev->minor_version);
			if (err < 0) {
				pr_warn("md: %s has different UUID to %s\n",
					bdevname(rdev->bdev,b),
					bdevname(rdev0->bdev,b2));
				export_rdev(rdev);
				return -EINVAL;
			}
		}
		err = bind_rdev_to_array(rdev, mddev);
		if (err)
			export_rdev(rdev);
		return err;
	}

	/*
	 * add_new_disk can be used once the array is assembled
	 * to add "hot spares".  They must already have a superblock
	 * written
	 */
	if (mddev->pers) {
		int err;
		if (!mddev->pers->hot_add_disk) {
			pr_warn("%s: personality does not support diskops!\n",
				mdname(mddev));
			return -EINVAL;
		}
		if (mddev->persistent)
			rdev = md_import_device(dev, mddev->major_version,
						mddev->minor_version);
		else
			rdev = md_import_device(dev, -1, -1);
		if (IS_ERR(rdev)) {
			pr_warn("md: md_import_device returned %ld\n",
				PTR_ERR(rdev));
			return PTR_ERR(rdev);
		}
		/* set saved_raid_disk if appropriate */
		if (!mddev->persistent) {
			if (info->state & (1<<MD_DISK_SYNC)  &&
			    info->raid_disk < mddev->raid_disks) {
				rdev->raid_disk = info->raid_disk;
				set_bit(In_sync, &rdev->flags);
				clear_bit(Bitmap_sync, &rdev->flags);
			} else
				rdev->raid_disk = -1;
			rdev->saved_raid_disk = rdev->raid_disk;
		} else
			super_types[mddev->major_version].
				validate_super(mddev, rdev);
		if ((info->state & (1<<MD_DISK_SYNC)) &&
		     rdev->raid_disk != info->raid_disk) {
			/* This was a hot-add request, but events doesn't
			 * match, so reject it.
			 */
			export_rdev(rdev);
			return -EINVAL;
		}

		clear_bit(In_sync, &rdev->flags); /* just to be sure */
		if (info->state & (1<<MD_DISK_WRITEMOSTLY))
			set_bit(WriteMostly, &rdev->flags);
		else
			clear_bit(WriteMostly, &rdev->flags);
		if (info->state & (1<<MD_DISK_FAILFAST))
			set_bit(FailFast, &rdev->flags);
		else
			clear_bit(FailFast, &rdev->flags);

		if (info->state & (1<<MD_DISK_JOURNAL)) {
			struct md_rdev *rdev2;
			bool has_journal = false;

			/* make sure no existing journal disk */
			rdev_for_each(rdev2, mddev) {
				if (test_bit(Journal, &rdev2->flags)) {
					has_journal = true;
					break;
				}
			}
			if (has_journal || mddev->bitmap) {
				export_rdev(rdev);
				return -EBUSY;
			}
			set_bit(Journal, &rdev->flags);
		}
		/*
		 * check whether the device shows up in other nodes
		 */
		if (mddev_is_clustered(mddev)) {
			if (info->state & (1 << MD_DISK_CANDIDATE))
				set_bit(Candidate, &rdev->flags);
			else if (info->state & (1 << MD_DISK_CLUSTER_ADD)) {
				/* --add initiated by this node */
				err = md_cluster_ops->add_new_disk(mddev, rdev);
				if (err) {
					export_rdev(rdev);
					return err;
				}
			}
		}

		rdev->raid_disk = -1;
		err = bind_rdev_to_array(rdev, mddev);

		if (err)
			export_rdev(rdev);

		if (mddev_is_clustered(mddev)) {
			if (info->state & (1 << MD_DISK_CANDIDATE)) {
				if (!err) {
					err = md_cluster_ops->new_disk_ack(mddev,
						err == 0);
					if (err)
						md_kick_rdev_from_array(rdev);
				}
			} else {
				if (err)
					md_cluster_ops->add_new_disk_cancel(mddev);
				else
					err = add_bound_rdev(rdev);
			}

		} else if (!err)
			err = add_bound_rdev(rdev);

		return err;
	}

	/* otherwise, add_new_disk is only allowed
	 * for major_version==0 superblocks
	 */
	if (mddev->major_version != 0) {
		pr_warn("%s: ADD_NEW_DISK not supported\n", mdname(mddev));
		return -EINVAL;
	}

	if (!(info->state & (1<<MD_DISK_FAULTY))) {
		int err;
		rdev = md_import_device(dev, -1, 0);
		if (IS_ERR(rdev)) {
			pr_warn("md: error, md_import_device() returned %ld\n",
				PTR_ERR(rdev));
			return PTR_ERR(rdev);
		}
		rdev->desc_nr = info->number;
		if (info->raid_disk < mddev->raid_disks)
			rdev->raid_disk = info->raid_disk;
		else
			rdev->raid_disk = -1;

		if (rdev->raid_disk < mddev->raid_disks)
			if (info->state & (1<<MD_DISK_SYNC))
				set_bit(In_sync, &rdev->flags);

		if (info->state & (1<<MD_DISK_WRITEMOSTLY))
			set_bit(WriteMostly, &rdev->flags);
		if (info->state & (1<<MD_DISK_FAILFAST))
			set_bit(FailFast, &rdev->flags);

		if (!mddev->persistent) {
			pr_debug("md: nonpersistent superblock ...\n");
			rdev->sb_start = i_size_read(rdev->bdev->bd_inode) / 512;
		} else
			rdev->sb_start = calc_dev_sboffset(rdev);
		rdev->sectors = rdev->sb_start;

		err = bind_rdev_to_array(rdev, mddev);
		if (err) {
			export_rdev(rdev);
			return err;
		}
	}

	return 0;
}

static int hot_remove_disk(struct mddev *mddev, dev_t dev)
{
	char b[BDEVNAME_SIZE];
	struct md_rdev *rdev;

	if (!mddev->pers)
		return -ENODEV;

	rdev = find_rdev(mddev, dev);
	if (!rdev)
		return -ENXIO;

	if (rdev->raid_disk < 0)
		goto kick_rdev;

	clear_bit(Blocked, &rdev->flags);
	remove_and_add_spares(mddev, rdev);

	if (rdev->raid_disk >= 0)
		goto busy;

kick_rdev:
	if (mddev_is_clustered(mddev))
		md_cluster_ops->remove_disk(mddev, rdev);

	md_kick_rdev_from_array(rdev);
	set_bit(MD_SB_CHANGE_DEVS, &mddev->sb_flags);
	if (mddev->thread)
		md_wakeup_thread(mddev->thread);
	else
		md_update_sb(mddev, 1);
	md_new_event(mddev);

	return 0;
busy:
	pr_debug("md: cannot remove active disk %s from %s ...\n",
		 bdevname(rdev->bdev,b), mdname(mddev));
	return -EBUSY;
}

static int hot_add_disk(struct mddev *mddev, dev_t dev)
{
	char b[BDEVNAME_SIZE];
	int err;
	struct md_rdev *rdev;

	if (!mddev->pers)
		return -ENODEV;

	if (mddev->major_version != 0) {
		pr_warn("%s: HOT_ADD may only be used with version-0 superblocks.\n",
			mdname(mddev));
		return -EINVAL;
	}
	if (!mddev->pers->hot_add_disk) {
		pr_warn("%s: personality does not support diskops!\n",
			mdname(mddev));
		return -EINVAL;
	}

	rdev = md_import_device(dev, -1, 0);
	if (IS_ERR(rdev)) {
		pr_warn("md: error, md_import_device() returned %ld\n",
			PTR_ERR(rdev));
		return -EINVAL;
	}

	if (mddev->persistent)
		rdev->sb_start = calc_dev_sboffset(rdev);
	else
		rdev->sb_start = i_size_read(rdev->bdev->bd_inode) / 512;

	rdev->sectors = rdev->sb_start;

	if (test_bit(Faulty, &rdev->flags)) {
		pr_warn("md: can not hot-add faulty %s disk to %s!\n",
			bdevname(rdev->bdev,b), mdname(mddev));
		err = -EINVAL;
		goto abort_export;
	}

	clear_bit(In_sync, &rdev->flags);
	rdev->desc_nr = -1;
	rdev->saved_raid_disk = -1;
	err = bind_rdev_to_array(rdev, mddev);
	if (err)
		goto abort_export;

	/*
	 * The rest should better be atomic, we can have disk failures
	 * noticed in interrupt contexts ...
	 */

	rdev->raid_disk = -1;

	set_bit(MD_SB_CHANGE_DEVS, &mddev->sb_flags);
	if (!mddev->thread)
		md_update_sb(mddev, 1);
	/*
	 * Kick recovery, maybe this spare has to be added to the
	 * array immediately.
	 */
	set_bit(MD_RECOVERY_NEEDED, &mddev->recovery);
	md_wakeup_thread(mddev->thread);
	md_new_event(mddev);
	return 0;

abort_export:
	export_rdev(rdev);
	return err;
}

static int set_bitmap_file(struct mddev *mddev, int fd)
{
	int err = 0;

	if (mddev->pers) {
		if (!mddev->pers->quiesce || !mddev->thread)
			return -EBUSY;
		if (mddev->recovery || mddev->sync_thread)
			return -EBUSY;
		/* we should be able to change the bitmap.. */
	}

	if (fd >= 0) {
		struct inode *inode;
		struct file *f;

		if (mddev->bitmap || mddev->bitmap_info.file)
			return -EEXIST; /* cannot add when bitmap is present */
		f = fget(fd);

		if (f == NULL) {
			pr_warn("%s: error: failed to get bitmap file\n",
				mdname(mddev));
			return -EBADF;
		}

		inode = f->f_mapping->host;
		if (!S_ISREG(inode->i_mode)) {
			pr_warn("%s: error: bitmap file must be a regular file\n",
				mdname(mddev));
			err = -EBADF;
		} else if (!(f->f_mode & FMODE_WRITE)) {
			pr_warn("%s: error: bitmap file must open for write\n",
				mdname(mddev));
			err = -EBADF;
		} else if (atomic_read(&inode->i_writecount) != 1) {
			pr_warn("%s: error: bitmap file is already in use\n",
				mdname(mddev));
			err = -EBUSY;
		}
		if (err) {
			fput(f);
			return err;
		}
		mddev->bitmap_info.file = f;
		mddev->bitmap_info.offset = 0; /* file overrides offset */
	} else if (mddev->bitmap == NULL)
		return -ENOENT; /* cannot remove what isn't there */
	err = 0;
	if (mddev->pers) {
		if (fd >= 0) {
			struct bitmap *bitmap;

			bitmap = md_bitmap_create(mddev, -1);
			mddev_suspend(mddev);
			if (!IS_ERR(bitmap)) {
				mddev->bitmap = bitmap;
				err = md_bitmap_load(mddev);
			} else
				err = PTR_ERR(bitmap);
			if (err) {
				md_bitmap_destroy(mddev);
				fd = -1;
			}
			mddev_resume(mddev);
		} else if (fd < 0) {
			mddev_suspend(mddev);
			md_bitmap_destroy(mddev);
			mddev_resume(mddev);
		}
	}
	if (fd < 0) {
		struct file *f = mddev->bitmap_info.file;
		if (f) {
			spin_lock(&mddev->lock);
			mddev->bitmap_info.file = NULL;
			spin_unlock(&mddev->lock);
			fput(f);
		}
	}

	return err;
}

/*
 * set_array_info is used two different ways
 * The original usage is when creating a new array.
 * In this usage, raid_disks is > 0 and it together with
 *  level, size, not_persistent,layout,chunksize determine the
 *  shape of the array.
 *  This will always create an array with a type-0.90.0 superblock.
 * The newer usage is when assembling an array.
 *  In this case raid_disks will be 0, and the major_version field is
 *  use to determine which style super-blocks are to be found on the devices.
 *  The minor and patch _version numbers are also kept incase the
 *  super_block handler wishes to interpret them.
 */
static int set_array_info(struct mddev *mddev, mdu_array_info_t *info)
{

	if (info->raid_disks == 0) {
		/* just setting version number for superblock loading */
		if (info->major_version < 0 ||
		    info->major_version >= ARRAY_SIZE(super_types) ||
		    super_types[info->major_version].name == NULL) {
			/* maybe try to auto-load a module? */
			pr_warn("md: superblock version %d not known\n",
				info->major_version);
			return -EINVAL;
		}
		mddev->major_version = info->major_version;
		mddev->minor_version = info->minor_version;
		mddev->patch_version = info->patch_version;
		mddev->persistent = !info->not_persistent;
		/* ensure mddev_put doesn't delete this now that there
		 * is some minimal configuration.
		 */
		mddev->ctime         = ktime_get_real_seconds();
		return 0;
	}
	mddev->major_version = MD_MAJOR_VERSION;
	mddev->minor_version = MD_MINOR_VERSION;
	mddev->patch_version = MD_PATCHLEVEL_VERSION;
	mddev->ctime         = ktime_get_real_seconds();

	mddev->level         = info->level;
	mddev->clevel[0]     = 0;
	mddev->dev_sectors   = 2 * (sector_t)info->size;
	mddev->raid_disks    = info->raid_disks;
	/* don't set md_minor, it is determined by which /dev/md* was
	 * openned
	 */
	if (info->state & (1<<MD_SB_CLEAN))
		mddev->recovery_cp = MaxSector;
	else
		mddev->recovery_cp = 0;
	mddev->persistent    = ! info->not_persistent;
	mddev->external	     = 0;

	mddev->layout        = info->layout;
	if (mddev->level == 0)
		/* Cannot trust RAID0 layout info here */
		mddev->layout = -1;
	mddev->chunk_sectors = info->chunk_size >> 9;

	if (mddev->persistent) {
		mddev->max_disks = MD_SB_DISKS;
		mddev->flags = 0;
		mddev->sb_flags = 0;
	}
	set_bit(MD_SB_CHANGE_DEVS, &mddev->sb_flags);

	mddev->bitmap_info.default_offset = MD_SB_BYTES >> 9;
	mddev->bitmap_info.default_space = 64*2 - (MD_SB_BYTES >> 9);
	mddev->bitmap_info.offset = 0;

	mddev->reshape_position = MaxSector;

	/*
	 * Generate a 128 bit UUID
	 */
	get_random_bytes(mddev->uuid, 16);

	mddev->new_level = mddev->level;
	mddev->new_chunk_sectors = mddev->chunk_sectors;
	mddev->new_layout = mddev->layout;
	mddev->delta_disks = 0;
	mddev->reshape_backwards = 0;

	return 0;
}

void md_set_array_sectors(struct mddev *mddev, sector_t array_sectors)
{
	lockdep_assert_held(&mddev->reconfig_mutex);

	if (mddev->external_size)
		return;

	mddev->array_sectors = array_sectors;
}
EXPORT_SYMBOL(md_set_array_sectors);

static int update_size(struct mddev *mddev, sector_t num_sectors)
{
	struct md_rdev *rdev;
	int rv;
	int fit = (num_sectors == 0);
	sector_t old_dev_sectors = mddev->dev_sectors;

	if (mddev->pers->resize == NULL)
		return -EINVAL;
	/* The "num_sectors" is the number of sectors of each device that
	 * is used.  This can only make sense for arrays with redundancy.
	 * linear and raid0 always use whatever space is available. We can only
	 * consider changing this number if no resync or reconstruction is
	 * happening, and if the new size is acceptable. It must fit before the
	 * sb_start or, if that is <data_offset, it must fit before the size
	 * of each device.  If num_sectors is zero, we find the largest size
	 * that fits.
	 */
	if (test_bit(MD_RECOVERY_RUNNING, &mddev->recovery) ||
	    mddev->sync_thread)
		return -EBUSY;
	if (mddev->ro)
		return -EROFS;

	rdev_for_each(rdev, mddev) {
		sector_t avail = rdev->sectors;

		if (fit && (num_sectors == 0 || num_sectors > avail))
			num_sectors = avail;
		if (avail < num_sectors)
			return -ENOSPC;
	}
	rv = mddev->pers->resize(mddev, num_sectors);
	if (!rv) {
		if (mddev_is_clustered(mddev))
			md_cluster_ops->update_size(mddev, old_dev_sectors);
		else if (mddev->queue) {
			set_capacity(mddev->gendisk, mddev->array_sectors);
			revalidate_disk(mddev->gendisk);
		}
	}
	return rv;
}

static int update_raid_disks(struct mddev *mddev, int raid_disks)
{
	int rv;
	struct md_rdev *rdev;
	/* change the number of raid disks */
	if (mddev->pers->check_reshape == NULL)
		return -EINVAL;
	if (mddev->ro)
		return -EROFS;
	if (raid_disks <= 0 ||
	    (mddev->max_disks && raid_disks >= mddev->max_disks))
		return -EINVAL;
	if (mddev->sync_thread ||
	    test_bit(MD_RECOVERY_RUNNING, &mddev->recovery) ||
	    mddev->reshape_position != MaxSector)
		return -EBUSY;

	rdev_for_each(rdev, mddev) {
		if (mddev->raid_disks < raid_disks &&
		    rdev->data_offset < rdev->new_data_offset)
			return -EINVAL;
		if (mddev->raid_disks > raid_disks &&
		    rdev->data_offset > rdev->new_data_offset)
			return -EINVAL;
	}

	mddev->delta_disks = raid_disks - mddev->raid_disks;
	if (mddev->delta_disks < 0)
		mddev->reshape_backwards = 1;
	else if (mddev->delta_disks > 0)
		mddev->reshape_backwards = 0;

	rv = mddev->pers->check_reshape(mddev);
	if (rv < 0) {
		mddev->delta_disks = 0;
		mddev->reshape_backwards = 0;
	}
	return rv;
}

/*
 * update_array_info is used to change the configuration of an
 * on-line array.
 * The version, ctime,level,size,raid_disks,not_persistent, layout,chunk_size
 * fields in the info are checked against the array.
 * Any differences that cannot be handled will cause an error.
 * Normally, only one change can be managed at a time.
 */
static int update_array_info(struct mddev *mddev, mdu_array_info_t *info)
{
	int rv = 0;
	int cnt = 0;
	int state = 0;

	/* calculate expected state,ignoring low bits */
	if (mddev->bitmap && mddev->bitmap_info.offset)
		state |= (1 << MD_SB_BITMAP_PRESENT);

	if (mddev->major_version != info->major_version ||
	    mddev->minor_version != info->minor_version ||
/*	    mddev->patch_version != info->patch_version || */
	    mddev->ctime         != info->ctime         ||
	    mddev->level         != info->level         ||
/*	    mddev->layout        != info->layout        || */
	    mddev->persistent	 != !info->not_persistent ||
	    mddev->chunk_sectors != info->chunk_size >> 9 ||
	    /* ignore bottom 8 bits of state, and allow SB_BITMAP_PRESENT to change */
	    ((state^info->state) & 0xfffffe00)
		)
		return -EINVAL;
	/* Check there is only one change */
	if (info->size >= 0 && mddev->dev_sectors / 2 != info->size)
		cnt++;
	if (mddev->raid_disks != info->raid_disks)
		cnt++;
	if (mddev->layout != info->layout)
		cnt++;
	if ((state ^ info->state) & (1<<MD_SB_BITMAP_PRESENT))
		cnt++;
	if (cnt == 0)
		return 0;
	if (cnt > 1)
		return -EINVAL;

	if (mddev->layout != info->layout) {
		/* Change layout
		 * we don't need to do anything at the md level, the
		 * personality will take care of it all.
		 */
		if (mddev->pers->check_reshape == NULL)
			return -EINVAL;
		else {
			mddev->new_layout = info->layout;
			rv = mddev->pers->check_reshape(mddev);
			if (rv)
				mddev->new_layout = mddev->layout;
			return rv;
		}
	}
	if (info->size >= 0 && mddev->dev_sectors / 2 != info->size)
		rv = update_size(mddev, (sector_t)info->size * 2);

	if (mddev->raid_disks    != info->raid_disks)
		rv = update_raid_disks(mddev, info->raid_disks);

	if ((state ^ info->state) & (1<<MD_SB_BITMAP_PRESENT)) {
		if (mddev->pers->quiesce == NULL || mddev->thread == NULL) {
			rv = -EINVAL;
			goto err;
		}
		if (mddev->recovery || mddev->sync_thread) {
			rv = -EBUSY;
			goto err;
		}
		if (info->state & (1<<MD_SB_BITMAP_PRESENT)) {
			struct bitmap *bitmap;
			/* add the bitmap */
			if (mddev->bitmap) {
				rv = -EEXIST;
				goto err;
			}
			if (mddev->bitmap_info.default_offset == 0) {
				rv = -EINVAL;
				goto err;
			}
			mddev->bitmap_info.offset =
				mddev->bitmap_info.default_offset;
			mddev->bitmap_info.space =
				mddev->bitmap_info.default_space;
			bitmap = md_bitmap_create(mddev, -1);
			mddev_suspend(mddev);
			if (!IS_ERR(bitmap)) {
				mddev->bitmap = bitmap;
				rv = md_bitmap_load(mddev);
			} else
				rv = PTR_ERR(bitmap);
			if (rv)
				md_bitmap_destroy(mddev);
			mddev_resume(mddev);
		} else {
			/* remove the bitmap */
			if (!mddev->bitmap) {
				rv = -ENOENT;
				goto err;
			}
			if (mddev->bitmap->storage.file) {
				rv = -EINVAL;
				goto err;
			}
			if (mddev->bitmap_info.nodes) {
				/* hold PW on all the bitmap lock */
				if (md_cluster_ops->lock_all_bitmaps(mddev) <= 0) {
					pr_warn("md: can't change bitmap to none since the array is in use by more than one node\n");
					rv = -EPERM;
					md_cluster_ops->unlock_all_bitmaps(mddev);
					goto err;
				}

				mddev->bitmap_info.nodes = 0;
				md_cluster_ops->leave(mddev);
			}
			mddev_suspend(mddev);
			md_bitmap_destroy(mddev);
			mddev_resume(mddev);
			mddev->bitmap_info.offset = 0;
		}
	}
	md_update_sb(mddev, 1);
	return rv;
err:
	return rv;
}

static int set_disk_faulty(struct mddev *mddev, dev_t dev)
{
	struct md_rdev *rdev;
	int err = 0;

	if (mddev->pers == NULL)
		return -ENODEV;

	rcu_read_lock();
	rdev = md_find_rdev_rcu(mddev, dev);
	if (!rdev)
		err =  -ENODEV;
	else {
		md_error(mddev, rdev);
		if (!test_bit(Faulty, &rdev->flags))
			err = -EBUSY;
	}
	rcu_read_unlock();
	return err;
}

/*
 * We have a problem here : there is no easy way to give a CHS
 * virtual geometry. We currently pretend that we have a 2 heads
 * 4 sectors (with a BIG number of cylinders...). This drives
 * dosfs just mad... ;-)
 */
static int md_getgeo(struct block_device *bdev, struct hd_geometry *geo)
{
	struct mddev *mddev = bdev->bd_disk->private_data;

	geo->heads = 2;
	geo->sectors = 4;
	geo->cylinders = mddev->array_sectors / 8;
	return 0;
}

static inline bool md_ioctl_valid(unsigned int cmd)
{
	switch (cmd) {
	case ADD_NEW_DISK:
	case BLKROSET:
	case GET_ARRAY_INFO:
	case GET_BITMAP_FILE:
	case GET_DISK_INFO:
	case HOT_ADD_DISK:
	case HOT_REMOVE_DISK:
	case RAID_AUTORUN:
	case RAID_VERSION:
	case RESTART_ARRAY_RW:
	case RUN_ARRAY:
	case SET_ARRAY_INFO:
	case SET_BITMAP_FILE:
	case SET_DISK_FAULTY:
	case STOP_ARRAY:
	case STOP_ARRAY_RO:
	case CLUSTERED_DISK_NACK:
		return true;
	default:
		return false;
	}
}

static int md_ioctl(struct block_device *bdev, fmode_t mode,
			unsigned int cmd, unsigned long arg)
{
	int err = 0;
	void __user *argp = (void __user *)arg;
	struct mddev *mddev = NULL;
	int ro;
	bool did_set_md_closing = false;

	if (!md_ioctl_valid(cmd))
		return -ENOTTY;

	switch (cmd) {
	case RAID_VERSION:
	case GET_ARRAY_INFO:
	case GET_DISK_INFO:
		break;
	default:
		if (!capable(CAP_SYS_ADMIN))
			return -EACCES;
	}

	/*
	 * Commands dealing with the RAID driver but not any
	 * particular array:
	 */
	switch (cmd) {
	case RAID_VERSION:
		err = get_version(argp);
		goto out;

#ifndef MODULE
	case RAID_AUTORUN:
		err = 0;
		autostart_arrays(arg);
		goto out;
#endif
	default:;
	}

	/*
	 * Commands creating/starting a new array:
	 */

	mddev = bdev->bd_disk->private_data;

	if (!mddev) {
		BUG();
		goto out;
	}

	/* Some actions do not requires the mutex */
	switch (cmd) {
	case GET_ARRAY_INFO:
		if (!mddev->raid_disks && !mddev->external)
			err = -ENODEV;
		else
			err = get_array_info(mddev, argp);
		goto out;

	case GET_DISK_INFO:
		if (!mddev->raid_disks && !mddev->external)
			err = -ENODEV;
		else
			err = get_disk_info(mddev, argp);
		goto out;

	case SET_DISK_FAULTY:
		err = set_disk_faulty(mddev, new_decode_dev(arg));
		goto out;

	case GET_BITMAP_FILE:
		err = get_bitmap_file(mddev, argp);
		goto out;

	}

	if (cmd == ADD_NEW_DISK)
		/* need to ensure md_delayed_delete() has completed */
		flush_workqueue(md_misc_wq);

	if (cmd == HOT_REMOVE_DISK)
		/* need to ensure recovery thread has run */
		wait_event_interruptible_timeout(mddev->sb_wait,
						 !test_bit(MD_RECOVERY_NEEDED,
							   &mddev->recovery),
						 msecs_to_jiffies(5000));
	if (cmd == STOP_ARRAY || cmd == STOP_ARRAY_RO) {
		/* Need to flush page cache, and ensure no-one else opens
		 * and writes
		 */
		mutex_lock(&mddev->open_mutex);
		if (mddev->pers && atomic_read(&mddev->openers) > 1) {
			mutex_unlock(&mddev->open_mutex);
			err = -EBUSY;
			goto out;
		}
		WARN_ON_ONCE(test_bit(MD_CLOSING, &mddev->flags));
		set_bit(MD_CLOSING, &mddev->flags);
		did_set_md_closing = true;
		mutex_unlock(&mddev->open_mutex);
		sync_blockdev(bdev);
	}
	err = mddev_lock(mddev);
	if (err) {
		pr_debug("md: ioctl lock interrupted, reason %d, cmd %d\n",
			 err, cmd);
		goto out;
	}

	if (cmd == SET_ARRAY_INFO) {
		mdu_array_info_t info;
		if (!arg)
			memset(&info, 0, sizeof(info));
		else if (copy_from_user(&info, argp, sizeof(info))) {
			err = -EFAULT;
			goto unlock;
		}
		if (mddev->pers) {
			err = update_array_info(mddev, &info);
			if (err) {
				pr_warn("md: couldn't update array info. %d\n", err);
				goto unlock;
			}
			goto unlock;
		}
		if (!list_empty(&mddev->disks)) {
			pr_warn("md: array %s already has disks!\n", mdname(mddev));
			err = -EBUSY;
			goto unlock;
		}
		if (mddev->raid_disks) {
			pr_warn("md: array %s already initialised!\n", mdname(mddev));
			err = -EBUSY;
			goto unlock;
		}
		err = set_array_info(mddev, &info);
		if (err) {
			pr_warn("md: couldn't set array info. %d\n", err);
			goto unlock;
		}
		goto unlock;
	}

	/*
	 * Commands querying/configuring an existing array:
	 */
	/* if we are not initialised yet, only ADD_NEW_DISK, STOP_ARRAY,
	 * RUN_ARRAY, and GET_ and SET_BITMAP_FILE are allowed */
	if ((!mddev->raid_disks && !mddev->external)
	    && cmd != ADD_NEW_DISK && cmd != STOP_ARRAY
	    && cmd != RUN_ARRAY && cmd != SET_BITMAP_FILE
	    && cmd != GET_BITMAP_FILE) {
		err = -ENODEV;
		goto unlock;
	}

	/*
	 * Commands even a read-only array can execute:
	 */
	switch (cmd) {
	case RESTART_ARRAY_RW:
		err = restart_array(mddev);
		goto unlock;

	case STOP_ARRAY:
		err = do_md_stop(mddev, 0, bdev);
		goto unlock;

	case STOP_ARRAY_RO:
		err = md_set_readonly(mddev, bdev);
		goto unlock;

	case HOT_REMOVE_DISK:
		err = hot_remove_disk(mddev, new_decode_dev(arg));
		goto unlock;

	case ADD_NEW_DISK:
		/* We can support ADD_NEW_DISK on read-only arrays
		 * only if we are re-adding a preexisting device.
		 * So require mddev->pers and MD_DISK_SYNC.
		 */
		if (mddev->pers) {
			mdu_disk_info_t info;
			if (copy_from_user(&info, argp, sizeof(info)))
				err = -EFAULT;
			else if (!(info.state & (1<<MD_DISK_SYNC)))
				/* Need to clear read-only for this */
				break;
			else
				err = add_new_disk(mddev, &info);
			goto unlock;
		}
		break;

	case BLKROSET:
		if (get_user(ro, (int __user *)(arg))) {
			err = -EFAULT;
			goto unlock;
		}
		err = -EINVAL;

		/* if the bdev is going readonly the value of mddev->ro
		 * does not matter, no writes are coming
		 */
		if (ro)
			goto unlock;

		/* are we are already prepared for writes? */
		if (mddev->ro != 1)
			goto unlock;

		/* transitioning to readauto need only happen for
		 * arrays that call md_write_start
		 */
		if (mddev->pers) {
			err = restart_array(mddev);
			if (err == 0) {
				mddev->ro = 2;
				set_disk_ro(mddev->gendisk, 0);
			}
		}
		goto unlock;
	}

	/*
	 * The remaining ioctls are changing the state of the
	 * superblock, so we do not allow them on read-only arrays.
	 */
	if (mddev->ro && mddev->pers) {
		if (mddev->ro == 2) {
			mddev->ro = 0;
			sysfs_notify_dirent_safe(mddev->sysfs_state);
			set_bit(MD_RECOVERY_NEEDED, &mddev->recovery);
			/* mddev_unlock will wake thread */
			/* If a device failed while we were read-only, we
			 * need to make sure the metadata is updated now.
			 */
			if (test_bit(MD_SB_CHANGE_DEVS, &mddev->sb_flags)) {
				mddev_unlock(mddev);
				wait_event(mddev->sb_wait,
					   !test_bit(MD_SB_CHANGE_DEVS, &mddev->sb_flags) &&
					   !test_bit(MD_SB_CHANGE_PENDING, &mddev->sb_flags));
				mddev_lock_nointr(mddev);
			}
		} else {
			err = -EROFS;
			goto unlock;
		}
	}

	switch (cmd) {
	case ADD_NEW_DISK:
	{
		mdu_disk_info_t info;
		if (copy_from_user(&info, argp, sizeof(info)))
			err = -EFAULT;
		else
			err = add_new_disk(mddev, &info);
		goto unlock;
	}

	case CLUSTERED_DISK_NACK:
		if (mddev_is_clustered(mddev))
			md_cluster_ops->new_disk_ack(mddev, false);
		else
			err = -EINVAL;
		goto unlock;

	case HOT_ADD_DISK:
		err = hot_add_disk(mddev, new_decode_dev(arg));
		goto unlock;

	case RUN_ARRAY:
		err = do_md_run(mddev);
		goto unlock;

	case SET_BITMAP_FILE:
		err = set_bitmap_file(mddev, (int)arg);
		goto unlock;

	default:
		err = -EINVAL;
		goto unlock;
	}

unlock:
	if (mddev->hold_active == UNTIL_IOCTL &&
	    err != -EINVAL)
		mddev->hold_active = 0;
	mddev_unlock(mddev);
out:
	if(did_set_md_closing)
		clear_bit(MD_CLOSING, &mddev->flags);
	return err;
}
#ifdef CONFIG_COMPAT
static int md_compat_ioctl(struct block_device *bdev, fmode_t mode,
		    unsigned int cmd, unsigned long arg)
{
	switch (cmd) {
	case HOT_REMOVE_DISK:
	case HOT_ADD_DISK:
	case SET_DISK_FAULTY:
	case SET_BITMAP_FILE:
		/* These take in integer arg, do not convert */
		break;
	default:
		arg = (unsigned long)compat_ptr(arg);
		break;
	}

	return md_ioctl(bdev, mode, cmd, arg);
}
#endif /* CONFIG_COMPAT */

static int md_open(struct block_device *bdev, fmode_t mode)
{
	/*
	 * Succeed if we can lock the mddev, which confirms that
	 * it isn't being stopped right now.
	 */
	struct mddev *mddev = mddev_find(bdev->bd_dev);
	int err;

	if (!mddev)
		return -ENODEV;

	if (mddev->gendisk != bdev->bd_disk) {
		/* we are racing with mddev_put which is discarding this
		 * bd_disk.
		 */
		mddev_put(mddev);
		/* Wait until bdev->bd_disk is definitely gone */
		flush_workqueue(md_misc_wq);
		/* Then retry the open from the top */
		return -ERESTARTSYS;
	}
	BUG_ON(mddev != bdev->bd_disk->private_data);

	if ((err = mutex_lock_interruptible(&mddev->open_mutex)))
		goto out;

	if (test_bit(MD_CLOSING, &mddev->flags)) {
		mutex_unlock(&mddev->open_mutex);
		err = -ENODEV;
		goto out;
	}

	err = 0;
	atomic_inc(&mddev->openers);
	mutex_unlock(&mddev->open_mutex);

	check_disk_change(bdev);
 out:
	if (err)
		mddev_put(mddev);
	return err;
}

static void md_release(struct gendisk *disk, fmode_t mode)
{
	struct mddev *mddev = disk->private_data;

	BUG_ON(!mddev);
	atomic_dec(&mddev->openers);
	mddev_put(mddev);
}

static int md_media_changed(struct gendisk *disk)
{
	struct mddev *mddev = disk->private_data;

	return mddev->changed;
}

static int md_revalidate(struct gendisk *disk)
{
	struct mddev *mddev = disk->private_data;

	mddev->changed = 0;
	return 0;
}
static const struct block_device_operations md_fops =
{
	.owner		= THIS_MODULE,
	.open		= md_open,
	.release	= md_release,
	.ioctl		= md_ioctl,
#ifdef CONFIG_COMPAT
	.compat_ioctl	= md_compat_ioctl,
#endif
	.getgeo		= md_getgeo,
	.media_changed  = md_media_changed,
	.revalidate_disk= md_revalidate,
};

static int md_thread(void *arg)
{
	struct md_thread *thread = arg;

	/*
	 * md_thread is a 'system-thread', it's priority should be very
	 * high. We avoid resource deadlocks individually in each
	 * raid personality. (RAID5 does preallocation) We also use RR and
	 * the very same RT priority as kswapd, thus we will never get
	 * into a priority inversion deadlock.
	 *
	 * we definitely have to have equal or higher priority than
	 * bdflush, otherwise bdflush will deadlock if there are too
	 * many dirty RAID5 blocks.
	 */

	allow_signal(SIGKILL);
	while (!kthread_should_stop()) {

		/* We need to wait INTERRUPTIBLE so that
		 * we don't add to the load-average.
		 * That means we need to be sure no signals are
		 * pending
		 */
		if (signal_pending(current))
			flush_signals(current);

		wait_event_interruptible_timeout
			(thread->wqueue,
			 test_bit(THREAD_WAKEUP, &thread->flags)
			 || kthread_should_stop() || kthread_should_park(),
			 thread->timeout);

		clear_bit(THREAD_WAKEUP, &thread->flags);
		if (kthread_should_park())
			kthread_parkme();
		if (!kthread_should_stop())
			thread->run(thread);
	}

	return 0;
}

void md_wakeup_thread(struct md_thread *thread)
{
	if (thread) {
		pr_debug("md: waking up MD thread %s.\n", thread->tsk->comm);
		set_bit(THREAD_WAKEUP, &thread->flags);
		wake_up(&thread->wqueue);
	}
}
EXPORT_SYMBOL(md_wakeup_thread);

struct md_thread *md_register_thread(void (*run) (struct md_thread *),
		struct mddev *mddev, const char *name)
{
	struct md_thread *thread;

	thread = kzalloc(sizeof(struct md_thread), GFP_KERNEL);
	if (!thread)
		return NULL;

	init_waitqueue_head(&thread->wqueue);

	thread->run = run;
	thread->mddev = mddev;
	thread->timeout = MAX_SCHEDULE_TIMEOUT;
	thread->tsk = kthread_run(md_thread, thread,
				  "%s_%s",
				  mdname(thread->mddev),
				  name);
	if (IS_ERR(thread->tsk)) {
		kfree(thread);
		return NULL;
	}
	return thread;
}
EXPORT_SYMBOL(md_register_thread);

void md_unregister_thread(struct md_thread **threadp)
{
	struct md_thread *thread = *threadp;
	if (!thread)
		return;
	pr_debug("interrupting MD-thread pid %d\n", task_pid_nr(thread->tsk));
	/* Locking ensures that mddev_unlock does not wake_up a
	 * non-existent thread
	 */
	spin_lock(&pers_lock);
	*threadp = NULL;
	spin_unlock(&pers_lock);

	kthread_stop(thread->tsk);
	kfree(thread);
}
EXPORT_SYMBOL(md_unregister_thread);

void md_error(struct mddev *mddev, struct md_rdev *rdev)
{
	if (!rdev || test_bit(Faulty, &rdev->flags))
		return;

	if (!mddev->pers || !mddev->pers->error_handler)
		return;
	mddev->pers->error_handler(mddev,rdev);
	if (mddev->degraded)
		set_bit(MD_RECOVERY_RECOVER, &mddev->recovery);
	sysfs_notify_dirent_safe(rdev->sysfs_state);
	set_bit(MD_RECOVERY_INTR, &mddev->recovery);
	set_bit(MD_RECOVERY_NEEDED, &mddev->recovery);
	md_wakeup_thread(mddev->thread);
	if (mddev->event_work.func)
		queue_work(md_misc_wq, &mddev->event_work);
	md_new_event(mddev);
}
EXPORT_SYMBOL(md_error);

/* seq_file implementation /proc/mdstat */

static void status_unused(struct seq_file *seq)
{
	int i = 0;
	struct md_rdev *rdev;

	seq_printf(seq, "unused devices: ");

	list_for_each_entry(rdev, &pending_raid_disks, same_set) {
		char b[BDEVNAME_SIZE];
		i++;
		seq_printf(seq, "%s ",
			      bdevname(rdev->bdev,b));
	}
	if (!i)
		seq_printf(seq, "<none>");

	seq_printf(seq, "\n");
}

static int status_resync(struct seq_file *seq, struct mddev *mddev)
{
	sector_t max_sectors, resync, res;
	unsigned long dt, db = 0;
	sector_t rt, curr_mark_cnt, resync_mark_cnt;
	int scale, recovery_active;
	unsigned int per_milli;

	if (test_bit(MD_RECOVERY_SYNC, &mddev->recovery) ||
	    test_bit(MD_RECOVERY_RESHAPE, &mddev->recovery))
		max_sectors = mddev->resync_max_sectors;
	else
		max_sectors = mddev->dev_sectors;

	resync = mddev->curr_resync;
	if (resync <= 3) {
		if (test_bit(MD_RECOVERY_DONE, &mddev->recovery))
			/* Still cleaning up */
			resync = max_sectors;
	} else if (resync > max_sectors)
		resync = max_sectors;
	else
		resync -= atomic_read(&mddev->recovery_active);

	if (resync == 0) {
		if (test_bit(MD_RESYNCING_REMOTE, &mddev->recovery)) {
			struct md_rdev *rdev;

			rdev_for_each(rdev, mddev)
				if (rdev->raid_disk >= 0 &&
				    !test_bit(Faulty, &rdev->flags) &&
				    rdev->recovery_offset != MaxSector &&
				    rdev->recovery_offset) {
					seq_printf(seq, "\trecover=REMOTE");
					return 1;
				}
			if (mddev->reshape_position != MaxSector)
				seq_printf(seq, "\treshape=REMOTE");
			else
				seq_printf(seq, "\tresync=REMOTE");
			return 1;
		}
		if (mddev->recovery_cp < MaxSector) {
			seq_printf(seq, "\tresync=PENDING");
			return 1;
		}
		return 0;
	}
	if (resync < 3) {
		seq_printf(seq, "\tresync=DELAYED");
		return 1;
	}

	WARN_ON(max_sectors == 0);
	/* Pick 'scale' such that (resync>>scale)*1000 will fit
	 * in a sector_t, and (max_sectors>>scale) will fit in a
	 * u32, as those are the requirements for sector_div.
	 * Thus 'scale' must be at least 10
	 */
	scale = 10;
	if (sizeof(sector_t) > sizeof(unsigned long)) {
		while ( max_sectors/2 > (1ULL<<(scale+32)))
			scale++;
	}
	res = (resync>>scale)*1000;
	sector_div(res, (u32)((max_sectors>>scale)+1));

	per_milli = res;
	{
		int i, x = per_milli/50, y = 20-x;
		seq_printf(seq, "[");
		for (i = 0; i < x; i++)
			seq_printf(seq, "=");
		seq_printf(seq, ">");
		for (i = 0; i < y; i++)
			seq_printf(seq, ".");
		seq_printf(seq, "] ");
	}
	seq_printf(seq, " %s =%3u.%u%% (%llu/%llu)",
		   (test_bit(MD_RECOVERY_RESHAPE, &mddev->recovery)?
		    "reshape" :
		    (test_bit(MD_RECOVERY_CHECK, &mddev->recovery)?
		     "check" :
		     (test_bit(MD_RECOVERY_SYNC, &mddev->recovery) ?
		      "resync" : "recovery"))),
		   per_milli/10, per_milli % 10,
		   (unsigned long long) resync/2,
		   (unsigned long long) max_sectors/2);

	/*
	 * dt: time from mark until now
	 * db: blocks written from mark until now
	 * rt: remaining time
	 *
	 * rt is a sector_t, which is always 64bit now. We are keeping
	 * the original algorithm, but it is not really necessary.
	 *
	 * Original algorithm:
	 *   So we divide before multiply in case it is 32bit and close
	 *   to the limit.
	 *   We scale the divisor (db) by 32 to avoid losing precision
	 *   near the end of resync when the number of remaining sectors
	 *   is close to 'db'.
	 *   We then divide rt by 32 after multiplying by db to compensate.
	 *   The '+1' avoids division by zero if db is very small.
	 */
	dt = ((jiffies - mddev->resync_mark) / HZ);
	if (!dt) dt++;

	curr_mark_cnt = mddev->curr_mark_cnt;
	recovery_active = atomic_read(&mddev->recovery_active);
	resync_mark_cnt = mddev->resync_mark_cnt;

	if (curr_mark_cnt >= (recovery_active + resync_mark_cnt))
		db = curr_mark_cnt - (recovery_active + resync_mark_cnt);

	rt = max_sectors - resync;    /* number of remaining sectors */
	rt = div64_u64(rt, db/32+1);
	rt *= dt;
	rt >>= 5;

	seq_printf(seq, " finish=%lu.%lumin", (unsigned long)rt / 60,
		   ((unsigned long)rt % 60)/6);

	seq_printf(seq, " speed=%ldK/sec", db/2/dt);
	return 1;
}

static void *md_seq_start(struct seq_file *seq, loff_t *pos)
{
	struct list_head *tmp;
	loff_t l = *pos;
	struct mddev *mddev;

	if (l >= 0x10000)
		return NULL;
	if (!l--)
		/* header */
		return (void*)1;

	spin_lock(&all_mddevs_lock);
	list_for_each(tmp,&all_mddevs)
		if (!l--) {
			mddev = list_entry(tmp, struct mddev, all_mddevs);
			mddev_get(mddev);
			spin_unlock(&all_mddevs_lock);
			return mddev;
		}
	spin_unlock(&all_mddevs_lock);
	if (!l--)
		return (void*)2;/* tail */
	return NULL;
}

static void *md_seq_next(struct seq_file *seq, void *v, loff_t *pos)
{
	struct list_head *tmp;
	struct mddev *next_mddev, *mddev = v;

	++*pos;
	if (v == (void*)2)
		return NULL;

	spin_lock(&all_mddevs_lock);
	if (v == (void*)1)
		tmp = all_mddevs.next;
	else
		tmp = mddev->all_mddevs.next;
	if (tmp != &all_mddevs)
		next_mddev = mddev_get(list_entry(tmp,struct mddev,all_mddevs));
	else {
		next_mddev = (void*)2;
		*pos = 0x10000;
	}
	spin_unlock(&all_mddevs_lock);

	if (v != (void*)1)
		mddev_put(mddev);
	return next_mddev;

}

static void md_seq_stop(struct seq_file *seq, void *v)
{
	struct mddev *mddev = v;

	if (mddev && v != (void*)1 && v != (void*)2)
		mddev_put(mddev);
}

static int md_seq_show(struct seq_file *seq, void *v)
{
	struct mddev *mddev = v;
	sector_t sectors;
	struct md_rdev *rdev;

	if (v == (void*)1) {
		struct md_personality *pers;
		seq_printf(seq, "Personalities : ");
		spin_lock(&pers_lock);
		list_for_each_entry(pers, &pers_list, list)
			seq_printf(seq, "[%s] ", pers->name);

		spin_unlock(&pers_lock);
		seq_printf(seq, "\n");
		seq->poll_event = atomic_read(&md_event_count);
		return 0;
	}
	if (v == (void*)2) {
		status_unused(seq);
		return 0;
	}

	spin_lock(&mddev->lock);
	if (mddev->pers || mddev->raid_disks || !list_empty(&mddev->disks)) {
		seq_printf(seq, "%s : %sactive", mdname(mddev),
						mddev->pers ? "" : "in");
		if (mddev->pers) {
			if (mddev->ro==1)
				seq_printf(seq, " (read-only)");
			if (mddev->ro==2)
				seq_printf(seq, " (auto-read-only)");
			seq_printf(seq, " %s", mddev->pers->name);
		}

		sectors = 0;
		rcu_read_lock();
		rdev_for_each_rcu(rdev, mddev) {
			char b[BDEVNAME_SIZE];
			seq_printf(seq, " %s[%d]",
				bdevname(rdev->bdev,b), rdev->desc_nr);
			if (test_bit(WriteMostly, &rdev->flags))
				seq_printf(seq, "(W)");
			if (test_bit(Journal, &rdev->flags))
				seq_printf(seq, "(J)");
			if (test_bit(Faulty, &rdev->flags)) {
				if (test_bit(Timeout, &rdev->flags))
					seq_printf(seq, "(T)");
				else
					seq_printf(seq, "(F)");
				continue;
			}
			if (rdev->raid_disk < 0)
				seq_printf(seq, "(S)"); /* spare */
			if (test_bit(Replacement, &rdev->flags))
				seq_printf(seq, "(R)");
			sectors += rdev->sectors;
		}
		rcu_read_unlock();

		if (!list_empty(&mddev->disks)) {
			if (mddev->pers)
				seq_printf(seq, "\n      %llu blocks",
					   (unsigned long long)
					   mddev->array_sectors / 2);
			else
				seq_printf(seq, "\n      %llu blocks",
					   (unsigned long long)sectors / 2);
		}
		if (mddev->persistent) {
			if (mddev->major_version != 0 ||
			    mddev->minor_version != 90) {
				seq_printf(seq," super %d.%d",
					   mddev->major_version,
					   mddev->minor_version);
			}
		} else if (mddev->external)
			seq_printf(seq, " super external:%s",
				   mddev->metadata_type);
		else
			seq_printf(seq, " super non-persistent");

		if (mddev->pers) {
			mddev->pers->status(seq, mddev);
			seq_printf(seq, "\n      ");
			if (mddev->pers->sync_request) {
				if (status_resync(seq, mddev))
					seq_printf(seq, "\n      ");
			}
		} else
			seq_printf(seq, "\n       ");

		md_bitmap_status(seq, mddev->bitmap);

		seq_printf(seq, "\n");
	}
	spin_unlock(&mddev->lock);

	return 0;
}

static const struct seq_operations md_seq_ops = {
	.start  = md_seq_start,
	.next   = md_seq_next,
	.stop   = md_seq_stop,
	.show   = md_seq_show,
};

static int md_seq_open(struct inode *inode, struct file *file)
{
	struct seq_file *seq;
	int error;

	error = seq_open(file, &md_seq_ops);
	if (error)
		return error;

	seq = file->private_data;
	seq->poll_event = atomic_read(&md_event_count);
	return error;
}

static int md_unloading;
static unsigned int mdstat_poll(struct file *filp, poll_table *wait)
{
	struct seq_file *seq = filp->private_data;
	int mask;

	if (md_unloading)
		return POLLIN|POLLRDNORM|POLLERR|POLLPRI;
	poll_wait(filp, &md_event_waiters, wait);

	/* always allow read */
	mask = POLLIN | POLLRDNORM;

	if (seq->poll_event != atomic_read(&md_event_count))
		mask |= POLLERR | POLLPRI;
	return mask;
}

static const struct file_operations md_seq_fops = {
	.owner		= THIS_MODULE,
	.open           = md_seq_open,
	.read           = seq_read,
	.llseek         = seq_lseek,
	.release	= seq_release,
	.poll		= mdstat_poll,
};

int register_md_personality(struct md_personality *p)
{
	pr_debug("md: %s personality registered for level %d\n",
		 p->name, p->level);
	spin_lock(&pers_lock);
	list_add_tail(&p->list, &pers_list);
	spin_unlock(&pers_lock);
	return 0;
}
EXPORT_SYMBOL(register_md_personality);

int unregister_md_personality(struct md_personality *p)
{
	pr_debug("md: %s personality unregistered\n", p->name);
	spin_lock(&pers_lock);
	list_del_init(&p->list);
	spin_unlock(&pers_lock);
	return 0;
}
EXPORT_SYMBOL(unregister_md_personality);

int register_md_cluster_operations(struct md_cluster_operations *ops,
				   struct module *module)
{
	int ret = 0;
	spin_lock(&pers_lock);
	if (md_cluster_ops != NULL)
		ret = -EALREADY;
	else {
		md_cluster_ops = ops;
		md_cluster_mod = module;
	}
	spin_unlock(&pers_lock);
	return ret;
}
EXPORT_SYMBOL(register_md_cluster_operations);

int unregister_md_cluster_operations(void)
{
	spin_lock(&pers_lock);
	md_cluster_ops = NULL;
	spin_unlock(&pers_lock);
	return 0;
}
EXPORT_SYMBOL(unregister_md_cluster_operations);

int md_setup_cluster(struct mddev *mddev, int nodes)
{
	if (!md_cluster_ops)
		request_module("md-cluster");
	spin_lock(&pers_lock);
	/* ensure module won't be unloaded */
	if (!md_cluster_ops || !try_module_get(md_cluster_mod)) {
		pr_warn("can't find md-cluster module or get it's reference.\n");
		spin_unlock(&pers_lock);
		return -ENOENT;
	}
	spin_unlock(&pers_lock);

	return md_cluster_ops->join(mddev, nodes);
}

void md_cluster_stop(struct mddev *mddev)
{
	if (!md_cluster_ops)
		return;
	md_cluster_ops->leave(mddev);
	module_put(md_cluster_mod);
}

static int is_mddev_idle(struct mddev *mddev, int init)
{
	struct md_rdev *rdev;
	int idle;
	int curr_events;

	idle = 1;
	rcu_read_lock();
	rdev_for_each_rcu(rdev, mddev) {
		struct gendisk *disk = rdev->bdev->bd_contains->bd_disk;
		curr_events = (int)part_stat_read(&disk->part0, sectors[0]) +
			      (int)part_stat_read(&disk->part0, sectors[1]) -
			      atomic_read(&disk->sync_io);
		/* sync IO will cause sync_io to increase before the disk_stats
		 * as sync_io is counted when a request starts, and
		 * disk_stats is counted when it completes.
		 * So resync activity will cause curr_events to be smaller than
		 * when there was no such activity.
		 * non-sync IO will cause disk_stat to increase without
		 * increasing sync_io so curr_events will (eventually)
		 * be larger than it was before.  Once it becomes
		 * substantially larger, the test below will cause
		 * the array to appear non-idle, and resync will slow
		 * down.
		 * If there is a lot of outstanding resync activity when
		 * we set last_event to curr_events, then all that activity
		 * completing might cause the array to appear non-idle
		 * and resync will be slowed down even though there might
		 * not have been non-resync activity.  This will only
		 * happen once though.  'last_events' will soon reflect
		 * the state where there is little or no outstanding
		 * resync requests, and further resync activity will
		 * always make curr_events less than last_events.
		 *
		 */
		if (init || curr_events - rdev->last_events > 64) {
			rdev->last_events = curr_events;
			idle = 0;
		}
	}
	rcu_read_unlock();
	return idle;
}

void md_done_sync(struct mddev *mddev, int blocks, int ok)
{
	/* another "blocks" (512byte) blocks have been synced */
	atomic_sub(blocks, &mddev->recovery_active);
	wake_up(&mddev->recovery_wait);
	if (!ok) {
		set_bit(MD_RECOVERY_INTR, &mddev->recovery);
		set_bit(MD_RECOVERY_ERROR, &mddev->recovery);
		md_wakeup_thread(mddev->thread);
		// stop recovery, signal do_sync ....
	}
}
EXPORT_SYMBOL(md_done_sync);

/* md_write_start(mddev, bi)
 * If we need to update some array metadata (e.g. 'active' flag
 * in superblock) before writing, schedule a superblock update
 * and wait for it to complete.
 * A return value of 'false' means that the write wasn't recorded
 * and cannot proceed as the array is being suspend.
 */
bool md_write_start(struct mddev *mddev, struct bio *bi)
{
	int did_change = 0;

	if (bio_data_dir(bi) != WRITE)
		return true;

	BUG_ON(mddev->ro == 1);
	if (mddev->ro == 2) {
		/* need to switch to read/write */
		mddev->ro = 0;
		set_bit(MD_RECOVERY_NEEDED, &mddev->recovery);
		md_wakeup_thread(mddev->thread);
		md_wakeup_thread(mddev->sync_thread);
		did_change = 1;
	}
	rcu_read_lock();
	percpu_ref_get(&mddev->writes_pending);
	smp_mb(); /* Match smp_mb in set_in_sync() */
	if (mddev->safemode == 1)
		mddev->safemode = 0;
	/* sync_checkers is always 0 when writes_pending is in per-cpu mode */
	if (mddev->in_sync || mddev->sync_checkers) {
		spin_lock(&mddev->lock);
		if (mddev->in_sync) {
			mddev->in_sync = 0;
			set_bit(MD_SB_CHANGE_CLEAN, &mddev->sb_flags);
			set_bit(MD_SB_CHANGE_PENDING, &mddev->sb_flags);
			md_wakeup_thread(mddev->thread);
			did_change = 1;
		}
		spin_unlock(&mddev->lock);
	}
	rcu_read_unlock();
	if (did_change)
		sysfs_notify_dirent_safe(mddev->sysfs_state);
	if (!mddev->has_superblocks)
		return true;
	wait_event(mddev->sb_wait,
		   !test_bit(MD_SB_CHANGE_PENDING, &mddev->sb_flags) ||
		   mddev->suspended);
	if (test_bit(MD_SB_CHANGE_PENDING, &mddev->sb_flags)) {
		percpu_ref_put(&mddev->writes_pending);
		return false;
	}
	return true;
}
EXPORT_SYMBOL(md_write_start);

/* md_write_inc can only be called when md_write_start() has
 * already been called at least once of the current request.
 * It increments the counter and is useful when a single request
 * is split into several parts.  Each part causes an increment and
 * so needs a matching md_write_end().
 * Unlike md_write_start(), it is safe to call md_write_inc() inside
 * a spinlocked region.
 */
void md_write_inc(struct mddev *mddev, struct bio *bi)
{
	if (bio_data_dir(bi) != WRITE)
		return;
	WARN_ON_ONCE(mddev->in_sync || mddev->ro);
	percpu_ref_get(&mddev->writes_pending);
}
EXPORT_SYMBOL(md_write_inc);

void md_write_end(struct mddev *mddev)
{
	percpu_ref_put(&mddev->writes_pending);

	if (mddev->safemode == 2)
		md_wakeup_thread(mddev->thread);
	else if (mddev->safemode_delay)
		/* The roundup() ensures this only performs locking once
		 * every ->safemode_delay jiffies
		 */
		mod_timer(&mddev->safemode_timer,
			  roundup(jiffies, mddev->safemode_delay) +
			  mddev->safemode_delay);
}

EXPORT_SYMBOL(md_write_end);

/* md_allow_write(mddev)
 * Calling this ensures that the array is marked 'active' so that writes
 * may proceed without blocking.  It is important to call this before
 * attempting a GFP_KERNEL allocation while holding the mddev lock.
 * Must be called with mddev_lock held.
 */
void md_allow_write(struct mddev *mddev)
{
	if (!mddev->pers)
		return;
	if (mddev->ro)
		return;
	if (!mddev->pers->sync_request)
		return;

	spin_lock(&mddev->lock);
	if (mddev->in_sync) {
		mddev->in_sync = 0;
		set_bit(MD_SB_CHANGE_CLEAN, &mddev->sb_flags);
		set_bit(MD_SB_CHANGE_PENDING, &mddev->sb_flags);
		if (mddev->safemode_delay &&
		    mddev->safemode == 0)
			mddev->safemode = 1;
		spin_unlock(&mddev->lock);
		md_update_sb(mddev, 0);
		sysfs_notify_dirent_safe(mddev->sysfs_state);
		/* wait for the dirty state to be recorded in the metadata */
		wait_event(mddev->sb_wait,
			   !test_bit(MD_SB_CHANGE_PENDING, &mddev->sb_flags));
	} else
		spin_unlock(&mddev->lock);
}
EXPORT_SYMBOL_GPL(md_allow_write);

#define SYNC_MARKS	10
#define	SYNC_MARK_STEP	(3*HZ)
#define UPDATE_FREQUENCY (5*60*HZ)
void md_do_sync(struct md_thread *thread)
{
	struct mddev *mddev = thread->mddev;
	struct mddev *mddev2;
	unsigned int currspeed = 0, window;
	sector_t max_sectors,j, io_sectors, recovery_done;
	unsigned long mark[SYNC_MARKS];
	unsigned long update_time;
	sector_t mark_cnt[SYNC_MARKS];
	int last_mark,m;
	struct list_head *tmp;
	sector_t last_check;
	int skipped = 0;
	struct md_rdev *rdev;
	char *desc, *action = NULL;
	struct blk_plug plug;
	int ret;

	/* just incase thread restarts... */
	if (test_bit(MD_RECOVERY_DONE, &mddev->recovery) ||
	    test_bit(MD_RECOVERY_WAIT, &mddev->recovery))
		return;
	if (mddev->ro) {/* never try to sync a read-only array */
		set_bit(MD_RECOVERY_INTR, &mddev->recovery);
		return;
	}

	if (mddev_is_clustered(mddev)) {
		ret = md_cluster_ops->resync_start(mddev);
		if (ret)
			goto skip;

		set_bit(MD_CLUSTER_RESYNC_LOCKED, &mddev->flags);
		if (!(test_bit(MD_RECOVERY_SYNC, &mddev->recovery) ||
			test_bit(MD_RECOVERY_RESHAPE, &mddev->recovery) ||
			test_bit(MD_RECOVERY_RECOVER, &mddev->recovery))
		     && ((unsigned long long)mddev->curr_resync_completed
			 < (unsigned long long)mddev->resync_max_sectors))
			goto skip;
	}

	if (test_bit(MD_RECOVERY_SYNC, &mddev->recovery)) {
		if (test_bit(MD_RECOVERY_CHECK, &mddev->recovery)) {
			desc = "data-check";
			action = "check";
		} else if (test_bit(MD_RECOVERY_REQUESTED, &mddev->recovery)) {
			desc = "requested-resync";
			action = "repair";
		} else
			desc = "resync";
	} else if (test_bit(MD_RECOVERY_RESHAPE, &mddev->recovery))
		desc = "reshape";
	else
		desc = "recovery";

	mddev->last_sync_action = action ?: desc;

	/* we overload curr_resync somewhat here.
	 * 0 == not engaged in resync at all
	 * 2 == checking that there is no conflict with another sync
	 * 1 == like 2, but have yielded to allow conflicting resync to
	 *		commence
	 * other == active in resync - this many blocks
	 *
	 * Before starting a resync we must have set curr_resync to
	 * 2, and then checked that every "conflicting" array has curr_resync
	 * less than ours.  When we find one that is the same or higher
	 * we wait on resync_wait.  To avoid deadlock, we reduce curr_resync
	 * to 1 if we choose to yield (based arbitrarily on address of mddev structure).
	 * This will mean we have to start checking from the beginning again.
	 *
	 */

	do {
		int mddev2_minor = -1;
		mddev->curr_resync = 2;

	try_again:
		if (test_bit(MD_RECOVERY_INTR, &mddev->recovery))
			goto skip;
		for_each_mddev(mddev2, tmp) {
			if (mddev2 == mddev)
				continue;
			if (!mddev->parallel_resync
			&&  mddev2->curr_resync
			&&  match_mddev_units(mddev, mddev2)) {
				DEFINE_WAIT(wq);
				if (mddev < mddev2 && mddev->curr_resync == 2) {
					/* arbitrarily yield */
					mddev->curr_resync = 1;
					wake_up(&resync_wait);
				}
				if (mddev > mddev2 && mddev->curr_resync == 1)
					/* no need to wait here, we can wait the next
					 * time 'round when curr_resync == 2
					 */
					continue;
				/* We need to wait 'interruptible' so as not to
				 * contribute to the load average, and not to
				 * be caught by 'softlockup'
				 */
				prepare_to_wait(&resync_wait, &wq, TASK_INTERRUPTIBLE);
				if (!test_bit(MD_RECOVERY_INTR, &mddev->recovery) &&
				    mddev2->curr_resync >= mddev->curr_resync) {
					if (mddev2_minor != mddev2->md_minor) {
						mddev2_minor = mddev2->md_minor;
						pr_info("md: delaying %s of %s until %s has finished (they share one or more physical units)\n",
							desc, mdname(mddev),
							mdname(mddev2));
					}
					mddev_put(mddev2);
					if (signal_pending(current))
						flush_signals(current);
					schedule();
					finish_wait(&resync_wait, &wq);
					goto try_again;
				}
				finish_wait(&resync_wait, &wq);
			}
		}
	} while (mddev->curr_resync < 2);

	j = 0;
	if (test_bit(MD_RECOVERY_SYNC, &mddev->recovery)) {
		/* resync follows the size requested by the personality,
		 * which defaults to physical size, but can be virtual size
		 */
		max_sectors = mddev->resync_max_sectors;
		atomic64_set(&mddev->resync_mismatches, 0);
		/* we don't use the checkpoint if there's a bitmap */
		if (test_bit(MD_RECOVERY_REQUESTED, &mddev->recovery))
			j = mddev->resync_min;
		else if (!mddev->bitmap)
			j = mddev->recovery_cp;

	} else if (test_bit(MD_RECOVERY_RESHAPE, &mddev->recovery)) {
		max_sectors = mddev->resync_max_sectors;
		/*
		 * If the original node aborts reshaping then we continue the
		 * reshaping, so set j again to avoid restart reshape from the
		 * first beginning
		 */
		if (mddev_is_clustered(mddev) &&
		    mddev->reshape_position != MaxSector)
			j = mddev->reshape_position;
	} else {
		/* recovery follows the physical size of devices */
		max_sectors = mddev->dev_sectors;
		j = MaxSector;
		rcu_read_lock();
		rdev_for_each_rcu(rdev, mddev)
			if (rdev->raid_disk >= 0 &&
			    !test_bit(Journal, &rdev->flags) &&
			    !test_bit(Faulty, &rdev->flags) &&
			    !test_bit(In_sync, &rdev->flags) &&
			    rdev->recovery_offset < j)
				j = rdev->recovery_offset;
		rcu_read_unlock();

		/* If there is a bitmap, we need to make sure all
		 * writes that started before we added a spare
		 * complete before we start doing a recovery.
		 * Otherwise the write might complete and (via
		 * bitmap_endwrite) set a bit in the bitmap after the
		 * recovery has checked that bit and skipped that
		 * region.
		 */
		if (mddev->bitmap) {
			mddev->pers->quiesce(mddev, 1);
			mddev->pers->quiesce(mddev, 0);
		}
	}

	pr_info("md: %s of RAID array %s\n", desc, mdname(mddev));
	pr_debug("md: minimum _guaranteed_  speed: %d KB/sec/disk.\n", speed_min(mddev));
	pr_debug("md: using maximum available idle IO bandwidth (but not more than %d KB/sec) for %s.\n",
		 speed_max(mddev), desc);

	is_mddev_idle(mddev, 1); /* this initializes IO event counters */

	io_sectors = 0;
	for (m = 0; m < SYNC_MARKS; m++) {
		mark[m] = jiffies;
		mark_cnt[m] = io_sectors;
	}
	last_mark = 0;
	mddev->resync_mark = mark[last_mark];
	mddev->resync_mark_cnt = mark_cnt[last_mark];

	/*
	 * Tune reconstruction:
	 */
	window = 32 * (PAGE_SIZE / 512);
	pr_debug("md: using %dk window, over a total of %lluk.\n",
		 window/2, (unsigned long long)max_sectors/2);

	atomic_set(&mddev->recovery_active, 0);
	last_check = 0;

	if (j>2) {
		pr_debug("md: resuming %s of %s from checkpoint.\n",
			 desc, mdname(mddev));
		mddev->curr_resync = j;
	} else
		mddev->curr_resync = 3; /* no longer delayed */
	mddev->curr_resync_completed = j;
	sysfs_notify(&mddev->kobj, NULL, "sync_completed");
	md_new_event(mddev);
	update_time = jiffies;

	blk_start_plug(&plug);
	while (j < max_sectors) {
		sector_t sectors;

		skipped = 0;

		if (!test_bit(MD_RECOVERY_RESHAPE, &mddev->recovery) &&
		    ((mddev->curr_resync > mddev->curr_resync_completed &&
		      (mddev->curr_resync - mddev->curr_resync_completed)
		      > (max_sectors >> 4)) ||
		     time_after_eq(jiffies, update_time + UPDATE_FREQUENCY) ||
		     (j - mddev->curr_resync_completed)*2
		     >= mddev->resync_max - mddev->curr_resync_completed ||
		     mddev->curr_resync_completed > mddev->resync_max
			    )) {
			/* time to update curr_resync_completed */
			wait_event(mddev->recovery_wait,
				   atomic_read(&mddev->recovery_active) == 0);
			mddev->curr_resync_completed = j;
			if (test_bit(MD_RECOVERY_SYNC, &mddev->recovery) &&
			    j > mddev->recovery_cp)
				mddev->recovery_cp = j;
			update_time = jiffies;
			set_bit(MD_SB_CHANGE_CLEAN, &mddev->sb_flags);
			sysfs_notify(&mddev->kobj, NULL, "sync_completed");
		}

		while (j >= mddev->resync_max &&
		       !test_bit(MD_RECOVERY_INTR, &mddev->recovery)) {
			/* As this condition is controlled by user-space,
			 * we can block indefinitely, so use '_interruptible'
			 * to avoid triggering warnings.
			 */
			flush_signals(current); /* just in case */
			wait_event_interruptible(mddev->recovery_wait,
						 mddev->resync_max > j
						 || test_bit(MD_RECOVERY_INTR,
							     &mddev->recovery));
		}

		if (test_bit(MD_RECOVERY_INTR, &mddev->recovery))
			break;

		sectors = mddev->pers->sync_request(mddev, j, &skipped);
		if (sectors == 0) {
			set_bit(MD_RECOVERY_INTR, &mddev->recovery);
			break;
		}

		if (!skipped) { /* actual IO requested */
			io_sectors += sectors;
			atomic_add(sectors, &mddev->recovery_active);
		}

		if (test_bit(MD_RECOVERY_INTR, &mddev->recovery))
			break;

		j += sectors;
		if (j > max_sectors)
			/* when skipping, extra large numbers can be returned. */
			j = max_sectors;
		if (j > 2)
			mddev->curr_resync = j;
		mddev->curr_mark_cnt = io_sectors;
		if (last_check == 0)
			/* this is the earliest that rebuild will be
			 * visible in /proc/mdstat
			 */
			md_new_event(mddev);

		if (last_check + window > io_sectors || j == max_sectors)
			continue;

		last_check = io_sectors;
	repeat:
		if (time_after_eq(jiffies, mark[last_mark] + SYNC_MARK_STEP )) {
			/* step marks */
			int next = (last_mark+1) % SYNC_MARKS;

			mddev->resync_mark = mark[next];
			mddev->resync_mark_cnt = mark_cnt[next];
			mark[next] = jiffies;
			mark_cnt[next] = io_sectors - atomic_read(&mddev->recovery_active);
			last_mark = next;
		}

		if (test_bit(MD_RECOVERY_INTR, &mddev->recovery))
			break;

		/*
		 * this loop exits only if either when we are slower than
		 * the 'hard' speed limit, or the system was IO-idle for
		 * a jiffy.
		 * the system might be non-idle CPU-wise, but we only care
		 * about not overloading the IO subsystem. (things like an
		 * e2fsck being done on the RAID array should execute fast)
		 */
		cond_resched();

		recovery_done = io_sectors - atomic_read(&mddev->recovery_active);
		currspeed = ((unsigned long)(recovery_done - mddev->resync_mark_cnt))/2
			/((jiffies-mddev->resync_mark)/HZ +1) +1;

		if (currspeed > speed_min(mddev)) {
			if (currspeed > speed_max(mddev)) {
				msleep(500);
				goto repeat;
			}
			if (!is_mddev_idle(mddev, 0)) {
				/*
				 * Give other IO more of a chance.
				 * The faster the devices, the less we wait.
				 */
				wait_event(mddev->recovery_wait,
					   !atomic_read(&mddev->recovery_active));
			}
		}
	}
	pr_info("md: %s: %s %s.\n",mdname(mddev), desc,
		test_bit(MD_RECOVERY_INTR, &mddev->recovery)
		? "interrupted" : "done");
	/*
	 * this also signals 'finished resyncing' to md_stop
	 */
	blk_finish_plug(&plug);
	wait_event(mddev->recovery_wait, !atomic_read(&mddev->recovery_active));

	if (!test_bit(MD_RECOVERY_RESHAPE, &mddev->recovery) &&
	    !test_bit(MD_RECOVERY_INTR, &mddev->recovery) &&
	    mddev->curr_resync > 3) {
		mddev->curr_resync_completed = mddev->curr_resync;
		sysfs_notify(&mddev->kobj, NULL, "sync_completed");
	}
	mddev->pers->sync_request(mddev, max_sectors, &skipped);

	if (!test_bit(MD_RECOVERY_CHECK, &mddev->recovery) &&
	    mddev->curr_resync > 3) {
		if (test_bit(MD_RECOVERY_SYNC, &mddev->recovery)) {
			if (test_bit(MD_RECOVERY_INTR, &mddev->recovery)) {
				if (mddev->curr_resync >= mddev->recovery_cp) {
					pr_debug("md: checkpointing %s of %s.\n",
						 desc, mdname(mddev));
					if (test_bit(MD_RECOVERY_ERROR,
						&mddev->recovery))
						mddev->recovery_cp =
							mddev->curr_resync_completed;
					else
						mddev->recovery_cp =
							mddev->curr_resync;
				}
			} else
				mddev->recovery_cp = MaxSector;
		} else {
			if (!test_bit(MD_RECOVERY_INTR, &mddev->recovery))
				mddev->curr_resync = MaxSector;
			if (!test_bit(MD_RECOVERY_RESHAPE, &mddev->recovery) &&
			    test_bit(MD_RECOVERY_RECOVER, &mddev->recovery)) {
				rcu_read_lock();
				rdev_for_each_rcu(rdev, mddev)
					if (rdev->raid_disk >= 0 &&
					    mddev->delta_disks >= 0 &&
					    !test_bit(Journal, &rdev->flags) &&
					    !test_bit(Faulty, &rdev->flags) &&
					    !test_bit(In_sync, &rdev->flags) &&
					    rdev->recovery_offset < mddev->curr_resync)
						rdev->recovery_offset = mddev->curr_resync;
				rcu_read_unlock();
			}
		}
	}
 skip:
	/* set CHANGE_PENDING here since maybe another update is needed,
	 * so other nodes are informed. It should be harmless for normal
	 * raid */
	set_mask_bits(&mddev->sb_flags, 0,
		      BIT(MD_SB_CHANGE_PENDING) | BIT(MD_SB_CHANGE_DEVS));

	if (test_bit(MD_RECOVERY_RESHAPE, &mddev->recovery) &&
			!test_bit(MD_RECOVERY_INTR, &mddev->recovery) &&
			mddev->delta_disks > 0 &&
			mddev->pers->finish_reshape &&
			mddev->pers->size &&
			mddev->queue) {
		mddev_lock_nointr(mddev);
		md_set_array_sectors(mddev, mddev->pers->size(mddev, 0, 0));
		mddev_unlock(mddev);
		if (!mddev_is_clustered(mddev)) {
			set_capacity(mddev->gendisk, mddev->array_sectors);
			revalidate_disk(mddev->gendisk);
		}
	}

	spin_lock(&mddev->lock);
	if (!test_bit(MD_RECOVERY_INTR, &mddev->recovery)) {
		/* We completed so min/max setting can be forgotten if used. */
		if (test_bit(MD_RECOVERY_REQUESTED, &mddev->recovery))
			mddev->resync_min = 0;
		mddev->resync_max = MaxSector;
	} else if (test_bit(MD_RECOVERY_REQUESTED, &mddev->recovery))
		mddev->resync_min = mddev->curr_resync_completed;
	set_bit(MD_RECOVERY_DONE, &mddev->recovery);
	mddev->curr_resync = 0;
	spin_unlock(&mddev->lock);

	wake_up(&resync_wait);
	md_wakeup_thread(mddev->thread);
	return;
}
EXPORT_SYMBOL_GPL(md_do_sync);

static int remove_and_add_spares(struct mddev *mddev,
				 struct md_rdev *this)
{
	struct md_rdev *rdev;
	int spares = 0;
	int removed = 0;
	bool remove_some = false;

	if (this && test_bit(MD_RECOVERY_RUNNING, &mddev->recovery))
		/* Mustn't remove devices when resync thread is running */
		return 0;

	rdev_for_each(rdev, mddev) {
		if ((this == NULL || rdev == this) &&
		    rdev->raid_disk >= 0 &&
		    !test_bit(Blocked, &rdev->flags) &&
		    test_bit(Faulty, &rdev->flags) &&
		    atomic_read(&rdev->nr_pending)==0) {
			/* Faulty non-Blocked devices with nr_pending == 0
			 * never get nr_pending incremented,
			 * never get Faulty cleared, and never get Blocked set.
			 * So we can synchronize_rcu now rather than once per device
			 */
			remove_some = true;
			set_bit(RemoveSynchronized, &rdev->flags);
		}
	}

	if (remove_some)
		synchronize_rcu();
	rdev_for_each(rdev, mddev) {
		if ((this == NULL || rdev == this) &&
		    rdev->raid_disk >= 0 &&
		    !test_bit(Blocked, &rdev->flags) &&
		    ((test_bit(RemoveSynchronized, &rdev->flags) ||
		     (!test_bit(In_sync, &rdev->flags) &&
		      !test_bit(Journal, &rdev->flags))) &&
		    atomic_read(&rdev->nr_pending)==0)) {
			if (mddev->pers->hot_remove_disk(
				    mddev, rdev) == 0) {
				sysfs_unlink_rdev(mddev, rdev);
				rdev->saved_raid_disk = rdev->raid_disk;
				rdev->raid_disk = -1;
				removed++;
			}
		}
		if (remove_some && test_bit(RemoveSynchronized, &rdev->flags))
			clear_bit(RemoveSynchronized, &rdev->flags);
	}

	if (removed && mddev->kobj.sd)
		sysfs_notify(&mddev->kobj, NULL, "degraded");

	if (this && removed)
		goto no_add;

	rdev_for_each(rdev, mddev) {
		if (this && this != rdev)
			continue;
		if (test_bit(Candidate, &rdev->flags))
			continue;
		if (rdev->raid_disk >= 0 &&
		    !test_bit(In_sync, &rdev->flags) &&
		    !test_bit(Journal, &rdev->flags) &&
		    !test_bit(Faulty, &rdev->flags))
			spares++;
		if (rdev->raid_disk >= 0)
			continue;
		if (test_bit(Faulty, &rdev->flags))
			continue;
		if (!test_bit(Journal, &rdev->flags)) {
			if (mddev->ro &&
			    ! (rdev->saved_raid_disk >= 0 &&
			       !test_bit(Bitmap_sync, &rdev->flags)))
				continue;

			rdev->recovery_offset = 0;
		}
		if (mddev->pers->
		    hot_add_disk(mddev, rdev) == 0) {
			if (sysfs_link_rdev(mddev, rdev))
				/* failure here is OK */;
			if (!test_bit(Journal, &rdev->flags))
				spares++;
			md_new_event(mddev);
			set_bit(MD_SB_CHANGE_DEVS, &mddev->sb_flags);
		}
	}
no_add:
	if (removed)
		set_bit(MD_SB_CHANGE_DEVS, &mddev->sb_flags);
	return spares;
}

static void md_start_sync(struct work_struct *ws)
{
	struct mddev *mddev = container_of(ws, struct mddev, del_work);

	mddev->sync_thread = md_register_thread(md_do_sync,
						mddev,
						"resync");
	if (!mddev->sync_thread) {
		pr_warn("%s: could not start resync thread...\n",
			mdname(mddev));
		/* leave the spares where they are, it shouldn't hurt */
		clear_bit(MD_RECOVERY_SYNC, &mddev->recovery);
		clear_bit(MD_RECOVERY_RESHAPE, &mddev->recovery);
		clear_bit(MD_RECOVERY_REQUESTED, &mddev->recovery);
		clear_bit(MD_RECOVERY_CHECK, &mddev->recovery);
		clear_bit(MD_RECOVERY_RUNNING, &mddev->recovery);
		wake_up(&resync_wait);
		if (test_and_clear_bit(MD_RECOVERY_RECOVER,
				       &mddev->recovery))
			if (mddev->sysfs_action)
				sysfs_notify_dirent_safe(mddev->sysfs_action);
	} else
		md_wakeup_thread(mddev->sync_thread);
	sysfs_notify_dirent_safe(mddev->sysfs_action);
	md_new_event(mddev);
}

/*
 * This routine is regularly called by all per-raid-array threads to
 * deal with generic issues like resync and super-block update.
 * Raid personalities that don't have a thread (linear/raid0) do not
 * need this as they never do any recovery or update the superblock.
 *
 * It does not do any resync itself, but rather "forks" off other threads
 * to do that as needed.
 * When it is determined that resync is needed, we set MD_RECOVERY_RUNNING in
 * "->recovery" and create a thread at ->sync_thread.
 * When the thread finishes it sets MD_RECOVERY_DONE
 * and wakeups up this thread which will reap the thread and finish up.
 * This thread also removes any faulty devices (with nr_pending == 0).
 *
 * The overall approach is:
 *  1/ if the superblock needs updating, update it.
 *  2/ If a recovery thread is running, don't do anything else.
 *  3/ If recovery has finished, clean up, possibly marking spares active.
 *  4/ If there are any faulty devices, remove them.
 *  5/ If array is degraded, try to add spares devices
 *  6/ If array has spares or is not in-sync, start a resync thread.
 */
void md_check_recovery(struct mddev *mddev)
{
	if (test_bit(MD_ALLOW_SB_UPDATE, &mddev->flags) && mddev->sb_flags) {
		/* Write superblock - thread that called mddev_suspend()
		 * holds reconfig_mutex for us.
		 */
		set_bit(MD_UPDATING_SB, &mddev->flags);
		smp_mb__after_atomic();
		if (test_bit(MD_ALLOW_SB_UPDATE, &mddev->flags))
			md_update_sb(mddev, 0);
		clear_bit_unlock(MD_UPDATING_SB, &mddev->flags);
		wake_up(&mddev->sb_wait);
	}

	if (mddev->suspended)
		return;

	if (mddev->bitmap)
		md_bitmap_daemon_work(mddev);

	if (signal_pending(current)) {
		if (mddev->pers->sync_request && !mddev->external) {
			pr_debug("md: %s in immediate safe mode\n",
				 mdname(mddev));
			mddev->safemode = 2;
		}
		flush_signals(current);
	}

	if (mddev->ro && !test_bit(MD_RECOVERY_NEEDED, &mddev->recovery))
		return;
	if ( ! (
		(mddev->sb_flags & ~ (1<<MD_SB_CHANGE_PENDING)) ||
		test_bit(MD_RECOVERY_NEEDED, &mddev->recovery) ||
		test_bit(MD_RECOVERY_DONE, &mddev->recovery) ||
		(mddev->external == 0 && mddev->safemode == 1) ||
		(mddev->safemode == 2
		 && !mddev->in_sync && mddev->recovery_cp == MaxSector)
		))
		return;

	if (mddev_trylock(mddev)) {
		int spares = 0;
		bool try_set_sync = mddev->safemode != 0;

		if (!mddev->external && mddev->safemode == 1)
			mddev->safemode = 0;

		if (mddev->ro) {
			struct md_rdev *rdev;
			if (!mddev->external && mddev->in_sync)
				/* 'Blocked' flag not needed as failed devices
				 * will be recorded if array switched to read/write.
				 * Leaving it set will prevent the device
				 * from being removed.
				 */
				rdev_for_each(rdev, mddev)
					clear_bit(Blocked, &rdev->flags);
			/* On a read-only array we can:
			 * - remove failed devices
			 * - add already-in_sync devices if the array itself
			 *   is in-sync.
			 * As we only add devices that are already in-sync,
			 * we can activate the spares immediately.
			 */
			remove_and_add_spares(mddev, NULL);
			/* There is no thread, but we need to call
			 * ->spare_active and clear saved_raid_disk
			 */
			set_bit(MD_RECOVERY_INTR, &mddev->recovery);
			md_reap_sync_thread(mddev);
			clear_bit(MD_RECOVERY_RECOVER, &mddev->recovery);
			clear_bit(MD_RECOVERY_NEEDED, &mddev->recovery);
			clear_bit(MD_SB_CHANGE_PENDING, &mddev->sb_flags);
			goto unlock;
		}

		if (mddev_is_clustered(mddev)) {
			struct md_rdev *rdev;
			/* kick the device if another node issued a
			 * remove disk.
			 */
			rdev_for_each(rdev, mddev) {
				if (test_and_clear_bit(ClusterRemove, &rdev->flags) &&
						rdev->raid_disk < 0)
					md_kick_rdev_from_array(rdev);
			}
		}

		if (try_set_sync && !mddev->external && !mddev->in_sync) {
			spin_lock(&mddev->lock);
			set_in_sync(mddev);
			spin_unlock(&mddev->lock);
		}

		if (mddev->sb_flags)
			md_update_sb(mddev, 0);

		if (test_bit(MD_RECOVERY_RUNNING, &mddev->recovery) &&
		    !test_bit(MD_RECOVERY_DONE, &mddev->recovery)) {
			/* resync/recovery still happening */
			clear_bit(MD_RECOVERY_NEEDED, &mddev->recovery);
			goto unlock;
		}
		if (mddev->sync_thread) {
			md_reap_sync_thread(mddev);
			goto unlock;
		}
		/* Set RUNNING before clearing NEEDED to avoid
		 * any transients in the value of "sync_action".
		 */
		mddev->curr_resync_completed = 0;
		spin_lock(&mddev->lock);
		set_bit(MD_RECOVERY_RUNNING, &mddev->recovery);
		spin_unlock(&mddev->lock);
		/* Clear some bits that don't mean anything, but
		 * might be left set
		 */
		clear_bit(MD_RECOVERY_INTR, &mddev->recovery);
		clear_bit(MD_RECOVERY_DONE, &mddev->recovery);

		if (!test_and_clear_bit(MD_RECOVERY_NEEDED, &mddev->recovery) ||
		    test_bit(MD_RECOVERY_FROZEN, &mddev->recovery))
			goto not_running;
		/* no recovery is running.
		 * remove any failed drives, then
		 * add spares if possible.
		 * Spares are also removed and re-added, to allow
		 * the personality to fail the re-add.
		 */

		if (mddev->reshape_position != MaxSector) {
			if (mddev->pers->check_reshape == NULL ||
			    mddev->pers->check_reshape(mddev) != 0)
				/* Cannot proceed */
				goto not_running;
			set_bit(MD_RECOVERY_RESHAPE, &mddev->recovery);
			clear_bit(MD_RECOVERY_RECOVER, &mddev->recovery);
		} else if ((spares = remove_and_add_spares(mddev, NULL))) {
			clear_bit(MD_RECOVERY_SYNC, &mddev->recovery);
			clear_bit(MD_RECOVERY_CHECK, &mddev->recovery);
			clear_bit(MD_RECOVERY_REQUESTED, &mddev->recovery);
			set_bit(MD_RECOVERY_RECOVER, &mddev->recovery);
		} else if (mddev->recovery_cp < MaxSector) {
			set_bit(MD_RECOVERY_SYNC, &mddev->recovery);
			clear_bit(MD_RECOVERY_RECOVER, &mddev->recovery);
		} else if (!test_bit(MD_RECOVERY_SYNC, &mddev->recovery))
			/* nothing to be done ... */
			goto not_running;

		if (mddev->pers->sync_request) {
			if (spares) {
				/* We are adding a device or devices to an array
				 * which has the bitmap stored on all devices.
				 * So make sure all bitmap pages get written
				 */
				md_bitmap_write_all(mddev->bitmap);
			}
			INIT_WORK(&mddev->del_work, md_start_sync);
			queue_work(md_misc_wq, &mddev->del_work);
			goto unlock;
		}
	not_running:
		if (!mddev->sync_thread) {
			clear_bit(MD_RECOVERY_RUNNING, &mddev->recovery);
			wake_up(&resync_wait);
			if (test_and_clear_bit(MD_RECOVERY_RECOVER,
					       &mddev->recovery))
				if (mddev->sysfs_action)
					sysfs_notify_dirent_safe(mddev->sysfs_action);
		}
	unlock:
		wake_up(&mddev->sb_wait);
		mddev_unlock(mddev);
	}
}
EXPORT_SYMBOL(md_check_recovery);

void md_reap_sync_thread(struct mddev *mddev)
{
	struct md_rdev *rdev;
	sector_t old_dev_sectors = mddev->dev_sectors;
	bool is_reshaped = false;

	/* resync has finished, collect result */
	md_unregister_thread(&mddev->sync_thread);
	if (!test_bit(MD_RECOVERY_INTR, &mddev->recovery) &&
	    !test_bit(MD_RECOVERY_REQUESTED, &mddev->recovery) &&
	    mddev->degraded != mddev->raid_disks) {
		/* success...*/
		/* activate any spares */
		if (mddev->pers->spare_active(mddev)) {
			sysfs_notify(&mddev->kobj, NULL,
				     "degraded");
			set_bit(MD_SB_CHANGE_DEVS, &mddev->sb_flags);
		}
	}
	if (test_bit(MD_RECOVERY_RESHAPE, &mddev->recovery) &&
	    mddev->pers->finish_reshape) {
		mddev->pers->finish_reshape(mddev);
		if (mddev_is_clustered(mddev))
			is_reshaped = true;
	}

	/* If array is no-longer degraded, then any saved_raid_disk
	 * information must be scrapped.
	 */
	if (!mddev->degraded)
		rdev_for_each(rdev, mddev)
			rdev->saved_raid_disk = -1;

	md_update_sb(mddev, 1);
	/* MD_SB_CHANGE_PENDING should be cleared by md_update_sb, so we can
	 * call resync_finish here if MD_CLUSTER_RESYNC_LOCKED is set by
	 * clustered raid */
	if (test_and_clear_bit(MD_CLUSTER_RESYNC_LOCKED, &mddev->flags))
		md_cluster_ops->resync_finish(mddev);
	clear_bit(MD_RECOVERY_RUNNING, &mddev->recovery);
	clear_bit(MD_RECOVERY_DONE, &mddev->recovery);
	clear_bit(MD_RECOVERY_SYNC, &mddev->recovery);
	clear_bit(MD_RECOVERY_RESHAPE, &mddev->recovery);
	clear_bit(MD_RECOVERY_REQUESTED, &mddev->recovery);
	clear_bit(MD_RECOVERY_CHECK, &mddev->recovery);
	/*
	 * We call md_cluster_ops->update_size here because sync_size could
	 * be changed by md_update_sb, and MD_RECOVERY_RESHAPE is cleared,
	 * so it is time to update size across cluster.
	 */
	if (mddev_is_clustered(mddev) && is_reshaped
				      && !test_bit(MD_CLOSING, &mddev->flags))
		md_cluster_ops->update_size(mddev, old_dev_sectors);
	wake_up(&resync_wait);
	/* flag recovery needed just to double check */
	set_bit(MD_RECOVERY_NEEDED, &mddev->recovery);
	sysfs_notify_dirent_safe(mddev->sysfs_action);
	md_new_event(mddev);
	if (mddev->event_work.func)
		queue_work(md_misc_wq, &mddev->event_work);
}
EXPORT_SYMBOL(md_reap_sync_thread);

void md_wait_for_blocked_rdev(struct md_rdev *rdev, struct mddev *mddev)
{
	sysfs_notify_dirent_safe(rdev->sysfs_state);
	wait_event_timeout(rdev->blocked_wait,
			   !test_bit(Blocked, &rdev->flags) &&
			   !test_bit(BlockedBadBlocks, &rdev->flags),
			   msecs_to_jiffies(5000));
	rdev_dec_pending(rdev, mddev);
}
EXPORT_SYMBOL(md_wait_for_blocked_rdev);

void md_finish_reshape(struct mddev *mddev)
{
	/* called be personality module when reshape completes. */
	struct md_rdev *rdev;

	rdev_for_each(rdev, mddev) {
		if (rdev->data_offset > rdev->new_data_offset)
			rdev->sectors += rdev->data_offset - rdev->new_data_offset;
		else
			rdev->sectors -= rdev->new_data_offset - rdev->data_offset;
		rdev->data_offset = rdev->new_data_offset;
	}
}
EXPORT_SYMBOL(md_finish_reshape);

/* Bad block management */

/* Returns 1 on success, 0 on failure */
int rdev_set_badblocks(struct md_rdev *rdev, sector_t s, int sectors,
		       int is_new)
{
	struct mddev *mddev = rdev->mddev;
	int rv;
	if (is_new)
		s += rdev->new_data_offset;
	else
		s += rdev->data_offset;
	rv = badblocks_set(&rdev->badblocks, s, sectors, 0);
	if (rv == 0) {
		/* Make sure they get written out promptly */
		if (test_bit(ExternalBbl, &rdev->flags))
			sysfs_notify(&rdev->kobj, NULL,
				     "unacknowledged_bad_blocks");
		sysfs_notify_dirent_safe(rdev->sysfs_state);
		set_mask_bits(&mddev->sb_flags, 0,
			      BIT(MD_SB_CHANGE_CLEAN) | BIT(MD_SB_CHANGE_PENDING));
		md_wakeup_thread(rdev->mddev->thread);
		return 1;
	} else
		return 0;
}
EXPORT_SYMBOL_GPL(rdev_set_badblocks);

int rdev_clear_badblocks(struct md_rdev *rdev, sector_t s, int sectors,
			 int is_new)
{
	int rv;
	if (is_new)
		s += rdev->new_data_offset;
	else
		s += rdev->data_offset;
	rv = badblocks_clear(&rdev->badblocks, s, sectors);
	if ((rv == 0) && test_bit(ExternalBbl, &rdev->flags))
		sysfs_notify(&rdev->kobj, NULL, "bad_blocks");
	return rv;
}
EXPORT_SYMBOL_GPL(rdev_clear_badblocks);

static int md_notify_reboot(struct notifier_block *this,
			    unsigned long code, void *x)
{
	struct list_head *tmp;
	struct mddev *mddev;
	int need_delay = 0;

	for_each_mddev(mddev, tmp) {
		if (mddev_trylock(mddev)) {
			if (mddev->pers)
				__md_stop_writes(mddev);
			if (mddev->persistent)
				mddev->safemode = 2;
			mddev_unlock(mddev);
		}
		need_delay = 1;
	}
	/*
	 * certain more exotic SCSI devices are known to be
	 * volatile wrt too early system reboots. While the
	 * right place to handle this issue is the given
	 * driver, we do want to have a safe RAID driver ...
	 */
	if (need_delay)
		mdelay(1000*1);

	return NOTIFY_DONE;
}

static struct notifier_block md_notifier = {
	.notifier_call	= md_notify_reboot,
	.next		= NULL,
	.priority	= INT_MAX, /* before any real devices */
};

static void md_geninit(void)
{
	pr_debug("md: sizeof(mdp_super_t) = %d\n", (int)sizeof(mdp_super_t));

	proc_create("mdstat", S_IRUGO, NULL, &md_seq_fops);
}

static int __init md_init(void)
{
	int ret = -ENOMEM;

	md_wq = alloc_workqueue("md", WQ_MEM_RECLAIM, 0);
	if (!md_wq)
		goto err_wq;

	md_misc_wq = alloc_workqueue("md_misc", 0, 0);
	if (!md_misc_wq)
		goto err_misc_wq;

	if ((ret = register_blkdev(MD_MAJOR, "md")) < 0)
		goto err_md;

	if ((ret = register_blkdev(0, "mdp")) < 0)
		goto err_mdp;
	mdp_major = ret;

	blk_register_region(MKDEV(MD_MAJOR, 0), 512, THIS_MODULE,
			    md_probe, NULL, NULL);
	blk_register_region(MKDEV(mdp_major, 0), 1UL<<MINORBITS, THIS_MODULE,
			    md_probe, NULL, NULL);

	register_reboot_notifier(&md_notifier);
	raid_table_header = register_sysctl_table(raid_root_table);

	md_geninit();
	return 0;

err_mdp:
	unregister_blkdev(MD_MAJOR, "md");
err_md:
	destroy_workqueue(md_misc_wq);
err_misc_wq:
	destroy_workqueue(md_wq);
err_wq:
	return ret;
}

static void check_sb_changes(struct mddev *mddev, struct md_rdev *rdev)
{
	struct mdp_superblock_1 *sb = page_address(rdev->sb_page);
	struct md_rdev *rdev2;
	int role, ret;
	char b[BDEVNAME_SIZE];

	/*
	 * If size is changed in another node then we need to
	 * do resize as well.
	 */
	if (mddev->dev_sectors != le64_to_cpu(sb->size)) {
		ret = mddev->pers->resize(mddev, le64_to_cpu(sb->size));
		if (ret)
			pr_info("md-cluster: resize failed\n");
		else
			md_bitmap_update_sb(mddev->bitmap);
	}

	/* Check for change of roles in the active devices */
	rdev_for_each(rdev2, mddev) {
		if (test_bit(Faulty, &rdev2->flags))
			continue;

		/* Check if the roles changed */
		role = le16_to_cpu(sb->dev_roles[rdev2->desc_nr]);

		if (test_bit(Candidate, &rdev2->flags)) {
			if (role == 0xfffe) {
				pr_info("md: Removing Candidate device %s because add failed\n", bdevname(rdev2->bdev,b));
				md_kick_rdev_from_array(rdev2);
				continue;
			}
			else
				clear_bit(Candidate, &rdev2->flags);
		}

		if (role != rdev2->raid_disk) {
			/*
			 * got activated except reshape is happening.
			 */
			if (rdev2->raid_disk == -1 && role != 0xffff &&
			    !(le32_to_cpu(sb->feature_map) &
			      MD_FEATURE_RESHAPE_ACTIVE)) {
				rdev2->saved_raid_disk = role;
				ret = remove_and_add_spares(mddev, rdev2);
				pr_info("Activated spare: %s\n",
					bdevname(rdev2->bdev,b));
				/* wakeup mddev->thread here, so array could
				 * perform resync with the new activated disk */
				set_bit(MD_RECOVERY_NEEDED, &mddev->recovery);
				md_wakeup_thread(mddev->thread);
			}
			/* device faulty
			 * We just want to do the minimum to mark the disk
			 * as faulty. The recovery is performed by the
			 * one who initiated the error.
			 */
			if ((role == 0xfffe) || (role == 0xfffd)) {
				md_error(mddev, rdev2);
				clear_bit(Blocked, &rdev2->flags);
			}
		}
	}

	if (mddev->raid_disks != le32_to_cpu(sb->raid_disks))
		update_raid_disks(mddev, le32_to_cpu(sb->raid_disks));

	/*
	 * Since mddev->delta_disks has already updated in update_raid_disks,
	 * so it is time to check reshape.
	 */
	if (test_bit(MD_RESYNCING_REMOTE, &mddev->recovery) &&
	    (le32_to_cpu(sb->feature_map) & MD_FEATURE_RESHAPE_ACTIVE)) {
		/*
		 * reshape is happening in the remote node, we need to
		 * update reshape_position and call start_reshape.
		 */
		mddev->reshape_position = le64_to_cpu(sb->reshape_position);
		if (mddev->pers->update_reshape_pos)
			mddev->pers->update_reshape_pos(mddev);
		if (mddev->pers->start_reshape)
			mddev->pers->start_reshape(mddev);
	} else if (test_bit(MD_RESYNCING_REMOTE, &mddev->recovery) &&
		   mddev->reshape_position != MaxSector &&
		   !(le32_to_cpu(sb->feature_map) & MD_FEATURE_RESHAPE_ACTIVE)) {
		/* reshape is just done in another node. */
		mddev->reshape_position = MaxSector;
		if (mddev->pers->update_reshape_pos)
			mddev->pers->update_reshape_pos(mddev);
	}

	/* Finally set the event to be up to date */
	mddev->events = le64_to_cpu(sb->events);
}

static int read_rdev(struct mddev *mddev, struct md_rdev *rdev)
{
	int err;
	struct page *swapout = rdev->sb_page;
	struct mdp_superblock_1 *sb;

	/* Store the sb page of the rdev in the swapout temporary
	 * variable in case we err in the future
	 */
	rdev->sb_page = NULL;
	err = alloc_disk_sb(rdev);
	if (err == 0) {
		ClearPageUptodate(rdev->sb_page);
		rdev->sb_loaded = 0;
		err = super_types[mddev->major_version].
			load_super(rdev, NULL, mddev->minor_version);
	}
	if (err < 0) {
		pr_warn("%s: %d Could not reload rdev(%d) err: %d. Restoring old values\n",
				__func__, __LINE__, rdev->desc_nr, err);
		if (rdev->sb_page)
			put_page(rdev->sb_page);
		rdev->sb_page = swapout;
		rdev->sb_loaded = 1;
		return err;
	}

	sb = page_address(rdev->sb_page);
	/* Read the offset unconditionally, even if MD_FEATURE_RECOVERY_OFFSET
	 * is not set
	 */

	if ((le32_to_cpu(sb->feature_map) & MD_FEATURE_RECOVERY_OFFSET))
		rdev->recovery_offset = le64_to_cpu(sb->recovery_offset);

	/* The other node finished recovery, call spare_active to set
	 * device In_sync and mddev->degraded
	 */
	if (rdev->recovery_offset == MaxSector &&
	    !test_bit(In_sync, &rdev->flags) &&
	    mddev->pers->spare_active(mddev))
		sysfs_notify(&mddev->kobj, NULL, "degraded");

	put_page(swapout);
	return 0;
}

void md_reload_sb(struct mddev *mddev, int nr)
{
	struct md_rdev *rdev;
	int err;

	/* Find the rdev */
	rdev_for_each_rcu(rdev, mddev) {
		if (rdev->desc_nr == nr)
			break;
	}

	if (!rdev || rdev->desc_nr != nr) {
		pr_warn("%s: %d Could not find rdev with nr %d\n", __func__, __LINE__, nr);
		return;
	}

	err = read_rdev(mddev, rdev);
	if (err < 0)
		return;

	check_sb_changes(mddev, rdev);

	/* Read all rdev's to update recovery_offset */
	rdev_for_each_rcu(rdev, mddev) {
		if (!test_bit(Faulty, &rdev->flags))
			read_rdev(mddev, rdev);
	}
}
EXPORT_SYMBOL(md_reload_sb);

#ifndef MODULE

/*
 * Searches all registered partitions for autorun RAID arrays
 * at boot time.
 */

static DEFINE_MUTEX(detected_devices_mutex);
static LIST_HEAD(all_detected_devices);
struct detected_devices_node {
	struct list_head list;
	dev_t dev;
};

void md_autodetect_dev(dev_t dev)
{
	struct detected_devices_node *node_detected_dev;

	node_detected_dev = kzalloc(sizeof(*node_detected_dev), GFP_KERNEL);
	if (node_detected_dev) {
		node_detected_dev->dev = dev;
		mutex_lock(&detected_devices_mutex);
		list_add_tail(&node_detected_dev->list, &all_detected_devices);
		mutex_unlock(&detected_devices_mutex);
	}
}

static void autostart_arrays(int part)
{
	struct md_rdev *rdev;
	struct detected_devices_node *node_detected_dev;
	dev_t dev;
	int i_scanned, i_passed;

	i_scanned = 0;
	i_passed = 0;

	pr_info("md: Autodetecting RAID arrays.\n");

	mutex_lock(&detected_devices_mutex);
	while (!list_empty(&all_detected_devices) && i_scanned < INT_MAX) {
		i_scanned++;
		node_detected_dev = list_entry(all_detected_devices.next,
					struct detected_devices_node, list);
		list_del(&node_detected_dev->list);
		dev = node_detected_dev->dev;
		kfree(node_detected_dev);
		mutex_unlock(&detected_devices_mutex);
		rdev = md_import_device(dev,0, 90);
		mutex_lock(&detected_devices_mutex);
		if (IS_ERR(rdev))
			continue;

		if (test_bit(Faulty, &rdev->flags))
			continue;

		set_bit(AutoDetected, &rdev->flags);
		list_add(&rdev->same_set, &pending_raid_disks);
		i_passed++;
	}
	mutex_unlock(&detected_devices_mutex);

	pr_debug("md: Scanned %d and added %d devices.\n", i_scanned, i_passed);

	autorun_devices(part);
}

#endif /* !MODULE */

static __exit void md_exit(void)
{
	struct mddev *mddev;
	struct list_head *tmp;
	int delay = 1;

	blk_unregister_region(MKDEV(MD_MAJOR,0), 512);
	blk_unregister_region(MKDEV(mdp_major,0), 1U << MINORBITS);

	unregister_blkdev(MD_MAJOR,"md");
	unregister_blkdev(mdp_major, "mdp");
	unregister_reboot_notifier(&md_notifier);
	unregister_sysctl_table(raid_table_header);

	/* We cannot unload the modules while some process is
	 * waiting for us in select() or poll() - wake them up
	 */
	md_unloading = 1;
	while (waitqueue_active(&md_event_waiters)) {
		/* not safe to leave yet */
		wake_up(&md_event_waiters);
		msleep(delay);
		delay += delay;
	}
	remove_proc_entry("mdstat", NULL);

	for_each_mddev(mddev, tmp) {
		export_array(mddev);
		mddev->ctime = 0;
		mddev->hold_active = 0;
		/*
		 * for_each_mddev() will call mddev_put() at the end of each
		 * iteration.  As the mddev is now fully clear, this will
		 * schedule the mddev for destruction by a workqueue, and the
		 * destroy_workqueue() below will wait for that to complete.
		 */
	}
	destroy_workqueue(md_misc_wq);
	destroy_workqueue(md_wq);
}

subsys_initcall(md_init);
module_exit(md_exit)

static int get_ro(char *buffer, struct kernel_param *kp)
{
	return sprintf(buffer, "%d", start_readonly);
}
static int set_ro(const char *val, struct kernel_param *kp)
{
	return kstrtouint(val, 10, (unsigned int *)&start_readonly);
}

module_param_call(start_ro, set_ro, get_ro, NULL, S_IRUSR|S_IWUSR);
module_param(start_dirty_degraded, int, S_IRUGO|S_IWUSR);
module_param_call(new_array, add_named_array, NULL, NULL, S_IWUSR);
module_param(create_on_open, bool, S_IRUSR|S_IWUSR);

MODULE_LICENSE("GPL");
MODULE_DESCRIPTION("MD RAID framework");
MODULE_ALIAS("md");
MODULE_ALIAS_BLOCKDEV_MAJOR(MD_MAJOR);<|MERGE_RESOLUTION|>--- conflicted
+++ resolved
@@ -5825,7 +5825,6 @@
 			mddev->bitmap = bitmap;
 
 	}
-<<<<<<< HEAD
 	if (err)
 		goto bitmap_abort;
 
@@ -5846,16 +5845,6 @@
 				goto bitmap_abort;
 			}
 		}
-=======
-	if (err) {
-		mddev_detach(mddev);
-		if (mddev->private)
-			pers->free(mddev, mddev->private);
-		mddev->private = NULL;
-		module_put(pers->owner);
-		md_bitmap_destroy(mddev);
-		goto abort;
->>>>>>> 4d7b5455
 	}
 
 	if (mddev->queue) {
@@ -5921,7 +5910,7 @@
 		pers->free(mddev, mddev->private);
 	mddev->private = NULL;
 	module_put(pers->owner);
-	bitmap_destroy(mddev);
+	md_bitmap_destroy(mddev);
 abort:
 	if (mddev->bio_set) {
 		bioset_free(mddev->bio_set);
