--- conflicted
+++ resolved
@@ -34,11 +34,7 @@
 #define DM_VERITY_OPT_IGN_ZEROES	"ignore_zero_blocks"
 #define DM_VERITY_OPT_AT_MOST_ONCE	"check_at_most_once"
 
-<<<<<<< HEAD
-#define DM_VERITY_OPTS_MAX		(2 + DM_VERITY_OPTS_FEC + \
-=======
 #define DM_VERITY_OPTS_MAX		(3 + DM_VERITY_OPTS_FEC + \
->>>>>>> 7d2a07b7
 					 DM_VERITY_ROOT_HASH_VERIFICATION_OPTS)
 
 static unsigned dm_verity_prefetch_cluster = DM_VERITY_DEFAULT_PREFETCH_SIZE;
@@ -897,8 +893,6 @@
 	return r;
 }
 
-<<<<<<< HEAD
-=======
 static inline bool verity_is_verity_mode(const char *arg_name)
 {
 	return (!strcasecmp(arg_name, DM_VERITY_OPT_LOGGING) ||
@@ -921,7 +915,6 @@
 	return 0;
 }
 
->>>>>>> 7d2a07b7
 static int verity_parse_opt_args(struct dm_arg_set *as, struct dm_verity *v,
 				 struct dm_verity_sig_opts *verify_args)
 {
@@ -951,10 +944,6 @@
 				ti->error = "Conflicting error handling parameters";
 				return r;
 			}
-			continue;
-
-		} else if (!strcasecmp(arg_name, DM_VERITY_OPT_PANIC)) {
-			v->mode = DM_VERITY_MODE_PANIC;
 			continue;
 
 		} else if (!strcasecmp(arg_name, DM_VERITY_OPT_IGN_ZEROES)) {
@@ -1271,11 +1260,7 @@
 
 static struct target_type verity_target = {
 	.name		= "verity",
-<<<<<<< HEAD
-	.version	= {1, 7, 0},
-=======
 	.version	= {1, 8, 0},
->>>>>>> 7d2a07b7
 	.module		= THIS_MODULE,
 	.ctr		= verity_ctr,
 	.dtr		= verity_dtr,
