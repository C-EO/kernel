/*
 * Copyright (C) 2010-2011 Neil Brown
 * Copyright (C) 2010-2017 Red Hat, Inc. All rights reserved.
 *
 * This file is released under the GPL.
 */

#include <linux/slab.h>
#include <linux/module.h>

#include "md.h"
#include "raid1.h"
#include "raid5.h"
#include "raid10.h"
#include "md-bitmap.h"

#include <linux/device-mapper.h>

#define DM_MSG_PREFIX "raid"
#define	MAX_RAID_DEVICES	253 /* md-raid kernel limit */

/*
 * Minimum sectors of free reshape space per raid device
 */
#define	MIN_FREE_RESHAPE_SPACE to_sector(4*4096)

/*
 * Minimum journal space 4 MiB in sectors.
 */
#define	MIN_RAID456_JOURNAL_SPACE (4*2048)

/* Global list of all raid sets */
static LIST_HEAD(raid_sets);

static bool devices_handle_discard_safely = false;

/*
 * The following flags are used by dm-raid.c to set up the array state.
 * They must be cleared before md_run is called.
 */
#define FirstUse 10		/* rdev flag */

struct raid_dev {
	/*
	 * Two DM devices, one to hold metadata and one to hold the
	 * actual data/parity.	The reason for this is to not confuse
	 * ti->len and give more flexibility in altering size and
	 * characteristics.
	 *
	 * While it is possible for this device to be associated
	 * with a different physical device than the data_dev, it
	 * is intended for it to be the same.
	 *    |--------- Physical Device ---------|
	 *    |- meta_dev -|------ data_dev ------|
	 */
	struct dm_dev *meta_dev;
	struct dm_dev *data_dev;
	struct md_rdev rdev;
};

/*
 * Bits for establishing rs->ctr_flags
 *
 * 1 = no flag value
 * 2 = flag with value
 */
#define __CTR_FLAG_SYNC			0  /* 1 */ /* Not with raid0! */
#define __CTR_FLAG_NOSYNC		1  /* 1 */ /* Not with raid0! */
#define __CTR_FLAG_REBUILD		2  /* 2 */ /* Not with raid0! */
#define __CTR_FLAG_DAEMON_SLEEP		3  /* 2 */ /* Not with raid0! */
#define __CTR_FLAG_MIN_RECOVERY_RATE	4  /* 2 */ /* Not with raid0! */
#define __CTR_FLAG_MAX_RECOVERY_RATE	5  /* 2 */ /* Not with raid0! */
#define __CTR_FLAG_MAX_WRITE_BEHIND	6  /* 2 */ /* Only with raid1! */
#define __CTR_FLAG_WRITE_MOSTLY		7  /* 2 */ /* Only with raid1! */
#define __CTR_FLAG_STRIPE_CACHE		8  /* 2 */ /* Only with raid4/5/6! */
#define __CTR_FLAG_REGION_SIZE		9  /* 2 */ /* Not with raid0! */
#define __CTR_FLAG_RAID10_COPIES	10 /* 2 */ /* Only with raid10 */
#define __CTR_FLAG_RAID10_FORMAT	11 /* 2 */ /* Only with raid10 */
/* New for v1.9.0 */
#define __CTR_FLAG_DELTA_DISKS		12 /* 2 */ /* Only with reshapable raid1/4/5/6/10! */
#define __CTR_FLAG_DATA_OFFSET		13 /* 2 */ /* Only with reshapable raid4/5/6/10! */
#define __CTR_FLAG_RAID10_USE_NEAR_SETS 14 /* 2 */ /* Only with raid10! */

/* New for v1.10.0 */
#define __CTR_FLAG_JOURNAL_DEV		15 /* 2 */ /* Only with raid4/5/6 (journal device)! */

/* New for v1.11.1 */
#define __CTR_FLAG_JOURNAL_MODE		16 /* 2 */ /* Only with raid4/5/6 (journal mode)! */

/*
 * Flags for rs->ctr_flags field.
 */
#define CTR_FLAG_SYNC			(1 << __CTR_FLAG_SYNC)
#define CTR_FLAG_NOSYNC			(1 << __CTR_FLAG_NOSYNC)
#define CTR_FLAG_REBUILD		(1 << __CTR_FLAG_REBUILD)
#define CTR_FLAG_DAEMON_SLEEP		(1 << __CTR_FLAG_DAEMON_SLEEP)
#define CTR_FLAG_MIN_RECOVERY_RATE	(1 << __CTR_FLAG_MIN_RECOVERY_RATE)
#define CTR_FLAG_MAX_RECOVERY_RATE	(1 << __CTR_FLAG_MAX_RECOVERY_RATE)
#define CTR_FLAG_MAX_WRITE_BEHIND	(1 << __CTR_FLAG_MAX_WRITE_BEHIND)
#define CTR_FLAG_WRITE_MOSTLY		(1 << __CTR_FLAG_WRITE_MOSTLY)
#define CTR_FLAG_STRIPE_CACHE		(1 << __CTR_FLAG_STRIPE_CACHE)
#define CTR_FLAG_REGION_SIZE		(1 << __CTR_FLAG_REGION_SIZE)
#define CTR_FLAG_RAID10_COPIES		(1 << __CTR_FLAG_RAID10_COPIES)
#define CTR_FLAG_RAID10_FORMAT		(1 << __CTR_FLAG_RAID10_FORMAT)
#define CTR_FLAG_DELTA_DISKS		(1 << __CTR_FLAG_DELTA_DISKS)
#define CTR_FLAG_DATA_OFFSET		(1 << __CTR_FLAG_DATA_OFFSET)
#define CTR_FLAG_RAID10_USE_NEAR_SETS	(1 << __CTR_FLAG_RAID10_USE_NEAR_SETS)
#define CTR_FLAG_JOURNAL_DEV		(1 << __CTR_FLAG_JOURNAL_DEV)
#define CTR_FLAG_JOURNAL_MODE		(1 << __CTR_FLAG_JOURNAL_MODE)

/*
 * Definitions of various constructor flags to
 * be used in checks of valid / invalid flags
 * per raid level.
 */
/* Define all any sync flags */
#define	CTR_FLAGS_ANY_SYNC		(CTR_FLAG_SYNC | CTR_FLAG_NOSYNC)

/* Define flags for options without argument (e.g. 'nosync') */
#define	CTR_FLAG_OPTIONS_NO_ARGS	(CTR_FLAGS_ANY_SYNC | \
					 CTR_FLAG_RAID10_USE_NEAR_SETS)

/* Define flags for options with one argument (e.g. 'delta_disks +2') */
#define CTR_FLAG_OPTIONS_ONE_ARG (CTR_FLAG_REBUILD | \
				  CTR_FLAG_WRITE_MOSTLY | \
				  CTR_FLAG_DAEMON_SLEEP | \
				  CTR_FLAG_MIN_RECOVERY_RATE | \
				  CTR_FLAG_MAX_RECOVERY_RATE | \
				  CTR_FLAG_MAX_WRITE_BEHIND | \
				  CTR_FLAG_STRIPE_CACHE | \
				  CTR_FLAG_REGION_SIZE | \
				  CTR_FLAG_RAID10_COPIES | \
				  CTR_FLAG_RAID10_FORMAT | \
				  CTR_FLAG_DELTA_DISKS | \
				  CTR_FLAG_DATA_OFFSET)

/* Valid options definitions per raid level... */

/* "raid0" does only accept data offset */
#define RAID0_VALID_FLAGS	(CTR_FLAG_DATA_OFFSET)

/* "raid1" does not accept stripe cache, data offset, delta_disks or any raid10 options */
#define RAID1_VALID_FLAGS	(CTR_FLAGS_ANY_SYNC | \
				 CTR_FLAG_REBUILD | \
				 CTR_FLAG_WRITE_MOSTLY | \
				 CTR_FLAG_DAEMON_SLEEP | \
				 CTR_FLAG_MIN_RECOVERY_RATE | \
				 CTR_FLAG_MAX_RECOVERY_RATE | \
				 CTR_FLAG_MAX_WRITE_BEHIND | \
				 CTR_FLAG_REGION_SIZE | \
				 CTR_FLAG_DELTA_DISKS | \
				 CTR_FLAG_DATA_OFFSET)

/* "raid10" does not accept any raid1 or stripe cache options */
#define RAID10_VALID_FLAGS	(CTR_FLAGS_ANY_SYNC | \
				 CTR_FLAG_REBUILD | \
				 CTR_FLAG_DAEMON_SLEEP | \
				 CTR_FLAG_MIN_RECOVERY_RATE | \
				 CTR_FLAG_MAX_RECOVERY_RATE | \
				 CTR_FLAG_REGION_SIZE | \
				 CTR_FLAG_RAID10_COPIES | \
				 CTR_FLAG_RAID10_FORMAT | \
				 CTR_FLAG_DELTA_DISKS | \
				 CTR_FLAG_DATA_OFFSET | \
				 CTR_FLAG_RAID10_USE_NEAR_SETS)

/*
 * "raid4/5/6" do not accept any raid1 or raid10 specific options
 *
 * "raid6" does not accept "nosync", because it is not guaranteed
 * that both parity and q-syndrome are being written properly with
 * any writes
 */
#define RAID45_VALID_FLAGS	(CTR_FLAGS_ANY_SYNC | \
				 CTR_FLAG_REBUILD | \
				 CTR_FLAG_DAEMON_SLEEP | \
				 CTR_FLAG_MIN_RECOVERY_RATE | \
				 CTR_FLAG_MAX_RECOVERY_RATE | \
				 CTR_FLAG_STRIPE_CACHE | \
				 CTR_FLAG_REGION_SIZE | \
				 CTR_FLAG_DELTA_DISKS | \
				 CTR_FLAG_DATA_OFFSET | \
				 CTR_FLAG_JOURNAL_DEV | \
				 CTR_FLAG_JOURNAL_MODE)

#define RAID6_VALID_FLAGS	(CTR_FLAG_SYNC | \
				 CTR_FLAG_REBUILD | \
				 CTR_FLAG_DAEMON_SLEEP | \
				 CTR_FLAG_MIN_RECOVERY_RATE | \
				 CTR_FLAG_MAX_RECOVERY_RATE | \
				 CTR_FLAG_STRIPE_CACHE | \
				 CTR_FLAG_REGION_SIZE | \
				 CTR_FLAG_DELTA_DISKS | \
				 CTR_FLAG_DATA_OFFSET | \
				 CTR_FLAG_JOURNAL_DEV | \
				 CTR_FLAG_JOURNAL_MODE)
/* ...valid options definitions per raid level */

/*
 * Flags for rs->runtime_flags field
 * (RT_FLAG prefix meaning "runtime flag")
 *
 * These are all internal and used to define runtime state,
 * e.g. to prevent another resume from preresume processing
 * the raid set all over again.
 */
#define RT_FLAG_RS_PRERESUMED		0
#define RT_FLAG_RS_RESUMED		1
#define RT_FLAG_RS_BITMAP_LOADED	2
#define RT_FLAG_UPDATE_SBS		3
#define RT_FLAG_RESHAPE_RS		4
#define RT_FLAG_RS_SUSPENDED		5
#define RT_FLAG_RS_IN_SYNC		6
#define RT_FLAG_RS_RESYNCING		7

/* Array elements of 64 bit needed for rebuild/failed disk bits */
#define DISKS_ARRAY_ELEMS ((MAX_RAID_DEVICES + (sizeof(uint64_t) * 8 - 1)) / sizeof(uint64_t) / 8)

/*
 * raid set level, layout and chunk sectors backup/restore
 */
struct rs_layout {
	int new_level;
	int new_layout;
	int new_chunk_sectors;
};

struct raid_set {
	struct dm_target *ti;
	struct list_head list;

	uint32_t stripe_cache_entries;
	unsigned long ctr_flags;
	unsigned long runtime_flags;

	uint64_t rebuild_disks[DISKS_ARRAY_ELEMS];

	int raid_disks;
	int delta_disks;
	int data_offset;
	int raid10_copies;
	int requested_bitmap_chunk_sectors;

	struct mddev md;
	struct raid_type *raid_type;
	struct dm_target_callbacks callbacks;

	/* Optional raid4/5/6 journal device */
	struct journal_dev {
		struct dm_dev *dev;
		struct md_rdev rdev;
		int mode;
	} journal_dev;

	struct raid_dev dev[0];
};

static void rs_config_backup(struct raid_set *rs, struct rs_layout *l)
{
	struct mddev *mddev = &rs->md;

	l->new_level = mddev->new_level;
	l->new_layout = mddev->new_layout;
	l->new_chunk_sectors = mddev->new_chunk_sectors;
}

static void rs_config_restore(struct raid_set *rs, struct rs_layout *l)
{
	struct mddev *mddev = &rs->md;

	mddev->new_level = l->new_level;
	mddev->new_layout = l->new_layout;
	mddev->new_chunk_sectors = l->new_chunk_sectors;
}

/* Find any raid_set in active slot for @rs on global list */
static struct raid_set *rs_find_active(struct raid_set *rs)
{
	struct raid_set *r;
	struct mapped_device *md = dm_table_get_md(rs->ti->table);

	list_for_each_entry(r, &raid_sets, list)
		if (r != rs && dm_table_get_md(r->ti->table) == md)
			return r;

	return NULL;
}

/* raid10 algorithms (i.e. formats) */
#define	ALGORITHM_RAID10_DEFAULT	0
#define	ALGORITHM_RAID10_NEAR		1
#define	ALGORITHM_RAID10_OFFSET		2
#define	ALGORITHM_RAID10_FAR		3

/* Supported raid types and properties. */
static struct raid_type {
	const char *name;		/* RAID algorithm. */
	const char *descr;		/* Descriptor text for logging. */
	const unsigned int parity_devs;	/* # of parity devices. */
	const unsigned int minimal_devs;/* minimal # of devices in set. */
	const unsigned int level;	/* RAID level. */
	const unsigned int algorithm;	/* RAID algorithm. */
} raid_types[] = {
	{"raid0",	  "raid0 (striping)",			    0, 2, 0,  0 /* NONE */},
	{"raid1",	  "raid1 (mirroring)",			    0, 2, 1,  0 /* NONE */},
	{"raid10_far",	  "raid10 far (striped mirrors)",	    0, 2, 10, ALGORITHM_RAID10_FAR},
	{"raid10_offset", "raid10 offset (striped mirrors)",	    0, 2, 10, ALGORITHM_RAID10_OFFSET},
	{"raid10_near",	  "raid10 near (striped mirrors)",	    0, 2, 10, ALGORITHM_RAID10_NEAR},
	{"raid10",	  "raid10 (striped mirrors)",		    0, 2, 10, ALGORITHM_RAID10_DEFAULT},
	{"raid4",	  "raid4 (dedicated first parity disk)",    1, 2, 5,  ALGORITHM_PARITY_0}, /* raid4 layout = raid5_0 */
	{"raid5_n",	  "raid5 (dedicated last parity disk)",	    1, 2, 5,  ALGORITHM_PARITY_N},
	{"raid5_ls",	  "raid5 (left symmetric)",		    1, 2, 5,  ALGORITHM_LEFT_SYMMETRIC},
	{"raid5_rs",	  "raid5 (right symmetric)",		    1, 2, 5,  ALGORITHM_RIGHT_SYMMETRIC},
	{"raid5_la",	  "raid5 (left asymmetric)",		    1, 2, 5,  ALGORITHM_LEFT_ASYMMETRIC},
	{"raid5_ra",	  "raid5 (right asymmetric)",		    1, 2, 5,  ALGORITHM_RIGHT_ASYMMETRIC},
	{"raid6_zr",	  "raid6 (zero restart)",		    2, 4, 6,  ALGORITHM_ROTATING_ZERO_RESTART},
	{"raid6_nr",	  "raid6 (N restart)",			    2, 4, 6,  ALGORITHM_ROTATING_N_RESTART},
	{"raid6_nc",	  "raid6 (N continue)",			    2, 4, 6,  ALGORITHM_ROTATING_N_CONTINUE},
	{"raid6_n_6",	  "raid6 (dedicated parity/Q n/6)",	    2, 4, 6,  ALGORITHM_PARITY_N_6},
	{"raid6_ls_6",	  "raid6 (left symmetric dedicated Q 6)",   2, 4, 6,  ALGORITHM_LEFT_SYMMETRIC_6},
	{"raid6_rs_6",	  "raid6 (right symmetric dedicated Q 6)",  2, 4, 6,  ALGORITHM_RIGHT_SYMMETRIC_6},
	{"raid6_la_6",	  "raid6 (left asymmetric dedicated Q 6)",  2, 4, 6,  ALGORITHM_LEFT_ASYMMETRIC_6},
	{"raid6_ra_6",	  "raid6 (right asymmetric dedicated Q 6)", 2, 4, 6,  ALGORITHM_RIGHT_ASYMMETRIC_6}
};

/* True, if @v is in inclusive range [@min, @max] */
static bool __within_range(long v, long min, long max)
{
	return v >= min && v <= max;
}

/* All table line arguments are defined here */
static struct arg_name_flag {
	const unsigned long flag;
	const char *name;
} __arg_name_flags[] = {
	{ CTR_FLAG_SYNC, "sync"},
	{ CTR_FLAG_NOSYNC, "nosync"},
	{ CTR_FLAG_REBUILD, "rebuild"},
	{ CTR_FLAG_DAEMON_SLEEP, "daemon_sleep"},
	{ CTR_FLAG_MIN_RECOVERY_RATE, "min_recovery_rate"},
	{ CTR_FLAG_MAX_RECOVERY_RATE, "max_recovery_rate"},
	{ CTR_FLAG_MAX_WRITE_BEHIND, "max_write_behind"},
	{ CTR_FLAG_WRITE_MOSTLY, "write_mostly"},
	{ CTR_FLAG_STRIPE_CACHE, "stripe_cache"},
	{ CTR_FLAG_REGION_SIZE, "region_size"},
	{ CTR_FLAG_RAID10_COPIES, "raid10_copies"},
	{ CTR_FLAG_RAID10_FORMAT, "raid10_format"},
	{ CTR_FLAG_DATA_OFFSET, "data_offset"},
	{ CTR_FLAG_DELTA_DISKS, "delta_disks"},
	{ CTR_FLAG_RAID10_USE_NEAR_SETS, "raid10_use_near_sets"},
	{ CTR_FLAG_JOURNAL_DEV, "journal_dev" },
	{ CTR_FLAG_JOURNAL_MODE, "journal_mode" },
};

/* Return argument name string for given @flag */
static const char *dm_raid_arg_name_by_flag(const uint32_t flag)
{
	if (hweight32(flag) == 1) {
		struct arg_name_flag *anf = __arg_name_flags + ARRAY_SIZE(__arg_name_flags);

		while (anf-- > __arg_name_flags)
			if (flag & anf->flag)
				return anf->name;

	} else
		DMERR("%s called with more than one flag!", __func__);

	return NULL;
}

/* Define correlation of raid456 journal cache modes and dm-raid target line parameters */
static struct {
	const int mode;
	const char *param;
} _raid456_journal_mode[] = {
	{ R5C_JOURNAL_MODE_WRITE_THROUGH , "writethrough" },
	{ R5C_JOURNAL_MODE_WRITE_BACK    , "writeback" }
};

/* Return MD raid4/5/6 journal mode for dm @journal_mode one */
static int dm_raid_journal_mode_to_md(const char *mode)
{
	int m = ARRAY_SIZE(_raid456_journal_mode);

	while (m--)
		if (!strcasecmp(mode, _raid456_journal_mode[m].param))
			return _raid456_journal_mode[m].mode;

	return -EINVAL;
}

/* Return dm-raid raid4/5/6 journal mode string for @mode */
static const char *md_journal_mode_to_dm_raid(const int mode)
{
	int m = ARRAY_SIZE(_raid456_journal_mode);

	while (m--)
		if (mode == _raid456_journal_mode[m].mode)
			return _raid456_journal_mode[m].param;

	return "unknown";
}

/*
 * Bool helpers to test for various raid levels of a raid set.
 * It's level as reported by the superblock rather than
 * the requested raid_type passed to the constructor.
 */
/* Return true, if raid set in @rs is raid0 */
static bool rs_is_raid0(struct raid_set *rs)
{
	return !rs->md.level;
}

/* Return true, if raid set in @rs is raid1 */
static bool rs_is_raid1(struct raid_set *rs)
{
	return rs->md.level == 1;
}

/* Return true, if raid set in @rs is raid10 */
static bool rs_is_raid10(struct raid_set *rs)
{
	return rs->md.level == 10;
}

/* Return true, if raid set in @rs is level 6 */
static bool rs_is_raid6(struct raid_set *rs)
{
	return rs->md.level == 6;
}

/* Return true, if raid set in @rs is level 4, 5 or 6 */
static bool rs_is_raid456(struct raid_set *rs)
{
	return __within_range(rs->md.level, 4, 6);
}

/* Return true, if raid set in @rs is reshapable */
static bool __is_raid10_far(int layout);
static bool rs_is_reshapable(struct raid_set *rs)
{
	return rs_is_raid456(rs) ||
	       (rs_is_raid10(rs) && !__is_raid10_far(rs->md.new_layout));
}

/* Return true, if raid set in @rs is recovering */
static bool rs_is_recovering(struct raid_set *rs)
{
	return rs->md.recovery_cp < rs->md.dev_sectors;
}

/* Return true, if raid set in @rs is reshaping */
static bool rs_is_reshaping(struct raid_set *rs)
{
	return rs->md.reshape_position != MaxSector;
}

/*
 * bool helpers to test for various raid levels of a raid type @rt
 */

/* Return true, if raid type in @rt is raid0 */
static bool rt_is_raid0(struct raid_type *rt)
{
	return !rt->level;
}

/* Return true, if raid type in @rt is raid1 */
static bool rt_is_raid1(struct raid_type *rt)
{
	return rt->level == 1;
}

/* Return true, if raid type in @rt is raid10 */
static bool rt_is_raid10(struct raid_type *rt)
{
	return rt->level == 10;
}

/* Return true, if raid type in @rt is raid4/5 */
static bool rt_is_raid45(struct raid_type *rt)
{
	return __within_range(rt->level, 4, 5);
}

/* Return true, if raid type in @rt is raid6 */
static bool rt_is_raid6(struct raid_type *rt)
{
	return rt->level == 6;
}

/* Return true, if raid type in @rt is raid4/5/6 */
static bool rt_is_raid456(struct raid_type *rt)
{
	return __within_range(rt->level, 4, 6);
}
/* END: raid level bools */

/* Return valid ctr flags for the raid level of @rs */
static unsigned long __valid_flags(struct raid_set *rs)
{
	if (rt_is_raid0(rs->raid_type))
		return RAID0_VALID_FLAGS;
	else if (rt_is_raid1(rs->raid_type))
		return RAID1_VALID_FLAGS;
	else if (rt_is_raid10(rs->raid_type))
		return RAID10_VALID_FLAGS;
	else if (rt_is_raid45(rs->raid_type))
		return RAID45_VALID_FLAGS;
	else if (rt_is_raid6(rs->raid_type))
		return RAID6_VALID_FLAGS;

	return 0;
}

/*
 * Check for valid flags set on @rs
 *
 * Has to be called after parsing of the ctr flags!
 */
static int rs_check_for_valid_flags(struct raid_set *rs)
{
	if (rs->ctr_flags & ~__valid_flags(rs)) {
		rs->ti->error = "Invalid flags combination";
		return -EINVAL;
	}

	return 0;
}

/* MD raid10 bit definitions and helpers */
#define RAID10_OFFSET			(1 << 16) /* stripes with data copies area adjacent on devices */
#define RAID10_BROCKEN_USE_FAR_SETS	(1 << 17) /* Broken in raid10.c: use sets instead of whole stripe rotation */
#define RAID10_USE_FAR_SETS		(1 << 18) /* Use sets instead of whole stripe rotation */
#define RAID10_FAR_COPIES_SHIFT		8	  /* raid10 # far copies shift (2nd byte of layout) */

/* Return md raid10 near copies for @layout */
static unsigned int __raid10_near_copies(int layout)
{
	return layout & 0xFF;
}

/* Return md raid10 far copies for @layout */
static unsigned int __raid10_far_copies(int layout)
{
	return __raid10_near_copies(layout >> RAID10_FAR_COPIES_SHIFT);
}

/* Return true if md raid10 offset for @layout */
static bool __is_raid10_offset(int layout)
{
	return !!(layout & RAID10_OFFSET);
}

/* Return true if md raid10 near for @layout */
static bool __is_raid10_near(int layout)
{
	return !__is_raid10_offset(layout) && __raid10_near_copies(layout) > 1;
}

/* Return true if md raid10 far for @layout */
static bool __is_raid10_far(int layout)
{
	return !__is_raid10_offset(layout) && __raid10_far_copies(layout) > 1;
}

/* Return md raid10 layout string for @layout */
static const char *raid10_md_layout_to_format(int layout)
{
	/*
	 * Bit 16 stands for "offset"
	 * (i.e. adjacent stripes hold copies)
	 *
	 * Refer to MD's raid10.c for details
	 */
	if (__is_raid10_offset(layout))
		return "offset";

	if (__raid10_near_copies(layout) > 1)
		return "near";

	if (__raid10_far_copies(layout) > 1)
		return "far";

	return "unknown";
}

/* Return md raid10 algorithm for @name */
static const int raid10_name_to_format(const char *name)
{
	if (!strcasecmp(name, "near"))
		return ALGORITHM_RAID10_NEAR;
	else if (!strcasecmp(name, "offset"))
		return ALGORITHM_RAID10_OFFSET;
	else if (!strcasecmp(name, "far"))
		return ALGORITHM_RAID10_FAR;

	return -EINVAL;
}

/* Return md raid10 copies for @layout */
static unsigned int raid10_md_layout_to_copies(int layout)
{
	return max(__raid10_near_copies(layout), __raid10_far_copies(layout));
}

/* Return md raid10 format id for @format string */
static int raid10_format_to_md_layout(struct raid_set *rs,
				      unsigned int algorithm,
				      unsigned int copies)
{
	unsigned int n = 1, f = 1, r = 0;

	/*
	 * MD resilienece flaw:
	 *
	 * enabling use_far_sets for far/offset formats causes copies
	 * to be colocated on the same devs together with their origins!
	 *
	 * -> disable it for now in the definition above
	 */
	if (algorithm == ALGORITHM_RAID10_DEFAULT ||
	    algorithm == ALGORITHM_RAID10_NEAR)
		n = copies;

	else if (algorithm == ALGORITHM_RAID10_OFFSET) {
		f = copies;
		r = RAID10_OFFSET;
		if (!test_bit(__CTR_FLAG_RAID10_USE_NEAR_SETS, &rs->ctr_flags))
			r |= RAID10_USE_FAR_SETS;

	} else if (algorithm == ALGORITHM_RAID10_FAR) {
		f = copies;
		r = !RAID10_OFFSET;
		if (!test_bit(__CTR_FLAG_RAID10_USE_NEAR_SETS, &rs->ctr_flags))
			r |= RAID10_USE_FAR_SETS;

	} else
		return -EINVAL;

	return r | (f << RAID10_FAR_COPIES_SHIFT) | n;
}
/* END: MD raid10 bit definitions and helpers */

/* Check for any of the raid10 algorithms */
static bool __got_raid10(struct raid_type *rtp, const int layout)
{
	if (rtp->level == 10) {
		switch (rtp->algorithm) {
		case ALGORITHM_RAID10_DEFAULT:
		case ALGORITHM_RAID10_NEAR:
			return __is_raid10_near(layout);
		case ALGORITHM_RAID10_OFFSET:
			return __is_raid10_offset(layout);
		case ALGORITHM_RAID10_FAR:
			return __is_raid10_far(layout);
		default:
			break;
		}
	}

	return false;
}

/* Return raid_type for @name */
static struct raid_type *get_raid_type(const char *name)
{
	struct raid_type *rtp = raid_types + ARRAY_SIZE(raid_types);

	while (rtp-- > raid_types)
		if (!strcasecmp(rtp->name, name))
			return rtp;

	return NULL;
}

/* Return raid_type for @name based derived from @level and @layout */
static struct raid_type *get_raid_type_by_ll(const int level, const int layout)
{
	struct raid_type *rtp = raid_types + ARRAY_SIZE(raid_types);

	while (rtp-- > raid_types) {
		/* RAID10 special checks based on @layout flags/properties */
		if (rtp->level == level &&
		    (__got_raid10(rtp, layout) || rtp->algorithm == layout))
			return rtp;
	}

	return NULL;
}

/* Adjust rdev sectors */
static void rs_set_rdev_sectors(struct raid_set *rs)
{
	struct mddev *mddev = &rs->md;
	struct md_rdev *rdev;

	/*
	 * raid10 sets rdev->sector to the device size, which
	 * is unintended in case of out-of-place reshaping
	 */
	rdev_for_each(rdev, mddev)
		if (!test_bit(Journal, &rdev->flags))
			rdev->sectors = mddev->dev_sectors;
}

/*
 * Change bdev capacity of @rs in case of a disk add/remove reshape
 */
static void rs_set_capacity(struct raid_set *rs)
{
	struct gendisk *gendisk = dm_disk(dm_table_get_md(rs->ti->table));

	set_capacity(gendisk, rs->md.array_sectors);
	revalidate_disk(gendisk);
}

/*
 * Set the mddev properties in @rs to the current
 * ones retrieved from the freshest superblock
 */
static void rs_set_cur(struct raid_set *rs)
{
	struct mddev *mddev = &rs->md;

	mddev->new_level = mddev->level;
	mddev->new_layout = mddev->layout;
	mddev->new_chunk_sectors = mddev->chunk_sectors;
}

/*
 * Set the mddev properties in @rs to the new
 * ones requested by the ctr
 */
static void rs_set_new(struct raid_set *rs)
{
	struct mddev *mddev = &rs->md;

	mddev->level = mddev->new_level;
	mddev->layout = mddev->new_layout;
	mddev->chunk_sectors = mddev->new_chunk_sectors;
	mddev->raid_disks = rs->raid_disks;
	mddev->delta_disks = 0;
}

static struct raid_set *raid_set_alloc(struct dm_target *ti, struct raid_type *raid_type,
				       unsigned int raid_devs)
{
	unsigned int i;
	struct raid_set *rs;

	if (raid_devs <= raid_type->parity_devs) {
		ti->error = "Insufficient number of devices";
		return ERR_PTR(-EINVAL);
	}

	rs = kzalloc(sizeof(*rs) + raid_devs * sizeof(rs->dev[0]), GFP_KERNEL);
	if (!rs) {
		ti->error = "Cannot allocate raid context";
		return ERR_PTR(-ENOMEM);
	}

	mddev_init(&rs->md);

	INIT_LIST_HEAD(&rs->list);
	rs->raid_disks = raid_devs;
	rs->delta_disks = 0;

	rs->ti = ti;
	rs->raid_type = raid_type;
	rs->stripe_cache_entries = 256;
	rs->md.raid_disks = raid_devs;
	rs->md.level = raid_type->level;
	rs->md.new_level = rs->md.level;
	rs->md.layout = raid_type->algorithm;
	rs->md.new_layout = rs->md.layout;
	rs->md.delta_disks = 0;
	rs->md.recovery_cp = MaxSector;

	for (i = 0; i < raid_devs; i++)
		md_rdev_init(&rs->dev[i].rdev);

	/* Add @rs to global list. */
	list_add(&rs->list, &raid_sets);

	/*
	 * Remaining items to be initialized by further RAID params:
	 *  rs->md.persistent
	 *  rs->md.external
	 *  rs->md.chunk_sectors
	 *  rs->md.new_chunk_sectors
	 *  rs->md.dev_sectors
	 */

	return rs;
}

/* Free all @rs allocations and remove it from global list. */
static void raid_set_free(struct raid_set *rs)
{
	int i;

	if (rs->journal_dev.dev) {
		md_rdev_clear(&rs->journal_dev.rdev);
		dm_put_device(rs->ti, rs->journal_dev.dev);
	}

	for (i = 0; i < rs->raid_disks; i++) {
		if (rs->dev[i].meta_dev)
			dm_put_device(rs->ti, rs->dev[i].meta_dev);
		md_rdev_clear(&rs->dev[i].rdev);
		if (rs->dev[i].data_dev)
			dm_put_device(rs->ti, rs->dev[i].data_dev);
	}

	list_del(&rs->list);

	kfree(rs);
}

/*
 * For every device we have two words
 *  <meta_dev>: meta device name or '-' if missing
 *  <data_dev>: data device name or '-' if missing
 *
 * The following are permitted:
 *    - -
 *    - <data_dev>
 *    <meta_dev> <data_dev>
 *
 * The following is not allowed:
 *    <meta_dev> -
 *
 * This code parses those words.  If there is a failure,
 * the caller must use raid_set_free() to unwind the operations.
 */
static int parse_dev_params(struct raid_set *rs, struct dm_arg_set *as)
{
	int i;
	int rebuild = 0;
	int metadata_available = 0;
	int r = 0;
	const char *arg;

	/* Put off the number of raid devices argument to get to dev pairs */
	arg = dm_shift_arg(as);
	if (!arg)
		return -EINVAL;

	for (i = 0; i < rs->raid_disks; i++) {
		rs->dev[i].rdev.raid_disk = i;

		rs->dev[i].meta_dev = NULL;
		rs->dev[i].data_dev = NULL;

		/*
		 * There are no offsets initially.
		 * Out of place reshape will set them accordingly.
		 */
		rs->dev[i].rdev.data_offset = 0;
		rs->dev[i].rdev.new_data_offset = 0;
		rs->dev[i].rdev.mddev = &rs->md;

		arg = dm_shift_arg(as);
		if (!arg)
			return -EINVAL;

		if (strcmp(arg, "-")) {
			r = dm_get_device(rs->ti, arg, dm_table_get_mode(rs->ti->table),
					  &rs->dev[i].meta_dev);
			if (r) {
				rs->ti->error = "RAID metadata device lookup failure";
				return r;
			}

			rs->dev[i].rdev.sb_page = alloc_page(GFP_KERNEL);
			if (!rs->dev[i].rdev.sb_page) {
				rs->ti->error = "Failed to allocate superblock page";
				return -ENOMEM;
			}
		}

		arg = dm_shift_arg(as);
		if (!arg)
			return -EINVAL;

		if (!strcmp(arg, "-")) {
			if (!test_bit(In_sync, &rs->dev[i].rdev.flags) &&
			    (!rs->dev[i].rdev.recovery_offset)) {
				rs->ti->error = "Drive designated for rebuild not specified";
				return -EINVAL;
			}

			if (rs->dev[i].meta_dev) {
				rs->ti->error = "No data device supplied with metadata device";
				return -EINVAL;
			}

			continue;
		}

		r = dm_get_device(rs->ti, arg, dm_table_get_mode(rs->ti->table),
				  &rs->dev[i].data_dev);
		if (r) {
			rs->ti->error = "RAID device lookup failure";
			return r;
		}

		if (rs->dev[i].meta_dev) {
			metadata_available = 1;
			rs->dev[i].rdev.meta_bdev = rs->dev[i].meta_dev->bdev;
		}
		rs->dev[i].rdev.bdev = rs->dev[i].data_dev->bdev;
		list_add_tail(&rs->dev[i].rdev.same_set, &rs->md.disks);
		if (!test_bit(In_sync, &rs->dev[i].rdev.flags))
			rebuild++;
	}

	if (rs->journal_dev.dev)
		list_add_tail(&rs->journal_dev.rdev.same_set, &rs->md.disks);

	if (metadata_available) {
		rs->md.external = 0;
		rs->md.persistent = 1;
		rs->md.major_version = 2;
	} else if (rebuild && !rs->md.recovery_cp) {
		/*
		 * Without metadata, we will not be able to tell if the array
		 * is in-sync or not - we must assume it is not.  Therefore,
		 * it is impossible to rebuild a drive.
		 *
		 * Even if there is metadata, the on-disk information may
		 * indicate that the array is not in-sync and it will then
		 * fail at that time.
		 *
		 * User could specify 'nosync' option if desperate.
		 */
		rs->ti->error = "Unable to rebuild drive while array is not in-sync";
		return -EINVAL;
	}

	return 0;
}

/*
 * validate_region_size
 * @rs
 * @region_size:  region size in sectors.  If 0, pick a size (4MiB default).
 *
 * Set rs->md.bitmap_info.chunksize (which really refers to 'region size').
 * Ensure that (ti->len/region_size < 2^21) - required by MD bitmap.
 *
 * Returns: 0 on success, -EINVAL on failure.
 */
static int validate_region_size(struct raid_set *rs, unsigned long region_size)
{
	unsigned long min_region_size = rs->ti->len / (1 << 21);

	if (rs_is_raid0(rs))
		return 0;

	if (!region_size) {
		/*
		 * Choose a reasonable default.	 All figures in sectors.
		 */
		if (min_region_size > (1 << 13)) {
			/* If not a power of 2, make it the next power of 2 */
			region_size = roundup_pow_of_two(min_region_size);
			DMINFO("Choosing default region size of %lu sectors",
			       region_size);
		} else {
			DMINFO("Choosing default region size of 4MiB");
			region_size = 1 << 13; /* sectors */
		}
	} else {
		/*
		 * Validate user-supplied value.
		 */
		if (region_size > rs->ti->len) {
			rs->ti->error = "Supplied region size is too large";
			return -EINVAL;
		}

		if (region_size < min_region_size) {
			DMERR("Supplied region_size (%lu sectors) below minimum (%lu)",
			      region_size, min_region_size);
			rs->ti->error = "Supplied region size is too small";
			return -EINVAL;
		}

		if (!is_power_of_2(region_size)) {
			rs->ti->error = "Region size is not a power of 2";
			return -EINVAL;
		}

		if (region_size < rs->md.chunk_sectors) {
			rs->ti->error = "Region size is smaller than the chunk size";
			return -EINVAL;
		}
	}

	/*
	 * Convert sectors to bytes.
	 */
	rs->md.bitmap_info.chunksize = to_bytes(region_size);

	return 0;
}

/*
 * validate_raid_redundancy
 * @rs
 *
 * Determine if there are enough devices in the array that haven't
 * failed (or are being rebuilt) to form a usable array.
 *
 * Returns: 0 on success, -EINVAL on failure.
 */
static int validate_raid_redundancy(struct raid_set *rs)
{
	unsigned int i, rebuild_cnt = 0;
	unsigned int rebuilds_per_group = 0, copies;
	unsigned int group_size, last_group_start;

	for (i = 0; i < rs->md.raid_disks; i++)
		if (!test_bit(In_sync, &rs->dev[i].rdev.flags) ||
		    !rs->dev[i].rdev.sb_page)
			rebuild_cnt++;

	switch (rs->md.level) {
	case 0:
		break;
	case 1:
		if (rebuild_cnt >= rs->md.raid_disks)
			goto too_many;
		break;
	case 4:
	case 5:
	case 6:
		if (rebuild_cnt > rs->raid_type->parity_devs)
			goto too_many;
		break;
	case 10:
		copies = raid10_md_layout_to_copies(rs->md.new_layout);
		if (copies < 2) {
			DMERR("Bogus raid10 data copies < 2!");
			return -EINVAL;
		}

		if (rebuild_cnt < copies)
			break;

		/*
		 * It is possible to have a higher rebuild count for RAID10,
		 * as long as the failed devices occur in different mirror
		 * groups (i.e. different stripes).
		 *
		 * When checking "near" format, make sure no adjacent devices
		 * have failed beyond what can be handled.  In addition to the
		 * simple case where the number of devices is a multiple of the
		 * number of copies, we must also handle cases where the number
		 * of devices is not a multiple of the number of copies.
		 * E.g.	   dev1 dev2 dev3 dev4 dev5
		 *	    A	 A    B	   B	C
		 *	    C	 D    D	   E	E
		 */
		if (__is_raid10_near(rs->md.new_layout)) {
			for (i = 0; i < rs->md.raid_disks; i++) {
				if (!(i % copies))
					rebuilds_per_group = 0;
				if ((!rs->dev[i].rdev.sb_page ||
				    !test_bit(In_sync, &rs->dev[i].rdev.flags)) &&
				    (++rebuilds_per_group >= copies))
					goto too_many;
			}
			break;
		}

		/*
		 * When checking "far" and "offset" formats, we need to ensure
		 * that the device that holds its copy is not also dead or
		 * being rebuilt.  (Note that "far" and "offset" formats only
		 * support two copies right now.  These formats also only ever
		 * use the 'use_far_sets' variant.)
		 *
		 * This check is somewhat complicated by the need to account
		 * for arrays that are not a multiple of (far) copies.	This
		 * results in the need to treat the last (potentially larger)
		 * set differently.
		 */
		group_size = (rs->md.raid_disks / copies);
		last_group_start = (rs->md.raid_disks / group_size) - 1;
		last_group_start *= group_size;
		for (i = 0; i < rs->md.raid_disks; i++) {
			if (!(i % copies) && !(i > last_group_start))
				rebuilds_per_group = 0;
			if ((!rs->dev[i].rdev.sb_page ||
			     !test_bit(In_sync, &rs->dev[i].rdev.flags)) &&
			    (++rebuilds_per_group >= copies))
					goto too_many;
		}
		break;
	default:
		if (rebuild_cnt)
			return -EINVAL;
	}

	return 0;

too_many:
	return -EINVAL;
}

/*
 * Possible arguments are...
 *	<chunk_size> [optional_args]
 *
 * Argument definitions
 *    <chunk_size>			The number of sectors per disk that
 *					will form the "stripe"
 *    [[no]sync]			Force or prevent recovery of the
 *					entire array
 *    [rebuild <idx>]			Rebuild the drive indicated by the index
 *    [daemon_sleep <ms>]		Time between bitmap daemon work to
 *					clear bits
 *    [min_recovery_rate <kB/sec/disk>]	Throttle RAID initialization
 *    [max_recovery_rate <kB/sec/disk>]	Throttle RAID initialization
 *    [write_mostly <idx>]		Indicate a write mostly drive via index
 *    [max_write_behind <sectors>]	See '-write-behind=' (man mdadm)
 *    [stripe_cache <sectors>]		Stripe cache size for higher RAIDs
 *    [region_size <sectors>]		Defines granularity of bitmap
 *    [journal_dev <dev>]		raid4/5/6 journaling deviice
 *    					(i.e. write hole closing log)
 *
 * RAID10-only options:
 *    [raid10_copies <# copies>]	Number of copies.  (Default: 2)
 *    [raid10_format <near|far|offset>] Layout algorithm.  (Default: near)
 */
static int parse_raid_params(struct raid_set *rs, struct dm_arg_set *as,
			     unsigned int num_raid_params)
{
	int value, raid10_format = ALGORITHM_RAID10_DEFAULT;
	unsigned int raid10_copies = 2;
	unsigned int i, write_mostly = 0;
	unsigned int region_size = 0;
	sector_t max_io_len;
	const char *arg, *key;
	struct raid_dev *rd;
	struct raid_type *rt = rs->raid_type;

	arg = dm_shift_arg(as);
	num_raid_params--; /* Account for chunk_size argument */

	if (kstrtoint(arg, 10, &value) < 0) {
		rs->ti->error = "Bad numerical argument given for chunk_size";
		return -EINVAL;
	}

	/*
	 * First, parse the in-order required arguments
	 * "chunk_size" is the only argument of this type.
	 */
	if (rt_is_raid1(rt)) {
		if (value)
			DMERR("Ignoring chunk size parameter for RAID 1");
		value = 0;
	} else if (!is_power_of_2(value)) {
		rs->ti->error = "Chunk size must be a power of 2";
		return -EINVAL;
	} else if (value < 8) {
		rs->ti->error = "Chunk size value is too small";
		return -EINVAL;
	}

	rs->md.new_chunk_sectors = rs->md.chunk_sectors = value;

	/*
	 * We set each individual device as In_sync with a completed
	 * 'recovery_offset'.  If there has been a device failure or
	 * replacement then one of the following cases applies:
	 *
	 *   1) User specifies 'rebuild'.
	 *	- Device is reset when param is read.
	 *   2) A new device is supplied.
	 *	- No matching superblock found, resets device.
	 *   3) Device failure was transient and returns on reload.
	 *	- Failure noticed, resets device for bitmap replay.
	 *   4) Device hadn't completed recovery after previous failure.
	 *	- Superblock is read and overrides recovery_offset.
	 *
	 * What is found in the superblocks of the devices is always
	 * authoritative, unless 'rebuild' or '[no]sync' was specified.
	 */
	for (i = 0; i < rs->raid_disks; i++) {
		set_bit(In_sync, &rs->dev[i].rdev.flags);
		rs->dev[i].rdev.recovery_offset = MaxSector;
	}

	/*
	 * Second, parse the unordered optional arguments
	 */
	for (i = 0; i < num_raid_params; i++) {
		key = dm_shift_arg(as);
		if (!key) {
			rs->ti->error = "Not enough raid parameters given";
			return -EINVAL;
		}

		if (!strcasecmp(key, dm_raid_arg_name_by_flag(CTR_FLAG_NOSYNC))) {
			if (test_and_set_bit(__CTR_FLAG_NOSYNC, &rs->ctr_flags)) {
				rs->ti->error = "Only one 'nosync' argument allowed";
				return -EINVAL;
			}
			continue;
		}
		if (!strcasecmp(key, dm_raid_arg_name_by_flag(CTR_FLAG_SYNC))) {
			if (test_and_set_bit(__CTR_FLAG_SYNC, &rs->ctr_flags)) {
				rs->ti->error = "Only one 'sync' argument allowed";
				return -EINVAL;
			}
			continue;
		}
		if (!strcasecmp(key, dm_raid_arg_name_by_flag(CTR_FLAG_RAID10_USE_NEAR_SETS))) {
			if (test_and_set_bit(__CTR_FLAG_RAID10_USE_NEAR_SETS, &rs->ctr_flags)) {
				rs->ti->error = "Only one 'raid10_use_new_sets' argument allowed";
				return -EINVAL;
			}
			continue;
		}

		arg = dm_shift_arg(as);
		i++; /* Account for the argument pairs */
		if (!arg) {
			rs->ti->error = "Wrong number of raid parameters given";
			return -EINVAL;
		}

		/*
		 * Parameters that take a string value are checked here.
		 */
		/* "raid10_format {near|offset|far} */
		if (!strcasecmp(key, dm_raid_arg_name_by_flag(CTR_FLAG_RAID10_FORMAT))) {
			if (test_and_set_bit(__CTR_FLAG_RAID10_FORMAT, &rs->ctr_flags)) {
				rs->ti->error = "Only one 'raid10_format' argument pair allowed";
				return -EINVAL;
			}
			if (!rt_is_raid10(rt)) {
				rs->ti->error = "'raid10_format' is an invalid parameter for this RAID type";
				return -EINVAL;
			}
			raid10_format = raid10_name_to_format(arg);
			if (raid10_format < 0) {
				rs->ti->error = "Invalid 'raid10_format' value given";
				return raid10_format;
			}
			continue;
		}

		/* "journal_dev <dev>" */
		if (!strcasecmp(key, dm_raid_arg_name_by_flag(CTR_FLAG_JOURNAL_DEV))) {
			int r;
			struct md_rdev *jdev;

			if (test_and_set_bit(__CTR_FLAG_JOURNAL_DEV, &rs->ctr_flags)) {
				rs->ti->error = "Only one raid4/5/6 set journaling device allowed";
				return -EINVAL;
			}
			if (!rt_is_raid456(rt)) {
				rs->ti->error = "'journal_dev' is an invalid parameter for this RAID type";
				return -EINVAL;
			}
			r = dm_get_device(rs->ti, arg, dm_table_get_mode(rs->ti->table),
					  &rs->journal_dev.dev);
			if (r) {
				rs->ti->error = "raid4/5/6 journal device lookup failure";
				return r;
			}
			jdev = &rs->journal_dev.rdev;
			md_rdev_init(jdev);
			jdev->mddev = &rs->md;
			jdev->bdev = rs->journal_dev.dev->bdev;
			jdev->sectors = to_sector(i_size_read(jdev->bdev->bd_inode));
			if (jdev->sectors < MIN_RAID456_JOURNAL_SPACE) {
				rs->ti->error = "No space for raid4/5/6 journal";
				return -ENOSPC;
			}
			rs->journal_dev.mode = R5C_JOURNAL_MODE_WRITE_THROUGH;
			set_bit(Journal, &jdev->flags);
			continue;
		}

		/* "journal_mode <mode>" ("journal_dev" mandatory!) */
		if (!strcasecmp(key, dm_raid_arg_name_by_flag(CTR_FLAG_JOURNAL_MODE))) {
			int r;

			if (!test_bit(__CTR_FLAG_JOURNAL_DEV, &rs->ctr_flags)) {
				rs->ti->error = "raid4/5/6 'journal_mode' is invalid without 'journal_dev'";
				return -EINVAL;
			}
			if (test_and_set_bit(__CTR_FLAG_JOURNAL_MODE, &rs->ctr_flags)) {
				rs->ti->error = "Only one raid4/5/6 'journal_mode' argument allowed";
				return -EINVAL;
			}
			r = dm_raid_journal_mode_to_md(arg);
			if (r < 0) {
				rs->ti->error = "Invalid 'journal_mode' argument";
				return r;
			}
			rs->journal_dev.mode = r;
			continue;
		}

		/*
		 * Parameters with number values from here on.
		 */
		if (kstrtoint(arg, 10, &value) < 0) {
			rs->ti->error = "Bad numerical argument given in raid params";
			return -EINVAL;
		}

		if (!strcasecmp(key, dm_raid_arg_name_by_flag(CTR_FLAG_REBUILD))) {
			/*
			 * "rebuild" is being passed in by userspace to provide
			 * indexes of replaced devices and to set up additional
			 * devices on raid level takeover.
			 */
			if (!__within_range(value, 0, rs->raid_disks - 1)) {
				rs->ti->error = "Invalid rebuild index given";
				return -EINVAL;
			}

			if (test_and_set_bit(value, (void *) rs->rebuild_disks)) {
				rs->ti->error = "rebuild for this index already given";
				return -EINVAL;
			}

			rd = rs->dev + value;
			clear_bit(In_sync, &rd->rdev.flags);
			clear_bit(Faulty, &rd->rdev.flags);
			rd->rdev.recovery_offset = 0;
			set_bit(__CTR_FLAG_REBUILD, &rs->ctr_flags);
		} else if (!strcasecmp(key, dm_raid_arg_name_by_flag(CTR_FLAG_WRITE_MOSTLY))) {
			if (!rt_is_raid1(rt)) {
				rs->ti->error = "write_mostly option is only valid for RAID1";
				return -EINVAL;
			}

			if (!__within_range(value, 0, rs->md.raid_disks - 1)) {
				rs->ti->error = "Invalid write_mostly index given";
				return -EINVAL;
			}

			write_mostly++;
			set_bit(WriteMostly, &rs->dev[value].rdev.flags);
			set_bit(__CTR_FLAG_WRITE_MOSTLY, &rs->ctr_flags);
		} else if (!strcasecmp(key, dm_raid_arg_name_by_flag(CTR_FLAG_MAX_WRITE_BEHIND))) {
			if (!rt_is_raid1(rt)) {
				rs->ti->error = "max_write_behind option is only valid for RAID1";
				return -EINVAL;
			}

			if (test_and_set_bit(__CTR_FLAG_MAX_WRITE_BEHIND, &rs->ctr_flags)) {
				rs->ti->error = "Only one max_write_behind argument pair allowed";
				return -EINVAL;
			}

			/*
			 * In device-mapper, we specify things in sectors, but
			 * MD records this value in kB
			 */
			value /= 2;
			if (value > COUNTER_MAX) {
				rs->ti->error = "Max write-behind limit out of range";
				return -EINVAL;
			}

			rs->md.bitmap_info.max_write_behind = value;
		} else if (!strcasecmp(key, dm_raid_arg_name_by_flag(CTR_FLAG_DAEMON_SLEEP))) {
			if (test_and_set_bit(__CTR_FLAG_DAEMON_SLEEP, &rs->ctr_flags)) {
				rs->ti->error = "Only one daemon_sleep argument pair allowed";
				return -EINVAL;
			}
			if (!value || (value > MAX_SCHEDULE_TIMEOUT)) {
				rs->ti->error = "daemon sleep period out of range";
				return -EINVAL;
			}
			rs->md.bitmap_info.daemon_sleep = value;
		} else if (!strcasecmp(key, dm_raid_arg_name_by_flag(CTR_FLAG_DATA_OFFSET))) {
			/* Userspace passes new data_offset after having extended the the data image LV */
			if (test_and_set_bit(__CTR_FLAG_DATA_OFFSET, &rs->ctr_flags)) {
				rs->ti->error = "Only one data_offset argument pair allowed";
				return -EINVAL;
			}
			/* Ensure sensible data offset */
			if (value < 0 ||
			    (value && (value < MIN_FREE_RESHAPE_SPACE || value % to_sector(PAGE_SIZE)))) {
				rs->ti->error = "Bogus data_offset value";
				return -EINVAL;
			}
			rs->data_offset = value;
		} else if (!strcasecmp(key, dm_raid_arg_name_by_flag(CTR_FLAG_DELTA_DISKS))) {
			/* Define the +/-# of disks to add to/remove from the given raid set */
			if (test_and_set_bit(__CTR_FLAG_DELTA_DISKS, &rs->ctr_flags)) {
				rs->ti->error = "Only one delta_disks argument pair allowed";
				return -EINVAL;
			}
			/* Ensure MAX_RAID_DEVICES and raid type minimal_devs! */
			if (!__within_range(abs(value), 1, MAX_RAID_DEVICES - rt->minimal_devs)) {
				rs->ti->error = "Too many delta_disk requested";
				return -EINVAL;
			}

			rs->delta_disks = value;
		} else if (!strcasecmp(key, dm_raid_arg_name_by_flag(CTR_FLAG_STRIPE_CACHE))) {
			if (test_and_set_bit(__CTR_FLAG_STRIPE_CACHE, &rs->ctr_flags)) {
				rs->ti->error = "Only one stripe_cache argument pair allowed";
				return -EINVAL;
			}

			if (!rt_is_raid456(rt)) {
				rs->ti->error = "Inappropriate argument: stripe_cache";
				return -EINVAL;
			}

			rs->stripe_cache_entries = value;
		} else if (!strcasecmp(key, dm_raid_arg_name_by_flag(CTR_FLAG_MIN_RECOVERY_RATE))) {
			if (test_and_set_bit(__CTR_FLAG_MIN_RECOVERY_RATE, &rs->ctr_flags)) {
				rs->ti->error = "Only one min_recovery_rate argument pair allowed";
				return -EINVAL;
			}
			if (value > INT_MAX) {
				rs->ti->error = "min_recovery_rate out of range";
				return -EINVAL;
			}
			rs->md.sync_speed_min = (int)value;
		} else if (!strcasecmp(key, dm_raid_arg_name_by_flag(CTR_FLAG_MAX_RECOVERY_RATE))) {
			if (test_and_set_bit(__CTR_FLAG_MAX_RECOVERY_RATE, &rs->ctr_flags)) {
				rs->ti->error = "Only one max_recovery_rate argument pair allowed";
				return -EINVAL;
			}
			if (value > INT_MAX) {
				rs->ti->error = "max_recovery_rate out of range";
				return -EINVAL;
			}
			rs->md.sync_speed_max = (int)value;
		} else if (!strcasecmp(key, dm_raid_arg_name_by_flag(CTR_FLAG_REGION_SIZE))) {
			if (test_and_set_bit(__CTR_FLAG_REGION_SIZE, &rs->ctr_flags)) {
				rs->ti->error = "Only one region_size argument pair allowed";
				return -EINVAL;
			}

			region_size = value;
			rs->requested_bitmap_chunk_sectors = value;
		} else if (!strcasecmp(key, dm_raid_arg_name_by_flag(CTR_FLAG_RAID10_COPIES))) {
			if (test_and_set_bit(__CTR_FLAG_RAID10_COPIES, &rs->ctr_flags)) {
				rs->ti->error = "Only one raid10_copies argument pair allowed";
				return -EINVAL;
			}

			if (!__within_range(value, 2, rs->md.raid_disks)) {
				rs->ti->error = "Bad value for 'raid10_copies'";
				return -EINVAL;
			}

			raid10_copies = value;
		} else {
			DMERR("Unable to parse RAID parameter: %s", key);
			rs->ti->error = "Unable to parse RAID parameter";
			return -EINVAL;
		}
	}

	if (test_bit(__CTR_FLAG_SYNC, &rs->ctr_flags) &&
	    test_bit(__CTR_FLAG_NOSYNC, &rs->ctr_flags)) {
		rs->ti->error = "sync and nosync are mutually exclusive";
		return -EINVAL;
	}

	if (test_bit(__CTR_FLAG_REBUILD, &rs->ctr_flags) &&
	    (test_bit(__CTR_FLAG_SYNC, &rs->ctr_flags) ||
	     test_bit(__CTR_FLAG_NOSYNC, &rs->ctr_flags))) {
		rs->ti->error = "sync/nosync and rebuild are mutually exclusive";
		return -EINVAL;
	}

	if (write_mostly >= rs->md.raid_disks) {
		rs->ti->error = "Can't set all raid1 devices to write_mostly";
		return -EINVAL;
	}

	if (validate_region_size(rs, region_size))
		return -EINVAL;

	if (rs->md.chunk_sectors)
		max_io_len = rs->md.chunk_sectors;
	else
		max_io_len = region_size;

	if (dm_set_target_max_io_len(rs->ti, max_io_len))
		return -EINVAL;

	if (rt_is_raid10(rt)) {
		if (raid10_copies > rs->md.raid_disks) {
			rs->ti->error = "Not enough devices to satisfy specification";
			return -EINVAL;
		}

		rs->md.new_layout = raid10_format_to_md_layout(rs, raid10_format, raid10_copies);
		if (rs->md.new_layout < 0) {
			rs->ti->error = "Error getting raid10 format";
			return rs->md.new_layout;
		}

		rt = get_raid_type_by_ll(10, rs->md.new_layout);
		if (!rt) {
			rs->ti->error = "Failed to recognize new raid10 layout";
			return -EINVAL;
		}

		if ((rt->algorithm == ALGORITHM_RAID10_DEFAULT ||
		     rt->algorithm == ALGORITHM_RAID10_NEAR) &&
		    test_bit(__CTR_FLAG_RAID10_USE_NEAR_SETS, &rs->ctr_flags)) {
			rs->ti->error = "RAID10 format 'near' and 'raid10_use_near_sets' are incompatible";
			return -EINVAL;
		}
	}

	rs->raid10_copies = raid10_copies;

	/* Assume there are no metadata devices until the drives are parsed */
	rs->md.persistent = 0;
	rs->md.external = 1;

	/* Check, if any invalid ctr arguments have been passed in for the raid level */
	return rs_check_for_valid_flags(rs);
}

/* Set raid4/5/6 cache size */
static int rs_set_raid456_stripe_cache(struct raid_set *rs)
{
	int r;
	struct r5conf *conf;
	struct mddev *mddev = &rs->md;
	uint32_t min_stripes = max(mddev->chunk_sectors, mddev->new_chunk_sectors) / 2;
	uint32_t nr_stripes = rs->stripe_cache_entries;

	if (!rt_is_raid456(rs->raid_type)) {
		rs->ti->error = "Inappropriate raid level; cannot change stripe_cache size";
		return -EINVAL;
	}

	if (nr_stripes < min_stripes) {
		DMINFO("Adjusting requested %u stripe cache entries to %u to suit stripe size",
		       nr_stripes, min_stripes);
		nr_stripes = min_stripes;
	}

	conf = mddev->private;
	if (!conf) {
		rs->ti->error = "Cannot change stripe_cache size on inactive RAID set";
		return -EINVAL;
	}

	/* Try setting number of stripes in raid456 stripe cache */
	if (conf->min_nr_stripes != nr_stripes) {
		r = raid5_set_cache_size(mddev, nr_stripes);
		if (r) {
			rs->ti->error = "Failed to set raid4/5/6 stripe cache size";
			return r;
		}

		DMINFO("%u stripe cache entries", nr_stripes);
	}

	return 0;
}

/* Return # of data stripes as kept in mddev as of @rs (i.e. as of superblock) */
static unsigned int mddev_data_stripes(struct raid_set *rs)
{
	return rs->md.raid_disks - rs->raid_type->parity_devs;
}

/* Return # of data stripes of @rs (i.e. as of ctr) */
static unsigned int rs_data_stripes(struct raid_set *rs)
{
	return rs->raid_disks - rs->raid_type->parity_devs;
}

/*
 * Retrieve rdev->sectors from any valid raid device of @rs
 * to allow userpace to pass in arbitray "- -" device tupples.
 */
static sector_t __rdev_sectors(struct raid_set *rs)
{
	int i;

	for (i = 0; i < rs->md.raid_disks; i++) {
		struct md_rdev *rdev = &rs->dev[i].rdev;

		if (!test_bit(Journal, &rdev->flags) &&
		    rdev->bdev && rdev->sectors)
			return rdev->sectors;
	}

	return 0;
}

/* Check that calculated dev_sectors fits all component devices. */
static int _check_data_dev_sectors(struct raid_set *rs)
{
	sector_t ds = ~0;
	struct md_rdev *rdev;

	rdev_for_each(rdev, &rs->md)
		if (!test_bit(Journal, &rdev->flags) && rdev->bdev) {
			ds = min(ds, to_sector(i_size_read(rdev->bdev->bd_inode)));
			if (ds < rs->md.dev_sectors) {
				rs->ti->error = "Component device(s) too small";
				return -EINVAL;
			}
		}

	return 0;
}

/* Calculate the sectors per device and per array used for @rs */
static int rs_set_dev_and_array_sectors(struct raid_set *rs, bool use_mddev)
{
	int delta_disks;
	unsigned int data_stripes;
	struct mddev *mddev = &rs->md;
	struct md_rdev *rdev;
	sector_t array_sectors = rs->ti->len, dev_sectors = rs->ti->len;

	if (use_mddev) {
		delta_disks = mddev->delta_disks;
		data_stripes = mddev_data_stripes(rs);
	} else {
		delta_disks = rs->delta_disks;
		data_stripes = rs_data_stripes(rs);
	}

	/* Special raid1 case w/o delta_disks support (yet) */
	if (rt_is_raid1(rs->raid_type))
		;
	else if (rt_is_raid10(rs->raid_type)) {
		if (rs->raid10_copies < 2 ||
		    delta_disks < 0) {
			rs->ti->error = "Bogus raid10 data copies or delta disks";
			return -EINVAL;
		}

		dev_sectors *= rs->raid10_copies;
		if (sector_div(dev_sectors, data_stripes))
			goto bad;

		array_sectors = (data_stripes + delta_disks) * dev_sectors;
		if (sector_div(array_sectors, rs->raid10_copies))
			goto bad;

	} else if (sector_div(dev_sectors, data_stripes))
		goto bad;

	else
		/* Striped layouts */
		array_sectors = (data_stripes + delta_disks) * dev_sectors;

	rdev_for_each(rdev, mddev)
		if (!test_bit(Journal, &rdev->flags))
			rdev->sectors = dev_sectors;

	mddev->array_sectors = array_sectors;
	mddev->dev_sectors = dev_sectors;

	return _check_data_dev_sectors(rs);
bad:
	rs->ti->error = "Target length not divisible by number of data devices";
	return -EINVAL;
}

/* Setup recovery on @rs */
static void __rs_setup_recovery(struct raid_set *rs, sector_t dev_sectors)
{
	/* raid0 does not recover */
	if (rs_is_raid0(rs))
		rs->md.recovery_cp = MaxSector;
	/*
	 * A raid6 set has to be recovered either
	 * completely or for the grown part to
	 * ensure proper parity and Q-Syndrome
	 */
	else if (rs_is_raid6(rs))
		rs->md.recovery_cp = dev_sectors;
	/*
	 * Other raid set types may skip recovery
	 * depending on the 'nosync' flag.
	 */
	else
		rs->md.recovery_cp = test_bit(__CTR_FLAG_NOSYNC, &rs->ctr_flags)
				     ? MaxSector : dev_sectors;
}

/* Setup recovery on @rs based on raid type, device size and 'nosync' flag */
static void rs_setup_recovery(struct raid_set *rs, sector_t dev_sectors)
{
	if (!dev_sectors)
		/* New raid set or 'sync' flag provided */
		__rs_setup_recovery(rs, 0);
	else if (dev_sectors == MaxSector)
		/* Prevent recovery */
		__rs_setup_recovery(rs, MaxSector);
	else if (__rdev_sectors(rs) < dev_sectors)
		/* Grown raid set */
		__rs_setup_recovery(rs, __rdev_sectors(rs));
	else
		__rs_setup_recovery(rs, MaxSector);
}

static void do_table_event(struct work_struct *ws)
{
	struct raid_set *rs = container_of(ws, struct raid_set, md.event_work);

	smp_rmb(); /* Make sure we access most actual mddev properties */
	if (!rs_is_reshaping(rs)) {
		if (rs_is_raid10(rs))
			rs_set_rdev_sectors(rs);
		rs_set_capacity(rs);
	}
	dm_table_event(rs->ti->table);
}

static int raid_is_congested(struct dm_target_callbacks *cb, int bits)
{
	struct raid_set *rs = container_of(cb, struct raid_set, callbacks);

	return mddev_congested(&rs->md, bits);
}

/*
 * Make sure a valid takover (level switch) is being requested on @rs
 *
 * Conversions of raid sets from one MD personality to another
 * have to conform to restrictions which are enforced here.
 */
static int rs_check_takeover(struct raid_set *rs)
{
	struct mddev *mddev = &rs->md;
	unsigned int near_copies;

	if (rs->md.degraded) {
		rs->ti->error = "Can't takeover degraded raid set";
		return -EPERM;
	}

	if (rs_is_reshaping(rs)) {
		rs->ti->error = "Can't takeover reshaping raid set";
		return -EPERM;
	}

	switch (mddev->level) {
	case 0:
		/* raid0 -> raid1/5 with one disk */
		if ((mddev->new_level == 1 || mddev->new_level == 5) &&
		    mddev->raid_disks == 1)
			return 0;

		/* raid0 -> raid10 */
		if (mddev->new_level == 10 &&
		    !(rs->raid_disks % mddev->raid_disks))
			return 0;

		/* raid0 with multiple disks -> raid4/5/6 */
		if (__within_range(mddev->new_level, 4, 6) &&
		    mddev->new_layout == ALGORITHM_PARITY_N &&
		    mddev->raid_disks > 1)
			return 0;

		break;

	case 10:
		/* Can't takeover raid10_offset! */
		if (__is_raid10_offset(mddev->layout))
			break;

		near_copies = __raid10_near_copies(mddev->layout);

		/* raid10* -> raid0 */
		if (mddev->new_level == 0) {
			/* Can takeover raid10_near with raid disks divisable by data copies! */
			if (near_copies > 1 &&
			    !(mddev->raid_disks % near_copies)) {
				mddev->raid_disks /= near_copies;
				mddev->delta_disks = mddev->raid_disks;
				return 0;
			}

			/* Can takeover raid10_far */
			if (near_copies == 1 &&
			    __raid10_far_copies(mddev->layout) > 1)
				return 0;

			break;
		}

		/* raid10_{near,far} -> raid1 */
		if (mddev->new_level == 1 &&
		    max(near_copies, __raid10_far_copies(mddev->layout)) == mddev->raid_disks)
			return 0;

		/* raid10_{near,far} with 2 disks -> raid4/5 */
		if (__within_range(mddev->new_level, 4, 5) &&
		    mddev->raid_disks == 2)
			return 0;
		break;

	case 1:
		/* raid1 with 2 disks -> raid4/5 */
		if (__within_range(mddev->new_level, 4, 5) &&
		    mddev->raid_disks == 2) {
			mddev->degraded = 1;
			return 0;
		}

		/* raid1 -> raid0 */
		if (mddev->new_level == 0 &&
		    mddev->raid_disks == 1)
			return 0;

		/* raid1 -> raid10 */
		if (mddev->new_level == 10)
			return 0;
		break;

	case 4:
		/* raid4 -> raid0 */
		if (mddev->new_level == 0)
			return 0;

		/* raid4 -> raid1/5 with 2 disks */
		if ((mddev->new_level == 1 || mddev->new_level == 5) &&
		    mddev->raid_disks == 2)
			return 0;

		/* raid4 -> raid5/6 with parity N */
		if (__within_range(mddev->new_level, 5, 6) &&
		    mddev->layout == ALGORITHM_PARITY_N)
			return 0;
		break;

	case 5:
		/* raid5 with parity N -> raid0 */
		if (mddev->new_level == 0 &&
		    mddev->layout == ALGORITHM_PARITY_N)
			return 0;

		/* raid5 with parity N -> raid4 */
		if (mddev->new_level == 4 &&
		    mddev->layout == ALGORITHM_PARITY_N)
			return 0;

		/* raid5 with 2 disks -> raid1/4/10 */
		if ((mddev->new_level == 1 || mddev->new_level == 4 || mddev->new_level == 10) &&
		    mddev->raid_disks == 2)
			return 0;

		/* raid5_* ->  raid6_*_6 with Q-Syndrome N (e.g. raid5_ra -> raid6_ra_6 */
		if (mddev->new_level == 6 &&
		    ((mddev->layout == ALGORITHM_PARITY_N && mddev->new_layout == ALGORITHM_PARITY_N) ||
		      __within_range(mddev->new_layout, ALGORITHM_LEFT_ASYMMETRIC_6, ALGORITHM_RIGHT_SYMMETRIC_6)))
			return 0;
		break;

	case 6:
		/* raid6 with parity N -> raid0 */
		if (mddev->new_level == 0 &&
		    mddev->layout == ALGORITHM_PARITY_N)
			return 0;

		/* raid6 with parity N -> raid4 */
		if (mddev->new_level == 4 &&
		    mddev->layout == ALGORITHM_PARITY_N)
			return 0;

		/* raid6_*_n with Q-Syndrome N -> raid5_* */
		if (mddev->new_level == 5 &&
		    ((mddev->layout == ALGORITHM_PARITY_N && mddev->new_layout == ALGORITHM_PARITY_N) ||
		     __within_range(mddev->new_layout, ALGORITHM_LEFT_ASYMMETRIC, ALGORITHM_RIGHT_SYMMETRIC)))
			return 0;

	default:
		break;
	}

	rs->ti->error = "takeover not possible";
	return -EINVAL;
}

/* True if @rs requested to be taken over */
static bool rs_takeover_requested(struct raid_set *rs)
{
	return rs->md.new_level != rs->md.level;
}

/* True if @rs is requested to reshape by ctr */
static bool rs_reshape_requested(struct raid_set *rs)
{
	bool change;
	struct mddev *mddev = &rs->md;

	if (rs_takeover_requested(rs))
		return false;

	if (rs_is_raid0(rs))
		return false;

	change = mddev->new_layout != mddev->layout ||
		 mddev->new_chunk_sectors != mddev->chunk_sectors ||
		 rs->delta_disks;

	/* Historical case to support raid1 reshape without delta disks */
	if (rs_is_raid1(rs)) {
		if (rs->delta_disks)
			return !!rs->delta_disks;

		return !change &&
		       mddev->raid_disks != rs->raid_disks;
	}

	if (rs_is_raid10(rs))
		return change &&
		       !__is_raid10_far(mddev->new_layout) &&
		       rs->delta_disks >= 0;

	return change;
}

/*  Features */
#define	FEATURE_FLAG_SUPPORTS_V190	0x1 /* Supports extended superblock */

/* State flags for sb->flags */
#define	SB_FLAG_RESHAPE_ACTIVE		0x1
#define	SB_FLAG_RESHAPE_BACKWARDS	0x2

/*
 * This structure is never routinely used by userspace, unlike md superblocks.
 * Devices with this superblock should only ever be accessed via device-mapper.
 */
#define DM_RAID_MAGIC 0x64526D44
struct dm_raid_superblock {
	__le32 magic;		/* "DmRd" */
	__le32 compat_features;	/* Used to indicate compatible features (like 1.9.0 ondisk metadata extension) */

	__le32 num_devices;	/* Number of devices in this raid set. (Max 64) */
	__le32 array_position;	/* The position of this drive in the raid set */

	__le64 events;		/* Incremented by md when superblock updated */
	__le64 failed_devices;	/* Pre 1.9.0 part of bit field of devices to */
				/* indicate failures (see extension below) */

	/*
	 * This offset tracks the progress of the repair or replacement of
	 * an individual drive.
	 */
	__le64 disk_recovery_offset;

	/*
	 * This offset tracks the progress of the initial raid set
	 * synchronisation/parity calculation.
	 */
	__le64 array_resync_offset;

	/*
	 * raid characteristics
	 */
	__le32 level;
	__le32 layout;
	__le32 stripe_sectors;

	/********************************************************************
	 * BELOW FOLLOW V1.9.0 EXTENSIONS TO THE PRISTINE SUPERBLOCK FORMAT!!!
	 *
	 * FEATURE_FLAG_SUPPORTS_V190 in the compat_features member indicates that those exist
	 */

	__le32 flags; /* Flags defining array states for reshaping */

	/*
	 * This offset tracks the progress of a raid
	 * set reshape in order to be able to restart it
	 */
	__le64 reshape_position;

	/*
	 * These define the properties of the array in case of an interrupted reshape
	 */
	__le32 new_level;
	__le32 new_layout;
	__le32 new_stripe_sectors;
	__le32 delta_disks;

	__le64 array_sectors; /* Array size in sectors */

	/*
	 * Sector offsets to data on devices (reshaping).
	 * Needed to support out of place reshaping, thus
	 * not writing over any stripes whilst converting
	 * them from old to new layout
	 */
	__le64 data_offset;
	__le64 new_data_offset;

	__le64 sectors; /* Used device size in sectors */

	/*
	 * Additonal Bit field of devices indicating failures to support
	 * up to 256 devices with the 1.9.0 on-disk metadata format
	 */
	__le64 extended_failed_devices[DISKS_ARRAY_ELEMS - 1];

	__le32 incompat_features;	/* Used to indicate any incompatible features */

	/* Always set rest up to logical block size to 0 when writing (see get_metadata_device() below). */
} __packed;

/*
 * Check for reshape constraints on raid set @rs:
 *
 * - reshape function non-existent
 * - degraded set
 * - ongoing recovery
 * - ongoing reshape
 *
 * Returns 0 if none or -EPERM if given constraint
 * and error message reference in @errmsg
 */
static int rs_check_reshape(struct raid_set *rs)
{
	struct mddev *mddev = &rs->md;

	if (!mddev->pers || !mddev->pers->check_reshape)
		rs->ti->error = "Reshape not supported";
	else if (mddev->degraded)
		rs->ti->error = "Can't reshape degraded raid set";
	else if (rs_is_recovering(rs))
		rs->ti->error = "Convert request on recovering raid set prohibited";
	else if (rs_is_reshaping(rs))
		rs->ti->error = "raid set already reshaping!";
	else if (!(rs_is_raid1(rs) || rs_is_raid10(rs) || rs_is_raid456(rs)))
		rs->ti->error = "Reshaping only supported for raid1/4/5/6/10";
	else
		return 0;

	return -EPERM;
}

static int read_disk_sb(struct md_rdev *rdev, int size, bool force_reload)
{
	BUG_ON(!rdev->sb_page);

	if (rdev->sb_loaded && !force_reload)
		return 0;

	rdev->sb_loaded = 0;

	if (!sync_page_io(rdev, 0, size, rdev->sb_page, REQ_OP_READ, 0, true)) {
		DMERR("Failed to read superblock of device at position %d",
		      rdev->raid_disk);
		md_error(rdev->mddev, rdev);
		set_bit(Faulty, &rdev->flags);
		return -EIO;
	}

	rdev->sb_loaded = 1;

	return 0;
}

static void sb_retrieve_failed_devices(struct dm_raid_superblock *sb, uint64_t *failed_devices)
{
	failed_devices[0] = le64_to_cpu(sb->failed_devices);
	memset(failed_devices + 1, 0, sizeof(sb->extended_failed_devices));

	if (le32_to_cpu(sb->compat_features) & FEATURE_FLAG_SUPPORTS_V190) {
		int i = ARRAY_SIZE(sb->extended_failed_devices);

		while (i--)
			failed_devices[i+1] = le64_to_cpu(sb->extended_failed_devices[i]);
	}
}

static void sb_update_failed_devices(struct dm_raid_superblock *sb, uint64_t *failed_devices)
{
	int i = ARRAY_SIZE(sb->extended_failed_devices);

	sb->failed_devices = cpu_to_le64(failed_devices[0]);
	while (i--)
		sb->extended_failed_devices[i] = cpu_to_le64(failed_devices[i+1]);
}

/*
 * Synchronize the superblock members with the raid set properties
 *
 * All superblock data is little endian.
 */
static void super_sync(struct mddev *mddev, struct md_rdev *rdev)
{
	bool update_failed_devices = false;
	unsigned int i;
	uint64_t failed_devices[DISKS_ARRAY_ELEMS];
	struct dm_raid_superblock *sb;
	struct raid_set *rs = container_of(mddev, struct raid_set, md);

	/* No metadata device, no superblock */
	if (!rdev->meta_bdev)
		return;

	BUG_ON(!rdev->sb_page);

	sb = page_address(rdev->sb_page);

	sb_retrieve_failed_devices(sb, failed_devices);

	for (i = 0; i < rs->raid_disks; i++)
		if (!rs->dev[i].data_dev || test_bit(Faulty, &rs->dev[i].rdev.flags)) {
			update_failed_devices = true;
			set_bit(i, (void *) failed_devices);
		}

	if (update_failed_devices)
		sb_update_failed_devices(sb, failed_devices);

	sb->magic = cpu_to_le32(DM_RAID_MAGIC);
	sb->compat_features = cpu_to_le32(FEATURE_FLAG_SUPPORTS_V190);

	sb->num_devices = cpu_to_le32(mddev->raid_disks);
	sb->array_position = cpu_to_le32(rdev->raid_disk);

	sb->events = cpu_to_le64(mddev->events);

	sb->disk_recovery_offset = cpu_to_le64(rdev->recovery_offset);
	sb->array_resync_offset = cpu_to_le64(mddev->recovery_cp);

	sb->level = cpu_to_le32(mddev->level);
	sb->layout = cpu_to_le32(mddev->layout);
	sb->stripe_sectors = cpu_to_le32(mddev->chunk_sectors);

	/********************************************************************
	 * BELOW FOLLOW V1.9.0 EXTENSIONS TO THE PRISTINE SUPERBLOCK FORMAT!!!
	 *
	 * FEATURE_FLAG_SUPPORTS_V190 in the compat_features member indicates that those exist
	 */
	sb->new_level = cpu_to_le32(mddev->new_level);
	sb->new_layout = cpu_to_le32(mddev->new_layout);
	sb->new_stripe_sectors = cpu_to_le32(mddev->new_chunk_sectors);

	sb->delta_disks = cpu_to_le32(mddev->delta_disks);

	smp_rmb(); /* Make sure we access most recent reshape position */
	sb->reshape_position = cpu_to_le64(mddev->reshape_position);
	if (le64_to_cpu(sb->reshape_position) != MaxSector) {
		/* Flag ongoing reshape */
		sb->flags |= cpu_to_le32(SB_FLAG_RESHAPE_ACTIVE);

		if (mddev->delta_disks < 0 || mddev->reshape_backwards)
			sb->flags |= cpu_to_le32(SB_FLAG_RESHAPE_BACKWARDS);
	} else {
		/* Clear reshape flags */
		sb->flags &= ~(cpu_to_le32(SB_FLAG_RESHAPE_ACTIVE|SB_FLAG_RESHAPE_BACKWARDS));
	}

	sb->array_sectors = cpu_to_le64(mddev->array_sectors);
	sb->data_offset = cpu_to_le64(rdev->data_offset);
	sb->new_data_offset = cpu_to_le64(rdev->new_data_offset);
	sb->sectors = cpu_to_le64(rdev->sectors);
	sb->incompat_features = cpu_to_le32(0);

	/* Zero out the rest of the payload after the size of the superblock */
	memset(sb + 1, 0, rdev->sb_size - sizeof(*sb));
}

/*
 * super_load
 *
 * This function creates a superblock if one is not found on the device
 * and will decide which superblock to use if there's a choice.
 *
 * Return: 1 if use rdev, 0 if use refdev, -Exxx otherwise
 */
static int super_load(struct md_rdev *rdev, struct md_rdev *refdev)
{
	int r;
	struct dm_raid_superblock *sb;
	struct dm_raid_superblock *refsb;
	uint64_t events_sb, events_refsb;

	r = read_disk_sb(rdev, rdev->sb_size, false);
	if (r)
		return r;

	sb = page_address(rdev->sb_page);

	/*
	 * Two cases that we want to write new superblocks and rebuild:
	 * 1) New device (no matching magic number)
	 * 2) Device specified for rebuild (!In_sync w/ offset == 0)
	 */
	if ((sb->magic != cpu_to_le32(DM_RAID_MAGIC)) ||
	    (!test_bit(In_sync, &rdev->flags) && !rdev->recovery_offset)) {
		super_sync(rdev->mddev, rdev);

		set_bit(FirstUse, &rdev->flags);
		sb->compat_features = cpu_to_le32(FEATURE_FLAG_SUPPORTS_V190);

		/* Force writing of superblocks to disk */
		set_bit(MD_SB_CHANGE_DEVS, &rdev->mddev->sb_flags);

		/* Any superblock is better than none, choose that if given */
		return refdev ? 0 : 1;
	}

	if (!refdev)
		return 1;

	events_sb = le64_to_cpu(sb->events);

	refsb = page_address(refdev->sb_page);
	events_refsb = le64_to_cpu(refsb->events);

	return (events_sb > events_refsb) ? 1 : 0;
}

static int super_init_validation(struct raid_set *rs, struct md_rdev *rdev)
{
	int role;
	unsigned int d;
	struct mddev *mddev = &rs->md;
	uint64_t events_sb;
	uint64_t failed_devices[DISKS_ARRAY_ELEMS];
	struct dm_raid_superblock *sb;
	uint32_t new_devs = 0, rebuild_and_new = 0, rebuilds = 0;
	struct md_rdev *r;
	struct dm_raid_superblock *sb2;

	sb = page_address(rdev->sb_page);
	events_sb = le64_to_cpu(sb->events);

	/*
	 * Initialise to 1 if this is a new superblock.
	 */
	mddev->events = events_sb ? : 1;

	mddev->reshape_position = MaxSector;

	mddev->raid_disks = le32_to_cpu(sb->num_devices);
	mddev->level = le32_to_cpu(sb->level);
	mddev->layout = le32_to_cpu(sb->layout);
	mddev->chunk_sectors = le32_to_cpu(sb->stripe_sectors);

	/*
	 * Reshaping is supported, e.g. reshape_position is valid
	 * in superblock and superblock content is authoritative.
	 */
	if (le32_to_cpu(sb->compat_features) & FEATURE_FLAG_SUPPORTS_V190) {
		/* Superblock is authoritative wrt given raid set layout! */
		mddev->new_level = le32_to_cpu(sb->new_level);
		mddev->new_layout = le32_to_cpu(sb->new_layout);
		mddev->new_chunk_sectors = le32_to_cpu(sb->new_stripe_sectors);
		mddev->delta_disks = le32_to_cpu(sb->delta_disks);
		mddev->array_sectors = le64_to_cpu(sb->array_sectors);

		/* raid was reshaping and got interrupted */
		if (le32_to_cpu(sb->flags) & SB_FLAG_RESHAPE_ACTIVE) {
			if (test_bit(__CTR_FLAG_DELTA_DISKS, &rs->ctr_flags)) {
				DMERR("Reshape requested but raid set is still reshaping");
				return -EINVAL;
			}

			if (mddev->delta_disks < 0 ||
			    (!mddev->delta_disks && (le32_to_cpu(sb->flags) & SB_FLAG_RESHAPE_BACKWARDS)))
				mddev->reshape_backwards = 1;
			else
				mddev->reshape_backwards = 0;

			mddev->reshape_position = le64_to_cpu(sb->reshape_position);
			rs->raid_type = get_raid_type_by_ll(mddev->level, mddev->layout);
		}

	} else {
		/*
		 * No takeover/reshaping, because we don't have the extended v1.9.0 metadata
		 */
		struct raid_type *rt_cur = get_raid_type_by_ll(mddev->level, mddev->layout);
		struct raid_type *rt_new = get_raid_type_by_ll(mddev->new_level, mddev->new_layout);

		if (rs_takeover_requested(rs)) {
			if (rt_cur && rt_new)
				DMERR("Takeover raid sets from %s to %s not yet supported by metadata. (raid level change)",
				      rt_cur->name, rt_new->name);
			else
				DMERR("Takeover raid sets not yet supported by metadata. (raid level change)");
			return -EINVAL;
		} else if (rs_reshape_requested(rs)) {
			DMERR("Reshaping raid sets not yet supported by metadata. (raid layout change keeping level)");
			if (mddev->layout != mddev->new_layout) {
				if (rt_cur && rt_new)
					DMERR("	 current layout %s vs new layout %s",
					      rt_cur->name, rt_new->name);
				else
					DMERR("	 current layout 0x%X vs new layout 0x%X",
					      le32_to_cpu(sb->layout), mddev->new_layout);
			}
			if (mddev->chunk_sectors != mddev->new_chunk_sectors)
				DMERR("	 current stripe sectors %u vs new stripe sectors %u",
				      mddev->chunk_sectors, mddev->new_chunk_sectors);
			if (rs->delta_disks)
				DMERR("	 current %u disks vs new %u disks",
				      mddev->raid_disks, mddev->raid_disks + rs->delta_disks);
			if (rs_is_raid10(rs)) {
				DMERR("	 Old layout: %s w/ %u copies",
				      raid10_md_layout_to_format(mddev->layout),
				      raid10_md_layout_to_copies(mddev->layout));
				DMERR("	 New layout: %s w/ %u copies",
				      raid10_md_layout_to_format(mddev->new_layout),
				      raid10_md_layout_to_copies(mddev->new_layout));
			}
			return -EINVAL;
		}

		DMINFO("Discovered old metadata format; upgrading to extended metadata format");
	}

	if (!test_bit(__CTR_FLAG_NOSYNC, &rs->ctr_flags))
		mddev->recovery_cp = le64_to_cpu(sb->array_resync_offset);

	/*
	 * During load, we set FirstUse if a new superblock was written.
	 * There are two reasons we might not have a superblock:
	 * 1) The raid set is brand new - in which case, all of the
	 *    devices must have their In_sync bit set.	Also,
	 *    recovery_cp must be 0, unless forced.
	 * 2) This is a new device being added to an old raid set
	 *    and the new device needs to be rebuilt - in which
	 *    case the In_sync bit will /not/ be set and
	 *    recovery_cp must be MaxSector.
	 * 3) This is/are a new device(s) being added to an old
	 *    raid set during takeover to a higher raid level
	 *    to provide capacity for redundancy or during reshape
	 *    to add capacity to grow the raid set.
	 */
	d = 0;
	rdev_for_each(r, mddev) {
		if (test_bit(Journal, &rdev->flags))
			continue;

		if (test_bit(FirstUse, &r->flags))
			new_devs++;

		if (!test_bit(In_sync, &r->flags)) {
			DMINFO("Device %d specified for rebuild; clearing superblock",
				r->raid_disk);
			rebuilds++;

			if (test_bit(FirstUse, &r->flags))
				rebuild_and_new++;
		}

		d++;
	}

	if (new_devs == rs->raid_disks || !rebuilds) {
		/* Replace a broken device */
		if (new_devs == 1 && !rs->delta_disks)
			;
		if (new_devs == rs->raid_disks) {
			DMINFO("Superblocks created for new raid set");
			set_bit(MD_ARRAY_FIRST_USE, &mddev->flags);
		} else if (new_devs != rebuilds &&
			   new_devs != rs->delta_disks) {
			DMERR("New device injected into existing raid set without "
			      "'delta_disks' or 'rebuild' parameter specified");
			return -EINVAL;
		}
	} else if (new_devs && new_devs != rebuilds) {
		DMERR("%u 'rebuild' devices cannot be injected into"
		      " a raid set with %u other first-time devices",
		      rebuilds, new_devs);
		return -EINVAL;
	} else if (rebuilds) {
		if (rebuild_and_new && rebuilds != rebuild_and_new) {
			DMERR("new device%s provided without 'rebuild'",
			      new_devs > 1 ? "s" : "");
			return -EINVAL;
		} else if (!test_bit(__CTR_FLAG_REBUILD, &rs->ctr_flags) && rs_is_recovering(rs)) {
			DMERR("'rebuild' specified while raid set is not in-sync (recovery_cp=%llu)",
			      (unsigned long long) mddev->recovery_cp);
			return -EINVAL;
		} else if (rs_is_reshaping(rs)) {
			DMERR("'rebuild' specified while raid set is being reshaped (reshape_position=%llu)",
			      (unsigned long long) mddev->reshape_position);
			return -EINVAL;
		}
	}

	/*
	 * Now we set the Faulty bit for those devices that are
	 * recorded in the superblock as failed.
	 */
	sb_retrieve_failed_devices(sb, failed_devices);
	rdev_for_each(r, mddev) {
		if (test_bit(Journal, &rdev->flags) ||
		    !r->sb_page)
			continue;
		sb2 = page_address(r->sb_page);
		sb2->failed_devices = 0;
		memset(sb2->extended_failed_devices, 0, sizeof(sb2->extended_failed_devices));

		/*
		 * Check for any device re-ordering.
		 */
		if (!test_bit(FirstUse, &r->flags) && (r->raid_disk >= 0)) {
			role = le32_to_cpu(sb2->array_position);
			if (role < 0)
				continue;

			if (role != r->raid_disk) {
				if (rs_is_raid10(rs) && __is_raid10_near(mddev->layout)) {
					if (mddev->raid_disks % __raid10_near_copies(mddev->layout) ||
					    rs->raid_disks % rs->raid10_copies) {
						rs->ti->error =
							"Cannot change raid10 near set to odd # of devices!";
						return -EINVAL;
					}

					sb2->array_position = cpu_to_le32(r->raid_disk);

				} else if (!(rs_is_raid10(rs) && rt_is_raid0(rs->raid_type)) &&
					   !(rs_is_raid0(rs) && rt_is_raid10(rs->raid_type)) &&
					   !rt_is_raid1(rs->raid_type)) {
					rs->ti->error = "Cannot change device positions in raid set";
					return -EINVAL;
				}

				DMINFO("raid device #%d now at position #%d", role, r->raid_disk);
			}

			/*
			 * Partial recovery is performed on
			 * returning failed devices.
			 */
			if (test_bit(role, (void *) failed_devices))
				set_bit(Faulty, &r->flags);
		}
	}

	return 0;
}

static int super_validate(struct raid_set *rs, struct md_rdev *rdev)
{
	struct mddev *mddev = &rs->md;
	struct dm_raid_superblock *sb;

	if (rs_is_raid0(rs) || !rdev->sb_page || rdev->raid_disk < 0)
		return 0;

	sb = page_address(rdev->sb_page);

	/*
	 * If mddev->events is not set, we know we have not yet initialized
	 * the array.
	 */
	if (!mddev->events && super_init_validation(rs, rdev))
		return -EINVAL;

	if (le32_to_cpu(sb->compat_features) &&
	    le32_to_cpu(sb->compat_features) != FEATURE_FLAG_SUPPORTS_V190) {
		rs->ti->error = "Unable to assemble array: Unknown flag(s) in compatible feature flags";
		return -EINVAL;
	}

	if (sb->incompat_features) {
		rs->ti->error = "Unable to assemble array: No incompatible feature flags supported yet";
		return -EINVAL;
	}

	/* Enable bitmap creation for RAID levels != 0 */
	mddev->bitmap_info.offset = rt_is_raid0(rs->raid_type) ? 0 : to_sector(4096);
	mddev->bitmap_info.default_offset = mddev->bitmap_info.offset;

	if (!test_and_clear_bit(FirstUse, &rdev->flags)) {
		/*
		 * Retrieve rdev size stored in superblock to be prepared for shrink.
		 * Check extended superblock members are present otherwise the size
		 * will not be set!
		 */
		if (le32_to_cpu(sb->compat_features) & FEATURE_FLAG_SUPPORTS_V190)
			rdev->sectors = le64_to_cpu(sb->sectors);

		rdev->recovery_offset = le64_to_cpu(sb->disk_recovery_offset);
		if (rdev->recovery_offset == MaxSector)
			set_bit(In_sync, &rdev->flags);
		/*
		 * If no reshape in progress -> we're recovering single
		 * disk(s) and have to set the device(s) to out-of-sync
		 */
		else if (!rs_is_reshaping(rs))
			clear_bit(In_sync, &rdev->flags); /* Mandatory for recovery */
	}

	/*
	 * If a device comes back, set it as not In_sync and no longer faulty.
	 */
	if (test_and_clear_bit(Faulty, &rdev->flags)) {
		rdev->recovery_offset = 0;
		clear_bit(In_sync, &rdev->flags);
		rdev->saved_raid_disk = rdev->raid_disk;
	}

	/* Reshape support -> restore repective data offsets */
	rdev->data_offset = le64_to_cpu(sb->data_offset);
	rdev->new_data_offset = le64_to_cpu(sb->new_data_offset);

	return 0;
}

/*
 * Analyse superblocks and select the freshest.
 */
static int analyse_superblocks(struct dm_target *ti, struct raid_set *rs)
{
	int r;
	struct md_rdev *rdev, *freshest;
	struct mddev *mddev = &rs->md;

	freshest = NULL;
	rdev_for_each(rdev, mddev) {
		if (test_bit(Journal, &rdev->flags))
			continue;

		if (!rdev->meta_bdev)
			continue;

		/* Set superblock offset/size for metadata device. */
		rdev->sb_start = 0;
		rdev->sb_size = bdev_logical_block_size(rdev->meta_bdev);
		if (rdev->sb_size < sizeof(struct dm_raid_superblock) || rdev->sb_size > PAGE_SIZE) {
			DMERR("superblock size of a logical block is no longer valid");
			return -EINVAL;
		}

		/*
		 * Skipping super_load due to CTR_FLAG_SYNC will cause
		 * the array to undergo initialization again as
		 * though it were new.	This is the intended effect
		 * of the "sync" directive.
		 *
		 * With reshaping capability added, we must ensure that
		 * that the "sync" directive is disallowed during the reshape.
		 */
		if (test_bit(__CTR_FLAG_SYNC, &rs->ctr_flags))
			continue;

		r = super_load(rdev, freshest);

		switch (r) {
		case 1:
			freshest = rdev;
			break;
		case 0:
			break;
		default:
			/* This is a failure to read the superblock from the metadata device. */
			/*
			 * We have to keep any raid0 data/metadata device pairs or
			 * the MD raid0 personality will fail to start the array.
			 */
			if (rs_is_raid0(rs))
				continue;

			/*
			 * We keep the dm_devs to be able to emit the device tuple
			 * properly on the table line in raid_status() (rather than
			 * mistakenly acting as if '- -' got passed into the constructor).
			 *
			 * The rdev has to stay on the same_set list to allow for
			 * the attempt to restore faulty devices on second resume.
			 */
			rdev->raid_disk = rdev->saved_raid_disk = -1;
			break;
		}
	}

	if (!freshest)
		return 0;

	/*
	 * Validation of the freshest device provides the source of
	 * validation for the remaining devices.
	 */
	rs->ti->error = "Unable to assemble array: Invalid superblocks";
	if (super_validate(rs, freshest))
		return -EINVAL;

	if (validate_raid_redundancy(rs)) {
		rs->ti->error = "Insufficient redundancy to activate array";
		return -EINVAL;
	}

	rdev_for_each(rdev, mddev)
		if (!test_bit(Journal, &rdev->flags) &&
		    rdev != freshest &&
		    super_validate(rs, rdev))
			return -EINVAL;
	return 0;
}

/*
 * Adjust data_offset and new_data_offset on all disk members of @rs
 * for out of place reshaping if requested by contructor
 *
 * We need free space at the beginning of each raid disk for forward
 * and at the end for backward reshapes which userspace has to provide
 * via remapping/reordering of space.
 */
static int rs_adjust_data_offsets(struct raid_set *rs)
{
	sector_t data_offset = 0, new_data_offset = 0;
	struct md_rdev *rdev;

	/* Constructor did not request data offset change */
	if (!test_bit(__CTR_FLAG_DATA_OFFSET, &rs->ctr_flags)) {
		if (!rs_is_reshapable(rs))
			goto out;

		return 0;
	}

	/* HM FIXME: get InSync raid_dev? */
	rdev = &rs->dev[0].rdev;

	if (rs->delta_disks < 0) {
		/*
		 * Removing disks (reshaping backwards):
		 *
		 * - before reshape: data is at offset 0 and free space
		 *		     is at end of each component LV
		 *
		 * - after reshape: data is at offset rs->data_offset != 0 on each component LV
		 */
		data_offset = 0;
		new_data_offset = rs->data_offset;

	} else if (rs->delta_disks > 0) {
		/*
		 * Adding disks (reshaping forwards):
		 *
		 * - before reshape: data is at offset rs->data_offset != 0 and
		 *		     free space is at begin of each component LV
		 *
		 * - after reshape: data is at offset 0 on each component LV
		 */
		data_offset = rs->data_offset;
		new_data_offset = 0;

	} else {
		/*
		 * User space passes in 0 for data offset after having removed reshape space
		 *
		 * - or - (data offset != 0)
		 *
		 * Changing RAID layout or chunk size -> toggle offsets
		 *
		 * - before reshape: data is at offset rs->data_offset 0 and
		 *		     free space is at end of each component LV
		 *		     -or-
		 *                   data is at offset rs->data_offset != 0 and
		 *		     free space is at begin of each component LV
		 *
		 * - after reshape: data is at offset 0 if it was at offset != 0
		 *                  or at offset != 0 if it was at offset 0
		 *                  on each component LV
		 *
		 */
		data_offset = rs->data_offset ? rdev->data_offset : 0;
		new_data_offset = data_offset ? 0 : rs->data_offset;
		set_bit(RT_FLAG_UPDATE_SBS, &rs->runtime_flags);
	}

	/*
	 * Make sure we got a minimum amount of free sectors per device
	 */
	if (rs->data_offset &&
	    to_sector(i_size_read(rdev->bdev->bd_inode)) - rs->md.dev_sectors < MIN_FREE_RESHAPE_SPACE) {
		rs->ti->error = data_offset ? "No space for forward reshape" :
					      "No space for backward reshape";
		return -ENOSPC;
	}
out:
	/*
	 * Raise recovery_cp in case data_offset != 0 to
	 * avoid false recovery positives in the constructor.
	 */
	if (rs->md.recovery_cp < rs->md.dev_sectors)
		rs->md.recovery_cp += rs->dev[0].rdev.data_offset;

	/* Adjust data offsets on all rdevs but on any raid4/5/6 journal device */
	rdev_for_each(rdev, &rs->md) {
		if (!test_bit(Journal, &rdev->flags)) {
			rdev->data_offset = data_offset;
			rdev->new_data_offset = new_data_offset;
		}
	}

	return 0;
}

/* Userpace reordered disks -> adjust raid_disk indexes in @rs */
static void __reorder_raid_disk_indexes(struct raid_set *rs)
{
	int i = 0;
	struct md_rdev *rdev;

	rdev_for_each(rdev, &rs->md) {
		if (!test_bit(Journal, &rdev->flags)) {
			rdev->raid_disk = i++;
			rdev->saved_raid_disk = rdev->new_raid_disk = -1;
		}
	}
}

/*
 * Setup @rs for takeover by a different raid level
 */
static int rs_setup_takeover(struct raid_set *rs)
{
	struct mddev *mddev = &rs->md;
	struct md_rdev *rdev;
	unsigned int d = mddev->raid_disks = rs->raid_disks;
	sector_t new_data_offset = rs->dev[0].rdev.data_offset ? 0 : rs->data_offset;

	if (rt_is_raid10(rs->raid_type)) {
		if (rs_is_raid0(rs)) {
			/* Userpace reordered disks -> adjust raid_disk indexes */
			__reorder_raid_disk_indexes(rs);

			/* raid0 -> raid10_far layout */
			mddev->layout = raid10_format_to_md_layout(rs, ALGORITHM_RAID10_FAR,
								   rs->raid10_copies);
		} else if (rs_is_raid1(rs))
			/* raid1 -> raid10_near layout */
			mddev->layout = raid10_format_to_md_layout(rs, ALGORITHM_RAID10_NEAR,
								   rs->raid_disks);
		else
			return -EINVAL;

	}

	clear_bit(MD_ARRAY_FIRST_USE, &mddev->flags);
	mddev->recovery_cp = MaxSector;

	while (d--) {
		rdev = &rs->dev[d].rdev;

		if (test_bit(d, (void *) rs->rebuild_disks)) {
			clear_bit(In_sync, &rdev->flags);
			clear_bit(Faulty, &rdev->flags);
			mddev->recovery_cp = rdev->recovery_offset = 0;
			/* Bitmap has to be created when we do an "up" takeover */
			set_bit(MD_ARRAY_FIRST_USE, &mddev->flags);
		}

		rdev->new_data_offset = new_data_offset;
	}

	return 0;
}

/* Prepare @rs for reshape */
static int rs_prepare_reshape(struct raid_set *rs)
{
	bool reshape;
	struct mddev *mddev = &rs->md;

	if (rs_is_raid10(rs)) {
		if (rs->raid_disks != mddev->raid_disks &&
		    __is_raid10_near(mddev->layout) &&
		    rs->raid10_copies &&
		    rs->raid10_copies != __raid10_near_copies(mddev->layout)) {
			/*
			 * raid disk have to be multiple of data copies to allow this conversion,
			 *
			 * This is actually not a reshape it is a
			 * rebuild of any additional mirrors per group
			 */
			if (rs->raid_disks % rs->raid10_copies) {
				rs->ti->error = "Can't reshape raid10 mirror groups";
				return -EINVAL;
			}

			/* Userpace reordered disks to add/remove mirrors -> adjust raid_disk indexes */
			__reorder_raid_disk_indexes(rs);
			mddev->layout = raid10_format_to_md_layout(rs, ALGORITHM_RAID10_NEAR,
								   rs->raid10_copies);
			mddev->new_layout = mddev->layout;
			reshape = false;
		} else
			reshape = true;

	} else if (rs_is_raid456(rs))
		reshape = true;

	else if (rs_is_raid1(rs)) {
		if (rs->delta_disks) {
			/* Process raid1 via delta_disks */
			mddev->degraded = rs->delta_disks < 0 ? -rs->delta_disks : rs->delta_disks;
			reshape = true;
		} else {
			/* Process raid1 without delta_disks */
			mddev->raid_disks = rs->raid_disks;
			reshape = false;
		}
	} else {
		rs->ti->error = "Called with bogus raid type";
		return -EINVAL;
	}

	if (reshape) {
		set_bit(RT_FLAG_RESHAPE_RS, &rs->runtime_flags);
		set_bit(RT_FLAG_UPDATE_SBS, &rs->runtime_flags);
	} else if (mddev->raid_disks < rs->raid_disks)
		/* Create new superblocks and bitmaps, if any new disks */
		set_bit(RT_FLAG_UPDATE_SBS, &rs->runtime_flags);

	return 0;
}

/* Get reshape sectors from data_offsets or raid set */
static sector_t _get_reshape_sectors(struct raid_set *rs)
{
	struct md_rdev *rdev;
	sector_t reshape_sectors = 0;

	rdev_for_each(rdev, &rs->md)
		if (!test_bit(Journal, &rdev->flags)) {
			reshape_sectors = (rdev->data_offset > rdev->new_data_offset) ?
					rdev->data_offset - rdev->new_data_offset :
					rdev->new_data_offset - rdev->data_offset;
			break;
		}

	return max(reshape_sectors, (sector_t) rs->data_offset);
}

/*
 *
 * - change raid layout
 * - change chunk size
 * - add disks
 * - remove disks
 */
static int rs_setup_reshape(struct raid_set *rs)
{
	int r = 0;
	unsigned int cur_raid_devs, d;
	sector_t reshape_sectors = _get_reshape_sectors(rs);
	struct mddev *mddev = &rs->md;
	struct md_rdev *rdev;

	mddev->delta_disks = rs->delta_disks;
	cur_raid_devs = mddev->raid_disks;

	/* Ignore impossible layout change whilst adding/removing disks */
	if (mddev->delta_disks &&
	    mddev->layout != mddev->new_layout) {
		DMINFO("Ignoring invalid layout change with delta_disks=%d", rs->delta_disks);
		mddev->new_layout = mddev->layout;
	}

	/*
	 * Adjust array size:
	 *
	 * - in case of adding disk(s), array size has
	 *   to grow after the disk adding reshape,
	 *   which'll hapen in the event handler;
	 *   reshape will happen forward, so space has to
	 *   be available at the beginning of each disk
	 *
	 * - in case of removing disk(s), array size
	 *   has to shrink before starting the reshape,
	 *   which'll happen here;
	 *   reshape will happen backward, so space has to
	 *   be available at the end of each disk
	 *
	 * - data_offset and new_data_offset are
	 *   adjusted for aforementioned out of place
	 *   reshaping based on userspace passing in
	 *   the "data_offset <sectors>" key/value
	 *   pair via the constructor
	 */

	/* Add disk(s) */
	if (rs->delta_disks > 0) {
		/* Prepare disks for check in raid4/5/6/10 {check|start}_reshape */
		for (d = cur_raid_devs; d < rs->raid_disks; d++) {
			rdev = &rs->dev[d].rdev;
			clear_bit(In_sync, &rdev->flags);

			/*
			 * save_raid_disk needs to be -1, or recovery_offset will be set to 0
			 * by md, which'll store that erroneously in the superblock on reshape
			 */
			rdev->saved_raid_disk = -1;
			rdev->raid_disk = d;

			rdev->sectors = mddev->dev_sectors;
			rdev->recovery_offset = rs_is_raid1(rs) ? 0 : MaxSector;
		}

		mddev->reshape_backwards = 0; /* adding disk(s) -> forward reshape */

	/* Remove disk(s) */
	} else if (rs->delta_disks < 0) {
		r = rs_set_dev_and_array_sectors(rs, true);
		mddev->reshape_backwards = 1; /* removing disk(s) -> backward reshape */

	/* Change layout and/or chunk size */
	} else {
		/*
		 * Reshape layout (e.g. raid5_ls -> raid5_n) and/or chunk size:
		 *
		 * keeping number of disks and do layout change ->
		 *
		 * toggle reshape_backward depending on data_offset:
		 *
		 * - free space upfront -> reshape forward
		 *
		 * - free space at the end -> reshape backward
		 *
		 *
		 * This utilizes free reshape space avoiding the need
		 * for userspace to move (parts of) LV segments in
		 * case of layout/chunksize change  (for disk
		 * adding/removing reshape space has to be at
		 * the proper address (see above with delta_disks):
		 *
		 * add disk(s)   -> begin
		 * remove disk(s)-> end
		 */
		mddev->reshape_backwards = rs->dev[0].rdev.data_offset ? 0 : 1;
	}

	/*
	 * Adjust device size for forward reshape
	 * because md_finish_reshape() reduces it.
	 */
	if (!mddev->reshape_backwards)
		rdev_for_each(rdev, &rs->md)
			if (!test_bit(Journal, &rdev->flags))
				rdev->sectors += reshape_sectors;

	return r;
}

/*
 * Enable/disable discard support on RAID set depending on
 * RAID level and discard properties of underlying RAID members.
 */
static void configure_discard_support(struct raid_set *rs)
{
	int i;
	bool raid456;
	struct dm_target *ti = rs->ti;

	/*
	 * XXX: RAID level 4,5,6 require zeroing for safety.
	 */
	raid456 = rs_is_raid456(rs);

	for (i = 0; i < rs->raid_disks; i++) {
		struct request_queue *q;

		if (!rs->dev[i].rdev.bdev)
			continue;

		q = bdev_get_queue(rs->dev[i].rdev.bdev);
		if (!q || !blk_queue_discard(q))
			return;

		if (raid456) {
			if (!devices_handle_discard_safely) {
				DMERR("raid456 discard support disabled due to discard_zeroes_data uncertainty.");
				DMERR("Set dm-raid.devices_handle_discard_safely=Y to override.");
				return;
			}
		}
	}

	/*
	 * RAID1 and RAID10 personalities require bio splitting,
	 * RAID0/4/5/6 don't and process large discard bios properly.
	 */
	ti->split_discard_bios = !!(rs_is_raid1(rs) || rs_is_raid10(rs));
	ti->num_discard_bios = 1;
}

/*
 * Construct a RAID0/1/10/4/5/6 mapping:
 * Args:
 *	<raid_type> <#raid_params> <raid_params>{0,}	\
 *	<#raid_devs> [<meta_dev1> <dev1>]{1,}
 *
 * <raid_params> varies by <raid_type>.	 See 'parse_raid_params' for
 * details on possible <raid_params>.
 *
 * Userspace is free to initialize the metadata devices, hence the superblocks to
 * enforce recreation based on the passed in table parameters.
 *
 */
static int raid_ctr(struct dm_target *ti, unsigned int argc, char **argv)
{
	int r;
	bool resize = false;
	struct raid_type *rt;
	unsigned int num_raid_params, num_raid_devs;
	sector_t calculated_dev_sectors, rdev_sectors, reshape_sectors;
	struct raid_set *rs = NULL;
	const char *arg;
	struct rs_layout rs_layout;
	struct dm_arg_set as = { argc, argv }, as_nrd;
	struct dm_arg _args[] = {
		{ 0, as.argc, "Cannot understand number of raid parameters" },
		{ 1, 254, "Cannot understand number of raid devices parameters" }
	};

	/* Must have <raid_type> */
	arg = dm_shift_arg(&as);
	if (!arg) {
		ti->error = "No arguments";
		return -EINVAL;
	}

	rt = get_raid_type(arg);
	if (!rt) {
		ti->error = "Unrecognised raid_type";
		return -EINVAL;
	}

	/* Must have <#raid_params> */
	if (dm_read_arg_group(_args, &as, &num_raid_params, &ti->error))
		return -EINVAL;

	/* number of raid device tupples <meta_dev data_dev> */
	as_nrd = as;
	dm_consume_args(&as_nrd, num_raid_params);
	_args[1].max = (as_nrd.argc - 1) / 2;
	if (dm_read_arg(_args + 1, &as_nrd, &num_raid_devs, &ti->error))
		return -EINVAL;

	if (!__within_range(num_raid_devs, 1, MAX_RAID_DEVICES)) {
		ti->error = "Invalid number of supplied raid devices";
		return -EINVAL;
	}

	rs = raid_set_alloc(ti, rt, num_raid_devs);
	if (IS_ERR(rs))
		return PTR_ERR(rs);

	r = parse_raid_params(rs, &as, num_raid_params);
	if (r)
		goto bad;

	r = parse_dev_params(rs, &as);
	if (r)
		goto bad;

	rs->md.sync_super = super_sync;

	/*
	 * Calculate ctr requested array and device sizes to allow
	 * for superblock analysis needing device sizes defined.
	 *
	 * Any existing superblock will overwrite the array and device sizes
	 */
	r = rs_set_dev_and_array_sectors(rs, false);
	if (r)
		goto bad;

	calculated_dev_sectors = rs->md.dev_sectors;

	/*
	 * Backup any new raid set level, layout, ...
	 * requested to be able to compare to superblock
	 * members for conversion decisions.
	 */
	rs_config_backup(rs, &rs_layout);

	r = analyse_superblocks(ti, rs);
	if (r)
		goto bad;

	rdev_sectors = __rdev_sectors(rs);
	if (!rdev_sectors) {
		ti->error = "Invalid rdev size";
		r = -EINVAL;
		goto bad;
	}


	reshape_sectors = _get_reshape_sectors(rs);
	if (calculated_dev_sectors != rdev_sectors)
		resize = calculated_dev_sectors != (reshape_sectors ? rdev_sectors - reshape_sectors : rdev_sectors);

	INIT_WORK(&rs->md.event_work, do_table_event);
	ti->private = rs;
	ti->num_flush_bios = 1;

	/* Restore any requested new layout for conversion decision */
	rs_config_restore(rs, &rs_layout);

	/*
	 * Now that we have any superblock metadata available,
	 * check for new, recovering, reshaping, to be taken over,
	 * to be reshaped or an existing, unchanged raid set to
	 * run in sequence.
	 */
	if (test_bit(MD_ARRAY_FIRST_USE, &rs->md.flags)) {
		/* A new raid6 set has to be recovered to ensure proper parity and Q-Syndrome */
		if (rs_is_raid6(rs) &&
		    test_bit(__CTR_FLAG_NOSYNC, &rs->ctr_flags)) {
			ti->error = "'nosync' not allowed for new raid6 set";
			r = -EINVAL;
			goto bad;
		}
		rs_setup_recovery(rs, 0);
		set_bit(RT_FLAG_UPDATE_SBS, &rs->runtime_flags);
		rs_set_new(rs);
	} else if (rs_is_recovering(rs)) {
		/* A recovering raid set may be resized */
		; /* skip setup rs */
	} else if (rs_is_reshaping(rs)) {
		/* Have to reject size change request during reshape */
		if (resize) {
			ti->error = "Can't resize a reshaping raid set";
			r = -EPERM;
			goto bad;
		}
		/* skip setup rs */
	} else if (rs_takeover_requested(rs)) {
		if (rs_is_reshaping(rs)) {
			ti->error = "Can't takeover a reshaping raid set";
			r = -EPERM;
			goto bad;
		}

		/* We can't takeover a journaled raid4/5/6 */
		if (test_bit(__CTR_FLAG_JOURNAL_DEV, &rs->ctr_flags)) {
			ti->error = "Can't takeover a journaled raid4/5/6 set";
			r = -EPERM;
			goto bad;
		}

		/*
		 * If a takeover is needed, userspace sets any additional
		 * devices to rebuild and we can check for a valid request here.
		 *
		 * If acceptible, set the level to the new requested
		 * one, prohibit requesting recovery, allow the raid
		 * set to run and store superblocks during resume.
		 */
		r = rs_check_takeover(rs);
		if (r)
			goto bad;

		r = rs_setup_takeover(rs);
		if (r)
			goto bad;

		set_bit(RT_FLAG_UPDATE_SBS, &rs->runtime_flags);
		/* Takeover ain't recovery, so disable recovery */
		rs_setup_recovery(rs, MaxSector);
		rs_set_new(rs);
	} else if (rs_reshape_requested(rs)) {
		/*
		 * No need to check for 'ongoing' takeover here, because takeover
		 * is an instant operation as oposed to an ongoing reshape.
		 */

		/* We can't reshape a journaled raid4/5/6 */
		if (test_bit(__CTR_FLAG_JOURNAL_DEV, &rs->ctr_flags)) {
			ti->error = "Can't reshape a journaled raid4/5/6 set";
			r = -EPERM;
			goto bad;
		}

		/* Out-of-place space has to be available to allow for a reshape unless raid1! */
		if (reshape_sectors || rs_is_raid1(rs)) {
			/*
			  * We can only prepare for a reshape here, because the
			  * raid set needs to run to provide the repective reshape
			  * check functions via its MD personality instance.
			  *
			  * So do the reshape check after md_run() succeeded.
			  */
			r = rs_prepare_reshape(rs);
			if (r)
				return r;

			/* Reshaping ain't recovery, so disable recovery */
			rs_setup_recovery(rs, MaxSector);
		}
		rs_set_cur(rs);
	} else {
		/* May not set recovery when a device rebuild is requested */
		if (test_bit(__CTR_FLAG_REBUILD, &rs->ctr_flags)) {
			rs_setup_recovery(rs, MaxSector);
			set_bit(RT_FLAG_UPDATE_SBS, &rs->runtime_flags);
		} else
			rs_setup_recovery(rs, test_bit(__CTR_FLAG_SYNC, &rs->ctr_flags) ?
					      0 : (resize ? calculated_dev_sectors : MaxSector));
		rs_set_cur(rs);
	}

	/* If constructor requested it, change data and new_data offsets */
	r = rs_adjust_data_offsets(rs);
	if (r)
		goto bad;

	/* Start raid set read-only and assumed clean to change in raid_resume() */
	rs->md.ro = 1;
	rs->md.in_sync = 1;
	set_bit(MD_RECOVERY_FROZEN, &rs->md.recovery);

	/* Has to be held on running the array */
	mddev_lock_nointr(&rs->md);
	r = md_run(&rs->md);
	rs->md.in_sync = 0; /* Assume already marked dirty */
	if (r) {
		ti->error = "Failed to run raid array";
		mddev_unlock(&rs->md);
		goto bad;
	}

	r = md_start(&rs->md);

	if (r) {
		ti->error = "Failed to start raid array";
		mddev_unlock(&rs->md);
		goto bad_md_start;
	}

	rs->callbacks.congested_fn = raid_is_congested;
	dm_table_add_target_callbacks(ti->table, &rs->callbacks);

	/* If raid4/5/6 journal mode explictely requested (only possible with journal dev) -> set it */
	if (test_bit(__CTR_FLAG_JOURNAL_MODE, &rs->ctr_flags)) {
		r = r5c_journal_mode_set(&rs->md, rs->journal_dev.mode);
		if (r) {
			ti->error = "Failed to set raid4/5/6 journal mode";
			mddev_unlock(&rs->md);
			goto bad_journal_mode_set;
		}
	}

	mddev_suspend(&rs->md);
	set_bit(RT_FLAG_RS_SUSPENDED, &rs->runtime_flags);

	/* Try to adjust the raid4/5/6 stripe cache size to the stripe size */
	if (rs_is_raid456(rs)) {
		r = rs_set_raid456_stripe_cache(rs);
		if (r)
			goto bad_stripe_cache;
	}

	/* Now do an early reshape check */
	if (test_bit(RT_FLAG_RESHAPE_RS, &rs->runtime_flags)) {
		r = rs_check_reshape(rs);
		if (r)
			goto bad_check_reshape;

		/* Restore new, ctr requested layout to perform check */
		rs_config_restore(rs, &rs_layout);

		if (rs->md.pers->start_reshape) {
			r = rs->md.pers->check_reshape(&rs->md);
			if (r) {
				ti->error = "Reshape check failed";
				goto bad_check_reshape;
			}
		}
	}

	/* Disable/enable discard support on raid set. */
	configure_discard_support(rs);

	mddev_unlock(&rs->md);
	return 0;

bad_md_start:
bad_journal_mode_set:
bad_stripe_cache:
bad_check_reshape:
	md_stop(&rs->md);
bad:
	raid_set_free(rs);

	return r;
}

static void raid_dtr(struct dm_target *ti)
{
	struct raid_set *rs = ti->private;

	list_del_init(&rs->callbacks.list);
	md_stop(&rs->md);
	raid_set_free(rs);
}

static int raid_map(struct dm_target *ti, struct bio *bio)
{
	struct raid_set *rs = ti->private;
	struct mddev *mddev = &rs->md;

	/*
	 * If we're reshaping to add disk(s)), ti->len and
	 * mddev->array_sectors will differ during the process
	 * (ti->len > mddev->array_sectors), so we have to requeue
	 * bios with addresses > mddev->array_sectors here or
	 * there will occur accesses past EOD of the component
	 * data images thus erroring the raid set.
	 */
	if (unlikely(bio_end_sector(bio) > mddev->array_sectors))
		return DM_MAPIO_REQUEUE;

	md_handle_request(mddev, bio);

	return DM_MAPIO_SUBMITTED;
}

/* Return string describing the current sync action of @mddev */
static const char *decipher_sync_action(struct mddev *mddev, unsigned long recovery)
{
	if (test_bit(MD_RECOVERY_FROZEN, &recovery))
		return "frozen";

	/* The MD sync thread can be done with io but still be running */
	if (!test_bit(MD_RECOVERY_DONE, &recovery) &&
	    (test_bit(MD_RECOVERY_RUNNING, &recovery) ||
	     (!mddev->ro && test_bit(MD_RECOVERY_NEEDED, &recovery)))) {
		if (test_bit(MD_RECOVERY_RESHAPE, &recovery))
			return "reshape";

		if (test_bit(MD_RECOVERY_SYNC, &recovery)) {
			if (!test_bit(MD_RECOVERY_REQUESTED, &recovery))
				return "resync";
			else if (test_bit(MD_RECOVERY_CHECK, &recovery))
				return "check";
			return "repair";
		}

		if (test_bit(MD_RECOVERY_RECOVER, &recovery))
			return "recover";
	}

	return "idle";
}

/*
 * Return status string for @rdev
 *
 * Status characters:
 *
 *  'D' = Dead/Failed raid set component or raid4/5/6 journal device
 *  'a' = Alive but not in-sync raid set component _or_ alive raid4/5/6 'write_back' journal device
 *  'A' = Alive and in-sync raid set component _or_ alive raid4/5/6 'write_through' journal device
 *  '-' = Non-existing device (i.e. uspace passed '- -' into the ctr)
 */
static const char *__raid_dev_status(struct raid_set *rs, struct md_rdev *rdev)
{
	if (!rdev->bdev)
		return "-";
	else if (test_bit(Faulty, &rdev->flags))
		return "D";
	else if (test_bit(Journal, &rdev->flags))
		return (rs->journal_dev.mode == R5C_JOURNAL_MODE_WRITE_THROUGH) ? "A" : "a";
	else if (test_bit(RT_FLAG_RS_RESYNCING, &rs->runtime_flags) ||
		 (!test_bit(RT_FLAG_RS_IN_SYNC, &rs->runtime_flags) &&
		  !test_bit(In_sync, &rdev->flags)))
		return "a";
	else
		return "A";
}

/* Helper to return resync/reshape progress for @rs and runtime flags for raid set in sync / resynching */
static sector_t rs_get_progress(struct raid_set *rs, unsigned long recovery,
				sector_t resync_max_sectors)
{
	sector_t r;
	struct mddev *mddev = &rs->md;

	clear_bit(RT_FLAG_RS_IN_SYNC, &rs->runtime_flags);
	clear_bit(RT_FLAG_RS_RESYNCING, &rs->runtime_flags);

	if (rs_is_raid0(rs)) {
		r = resync_max_sectors;
		set_bit(RT_FLAG_RS_IN_SYNC, &rs->runtime_flags);

	} else {
		if (!test_bit(MD_RECOVERY_INTR, &recovery) &&
		    (test_bit(MD_RECOVERY_NEEDED, &recovery) ||
		     test_bit(MD_RECOVERY_RESHAPE, &recovery) ||
		     test_bit(MD_RECOVERY_RUNNING, &recovery)))
			r = mddev->curr_resync_completed;
		else
			r = mddev->recovery_cp;

		if (r >= resync_max_sectors &&
		    (!test_bit(MD_RECOVERY_REQUESTED, &recovery) ||
		     (!test_bit(MD_RECOVERY_FROZEN, &recovery) &&
		      !test_bit(MD_RECOVERY_NEEDED, &recovery) &&
		      !test_bit(MD_RECOVERY_RUNNING, &recovery)))) {
			/*
			 * Sync complete.
			 */
			/* In case we have finished recovering, the array is in sync. */
			if (test_bit(MD_RECOVERY_RECOVER, &recovery))
				set_bit(RT_FLAG_RS_IN_SYNC, &rs->runtime_flags);

		} else if (test_bit(MD_RECOVERY_RECOVER, &recovery)) {
			/*
			 * In case we are recovering, the array is not in sync
			 * and health chars should show the recovering legs.
			 */
			;

		} else if (test_bit(MD_RECOVERY_SYNC, &recovery) &&
			   !test_bit(MD_RECOVERY_REQUESTED, &recovery)) {
			/*
			 * If "resync" is occurring, the raid set
			 * is or may be out of sync hence the health
			 * characters shall be 'a'.
			 */
			set_bit(RT_FLAG_RS_RESYNCING, &rs->runtime_flags);

		} else if (test_bit(MD_RECOVERY_RESHAPE, &recovery) &&
			   !test_bit(MD_RECOVERY_REQUESTED, &recovery)) {
			/*
			 * If "reshape" is occurring, the raid set
			 * is or may be out of sync hence the health
			 * characters shall be 'a'.
			 */
			set_bit(RT_FLAG_RS_RESYNCING, &rs->runtime_flags);

		} else if (test_bit(MD_RECOVERY_REQUESTED, &recovery)) {
			/*
			 * If "check" or "repair" is occurring, the raid set has
			 * undergone an initial sync and the health characters
			 * should not be 'a' anymore.
			 */
			set_bit(RT_FLAG_RS_IN_SYNC, &rs->runtime_flags);

		} else {
			struct md_rdev *rdev;

			/*
			 * We are idle and recovery is needed, prevent 'A' chars race
			 * caused by components still set to in-sync by constrcuctor.
			 */
			if (test_bit(MD_RECOVERY_NEEDED, &recovery))
				set_bit(RT_FLAG_RS_RESYNCING, &rs->runtime_flags);

			/*
			 * The raid set may be doing an initial sync, or it may
			 * be rebuilding individual components.	 If all the
			 * devices are In_sync, then it is the raid set that is
			 * being initialized.
			 */
			set_bit(RT_FLAG_RS_IN_SYNC, &rs->runtime_flags);
			rdev_for_each(rdev, mddev)
				if (!test_bit(Journal, &rdev->flags) &&
				    !test_bit(In_sync, &rdev->flags)) {
					clear_bit(RT_FLAG_RS_IN_SYNC, &rs->runtime_flags);
					break;
				}
		}
	}

	return min(r, resync_max_sectors);
}

/* Helper to return @dev name or "-" if !@dev */
static const char *__get_dev_name(struct dm_dev *dev)
{
	return dev ? dev->name : "-";
}

static void raid_status(struct dm_target *ti, status_type_t type,
			unsigned int status_flags, char *result, unsigned int maxlen)
{
	struct raid_set *rs = ti->private;
	struct mddev *mddev = &rs->md;
	struct r5conf *conf = mddev->private;
	int i, max_nr_stripes = conf ? conf->max_nr_stripes : 0;
	unsigned long recovery;
	unsigned int raid_param_cnt = 1; /* at least 1 for chunksize */
	unsigned int sz = 0;
	unsigned int rebuild_disks;
	unsigned int write_mostly_params = 0;
	sector_t progress, resync_max_sectors, resync_mismatches;
	const char *sync_action;
	struct raid_type *rt;

	switch (type) {
	case STATUSTYPE_INFO:
		/* *Should* always succeed */
		rt = get_raid_type_by_ll(mddev->new_level, mddev->new_layout);
		if (!rt)
			return;

		DMEMIT("%s %d ", rt->name, mddev->raid_disks);

		/* Access most recent mddev properties for status output */
		smp_rmb();
		recovery = rs->md.recovery;
		/* Get sensible max sectors even if raid set not yet started */
		resync_max_sectors = test_bit(RT_FLAG_RS_PRERESUMED, &rs->runtime_flags) ?
				      mddev->resync_max_sectors : mddev->dev_sectors;
		progress = rs_get_progress(rs, recovery, resync_max_sectors);
		resync_mismatches = (mddev->last_sync_action && !strcasecmp(mddev->last_sync_action, "check")) ?
				    atomic64_read(&mddev->resync_mismatches) : 0;
		sync_action = decipher_sync_action(&rs->md, recovery);

		/* HM FIXME: do we want another state char for raid0? It shows 'D'/'A'/'-' now */
		for (i = 0; i < rs->raid_disks; i++)
			DMEMIT(__raid_dev_status(rs, &rs->dev[i].rdev));

		/*
		 * In-sync/Reshape ratio:
		 *  The in-sync ratio shows the progress of:
		 *   - Initializing the raid set
		 *   - Rebuilding a subset of devices of the raid set
		 *  The user can distinguish between the two by referring
		 *  to the status characters.
		 *
		 *  The reshape ratio shows the progress of
		 *  changing the raid layout or the number of
		 *  disks of a raid set
		 */
		DMEMIT(" %llu/%llu", (unsigned long long) progress,
				     (unsigned long long) resync_max_sectors);

		/*
		 * v1.5.0+:
		 *
		 * Sync action:
		 *   See Documentation/device-mapper/dm-raid.txt for
		 *   information on each of these states.
		 */
		DMEMIT(" %s", sync_action);

		/*
		 * v1.5.0+:
		 *
		 * resync_mismatches/mismatch_cnt
		 *   This field shows the number of discrepancies found when
		 *   performing a "check" of the raid set.
		 */
		DMEMIT(" %llu", (unsigned long long) resync_mismatches);

		/*
		 * v1.9.0+:
		 *
		 * data_offset (needed for out of space reshaping)
		 *   This field shows the data offset into the data
		 *   image LV where the first stripes data starts.
		 *
		 * We keep data_offset equal on all raid disks of the set,
		 * so retrieving it from the first raid disk is sufficient.
		 */
		DMEMIT(" %llu", (unsigned long long) rs->dev[0].rdev.data_offset);

		/*
		 * v1.10.0+:
		 */
		DMEMIT(" %s", test_bit(__CTR_FLAG_JOURNAL_DEV, &rs->ctr_flags) ?
			      __raid_dev_status(rs, &rs->journal_dev.rdev) : "-");
		break;

	case STATUSTYPE_TABLE:
		/* Report the table line string you would use to construct this raid set */

		/* Calculate raid parameter count */
		for (i = 0; i < rs->raid_disks; i++)
			if (test_bit(WriteMostly, &rs->dev[i].rdev.flags))
				write_mostly_params += 2;
		rebuild_disks = memweight(rs->rebuild_disks, DISKS_ARRAY_ELEMS * sizeof(*rs->rebuild_disks));
		raid_param_cnt += rebuild_disks * 2 +
				  write_mostly_params +
				  hweight32(rs->ctr_flags & CTR_FLAG_OPTIONS_NO_ARGS) +
				  hweight32(rs->ctr_flags & CTR_FLAG_OPTIONS_ONE_ARG) * 2 +
				  (test_bit(__CTR_FLAG_JOURNAL_DEV, &rs->ctr_flags) ? 2 : 0) +
				  (test_bit(__CTR_FLAG_JOURNAL_MODE, &rs->ctr_flags) ? 2 : 0);

		/* Emit table line */
		/* This has to be in the documented order for userspace! */
		DMEMIT("%s %u %u", rs->raid_type->name, raid_param_cnt, mddev->new_chunk_sectors);
		if (test_bit(__CTR_FLAG_SYNC, &rs->ctr_flags))
			DMEMIT(" %s", dm_raid_arg_name_by_flag(CTR_FLAG_SYNC));
		if (test_bit(__CTR_FLAG_NOSYNC, &rs->ctr_flags))
			DMEMIT(" %s", dm_raid_arg_name_by_flag(CTR_FLAG_NOSYNC));
		if (rebuild_disks)
			for (i = 0; i < rs->raid_disks; i++)
				if (test_bit(rs->dev[i].rdev.raid_disk, (void *) rs->rebuild_disks))
					DMEMIT(" %s %u", dm_raid_arg_name_by_flag(CTR_FLAG_REBUILD),
							 rs->dev[i].rdev.raid_disk);
		if (test_bit(__CTR_FLAG_DAEMON_SLEEP, &rs->ctr_flags))
			DMEMIT(" %s %lu", dm_raid_arg_name_by_flag(CTR_FLAG_DAEMON_SLEEP),
					  mddev->bitmap_info.daemon_sleep);
		if (test_bit(__CTR_FLAG_MIN_RECOVERY_RATE, &rs->ctr_flags))
			DMEMIT(" %s %d", dm_raid_arg_name_by_flag(CTR_FLAG_MIN_RECOVERY_RATE),
					 mddev->sync_speed_min);
		if (test_bit(__CTR_FLAG_MAX_RECOVERY_RATE, &rs->ctr_flags))
			DMEMIT(" %s %d", dm_raid_arg_name_by_flag(CTR_FLAG_MAX_RECOVERY_RATE),
					 mddev->sync_speed_max);
		if (write_mostly_params)
			for (i = 0; i < rs->raid_disks; i++)
				if (test_bit(WriteMostly, &rs->dev[i].rdev.flags))
					DMEMIT(" %s %d", dm_raid_arg_name_by_flag(CTR_FLAG_WRITE_MOSTLY),
					       rs->dev[i].rdev.raid_disk);
		if (test_bit(__CTR_FLAG_MAX_WRITE_BEHIND, &rs->ctr_flags))
			DMEMIT(" %s %lu", dm_raid_arg_name_by_flag(CTR_FLAG_MAX_WRITE_BEHIND),
					  mddev->bitmap_info.max_write_behind);
		if (test_bit(__CTR_FLAG_STRIPE_CACHE, &rs->ctr_flags))
			DMEMIT(" %s %d", dm_raid_arg_name_by_flag(CTR_FLAG_STRIPE_CACHE),
					 max_nr_stripes);
		if (test_bit(__CTR_FLAG_REGION_SIZE, &rs->ctr_flags))
			DMEMIT(" %s %llu", dm_raid_arg_name_by_flag(CTR_FLAG_REGION_SIZE),
					   (unsigned long long) to_sector(mddev->bitmap_info.chunksize));
		if (test_bit(__CTR_FLAG_RAID10_COPIES, &rs->ctr_flags))
			DMEMIT(" %s %d", dm_raid_arg_name_by_flag(CTR_FLAG_RAID10_COPIES),
					 raid10_md_layout_to_copies(mddev->layout));
		if (test_bit(__CTR_FLAG_RAID10_FORMAT, &rs->ctr_flags))
			DMEMIT(" %s %s", dm_raid_arg_name_by_flag(CTR_FLAG_RAID10_FORMAT),
					 raid10_md_layout_to_format(mddev->layout));
		if (test_bit(__CTR_FLAG_DELTA_DISKS, &rs->ctr_flags))
			DMEMIT(" %s %d", dm_raid_arg_name_by_flag(CTR_FLAG_DELTA_DISKS),
					 max(rs->delta_disks, mddev->delta_disks));
		if (test_bit(__CTR_FLAG_DATA_OFFSET, &rs->ctr_flags))
			DMEMIT(" %s %llu", dm_raid_arg_name_by_flag(CTR_FLAG_DATA_OFFSET),
					   (unsigned long long) rs->data_offset);
		if (test_bit(__CTR_FLAG_JOURNAL_DEV, &rs->ctr_flags))
			DMEMIT(" %s %s", dm_raid_arg_name_by_flag(CTR_FLAG_JOURNAL_DEV),
					__get_dev_name(rs->journal_dev.dev));
		if (test_bit(__CTR_FLAG_JOURNAL_MODE, &rs->ctr_flags))
			DMEMIT(" %s %s", dm_raid_arg_name_by_flag(CTR_FLAG_JOURNAL_MODE),
					 md_journal_mode_to_dm_raid(rs->journal_dev.mode));
		DMEMIT(" %d", rs->raid_disks);
		for (i = 0; i < rs->raid_disks; i++)
			DMEMIT(" %s %s", __get_dev_name(rs->dev[i].meta_dev),
					 __get_dev_name(rs->dev[i].data_dev));
	}
}

static int raid_message(struct dm_target *ti, unsigned int argc, char **argv)
{
	struct raid_set *rs = ti->private;
	struct mddev *mddev = &rs->md;

	if (!mddev->pers || !mddev->pers->sync_request)
		return -EINVAL;

	if (!strcasecmp(argv[0], "frozen"))
		set_bit(MD_RECOVERY_FROZEN, &mddev->recovery);
	else
		clear_bit(MD_RECOVERY_FROZEN, &mddev->recovery);

	if (!strcasecmp(argv[0], "idle") || !strcasecmp(argv[0], "frozen")) {
		if (mddev->sync_thread) {
			set_bit(MD_RECOVERY_INTR, &mddev->recovery);
			md_reap_sync_thread(mddev);
		}
	} else if (test_bit(MD_RECOVERY_RUNNING, &mddev->recovery) ||
		   test_bit(MD_RECOVERY_NEEDED, &mddev->recovery))
		return -EBUSY;
	else if (!strcasecmp(argv[0], "resync"))
		; /* MD_RECOVERY_NEEDED set below */
	else if (!strcasecmp(argv[0], "recover"))
		set_bit(MD_RECOVERY_RECOVER, &mddev->recovery);
	else {
		if (!strcasecmp(argv[0], "check")) {
			set_bit(MD_RECOVERY_CHECK, &mddev->recovery);
			set_bit(MD_RECOVERY_REQUESTED, &mddev->recovery);
			set_bit(MD_RECOVERY_SYNC, &mddev->recovery);
		} else if (!strcasecmp(argv[0], "repair")) {
			set_bit(MD_RECOVERY_REQUESTED, &mddev->recovery);
			set_bit(MD_RECOVERY_SYNC, &mddev->recovery);
		} else
			return -EINVAL;
	}
	if (mddev->ro == 2) {
		/* A write to sync_action is enough to justify
		 * canceling read-auto mode
		 */
		mddev->ro = 0;
		if (!mddev->suspended && mddev->sync_thread)
			md_wakeup_thread(mddev->sync_thread);
	}
	set_bit(MD_RECOVERY_NEEDED, &mddev->recovery);
	if (!mddev->suspended && mddev->thread)
		md_wakeup_thread(mddev->thread);

	return 0;
}

static int raid_iterate_devices(struct dm_target *ti,
				iterate_devices_callout_fn fn, void *data)
{
	struct raid_set *rs = ti->private;
	unsigned int i;
	int r = 0;

	for (i = 0; !r && i < rs->md.raid_disks; i++)
		if (rs->dev[i].data_dev)
			r = fn(ti,
				 rs->dev[i].data_dev,
				 0, /* No offset on data devs */
				 rs->md.dev_sectors,
				 data);

	return r;
}

static void raid_io_hints(struct dm_target *ti, struct queue_limits *limits)
{
	struct raid_set *rs = ti->private;
	unsigned int chunk_size = to_bytes(rs->md.chunk_sectors);

	blk_limits_io_min(limits, chunk_size);
	blk_limits_io_opt(limits, chunk_size * mddev_data_stripes(rs));
}

static void raid_postsuspend(struct dm_target *ti)
{
	struct raid_set *rs = ti->private;

	if (!test_and_set_bit(RT_FLAG_RS_SUSPENDED, &rs->runtime_flags)) {
		/* Writes have to be stopped before suspending to avoid deadlocks. */
		if (!test_bit(MD_RECOVERY_FROZEN, &rs->md.recovery))
			md_stop_writes(&rs->md);

		mddev_lock_nointr(&rs->md);
		mddev_suspend(&rs->md);
		mddev_unlock(&rs->md);
	}
}

static void attempt_restore_of_faulty_devices(struct raid_set *rs)
{
	int i;
	uint64_t cleared_failed_devices[DISKS_ARRAY_ELEMS];
	unsigned long flags;
	bool cleared = false;
	struct dm_raid_superblock *sb;
	struct mddev *mddev = &rs->md;
	struct md_rdev *r;

	/* RAID personalities have to provide hot add/remove methods or we need to bail out. */
	if (!mddev->pers || !mddev->pers->hot_add_disk || !mddev->pers->hot_remove_disk)
		return;

	memset(cleared_failed_devices, 0, sizeof(cleared_failed_devices));

	for (i = 0; i < mddev->raid_disks; i++) {
		r = &rs->dev[i].rdev;
		/* HM FIXME: enhance journal device recovery processing */
		if (test_bit(Journal, &r->flags))
			continue;

		if (test_bit(Faulty, &r->flags) &&
		    r->meta_bdev && !read_disk_sb(r, r->sb_size, true)) {
			DMINFO("Faulty %s device #%d has readable super block."
			       "  Attempting to revive it.",
			       rs->raid_type->name, i);

			/*
			 * Faulty bit may be set, but sometimes the array can
			 * be suspended before the personalities can respond
			 * by removing the device from the array (i.e. calling
			 * 'hot_remove_disk').	If they haven't yet removed
			 * the failed device, its 'raid_disk' number will be
			 * '>= 0' - meaning we must call this function
			 * ourselves.
			 */
			flags = r->flags;
			clear_bit(In_sync, &r->flags); /* Mandatory for hot remove. */
			if (r->raid_disk >= 0) {
				if (mddev->pers->hot_remove_disk(mddev, r)) {
					/* Failed to revive this device, try next */
					r->flags = flags;
					continue;
				}
			} else
				r->raid_disk = r->saved_raid_disk = i;

			clear_bit(Faulty, &r->flags);
			clear_bit(WriteErrorSeen, &r->flags);

			if (mddev->pers->hot_add_disk(mddev, r)) {
				/* Failed to revive this device, try next */
				r->raid_disk = r->saved_raid_disk = -1;
				r->flags = flags;
			} else {
				clear_bit(In_sync, &r->flags);
				r->recovery_offset = 0;
				set_bit(i, (void *) cleared_failed_devices);
				cleared = true;
			}
		}
	}

	/* If any failed devices could be cleared, update all sbs failed_devices bits */
	if (cleared) {
		uint64_t failed_devices[DISKS_ARRAY_ELEMS];

		rdev_for_each(r, &rs->md) {
			if (test_bit(Journal, &r->flags))
				continue;

			sb = page_address(r->sb_page);
			sb_retrieve_failed_devices(sb, failed_devices);

			for (i = 0; i < DISKS_ARRAY_ELEMS; i++)
				failed_devices[i] &= ~cleared_failed_devices[i];

			sb_update_failed_devices(sb, failed_devices);
		}
	}
}

static int __load_dirty_region_bitmap(struct raid_set *rs)
{
	int r = 0;

	/* Try loading the bitmap unless "raid0", which does not have one */
	if (!rs_is_raid0(rs) &&
	    !test_and_set_bit(RT_FLAG_RS_BITMAP_LOADED, &rs->runtime_flags)) {
		r = bitmap_load(&rs->md);
		if (r)
			DMERR("Failed to load bitmap");
	}

	return r;
}

/* Enforce updating all superblocks */
static void rs_update_sbs(struct raid_set *rs)
{
	struct mddev *mddev = &rs->md;
	int ro = mddev->ro;

	set_bit(MD_SB_CHANGE_DEVS, &mddev->sb_flags);
	mddev->ro = 0;
	md_update_sb(mddev, 1);
	mddev->ro = ro;
}

/*
 * Reshape changes raid algorithm of @rs to new one within personality
 * (e.g. raid6_zr -> raid6_nc), changes stripe size, adds/removes
 * disks from a raid set thus growing/shrinking it or resizes the set
 *
 * Call mddev_lock_nointr() before!
 */
static int rs_start_reshape(struct raid_set *rs)
{
	int r;
	struct mddev *mddev = &rs->md;
	struct md_personality *pers = mddev->pers;

	r = rs_setup_reshape(rs);
	if (r)
		return r;

	/* Need to be resumed to be able to start reshape, recovery is frozen until raid_resume() though */
	if (test_and_clear_bit(RT_FLAG_RS_SUSPENDED, &rs->runtime_flags))
		mddev_resume(mddev);

	/*
	 * Check any reshape constraints enforced by the personalility
	 *
	 * May as well already kick the reshape off so that * pers->start_reshape() becomes optional.
	 */
	r = pers->check_reshape(mddev);
	if (r) {
		rs->ti->error = "pers->check_reshape() failed";
		return r;
	}

	/*
	 * Personality may not provide start reshape method in which
	 * case check_reshape above has already covered everything
	 */
	if (pers->start_reshape) {
		r = pers->start_reshape(mddev);
		if (r) {
			rs->ti->error = "pers->start_reshape() failed";
			return r;
		}
	}

	/* Suspend because a resume will happen in raid_resume() */
	set_bit(RT_FLAG_RS_SUSPENDED, &rs->runtime_flags);
	mddev_suspend(mddev);

	/*
	 * Now reshape got set up, update superblocks to
	 * reflect the fact so that a table reload will
	 * access proper superblock content in the ctr.
	 */
	rs_update_sbs(rs);

	return 0;
}

static int raid_preresume(struct dm_target *ti)
{
	int r;
	struct raid_set *rs = ti->private;
	struct mddev *mddev = &rs->md;

	/* This is a resume after a suspend of the set -> it's already started. */
	if (test_and_set_bit(RT_FLAG_RS_PRERESUMED, &rs->runtime_flags))
		return 0;

	if (!test_bit(__CTR_FLAG_REBUILD, &rs->ctr_flags)) {
		struct raid_set *rs_active = rs_find_active(rs);

		if (rs_active) {
			/*
			 * In case no rebuilds have been requested
			 * and an active table slot exists, copy
			 * current resynchonization completed and
			 * reshape position pointers across from
			 * suspended raid set in the active slot.
			 *
			 * This resumes the new mapping at current
			 * offsets to continue recover/reshape without
			 * necessarily redoing a raid set partially or
			 * causing data corruption in case of a reshape.
			 */
			if (rs_active->md.curr_resync_completed != MaxSector)
				mddev->curr_resync_completed = rs_active->md.curr_resync_completed;
			if (rs_active->md.reshape_position != MaxSector)
				mddev->reshape_position = rs_active->md.reshape_position;
		}
	}

	/*
	 * The superblocks need to be updated on disk if the
	 * array is new or new devices got added (thus zeroed
	 * out by userspace) or __load_dirty_region_bitmap
	 * will overwrite them in core with old data or fail.
	 */
	if (test_bit(RT_FLAG_UPDATE_SBS, &rs->runtime_flags))
		rs_update_sbs(rs);

	/* Load the bitmap from disk unless raid0 */
	r = __load_dirty_region_bitmap(rs);
	if (r)
		return r;

	/* Resize bitmap to adjust to changed region size (aka MD bitmap chunksize) */
	if (test_bit(RT_FLAG_RS_BITMAP_LOADED, &rs->runtime_flags) && mddev->bitmap &&
	    mddev->bitmap_info.chunksize != to_bytes(rs->requested_bitmap_chunk_sectors)) {
		r = bitmap_resize(mddev->bitmap, mddev->dev_sectors,
				  to_bytes(rs->requested_bitmap_chunk_sectors), 0);
		if (r)
			DMERR("Failed to resize bitmap");
	}

	/* Check for any resize/reshape on @rs and adjust/initiate */
	/* Be prepared for mddev_resume() in raid_resume() */
	set_bit(MD_RECOVERY_FROZEN, &mddev->recovery);
	if (mddev->recovery_cp && mddev->recovery_cp < MaxSector) {
		set_bit(MD_RECOVERY_SYNC, &mddev->recovery);
		mddev->resync_min = mddev->recovery_cp;
	}

	/* Check for any reshape request unless new raid set */
	if (test_bit(RT_FLAG_RESHAPE_RS, &rs->runtime_flags)) {
		/* Initiate a reshape. */
		rs_set_rdev_sectors(rs);
		mddev_lock_nointr(mddev);
		r = rs_start_reshape(rs);
		mddev_unlock(mddev);
		if (r)
			DMWARN("Failed to check/start reshape, continuing without change");
		r = 0;
	}

	return r;
}

static void raid_resume(struct dm_target *ti)
{
	struct raid_set *rs = ti->private;
	struct mddev *mddev = &rs->md;

	if (test_and_set_bit(RT_FLAG_RS_RESUMED, &rs->runtime_flags)) {
		/*
		 * A secondary resume while the device is active.
		 * Take this opportunity to check whether any failed
		 * devices are reachable again.
		 */
		attempt_restore_of_faulty_devices(rs);
	}

<<<<<<< HEAD
	mddev->ro = 0;
	mddev->in_sync = 0;

	/* Only reduce raid set size before running a disk removing reshape. */
	if (mddev->delta_disks < 0)
		rs_set_capacity(rs);

	/*
	 * Keep the RAID set frozen if reshape/rebuild flags are set.
	 * The RAID set is unfrozen once the next table load/resume,
	 * which clears the reshape/rebuild flags, occurs.
	 * This ensures that the constructor for the inactive table
	 * retrieves an up-to-date reshape_position.
	 */
	if (!(rs->ctr_flags & RESUME_STAY_FROZEN_FLAGS))
		clear_bit(MD_RECOVERY_FROZEN, &mddev->recovery);

=======
>>>>>>> 022a1d6c
	if (test_and_clear_bit(RT_FLAG_RS_SUSPENDED, &rs->runtime_flags)) {
		/* Only reduce raid set size before running a disk removing reshape. */
		if (mddev->delta_disks < 0)
			rs_set_capacity(rs);

		mddev_lock_nointr(mddev);
		clear_bit(MD_RECOVERY_FROZEN, &mddev->recovery);
		mddev->ro = 0;
		mddev->in_sync = 0;
		mddev_resume(mddev);
		mddev_unlock(mddev);
	}
}

static struct target_type raid_target = {
	.name = "raid",
	.version = {1, 13, 2},
	.module = THIS_MODULE,
	.ctr = raid_ctr,
	.dtr = raid_dtr,
	.map = raid_map,
	.status = raid_status,
	.message = raid_message,
	.iterate_devices = raid_iterate_devices,
	.io_hints = raid_io_hints,
	.postsuspend = raid_postsuspend,
	.preresume = raid_preresume,
	.resume = raid_resume,
};

static int __init dm_raid_init(void)
{
	DMINFO("Loading target version %u.%u.%u",
	       raid_target.version[0],
	       raid_target.version[1],
	       raid_target.version[2]);
	return dm_register_target(&raid_target);
}

static void __exit dm_raid_exit(void)
{
	dm_unregister_target(&raid_target);
}

module_init(dm_raid_init);
module_exit(dm_raid_exit);

module_param(devices_handle_discard_safely, bool, 0644);
MODULE_PARM_DESC(devices_handle_discard_safely,
		 "Set to Y if all devices in each array reliably return zeroes on reads from discarded regions");

MODULE_DESCRIPTION(DM_NAME " raid0/1/10/4/5/6 target");
MODULE_ALIAS("dm-raid0");
MODULE_ALIAS("dm-raid1");
MODULE_ALIAS("dm-raid10");
MODULE_ALIAS("dm-raid4");
MODULE_ALIAS("dm-raid5");
MODULE_ALIAS("dm-raid6");
MODULE_AUTHOR("Neil Brown <dm-devel@redhat.com>");
MODULE_AUTHOR("Heinz Mauelshagen <dm-devel@redhat.com>");
MODULE_LICENSE("GPL");<|MERGE_RESOLUTION|>--- conflicted
+++ resolved
@@ -4017,26 +4017,6 @@
 		attempt_restore_of_faulty_devices(rs);
 	}
 
-<<<<<<< HEAD
-	mddev->ro = 0;
-	mddev->in_sync = 0;
-
-	/* Only reduce raid set size before running a disk removing reshape. */
-	if (mddev->delta_disks < 0)
-		rs_set_capacity(rs);
-
-	/*
-	 * Keep the RAID set frozen if reshape/rebuild flags are set.
-	 * The RAID set is unfrozen once the next table load/resume,
-	 * which clears the reshape/rebuild flags, occurs.
-	 * This ensures that the constructor for the inactive table
-	 * retrieves an up-to-date reshape_position.
-	 */
-	if (!(rs->ctr_flags & RESUME_STAY_FROZEN_FLAGS))
-		clear_bit(MD_RECOVERY_FROZEN, &mddev->recovery);
-
-=======
->>>>>>> 022a1d6c
 	if (test_and_clear_bit(RT_FLAG_RS_SUSPENDED, &rs->runtime_flags)) {
 		/* Only reduce raid set size before running a disk removing reshape. */
 		if (mddev->delta_disks < 0)
