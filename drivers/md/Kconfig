--- conflicted
+++ resolved
@@ -270,18 +270,11 @@
 	tristate "Crypt target support"
 	depends on BLK_DEV_DM
 	depends on (ENCRYPTED_KEYS || ENCRYPTED_KEYS=n)
-<<<<<<< HEAD
-	select CRYPTO
-	select CRYPTO_CBC
-	select CRYPTO_ESSIV
-	---help---
-=======
 	depends on (TRUSTED_KEYS || TRUSTED_KEYS=n)
 	select CRYPTO
 	select CRYPTO_CBC
 	select CRYPTO_ESSIV
 	help
->>>>>>> 7d2a07b7
 	  This device-mapper target allows you to create a device that
 	  transparently encrypts the data on it. You'll need to activate
 	  the ciphers you're going to use in the cryptoapi configuration.
@@ -298,11 +291,7 @@
        tristate "Snapshot target"
        depends on BLK_DEV_DM
        select DM_BUFIO
-<<<<<<< HEAD
-       ---help---
-=======
-	help
->>>>>>> 7d2a07b7
+	help
 	 Allow volume managers to take writable snapshots of a device.
 
 config DM_THIN_PROVISIONING
@@ -310,11 +299,7 @@
        depends on BLK_DEV_DM
        select DM_PERSISTENT_DATA
        select DM_BIO_PRISON
-<<<<<<< HEAD
-       ---help---
-=======
-	help
->>>>>>> 7d2a07b7
+	help
 	 Provides thin provisioning and snapshots that share a data store.
 
 config DM_CACHE
@@ -323,11 +308,7 @@
        default n
        select DM_PERSISTENT_DATA
        select DM_BIO_PRISON
-<<<<<<< HEAD
-       ---help---
-=======
-	help
->>>>>>> 7d2a07b7
+	help
 	 dm-cache attempts to improve performance of a block device by
 	 moving frequently used data to a smaller, higher performance
 	 device.  Different 'policy' plugins can be used to change the
@@ -338,11 +319,7 @@
        tristate "Stochastic MQ Cache Policy (EXPERIMENTAL)"
        depends on DM_CACHE
        default y
-<<<<<<< HEAD
-       ---help---
-=======
-	help
->>>>>>> 7d2a07b7
+	help
 	 A cache policy that uses a multiqueue ordered by recent hits
 	 to select which blocks should be promoted and demoted.
 	 This is meant to be a general purpose policy.  It prioritises
@@ -375,11 +352,7 @@
        default n
        select DM_PERSISTENT_DATA
        select DM_BIO_PRISON
-<<<<<<< HEAD
-       ---help---
-=======
-	help
->>>>>>> 7d2a07b7
+	help
 	 dm-era tracks which parts of a block device are written to
 	 over time.  Useful for maintaining cache coherency when using
 	 vendor snapshots.
@@ -389,11 +362,7 @@
        depends on BLK_DEV_DM
        default n
        select DM_PERSISTENT_DATA
-<<<<<<< HEAD
-       ---help---
-=======
-	help
->>>>>>> 7d2a07b7
+	help
 	 dm-clone produces a one-to-one copy of an existing, read-only source
 	 device into a writable destination device. The cloned device is
 	 visible/mountable immediately and the copy of the source device to the
@@ -405,11 +374,7 @@
 config DM_MIRROR
        tristate "Mirror target"
        depends on BLK_DEV_DM
-<<<<<<< HEAD
-       ---help---
-=======
-	help
->>>>>>> 7d2a07b7
+	help
 	 Allow volume managers to mirror logical volumes, also
 	 needed for live data migration tools such as 'pvmove'.
 
@@ -499,8 +464,6 @@
 
 	  If unsure, say N.
 
-<<<<<<< HEAD
-=======
 config DM_MULTIPATH_IOA
 	tristate "I/O Path Selector based on CPU submission"
 	depends on DM_MULTIPATH
@@ -510,7 +473,6 @@
 
 	  If unsure, say N.
 
->>>>>>> 7d2a07b7
 config DM_DELAY
 	tristate "I/O delaying target"
 	depends on BLK_DEV_DM
@@ -550,11 +512,7 @@
 config DM_FLAKEY
        tristate "Flakey target"
        depends on BLK_DEV_DM
-<<<<<<< HEAD
-       ---help---
-=======
-	help
->>>>>>> 7d2a07b7
+	help
 	 A target that intermittently fails I/O for debugging purposes.
 
 config DM_VERITY
@@ -582,17 +540,11 @@
 	bool "Verity data device root hash signature verification support"
 	depends on DM_VERITY
 	select SYSTEM_DATA_VERIFICATION
-<<<<<<< HEAD
-	  help
-=======
-	help
->>>>>>> 7d2a07b7
+	help
 	  Add ability for dm-verity device to be validated if the
 	  pre-generated tree of cryptographic checksums passed has a pkcs#7
 	  signature file that can validate the roothash of the tree.
 
-<<<<<<< HEAD
-=======
 	  By default, rely on the builtin trusted keyring.
 
 	  If unsure, say N.
@@ -604,7 +556,6 @@
 	help
 	  Rely on the secondary trusted keyring to verify dm-verity signatures.
 
->>>>>>> 7d2a07b7
 	  If unsure, say N.
 
 config DM_VERITY_FEC
@@ -674,11 +625,7 @@
 	depends on BLK_DEV_DM
 	depends on BLK_DEV_ZONED
 	select CRC32
-<<<<<<< HEAD
-	---help---
-=======
-	help
->>>>>>> 7d2a07b7
+	help
 	  This device-mapper target takes a host-managed or host-aware zoned
 	  block device and exposes most of its capacity as a regular block
 	  device (drive-managed zoned block device) without any write
