--- conflicted
+++ resolved
@@ -212,12 +212,6 @@
 	CollisionCheck,		/*
 				 * check if there is collision between raid1
 				 * serial bios.
-<<<<<<< HEAD
-				 */
-	Timeout,		/* Device fault due to timeout.
-				 * 'Faulty' is required to be set.
-=======
->>>>>>> 7d2a07b7
 				 */
 };
 
@@ -493,11 +487,7 @@
 	struct bio_set			sync_set; /* for sync operations like
 						   * metadata and bitmap writes
 						   */
-<<<<<<< HEAD
-	mempool_t			md_io_pool;
-=======
 	struct bio_set			io_acct_set; /* for raid0 and raid5 io accounting */
->>>>>>> 7d2a07b7
 
 	/* Generic flush handling.
 	 * The last to finish preflush schedules a worker to submit
@@ -821,9 +811,6 @@
 		mddev->queue->limits.max_write_zeroes_sectors = 0;
 }
 
-<<<<<<< HEAD
-extern int mdp_major;
-=======
 struct mdu_array_info_s;
 struct mdu_disk_info_s;
 
@@ -834,6 +821,5 @@
 int do_md_run(struct mddev *mddev);
 
 extern const struct block_device_operations md_fops;
->>>>>>> 7d2a07b7
 
 #endif /* _MD_MD_H */