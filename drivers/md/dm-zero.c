--- conflicted
+++ resolved
@@ -37,11 +37,7 @@
 {
 	switch (bio_op(bio)) {
 	case REQ_OP_READ:
-<<<<<<< HEAD
-		if (bio->bi_rw & REQ_RAHEAD) {
-=======
 		if (bio->bi_opf & REQ_RAHEAD) {
->>>>>>> 29b4817d
 			/* readahead of null bytes only wastes buffer cache */
 			return -EIO;
 		}
