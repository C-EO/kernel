/*
 * Copyright (C) 2001 Sistina Software (UK) Limited.
 * Copyright (C) 2004-2008 Red Hat, Inc. All rights reserved.
 *
 * This file is released under the GPL.
 */

#include "dm-core.h"

#include <linux/module.h>
#include <linux/vmalloc.h>
#include <linux/blkdev.h>
#include <linux/namei.h>
#include <linux/ctype.h>
#include <linux/string.h>
#include <linux/slab.h>
#include <linux/interrupt.h>
#include <linux/mutex.h>
#include <linux/delay.h>
#include <linux/atomic.h>
#include <linux/blk-mq.h>
#include <linux/mount.h>
#include <linux/dax.h>

#define DM_MSG_PREFIX "table"

#define NODE_SIZE L1_CACHE_BYTES
#define KEYS_PER_NODE (NODE_SIZE / sizeof(sector_t))
#define CHILDREN_PER_NODE (KEYS_PER_NODE + 1)

/*
 * Similar to ceiling(log_size(n))
 */
static unsigned int int_log(unsigned int n, unsigned int base)
{
	int result = 0;

	while (n > 1) {
		n = dm_div_up(n, base);
		result++;
	}

	return result;
}

/*
 * Calculate the index of the child node of the n'th node k'th key.
 */
static inline unsigned int get_child(unsigned int n, unsigned int k)
{
	return (n * CHILDREN_PER_NODE) + k;
}

/*
 * Return the n'th node of level l from table t.
 */
static inline sector_t *get_node(struct dm_table *t,
				 unsigned int l, unsigned int n)
{
	return t->index[l] + (n * KEYS_PER_NODE);
}

/*
 * Return the highest key that you could lookup from the n'th
 * node on level l of the btree.
 */
static sector_t high(struct dm_table *t, unsigned int l, unsigned int n)
{
	for (; l < t->depth - 1; l++)
		n = get_child(n, CHILDREN_PER_NODE - 1);

	if (n >= t->counts[l])
		return (sector_t) - 1;

	return get_node(t, l, n)[KEYS_PER_NODE - 1];
}

/*
 * Fills in a level of the btree based on the highs of the level
 * below it.
 */
static int setup_btree_index(unsigned int l, struct dm_table *t)
{
	unsigned int n, k;
	sector_t *node;

	for (n = 0U; n < t->counts[l]; n++) {
		node = get_node(t, l, n);

		for (k = 0U; k < KEYS_PER_NODE; k++)
			node[k] = high(t, l + 1, get_child(n, k));
	}

	return 0;
}

void *dm_vcalloc(unsigned long nmemb, unsigned long elem_size)
{
	unsigned long size;
	void *addr;

	/*
	 * Check that we're not going to overflow.
	 */
	if (nmemb > (ULONG_MAX / elem_size))
		return NULL;

	size = nmemb * elem_size;
	addr = vzalloc(size);

	return addr;
}
EXPORT_SYMBOL(dm_vcalloc);

/*
 * highs, and targets are managed as dynamic arrays during a
 * table load.
 */
static int alloc_targets(struct dm_table *t, unsigned int num)
{
	sector_t *n_highs;
	struct dm_target *n_targets;

	/*
	 * Allocate both the target array and offset array at once.
	 */
	n_highs = (sector_t *) dm_vcalloc(num, sizeof(struct dm_target) +
					  sizeof(sector_t));
	if (!n_highs)
		return -ENOMEM;

	n_targets = (struct dm_target *) (n_highs + num);

	memset(n_highs, -1, sizeof(*n_highs) * num);
	vfree(t->highs);

	t->num_allocated = num;
	t->highs = n_highs;
	t->targets = n_targets;

	return 0;
}

int dm_table_create(struct dm_table **result, fmode_t mode,
		    unsigned num_targets, struct mapped_device *md)
{
	struct dm_table *t = kzalloc(sizeof(*t), GFP_KERNEL);

	if (!t)
		return -ENOMEM;

	INIT_LIST_HEAD(&t->devices);

	if (!num_targets)
		num_targets = KEYS_PER_NODE;

	num_targets = dm_round_up(num_targets, KEYS_PER_NODE);

	if (!num_targets) {
		kfree(t);
		return -ENOMEM;
	}

	if (alloc_targets(t, num_targets)) {
		kfree(t);
		return -ENOMEM;
	}

	t->type = DM_TYPE_NONE;
	t->mode = mode;
	t->md = md;
	*result = t;
	return 0;
}

static void free_devices(struct list_head *devices, struct mapped_device *md)
{
	struct list_head *tmp, *next;

	list_for_each_safe(tmp, next, devices) {
		struct dm_dev_internal *dd =
		    list_entry(tmp, struct dm_dev_internal, list);
		DMWARN("%s: dm_table_destroy: dm_put_device call missing for %s",
		       dm_device_name(md), dd->dm_dev->name);
		dm_put_table_device(md, dd->dm_dev);
		kfree(dd);
	}
}

static void dm_table_destroy_keyslot_manager(struct dm_table *t);

void dm_table_destroy(struct dm_table *t)
{
	unsigned int i;

	if (!t)
		return;

	/* free the indexes */
	if (t->depth >= 2)
		vfree(t->index[t->depth - 2]);

	/* free the targets */
	for (i = 0; i < t->num_targets; i++) {
		struct dm_target *tgt = t->targets + i;

		if (tgt->type->dtr)
			tgt->type->dtr(tgt);

		dm_put_target_type(tgt->type);
	}

	vfree(t->highs);

	/* free the device list */
	free_devices(&t->devices, t->md);

	dm_free_md_mempools(t->mempools);

	dm_table_destroy_keyslot_manager(t);

	kfree(t);
}

/*
 * See if we've already got a device in the list.
 */
static struct dm_dev_internal *find_device(struct list_head *l, dev_t dev)
{
	struct dm_dev_internal *dd;

	list_for_each_entry (dd, l, list)
		if (dd->dm_dev->bdev->bd_dev == dev)
			return dd;

	return NULL;
}

/*
 * If possible, this checks an area of a destination device is invalid.
 */
static int device_area_is_invalid(struct dm_target *ti, struct dm_dev *dev,
				  sector_t start, sector_t len, void *data)
{
	struct queue_limits *limits = data;
	struct block_device *bdev = dev->bdev;
	sector_t dev_size =
		i_size_read(bdev->bd_inode) >> SECTOR_SHIFT;
	unsigned short logical_block_size_sectors =
		limits->logical_block_size >> SECTOR_SHIFT;
	char b[BDEVNAME_SIZE];

	if (!dev_size)
		return 0;

	if ((start >= dev_size) || (start + len > dev_size)) {
		DMWARN("%s: %s too small for target: "
		       "start=%llu, len=%llu, dev_size=%llu",
		       dm_device_name(ti->table->md), bdevname(bdev, b),
		       (unsigned long long)start,
		       (unsigned long long)len,
		       (unsigned long long)dev_size);
		return 1;
	}

	/*
	 * If the target is mapped to zoned block device(s), check
	 * that the zones are not partially mapped.
	 */
	if (bdev_zoned_model(bdev) != BLK_ZONED_NONE) {
		unsigned int zone_sectors = bdev_zone_sectors(bdev);

		if (start & (zone_sectors - 1)) {
			DMWARN("%s: start=%llu not aligned to h/w zone size %u of %s",
			       dm_device_name(ti->table->md),
			       (unsigned long long)start,
			       zone_sectors, bdevname(bdev, b));
			return 1;
		}

		/*
		 * Note: The last zone of a zoned block device may be smaller
		 * than other zones. So for a target mapping the end of a
		 * zoned block device with such a zone, len would not be zone
		 * aligned. We do not allow such last smaller zone to be part
		 * of the mapping here to ensure that mappings with multiple
		 * devices do not end up with a smaller zone in the middle of
		 * the sector range.
		 */
		if (len & (zone_sectors - 1)) {
			DMWARN("%s: len=%llu not aligned to h/w zone size %u of %s",
			       dm_device_name(ti->table->md),
			       (unsigned long long)len,
			       zone_sectors, bdevname(bdev, b));
			return 1;
		}
	}

	if (logical_block_size_sectors <= 1)
		return 0;

	if (start & (logical_block_size_sectors - 1)) {
		DMWARN("%s: start=%llu not aligned to h/w "
		       "logical block size %u of %s",
		       dm_device_name(ti->table->md),
		       (unsigned long long)start,
		       limits->logical_block_size, bdevname(bdev, b));
		return 1;
	}

	if (len & (logical_block_size_sectors - 1)) {
		DMWARN("%s: len=%llu not aligned to h/w "
		       "logical block size %u of %s",
		       dm_device_name(ti->table->md),
		       (unsigned long long)len,
		       limits->logical_block_size, bdevname(bdev, b));
		return 1;
	}

	return 0;
}

/*
 * This upgrades the mode on an already open dm_dev, being
 * careful to leave things as they were if we fail to reopen the
 * device and not to touch the existing bdev field in case
 * it is accessed concurrently.
 */
static int upgrade_mode(struct dm_dev_internal *dd, fmode_t new_mode,
			struct mapped_device *md)
{
	int r;
	struct dm_dev *old_dev, *new_dev;

	old_dev = dd->dm_dev;

	r = dm_get_table_device(md, dd->dm_dev->bdev->bd_dev,
				dd->dm_dev->mode | new_mode, &new_dev);
	if (r)
		return r;

	dd->dm_dev = new_dev;
	dm_put_table_device(md, old_dev);

	return 0;
}

/*
 * Convert the path to a device
 */
dev_t dm_get_dev_t(const char *path)
{
	dev_t dev;

	if (lookup_bdev(path, &dev))
		dev = name_to_dev_t(path);
	return dev;
}
EXPORT_SYMBOL_GPL(dm_get_dev_t);

/*
 * Add a device to the list, or just increment the usage count if
 * it's already present.
 */
int dm_get_device(struct dm_target *ti, const char *path, fmode_t mode,
		  struct dm_dev **result)
{
	int r;
	dev_t dev;
	unsigned int major, minor;
	char dummy;
	struct dm_dev_internal *dd;
	struct dm_table *t = ti->table;

	BUG_ON(!t);

	if (sscanf(path, "%u:%u%c", &major, &minor, &dummy) == 2) {
		/* Extract the major/minor numbers */
		dev = MKDEV(major, minor);
		if (MAJOR(dev) != major || MINOR(dev) != minor)
			return -EOVERFLOW;
	} else {
		dev = dm_get_dev_t(path);
		if (!dev)
			return -ENODEV;
	}

	dd = find_device(&t->devices, dev);
	if (!dd) {
		dd = kmalloc(sizeof(*dd), GFP_KERNEL);
		if (!dd)
			return -ENOMEM;

		if ((r = dm_get_table_device(t->md, dev, mode, &dd->dm_dev))) {
			kfree(dd);
			return r;
		}

		if (dd->dm_dev->mode != mode)
			t->mode = dd->dm_dev->mode;

		refcount_set(&dd->count, 1);
		list_add(&dd->list, &t->devices);
		goto out;

	} else if (dd->dm_dev->mode != (mode | dd->dm_dev->mode)) {
		r = upgrade_mode(dd, mode, t->md);
		if (r)
			return r;
	}
	refcount_inc(&dd->count);
out:
	*result = dd->dm_dev;
	return 0;
}
EXPORT_SYMBOL(dm_get_device);

static int dm_set_device_limits(struct dm_target *ti, struct dm_dev *dev,
				sector_t start, sector_t len, void *data)
{
	struct queue_limits *limits = data;
	struct block_device *bdev = dev->bdev;
	struct request_queue *q = bdev_get_queue(bdev);
	char b[BDEVNAME_SIZE];

	if (unlikely(!q)) {
		DMWARN("%s: Cannot set limits for nonexistent device %s",
		       dm_device_name(ti->table->md), bdevname(bdev, b));
		return 0;
	}

	if (blk_stack_limits(limits, &q->limits,
			get_start_sect(bdev) + start) < 0)
		DMWARN("%s: adding target device %s caused an alignment inconsistency: "
		       "physical_block_size=%u, logical_block_size=%u, "
		       "alignment_offset=%u, start=%llu",
		       dm_device_name(ti->table->md), bdevname(bdev, b),
		       q->limits.physical_block_size,
		       q->limits.logical_block_size,
		       q->limits.alignment_offset,
		       (unsigned long long) start << SECTOR_SHIFT);
	return 0;
}

/*
 * Decrement a device's use count and remove it if necessary.
 */
void dm_put_device(struct dm_target *ti, struct dm_dev *d)
{
	int found = 0;
	struct list_head *devices = &ti->table->devices;
	struct dm_dev_internal *dd;

	list_for_each_entry(dd, devices, list) {
		if (dd->dm_dev == d) {
			found = 1;
			break;
		}
	}
	if (!found) {
		DMWARN("%s: device %s not in table devices list",
		       dm_device_name(ti->table->md), d->name);
		return;
	}
	if (refcount_dec_and_test(&dd->count)) {
		dm_put_table_device(ti->table->md, d);
		list_del(&dd->list);
		kfree(dd);
	}
}
EXPORT_SYMBOL(dm_put_device);

/*
 * Checks to see if the target joins onto the end of the table.
 */
static int adjoin(struct dm_table *table, struct dm_target *ti)
{
	struct dm_target *prev;

	if (!table->num_targets)
		return !ti->begin;

	prev = &table->targets[table->num_targets - 1];
	return (ti->begin == (prev->begin + prev->len));
}

/*
 * Used to dynamically allocate the arg array.
 *
 * We do first allocation with GFP_NOIO because dm-mpath and dm-thin must
 * process messages even if some device is suspended. These messages have a
 * small fixed number of arguments.
 *
 * On the other hand, dm-switch needs to process bulk data using messages and
 * excessive use of GFP_NOIO could cause trouble.
 */
static char **realloc_argv(unsigned *size, char **old_argv)
{
	char **argv;
	unsigned new_size;
	gfp_t gfp;

	if (*size) {
		new_size = *size * 2;
		gfp = GFP_KERNEL;
	} else {
		new_size = 8;
		gfp = GFP_NOIO;
	}
	argv = kmalloc_array(new_size, sizeof(*argv), gfp);
	if (argv && old_argv) {
		memcpy(argv, old_argv, *size * sizeof(*argv));
		*size = new_size;
	}

	kfree(old_argv);
	return argv;
}

/*
 * Destructively splits up the argument list to pass to ctr.
 */
int dm_split_args(int *argc, char ***argvp, char *input)
{
	char *start, *end = input, *out, **argv = NULL;
	unsigned array_size = 0;

	*argc = 0;

	if (!input) {
		*argvp = NULL;
		return 0;
	}

	argv = realloc_argv(&array_size, argv);
	if (!argv)
		return -ENOMEM;

	while (1) {
		/* Skip whitespace */
		start = skip_spaces(end);

		if (!*start)
			break;	/* success, we hit the end */

		/* 'out' is used to remove any back-quotes */
		end = out = start;
		while (*end) {
			/* Everything apart from '\0' can be quoted */
			if (*end == '\\' && *(end + 1)) {
				*out++ = *(end + 1);
				end += 2;
				continue;
			}

			if (isspace(*end))
				break;	/* end of token */

			*out++ = *end++;
		}

		/* have we already filled the array ? */
		if ((*argc + 1) > array_size) {
			argv = realloc_argv(&array_size, argv);
			if (!argv)
				return -ENOMEM;
		}

		/* we know this is whitespace */
		if (*end)
			end++;

		/* terminate the string and put it in the array */
		*out = '\0';
		argv[*argc] = start;
		(*argc)++;
	}

	*argvp = argv;
	return 0;
}

/*
 * Impose necessary and sufficient conditions on a devices's table such
 * that any incoming bio which respects its logical_block_size can be
 * processed successfully.  If it falls across the boundary between
 * two or more targets, the size of each piece it gets split into must
 * be compatible with the logical_block_size of the target processing it.
 */
static int validate_hardware_logical_block_alignment(struct dm_table *table,
						 struct queue_limits *limits)
{
	/*
	 * This function uses arithmetic modulo the logical_block_size
	 * (in units of 512-byte sectors).
	 */
	unsigned short device_logical_block_size_sects =
		limits->logical_block_size >> SECTOR_SHIFT;

	/*
	 * Offset of the start of the next table entry, mod logical_block_size.
	 */
	unsigned short next_target_start = 0;

	/*
	 * Given an aligned bio that extends beyond the end of a
	 * target, how many sectors must the next target handle?
	 */
	unsigned short remaining = 0;

	struct dm_target *ti;
	struct queue_limits ti_limits;
	unsigned i;

	/*
	 * Check each entry in the table in turn.
	 */
	for (i = 0; i < dm_table_get_num_targets(table); i++) {
		ti = dm_table_get_target(table, i);

		blk_set_stacking_limits(&ti_limits);

		/* combine all target devices' limits */
		if (ti->type->iterate_devices)
			ti->type->iterate_devices(ti, dm_set_device_limits,
						  &ti_limits);

		/*
		 * If the remaining sectors fall entirely within this
		 * table entry are they compatible with its logical_block_size?
		 */
		if (remaining < ti->len &&
		    remaining & ((ti_limits.logical_block_size >>
				  SECTOR_SHIFT) - 1))
			break;	/* Error */

		next_target_start =
		    (unsigned short) ((next_target_start + ti->len) &
				      (device_logical_block_size_sects - 1));
		remaining = next_target_start ?
		    device_logical_block_size_sects - next_target_start : 0;
	}

	if (remaining) {
		DMWARN("%s: table line %u (start sect %llu len %llu) "
		       "not aligned to h/w logical block size %u",
		       dm_device_name(table->md), i,
		       (unsigned long long) ti->begin,
		       (unsigned long long) ti->len,
		       limits->logical_block_size);
		return -EINVAL;
	}

	return 0;
}

int dm_table_add_target(struct dm_table *t, const char *type,
			sector_t start, sector_t len, char *params)
{
	int r = -EINVAL, argc;
	char **argv;
	struct dm_target *tgt;

	if (t->singleton) {
		DMERR("%s: target type %s must appear alone in table",
		      dm_device_name(t->md), t->targets->type->name);
		return -EINVAL;
	}

	BUG_ON(t->num_targets >= t->num_allocated);

	tgt = t->targets + t->num_targets;
	memset(tgt, 0, sizeof(*tgt));

	if (!len) {
		DMERR("%s: zero-length target", dm_device_name(t->md));
		return -EINVAL;
	}

	tgt->type = dm_get_target_type(type);
	if (!tgt->type) {
		DMERR("%s: %s: unknown target type", dm_device_name(t->md), type);
		return -EINVAL;
	}

	if (dm_target_needs_singleton(tgt->type)) {
		if (t->num_targets) {
			tgt->error = "singleton target type must appear alone in table";
			goto bad;
		}
		t->singleton = true;
	}

	if (dm_target_always_writeable(tgt->type) && !(t->mode & FMODE_WRITE)) {
		tgt->error = "target type may not be included in a read-only table";
		goto bad;
	}

	if (t->immutable_target_type) {
		if (t->immutable_target_type != tgt->type) {
			tgt->error = "immutable target type cannot be mixed with other target types";
			goto bad;
		}
	} else if (dm_target_is_immutable(tgt->type)) {
		if (t->num_targets) {
			tgt->error = "immutable target type cannot be mixed with other target types";
			goto bad;
		}
		t->immutable_target_type = tgt->type;
	}

	if (dm_target_has_integrity(tgt->type))
		t->integrity_added = 1;

	tgt->table = t;
	tgt->begin = start;
	tgt->len = len;
	tgt->error = "Unknown error";

	/*
	 * Does this target adjoin the previous one ?
	 */
	if (!adjoin(t, tgt)) {
		tgt->error = "Gap in table";
		goto bad;
	}

	r = dm_split_args(&argc, &argv, params);
	if (r) {
		tgt->error = "couldn't split parameters (insufficient memory)";
		goto bad;
	}

	r = tgt->type->ctr(tgt, argc, argv);
	kfree(argv);
	if (r)
		goto bad;

	t->highs[t->num_targets++] = tgt->begin + tgt->len - 1;

	if (!tgt->num_discard_bios && tgt->discards_supported)
		DMWARN("%s: %s: ignoring discards_supported because num_discard_bios is zero.",
		       dm_device_name(t->md), type);

	return 0;

 bad:
	DMERR("%s: %s: %s", dm_device_name(t->md), type, tgt->error);
	dm_put_target_type(tgt->type);
	return r;
}

/*
 * Target argument parsing helpers.
 */
static int validate_next_arg(const struct dm_arg *arg,
			     struct dm_arg_set *arg_set,
			     unsigned *value, char **error, unsigned grouped)
{
	const char *arg_str = dm_shift_arg(arg_set);
	char dummy;

	if (!arg_str ||
	    (sscanf(arg_str, "%u%c", value, &dummy) != 1) ||
	    (*value < arg->min) ||
	    (*value > arg->max) ||
	    (grouped && arg_set->argc < *value)) {
		*error = arg->error;
		return -EINVAL;
	}

	return 0;
}

int dm_read_arg(const struct dm_arg *arg, struct dm_arg_set *arg_set,
		unsigned *value, char **error)
{
	return validate_next_arg(arg, arg_set, value, error, 0);
}
EXPORT_SYMBOL(dm_read_arg);

int dm_read_arg_group(const struct dm_arg *arg, struct dm_arg_set *arg_set,
		      unsigned *value, char **error)
{
	return validate_next_arg(arg, arg_set, value, error, 1);
}
EXPORT_SYMBOL(dm_read_arg_group);

const char *dm_shift_arg(struct dm_arg_set *as)
{
	char *r;

	if (as->argc) {
		as->argc--;
		r = *as->argv;
		as->argv++;
		return r;
	}

	return NULL;
}
EXPORT_SYMBOL(dm_shift_arg);

void dm_consume_args(struct dm_arg_set *as, unsigned num_args)
{
	BUG_ON(as->argc < num_args);
	as->argc -= num_args;
	as->argv += num_args;
}
EXPORT_SYMBOL(dm_consume_args);

static bool __table_type_bio_based(enum dm_queue_mode table_type)
{
	return (table_type == DM_TYPE_BIO_BASED ||
		table_type == DM_TYPE_DAX_BIO_BASED);
}

static bool __table_type_request_based(enum dm_queue_mode table_type)
{
	return table_type == DM_TYPE_REQUEST_BASED;
}

void dm_table_set_type(struct dm_table *t, enum dm_queue_mode type)
{
	t->type = type;
}
EXPORT_SYMBOL_GPL(dm_table_set_type);

/* validate the dax capability of the target device span */
int device_not_dax_capable(struct dm_target *ti, struct dm_dev *dev,
			sector_t start, sector_t len, void *data)
{
	int blocksize = *(int *) data, id;
	bool rc;

	id = dax_read_lock();
	rc = !dax_supported(dev->dax_dev, dev->bdev, blocksize, start, len);
	dax_read_unlock(id);

	return rc;
}

/* Check devices support synchronous DAX */
static int device_not_dax_synchronous_capable(struct dm_target *ti, struct dm_dev *dev,
					      sector_t start, sector_t len, void *data)
{
	return !dev->dax_dev || !dax_synchronous(dev->dax_dev);
}

bool dm_table_supports_dax(struct dm_table *t,
			   iterate_devices_callout_fn iterate_fn, int *blocksize)
{
	struct dm_target *ti;
	unsigned i;

	/* Ensure that all targets support DAX. */
	for (i = 0; i < dm_table_get_num_targets(t); i++) {
		ti = dm_table_get_target(t, i);

		if (!ti->type->direct_access)
			return false;

		if (!ti->type->iterate_devices ||
		    ti->type->iterate_devices(ti, iterate_fn, blocksize))
			return false;
	}

	return true;
}

static int device_is_rq_stackable(struct dm_target *ti, struct dm_dev *dev,
				  sector_t start, sector_t len, void *data)
{
	struct block_device *bdev = dev->bdev;
	struct request_queue *q = bdev_get_queue(bdev);

	/* request-based cannot stack on partitions! */
	if (bdev_is_partition(bdev))
		return false;

	return queue_is_mq(q);
}

static int dm_table_determine_type(struct dm_table *t)
{
	unsigned i;
	unsigned bio_based = 0, request_based = 0, hybrid = 0;
	struct dm_target *tgt;
	struct list_head *devices = dm_table_get_devices(t);
	enum dm_queue_mode live_md_type = dm_get_md_type(t->md);
	int page_size = PAGE_SIZE;

	if (t->type != DM_TYPE_NONE) {
		/* target already set the table's type */
		if (t->type == DM_TYPE_BIO_BASED) {
			/* possibly upgrade to a variant of bio-based */
			goto verify_bio_based;
		}
		BUG_ON(t->type == DM_TYPE_DAX_BIO_BASED);
		goto verify_rq_based;
	}

	for (i = 0; i < t->num_targets; i++) {
		tgt = t->targets + i;
		if (dm_target_hybrid(tgt))
			hybrid = 1;
		else if (dm_target_request_based(tgt))
			request_based = 1;
		else
			bio_based = 1;

		if (bio_based && request_based) {
			DMERR("Inconsistent table: different target types"
			      " can't be mixed up");
			return -EINVAL;
		}
	}

	if (hybrid && !bio_based && !request_based) {
		/*
		 * The targets can work either way.
		 * Determine the type from the live device.
		 * Default to bio-based if device is new.
		 */
		if (__table_type_request_based(live_md_type))
			request_based = 1;
		else
			bio_based = 1;
	}

	if (bio_based) {
verify_bio_based:
		/* We must use this table as bio-based */
		t->type = DM_TYPE_BIO_BASED;
		if (dm_table_supports_dax(t, device_not_dax_capable, &page_size) ||
		    (list_empty(devices) && live_md_type == DM_TYPE_DAX_BIO_BASED)) {
			t->type = DM_TYPE_DAX_BIO_BASED;
		}
		return 0;
	}

	BUG_ON(!request_based); /* No targets in this table */

	t->type = DM_TYPE_REQUEST_BASED;

verify_rq_based:
	/*
	 * Request-based dm supports only tables that have a single target now.
	 * To support multiple targets, request splitting support is needed,
	 * and that needs lots of changes in the block-layer.
	 * (e.g. request completion process for partial completion.)
	 */
	if (t->num_targets > 1) {
		DMERR("request-based DM doesn't support multiple targets");
		return -EINVAL;
	}

	if (list_empty(devices)) {
		int srcu_idx;
		struct dm_table *live_table = dm_get_live_table(t->md, &srcu_idx);

		/* inherit live table's type */
		if (live_table)
			t->type = live_table->type;
		dm_put_live_table(t->md, srcu_idx);
		return 0;
	}

	tgt = dm_table_get_immutable_target(t);
	if (!tgt) {
		DMERR("table load rejected: immutable target is required");
		return -EINVAL;
	} else if (tgt->max_io_len) {
		DMERR("table load rejected: immutable target that splits IO is not supported");
		return -EINVAL;
	}

	/* Non-request-stackable devices can't be used for request-based dm */
	if (!tgt->type->iterate_devices ||
	    !tgt->type->iterate_devices(tgt, device_is_rq_stackable, NULL)) {
		DMERR("table load rejected: including non-request-stackable devices");
		return -EINVAL;
	}

	return 0;
}

enum dm_queue_mode dm_table_get_type(struct dm_table *t)
{
	return t->type;
}

struct target_type *dm_table_get_immutable_target_type(struct dm_table *t)
{
	return t->immutable_target_type;
}

struct dm_target *dm_table_get_immutable_target(struct dm_table *t)
{
	/* Immutable target is implicitly a singleton */
	if (t->num_targets > 1 ||
	    !dm_target_is_immutable(t->targets[0].type))
		return NULL;

	return t->targets;
}

struct dm_target *dm_table_get_wildcard_target(struct dm_table *t)
{
	struct dm_target *ti;
	unsigned i;

	for (i = 0; i < dm_table_get_num_targets(t); i++) {
		ti = dm_table_get_target(t, i);
		if (dm_target_is_wildcard(ti->type))
			return ti;
	}

	return NULL;
}

bool dm_table_bio_based(struct dm_table *t)
{
	return __table_type_bio_based(dm_table_get_type(t));
}

bool dm_table_request_based(struct dm_table *t)
{
	return __table_type_request_based(dm_table_get_type(t));
}

static int dm_table_alloc_md_mempools(struct dm_table *t, struct mapped_device *md)
{
	enum dm_queue_mode type = dm_table_get_type(t);
	unsigned per_io_data_size = 0;
	unsigned min_pool_size = 0;
	struct dm_target *ti;
	unsigned i;

	if (unlikely(type == DM_TYPE_NONE)) {
		DMWARN("no table type is set, can't allocate mempools");
		return -EINVAL;
	}

	if (__table_type_bio_based(type))
		for (i = 0; i < t->num_targets; i++) {
			ti = t->targets + i;
			per_io_data_size = max(per_io_data_size, ti->per_io_data_size);
			min_pool_size = max(min_pool_size, ti->num_flush_bios);
		}

	t->mempools = dm_alloc_md_mempools(md, type, t->integrity_supported,
					   per_io_data_size, min_pool_size);
	if (!t->mempools)
		return -ENOMEM;

	return 0;
}

void dm_table_free_md_mempools(struct dm_table *t)
{
	dm_free_md_mempools(t->mempools);
	t->mempools = NULL;
}

struct dm_md_mempools *dm_table_get_md_mempools(struct dm_table *t)
{
	return t->mempools;
}

static int setup_indexes(struct dm_table *t)
{
	int i;
	unsigned int total = 0;
	sector_t *indexes;

	/* allocate the space for *all* the indexes */
	for (i = t->depth - 2; i >= 0; i--) {
		t->counts[i] = dm_div_up(t->counts[i + 1], CHILDREN_PER_NODE);
		total += t->counts[i];
	}

	indexes = (sector_t *) dm_vcalloc(total, (unsigned long) NODE_SIZE);
	if (!indexes)
		return -ENOMEM;

	/* set up internal nodes, bottom-up */
	for (i = t->depth - 2; i >= 0; i--) {
		t->index[i] = indexes;
		indexes += (KEYS_PER_NODE * t->counts[i]);
		setup_btree_index(i, t);
	}

	return 0;
}

/*
 * Builds the btree to index the map.
 */
static int dm_table_build_index(struct dm_table *t)
{
	int r = 0;
	unsigned int leaf_nodes;

	/* how many indexes will the btree have ? */
	leaf_nodes = dm_div_up(t->num_targets, KEYS_PER_NODE);
	t->depth = 1 + int_log(leaf_nodes, CHILDREN_PER_NODE);

	/* leaf layer has already been set up */
	t->counts[t->depth - 1] = leaf_nodes;
	t->index[t->depth - 1] = t->highs;

	if (t->depth >= 2)
		r = setup_indexes(t);

	return r;
}

static bool integrity_profile_exists(struct gendisk *disk)
{
	return !!blk_get_integrity(disk);
}

/*
 * Get a disk whose integrity profile reflects the table's profile.
 * Returns NULL if integrity support was inconsistent or unavailable.
 */
static struct gendisk * dm_table_get_integrity_disk(struct dm_table *t)
{
	struct list_head *devices = dm_table_get_devices(t);
	struct dm_dev_internal *dd = NULL;
	struct gendisk *prev_disk = NULL, *template_disk = NULL;
	unsigned i;

	for (i = 0; i < dm_table_get_num_targets(t); i++) {
		struct dm_target *ti = dm_table_get_target(t, i);
		if (!dm_target_passes_integrity(ti->type))
			goto no_integrity;
	}

	list_for_each_entry(dd, devices, list) {
		template_disk = dd->dm_dev->bdev->bd_disk;
		if (!integrity_profile_exists(template_disk))
			goto no_integrity;
		else if (prev_disk &&
			 blk_integrity_compare(prev_disk, template_disk) < 0)
			goto no_integrity;
		prev_disk = template_disk;
	}

	return template_disk;

no_integrity:
	if (prev_disk)
		DMWARN("%s: integrity not set: %s and %s profile mismatch",
		       dm_device_name(t->md),
		       prev_disk->disk_name,
		       template_disk->disk_name);
	return NULL;
}

/*
 * Register the mapped device for blk_integrity support if the
 * underlying devices have an integrity profile.  But all devices may
 * not have matching profiles (checking all devices isn't reliable
 * during table load because this table may use other DM device(s) which
 * must be resumed before they will have an initialized integity
 * profile).  Consequently, stacked DM devices force a 2 stage integrity
 * profile validation: First pass during table load, final pass during
 * resume.
 */
static int dm_table_register_integrity(struct dm_table *t)
{
	struct mapped_device *md = t->md;
	struct gendisk *template_disk = NULL;

	/* If target handles integrity itself do not register it here. */
	if (t->integrity_added)
		return 0;

	template_disk = dm_table_get_integrity_disk(t);
	if (!template_disk)
		return 0;

	if (!integrity_profile_exists(dm_disk(md))) {
		t->integrity_supported = true;
		/*
		 * Register integrity profile during table load; we can do
		 * this because the final profile must match during resume.
		 */
		blk_integrity_register(dm_disk(md),
				       blk_get_integrity(template_disk));
		return 0;
	}

	/*
	 * If DM device already has an initialized integrity
	 * profile the new profile should not conflict.
	 */
	if (blk_integrity_compare(dm_disk(md), template_disk) < 0) {
		DMWARN("%s: conflict with existing integrity profile: "
		       "%s profile mismatch",
		       dm_device_name(t->md),
		       template_disk->disk_name);
		return 1;
	}

	/* Preserve existing integrity profile */
	t->integrity_supported = true;
	return 0;
}

#ifdef CONFIG_BLK_INLINE_ENCRYPTION

struct dm_keyslot_manager {
	struct blk_keyslot_manager ksm;
	struct mapped_device *md;
};

struct dm_keyslot_evict_args {
	const struct blk_crypto_key *key;
	int err;
};

static int dm_keyslot_evict_callback(struct dm_target *ti, struct dm_dev *dev,
				     sector_t start, sector_t len, void *data)
{
	struct dm_keyslot_evict_args *args = data;
	int err;

	err = blk_crypto_evict_key(bdev_get_queue(dev->bdev), args->key);
	if (!args->err)
		args->err = err;
	/* Always try to evict the key from all devices. */
	return 0;
}

/*
 * When an inline encryption key is evicted from a device-mapper device, evict
 * it from all the underlying devices.
 */
static int dm_keyslot_evict(struct blk_keyslot_manager *ksm,
			    const struct blk_crypto_key *key, unsigned int slot)
{
	struct dm_keyslot_manager *dksm = container_of(ksm,
						       struct dm_keyslot_manager,
						       ksm);
	struct mapped_device *md = dksm->md;
	struct dm_keyslot_evict_args args = { key };
	struct dm_table *t;
	int srcu_idx;
	int i;
	struct dm_target *ti;

	t = dm_get_live_table(md, &srcu_idx);
	if (!t)
		return 0;
	for (i = 0; i < dm_table_get_num_targets(t); i++) {
		ti = dm_table_get_target(t, i);
		if (!ti->type->iterate_devices)
			continue;
		ti->type->iterate_devices(ti, dm_keyslot_evict_callback, &args);
	}
	dm_put_live_table(md, srcu_idx);
	return args.err;
}

static struct blk_ksm_ll_ops dm_ksm_ll_ops = {
	.keyslot_evict = dm_keyslot_evict,
};

static int device_intersect_crypto_modes(struct dm_target *ti,
					 struct dm_dev *dev, sector_t start,
					 sector_t len, void *data)
{
	struct blk_keyslot_manager *parent = data;
	struct blk_keyslot_manager *child = bdev_get_queue(dev->bdev)->ksm;

	blk_ksm_intersect_modes(parent, child);
	return 0;
}

void dm_destroy_keyslot_manager(struct blk_keyslot_manager *ksm)
{
	struct dm_keyslot_manager *dksm = container_of(ksm,
						       struct dm_keyslot_manager,
						       ksm);

	if (!ksm)
		return;

	blk_ksm_destroy(ksm);
	kfree(dksm);
}

static void dm_table_destroy_keyslot_manager(struct dm_table *t)
{
	dm_destroy_keyslot_manager(t->ksm);
	t->ksm = NULL;
}

/*
 * Constructs and initializes t->ksm with a keyslot manager that
 * represents the common set of crypto capabilities of the devices
 * described by the dm_table. However, if the constructed keyslot
 * manager does not support a superset of the crypto capabilities
 * supported by the current keyslot manager of the mapped_device,
 * it returns an error instead, since we don't support restricting
 * crypto capabilities on table changes. Finally, if the constructed
 * keyslot manager doesn't actually support any crypto modes at all,
 * it just returns NULL.
 */
static int dm_table_construct_keyslot_manager(struct dm_table *t)
{
	struct dm_keyslot_manager *dksm;
	struct blk_keyslot_manager *ksm;
	struct dm_target *ti;
	unsigned int i;
	bool ksm_is_empty = true;

	dksm = kmalloc(sizeof(*dksm), GFP_KERNEL);
	if (!dksm)
		return -ENOMEM;
	dksm->md = t->md;

	ksm = &dksm->ksm;
	blk_ksm_init_passthrough(ksm);
	ksm->ksm_ll_ops = dm_ksm_ll_ops;
	ksm->max_dun_bytes_supported = UINT_MAX;
	memset(ksm->crypto_modes_supported, 0xFF,
	       sizeof(ksm->crypto_modes_supported));

	for (i = 0; i < dm_table_get_num_targets(t); i++) {
		ti = dm_table_get_target(t, i);

		if (!dm_target_passes_crypto(ti->type)) {
			blk_ksm_intersect_modes(ksm, NULL);
			break;
		}
		if (!ti->type->iterate_devices)
			continue;
		ti->type->iterate_devices(ti, device_intersect_crypto_modes,
					  ksm);
	}

	if (t->md->queue && !blk_ksm_is_superset(ksm, t->md->queue->ksm)) {
		DMWARN("Inline encryption capabilities of new DM table were more restrictive than the old table's. This is not supported!");
		dm_destroy_keyslot_manager(ksm);
		return -EINVAL;
	}

	/*
	 * If the new KSM doesn't actually support any crypto modes, we may as
	 * well represent it with a NULL ksm.
	 */
	ksm_is_empty = true;
	for (i = 0; i < ARRAY_SIZE(ksm->crypto_modes_supported); i++) {
		if (ksm->crypto_modes_supported[i]) {
			ksm_is_empty = false;
			break;
		}
	}

	if (ksm_is_empty) {
		dm_destroy_keyslot_manager(ksm);
		ksm = NULL;
	}

	/*
	 * t->ksm is only set temporarily while the table is being set
	 * up, and it gets set to NULL after the capabilities have
	 * been transferred to the request_queue.
	 */
	t->ksm = ksm;

	return 0;
}

static void dm_update_keyslot_manager(struct request_queue *q,
				      struct dm_table *t)
{
	if (!t->ksm)
		return;

	/* Make the ksm less restrictive */
	if (!q->ksm) {
		blk_ksm_register(t->ksm, q);
	} else {
		blk_ksm_update_capabilities(q->ksm, t->ksm);
		dm_destroy_keyslot_manager(t->ksm);
	}
	t->ksm = NULL;
}

#else /* CONFIG_BLK_INLINE_ENCRYPTION */

static int dm_table_construct_keyslot_manager(struct dm_table *t)
{
	return 0;
}

void dm_destroy_keyslot_manager(struct blk_keyslot_manager *ksm)
{
}

static void dm_table_destroy_keyslot_manager(struct dm_table *t)
{
}

static void dm_update_keyslot_manager(struct request_queue *q,
				      struct dm_table *t)
{
}

#endif /* !CONFIG_BLK_INLINE_ENCRYPTION */

/*
 * Prepares the table for use by building the indices,
 * setting the type, and allocating mempools.
 */
int dm_table_complete(struct dm_table *t)
{
	int r;

	r = dm_table_determine_type(t);
	if (r) {
		DMERR("unable to determine table type");
		return r;
	}

	r = dm_table_build_index(t);
	if (r) {
		DMERR("unable to build btrees");
		return r;
	}

	r = dm_table_register_integrity(t);
	if (r) {
		DMERR("could not register integrity profile.");
		return r;
	}

	r = dm_table_construct_keyslot_manager(t);
	if (r) {
		DMERR("could not construct keyslot manager.");
		return r;
	}

	r = dm_table_alloc_md_mempools(t, t->md);
	if (r)
		DMERR("unable to allocate mempools");

	return r;
}

static DEFINE_MUTEX(_event_lock);
void dm_table_event_callback(struct dm_table *t,
			     void (*fn)(void *), void *context)
{
	mutex_lock(&_event_lock);
	t->event_fn = fn;
	t->event_context = context;
	mutex_unlock(&_event_lock);
}

void dm_table_event(struct dm_table *t)
{
	mutex_lock(&_event_lock);
	if (t->event_fn)
		t->event_fn(t->event_context);
	mutex_unlock(&_event_lock);
}
EXPORT_SYMBOL(dm_table_event);

inline sector_t dm_table_get_size(struct dm_table *t)
{
	return t->num_targets ? (t->highs[t->num_targets - 1] + 1) : 0;
}
EXPORT_SYMBOL(dm_table_get_size);

struct dm_target *dm_table_get_target(struct dm_table *t, unsigned int index)
{
	if (index >= t->num_targets)
		return NULL;

	return t->targets + index;
}

/*
 * Search the btree for the correct target.
 *
 * Caller should check returned pointer for NULL
 * to trap I/O beyond end of device.
 */
struct dm_target *dm_table_find_target(struct dm_table *t, sector_t sector)
{
	unsigned int l, n = 0, k = 0;
	sector_t *node;

	if (unlikely(sector >= dm_table_get_size(t)))
		return NULL;

	for (l = 0; l < t->depth; l++) {
		n = get_child(n, k);
		node = get_node(t, l, n);

		for (k = 0; k < KEYS_PER_NODE; k++)
			if (node[k] >= sector)
				break;
	}

	return &t->targets[(KEYS_PER_NODE * n) + k];
}

/*
 * type->iterate_devices() should be called when the sanity check needs to
 * iterate and check all underlying data devices. iterate_devices() will
 * iterate all underlying data devices until it encounters a non-zero return
 * code, returned by whether the input iterate_devices_callout_fn, or
 * iterate_devices() itself internally.
 *
 * For some target type (e.g. dm-stripe), one call of iterate_devices() may
 * iterate multiple underlying devices internally, in which case a non-zero
 * return code returned by iterate_devices_callout_fn will stop the iteration
 * in advance.
 *
 * Cases requiring _any_ underlying device supporting some kind of attribute,
 * should use the iteration structure like dm_table_any_dev_attr(), or call
 * it directly. @func should handle semantics of positive examples, e.g.
 * capable of something.
 *
 * Cases requiring _all_ underlying devices supporting some kind of attribute,
 * should use the iteration structure like dm_table_supports_nowait() or
 * dm_table_supports_discards(). Or introduce dm_table_all_devs_attr() that
 * uses an @anti_func that handle semantics of counter examples, e.g. not
 * capable of something. So: return !dm_table_any_dev_attr(t, anti_func, data);
 */
static bool dm_table_any_dev_attr(struct dm_table *t,
				  iterate_devices_callout_fn func, void *data)
{
	struct dm_target *ti;
	unsigned int i;

	for (i = 0; i < dm_table_get_num_targets(t); i++) {
		ti = dm_table_get_target(t, i);

		if (ti->type->iterate_devices &&
		    ti->type->iterate_devices(ti, func, data))
			return true;
        }

	return false;
}

static int count_device(struct dm_target *ti, struct dm_dev *dev,
			sector_t start, sector_t len, void *data)
{
	unsigned *num_devices = data;

	(*num_devices)++;

	return 0;
}

/*
 * Check whether a table has no data devices attached using each
 * target's iterate_devices method.
 * Returns false if the result is unknown because a target doesn't
 * support iterate_devices.
 */
bool dm_table_has_no_data_devices(struct dm_table *table)
{
	struct dm_target *ti;
	unsigned i, num_devices;

	for (i = 0; i < dm_table_get_num_targets(table); i++) {
		ti = dm_table_get_target(table, i);

		if (!ti->type->iterate_devices)
			return false;

		num_devices = 0;
		ti->type->iterate_devices(ti, count_device, &num_devices);
		if (num_devices)
			return false;
	}

	return true;
}

static int device_not_zoned_model(struct dm_target *ti, struct dm_dev *dev,
				  sector_t start, sector_t len, void *data)
{
	struct request_queue *q = bdev_get_queue(dev->bdev);
	enum blk_zoned_model *zoned_model = data;

<<<<<<< HEAD
	return !q || blk_queue_zoned_model(q) != *zoned_model;
=======
	return blk_queue_zoned_model(q) != *zoned_model;
>>>>>>> 65820f91
}

/*
 * Check the device zoned model based on the target feature flag. If the target
 * has the DM_TARGET_ZONED_HM feature flag set, host-managed zoned devices are
 * also accepted but all devices must have the same zoned model. If the target
 * has the DM_TARGET_MIXED_ZONED_MODEL feature set, the devices can have any
 * zoned model with all zoned devices having the same zone size.
 */
static bool dm_table_supports_zoned_model(struct dm_table *t,
					  enum blk_zoned_model zoned_model)
{
	struct dm_target *ti;
	unsigned i;

	for (i = 0; i < dm_table_get_num_targets(t); i++) {
		ti = dm_table_get_target(t, i);

		if (dm_target_supports_zoned_hm(ti->type)) {
			if (!ti->type->iterate_devices ||
			    ti->type->iterate_devices(ti, device_not_zoned_model,
						      &zoned_model))
				return false;
		} else if (!dm_target_supports_mixed_zoned_model(ti->type)) {
			if (zoned_model == BLK_ZONED_HM)
				return false;
		}
	}

	return true;
}

static int device_not_matches_zone_sectors(struct dm_target *ti, struct dm_dev *dev,
					   sector_t start, sector_t len, void *data)
{
	struct request_queue *q = bdev_get_queue(dev->bdev);
	unsigned int *zone_sectors = data;

	if (!blk_queue_is_zoned(q))
		return 0;

<<<<<<< HEAD
	return !q || blk_queue_zone_sectors(q) != *zone_sectors;
=======
	return blk_queue_zone_sectors(q) != *zone_sectors;
>>>>>>> 65820f91
}

/*
 * Check consistency of zoned model and zone sectors across all targets. For
 * zone sectors, if the destination device is a zoned block device, it shall
 * have the specified zone_sectors.
 */
static int validate_hardware_zoned_model(struct dm_table *table,
					 enum blk_zoned_model zoned_model,
					 unsigned int zone_sectors)
{
	if (zoned_model == BLK_ZONED_NONE)
		return 0;

	if (!dm_table_supports_zoned_model(table, zoned_model)) {
		DMERR("%s: zoned model is not consistent across all devices",
		      dm_device_name(table->md));
		return -EINVAL;
	}

	/* Check zone size validity and compatibility */
	if (!zone_sectors || !is_power_of_2(zone_sectors))
		return -EINVAL;

	if (dm_table_any_dev_attr(table, device_not_matches_zone_sectors, &zone_sectors)) {
		DMERR("%s: zone sectors is not consistent across all zoned devices",
		      dm_device_name(table->md));
		return -EINVAL;
	}

	return 0;
}

/*
 * Establish the new table's queue_limits and validate them.
 */
int dm_calculate_queue_limits(struct dm_table *table,
			      struct queue_limits *limits)
{
	struct dm_target *ti;
	struct queue_limits ti_limits;
	unsigned i;
	enum blk_zoned_model zoned_model = BLK_ZONED_NONE;
	unsigned int zone_sectors = 0;

	blk_set_stacking_limits(limits);

	for (i = 0; i < dm_table_get_num_targets(table); i++) {
		blk_set_stacking_limits(&ti_limits);

		ti = dm_table_get_target(table, i);

		if (!ti->type->iterate_devices)
			goto combine_limits;

		/*
		 * Combine queue limits of all the devices this target uses.
		 */
		ti->type->iterate_devices(ti, dm_set_device_limits,
					  &ti_limits);

		if (zoned_model == BLK_ZONED_NONE && ti_limits.zoned != BLK_ZONED_NONE) {
			/*
			 * After stacking all limits, validate all devices
			 * in table support this zoned model and zone sectors.
			 */
			zoned_model = ti_limits.zoned;
			zone_sectors = ti_limits.chunk_sectors;
		}

		/* Set I/O hints portion of queue limits */
		if (ti->type->io_hints)
			ti->type->io_hints(ti, &ti_limits);

		/*
		 * Check each device area is consistent with the target's
		 * overall queue limits.
		 */
		if (ti->type->iterate_devices(ti, device_area_is_invalid,
					      &ti_limits))
			return -EINVAL;

combine_limits:
		/*
		 * Merge this target's queue limits into the overall limits
		 * for the table.
		 */
		if (blk_stack_limits(limits, &ti_limits, 0) < 0)
			DMWARN("%s: adding target device "
			       "(start sect %llu len %llu) "
			       "caused an alignment inconsistency",
			       dm_device_name(table->md),
			       (unsigned long long) ti->begin,
			       (unsigned long long) ti->len);
	}

	/*
	 * Verify that the zoned model and zone sectors, as determined before
	 * any .io_hints override, are the same across all devices in the table.
	 * - this is especially relevant if .io_hints is emulating a disk-managed
	 *   zoned model (aka BLK_ZONED_NONE) on host-managed zoned block devices.
	 * BUT...
	 */
	if (limits->zoned != BLK_ZONED_NONE) {
		/*
		 * ...IF the above limits stacking determined a zoned model
		 * validate that all of the table's devices conform to it.
		 */
		zoned_model = limits->zoned;
		zone_sectors = limits->chunk_sectors;
	}
	if (validate_hardware_zoned_model(table, zoned_model, zone_sectors))
		return -EINVAL;

	return validate_hardware_logical_block_alignment(table, limits);
}

/*
 * Verify that all devices have an integrity profile that matches the
 * DM device's registered integrity profile.  If the profiles don't
 * match then unregister the DM device's integrity profile.
 */
static void dm_table_verify_integrity(struct dm_table *t)
{
	struct gendisk *template_disk = NULL;

	if (t->integrity_added)
		return;

	if (t->integrity_supported) {
		/*
		 * Verify that the original integrity profile
		 * matches all the devices in this table.
		 */
		template_disk = dm_table_get_integrity_disk(t);
		if (template_disk &&
		    blk_integrity_compare(dm_disk(t->md), template_disk) >= 0)
			return;
	}

	if (integrity_profile_exists(dm_disk(t->md))) {
		DMWARN("%s: unable to establish an integrity profile",
		       dm_device_name(t->md));
		blk_integrity_unregister(dm_disk(t->md));
	}
}

static int device_flush_capable(struct dm_target *ti, struct dm_dev *dev,
				sector_t start, sector_t len, void *data)
{
	unsigned long flush = (unsigned long) data;
	struct request_queue *q = bdev_get_queue(dev->bdev);

	return (q->queue_flags & flush);
}

static bool dm_table_supports_flush(struct dm_table *t, unsigned long flush)
{
	struct dm_target *ti;
	unsigned i;

	/*
	 * Require at least one underlying device to support flushes.
	 * t->devices includes internal dm devices such as mirror logs
	 * so we need to use iterate_devices here, which targets
	 * supporting flushes must provide.
	 */
	for (i = 0; i < dm_table_get_num_targets(t); i++) {
		ti = dm_table_get_target(t, i);

		if (!ti->num_flush_bios)
			continue;

		if (ti->flush_supported)
			return true;

		if (ti->type->iterate_devices &&
		    ti->type->iterate_devices(ti, device_flush_capable, (void *) flush))
			return true;
	}

	return false;
}

static int device_dax_write_cache_enabled(struct dm_target *ti,
					  struct dm_dev *dev, sector_t start,
					  sector_t len, void *data)
{
	struct dax_device *dax_dev = dev->dax_dev;

	if (!dax_dev)
		return false;

	if (dax_write_cache_enabled(dax_dev))
		return true;
	return false;
}

static int device_is_rotational(struct dm_target *ti, struct dm_dev *dev,
				sector_t start, sector_t len, void *data)
{
	struct request_queue *q = bdev_get_queue(dev->bdev);

<<<<<<< HEAD
	return q && !blk_queue_nonrot(q);
=======
	return !blk_queue_nonrot(q);
>>>>>>> 65820f91
}

static int device_is_not_random(struct dm_target *ti, struct dm_dev *dev,
			     sector_t start, sector_t len, void *data)
{
	struct request_queue *q = bdev_get_queue(dev->bdev);

<<<<<<< HEAD
	return q && !blk_queue_add_random(q);
=======
	return !blk_queue_add_random(q);
>>>>>>> 65820f91
}

static int device_not_write_same_capable(struct dm_target *ti, struct dm_dev *dev,
					 sector_t start, sector_t len, void *data)
{
	struct request_queue *q = bdev_get_queue(dev->bdev);

	return !q->limits.max_write_same_sectors;
}

static bool dm_table_supports_write_same(struct dm_table *t)
{
	struct dm_target *ti;
	unsigned i;

	for (i = 0; i < dm_table_get_num_targets(t); i++) {
		ti = dm_table_get_target(t, i);

		if (!ti->num_write_same_bios)
			return false;

		if (!ti->type->iterate_devices ||
		    ti->type->iterate_devices(ti, device_not_write_same_capable, NULL))
			return false;
	}

	return true;
}

static int device_not_write_zeroes_capable(struct dm_target *ti, struct dm_dev *dev,
					   sector_t start, sector_t len, void *data)
{
	struct request_queue *q = bdev_get_queue(dev->bdev);

	return !q->limits.max_write_zeroes_sectors;
}

static bool dm_table_supports_write_zeroes(struct dm_table *t)
{
	struct dm_target *ti;
	unsigned i = 0;

	while (i < dm_table_get_num_targets(t)) {
		ti = dm_table_get_target(t, i++);

		if (!ti->num_write_zeroes_bios)
			return false;

		if (!ti->type->iterate_devices ||
		    ti->type->iterate_devices(ti, device_not_write_zeroes_capable, NULL))
			return false;
	}

	return true;
}

static int device_not_nowait_capable(struct dm_target *ti, struct dm_dev *dev,
				     sector_t start, sector_t len, void *data)
{
	struct request_queue *q = bdev_get_queue(dev->bdev);

	return !blk_queue_nowait(q);
}

static bool dm_table_supports_nowait(struct dm_table *t)
{
	struct dm_target *ti;
	unsigned i = 0;

	while (i < dm_table_get_num_targets(t)) {
		ti = dm_table_get_target(t, i++);

		if (!dm_target_supports_nowait(ti->type))
			return false;

		if (!ti->type->iterate_devices ||
		    ti->type->iterate_devices(ti, device_not_nowait_capable, NULL))
			return false;
	}

	return true;
}

static int device_not_discard_capable(struct dm_target *ti, struct dm_dev *dev,
				      sector_t start, sector_t len, void *data)
{
	struct request_queue *q = bdev_get_queue(dev->bdev);

	return !blk_queue_discard(q);
}

static bool dm_table_supports_discards(struct dm_table *t)
{
	struct dm_target *ti;
	unsigned i;

	for (i = 0; i < dm_table_get_num_targets(t); i++) {
		ti = dm_table_get_target(t, i);

		if (!ti->num_discard_bios)
			return false;

		/*
		 * Either the target provides discard support (as implied by setting
		 * 'discards_supported') or it relies on _all_ data devices having
		 * discard support.
		 */
		if (!ti->discards_supported &&
		    (!ti->type->iterate_devices ||
		     ti->type->iterate_devices(ti, device_not_discard_capable, NULL)))
			return false;
	}

	return true;
}

static int device_not_secure_erase_capable(struct dm_target *ti,
					   struct dm_dev *dev, sector_t start,
					   sector_t len, void *data)
{
	struct request_queue *q = bdev_get_queue(dev->bdev);

	return !blk_queue_secure_erase(q);
}

static bool dm_table_supports_secure_erase(struct dm_table *t)
{
	struct dm_target *ti;
	unsigned int i;

	for (i = 0; i < dm_table_get_num_targets(t); i++) {
		ti = dm_table_get_target(t, i);

		if (!ti->num_secure_erase_bios)
			return false;

		if (!ti->type->iterate_devices ||
		    ti->type->iterate_devices(ti, device_not_secure_erase_capable, NULL))
			return false;
	}

	return true;
}

static int device_requires_stable_pages(struct dm_target *ti,
					struct dm_dev *dev, sector_t start,
					sector_t len, void *data)
{
	struct request_queue *q = bdev_get_queue(dev->bdev);

<<<<<<< HEAD
	return q && blk_queue_stable_writes(q);
=======
	return blk_queue_stable_writes(q);
>>>>>>> 65820f91
}

void dm_table_set_restrictions(struct dm_table *t, struct request_queue *q,
			       struct queue_limits *limits)
{
	bool wc = false, fua = false;
	int page_size = PAGE_SIZE;

	/*
	 * Copy table's limits to the DM device's request_queue
	 */
	q->limits = *limits;

	if (dm_table_supports_nowait(t))
		blk_queue_flag_set(QUEUE_FLAG_NOWAIT, q);
	else
		blk_queue_flag_clear(QUEUE_FLAG_NOWAIT, q);

	if (!dm_table_supports_discards(t)) {
		blk_queue_flag_clear(QUEUE_FLAG_DISCARD, q);
		/* Must also clear discard limits... */
		q->limits.max_discard_sectors = 0;
		q->limits.max_hw_discard_sectors = 0;
		q->limits.discard_granularity = 0;
		q->limits.discard_alignment = 0;
		q->limits.discard_misaligned = 0;
	} else
		blk_queue_flag_set(QUEUE_FLAG_DISCARD, q);

	if (dm_table_supports_secure_erase(t))
		blk_queue_flag_set(QUEUE_FLAG_SECERASE, q);

	if (dm_table_supports_flush(t, (1UL << QUEUE_FLAG_WC))) {
		wc = true;
		if (dm_table_supports_flush(t, (1UL << QUEUE_FLAG_FUA)))
			fua = true;
	}
	blk_queue_write_cache(q, wc, fua);

	if (dm_table_supports_dax(t, device_not_dax_capable, &page_size)) {
		blk_queue_flag_set(QUEUE_FLAG_DAX, q);
		if (dm_table_supports_dax(t, device_not_dax_synchronous_capable, NULL))
			set_dax_synchronous(t->md->dax_dev);
	}
	else
		blk_queue_flag_clear(QUEUE_FLAG_DAX, q);

	if (dm_table_any_dev_attr(t, device_dax_write_cache_enabled, NULL))
		dax_write_cache(t->md->dax_dev, true);

	/* Ensure that all underlying devices are non-rotational. */
	if (dm_table_any_dev_attr(t, device_is_rotational, NULL))
		blk_queue_flag_clear(QUEUE_FLAG_NONROT, q);
	else
		blk_queue_flag_set(QUEUE_FLAG_NONROT, q);

	if (!dm_table_supports_write_same(t))
		q->limits.max_write_same_sectors = 0;
	if (!dm_table_supports_write_zeroes(t))
		q->limits.max_write_zeroes_sectors = 0;

	dm_table_verify_integrity(t);

	/*
	 * Some devices don't use blk_integrity but still want stable pages
	 * because they do their own checksumming.
	 * If any underlying device requires stable pages, a table must require
	 * them as well.  Only targets that support iterate_devices are considered:
	 * don't want error, zero, etc to require stable pages.
	 */
	if (dm_table_any_dev_attr(t, device_requires_stable_pages, NULL))
		blk_queue_flag_set(QUEUE_FLAG_STABLE_WRITES, q);
	else
		blk_queue_flag_clear(QUEUE_FLAG_STABLE_WRITES, q);

	/*
	 * Determine whether or not this queue's I/O timings contribute
	 * to the entropy pool, Only request-based targets use this.
	 * Clear QUEUE_FLAG_ADD_RANDOM if any underlying device does not
	 * have it set.
	 */
	if (blk_queue_add_random(q) &&
	    dm_table_any_dev_attr(t, device_is_not_random, NULL))
		blk_queue_flag_clear(QUEUE_FLAG_ADD_RANDOM, q);

	/*
	 * For a zoned target, the number of zones should be updated for the
	 * correct value to be exposed in sysfs queue/nr_zones. For a BIO based
	 * target, this is all that is needed.
	 */
#ifdef CONFIG_BLK_DEV_ZONED
	if (blk_queue_is_zoned(q)) {
		WARN_ON_ONCE(queue_is_mq(q));
		q->nr_zones = blkdev_nr_zones(t->md->disk);
	}
#endif

	dm_update_keyslot_manager(q, t);
	blk_queue_update_readahead(q);
}

unsigned int dm_table_get_num_targets(struct dm_table *t)
{
	return t->num_targets;
}

struct list_head *dm_table_get_devices(struct dm_table *t)
{
	return &t->devices;
}

fmode_t dm_table_get_mode(struct dm_table *t)
{
	return t->mode;
}
EXPORT_SYMBOL(dm_table_get_mode);

enum suspend_mode {
	PRESUSPEND,
	PRESUSPEND_UNDO,
	POSTSUSPEND,
};

static void suspend_targets(struct dm_table *t, enum suspend_mode mode)
{
	int i = t->num_targets;
	struct dm_target *ti = t->targets;

	lockdep_assert_held(&t->md->suspend_lock);

	while (i--) {
		switch (mode) {
		case PRESUSPEND:
			if (ti->type->presuspend)
				ti->type->presuspend(ti);
			break;
		case PRESUSPEND_UNDO:
			if (ti->type->presuspend_undo)
				ti->type->presuspend_undo(ti);
			break;
		case POSTSUSPEND:
			if (ti->type->postsuspend)
				ti->type->postsuspend(ti);
			break;
		}
		ti++;
	}
}

void dm_table_presuspend_targets(struct dm_table *t)
{
	if (!t)
		return;

	suspend_targets(t, PRESUSPEND);
}

void dm_table_presuspend_undo_targets(struct dm_table *t)
{
	if (!t)
		return;

	suspend_targets(t, PRESUSPEND_UNDO);
}

void dm_table_postsuspend_targets(struct dm_table *t)
{
	if (!t)
		return;

	suspend_targets(t, POSTSUSPEND);
}

int dm_table_resume_targets(struct dm_table *t)
{
	int i, r = 0;

	lockdep_assert_held(&t->md->suspend_lock);

	for (i = 0; i < t->num_targets; i++) {
		struct dm_target *ti = t->targets + i;

		if (!ti->type->preresume)
			continue;

		r = ti->type->preresume(ti);
		if (r) {
			DMERR("%s: %s: preresume failed, error = %d",
			      dm_device_name(t->md), ti->type->name, r);
			return r;
		}
	}

	for (i = 0; i < t->num_targets; i++) {
		struct dm_target *ti = t->targets + i;

		if (ti->type->resume)
			ti->type->resume(ti);
	}

	return 0;
}

struct mapped_device *dm_table_get_md(struct dm_table *t)
{
	return t->md;
}
EXPORT_SYMBOL(dm_table_get_md);

const char *dm_table_device_name(struct dm_table *t)
{
	return dm_device_name(t->md);
}
EXPORT_SYMBOL_GPL(dm_table_device_name);

void dm_table_run_md_queue_async(struct dm_table *t)
{
	if (!dm_table_request_based(t))
		return;

	if (t->md->queue)
		blk_mq_run_hw_queues(t->md->queue, true);
}
EXPORT_SYMBOL(dm_table_run_md_queue_async);
<|MERGE_RESOLUTION|>--- conflicted
+++ resolved
@@ -1594,11 +1594,7 @@
 	struct request_queue *q = bdev_get_queue(dev->bdev);
 	enum blk_zoned_model *zoned_model = data;
 
-<<<<<<< HEAD
-	return !q || blk_queue_zoned_model(q) != *zoned_model;
-=======
 	return blk_queue_zoned_model(q) != *zoned_model;
->>>>>>> 65820f91
 }
 
 /*
@@ -1640,11 +1636,7 @@
 	if (!blk_queue_is_zoned(q))
 		return 0;
 
-<<<<<<< HEAD
-	return !q || blk_queue_zone_sectors(q) != *zone_sectors;
-=======
 	return blk_queue_zone_sectors(q) != *zone_sectors;
->>>>>>> 65820f91
 }
 
 /*
@@ -1848,11 +1840,7 @@
 {
 	struct request_queue *q = bdev_get_queue(dev->bdev);
 
-<<<<<<< HEAD
-	return q && !blk_queue_nonrot(q);
-=======
 	return !blk_queue_nonrot(q);
->>>>>>> 65820f91
 }
 
 static int device_is_not_random(struct dm_target *ti, struct dm_dev *dev,
@@ -1860,11 +1848,7 @@
 {
 	struct request_queue *q = bdev_get_queue(dev->bdev);
 
-<<<<<<< HEAD
-	return q && !blk_queue_add_random(q);
-=======
 	return !blk_queue_add_random(q);
->>>>>>> 65820f91
 }
 
 static int device_not_write_same_capable(struct dm_target *ti, struct dm_dev *dev,
@@ -2015,11 +1999,7 @@
 {
 	struct request_queue *q = bdev_get_queue(dev->bdev);
 
-<<<<<<< HEAD
-	return q && blk_queue_stable_writes(q);
-=======
 	return blk_queue_stable_writes(q);
->>>>>>> 65820f91
 }
 
 void dm_table_set_restrictions(struct dm_table *t, struct request_queue *q,
