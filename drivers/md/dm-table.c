--- conflicted
+++ resolved
@@ -1849,7 +1849,6 @@
 	return true;
 }
 
-<<<<<<< HEAD
 static int device_not_secure_erase_capable(struct dm_target *ti,
 					   struct dm_dev *dev, sector_t start,
 					   sector_t len, void *data)
@@ -1863,7 +1862,21 @@
 {
 	struct dm_target *ti;
 	unsigned int i;
-=======
+
+	for (i = 0; i < dm_table_get_num_targets(t); i++) {
+		ti = dm_table_get_target(t, i);
+
+		if (!ti->num_secure_erase_bios)
+			return false;
+
+		if (!ti->type->iterate_devices ||
+		    ti->type->iterate_devices(ti, device_not_secure_erase_capable, NULL))
+			return false;
+	}
+
+	return true;
+}
+
 static int device_requires_stable_pages(struct dm_target *ti,
 					struct dm_dev *dev, sector_t start,
 					sector_t len, void *data)
@@ -1882,29 +1895,16 @@
 {
 	struct dm_target *ti;
 	unsigned i;
->>>>>>> de6d086c
 
 	for (i = 0; i < dm_table_get_num_targets(t); i++) {
 		ti = dm_table_get_target(t, i);
 
-<<<<<<< HEAD
-		if (!ti->num_secure_erase_bios)
-			return false;
-
-		if (!ti->type->iterate_devices ||
-		    ti->type->iterate_devices(ti, device_not_secure_erase_capable, NULL))
-			return false;
-	}
-
-	return true;
-=======
 		if (ti->type->iterate_devices &&
 		    ti->type->iterate_devices(ti, device_requires_stable_pages, NULL))
 			return true;
 	}
 
 	return false;
->>>>>>> de6d086c
 }
 
 void dm_table_set_restrictions(struct dm_table *t, struct request_queue *q,
