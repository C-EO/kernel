--- conflicted
+++ resolved
@@ -788,11 +788,7 @@
 
 	spin_lock_irqsave(&cache->lock, flags);
 	if (cache->need_tick_bio &&
-<<<<<<< HEAD
-	    !(bio->bi_rw & (REQ_FUA | REQ_PREFLUSH)) &&
-=======
 	    !(bio->bi_opf & (REQ_FUA | REQ_PREFLUSH)) &&
->>>>>>> 29b4817d
 	    bio_op(bio) != REQ_OP_DISCARD) {
 		pb->tick = true;
 		cache->need_tick_bio = false;
@@ -834,11 +830,7 @@
 
 static int bio_triggers_commit(struct cache *cache, struct bio *bio)
 {
-<<<<<<< HEAD
-	return bio->bi_rw & (REQ_PREFLUSH | REQ_FUA);
-=======
 	return bio->bi_opf & (REQ_PREFLUSH | REQ_FUA);
->>>>>>> 29b4817d
 }
 
 /*
@@ -1077,11 +1069,7 @@
 static bool discard_or_flush(struct bio *bio)
 {
 	return bio_op(bio) == REQ_OP_DISCARD ||
-<<<<<<< HEAD
-	       bio->bi_rw & (REQ_PREFLUSH | REQ_FUA);
-=======
 	       bio->bi_opf & (REQ_PREFLUSH | REQ_FUA);
->>>>>>> 29b4817d
 }
 
 static void __cell_defer(struct cache *cache, struct dm_bio_prison_cell *cell)
@@ -1992,11 +1980,7 @@
 
 		bio = bio_list_pop(&bios);
 
-<<<<<<< HEAD
-		if (bio->bi_rw & REQ_PREFLUSH)
-=======
 		if (bio->bi_opf & REQ_PREFLUSH)
->>>>>>> 29b4817d
 			process_flush_bio(cache, bio);
 		else if (bio_op(bio) == REQ_OP_DISCARD)
 			process_discard_bio(cache, &structs, bio);
