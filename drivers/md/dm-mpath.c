/*
 * Copyright (C) 2003 Sistina Software Limited.
 * Copyright (C) 2004-2005 Red Hat, Inc. All rights reserved.
 *
 * This file is released under the GPL.
 */

#include <linux/device-mapper.h>

#include "dm.h"
#include "dm-path-selector.h"
#include "dm-uevent.h"

#include <linux/blkdev.h>
#include <linux/ctype.h>
#include <linux/init.h>
#include <linux/mempool.h>
#include <linux/module.h>
#include <linux/pagemap.h>
#include <linux/slab.h>
#include <linux/time.h>
#include <linux/workqueue.h>
#include <linux/delay.h>
#include <scsi/scsi_dh.h>
#include <linux/atomic.h>
#include <linux/blk-mq.h>

#define DM_MSG_PREFIX "multipath"
#define DM_PG_INIT_DELAY_MSECS 2000
#define DM_PG_INIT_DELAY_DEFAULT ((unsigned) -1)

/* Path properties */
struct pgpath {
	struct list_head list;

	struct priority_group *pg;	/* Owning PG */
	unsigned fail_count;		/* Cumulative failure count */

	struct dm_path path;
	struct delayed_work activate_path;

	bool is_active:1;		/* Path status */
};

#define path_to_pgpath(__pgp) container_of((__pgp), struct pgpath, path)

/*
 * Paths are grouped into Priority Groups and numbered from 1 upwards.
 * Each has a path selector which controls which path gets used.
 */
struct priority_group {
	struct list_head list;

	struct multipath *m;		/* Owning multipath instance */
	struct path_selector ps;

	unsigned pg_num;		/* Reference number */
	unsigned nr_pgpaths;		/* Number of paths in PG */
	struct list_head pgpaths;

	bool bypassed:1;		/* Temporarily bypass this PG? */
};

#define FEATURE_NO_PARTITIONS 1

/* Multipath context */
struct multipath {
	struct list_head list;
	struct dm_target *ti;

	const char *hw_handler_name;
	char *hw_handler_params;

	spinlock_t lock;

	unsigned nr_priority_groups;
	struct list_head priority_groups;

	wait_queue_head_t pg_init_wait;	/* Wait for pg_init completion */

	struct pgpath *current_pgpath;
	struct priority_group *current_pg;
	struct priority_group *next_pg;	/* Switch to this PG if set */

	unsigned long flags;		/* Multipath state flags */

	unsigned pg_init_retries;	/* Number of times to retry pg_init */
	unsigned pg_init_delay_msecs;	/* Number of msecs before pg_init retry */
	unsigned features;		/* Additional selected features */

	atomic_t nr_valid_paths;	/* Total number of usable paths */
	atomic_t pg_init_in_progress;	/* Only one pg_init allowed at once */
	atomic_t pg_init_count;		/* Number of times pg_init called */

	/*
	 * We must use a mempool of dm_mpath_io structs so that we
	 * can resubmit bios on error.
	 */
	mempool_t *mpio_pool;

	struct mutex work_mutex;
	struct work_struct trigger_event;
};

/*
 * Context information attached to each bio we process.
 */
struct dm_mpath_io {
	struct pgpath *pgpath;
	size_t nr_bytes;
};

typedef int (*action_fn) (struct pgpath *pgpath);

static struct kmem_cache *_mpio_cache;

static struct workqueue_struct *kmultipathd, *kmpath_handlerd;
static void trigger_event(struct work_struct *work);
static void activate_path(struct work_struct *work);

/*-----------------------------------------------
 * Multipath state flags.
 *-----------------------------------------------*/

#define MPATHF_QUEUE_IO 0			/* Must we queue all I/O? */
#define MPATHF_QUEUE_IF_NO_PATH 1		/* Queue I/O if last path fails? */
#define MPATHF_SAVED_QUEUE_IF_NO_PATH 2		/* Saved state during suspension */
#define MPATHF_RETAIN_ATTACHED_HW_HANDLER 3	/* If there's already a hw_handler present, don't change it. */
#define MPATHF_PG_INIT_DISABLED 4		/* pg_init is not currently allowed */
#define MPATHF_PG_INIT_REQUIRED 5		/* pg_init needs calling? */
#define MPATHF_PG_INIT_DELAY_RETRY 6		/* Delay pg_init retry? */

/*-----------------------------------------------
 * Allocation routines
 *-----------------------------------------------*/

static struct pgpath *alloc_pgpath(void)
{
	struct pgpath *pgpath = kzalloc(sizeof(*pgpath), GFP_KERNEL);

	if (pgpath) {
		pgpath->is_active = true;
		INIT_DELAYED_WORK(&pgpath->activate_path, activate_path);
	}

	return pgpath;
}

static void free_pgpath(struct pgpath *pgpath)
{
	kfree(pgpath);
}

static struct priority_group *alloc_priority_group(void)
{
	struct priority_group *pg;

	pg = kzalloc(sizeof(*pg), GFP_KERNEL);

	if (pg)
		INIT_LIST_HEAD(&pg->pgpaths);

	return pg;
}

static void free_pgpaths(struct list_head *pgpaths, struct dm_target *ti)
{
	struct pgpath *pgpath, *tmp;

	list_for_each_entry_safe(pgpath, tmp, pgpaths, list) {
		list_del(&pgpath->list);
		dm_put_device(ti, pgpath->path.dev);
		free_pgpath(pgpath);
	}
}

static void free_priority_group(struct priority_group *pg,
				struct dm_target *ti)
{
	struct path_selector *ps = &pg->ps;

	if (ps->type) {
		ps->type->destroy(ps);
		dm_put_path_selector(ps->type);
	}

	free_pgpaths(&pg->pgpaths, ti);
	kfree(pg);
}

static struct multipath *alloc_multipath(struct dm_target *ti, bool use_blk_mq)
{
	struct multipath *m;

	m = kzalloc(sizeof(*m), GFP_KERNEL);
	if (m) {
		INIT_LIST_HEAD(&m->priority_groups);
		spin_lock_init(&m->lock);
		set_bit(MPATHF_QUEUE_IO, &m->flags);
		atomic_set(&m->nr_valid_paths, 0);
		atomic_set(&m->pg_init_in_progress, 0);
		atomic_set(&m->pg_init_count, 0);
		m->pg_init_delay_msecs = DM_PG_INIT_DELAY_DEFAULT;
		INIT_WORK(&m->trigger_event, trigger_event);
		init_waitqueue_head(&m->pg_init_wait);
		mutex_init(&m->work_mutex);

		m->mpio_pool = NULL;
		if (!use_blk_mq) {
			unsigned min_ios = dm_get_reserved_rq_based_ios();

			m->mpio_pool = mempool_create_slab_pool(min_ios, _mpio_cache);
			if (!m->mpio_pool) {
				kfree(m);
				return NULL;
			}
		}

		m->ti = ti;
		ti->private = m;
	}

	return m;
}

static void free_multipath(struct multipath *m)
{
	struct priority_group *pg, *tmp;

	list_for_each_entry_safe(pg, tmp, &m->priority_groups, list) {
		list_del(&pg->list);
		free_priority_group(pg, m->ti);
	}

	kfree(m->hw_handler_name);
	kfree(m->hw_handler_params);
	mempool_destroy(m->mpio_pool);
	kfree(m);
}

static struct dm_mpath_io *get_mpio(union map_info *info)
{
	return info->ptr;
}

static struct dm_mpath_io *set_mpio(struct multipath *m, union map_info *info)
{
	struct dm_mpath_io *mpio;

	if (!m->mpio_pool) {
		/* Use blk-mq pdu memory requested via per_io_data_size */
		mpio = get_mpio(info);
		memset(mpio, 0, sizeof(*mpio));
		return mpio;
	}

	mpio = mempool_alloc(m->mpio_pool, GFP_ATOMIC);
	if (!mpio)
		return NULL;

	memset(mpio, 0, sizeof(*mpio));
	info->ptr = mpio;

	return mpio;
}

static void clear_request_fn_mpio(struct multipath *m, union map_info *info)
{
	/* Only needed for non blk-mq (.request_fn) multipath */
	if (m->mpio_pool) {
		struct dm_mpath_io *mpio = info->ptr;

		info->ptr = NULL;
		mempool_free(mpio, m->mpio_pool);
	}
}

/*-----------------------------------------------
 * Path selection
 *-----------------------------------------------*/

static int __pg_init_all_paths(struct multipath *m)
{
	struct pgpath *pgpath;
	unsigned long pg_init_delay = 0;

	if (atomic_read(&m->pg_init_in_progress) || test_bit(MPATHF_PG_INIT_DISABLED, &m->flags))
		return 0;

	atomic_inc(&m->pg_init_count);
	clear_bit(MPATHF_PG_INIT_REQUIRED, &m->flags);

	/* Check here to reset pg_init_required */
	if (!m->current_pg)
		return 0;

	if (test_bit(MPATHF_PG_INIT_DELAY_RETRY, &m->flags))
		pg_init_delay = msecs_to_jiffies(m->pg_init_delay_msecs != DM_PG_INIT_DELAY_DEFAULT ?
						 m->pg_init_delay_msecs : DM_PG_INIT_DELAY_MSECS);
	list_for_each_entry(pgpath, &m->current_pg->pgpaths, list) {
		/* Skip failed paths */
		if (!pgpath->is_active)
			continue;
		if (queue_delayed_work(kmpath_handlerd, &pgpath->activate_path,
				       pg_init_delay))
			atomic_inc(&m->pg_init_in_progress);
	}
	return atomic_read(&m->pg_init_in_progress);
}

static int pg_init_all_paths(struct multipath *m)
{
	int r;
	unsigned long flags;

	spin_lock_irqsave(&m->lock, flags);
	r = __pg_init_all_paths(m);
	spin_unlock_irqrestore(&m->lock, flags);

	return r;
}

static void __switch_pg(struct multipath *m, struct priority_group *pg)
{
	m->current_pg = pg;

	/* Must we initialise the PG first, and queue I/O till it's ready? */
	if (m->hw_handler_name) {
		set_bit(MPATHF_PG_INIT_REQUIRED, &m->flags);
		set_bit(MPATHF_QUEUE_IO, &m->flags);
	} else {
		clear_bit(MPATHF_PG_INIT_REQUIRED, &m->flags);
		clear_bit(MPATHF_QUEUE_IO, &m->flags);
	}

	atomic_set(&m->pg_init_count, 0);
}

static struct pgpath *choose_path_in_pg(struct multipath *m,
					struct priority_group *pg,
					size_t nr_bytes)
{
	unsigned long flags;
	struct dm_path *path;
	struct pgpath *pgpath;

	path = pg->ps.type->select_path(&pg->ps, nr_bytes);
	if (!path)
		return ERR_PTR(-ENXIO);

	pgpath = path_to_pgpath(path);

	if (unlikely(lockless_dereference(m->current_pg) != pg)) {
		/* Only update current_pgpath if pg changed */
		spin_lock_irqsave(&m->lock, flags);
		m->current_pgpath = pgpath;
		__switch_pg(m, pg);
		spin_unlock_irqrestore(&m->lock, flags);
	}

	return pgpath;
}

static struct pgpath *choose_pgpath(struct multipath *m, size_t nr_bytes)
{
	unsigned long flags;
	struct priority_group *pg;
	struct pgpath *pgpath;
	bool bypassed = true;

	if (!atomic_read(&m->nr_valid_paths)) {
		clear_bit(MPATHF_QUEUE_IO, &m->flags);
		goto failed;
	}

	/* Were we instructed to switch PG? */
	if (lockless_dereference(m->next_pg)) {
		spin_lock_irqsave(&m->lock, flags);
		pg = m->next_pg;
		if (!pg) {
			spin_unlock_irqrestore(&m->lock, flags);
			goto check_current_pg;
		}
		m->next_pg = NULL;
		spin_unlock_irqrestore(&m->lock, flags);
		pgpath = choose_path_in_pg(m, pg, nr_bytes);
		if (!IS_ERR_OR_NULL(pgpath))
			return pgpath;
	}

	/* Don't change PG until it has no remaining paths */
check_current_pg:
	pg = lockless_dereference(m->current_pg);
	if (pg) {
		pgpath = choose_path_in_pg(m, pg, nr_bytes);
		if (!IS_ERR_OR_NULL(pgpath))
			return pgpath;
	}

	/*
	 * Loop through priority groups until we find a valid path.
	 * First time we skip PGs marked 'bypassed'.
	 * Second time we only try the ones we skipped, but set
	 * pg_init_delay_retry so we do not hammer controllers.
	 */
	do {
		list_for_each_entry(pg, &m->priority_groups, list) {
			if (pg->bypassed == bypassed)
				continue;
			pgpath = choose_path_in_pg(m, pg, nr_bytes);
			if (!IS_ERR_OR_NULL(pgpath)) {
				if (!bypassed)
					set_bit(MPATHF_PG_INIT_DELAY_RETRY, &m->flags);
				return pgpath;
			}
		}
	} while (bypassed--);

failed:
	spin_lock_irqsave(&m->lock, flags);
	m->current_pgpath = NULL;
	m->current_pg = NULL;
	spin_unlock_irqrestore(&m->lock, flags);

	return NULL;
}

/*
 * Check whether bios must be queued in the device-mapper core rather
 * than here in the target.
 *
 * If m->queue_if_no_path and m->saved_queue_if_no_path hold the
 * same value then we are not between multipath_presuspend()
 * and multipath_resume() calls and we have no need to check
 * for the DMF_NOFLUSH_SUSPENDING flag.
 */
static int must_push_back(struct multipath *m)
{
	return (test_bit(MPATHF_QUEUE_IF_NO_PATH, &m->flags) ||
		((test_bit(MPATHF_QUEUE_IF_NO_PATH, &m->flags) !=
		  test_bit(MPATHF_SAVED_QUEUE_IF_NO_PATH, &m->flags)) &&
		 dm_noflush_suspending(m->ti)));
}

/*
 * Map cloned requests
 */
static int __multipath_map(struct dm_target *ti, struct request *clone,
			   union map_info *map_context,
			   struct request *rq, struct request **__clone)
{
	struct multipath *m = ti->private;
	int r = DM_MAPIO_REQUEUE;
	size_t nr_bytes = clone ? blk_rq_bytes(clone) : blk_rq_bytes(rq);
	struct pgpath *pgpath;
	struct block_device *bdev;
	struct dm_mpath_io *mpio;

	/* Do we need to select a new pgpath? */
	pgpath = lockless_dereference(m->current_pgpath);
	if (!pgpath || !test_bit(MPATHF_QUEUE_IO, &m->flags))
		pgpath = choose_pgpath(m, nr_bytes);

	if (!pgpath) {
		if (!must_push_back(m))
			r = -EIO;	/* Failed */
		return r;
	} else if (test_bit(MPATHF_QUEUE_IO, &m->flags) ||
		   test_bit(MPATHF_PG_INIT_REQUIRED, &m->flags)) {
		pg_init_all_paths(m);
		return r;
	}

	mpio = set_mpio(m, map_context);
	if (!mpio)
		/* ENOMEM, requeue */
		return r;

	mpio->pgpath = pgpath;
	mpio->nr_bytes = nr_bytes;

	bdev = pgpath->path.dev->bdev;

	if (clone) {
		/*
		 * Old request-based interface: allocated clone is passed in.
		 * Used by: .request_fn stacked on .request_fn path(s).
		 */
		clone->q = bdev_get_queue(bdev);
		clone->rq_disk = bdev->bd_disk;
		clone->cmd_flags |= REQ_FAILFAST_TRANSPORT;
	} else {
		/*
		 * blk-mq request-based interface; used by both:
		 * .request_fn stacked on blk-mq path(s) and
		 * blk-mq stacked on blk-mq path(s).
		 */
		*__clone = blk_mq_alloc_request(bdev_get_queue(bdev),
						rq_data_dir(rq), BLK_MQ_REQ_NOWAIT);
		if (IS_ERR(*__clone)) {
			/* ENOMEM, requeue */
			clear_request_fn_mpio(m, map_context);
			return r;
		}
		(*__clone)->bio = (*__clone)->biotail = NULL;
		(*__clone)->rq_disk = bdev->bd_disk;
		(*__clone)->cmd_flags |= REQ_FAILFAST_TRANSPORT;
	}

	if (pgpath->pg->ps.type->start_io)
		pgpath->pg->ps.type->start_io(&pgpath->pg->ps,
					      &pgpath->path,
					      nr_bytes);
	return DM_MAPIO_REMAPPED;
}

static int multipath_map(struct dm_target *ti, struct request *clone,
			 union map_info *map_context)
{
	return __multipath_map(ti, clone, map_context, NULL, NULL);
}

static int multipath_clone_and_map(struct dm_target *ti, struct request *rq,
				   union map_info *map_context,
				   struct request **clone)
{
	return __multipath_map(ti, NULL, map_context, rq, clone);
}

static void multipath_release_clone(struct request *clone)
{
	blk_mq_free_request(clone);
}

/*
 * If we run out of usable paths, should we queue I/O or error it?
 */
static int queue_if_no_path(struct multipath *m, bool queue_if_no_path,
			    bool save_old_value)
{
	unsigned long flags;

	spin_lock_irqsave(&m->lock, flags);

	if (save_old_value) {
		if (test_bit(MPATHF_QUEUE_IF_NO_PATH, &m->flags))
			set_bit(MPATHF_SAVED_QUEUE_IF_NO_PATH, &m->flags);
		else
			clear_bit(MPATHF_SAVED_QUEUE_IF_NO_PATH, &m->flags);
	} else {
		if (queue_if_no_path)
			set_bit(MPATHF_SAVED_QUEUE_IF_NO_PATH, &m->flags);
		else
			clear_bit(MPATHF_SAVED_QUEUE_IF_NO_PATH, &m->flags);
	}
	if (queue_if_no_path)
		set_bit(MPATHF_QUEUE_IF_NO_PATH, &m->flags);
	else
		clear_bit(MPATHF_QUEUE_IF_NO_PATH, &m->flags);

	spin_unlock_irqrestore(&m->lock, flags);

	if (!queue_if_no_path)
		dm_table_run_md_queue_async(m->ti->table);

	return 0;
}

/*
 * An event is triggered whenever a path is taken out of use.
 * Includes path failure and PG bypass.
 */
static void trigger_event(struct work_struct *work)
{
	struct multipath *m =
		container_of(work, struct multipath, trigger_event);

	dm_table_event(m->ti->table);
}

/*-----------------------------------------------------------------
 * Constructor/argument parsing:
 * <#multipath feature args> [<arg>]*
 * <#hw_handler args> [hw_handler [<arg>]*]
 * <#priority groups>
 * <initial priority group>
 *     [<selector> <#selector args> [<arg>]*
 *      <#paths> <#per-path selector args>
 *         [<path> [<arg>]* ]+ ]+
 *---------------------------------------------------------------*/
static int parse_path_selector(struct dm_arg_set *as, struct priority_group *pg,
			       struct dm_target *ti)
{
	int r;
	struct path_selector_type *pst;
	unsigned ps_argc;

	static struct dm_arg _args[] = {
		{0, 1024, "invalid number of path selector args"},
	};

	pst = dm_get_path_selector(dm_shift_arg(as));
	if (!pst) {
		ti->error = "unknown path selector type";
		return -EINVAL;
	}

	r = dm_read_arg_group(_args, as, &ps_argc, &ti->error);
	if (r) {
		dm_put_path_selector(pst);
		return -EINVAL;
	}

	r = pst->create(&pg->ps, ps_argc, as->argv);
	if (r) {
		dm_put_path_selector(pst);
		ti->error = "path selector constructor failed";
		return r;
	}

	pg->ps.type = pst;
	dm_consume_args(as, ps_argc);

	return 0;
}

static struct pgpath *parse_path(struct dm_arg_set *as, struct path_selector *ps,
			       struct dm_target *ti)
{
	int r;
	struct pgpath *p;
	struct multipath *m = ti->private;
	struct request_queue *q = NULL;
	const char *attached_handler_name;

	/* we need at least a path arg */
	if (as->argc < 1) {
		ti->error = "no device given";
		return ERR_PTR(-EINVAL);
	}

	p = alloc_pgpath();
	if (!p)
		return ERR_PTR(-ENOMEM);

	r = dm_get_device(ti, dm_shift_arg(as), dm_table_get_mode(ti->table),
			  &p->path.dev);
	if (r) {
		ti->error = "error getting device";
		goto bad;
	}

	if (test_bit(MPATHF_RETAIN_ATTACHED_HW_HANDLER, &m->flags) || m->hw_handler_name)
		q = bdev_get_queue(p->path.dev->bdev);

	if (test_bit(MPATHF_RETAIN_ATTACHED_HW_HANDLER, &m->flags)) {
retain:
		attached_handler_name = scsi_dh_attached_handler_name(q, GFP_KERNEL);
		if (attached_handler_name) {
			/*
			 * Reset hw_handler_name to match the attached handler
			 * and clear any hw_handler_params associated with the
			 * ignored handler.
			 *
			 * NB. This modifies the table line to show the actual
			 * handler instead of the original table passed in.
			 */
			kfree(m->hw_handler_name);
			m->hw_handler_name = attached_handler_name;

			kfree(m->hw_handler_params);
			m->hw_handler_params = NULL;
		}
	}

	if (m->hw_handler_name) {
		r = scsi_dh_attach(q, m->hw_handler_name);
		if (r == -EBUSY) {
			char b[BDEVNAME_SIZE];

			printk(KERN_INFO "dm-mpath: retaining handler on device %s\n",
				bdevname(p->path.dev->bdev, b));
			goto retain;
		}
		if (r < 0) {
			ti->error = "error attaching hardware handler";
			dm_put_device(ti, p->path.dev);
			goto bad;
		}

		if (m->hw_handler_params) {
			r = scsi_dh_set_params(q, m->hw_handler_params);
			if (r < 0) {
				ti->error = "unable to set hardware "
							"handler parameters";
				dm_put_device(ti, p->path.dev);
				goto bad;
			}
		}
	}

	r = ps->type->add_path(ps, &p->path, as->argc, as->argv, &ti->error);
	if (r) {
		dm_put_device(ti, p->path.dev);
		goto bad;
	}

	return p;

 bad:
	free_pgpath(p);
	return ERR_PTR(r);
}

static struct priority_group *parse_priority_group(struct dm_arg_set *as,
						   struct multipath *m)
{
	static struct dm_arg _args[] = {
		{1, 1024, "invalid number of paths"},
		{0, 1024, "invalid number of selector args"}
	};

	int r;
	unsigned i, nr_selector_args, nr_args;
	struct priority_group *pg;
	struct dm_target *ti = m->ti;

	if (as->argc < 2) {
		as->argc = 0;
		ti->error = "not enough priority group arguments";
		return ERR_PTR(-EINVAL);
	}

	pg = alloc_priority_group();
	if (!pg) {
		ti->error = "couldn't allocate priority group";
		return ERR_PTR(-ENOMEM);
	}
	pg->m = m;

	r = parse_path_selector(as, pg, ti);
	if (r)
		goto bad;

	/*
	 * read the paths
	 */
	r = dm_read_arg(_args, as, &pg->nr_pgpaths, &ti->error);
	if (r)
		goto bad;

	r = dm_read_arg(_args + 1, as, &nr_selector_args, &ti->error);
	if (r)
		goto bad;

	nr_args = 1 + nr_selector_args;
	for (i = 0; i < pg->nr_pgpaths; i++) {
		struct pgpath *pgpath;
		struct dm_arg_set path_args;

		if (as->argc < nr_args) {
			ti->error = "not enough path parameters";
			r = -EINVAL;
			goto bad;
		}

		path_args.argc = nr_args;
		path_args.argv = as->argv;

		pgpath = parse_path(&path_args, &pg->ps, ti);
		if (IS_ERR(pgpath)) {
			r = PTR_ERR(pgpath);
			goto bad;
		}

		pgpath->pg = pg;
		list_add_tail(&pgpath->list, &pg->pgpaths);
		dm_consume_args(as, nr_args);
	}

	return pg;

 bad:
	free_priority_group(pg, ti);
	return ERR_PTR(r);
}

static int parse_hw_handler(struct dm_arg_set *as, struct multipath *m)
{
	unsigned hw_argc;
	int ret;
	struct dm_target *ti = m->ti;

	static struct dm_arg _args[] = {
		{0, 1024, "invalid number of hardware handler args"},
	};

	if (dm_read_arg_group(_args, as, &hw_argc, &ti->error))
		return -EINVAL;

	if (!hw_argc)
		return 0;

	m->hw_handler_name = kstrdup(dm_shift_arg(as), GFP_KERNEL);

	if (hw_argc > 1) {
		char *p;
		int i, j, len = 4;

		for (i = 0; i <= hw_argc - 2; i++)
			len += strlen(as->argv[i]) + 1;
		p = m->hw_handler_params = kzalloc(len, GFP_KERNEL);
		if (!p) {
			ti->error = "memory allocation failed";
			ret = -ENOMEM;
			goto fail;
		}
		j = sprintf(p, "%d", hw_argc - 1);
		for (i = 0, p+=j+1; i <= hw_argc - 2; i++, p+=j+1)
			j = sprintf(p, "%s", as->argv[i]);
	}
	dm_consume_args(as, hw_argc - 1);

	return 0;
fail:
	kfree(m->hw_handler_name);
	m->hw_handler_name = NULL;
	return ret;
}

static int parse_features(struct dm_arg_set *as, struct multipath *m)
{
	int r;
	unsigned argc;
	struct dm_target *ti = m->ti;
	const char *arg_name;

	static struct dm_arg _args[] = {
		{0, 6, "invalid number of feature args"},
		{1, 50, "pg_init_retries must be between 1 and 50"},
		{0, 60000, "pg_init_delay_msecs must be between 0 and 60000"},
	};

	r = dm_read_arg_group(_args, as, &argc, &ti->error);
	if (r)
		return -EINVAL;

	if (!argc)
		return 0;

	do {
		arg_name = dm_shift_arg(as);
		argc--;

		if (!strcasecmp(arg_name, "queue_if_no_path")) {
			r = queue_if_no_path(m, true, false);
			continue;
		}

		if (!strcasecmp(arg_name, "retain_attached_hw_handler")) {
			set_bit(MPATHF_RETAIN_ATTACHED_HW_HANDLER, &m->flags);
			continue;
		}

		if (!strcasecmp(arg_name, "no_partitions")) {
			m->features |= FEATURE_NO_PARTITIONS;
			continue;
		}
		if (!strcasecmp(arg_name, "pg_init_retries") &&
		    (argc >= 1)) {
			r = dm_read_arg(_args + 1, as, &m->pg_init_retries, &ti->error);
			argc--;
			continue;
		}

		if (!strcasecmp(arg_name, "pg_init_delay_msecs") &&
		    (argc >= 1)) {
			r = dm_read_arg(_args + 2, as, &m->pg_init_delay_msecs, &ti->error);
			argc--;
			continue;
		}

		ti->error = "Unrecognised multipath feature request";
		r = -EINVAL;
	} while (argc && !r);

	return r;
}

static int multipath_ctr(struct dm_target *ti, unsigned int argc,
			 char **argv)
{
	/* target arguments */
	static struct dm_arg _args[] = {
		{0, 1024, "invalid number of priority groups"},
		{0, 1024, "invalid initial priority group number"},
	};

	int r;
	struct multipath *m;
	struct dm_arg_set as;
	unsigned pg_count = 0;
	unsigned next_pg_num;
	bool use_blk_mq = dm_use_blk_mq(dm_table_get_md(ti->table));

	as.argc = argc;
	as.argv = argv;

	m = alloc_multipath(ti, use_blk_mq);
	if (!m) {
		ti->error = "can't allocate multipath";
		return -EINVAL;
	}

	r = parse_features(&as, m);
	if (r)
		goto bad;

	r = parse_hw_handler(&as, m);
	if (r)
		goto bad;

	r = dm_read_arg(_args, &as, &m->nr_priority_groups, &ti->error);
	if (r)
		goto bad;

	r = dm_read_arg(_args + 1, &as, &next_pg_num, &ti->error);
	if (r)
		goto bad;

	if ((!m->nr_priority_groups && next_pg_num) ||
	    (m->nr_priority_groups && !next_pg_num)) {
		ti->error = "invalid initial priority group";
		r = -EINVAL;
		goto bad;
	}

	/* parse the priority groups */
	while (as.argc) {
		struct priority_group *pg;
		unsigned nr_valid_paths = atomic_read(&m->nr_valid_paths);

		pg = parse_priority_group(&as, m);
		if (IS_ERR(pg)) {
			r = PTR_ERR(pg);
			goto bad;
		}

		nr_valid_paths += pg->nr_pgpaths;
		atomic_set(&m->nr_valid_paths, nr_valid_paths);

		list_add_tail(&pg->list, &m->priority_groups);
		pg_count++;
		pg->pg_num = pg_count;
		if (!--next_pg_num)
			m->next_pg = pg;
	}

	if (pg_count != m->nr_priority_groups) {
		ti->error = "priority group count mismatch";
		r = -EINVAL;
		goto bad;
	}

	ti->num_flush_bios = 1;
	ti->num_discard_bios = 1;
	ti->num_write_same_bios = 1;
	if (use_blk_mq)
		ti->per_io_data_size = sizeof(struct dm_mpath_io);

	return 0;

 bad:
	free_multipath(m);
	return r;
}

static void multipath_wait_for_pg_init_completion(struct multipath *m)
{
	DECLARE_WAITQUEUE(wait, current);

	add_wait_queue(&m->pg_init_wait, &wait);

	while (1) {
		set_current_state(TASK_UNINTERRUPTIBLE);

		if (!atomic_read(&m->pg_init_in_progress))
			break;

		io_schedule();
	}
	set_current_state(TASK_RUNNING);

	remove_wait_queue(&m->pg_init_wait, &wait);
}

static void flush_multipath_work(struct multipath *m)
{
	set_bit(MPATHF_PG_INIT_DISABLED, &m->flags);
	smp_mb__after_atomic();

	flush_workqueue(kmpath_handlerd);
	multipath_wait_for_pg_init_completion(m);
	flush_workqueue(kmultipathd);
	flush_work(&m->trigger_event);

	clear_bit(MPATHF_PG_INIT_DISABLED, &m->flags);
	smp_mb__after_atomic();
}

static void multipath_dtr(struct dm_target *ti)
{
	struct multipath *m = ti->private;

	flush_multipath_work(m);
	free_multipath(m);
}

/*
 * Take a path out of use.
 */
static int fail_path(struct pgpath *pgpath)
{
	unsigned long flags;
	struct multipath *m = pgpath->pg->m;

	spin_lock_irqsave(&m->lock, flags);

	if (!pgpath->is_active)
		goto out;

	DMWARN("Failing path %s.", pgpath->path.dev->name);

	pgpath->pg->ps.type->fail_path(&pgpath->pg->ps, &pgpath->path);
	pgpath->is_active = false;
	pgpath->fail_count++;

	atomic_dec(&m->nr_valid_paths);

	if (pgpath == m->current_pgpath)
		m->current_pgpath = NULL;

	dm_path_uevent(DM_UEVENT_PATH_FAILED, m->ti,
		       pgpath->path.dev->name, atomic_read(&m->nr_valid_paths));

	schedule_work(&m->trigger_event);

out:
	spin_unlock_irqrestore(&m->lock, flags);

	return 0;
}

/*
 * Reinstate a previously-failed path
 */
static int reinstate_path(struct pgpath *pgpath)
{
	int r = 0, run_queue = 0;
	unsigned long flags;
	struct multipath *m = pgpath->pg->m;
	unsigned nr_valid_paths;

	spin_lock_irqsave(&m->lock, flags);

	if (pgpath->is_active)
		goto out;

	DMWARN("Reinstating path %s.", pgpath->path.dev->name);

	r = pgpath->pg->ps.type->reinstate_path(&pgpath->pg->ps, &pgpath->path);
	if (r)
		goto out;

	pgpath->is_active = true;

	nr_valid_paths = atomic_inc_return(&m->nr_valid_paths);
	if (nr_valid_paths == 1) {
		m->current_pgpath = NULL;
		run_queue = 1;
	} else if (m->hw_handler_name && (m->current_pg == pgpath->pg)) {
		if (queue_work(kmpath_handlerd, &pgpath->activate_path.work))
			atomic_inc(&m->pg_init_in_progress);
	}

	dm_path_uevent(DM_UEVENT_PATH_REINSTATED, m->ti,
		       pgpath->path.dev->name, nr_valid_paths);

	schedule_work(&m->trigger_event);

out:
	spin_unlock_irqrestore(&m->lock, flags);
	if (run_queue)
		dm_table_run_md_queue_async(m->ti->table);

	return r;
}

/*
 * Fail or reinstate all paths that match the provided struct dm_dev.
 */
static int action_dev(struct multipath *m, struct dm_dev *dev,
		      action_fn action)
{
	int r = -EINVAL;
	struct pgpath *pgpath;
	struct priority_group *pg;

	list_for_each_entry(pg, &m->priority_groups, list) {
		list_for_each_entry(pgpath, &pg->pgpaths, list) {
			if (pgpath->path.dev == dev)
				r = action(pgpath);
		}
	}

	return r;
}

/*
 * Temporarily try to avoid having to use the specified PG
 */
static void bypass_pg(struct multipath *m, struct priority_group *pg,
		      bool bypassed)
{
	unsigned long flags;

	spin_lock_irqsave(&m->lock, flags);

	pg->bypassed = bypassed;
	m->current_pgpath = NULL;
	m->current_pg = NULL;

	spin_unlock_irqrestore(&m->lock, flags);

	schedule_work(&m->trigger_event);
}

/*
 * Switch to using the specified PG from the next I/O that gets mapped
 */
static int switch_pg_num(struct multipath *m, const char *pgstr)
{
	struct priority_group *pg;
	unsigned pgnum;
	unsigned long flags;
	char dummy;

	if (!pgstr || (sscanf(pgstr, "%u%c", &pgnum, &dummy) != 1) || !pgnum ||
	    (pgnum > m->nr_priority_groups)) {
		DMWARN("invalid PG number supplied to switch_pg_num");
		return -EINVAL;
	}

	spin_lock_irqsave(&m->lock, flags);
	list_for_each_entry(pg, &m->priority_groups, list) {
		pg->bypassed = false;
		if (--pgnum)
			continue;

		m->current_pgpath = NULL;
		m->current_pg = NULL;
		m->next_pg = pg;
	}
	spin_unlock_irqrestore(&m->lock, flags);

	schedule_work(&m->trigger_event);
	return 0;
}

/*
 * Set/clear bypassed status of a PG.
 * PGs are numbered upwards from 1 in the order they were declared.
 */
static int bypass_pg_num(struct multipath *m, const char *pgstr, bool bypassed)
{
	struct priority_group *pg;
	unsigned pgnum;
	char dummy;

	if (!pgstr || (sscanf(pgstr, "%u%c", &pgnum, &dummy) != 1) || !pgnum ||
	    (pgnum > m->nr_priority_groups)) {
		DMWARN("invalid PG number supplied to bypass_pg");
		return -EINVAL;
	}

	list_for_each_entry(pg, &m->priority_groups, list) {
		if (!--pgnum)
			break;
	}

	bypass_pg(m, pg, bypassed);
	return 0;
}

/*
 * Should we retry pg_init immediately?
 */
static bool pg_init_limit_reached(struct multipath *m, struct pgpath *pgpath)
{
	unsigned long flags;
	bool limit_reached = false;

	spin_lock_irqsave(&m->lock, flags);

	if (atomic_read(&m->pg_init_count) <= m->pg_init_retries &&
	    !test_bit(MPATHF_PG_INIT_DISABLED, &m->flags))
		set_bit(MPATHF_PG_INIT_REQUIRED, &m->flags);
	else
		limit_reached = true;

	spin_unlock_irqrestore(&m->lock, flags);

	return limit_reached;
}

static void pg_init_done(void *data, int errors)
{
	struct pgpath *pgpath = data;
	struct priority_group *pg = pgpath->pg;
	struct multipath *m = pg->m;
	unsigned long flags;
	bool delay_retry = false;

	/* device or driver problems */
	switch (errors) {
	case SCSI_DH_OK:
		break;
	case SCSI_DH_NOSYS:
		if (!m->hw_handler_name) {
			errors = 0;
			break;
		}
		DMERR("Could not failover the device: Handler scsi_dh_%s "
		      "Error %d.", m->hw_handler_name, errors);
		/*
		 * Fail path for now, so we do not ping pong
		 */
		fail_path(pgpath);
		break;
	case SCSI_DH_DEV_TEMP_BUSY:
		/*
		 * Probably doing something like FW upgrade on the
		 * controller so try the other pg.
		 */
		bypass_pg(m, pg, true);
		break;
	case SCSI_DH_RETRY:
		/* Wait before retrying. */
		delay_retry = 1;
	case SCSI_DH_IMM_RETRY:
	case SCSI_DH_RES_TEMP_UNAVAIL:
		if (pg_init_limit_reached(m, pgpath))
			fail_path(pgpath);
		errors = 0;
		break;
	case SCSI_DH_DEV_OFFLINED:
	default:
		/*
		 * We probably do not want to fail the path for a device
		 * error, but this is what the old dm did. In future
		 * patches we can do more advanced handling.
		 */
		fail_path(pgpath);
	}

	spin_lock_irqsave(&m->lock, flags);
	if (errors) {
		if (pgpath == m->current_pgpath) {
			DMERR("Could not failover device. Error %d.", errors);
			m->current_pgpath = NULL;
			m->current_pg = NULL;
		}
	} else if (!test_bit(MPATHF_PG_INIT_REQUIRED, &m->flags))
		pg->bypassed = false;

	if (atomic_dec_return(&m->pg_init_in_progress) > 0)
		/* Activations of other paths are still on going */
		goto out;

	if (test_bit(MPATHF_PG_INIT_REQUIRED, &m->flags)) {
		if (delay_retry)
			set_bit(MPATHF_PG_INIT_DELAY_RETRY, &m->flags);
		else
			clear_bit(MPATHF_PG_INIT_DELAY_RETRY, &m->flags);

		if (__pg_init_all_paths(m))
			goto out;
	}
	clear_bit(MPATHF_QUEUE_IO, &m->flags);

	/*
	 * Wake up any thread waiting to suspend.
	 */
	wake_up(&m->pg_init_wait);

out:
	spin_unlock_irqrestore(&m->lock, flags);
}

static void activate_path(struct work_struct *work)
{
	struct pgpath *pgpath =
		container_of(work, struct pgpath, activate_path.work);

	if (pgpath->is_active)
		scsi_dh_activate(bdev_get_queue(pgpath->path.dev->bdev),
				 pg_init_done, pgpath);
	else
		pg_init_done(pgpath, SCSI_DH_DEV_OFFLINED);
}

static int noretry_error(int error)
{
	switch (error) {
	case -EOPNOTSUPP:
	case -EREMOTEIO:
	case -EILSEQ:
	case -ENODATA:
	case -ENOSPC:
		return 1;
	}

	/* Anything else could be a path failure, so should be retried */
	return 0;
}

/*
 * end_io handling
 */
static int do_end_io(struct multipath *m, struct request *clone,
		     int error, struct dm_mpath_io *mpio)
{
	/*
	 * We don't queue any clone request inside the multipath target
	 * during end I/O handling, since those clone requests don't have
	 * bio clones.  If we queue them inside the multipath target,
	 * we need to make bio clones, that requires memory allocation.
	 * (See drivers/md/dm.c:end_clone_bio() about why the clone requests
	 *  don't have bio clones.)
	 * Instead of queueing the clone request here, we queue the original
	 * request into dm core, which will remake a clone request and
	 * clone bios for it and resubmit it later.
	 */
	int r = DM_ENDIO_REQUEUE;

	if (!error && !clone->errors)
		return 0;	/* I/O complete */

	if (noretry_error(error))
		return error;

	if (mpio->pgpath)
		fail_path(mpio->pgpath);

	if (!atomic_read(&m->nr_valid_paths)) {
		if (!test_bit(MPATHF_QUEUE_IF_NO_PATH, &m->flags)) {
			if (!must_push_back(m))
				r = -EIO;
		} else {
			if (error == -EBADE)
				r = error;
		}
	}

	return r;
}

static int multipath_end_io(struct dm_target *ti, struct request *clone,
			    int error, union map_info *map_context)
{
	struct multipath *m = ti->private;
	struct dm_mpath_io *mpio = get_mpio(map_context);
	struct pgpath *pgpath;
	struct path_selector *ps;
	int r;

	BUG_ON(!mpio);

	r = do_end_io(m, clone, error, mpio);
	pgpath = mpio->pgpath;
	if (pgpath) {
		ps = &pgpath->pg->ps;
		if (ps->type->end_io)
			ps->type->end_io(ps, &pgpath->path, mpio->nr_bytes);
	}
	clear_request_fn_mpio(m, map_context);

	return r;
}

/*
 * Suspend can't complete until all the I/O is processed so if
 * the last path fails we must error any remaining I/O.
 * Note that if the freeze_bdev fails while suspending, the
 * queue_if_no_path state is lost - userspace should reset it.
 */
static void multipath_presuspend(struct dm_target *ti)
{
	struct multipath *m = ti->private;

	queue_if_no_path(m, false, true);
}

static void multipath_postsuspend(struct dm_target *ti)
{
	struct multipath *m = ti->private;

	mutex_lock(&m->work_mutex);
	flush_multipath_work(m);
	mutex_unlock(&m->work_mutex);
}

/*
 * Restore the queue_if_no_path setting.
 */
static void multipath_resume(struct dm_target *ti)
{
	struct multipath *m = ti->private;

	if (test_bit(MPATHF_SAVED_QUEUE_IF_NO_PATH, &m->flags))
		set_bit(MPATHF_QUEUE_IF_NO_PATH, &m->flags);
	else
		clear_bit(MPATHF_QUEUE_IF_NO_PATH, &m->flags);
	smp_mb__after_atomic();
}

/*
 * Info output has the following format:
 * num_multipath_feature_args [multipath_feature_args]*
 * num_handler_status_args [handler_status_args]*
 * num_groups init_group_number
 *            [A|D|E num_ps_status_args [ps_status_args]*
 *             num_paths num_selector_args
 *             [path_dev A|F fail_count [selector_args]* ]+ ]+
 *
 * Table output has the following format (identical to the constructor string):
 * num_feature_args [features_args]*
 * num_handler_args hw_handler [hw_handler_args]*
 * num_groups init_group_number
 *     [priority selector-name num_ps_args [ps_args]*
 *      num_paths num_selector_args [path_dev [selector_args]* ]+ ]+
 */
static void multipath_status(struct dm_target *ti, status_type_t type,
			     unsigned status_flags, char *result, unsigned maxlen)
{
	int sz = 0;
	unsigned long flags;
	struct multipath *m = ti->private;
	struct priority_group *pg;
	struct pgpath *p;
	unsigned pg_num;
	char state;

	spin_lock_irqsave(&m->lock, flags);

	/* Features */
	if (type == STATUSTYPE_INFO)
		DMEMIT("2 %u %u ", test_bit(MPATHF_QUEUE_IO, &m->flags),
		       atomic_read(&m->pg_init_count));
	else {
		DMEMIT("%u ", test_bit(MPATHF_QUEUE_IF_NO_PATH, &m->flags) +
			      (m->pg_init_retries > 0) * 2 +
			      (m->pg_init_delay_msecs != DM_PG_INIT_DELAY_DEFAULT) * 2 +
<<<<<<< HEAD
			      m->retain_attached_hw_handler +
			      (m->features & FEATURE_NO_PARTITIONS));
		if (m->queue_if_no_path)
=======
			      test_bit(MPATHF_RETAIN_ATTACHED_HW_HANDLER, &m->flags));
		if (test_bit(MPATHF_QUEUE_IF_NO_PATH, &m->flags))
>>>>>>> 1a695a90
			DMEMIT("queue_if_no_path ");
		if (m->pg_init_retries)
			DMEMIT("pg_init_retries %u ", m->pg_init_retries);
		if (m->features & FEATURE_NO_PARTITIONS)
			DMEMIT("no_partitions ");
		if (m->pg_init_delay_msecs != DM_PG_INIT_DELAY_DEFAULT)
			DMEMIT("pg_init_delay_msecs %u ", m->pg_init_delay_msecs);
		if (test_bit(MPATHF_RETAIN_ATTACHED_HW_HANDLER, &m->flags))
			DMEMIT("retain_attached_hw_handler ");
	}

	if (!m->hw_handler_name || type == STATUSTYPE_INFO)
		DMEMIT("0 ");
	else
		DMEMIT("1 %s ", m->hw_handler_name);

	DMEMIT("%u ", m->nr_priority_groups);

	if (m->next_pg)
		pg_num = m->next_pg->pg_num;
	else if (m->current_pg)
		pg_num = m->current_pg->pg_num;
	else
		pg_num = (m->nr_priority_groups ? 1 : 0);

	DMEMIT("%u ", pg_num);

	switch (type) {
	case STATUSTYPE_INFO:
		list_for_each_entry(pg, &m->priority_groups, list) {
			if (pg->bypassed)
				state = 'D';	/* Disabled */
			else if (pg == m->current_pg)
				state = 'A';	/* Currently Active */
			else
				state = 'E';	/* Enabled */

			DMEMIT("%c ", state);

			if (pg->ps.type->status)
				sz += pg->ps.type->status(&pg->ps, NULL, type,
							  result + sz,
							  maxlen - sz);
			else
				DMEMIT("0 ");

			DMEMIT("%u %u ", pg->nr_pgpaths,
			       pg->ps.type->info_args);

			list_for_each_entry(p, &pg->pgpaths, list) {
				DMEMIT("%s %s %u ", p->path.dev->name,
				       p->is_active ? "A" : "F",
				       p->fail_count);
				if (pg->ps.type->status)
					sz += pg->ps.type->status(&pg->ps,
					      &p->path, type, result + sz,
					      maxlen - sz);
			}
		}
		break;

	case STATUSTYPE_TABLE:
		list_for_each_entry(pg, &m->priority_groups, list) {
			DMEMIT("%s ", pg->ps.type->name);

			if (pg->ps.type->status)
				sz += pg->ps.type->status(&pg->ps, NULL, type,
							  result + sz,
							  maxlen - sz);
			else
				DMEMIT("0 ");

			DMEMIT("%u %u ", pg->nr_pgpaths,
			       pg->ps.type->table_args);

			list_for_each_entry(p, &pg->pgpaths, list) {
				DMEMIT("%s ", p->path.dev->name);
				if (pg->ps.type->status)
					sz += pg->ps.type->status(&pg->ps,
					      &p->path, type, result + sz,
					      maxlen - sz);
			}
		}
		break;
	}

	spin_unlock_irqrestore(&m->lock, flags);
}

static int multipath_message(struct dm_target *ti, unsigned argc, char **argv)
{
	int r = -EINVAL;
	struct dm_dev *dev;
	struct multipath *m = ti->private;
	action_fn action;

	mutex_lock(&m->work_mutex);

	if (dm_suspended(ti)) {
		r = -EBUSY;
		goto out;
	}

	if (argc == 1) {
		if (!strcasecmp(argv[0], "queue_if_no_path")) {
			r = queue_if_no_path(m, true, false);
			goto out;
		} else if (!strcasecmp(argv[0], "fail_if_no_path")) {
			r = queue_if_no_path(m, false, false);
			goto out;
		}
	}

	if (argc != 2) {
		DMWARN("Invalid multipath message arguments. Expected 2 arguments, got %d.", argc);
		goto out;
	}

	if (!strcasecmp(argv[0], "disable_group")) {
		r = bypass_pg_num(m, argv[1], true);
		goto out;
	} else if (!strcasecmp(argv[0], "enable_group")) {
		r = bypass_pg_num(m, argv[1], false);
		goto out;
	} else if (!strcasecmp(argv[0], "switch_group")) {
		r = switch_pg_num(m, argv[1]);
		goto out;
	} else if (!strcasecmp(argv[0], "reinstate_path"))
		action = reinstate_path;
	else if (!strcasecmp(argv[0], "fail_path"))
		action = fail_path;
	else {
		DMWARN("Unrecognised multipath message received: %s", argv[0]);
		goto out;
	}

	r = dm_get_device(ti, argv[1], dm_table_get_mode(ti->table), &dev);
	if (r) {
		DMWARN("message: error getting device %s",
		       argv[1]);
		goto out;
	}

	r = action_dev(m, dev, action);

	dm_put_device(ti, dev);

out:
	mutex_unlock(&m->work_mutex);
	return r;
}

static int multipath_prepare_ioctl(struct dm_target *ti,
		struct block_device **bdev, fmode_t *mode)
{
	struct multipath *m = ti->private;
	struct pgpath *current_pgpath;
	int r;

	current_pgpath = lockless_dereference(m->current_pgpath);
	if (!current_pgpath)
		current_pgpath = choose_pgpath(m, 0);

	if (current_pgpath) {
		if (!test_bit(MPATHF_QUEUE_IO, &m->flags)) {
			*bdev = current_pgpath->path.dev->bdev;
			*mode = current_pgpath->path.dev->mode;
			r = 0;
		} else {
			/* pg_init has not started or completed */
			r = -ENOTCONN;
		}
	} else {
		/* No path is available */
		if (test_bit(MPATHF_QUEUE_IF_NO_PATH, &m->flags))
			r = -ENOTCONN;
		else
			r = -EIO;
	}

	if (r == -ENOTCONN) {
		if (!lockless_dereference(m->current_pg)) {
			/* Path status changed, redo selection */
			(void) choose_pgpath(m, 0);
		}
		if (test_bit(MPATHF_PG_INIT_REQUIRED, &m->flags))
			pg_init_all_paths(m);
		dm_table_run_md_queue_async(m->ti->table);
	}

	/*
	 * Only pass ioctls through if the device sizes match exactly.
	 */
	if (!r && ti->len != i_size_read((*bdev)->bd_inode) >> SECTOR_SHIFT)
		return 1;
	return r;
}

static int multipath_iterate_devices(struct dm_target *ti,
				     iterate_devices_callout_fn fn, void *data)
{
	struct multipath *m = ti->private;
	struct priority_group *pg;
	struct pgpath *p;
	int ret = 0;

	list_for_each_entry(pg, &m->priority_groups, list) {
		list_for_each_entry(p, &pg->pgpaths, list) {
			ret = fn(ti, p->path.dev, ti->begin, ti->len, data);
			if (ret)
				goto out;
		}
	}

out:
	return ret;
}

static int pgpath_busy(struct pgpath *pgpath)
{
	struct request_queue *q = bdev_get_queue(pgpath->path.dev->bdev);

	return blk_lld_busy(q);
}

/*
 * We return "busy", only when we can map I/Os but underlying devices
 * are busy (so even if we map I/Os now, the I/Os will wait on
 * the underlying queue).
 * In other words, if we want to kill I/Os or queue them inside us
 * due to map unavailability, we don't return "busy".  Otherwise,
 * dm core won't give us the I/Os and we can't do what we want.
 */
static int multipath_busy(struct dm_target *ti)
{
	bool busy = false, has_active = false;
	struct multipath *m = ti->private;
	struct priority_group *pg, *next_pg;
	struct pgpath *pgpath;

	/* pg_init in progress or no paths available */
	if (atomic_read(&m->pg_init_in_progress) ||
	    (!atomic_read(&m->nr_valid_paths) && test_bit(MPATHF_QUEUE_IF_NO_PATH, &m->flags)))
		return true;

	/* Guess which priority_group will be used at next mapping time */
	pg = lockless_dereference(m->current_pg);
	next_pg = lockless_dereference(m->next_pg);
	if (unlikely(!lockless_dereference(m->current_pgpath) && next_pg))
		pg = next_pg;

	if (!pg) {
		/*
		 * We don't know which pg will be used at next mapping time.
		 * We don't call choose_pgpath() here to avoid to trigger
		 * pg_init just by busy checking.
		 * So we don't know whether underlying devices we will be using
		 * at next mapping time are busy or not. Just try mapping.
		 */
		return busy;
	}

	/*
	 * If there is one non-busy active path at least, the path selector
	 * will be able to select it. So we consider such a pg as not busy.
	 */
	busy = true;
	list_for_each_entry(pgpath, &pg->pgpaths, list) {
		if (pgpath->is_active) {
			has_active = true;
			if (!pgpath_busy(pgpath)) {
				busy = false;
				break;
			}
		}
	}

	if (!has_active) {
		/*
		 * No active path in this pg, so this pg won't be used and
		 * the current_pg will be changed at next mapping time.
		 * We need to try mapping to determine it.
		 */
		busy = false;
	}

	return busy;
}

/*-----------------------------------------------------------------
 * Module setup
 *---------------------------------------------------------------*/
static struct target_type multipath_target = {
	.name = "multipath",
	.version = {1, 11, 0},
	.features = DM_TARGET_SINGLETON | DM_TARGET_IMMUTABLE,
	.module = THIS_MODULE,
	.ctr = multipath_ctr,
	.dtr = multipath_dtr,
	.map_rq = multipath_map,
	.clone_and_map_rq = multipath_clone_and_map,
	.release_clone_rq = multipath_release_clone,
	.rq_end_io = multipath_end_io,
	.presuspend = multipath_presuspend,
	.postsuspend = multipath_postsuspend,
	.resume = multipath_resume,
	.status = multipath_status,
	.message = multipath_message,
	.prepare_ioctl = multipath_prepare_ioctl,
	.iterate_devices = multipath_iterate_devices,
	.busy = multipath_busy,
};

static int __init dm_multipath_init(void)
{
	int r;

	/* allocate a slab for the dm_ios */
	_mpio_cache = KMEM_CACHE(dm_mpath_io, 0);
	if (!_mpio_cache)
		return -ENOMEM;

	r = dm_register_target(&multipath_target);
	if (r < 0) {
		DMERR("register failed %d", r);
		r = -EINVAL;
		goto bad_register_target;
	}

	kmultipathd = alloc_workqueue("kmpathd", WQ_MEM_RECLAIM, 0);
	if (!kmultipathd) {
		DMERR("failed to create workqueue kmpathd");
		r = -ENOMEM;
		goto bad_alloc_kmultipathd;
	}

	/*
	 * A separate workqueue is used to handle the device handlers
	 * to avoid overloading existing workqueue. Overloading the
	 * old workqueue would also create a bottleneck in the
	 * path of the storage hardware device activation.
	 */
	kmpath_handlerd = alloc_ordered_workqueue("kmpath_handlerd",
						  WQ_MEM_RECLAIM);
	if (!kmpath_handlerd) {
		DMERR("failed to create workqueue kmpath_handlerd");
		r = -ENOMEM;
		goto bad_alloc_kmpath_handlerd;
	}

	DMINFO("version %u.%u.%u loaded",
	       multipath_target.version[0], multipath_target.version[1],
	       multipath_target.version[2]);

	return 0;

bad_alloc_kmpath_handlerd:
	destroy_workqueue(kmultipathd);
bad_alloc_kmultipathd:
	dm_unregister_target(&multipath_target);
bad_register_target:
	kmem_cache_destroy(_mpio_cache);

	return r;
}

static void __exit dm_multipath_exit(void)
{
	destroy_workqueue(kmpath_handlerd);
	destroy_workqueue(kmultipathd);

	dm_unregister_target(&multipath_target);
	kmem_cache_destroy(_mpio_cache);
}

module_init(dm_multipath_init);
module_exit(dm_multipath_exit);

MODULE_DESCRIPTION(DM_NAME " multipath target");
MODULE_AUTHOR("Sistina Software <dm-devel@redhat.com>");
MODULE_LICENSE("GPL");<|MERGE_RESOLUTION|>--- conflicted
+++ resolved
@@ -61,8 +61,6 @@
 	bool bypassed:1;		/* Temporarily bypass this PG? */
 };
 
-#define FEATURE_NO_PARTITIONS 1
-
 /* Multipath context */
 struct multipath {
 	struct list_head list;
@@ -86,7 +84,6 @@
 
 	unsigned pg_init_retries;	/* Number of times to retry pg_init */
 	unsigned pg_init_delay_msecs;	/* Number of msecs before pg_init retry */
-	unsigned features;		/* Additional selected features */
 
 	atomic_t nr_valid_paths;	/* Total number of usable paths */
 	atomic_t pg_init_in_progress;	/* Only one pg_init allowed at once */
@@ -129,6 +126,7 @@
 #define MPATHF_PG_INIT_DISABLED 4		/* pg_init is not currently allowed */
 #define MPATHF_PG_INIT_REQUIRED 5		/* pg_init needs calling? */
 #define MPATHF_PG_INIT_DELAY_RETRY 6		/* Delay pg_init retry? */
+#define MPATHF_NO_PARTITIONS 31			/* Don't scan partition table */
 
 /*-----------------------------------------------
  * Allocation routines
@@ -863,7 +861,7 @@
 		}
 
 		if (!strcasecmp(arg_name, "no_partitions")) {
-			m->features |= FEATURE_NO_PARTITIONS;
+			set_bit(MPATHF_NO_PARTITIONS, &m->flags);
 			continue;
 		}
 		if (!strcasecmp(arg_name, "pg_init_retries") &&
@@ -1461,18 +1459,13 @@
 		DMEMIT("%u ", test_bit(MPATHF_QUEUE_IF_NO_PATH, &m->flags) +
 			      (m->pg_init_retries > 0) * 2 +
 			      (m->pg_init_delay_msecs != DM_PG_INIT_DELAY_DEFAULT) * 2 +
-<<<<<<< HEAD
-			      m->retain_attached_hw_handler +
-			      (m->features & FEATURE_NO_PARTITIONS));
-		if (m->queue_if_no_path)
-=======
+			      test_bit(MPATHF_NO_PARTITIONS, &m->flags) +
 			      test_bit(MPATHF_RETAIN_ATTACHED_HW_HANDLER, &m->flags));
 		if (test_bit(MPATHF_QUEUE_IF_NO_PATH, &m->flags))
->>>>>>> 1a695a90
 			DMEMIT("queue_if_no_path ");
 		if (m->pg_init_retries)
 			DMEMIT("pg_init_retries %u ", m->pg_init_retries);
-		if (m->features & FEATURE_NO_PARTITIONS)
+		if (test_bit(MPATHF_NO_PARTITIONS, &m->flags))
 			DMEMIT("no_partitions ");
 		if (m->pg_init_delay_msecs != DM_PG_INIT_DELAY_DEFAULT)
 			DMEMIT("pg_init_delay_msecs %u ", m->pg_init_delay_msecs);
