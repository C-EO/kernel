--- conflicted
+++ resolved
@@ -1309,11 +1309,7 @@
 	if (!error && !clone->errors)
 		return 0;	/* I/O complete */
 
-<<<<<<< HEAD
-	if (error == -EOPNOTSUPP || error == -EREMOTEIO || error == -EILSEQ) {
-=======
 	if (noretry_error(error)) {
->>>>>>> 10ab4096
 		if ((clone->cmd_flags & REQ_WRITE_SAME) &&
 		    !clone->q->limits.max_write_same_sectors) {
 			struct queue_limits *limits;
