--- conflicted
+++ resolved
@@ -19,7 +19,6 @@
 #include <linux/time.h>
 #include <linux/workqueue.h>
 #include <scsi/scsi_dh.h>
-#include <scsi/scsi_eh.h>
 #include <asm/atomic.h>
 
 #define DM_MSG_PREFIX "multipath"
@@ -114,7 +113,6 @@
 struct dm_mpath_io {
 	struct pgpath *pgpath;
 	size_t nr_bytes;
-	char sense[SCSI_SENSE_BUFFERSIZE];
 };
 
 typedef int (*action_fn) (struct pgpath *pgpath);
@@ -984,9 +982,6 @@
 
 	map_context->ptr = mpio;
 	clone->cmd_flags |= REQ_FAILFAST_TRANSPORT;
-	/* Always attach a sense buffer */
-	if (!clone->sense)
-		clone->sense = mpio->sense;
 	r = map_io(m, clone, mpio, 0);
 	if (r < 0 || r == DM_MAPIO_REQUEUE)
 		mempool_free(mpio, m->mpio_pool);
@@ -1283,44 +1278,6 @@
 }
 
 /*
- * Evaluate scsi return code
- */
-static int eval_scsi_error(int result, char *sense, int sense_len)
-{
-	struct scsi_sense_hdr sshdr;
-	int r = DM_ENDIO_REQUEUE;
-
-	if (host_byte(result) != DID_OK)
-		return r;
-
-	if (msg_byte(result) != COMMAND_COMPLETE)
-		return r;
-
-	if (status_byte(result) == RESERVATION_CONFLICT)
-		/* Do not retry here, possible data corruption */
-		return -EIO;
-
-#if defined(CONFIG_SCSI) || defined(CONFIG_SCSI_MODULE)
-	if (status_byte(result) == CHECK_CONDITION &&
-	    !scsi_normalize_sense(sense, sense_len, &sshdr)) {
-
-		switch (sshdr.sense_key) {
-		case MEDIUM_ERROR:
-		case DATA_PROTECT:
-		case BLANK_CHECK:
-		case COPY_ABORTED:
-		case VOLUME_OVERFLOW:
-		case MISCOMPARE:
-			r = -EIO;
-			break;
-		}
-	}
-#endif
-
-	return r;
-}
-
-/*
  * end_io handling
  */
 static int do_end_io(struct multipath *m, struct request *clone,
@@ -1343,24 +1300,7 @@
 	if (!error && !clone->errors)
 		return 0;	/* I/O complete */
 
-<<<<<<< HEAD
-	if (error == -EOPNOTSUPP)
-		return error;
-
-	r = eval_scsi_error(clone->errors, clone->sense, clone->sense_len);
-	if (r != DM_ENDIO_REQUEUE)
-		return r;
-
-	if (clone->cmd_flags & REQ_DISCARD)
-		/*
-		 * Pass all discard request failures up.
-		 * FIXME: only fail_path if the discard failed due to a
-		 * transport problem.  This requires precise understanding
-		 * of the underlying failure (e.g. the SCSI sense).
-		 */
-=======
 	if (error == -EOPNOTSUPP || error == -EREMOTEIO)
->>>>>>> 6221f222
 		return error;
 
 	if (mpio->pgpath)
@@ -1395,10 +1335,6 @@
 		ps = &pgpath->pg->ps;
 		if (ps->type->end_io)
 			ps->type->end_io(ps, &pgpath->path, mpio->nr_bytes);
-	}
-	if (clone->sense == mpio->sense) {
-		clone->sense = NULL;
-		clone->sense_len = 0;
 	}
 	mempool_free(mpio, m->mpio_pool);
 
