--- conflicted
+++ resolved
@@ -1267,11 +1267,7 @@
 
 			/* icv data follows link tables */
 			to_talitos_ptr(tbl_ptr, edesc->dma_link_tbl + offset,
-<<<<<<< HEAD
-				       is_sec1);
-=======
 				       authsize, is_sec1);
->>>>>>> 0186f2dc
 		} else {
 			dma_addr_t addr = edesc->dma_link_tbl;
 
@@ -1280,16 +1276,9 @@
 			else
 				addr += sizeof(struct talitos_ptr) * tbl_off;
 
-<<<<<<< HEAD
-			to_talitos_ptr(&desc->ptr[6], addr, is_sec1);
-			to_talitos_ptr_len(&desc->ptr[6], authsize, is_sec1);
-		}
-	} else if (!(desc->hdr & DESC_HDR_TYPE_IPSEC_ESP)) {
-=======
 			to_talitos_ptr(&desc->ptr[6], addr, authsize, is_sec1);
 		}
 	} else if (!is_ipsec_esp) {
->>>>>>> 0186f2dc
 		ret = talitos_sg_map(dev, areq->dst, authsize, edesc,
 				     &desc->ptr[6], sg_count, areq->assoclen +
 							      cryptlen,
@@ -1520,10 +1509,7 @@
 			     const u8 *key, unsigned int keylen)
 {
 	struct talitos_ctx *ctx = crypto_ablkcipher_ctx(cipher);
-<<<<<<< HEAD
-=======
 	struct device *dev = ctx->dev;
->>>>>>> 0186f2dc
 	u32 tmp[DES_EXPKEY_WORDS];
 
 	if (keylen > TALITOS_MAX_KEY_SIZE) {
@@ -1538,12 +1524,9 @@
 		return -EINVAL;
 	}
 
-<<<<<<< HEAD
-=======
 	if (ctx->keylen)
 		dma_unmap_single(dev, ctx->dma_key, ctx->keylen, DMA_TO_DEVICE);
 
->>>>>>> 0186f2dc
 	memcpy(&ctx->key, key, keylen);
 	ctx->keylen = keylen;
 
@@ -3189,11 +3172,7 @@
 		t_alg->algt.alg.aead.decrypt = aead_decrypt;
 		if (!(priv->features & TALITOS_FTR_SHA224_HWINIT) &&
 		    !strncmp(alg->cra_name, "authenc(hmac(sha224)", 20)) {
-<<<<<<< HEAD
-			kfree(t_alg);
-=======
 			devm_kfree(dev, t_alg);
->>>>>>> 0186f2dc
 			return ERR_PTR(-ENOTSUPP);
 		}
 		break;
