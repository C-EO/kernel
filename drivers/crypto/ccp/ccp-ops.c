/*
 * AMD Cryptographic Coprocessor (CCP) driver
 *
 * Copyright (C) 2013,2017 Advanced Micro Devices, Inc.
 *
 * Author: Tom Lendacky <thomas.lendacky@amd.com>
 * Author: Gary R Hook <gary.hook@amd.com>
 *
 * This program is free software; you can redistribute it and/or modify
 * it under the terms of the GNU General Public License version 2 as
 * published by the Free Software Foundation.
 */

#include <linux/module.h>
#include <linux/kernel.h>
#include <linux/pci.h>
#include <linux/interrupt.h>
#include <crypto/scatterwalk.h>
#include <crypto/des.h>
#include <linux/ccp.h>

#include "ccp-dev.h"

/* SHA initial context values */
static const __be32 ccp_sha1_init[SHA1_DIGEST_SIZE / sizeof(__be32)] = {
	cpu_to_be32(SHA1_H0), cpu_to_be32(SHA1_H1),
	cpu_to_be32(SHA1_H2), cpu_to_be32(SHA1_H3),
	cpu_to_be32(SHA1_H4),
};

static const __be32 ccp_sha224_init[SHA256_DIGEST_SIZE / sizeof(__be32)] = {
	cpu_to_be32(SHA224_H0), cpu_to_be32(SHA224_H1),
	cpu_to_be32(SHA224_H2), cpu_to_be32(SHA224_H3),
	cpu_to_be32(SHA224_H4), cpu_to_be32(SHA224_H5),
	cpu_to_be32(SHA224_H6), cpu_to_be32(SHA224_H7),
};

static const __be32 ccp_sha256_init[SHA256_DIGEST_SIZE / sizeof(__be32)] = {
	cpu_to_be32(SHA256_H0), cpu_to_be32(SHA256_H1),
	cpu_to_be32(SHA256_H2), cpu_to_be32(SHA256_H3),
	cpu_to_be32(SHA256_H4), cpu_to_be32(SHA256_H5),
	cpu_to_be32(SHA256_H6), cpu_to_be32(SHA256_H7),
};

static const __be64 ccp_sha384_init[SHA512_DIGEST_SIZE / sizeof(__be64)] = {
	cpu_to_be64(SHA384_H0), cpu_to_be64(SHA384_H1),
	cpu_to_be64(SHA384_H2), cpu_to_be64(SHA384_H3),
	cpu_to_be64(SHA384_H4), cpu_to_be64(SHA384_H5),
	cpu_to_be64(SHA384_H6), cpu_to_be64(SHA384_H7),
};

static const __be64 ccp_sha512_init[SHA512_DIGEST_SIZE / sizeof(__be64)] = {
	cpu_to_be64(SHA512_H0), cpu_to_be64(SHA512_H1),
	cpu_to_be64(SHA512_H2), cpu_to_be64(SHA512_H3),
	cpu_to_be64(SHA512_H4), cpu_to_be64(SHA512_H5),
	cpu_to_be64(SHA512_H6), cpu_to_be64(SHA512_H7),
};

#define	CCP_NEW_JOBID(ccp)	((ccp->vdata->version == CCP_VERSION(3, 0)) ? \
					ccp_gen_jobid(ccp) : 0)

static u32 ccp_gen_jobid(struct ccp_device *ccp)
{
	return atomic_inc_return(&ccp->current_id) & CCP_JOBID_MASK;
}

static void ccp_sg_free(struct ccp_sg_workarea *wa)
{
	if (wa->dma_count)
		dma_unmap_sg(wa->dma_dev, wa->dma_sg, wa->nents, wa->dma_dir);

	wa->dma_count = 0;
}

static int ccp_init_sg_workarea(struct ccp_sg_workarea *wa, struct device *dev,
				struct scatterlist *sg, u64 len,
				enum dma_data_direction dma_dir)
{
	memset(wa, 0, sizeof(*wa));

	wa->sg = sg;
	if (!sg)
		return 0;

	wa->nents = sg_nents_for_len(sg, len);
	if (wa->nents < 0)
		return wa->nents;

	wa->bytes_left = len;
	wa->sg_used = 0;

	if (len == 0)
		return 0;

	if (dma_dir == DMA_NONE)
		return 0;

	wa->dma_sg = sg;
	wa->dma_dev = dev;
	wa->dma_dir = dma_dir;
	wa->dma_count = dma_map_sg(dev, sg, wa->nents, dma_dir);
	if (!wa->dma_count)
		return -ENOMEM;

	return 0;
}

static void ccp_update_sg_workarea(struct ccp_sg_workarea *wa, unsigned int len)
{
	unsigned int nbytes = min_t(u64, len, wa->bytes_left);

	if (!wa->sg)
		return;

	wa->sg_used += nbytes;
	wa->bytes_left -= nbytes;
	if (wa->sg_used == wa->sg->length) {
		wa->sg = sg_next(wa->sg);
		wa->sg_used = 0;
	}
}

static void ccp_dm_free(struct ccp_dm_workarea *wa)
{
	if (wa->length <= CCP_DMAPOOL_MAX_SIZE) {
		if (wa->address)
			dma_pool_free(wa->dma_pool, wa->address,
				      wa->dma.address);
	} else {
		if (wa->dma.address)
			dma_unmap_single(wa->dev, wa->dma.address, wa->length,
					 wa->dma.dir);
		kfree(wa->address);
	}

	wa->address = NULL;
	wa->dma.address = 0;
}

static int ccp_init_dm_workarea(struct ccp_dm_workarea *wa,
				struct ccp_cmd_queue *cmd_q,
				unsigned int len,
				enum dma_data_direction dir)
{
	memset(wa, 0, sizeof(*wa));

	if (!len)
		return 0;

	wa->dev = cmd_q->ccp->dev;
	wa->length = len;

	if (len <= CCP_DMAPOOL_MAX_SIZE) {
		wa->dma_pool = cmd_q->dma_pool;

		wa->address = dma_pool_alloc(wa->dma_pool, GFP_KERNEL,
					     &wa->dma.address);
		if (!wa->address)
			return -ENOMEM;

		wa->dma.length = CCP_DMAPOOL_MAX_SIZE;

		memset(wa->address, 0, CCP_DMAPOOL_MAX_SIZE);
	} else {
		wa->address = kzalloc(len, GFP_KERNEL);
		if (!wa->address)
			return -ENOMEM;

		wa->dma.address = dma_map_single(wa->dev, wa->address, len,
						 dir);
		if (dma_mapping_error(wa->dev, wa->dma.address))
			return -ENOMEM;

		wa->dma.length = len;
	}
	wa->dma.dir = dir;

	return 0;
}

static void ccp_set_dm_area(struct ccp_dm_workarea *wa, unsigned int wa_offset,
			    struct scatterlist *sg, unsigned int sg_offset,
			    unsigned int len)
{
	WARN_ON(!wa->address);

	scatterwalk_map_and_copy(wa->address + wa_offset, sg, sg_offset, len,
				 0);
}

static void ccp_get_dm_area(struct ccp_dm_workarea *wa, unsigned int wa_offset,
			    struct scatterlist *sg, unsigned int sg_offset,
			    unsigned int len)
{
	WARN_ON(!wa->address);

	scatterwalk_map_and_copy(wa->address + wa_offset, sg, sg_offset, len,
				 1);
}

static int ccp_reverse_set_dm_area(struct ccp_dm_workarea *wa,
				   unsigned int wa_offset,
				   struct scatterlist *sg,
				   unsigned int sg_offset,
				   unsigned int len)
{
	u8 *p, *q;

	ccp_set_dm_area(wa, wa_offset, sg, sg_offset, len);

	p = wa->address + wa_offset;
	q = p + len - 1;
	while (p < q) {
		*p = *p ^ *q;
		*q = *p ^ *q;
		*p = *p ^ *q;
		p++;
		q--;
	}
	return 0;
}

static void ccp_reverse_get_dm_area(struct ccp_dm_workarea *wa,
				    unsigned int wa_offset,
				    struct scatterlist *sg,
				    unsigned int sg_offset,
				    unsigned int len)
{
	u8 *p, *q;

	p = wa->address + wa_offset;
	q = p + len - 1;
	while (p < q) {
		*p = *p ^ *q;
		*q = *p ^ *q;
		*p = *p ^ *q;
		p++;
		q--;
	}

	ccp_get_dm_area(wa, wa_offset, sg, sg_offset, len);
}

static void ccp_free_data(struct ccp_data *data, struct ccp_cmd_queue *cmd_q)
{
	ccp_dm_free(&data->dm_wa);
	ccp_sg_free(&data->sg_wa);
}

static int ccp_init_data(struct ccp_data *data, struct ccp_cmd_queue *cmd_q,
			 struct scatterlist *sg, u64 sg_len,
			 unsigned int dm_len,
			 enum dma_data_direction dir)
{
	int ret;

	memset(data, 0, sizeof(*data));

	ret = ccp_init_sg_workarea(&data->sg_wa, cmd_q->ccp->dev, sg, sg_len,
				   dir);
	if (ret)
		goto e_err;

	ret = ccp_init_dm_workarea(&data->dm_wa, cmd_q, dm_len, dir);
	if (ret)
		goto e_err;

	return 0;

e_err:
	ccp_free_data(data, cmd_q);

	return ret;
}

static unsigned int ccp_queue_buf(struct ccp_data *data, unsigned int from)
{
	struct ccp_sg_workarea *sg_wa = &data->sg_wa;
	struct ccp_dm_workarea *dm_wa = &data->dm_wa;
	unsigned int buf_count, nbytes;

	/* Clear the buffer if setting it */
	if (!from)
		memset(dm_wa->address, 0, dm_wa->length);

	if (!sg_wa->sg)
		return 0;

	/* Perform the copy operation
	 *   nbytes will always be <= UINT_MAX because dm_wa->length is
	 *   an unsigned int
	 */
	nbytes = min_t(u64, sg_wa->bytes_left, dm_wa->length);
	scatterwalk_map_and_copy(dm_wa->address, sg_wa->sg, sg_wa->sg_used,
				 nbytes, from);

	/* Update the structures and generate the count */
	buf_count = 0;
	while (sg_wa->bytes_left && (buf_count < dm_wa->length)) {
		nbytes = min(sg_wa->sg->length - sg_wa->sg_used,
			     dm_wa->length - buf_count);
		nbytes = min_t(u64, sg_wa->bytes_left, nbytes);

		buf_count += nbytes;
		ccp_update_sg_workarea(sg_wa, nbytes);
	}

	return buf_count;
}

static unsigned int ccp_fill_queue_buf(struct ccp_data *data)
{
	return ccp_queue_buf(data, 0);
}

static unsigned int ccp_empty_queue_buf(struct ccp_data *data)
{
	return ccp_queue_buf(data, 1);
}

static void ccp_prepare_data(struct ccp_data *src, struct ccp_data *dst,
			     struct ccp_op *op, unsigned int block_size,
			     bool blocksize_op)
{
	unsigned int sg_src_len, sg_dst_len, op_len;

	/* The CCP can only DMA from/to one address each per operation. This
	 * requires that we find the smallest DMA area between the source
	 * and destination. The resulting len values will always be <= UINT_MAX
	 * because the dma length is an unsigned int.
	 */
	sg_src_len = sg_dma_len(src->sg_wa.sg) - src->sg_wa.sg_used;
	sg_src_len = min_t(u64, src->sg_wa.bytes_left, sg_src_len);

	if (dst) {
		sg_dst_len = sg_dma_len(dst->sg_wa.sg) - dst->sg_wa.sg_used;
		sg_dst_len = min_t(u64, src->sg_wa.bytes_left, sg_dst_len);
		op_len = min(sg_src_len, sg_dst_len);
	} else {
		op_len = sg_src_len;
	}

	/* The data operation length will be at least block_size in length
	 * or the smaller of available sg room remaining for the source or
	 * the destination
	 */
	op_len = max(op_len, block_size);

	/* Unless we have to buffer data, there's no reason to wait */
	op->soc = 0;

	if (sg_src_len < block_size) {
		/* Not enough data in the sg element, so it
		 * needs to be buffered into a blocksize chunk
		 */
		int cp_len = ccp_fill_queue_buf(src);

		op->soc = 1;
		op->src.u.dma.address = src->dm_wa.dma.address;
		op->src.u.dma.offset = 0;
		op->src.u.dma.length = (blocksize_op) ? block_size : cp_len;
	} else {
		/* Enough data in the sg element, but we need to
		 * adjust for any previously copied data
		 */
		op->src.u.dma.address = sg_dma_address(src->sg_wa.sg);
		op->src.u.dma.offset = src->sg_wa.sg_used;
		op->src.u.dma.length = op_len & ~(block_size - 1);

		ccp_update_sg_workarea(&src->sg_wa, op->src.u.dma.length);
	}

	if (dst) {
		if (sg_dst_len < block_size) {
			/* Not enough room in the sg element or we're on the
			 * last piece of data (when using padding), so the
			 * output needs to be buffered into a blocksize chunk
			 */
			op->soc = 1;
			op->dst.u.dma.address = dst->dm_wa.dma.address;
			op->dst.u.dma.offset = 0;
			op->dst.u.dma.length = op->src.u.dma.length;
		} else {
			/* Enough room in the sg element, but we need to
			 * adjust for any previously used area
			 */
			op->dst.u.dma.address = sg_dma_address(dst->sg_wa.sg);
			op->dst.u.dma.offset = dst->sg_wa.sg_used;
			op->dst.u.dma.length = op->src.u.dma.length;
		}
	}
}

static void ccp_process_data(struct ccp_data *src, struct ccp_data *dst,
			     struct ccp_op *op)
{
	op->init = 0;

	if (dst) {
		if (op->dst.u.dma.address == dst->dm_wa.dma.address)
			ccp_empty_queue_buf(dst);
		else
			ccp_update_sg_workarea(&dst->sg_wa,
					       op->dst.u.dma.length);
	}
}

static int ccp_copy_to_from_sb(struct ccp_cmd_queue *cmd_q,
			       struct ccp_dm_workarea *wa, u32 jobid, u32 sb,
			       u32 byte_swap, bool from)
{
	struct ccp_op op;

	memset(&op, 0, sizeof(op));

	op.cmd_q = cmd_q;
	op.jobid = jobid;
	op.eom = 1;

	if (from) {
		op.soc = 1;
		op.src.type = CCP_MEMTYPE_SB;
		op.src.u.sb = sb;
		op.dst.type = CCP_MEMTYPE_SYSTEM;
		op.dst.u.dma.address = wa->dma.address;
		op.dst.u.dma.length = wa->length;
	} else {
		op.src.type = CCP_MEMTYPE_SYSTEM;
		op.src.u.dma.address = wa->dma.address;
		op.src.u.dma.length = wa->length;
		op.dst.type = CCP_MEMTYPE_SB;
		op.dst.u.sb = sb;
	}

	op.u.passthru.byte_swap = byte_swap;

	return cmd_q->ccp->vdata->perform->passthru(&op);
}

static int ccp_copy_to_sb(struct ccp_cmd_queue *cmd_q,
			  struct ccp_dm_workarea *wa, u32 jobid, u32 sb,
			  u32 byte_swap)
{
	return ccp_copy_to_from_sb(cmd_q, wa, jobid, sb, byte_swap, false);
}

static int ccp_copy_from_sb(struct ccp_cmd_queue *cmd_q,
			    struct ccp_dm_workarea *wa, u32 jobid, u32 sb,
			    u32 byte_swap)
{
	return ccp_copy_to_from_sb(cmd_q, wa, jobid, sb, byte_swap, true);
}

static int ccp_run_aes_cmac_cmd(struct ccp_cmd_queue *cmd_q,
				struct ccp_cmd *cmd)
{
	struct ccp_aes_engine *aes = &cmd->u.aes;
	struct ccp_dm_workarea key, ctx;
	struct ccp_data src;
	struct ccp_op op;
	unsigned int dm_offset;
	int ret;

	if (!((aes->key_len == AES_KEYSIZE_128) ||
	      (aes->key_len == AES_KEYSIZE_192) ||
	      (aes->key_len == AES_KEYSIZE_256)))
		return -EINVAL;

	if (aes->src_len & (AES_BLOCK_SIZE - 1))
		return -EINVAL;

	if (aes->iv_len != AES_BLOCK_SIZE)
		return -EINVAL;

	if (!aes->key || !aes->iv || !aes->src)
		return -EINVAL;

	if (aes->cmac_final) {
		if (aes->cmac_key_len != AES_BLOCK_SIZE)
			return -EINVAL;

		if (!aes->cmac_key)
			return -EINVAL;
	}

	BUILD_BUG_ON(CCP_AES_KEY_SB_COUNT != 1);
	BUILD_BUG_ON(CCP_AES_CTX_SB_COUNT != 1);

	ret = -EIO;
	memset(&op, 0, sizeof(op));
	op.cmd_q = cmd_q;
	op.jobid = CCP_NEW_JOBID(cmd_q->ccp);
	op.sb_key = cmd_q->sb_key;
	op.sb_ctx = cmd_q->sb_ctx;
	op.init = 1;
	op.u.aes.type = aes->type;
	op.u.aes.mode = aes->mode;
	op.u.aes.action = aes->action;

	/* All supported key sizes fit in a single (32-byte) SB entry
	 * and must be in little endian format. Use the 256-bit byte
	 * swap passthru option to convert from big endian to little
	 * endian.
	 */
	ret = ccp_init_dm_workarea(&key, cmd_q,
				   CCP_AES_KEY_SB_COUNT * CCP_SB_BYTES,
				   DMA_TO_DEVICE);
	if (ret)
		return ret;

	dm_offset = CCP_SB_BYTES - aes->key_len;
	ccp_set_dm_area(&key, dm_offset, aes->key, 0, aes->key_len);
	ret = ccp_copy_to_sb(cmd_q, &key, op.jobid, op.sb_key,
			     CCP_PASSTHRU_BYTESWAP_256BIT);
	if (ret) {
		cmd->engine_error = cmd_q->cmd_error;
		goto e_key;
	}

	/* The AES context fits in a single (32-byte) SB entry and
	 * must be in little endian format. Use the 256-bit byte swap
	 * passthru option to convert from big endian to little endian.
	 */
	ret = ccp_init_dm_workarea(&ctx, cmd_q,
				   CCP_AES_CTX_SB_COUNT * CCP_SB_BYTES,
				   DMA_BIDIRECTIONAL);
	if (ret)
		goto e_key;

	dm_offset = CCP_SB_BYTES - AES_BLOCK_SIZE;
	ccp_set_dm_area(&ctx, dm_offset, aes->iv, 0, aes->iv_len);
	ret = ccp_copy_to_sb(cmd_q, &ctx, op.jobid, op.sb_ctx,
			     CCP_PASSTHRU_BYTESWAP_256BIT);
	if (ret) {
		cmd->engine_error = cmd_q->cmd_error;
		goto e_ctx;
	}

	/* Send data to the CCP AES engine */
	ret = ccp_init_data(&src, cmd_q, aes->src, aes->src_len,
			    AES_BLOCK_SIZE, DMA_TO_DEVICE);
	if (ret)
		goto e_ctx;

	while (src.sg_wa.bytes_left) {
		ccp_prepare_data(&src, NULL, &op, AES_BLOCK_SIZE, true);
		if (aes->cmac_final && !src.sg_wa.bytes_left) {
			op.eom = 1;

			/* Push the K1/K2 key to the CCP now */
			ret = ccp_copy_from_sb(cmd_q, &ctx, op.jobid,
					       op.sb_ctx,
					       CCP_PASSTHRU_BYTESWAP_256BIT);
			if (ret) {
				cmd->engine_error = cmd_q->cmd_error;
				goto e_src;
			}

			ccp_set_dm_area(&ctx, 0, aes->cmac_key, 0,
					aes->cmac_key_len);
			ret = ccp_copy_to_sb(cmd_q, &ctx, op.jobid, op.sb_ctx,
					     CCP_PASSTHRU_BYTESWAP_256BIT);
			if (ret) {
				cmd->engine_error = cmd_q->cmd_error;
				goto e_src;
			}
		}

		ret = cmd_q->ccp->vdata->perform->aes(&op);
		if (ret) {
			cmd->engine_error = cmd_q->cmd_error;
			goto e_src;
		}

		ccp_process_data(&src, NULL, &op);
	}

	/* Retrieve the AES context - convert from LE to BE using
	 * 32-byte (256-bit) byteswapping
	 */
	ret = ccp_copy_from_sb(cmd_q, &ctx, op.jobid, op.sb_ctx,
			       CCP_PASSTHRU_BYTESWAP_256BIT);
	if (ret) {
		cmd->engine_error = cmd_q->cmd_error;
		goto e_src;
	}

	/* ...but we only need AES_BLOCK_SIZE bytes */
	dm_offset = CCP_SB_BYTES - AES_BLOCK_SIZE;
	ccp_get_dm_area(&ctx, dm_offset, aes->iv, 0, aes->iv_len);

e_src:
	ccp_free_data(&src, cmd_q);

e_ctx:
	ccp_dm_free(&ctx);

e_key:
	ccp_dm_free(&key);

	return ret;
}

static int ccp_run_aes_gcm_cmd(struct ccp_cmd_queue *cmd_q,
			       struct ccp_cmd *cmd)
{
	struct ccp_aes_engine *aes = &cmd->u.aes;
	struct ccp_dm_workarea key, ctx, final_wa, tag;
	struct ccp_data src, dst;
	struct ccp_data aad;
	struct ccp_op op;

	unsigned long long *final;
	unsigned int dm_offset;
	unsigned int ilen;
	bool in_place = true; /* Default value */
	int ret;

	struct scatterlist *p_inp, sg_inp[2];
	struct scatterlist *p_tag, sg_tag[2];
	struct scatterlist *p_outp, sg_outp[2];
	struct scatterlist *p_aad;

	if (!aes->iv)
		return -EINVAL;

	if (!((aes->key_len == AES_KEYSIZE_128) ||
		(aes->key_len == AES_KEYSIZE_192) ||
		(aes->key_len == AES_KEYSIZE_256)))
		return -EINVAL;

	if (!aes->key) /* Gotta have a key SGL */
		return -EINVAL;

	/* First, decompose the source buffer into AAD & PT,
	 * and the destination buffer into AAD, CT & tag, or
	 * the input into CT & tag.
	 * It is expected that the input and output SGs will
	 * be valid, even if the AAD and input lengths are 0.
	 */
	p_aad = aes->src;
	p_inp = scatterwalk_ffwd(sg_inp, aes->src, aes->aad_len);
	p_outp = scatterwalk_ffwd(sg_outp, aes->dst, aes->aad_len);
	if (aes->action == CCP_AES_ACTION_ENCRYPT) {
		ilen = aes->src_len;
		p_tag = scatterwalk_ffwd(sg_tag, p_outp, ilen);
	} else {
		/* Input length for decryption includes tag */
		ilen = aes->src_len - AES_BLOCK_SIZE;
		p_tag = scatterwalk_ffwd(sg_tag, p_inp, ilen);
	}

	memset(&op, 0, sizeof(op));
	op.cmd_q = cmd_q;
	op.jobid = CCP_NEW_JOBID(cmd_q->ccp);
	op.sb_key = cmd_q->sb_key; /* Pre-allocated */
	op.sb_ctx = cmd_q->sb_ctx; /* Pre-allocated */
	op.init = 1;
	op.u.aes.type = aes->type;

	/* Copy the key to the LSB */
	ret = ccp_init_dm_workarea(&key, cmd_q,
				   CCP_AES_CTX_SB_COUNT * CCP_SB_BYTES,
				   DMA_TO_DEVICE);
	if (ret)
		return ret;

	dm_offset = CCP_SB_BYTES - aes->key_len;
	ccp_set_dm_area(&key, dm_offset, aes->key, 0, aes->key_len);
	ret = ccp_copy_to_sb(cmd_q, &key, op.jobid, op.sb_key,
			     CCP_PASSTHRU_BYTESWAP_256BIT);
	if (ret) {
		cmd->engine_error = cmd_q->cmd_error;
		goto e_key;
	}

	/* Copy the context (IV) to the LSB.
	 * There is an assumption here that the IV is 96 bits in length, plus
	 * a nonce of 32 bits. If no IV is present, use a zeroed buffer.
	 */
	ret = ccp_init_dm_workarea(&ctx, cmd_q,
				   CCP_AES_CTX_SB_COUNT * CCP_SB_BYTES,
				   DMA_BIDIRECTIONAL);
	if (ret)
		goto e_key;

	dm_offset = CCP_AES_CTX_SB_COUNT * CCP_SB_BYTES - aes->iv_len;
	ccp_set_dm_area(&ctx, dm_offset, aes->iv, 0, aes->iv_len);

	ret = ccp_copy_to_sb(cmd_q, &ctx, op.jobid, op.sb_ctx,
			     CCP_PASSTHRU_BYTESWAP_256BIT);
	if (ret) {
		cmd->engine_error = cmd_q->cmd_error;
		goto e_ctx;
	}

	op.init = 1;
	if (aes->aad_len > 0) {
		/* Step 1: Run a GHASH over the Additional Authenticated Data */
		ret = ccp_init_data(&aad, cmd_q, p_aad, aes->aad_len,
				    AES_BLOCK_SIZE,
				    DMA_TO_DEVICE);
		if (ret)
			goto e_ctx;

		op.u.aes.mode = CCP_AES_MODE_GHASH;
		op.u.aes.action = CCP_AES_GHASHAAD;

		while (aad.sg_wa.bytes_left) {
			ccp_prepare_data(&aad, NULL, &op, AES_BLOCK_SIZE, true);

			ret = cmd_q->ccp->vdata->perform->aes(&op);
			if (ret) {
				cmd->engine_error = cmd_q->cmd_error;
				goto e_aad;
			}

			ccp_process_data(&aad, NULL, &op);
			op.init = 0;
		}
	}

	op.u.aes.mode = CCP_AES_MODE_GCTR;
	op.u.aes.action = aes->action;

	if (ilen > 0) {
		/* Step 2: Run a GCTR over the plaintext */
		in_place = (sg_virt(p_inp) == sg_virt(p_outp)) ? true : false;

		ret = ccp_init_data(&src, cmd_q, p_inp, ilen,
				    AES_BLOCK_SIZE,
				    in_place ? DMA_BIDIRECTIONAL
					     : DMA_TO_DEVICE);
		if (ret)
			goto e_ctx;

		if (in_place) {
			dst = src;
		} else {
			ret = ccp_init_data(&dst, cmd_q, p_outp, ilen,
					    AES_BLOCK_SIZE, DMA_FROM_DEVICE);
			if (ret)
				goto e_src;
		}

		op.soc = 0;
		op.eom = 0;
		op.init = 1;
		while (src.sg_wa.bytes_left) {
			ccp_prepare_data(&src, &dst, &op, AES_BLOCK_SIZE, true);
			if (!src.sg_wa.bytes_left) {
				unsigned int nbytes = aes->src_len
						      % AES_BLOCK_SIZE;

				if (nbytes) {
					op.eom = 1;
					op.u.aes.size = (nbytes * 8) - 1;
				}
			}

			ret = cmd_q->ccp->vdata->perform->aes(&op);
			if (ret) {
				cmd->engine_error = cmd_q->cmd_error;
				goto e_dst;
			}

			ccp_process_data(&src, &dst, &op);
			op.init = 0;
		}
	}

	/* Step 3: Update the IV portion of the context with the original IV */
	ret = ccp_copy_from_sb(cmd_q, &ctx, op.jobid, op.sb_ctx,
			       CCP_PASSTHRU_BYTESWAP_256BIT);
	if (ret) {
		cmd->engine_error = cmd_q->cmd_error;
		goto e_dst;
	}

	ccp_set_dm_area(&ctx, dm_offset, aes->iv, 0, aes->iv_len);

	ret = ccp_copy_to_sb(cmd_q, &ctx, op.jobid, op.sb_ctx,
			     CCP_PASSTHRU_BYTESWAP_256BIT);
	if (ret) {
		cmd->engine_error = cmd_q->cmd_error;
		goto e_dst;
	}

	/* Step 4: Concatenate the lengths of the AAD and source, and
	 * hash that 16 byte buffer.
	 */
	ret = ccp_init_dm_workarea(&final_wa, cmd_q, AES_BLOCK_SIZE,
				   DMA_BIDIRECTIONAL);
	if (ret)
		goto e_dst;
	final = (unsigned long long *) final_wa.address;
	final[0] = cpu_to_be64(aes->aad_len * 8);
	final[1] = cpu_to_be64(ilen * 8);

	op.u.aes.mode = CCP_AES_MODE_GHASH;
	op.u.aes.action = CCP_AES_GHASHFINAL;
	op.src.type = CCP_MEMTYPE_SYSTEM;
	op.src.u.dma.address = final_wa.dma.address;
	op.src.u.dma.length = AES_BLOCK_SIZE;
	op.dst.type = CCP_MEMTYPE_SYSTEM;
	op.dst.u.dma.address = final_wa.dma.address;
	op.dst.u.dma.length = AES_BLOCK_SIZE;
	op.eom = 1;
	op.u.aes.size = 0;
	ret = cmd_q->ccp->vdata->perform->aes(&op);
	if (ret)
		goto e_dst;

	if (aes->action == CCP_AES_ACTION_ENCRYPT) {
		/* Put the ciphered tag after the ciphertext. */
		ccp_get_dm_area(&final_wa, 0, p_tag, 0, AES_BLOCK_SIZE);
	} else {
		/* Does this ciphered tag match the input? */
		ret = ccp_init_dm_workarea(&tag, cmd_q, AES_BLOCK_SIZE,
					   DMA_BIDIRECTIONAL);
		if (ret)
			goto e_tag;
		ccp_set_dm_area(&tag, 0, p_tag, 0, AES_BLOCK_SIZE);

		ret = memcmp(tag.address, final_wa.address, AES_BLOCK_SIZE);
		ccp_dm_free(&tag);
	}

e_tag:
	ccp_dm_free(&final_wa);

e_dst:
	if (aes->src_len && !in_place)
		ccp_free_data(&dst, cmd_q);

e_src:
	if (aes->src_len)
		ccp_free_data(&src, cmd_q);

e_aad:
	if (aes->aad_len)
		ccp_free_data(&aad, cmd_q);

e_ctx:
	ccp_dm_free(&ctx);

e_key:
	ccp_dm_free(&key);

	return ret;
}

static int ccp_run_aes_cmd(struct ccp_cmd_queue *cmd_q, struct ccp_cmd *cmd)
{
	struct ccp_aes_engine *aes = &cmd->u.aes;
	struct ccp_dm_workarea key, ctx;
	struct ccp_data src, dst;
	struct ccp_op op;
	unsigned int dm_offset;
	bool in_place = false;
	int ret;

	if (aes->mode == CCP_AES_MODE_CMAC)
		return ccp_run_aes_cmac_cmd(cmd_q, cmd);

	if (aes->mode == CCP_AES_MODE_GCM)
		return ccp_run_aes_gcm_cmd(cmd_q, cmd);

	if (!((aes->key_len == AES_KEYSIZE_128) ||
	      (aes->key_len == AES_KEYSIZE_192) ||
	      (aes->key_len == AES_KEYSIZE_256)))
		return -EINVAL;

	if (((aes->mode == CCP_AES_MODE_ECB) ||
	     (aes->mode == CCP_AES_MODE_CBC) ||
	     (aes->mode == CCP_AES_MODE_CFB)) &&
	    (aes->src_len & (AES_BLOCK_SIZE - 1)))
		return -EINVAL;

	if (!aes->key || !aes->src || !aes->dst)
		return -EINVAL;

	if (aes->mode != CCP_AES_MODE_ECB) {
		if (aes->iv_len != AES_BLOCK_SIZE)
			return -EINVAL;

		if (!aes->iv)
			return -EINVAL;
	}

	BUILD_BUG_ON(CCP_AES_KEY_SB_COUNT != 1);
	BUILD_BUG_ON(CCP_AES_CTX_SB_COUNT != 1);

	ret = -EIO;
	memset(&op, 0, sizeof(op));
	op.cmd_q = cmd_q;
	op.jobid = CCP_NEW_JOBID(cmd_q->ccp);
	op.sb_key = cmd_q->sb_key;
	op.sb_ctx = cmd_q->sb_ctx;
	op.init = (aes->mode == CCP_AES_MODE_ECB) ? 0 : 1;
	op.u.aes.type = aes->type;
	op.u.aes.mode = aes->mode;
	op.u.aes.action = aes->action;

	/* All supported key sizes fit in a single (32-byte) SB entry
	 * and must be in little endian format. Use the 256-bit byte
	 * swap passthru option to convert from big endian to little
	 * endian.
	 */
	ret = ccp_init_dm_workarea(&key, cmd_q,
				   CCP_AES_KEY_SB_COUNT * CCP_SB_BYTES,
				   DMA_TO_DEVICE);
	if (ret)
		return ret;

	dm_offset = CCP_SB_BYTES - aes->key_len;
	ccp_set_dm_area(&key, dm_offset, aes->key, 0, aes->key_len);
	ret = ccp_copy_to_sb(cmd_q, &key, op.jobid, op.sb_key,
			     CCP_PASSTHRU_BYTESWAP_256BIT);
	if (ret) {
		cmd->engine_error = cmd_q->cmd_error;
		goto e_key;
	}

	/* The AES context fits in a single (32-byte) SB entry and
	 * must be in little endian format. Use the 256-bit byte swap
	 * passthru option to convert from big endian to little endian.
	 */
	ret = ccp_init_dm_workarea(&ctx, cmd_q,
				   CCP_AES_CTX_SB_COUNT * CCP_SB_BYTES,
				   DMA_BIDIRECTIONAL);
	if (ret)
		goto e_key;

	if (aes->mode != CCP_AES_MODE_ECB) {
		/* Load the AES context - convert to LE */
		dm_offset = CCP_SB_BYTES - AES_BLOCK_SIZE;
		ccp_set_dm_area(&ctx, dm_offset, aes->iv, 0, aes->iv_len);
		ret = ccp_copy_to_sb(cmd_q, &ctx, op.jobid, op.sb_ctx,
				     CCP_PASSTHRU_BYTESWAP_256BIT);
		if (ret) {
			cmd->engine_error = cmd_q->cmd_error;
			goto e_ctx;
		}
	}
	switch (aes->mode) {
	case CCP_AES_MODE_CFB: /* CFB128 only */
	case CCP_AES_MODE_CTR:
		op.u.aes.size = AES_BLOCK_SIZE * BITS_PER_BYTE - 1;
		break;
	default:
		op.u.aes.size = 0;
	}

	/* Prepare the input and output data workareas. For in-place
	 * operations we need to set the dma direction to BIDIRECTIONAL
	 * and copy the src workarea to the dst workarea.
	 */
	if (sg_virt(aes->src) == sg_virt(aes->dst))
		in_place = true;

	ret = ccp_init_data(&src, cmd_q, aes->src, aes->src_len,
			    AES_BLOCK_SIZE,
			    in_place ? DMA_BIDIRECTIONAL : DMA_TO_DEVICE);
	if (ret)
		goto e_ctx;

	if (in_place) {
		dst = src;
	} else {
		ret = ccp_init_data(&dst, cmd_q, aes->dst, aes->src_len,
				    AES_BLOCK_SIZE, DMA_FROM_DEVICE);
		if (ret)
			goto e_src;
	}

	/* Send data to the CCP AES engine */
	while (src.sg_wa.bytes_left) {
		ccp_prepare_data(&src, &dst, &op, AES_BLOCK_SIZE, true);
		if (!src.sg_wa.bytes_left) {
			op.eom = 1;

			/* Since we don't retrieve the AES context in ECB
			 * mode we have to wait for the operation to complete
			 * on the last piece of data
			 */
			if (aes->mode == CCP_AES_MODE_ECB)
				op.soc = 1;
		}

		ret = cmd_q->ccp->vdata->perform->aes(&op);
		if (ret) {
			cmd->engine_error = cmd_q->cmd_error;
			goto e_dst;
		}

		ccp_process_data(&src, &dst, &op);
	}

	if (aes->mode != CCP_AES_MODE_ECB) {
		/* Retrieve the AES context - convert from LE to BE using
		 * 32-byte (256-bit) byteswapping
		 */
		ret = ccp_copy_from_sb(cmd_q, &ctx, op.jobid, op.sb_ctx,
				       CCP_PASSTHRU_BYTESWAP_256BIT);
		if (ret) {
			cmd->engine_error = cmd_q->cmd_error;
			goto e_dst;
		}

		/* ...but we only need AES_BLOCK_SIZE bytes */
		dm_offset = CCP_SB_BYTES - AES_BLOCK_SIZE;
		ccp_get_dm_area(&ctx, dm_offset, aes->iv, 0, aes->iv_len);
	}

e_dst:
	if (!in_place)
		ccp_free_data(&dst, cmd_q);

e_src:
	ccp_free_data(&src, cmd_q);

e_ctx:
	ccp_dm_free(&ctx);

e_key:
	ccp_dm_free(&key);

	return ret;
}

static int ccp_run_xts_aes_cmd(struct ccp_cmd_queue *cmd_q,
			       struct ccp_cmd *cmd)
{
	struct ccp_xts_aes_engine *xts = &cmd->u.xts;
	struct ccp_dm_workarea key, ctx;
	struct ccp_data src, dst;
	struct ccp_op op;
	unsigned int unit_size, dm_offset;
	bool in_place = false;
	unsigned int sb_count;
	enum ccp_aes_type aestype;
	int ret;

	switch (xts->unit_size) {
	case CCP_XTS_AES_UNIT_SIZE_16:
		unit_size = 16;
		break;
	case CCP_XTS_AES_UNIT_SIZE_512:
		unit_size = 512;
		break;
	case CCP_XTS_AES_UNIT_SIZE_1024:
		unit_size = 1024;
		break;
	case CCP_XTS_AES_UNIT_SIZE_2048:
		unit_size = 2048;
		break;
	case CCP_XTS_AES_UNIT_SIZE_4096:
		unit_size = 4096;
		break;

	default:
		return -EINVAL;
	}

	if (xts->key_len == AES_KEYSIZE_128)
		aestype = CCP_AES_TYPE_128;
<<<<<<< HEAD
=======
	else if (xts->key_len == AES_KEYSIZE_256)
		aestype = CCP_AES_TYPE_256;
>>>>>>> ef03de22
	else
		return -EINVAL;

	if (!xts->final && (xts->src_len & (AES_BLOCK_SIZE - 1)))
		return -EINVAL;

	if (xts->iv_len != AES_BLOCK_SIZE)
		return -EINVAL;

	if (!xts->key || !xts->iv || !xts->src || !xts->dst)
		return -EINVAL;

	BUILD_BUG_ON(CCP_XTS_AES_KEY_SB_COUNT != 1);
	BUILD_BUG_ON(CCP_XTS_AES_CTX_SB_COUNT != 1);

	ret = -EIO;
	memset(&op, 0, sizeof(op));
	op.cmd_q = cmd_q;
	op.jobid = CCP_NEW_JOBID(cmd_q->ccp);
	op.sb_key = cmd_q->sb_key;
	op.sb_ctx = cmd_q->sb_ctx;
	op.init = 1;
	op.u.xts.type = aestype;
	op.u.xts.action = xts->action;
	op.u.xts.unit_size = xts->unit_size;

	/* A version 3 device only supports 128-bit keys, which fits into a
	 * single SB entry. A version 5 device uses a 512-bit vector, so two
	 * SB entries.
	 */
	if (cmd_q->ccp->vdata->version == CCP_VERSION(3, 0))
		sb_count = CCP_XTS_AES_KEY_SB_COUNT;
	else
		sb_count = CCP5_XTS_AES_KEY_SB_COUNT;
	ret = ccp_init_dm_workarea(&key, cmd_q,
				   sb_count * CCP_SB_BYTES,
				   DMA_TO_DEVICE);
	if (ret)
		return ret;

	if (cmd_q->ccp->vdata->version == CCP_VERSION(3, 0)) {
		/* All supported key sizes must be in little endian format.
		 * Use the 256-bit byte swap passthru option to convert from
		 * big endian to little endian.
		 */
		dm_offset = CCP_SB_BYTES - AES_KEYSIZE_128;
		ccp_set_dm_area(&key, dm_offset, xts->key, 0, xts->key_len);
		ccp_set_dm_area(&key, 0, xts->key, xts->key_len, xts->key_len);
	} else {
		/* Version 5 CCPs use a 512-bit space for the key: each portion
		 * occupies 256 bits, or one entire slot, and is zero-padded.
		 */
		unsigned int pad;

		dm_offset = CCP_SB_BYTES;
		pad = dm_offset - xts->key_len;
		ccp_set_dm_area(&key, pad, xts->key, 0, xts->key_len);
		ccp_set_dm_area(&key, dm_offset + pad, xts->key, xts->key_len,
				xts->key_len);
	}
	ret = ccp_copy_to_sb(cmd_q, &key, op.jobid, op.sb_key,
			     CCP_PASSTHRU_BYTESWAP_256BIT);
	if (ret) {
		cmd->engine_error = cmd_q->cmd_error;
		goto e_key;
	}

	/* The AES context fits in a single (32-byte) SB entry and
	 * for XTS is already in little endian format so no byte swapping
	 * is needed.
	 */
	ret = ccp_init_dm_workarea(&ctx, cmd_q,
				   CCP_XTS_AES_CTX_SB_COUNT * CCP_SB_BYTES,
				   DMA_BIDIRECTIONAL);
	if (ret)
		goto e_key;

	ccp_set_dm_area(&ctx, 0, xts->iv, 0, xts->iv_len);
	ret = ccp_copy_to_sb(cmd_q, &ctx, op.jobid, op.sb_ctx,
			     CCP_PASSTHRU_BYTESWAP_NOOP);
	if (ret) {
		cmd->engine_error = cmd_q->cmd_error;
		goto e_ctx;
	}

	/* Prepare the input and output data workareas. For in-place
	 * operations we need to set the dma direction to BIDIRECTIONAL
	 * and copy the src workarea to the dst workarea.
	 */
	if (sg_virt(xts->src) == sg_virt(xts->dst))
		in_place = true;

	ret = ccp_init_data(&src, cmd_q, xts->src, xts->src_len,
			    unit_size,
			    in_place ? DMA_BIDIRECTIONAL : DMA_TO_DEVICE);
	if (ret)
		goto e_ctx;

	if (in_place) {
		dst = src;
	} else {
		ret = ccp_init_data(&dst, cmd_q, xts->dst, xts->src_len,
				    unit_size, DMA_FROM_DEVICE);
		if (ret)
			goto e_src;
	}

	/* Send data to the CCP AES engine */
	while (src.sg_wa.bytes_left) {
		ccp_prepare_data(&src, &dst, &op, unit_size, true);
		if (!src.sg_wa.bytes_left)
			op.eom = 1;

		ret = cmd_q->ccp->vdata->perform->xts_aes(&op);
		if (ret) {
			cmd->engine_error = cmd_q->cmd_error;
			goto e_dst;
		}

		ccp_process_data(&src, &dst, &op);
	}

	/* Retrieve the AES context - convert from LE to BE using
	 * 32-byte (256-bit) byteswapping
	 */
	ret = ccp_copy_from_sb(cmd_q, &ctx, op.jobid, op.sb_ctx,
			       CCP_PASSTHRU_BYTESWAP_256BIT);
	if (ret) {
		cmd->engine_error = cmd_q->cmd_error;
		goto e_dst;
	}

	/* ...but we only need AES_BLOCK_SIZE bytes */
	dm_offset = CCP_SB_BYTES - AES_BLOCK_SIZE;
	ccp_get_dm_area(&ctx, dm_offset, xts->iv, 0, xts->iv_len);

e_dst:
	if (!in_place)
		ccp_free_data(&dst, cmd_q);

e_src:
	ccp_free_data(&src, cmd_q);

e_ctx:
	ccp_dm_free(&ctx);

e_key:
	ccp_dm_free(&key);

	return ret;
}

static int ccp_run_des3_cmd(struct ccp_cmd_queue *cmd_q, struct ccp_cmd *cmd)
{
	struct ccp_des3_engine *des3 = &cmd->u.des3;

	struct ccp_dm_workarea key, ctx;
	struct ccp_data src, dst;
	struct ccp_op op;
	unsigned int dm_offset;
	unsigned int len_singlekey;
	bool in_place = false;
	int ret;

	/* Error checks */
	if (!cmd_q->ccp->vdata->perform->des3)
		return -EINVAL;

	if (des3->key_len != DES3_EDE_KEY_SIZE)
		return -EINVAL;

	if (((des3->mode == CCP_DES3_MODE_ECB) ||
		(des3->mode == CCP_DES3_MODE_CBC)) &&
		(des3->src_len & (DES3_EDE_BLOCK_SIZE - 1)))
		return -EINVAL;

	if (!des3->key || !des3->src || !des3->dst)
		return -EINVAL;

	if (des3->mode != CCP_DES3_MODE_ECB) {
		if (des3->iv_len != DES3_EDE_BLOCK_SIZE)
			return -EINVAL;

		if (!des3->iv)
			return -EINVAL;
	}

	ret = -EIO;
	/* Zero out all the fields of the command desc */
	memset(&op, 0, sizeof(op));

	/* Set up the Function field */
	op.cmd_q = cmd_q;
	op.jobid = CCP_NEW_JOBID(cmd_q->ccp);
	op.sb_key = cmd_q->sb_key;

	op.init = (des3->mode == CCP_DES3_MODE_ECB) ? 0 : 1;
	op.u.des3.type = des3->type;
	op.u.des3.mode = des3->mode;
	op.u.des3.action = des3->action;

	/*
	 * All supported key sizes fit in a single (32-byte) KSB entry and
	 * (like AES) must be in little endian format. Use the 256-bit byte
	 * swap passthru option to convert from big endian to little endian.
	 */
	ret = ccp_init_dm_workarea(&key, cmd_q,
				   CCP_DES3_KEY_SB_COUNT * CCP_SB_BYTES,
				   DMA_TO_DEVICE);
	if (ret)
		return ret;

	/*
	 * The contents of the key triplet are in the reverse order of what
	 * is required by the engine. Copy the 3 pieces individually to put
	 * them where they belong.
	 */
	dm_offset = CCP_SB_BYTES - des3->key_len; /* Basic offset */

	len_singlekey = des3->key_len / 3;
	ccp_set_dm_area(&key, dm_offset + 2 * len_singlekey,
			des3->key, 0, len_singlekey);
	ccp_set_dm_area(&key, dm_offset + len_singlekey,
			des3->key, len_singlekey, len_singlekey);
	ccp_set_dm_area(&key, dm_offset,
			des3->key, 2 * len_singlekey, len_singlekey);

	/* Copy the key to the SB */
	ret = ccp_copy_to_sb(cmd_q, &key, op.jobid, op.sb_key,
			     CCP_PASSTHRU_BYTESWAP_256BIT);
	if (ret) {
		cmd->engine_error = cmd_q->cmd_error;
		goto e_key;
	}

	/*
	 * The DES3 context fits in a single (32-byte) KSB entry and
	 * must be in little endian format. Use the 256-bit byte swap
	 * passthru option to convert from big endian to little endian.
	 */
	if (des3->mode != CCP_DES3_MODE_ECB) {
		u32 load_mode;

		op.sb_ctx = cmd_q->sb_ctx;

		ret = ccp_init_dm_workarea(&ctx, cmd_q,
					   CCP_DES3_CTX_SB_COUNT * CCP_SB_BYTES,
					   DMA_BIDIRECTIONAL);
		if (ret)
			goto e_key;

		/* Load the context into the LSB */
		dm_offset = CCP_SB_BYTES - des3->iv_len;
		ccp_set_dm_area(&ctx, dm_offset, des3->iv, 0, des3->iv_len);

		if (cmd_q->ccp->vdata->version == CCP_VERSION(3, 0))
			load_mode = CCP_PASSTHRU_BYTESWAP_NOOP;
		else
			load_mode = CCP_PASSTHRU_BYTESWAP_256BIT;
		ret = ccp_copy_to_sb(cmd_q, &ctx, op.jobid, op.sb_ctx,
				     load_mode);
		if (ret) {
			cmd->engine_error = cmd_q->cmd_error;
			goto e_ctx;
		}
	}

	/*
	 * Prepare the input and output data workareas. For in-place
	 * operations we need to set the dma direction to BIDIRECTIONAL
	 * and copy the src workarea to the dst workarea.
	 */
	if (sg_virt(des3->src) == sg_virt(des3->dst))
		in_place = true;

	ret = ccp_init_data(&src, cmd_q, des3->src, des3->src_len,
			DES3_EDE_BLOCK_SIZE,
			in_place ? DMA_BIDIRECTIONAL : DMA_TO_DEVICE);
	if (ret)
		goto e_ctx;

	if (in_place)
		dst = src;
	else {
		ret = ccp_init_data(&dst, cmd_q, des3->dst, des3->src_len,
				DES3_EDE_BLOCK_SIZE, DMA_FROM_DEVICE);
		if (ret)
			goto e_src;
	}

	/* Send data to the CCP DES3 engine */
	while (src.sg_wa.bytes_left) {
		ccp_prepare_data(&src, &dst, &op, DES3_EDE_BLOCK_SIZE, true);
		if (!src.sg_wa.bytes_left) {
			op.eom = 1;

			/* Since we don't retrieve the context in ECB mode
			 * we have to wait for the operation to complete
			 * on the last piece of data
			 */
			op.soc = 0;
		}

		ret = cmd_q->ccp->vdata->perform->des3(&op);
		if (ret) {
			cmd->engine_error = cmd_q->cmd_error;
			goto e_dst;
		}

		ccp_process_data(&src, &dst, &op);
	}

	if (des3->mode != CCP_DES3_MODE_ECB) {
		/* Retrieve the context and make BE */
		ret = ccp_copy_from_sb(cmd_q, &ctx, op.jobid, op.sb_ctx,
				       CCP_PASSTHRU_BYTESWAP_256BIT);
		if (ret) {
			cmd->engine_error = cmd_q->cmd_error;
			goto e_dst;
		}

		/* ...but we only need the last DES3_EDE_BLOCK_SIZE bytes */
		if (cmd_q->ccp->vdata->version == CCP_VERSION(3, 0))
			dm_offset = CCP_SB_BYTES - des3->iv_len;
		else
			dm_offset = 0;
		ccp_get_dm_area(&ctx, dm_offset, des3->iv, 0,
				DES3_EDE_BLOCK_SIZE);
	}
e_dst:
	if (!in_place)
		ccp_free_data(&dst, cmd_q);

e_src:
	ccp_free_data(&src, cmd_q);

e_ctx:
	if (des3->mode != CCP_DES3_MODE_ECB)
		ccp_dm_free(&ctx);

e_key:
	ccp_dm_free(&key);

	return ret;
}

static int ccp_run_sha_cmd(struct ccp_cmd_queue *cmd_q, struct ccp_cmd *cmd)
{
	struct ccp_sha_engine *sha = &cmd->u.sha;
	struct ccp_dm_workarea ctx;
	struct ccp_data src;
	struct ccp_op op;
	unsigned int ioffset, ooffset;
	unsigned int digest_size;
	int sb_count;
	const void *init;
	u64 block_size;
	int ctx_size;
	int ret;

	switch (sha->type) {
	case CCP_SHA_TYPE_1:
		if (sha->ctx_len < SHA1_DIGEST_SIZE)
			return -EINVAL;
		block_size = SHA1_BLOCK_SIZE;
		break;
	case CCP_SHA_TYPE_224:
		if (sha->ctx_len < SHA224_DIGEST_SIZE)
			return -EINVAL;
		block_size = SHA224_BLOCK_SIZE;
		break;
	case CCP_SHA_TYPE_256:
		if (sha->ctx_len < SHA256_DIGEST_SIZE)
			return -EINVAL;
		block_size = SHA256_BLOCK_SIZE;
		break;
	case CCP_SHA_TYPE_384:
		if (cmd_q->ccp->vdata->version < CCP_VERSION(4, 0)
		    || sha->ctx_len < SHA384_DIGEST_SIZE)
			return -EINVAL;
		block_size = SHA384_BLOCK_SIZE;
		break;
	case CCP_SHA_TYPE_512:
		if (cmd_q->ccp->vdata->version < CCP_VERSION(4, 0)
		    || sha->ctx_len < SHA512_DIGEST_SIZE)
			return -EINVAL;
		block_size = SHA512_BLOCK_SIZE;
		break;
	default:
		return -EINVAL;
	}

	if (!sha->ctx)
		return -EINVAL;

	if (!sha->final && (sha->src_len & (block_size - 1)))
		return -EINVAL;

	/* The version 3 device can't handle zero-length input */
	if (cmd_q->ccp->vdata->version == CCP_VERSION(3, 0)) {

		if (!sha->src_len) {
			unsigned int digest_len;
			const u8 *sha_zero;

			/* Not final, just return */
			if (!sha->final)
				return 0;

			/* CCP can't do a zero length sha operation so the
			 * caller must buffer the data.
			 */
			if (sha->msg_bits)
				return -EINVAL;

			/* The CCP cannot perform zero-length sha operations
			 * so the caller is required to buffer data for the
			 * final operation. However, a sha operation for a
			 * message with a total length of zero is valid so
			 * known values are required to supply the result.
			 */
			switch (sha->type) {
			case CCP_SHA_TYPE_1:
				sha_zero = sha1_zero_message_hash;
				digest_len = SHA1_DIGEST_SIZE;
				break;
			case CCP_SHA_TYPE_224:
				sha_zero = sha224_zero_message_hash;
				digest_len = SHA224_DIGEST_SIZE;
				break;
			case CCP_SHA_TYPE_256:
				sha_zero = sha256_zero_message_hash;
				digest_len = SHA256_DIGEST_SIZE;
				break;
			default:
				return -EINVAL;
			}

			scatterwalk_map_and_copy((void *)sha_zero, sha->ctx, 0,
						 digest_len, 1);

			return 0;
		}
	}

	/* Set variables used throughout */
	switch (sha->type) {
	case CCP_SHA_TYPE_1:
		digest_size = SHA1_DIGEST_SIZE;
		init = (void *) ccp_sha1_init;
		ctx_size = SHA1_DIGEST_SIZE;
		sb_count = 1;
		if (cmd_q->ccp->vdata->version != CCP_VERSION(3, 0))
			ooffset = ioffset = CCP_SB_BYTES - SHA1_DIGEST_SIZE;
		else
			ooffset = ioffset = 0;
		break;
	case CCP_SHA_TYPE_224:
		digest_size = SHA224_DIGEST_SIZE;
		init = (void *) ccp_sha224_init;
		ctx_size = SHA256_DIGEST_SIZE;
		sb_count = 1;
		ioffset = 0;
		if (cmd_q->ccp->vdata->version != CCP_VERSION(3, 0))
			ooffset = CCP_SB_BYTES - SHA224_DIGEST_SIZE;
		else
			ooffset = 0;
		break;
	case CCP_SHA_TYPE_256:
		digest_size = SHA256_DIGEST_SIZE;
		init = (void *) ccp_sha256_init;
		ctx_size = SHA256_DIGEST_SIZE;
		sb_count = 1;
		ooffset = ioffset = 0;
		break;
	case CCP_SHA_TYPE_384:
		digest_size = SHA384_DIGEST_SIZE;
		init = (void *) ccp_sha384_init;
		ctx_size = SHA512_DIGEST_SIZE;
		sb_count = 2;
		ioffset = 0;
		ooffset = 2 * CCP_SB_BYTES - SHA384_DIGEST_SIZE;
		break;
	case CCP_SHA_TYPE_512:
		digest_size = SHA512_DIGEST_SIZE;
		init = (void *) ccp_sha512_init;
		ctx_size = SHA512_DIGEST_SIZE;
		sb_count = 2;
		ooffset = ioffset = 0;
		break;
	default:
		ret = -EINVAL;
		goto e_data;
	}

	/* For zero-length plaintext the src pointer is ignored;
	 * otherwise both parts must be valid
	 */
	if (sha->src_len && !sha->src)
		return -EINVAL;

	memset(&op, 0, sizeof(op));
	op.cmd_q = cmd_q;
	op.jobid = CCP_NEW_JOBID(cmd_q->ccp);
	op.sb_ctx = cmd_q->sb_ctx; /* Pre-allocated */
	op.u.sha.type = sha->type;
	op.u.sha.msg_bits = sha->msg_bits;

	/* For SHA1/224/256 the context fits in a single (32-byte) SB entry;
	 * SHA384/512 require 2 adjacent SB slots, with the right half in the
	 * first slot, and the left half in the second. Each portion must then
	 * be in little endian format: use the 256-bit byte swap option.
	 */
	ret = ccp_init_dm_workarea(&ctx, cmd_q, sb_count * CCP_SB_BYTES,
				   DMA_BIDIRECTIONAL);
	if (ret)
		return ret;
	if (sha->first) {
		switch (sha->type) {
		case CCP_SHA_TYPE_1:
		case CCP_SHA_TYPE_224:
		case CCP_SHA_TYPE_256:
			memcpy(ctx.address + ioffset, init, ctx_size);
			break;
		case CCP_SHA_TYPE_384:
		case CCP_SHA_TYPE_512:
			memcpy(ctx.address + ctx_size / 2, init,
			       ctx_size / 2);
			memcpy(ctx.address, init + ctx_size / 2,
			       ctx_size / 2);
			break;
		default:
			ret = -EINVAL;
			goto e_ctx;
		}
	} else {
		/* Restore the context */
		ccp_set_dm_area(&ctx, 0, sha->ctx, 0,
				sb_count * CCP_SB_BYTES);
	}

	ret = ccp_copy_to_sb(cmd_q, &ctx, op.jobid, op.sb_ctx,
			     CCP_PASSTHRU_BYTESWAP_256BIT);
	if (ret) {
		cmd->engine_error = cmd_q->cmd_error;
		goto e_ctx;
	}

	if (sha->src) {
		/* Send data to the CCP SHA engine; block_size is set above */
		ret = ccp_init_data(&src, cmd_q, sha->src, sha->src_len,
				    block_size, DMA_TO_DEVICE);
		if (ret)
			goto e_ctx;

		while (src.sg_wa.bytes_left) {
			ccp_prepare_data(&src, NULL, &op, block_size, false);
			if (sha->final && !src.sg_wa.bytes_left)
				op.eom = 1;

			ret = cmd_q->ccp->vdata->perform->sha(&op);
			if (ret) {
				cmd->engine_error = cmd_q->cmd_error;
				goto e_data;
			}

			ccp_process_data(&src, NULL, &op);
		}
	} else {
		op.eom = 1;
		ret = cmd_q->ccp->vdata->perform->sha(&op);
		if (ret) {
			cmd->engine_error = cmd_q->cmd_error;
			goto e_data;
		}
	}

	/* Retrieve the SHA context - convert from LE to BE using
	 * 32-byte (256-bit) byteswapping to BE
	 */
	ret = ccp_copy_from_sb(cmd_q, &ctx, op.jobid, op.sb_ctx,
			       CCP_PASSTHRU_BYTESWAP_256BIT);
	if (ret) {
		cmd->engine_error = cmd_q->cmd_error;
		goto e_data;
	}

	if (sha->final) {
		/* Finishing up, so get the digest */
		switch (sha->type) {
		case CCP_SHA_TYPE_1:
		case CCP_SHA_TYPE_224:
		case CCP_SHA_TYPE_256:
			ccp_get_dm_area(&ctx, ooffset,
					sha->ctx, 0,
					digest_size);
			break;
		case CCP_SHA_TYPE_384:
		case CCP_SHA_TYPE_512:
			ccp_get_dm_area(&ctx, 0,
					sha->ctx, LSB_ITEM_SIZE - ooffset,
					LSB_ITEM_SIZE);
			ccp_get_dm_area(&ctx, LSB_ITEM_SIZE + ooffset,
					sha->ctx, 0,
					LSB_ITEM_SIZE - ooffset);
			break;
		default:
			ret = -EINVAL;
			goto e_ctx;
		}
	} else {
		/* Stash the context */
		ccp_get_dm_area(&ctx, 0, sha->ctx, 0,
				sb_count * CCP_SB_BYTES);
	}

	if (sha->final && sha->opad) {
		/* HMAC operation, recursively perform final SHA */
		struct ccp_cmd hmac_cmd;
		struct scatterlist sg;
		u8 *hmac_buf;

		if (sha->opad_len != block_size) {
			ret = -EINVAL;
			goto e_data;
		}

		hmac_buf = kmalloc(block_size + digest_size, GFP_KERNEL);
		if (!hmac_buf) {
			ret = -ENOMEM;
			goto e_data;
		}
		sg_init_one(&sg, hmac_buf, block_size + digest_size);

		scatterwalk_map_and_copy(hmac_buf, sha->opad, 0, block_size, 0);
		switch (sha->type) {
		case CCP_SHA_TYPE_1:
		case CCP_SHA_TYPE_224:
		case CCP_SHA_TYPE_256:
			memcpy(hmac_buf + block_size,
			       ctx.address + ooffset,
			       digest_size);
			break;
		case CCP_SHA_TYPE_384:
		case CCP_SHA_TYPE_512:
			memcpy(hmac_buf + block_size,
			       ctx.address + LSB_ITEM_SIZE + ooffset,
			       LSB_ITEM_SIZE);
			memcpy(hmac_buf + block_size +
			       (LSB_ITEM_SIZE - ooffset),
			       ctx.address,
			       LSB_ITEM_SIZE);
			break;
		default:
			ret = -EINVAL;
			goto e_ctx;
		}

		memset(&hmac_cmd, 0, sizeof(hmac_cmd));
		hmac_cmd.engine = CCP_ENGINE_SHA;
		hmac_cmd.u.sha.type = sha->type;
		hmac_cmd.u.sha.ctx = sha->ctx;
		hmac_cmd.u.sha.ctx_len = sha->ctx_len;
		hmac_cmd.u.sha.src = &sg;
		hmac_cmd.u.sha.src_len = block_size + digest_size;
		hmac_cmd.u.sha.opad = NULL;
		hmac_cmd.u.sha.opad_len = 0;
		hmac_cmd.u.sha.first = 1;
		hmac_cmd.u.sha.final = 1;
		hmac_cmd.u.sha.msg_bits = (block_size + digest_size) << 3;

		ret = ccp_run_sha_cmd(cmd_q, &hmac_cmd);
		if (ret)
			cmd->engine_error = hmac_cmd.engine_error;

		kfree(hmac_buf);
	}

e_data:
	if (sha->src)
		ccp_free_data(&src, cmd_q);

e_ctx:
	ccp_dm_free(&ctx);

	return ret;
}

static int ccp_run_rsa_cmd(struct ccp_cmd_queue *cmd_q, struct ccp_cmd *cmd)
{
	struct ccp_rsa_engine *rsa = &cmd->u.rsa;
	struct ccp_dm_workarea exp, src, dst;
	struct ccp_op op;
	unsigned int sb_count, i_len, o_len;
	int ret;

	/* Check against the maximum allowable size, in bits */
	if (rsa->key_size > cmd_q->ccp->vdata->rsamax)
		return -EINVAL;

	if (!rsa->exp || !rsa->mod || !rsa->src || !rsa->dst)
		return -EINVAL;

	memset(&op, 0, sizeof(op));
	op.cmd_q = cmd_q;
	op.jobid = CCP_NEW_JOBID(cmd_q->ccp);

	/* The RSA modulus must precede the message being acted upon, so
	 * it must be copied to a DMA area where the message and the
	 * modulus can be concatenated.  Therefore the input buffer
	 * length required is twice the output buffer length (which
	 * must be a multiple of 256-bits).  Compute o_len, i_len in bytes.
	 * Buffer sizes must be a multiple of 32 bytes; rounding up may be
	 * required.
	 */
	o_len = 32 * ((rsa->key_size + 255) / 256);
	i_len = o_len * 2;

	sb_count = 0;
	if (cmd_q->ccp->vdata->version < CCP_VERSION(5, 0)) {
		/* sb_count is the number of storage block slots required
		 * for the modulus.
		 */
		sb_count = o_len / CCP_SB_BYTES;
		op.sb_key = cmd_q->ccp->vdata->perform->sballoc(cmd_q,
								sb_count);
		if (!op.sb_key)
			return -EIO;
	} else {
		/* A version 5 device allows a modulus size that will not fit
		 * in the LSB, so the command will transfer it from memory.
		 * Set the sb key to the default, even though it's not used.
		 */
		op.sb_key = cmd_q->sb_key;
	}

	/* The RSA exponent must be in little endian format. Reverse its
	 * byte order.
	 */
	ret = ccp_init_dm_workarea(&exp, cmd_q, o_len, DMA_TO_DEVICE);
	if (ret)
		goto e_sb;

	ret = ccp_reverse_set_dm_area(&exp, 0, rsa->exp, 0, rsa->exp_len);
	if (ret)
		goto e_exp;

	if (cmd_q->ccp->vdata->version < CCP_VERSION(5, 0)) {
		/* Copy the exponent to the local storage block, using
		 * as many 32-byte blocks as were allocated above. It's
		 * already little endian, so no further change is required.
		 */
		ret = ccp_copy_to_sb(cmd_q, &exp, op.jobid, op.sb_key,
				     CCP_PASSTHRU_BYTESWAP_NOOP);
		if (ret) {
			cmd->engine_error = cmd_q->cmd_error;
			goto e_exp;
		}
	} else {
		/* The exponent can be retrieved from memory via DMA. */
		op.exp.u.dma.address = exp.dma.address;
		op.exp.u.dma.offset = 0;
	}

	/* Concatenate the modulus and the message. Both the modulus and
	 * the operands must be in little endian format.  Since the input
	 * is in big endian format it must be converted.
	 */
	ret = ccp_init_dm_workarea(&src, cmd_q, i_len, DMA_TO_DEVICE);
	if (ret)
		goto e_exp;

	ret = ccp_reverse_set_dm_area(&src, 0, rsa->mod, 0, rsa->mod_len);
	if (ret)
		goto e_src;
	ret = ccp_reverse_set_dm_area(&src, o_len, rsa->src, 0, rsa->src_len);
	if (ret)
		goto e_src;

	/* Prepare the output area for the operation */
	ret = ccp_init_dm_workarea(&dst, cmd_q, o_len, DMA_FROM_DEVICE);
	if (ret)
		goto e_src;

	op.soc = 1;
	op.src.u.dma.address = src.dma.address;
	op.src.u.dma.offset = 0;
	op.src.u.dma.length = i_len;
	op.dst.u.dma.address = dst.dma.address;
	op.dst.u.dma.offset = 0;
	op.dst.u.dma.length = o_len;

	op.u.rsa.mod_size = rsa->key_size;
	op.u.rsa.input_len = i_len;

	ret = cmd_q->ccp->vdata->perform->rsa(&op);
	if (ret) {
		cmd->engine_error = cmd_q->cmd_error;
		goto e_dst;
	}

	ccp_reverse_get_dm_area(&dst, 0, rsa->dst, 0, rsa->mod_len);

e_dst:
	ccp_dm_free(&dst);

e_src:
	ccp_dm_free(&src);

e_exp:
	ccp_dm_free(&exp);

e_sb:
	if (sb_count)
		cmd_q->ccp->vdata->perform->sbfree(cmd_q, op.sb_key, sb_count);

	return ret;
}

static int ccp_run_passthru_cmd(struct ccp_cmd_queue *cmd_q,
				struct ccp_cmd *cmd)
{
	struct ccp_passthru_engine *pt = &cmd->u.passthru;
	struct ccp_dm_workarea mask;
	struct ccp_data src, dst;
	struct ccp_op op;
	bool in_place = false;
	unsigned int i;
	int ret = 0;

	if (!pt->final && (pt->src_len & (CCP_PASSTHRU_BLOCKSIZE - 1)))
		return -EINVAL;

	if (!pt->src || !pt->dst)
		return -EINVAL;

	if (pt->bit_mod != CCP_PASSTHRU_BITWISE_NOOP) {
		if (pt->mask_len != CCP_PASSTHRU_MASKSIZE)
			return -EINVAL;
		if (!pt->mask)
			return -EINVAL;
	}

	BUILD_BUG_ON(CCP_PASSTHRU_SB_COUNT != 1);

	memset(&op, 0, sizeof(op));
	op.cmd_q = cmd_q;
	op.jobid = CCP_NEW_JOBID(cmd_q->ccp);

	if (pt->bit_mod != CCP_PASSTHRU_BITWISE_NOOP) {
		/* Load the mask */
		op.sb_key = cmd_q->sb_key;

		ret = ccp_init_dm_workarea(&mask, cmd_q,
					   CCP_PASSTHRU_SB_COUNT *
					   CCP_SB_BYTES,
					   DMA_TO_DEVICE);
		if (ret)
			return ret;

		ccp_set_dm_area(&mask, 0, pt->mask, 0, pt->mask_len);
		ret = ccp_copy_to_sb(cmd_q, &mask, op.jobid, op.sb_key,
				     CCP_PASSTHRU_BYTESWAP_NOOP);
		if (ret) {
			cmd->engine_error = cmd_q->cmd_error;
			goto e_mask;
		}
	}

	/* Prepare the input and output data workareas. For in-place
	 * operations we need to set the dma direction to BIDIRECTIONAL
	 * and copy the src workarea to the dst workarea.
	 */
	if (sg_virt(pt->src) == sg_virt(pt->dst))
		in_place = true;

	ret = ccp_init_data(&src, cmd_q, pt->src, pt->src_len,
			    CCP_PASSTHRU_MASKSIZE,
			    in_place ? DMA_BIDIRECTIONAL : DMA_TO_DEVICE);
	if (ret)
		goto e_mask;

	if (in_place) {
		dst = src;
	} else {
		ret = ccp_init_data(&dst, cmd_q, pt->dst, pt->src_len,
				    CCP_PASSTHRU_MASKSIZE, DMA_FROM_DEVICE);
		if (ret)
			goto e_src;
	}

	/* Send data to the CCP Passthru engine
	 *   Because the CCP engine works on a single source and destination
	 *   dma address at a time, each entry in the source scatterlist
	 *   (after the dma_map_sg call) must be less than or equal to the
	 *   (remaining) length in the destination scatterlist entry and the
	 *   length must be a multiple of CCP_PASSTHRU_BLOCKSIZE
	 */
	dst.sg_wa.sg_used = 0;
	for (i = 1; i <= src.sg_wa.dma_count; i++) {
		if (!dst.sg_wa.sg ||
		    (dst.sg_wa.sg->length < src.sg_wa.sg->length)) {
			ret = -EINVAL;
			goto e_dst;
		}

		if (i == src.sg_wa.dma_count) {
			op.eom = 1;
			op.soc = 1;
		}

		op.src.type = CCP_MEMTYPE_SYSTEM;
		op.src.u.dma.address = sg_dma_address(src.sg_wa.sg);
		op.src.u.dma.offset = 0;
		op.src.u.dma.length = sg_dma_len(src.sg_wa.sg);

		op.dst.type = CCP_MEMTYPE_SYSTEM;
		op.dst.u.dma.address = sg_dma_address(dst.sg_wa.sg);
		op.dst.u.dma.offset = dst.sg_wa.sg_used;
		op.dst.u.dma.length = op.src.u.dma.length;

		ret = cmd_q->ccp->vdata->perform->passthru(&op);
		if (ret) {
			cmd->engine_error = cmd_q->cmd_error;
			goto e_dst;
		}

		dst.sg_wa.sg_used += src.sg_wa.sg->length;
		if (dst.sg_wa.sg_used == dst.sg_wa.sg->length) {
			dst.sg_wa.sg = sg_next(dst.sg_wa.sg);
			dst.sg_wa.sg_used = 0;
		}
		src.sg_wa.sg = sg_next(src.sg_wa.sg);
	}

e_dst:
	if (!in_place)
		ccp_free_data(&dst, cmd_q);

e_src:
	ccp_free_data(&src, cmd_q);

e_mask:
	if (pt->bit_mod != CCP_PASSTHRU_BITWISE_NOOP)
		ccp_dm_free(&mask);

	return ret;
}

static int ccp_run_passthru_nomap_cmd(struct ccp_cmd_queue *cmd_q,
				      struct ccp_cmd *cmd)
{
	struct ccp_passthru_nomap_engine *pt = &cmd->u.passthru_nomap;
	struct ccp_dm_workarea mask;
	struct ccp_op op;
	int ret;

	if (!pt->final && (pt->src_len & (CCP_PASSTHRU_BLOCKSIZE - 1)))
		return -EINVAL;

	if (!pt->src_dma || !pt->dst_dma)
		return -EINVAL;

	if (pt->bit_mod != CCP_PASSTHRU_BITWISE_NOOP) {
		if (pt->mask_len != CCP_PASSTHRU_MASKSIZE)
			return -EINVAL;
		if (!pt->mask)
			return -EINVAL;
	}

	BUILD_BUG_ON(CCP_PASSTHRU_SB_COUNT != 1);

	memset(&op, 0, sizeof(op));
	op.cmd_q = cmd_q;
	op.jobid = CCP_NEW_JOBID(cmd_q->ccp);

	if (pt->bit_mod != CCP_PASSTHRU_BITWISE_NOOP) {
		/* Load the mask */
		op.sb_key = cmd_q->sb_key;

		mask.length = pt->mask_len;
		mask.dma.address = pt->mask;
		mask.dma.length = pt->mask_len;

		ret = ccp_copy_to_sb(cmd_q, &mask, op.jobid, op.sb_key,
				     CCP_PASSTHRU_BYTESWAP_NOOP);
		if (ret) {
			cmd->engine_error = cmd_q->cmd_error;
			return ret;
		}
	}

	/* Send data to the CCP Passthru engine */
	op.eom = 1;
	op.soc = 1;

	op.src.type = CCP_MEMTYPE_SYSTEM;
	op.src.u.dma.address = pt->src_dma;
	op.src.u.dma.offset = 0;
	op.src.u.dma.length = pt->src_len;

	op.dst.type = CCP_MEMTYPE_SYSTEM;
	op.dst.u.dma.address = pt->dst_dma;
	op.dst.u.dma.offset = 0;
	op.dst.u.dma.length = pt->src_len;

	ret = cmd_q->ccp->vdata->perform->passthru(&op);
	if (ret)
		cmd->engine_error = cmd_q->cmd_error;

	return ret;
}

static int ccp_run_ecc_mm_cmd(struct ccp_cmd_queue *cmd_q, struct ccp_cmd *cmd)
{
	struct ccp_ecc_engine *ecc = &cmd->u.ecc;
	struct ccp_dm_workarea src, dst;
	struct ccp_op op;
	int ret;
	u8 *save;

	if (!ecc->u.mm.operand_1 ||
	    (ecc->u.mm.operand_1_len > CCP_ECC_MODULUS_BYTES))
		return -EINVAL;

	if (ecc->function != CCP_ECC_FUNCTION_MINV_384BIT)
		if (!ecc->u.mm.operand_2 ||
		    (ecc->u.mm.operand_2_len > CCP_ECC_MODULUS_BYTES))
			return -EINVAL;

	if (!ecc->u.mm.result ||
	    (ecc->u.mm.result_len < CCP_ECC_MODULUS_BYTES))
		return -EINVAL;

	memset(&op, 0, sizeof(op));
	op.cmd_q = cmd_q;
	op.jobid = CCP_NEW_JOBID(cmd_q->ccp);

	/* Concatenate the modulus and the operands. Both the modulus and
	 * the operands must be in little endian format.  Since the input
	 * is in big endian format it must be converted and placed in a
	 * fixed length buffer.
	 */
	ret = ccp_init_dm_workarea(&src, cmd_q, CCP_ECC_SRC_BUF_SIZE,
				   DMA_TO_DEVICE);
	if (ret)
		return ret;

	/* Save the workarea address since it is updated in order to perform
	 * the concatenation
	 */
	save = src.address;

	/* Copy the ECC modulus */
	ret = ccp_reverse_set_dm_area(&src, 0, ecc->mod, 0, ecc->mod_len);
	if (ret)
		goto e_src;
	src.address += CCP_ECC_OPERAND_SIZE;

	/* Copy the first operand */
	ret = ccp_reverse_set_dm_area(&src, 0, ecc->u.mm.operand_1, 0,
				      ecc->u.mm.operand_1_len);
	if (ret)
		goto e_src;
	src.address += CCP_ECC_OPERAND_SIZE;

	if (ecc->function != CCP_ECC_FUNCTION_MINV_384BIT) {
		/* Copy the second operand */
		ret = ccp_reverse_set_dm_area(&src, 0, ecc->u.mm.operand_2, 0,
					      ecc->u.mm.operand_2_len);
		if (ret)
			goto e_src;
		src.address += CCP_ECC_OPERAND_SIZE;
	}

	/* Restore the workarea address */
	src.address = save;

	/* Prepare the output area for the operation */
	ret = ccp_init_dm_workarea(&dst, cmd_q, CCP_ECC_DST_BUF_SIZE,
				   DMA_FROM_DEVICE);
	if (ret)
		goto e_src;

	op.soc = 1;
	op.src.u.dma.address = src.dma.address;
	op.src.u.dma.offset = 0;
	op.src.u.dma.length = src.length;
	op.dst.u.dma.address = dst.dma.address;
	op.dst.u.dma.offset = 0;
	op.dst.u.dma.length = dst.length;

	op.u.ecc.function = cmd->u.ecc.function;

	ret = cmd_q->ccp->vdata->perform->ecc(&op);
	if (ret) {
		cmd->engine_error = cmd_q->cmd_error;
		goto e_dst;
	}

	ecc->ecc_result = le16_to_cpup(
		(const __le16 *)(dst.address + CCP_ECC_RESULT_OFFSET));
	if (!(ecc->ecc_result & CCP_ECC_RESULT_SUCCESS)) {
		ret = -EIO;
		goto e_dst;
	}

	/* Save the ECC result */
	ccp_reverse_get_dm_area(&dst, 0, ecc->u.mm.result, 0,
				CCP_ECC_MODULUS_BYTES);

e_dst:
	ccp_dm_free(&dst);

e_src:
	ccp_dm_free(&src);

	return ret;
}

static int ccp_run_ecc_pm_cmd(struct ccp_cmd_queue *cmd_q, struct ccp_cmd *cmd)
{
	struct ccp_ecc_engine *ecc = &cmd->u.ecc;
	struct ccp_dm_workarea src, dst;
	struct ccp_op op;
	int ret;
	u8 *save;

	if (!ecc->u.pm.point_1.x ||
	    (ecc->u.pm.point_1.x_len > CCP_ECC_MODULUS_BYTES) ||
	    !ecc->u.pm.point_1.y ||
	    (ecc->u.pm.point_1.y_len > CCP_ECC_MODULUS_BYTES))
		return -EINVAL;

	if (ecc->function == CCP_ECC_FUNCTION_PADD_384BIT) {
		if (!ecc->u.pm.point_2.x ||
		    (ecc->u.pm.point_2.x_len > CCP_ECC_MODULUS_BYTES) ||
		    !ecc->u.pm.point_2.y ||
		    (ecc->u.pm.point_2.y_len > CCP_ECC_MODULUS_BYTES))
			return -EINVAL;
	} else {
		if (!ecc->u.pm.domain_a ||
		    (ecc->u.pm.domain_a_len > CCP_ECC_MODULUS_BYTES))
			return -EINVAL;

		if (ecc->function == CCP_ECC_FUNCTION_PMUL_384BIT)
			if (!ecc->u.pm.scalar ||
			    (ecc->u.pm.scalar_len > CCP_ECC_MODULUS_BYTES))
				return -EINVAL;
	}

	if (!ecc->u.pm.result.x ||
	    (ecc->u.pm.result.x_len < CCP_ECC_MODULUS_BYTES) ||
	    !ecc->u.pm.result.y ||
	    (ecc->u.pm.result.y_len < CCP_ECC_MODULUS_BYTES))
		return -EINVAL;

	memset(&op, 0, sizeof(op));
	op.cmd_q = cmd_q;
	op.jobid = CCP_NEW_JOBID(cmd_q->ccp);

	/* Concatenate the modulus and the operands. Both the modulus and
	 * the operands must be in little endian format.  Since the input
	 * is in big endian format it must be converted and placed in a
	 * fixed length buffer.
	 */
	ret = ccp_init_dm_workarea(&src, cmd_q, CCP_ECC_SRC_BUF_SIZE,
				   DMA_TO_DEVICE);
	if (ret)
		return ret;

	/* Save the workarea address since it is updated in order to perform
	 * the concatenation
	 */
	save = src.address;

	/* Copy the ECC modulus */
	ret = ccp_reverse_set_dm_area(&src, 0, ecc->mod, 0, ecc->mod_len);
	if (ret)
		goto e_src;
	src.address += CCP_ECC_OPERAND_SIZE;

	/* Copy the first point X and Y coordinate */
	ret = ccp_reverse_set_dm_area(&src, 0, ecc->u.pm.point_1.x, 0,
				      ecc->u.pm.point_1.x_len);
	if (ret)
		goto e_src;
	src.address += CCP_ECC_OPERAND_SIZE;
	ret = ccp_reverse_set_dm_area(&src, 0, ecc->u.pm.point_1.y, 0,
				      ecc->u.pm.point_1.y_len);
	if (ret)
		goto e_src;
	src.address += CCP_ECC_OPERAND_SIZE;

	/* Set the first point Z coordinate to 1 */
	*src.address = 0x01;
	src.address += CCP_ECC_OPERAND_SIZE;

	if (ecc->function == CCP_ECC_FUNCTION_PADD_384BIT) {
		/* Copy the second point X and Y coordinate */
		ret = ccp_reverse_set_dm_area(&src, 0, ecc->u.pm.point_2.x, 0,
					      ecc->u.pm.point_2.x_len);
		if (ret)
			goto e_src;
		src.address += CCP_ECC_OPERAND_SIZE;
		ret = ccp_reverse_set_dm_area(&src, 0, ecc->u.pm.point_2.y, 0,
					      ecc->u.pm.point_2.y_len);
		if (ret)
			goto e_src;
		src.address += CCP_ECC_OPERAND_SIZE;

		/* Set the second point Z coordinate to 1 */
		*src.address = 0x01;
		src.address += CCP_ECC_OPERAND_SIZE;
	} else {
		/* Copy the Domain "a" parameter */
		ret = ccp_reverse_set_dm_area(&src, 0, ecc->u.pm.domain_a, 0,
					      ecc->u.pm.domain_a_len);
		if (ret)
			goto e_src;
		src.address += CCP_ECC_OPERAND_SIZE;

		if (ecc->function == CCP_ECC_FUNCTION_PMUL_384BIT) {
			/* Copy the scalar value */
			ret = ccp_reverse_set_dm_area(&src, 0,
						      ecc->u.pm.scalar, 0,
						      ecc->u.pm.scalar_len);
			if (ret)
				goto e_src;
			src.address += CCP_ECC_OPERAND_SIZE;
		}
	}

	/* Restore the workarea address */
	src.address = save;

	/* Prepare the output area for the operation */
	ret = ccp_init_dm_workarea(&dst, cmd_q, CCP_ECC_DST_BUF_SIZE,
				   DMA_FROM_DEVICE);
	if (ret)
		goto e_src;

	op.soc = 1;
	op.src.u.dma.address = src.dma.address;
	op.src.u.dma.offset = 0;
	op.src.u.dma.length = src.length;
	op.dst.u.dma.address = dst.dma.address;
	op.dst.u.dma.offset = 0;
	op.dst.u.dma.length = dst.length;

	op.u.ecc.function = cmd->u.ecc.function;

	ret = cmd_q->ccp->vdata->perform->ecc(&op);
	if (ret) {
		cmd->engine_error = cmd_q->cmd_error;
		goto e_dst;
	}

	ecc->ecc_result = le16_to_cpup(
		(const __le16 *)(dst.address + CCP_ECC_RESULT_OFFSET));
	if (!(ecc->ecc_result & CCP_ECC_RESULT_SUCCESS)) {
		ret = -EIO;
		goto e_dst;
	}

	/* Save the workarea address since it is updated as we walk through
	 * to copy the point math result
	 */
	save = dst.address;

	/* Save the ECC result X and Y coordinates */
	ccp_reverse_get_dm_area(&dst, 0, ecc->u.pm.result.x, 0,
				CCP_ECC_MODULUS_BYTES);
	dst.address += CCP_ECC_OUTPUT_SIZE;
	ccp_reverse_get_dm_area(&dst, 0, ecc->u.pm.result.y, 0,
				CCP_ECC_MODULUS_BYTES);
	dst.address += CCP_ECC_OUTPUT_SIZE;

	/* Restore the workarea address */
	dst.address = save;

e_dst:
	ccp_dm_free(&dst);

e_src:
	ccp_dm_free(&src);

	return ret;
}

static int ccp_run_ecc_cmd(struct ccp_cmd_queue *cmd_q, struct ccp_cmd *cmd)
{
	struct ccp_ecc_engine *ecc = &cmd->u.ecc;

	ecc->ecc_result = 0;

	if (!ecc->mod ||
	    (ecc->mod_len > CCP_ECC_MODULUS_BYTES))
		return -EINVAL;

	switch (ecc->function) {
	case CCP_ECC_FUNCTION_MMUL_384BIT:
	case CCP_ECC_FUNCTION_MADD_384BIT:
	case CCP_ECC_FUNCTION_MINV_384BIT:
		return ccp_run_ecc_mm_cmd(cmd_q, cmd);

	case CCP_ECC_FUNCTION_PADD_384BIT:
	case CCP_ECC_FUNCTION_PMUL_384BIT:
	case CCP_ECC_FUNCTION_PDBL_384BIT:
		return ccp_run_ecc_pm_cmd(cmd_q, cmd);

	default:
		return -EINVAL;
	}
}

int ccp_run_cmd(struct ccp_cmd_queue *cmd_q, struct ccp_cmd *cmd)
{
	int ret;

	cmd->engine_error = 0;
	cmd_q->cmd_error = 0;
	cmd_q->int_rcvd = 0;
	cmd_q->free_slots = cmd_q->ccp->vdata->perform->get_free_slots(cmd_q);

	switch (cmd->engine) {
	case CCP_ENGINE_AES:
		ret = ccp_run_aes_cmd(cmd_q, cmd);
		break;
	case CCP_ENGINE_XTS_AES_128:
		ret = ccp_run_xts_aes_cmd(cmd_q, cmd);
		break;
	case CCP_ENGINE_DES3:
		ret = ccp_run_des3_cmd(cmd_q, cmd);
		break;
	case CCP_ENGINE_SHA:
		ret = ccp_run_sha_cmd(cmd_q, cmd);
		break;
	case CCP_ENGINE_RSA:
		ret = ccp_run_rsa_cmd(cmd_q, cmd);
		break;
	case CCP_ENGINE_PASSTHRU:
		if (cmd->flags & CCP_CMD_PASSTHRU_NO_DMA_MAP)
			ret = ccp_run_passthru_nomap_cmd(cmd_q, cmd);
		else
			ret = ccp_run_passthru_cmd(cmd_q, cmd);
		break;
	case CCP_ENGINE_ECC:
		ret = ccp_run_ecc_cmd(cmd_q, cmd);
		break;
	default:
		ret = -EINVAL;
	}

	return ret;
}<|MERGE_RESOLUTION|>--- conflicted
+++ resolved
@@ -1065,11 +1065,8 @@
 
 	if (xts->key_len == AES_KEYSIZE_128)
 		aestype = CCP_AES_TYPE_128;
-<<<<<<< HEAD
-=======
 	else if (xts->key_len == AES_KEYSIZE_256)
 		aestype = CCP_AES_TYPE_256;
->>>>>>> ef03de22
 	else
 		return -EINVAL;
 
