# SPDX-License-Identifier: GPL-2.0-only
#
# Copyright (C) ST-Ericsson SA 2010
# Author: Shujuan Chen (shujuan.chen@stericsson.com)
#

config CRYPTO_DEV_UX500_CRYP
	tristate "UX500 crypto driver for CRYP block"
	depends on CRYPTO_DEV_UX500
	select CRYPTO_ALGAPI
<<<<<<< HEAD
	select CRYPTO_BLKCIPHER
=======
	select CRYPTO_SKCIPHER
>>>>>>> 7d2a07b7
	select CRYPTO_LIB_DES
	help
	This selects the crypto driver for the UX500_CRYP hardware. It supports
	AES-ECB, CBC and CTR with keys sizes of 128, 192 and 256 bit sizes.

config CRYPTO_DEV_UX500_HASH
	tristate "UX500 crypto driver for HASH block"
	depends on CRYPTO_DEV_UX500
	select CRYPTO_HASH
	select CRYPTO_SHA1
	select CRYPTO_SHA256
	help
	  This selects the hash driver for the UX500_HASH hardware.
	  Depends on UX500/STM DMA if running in DMA mode.

config CRYPTO_DEV_UX500_DEBUG
	bool "Activate ux500 platform debug-mode for crypto and hash block"
	depends on CRYPTO_DEV_UX500_CRYP || CRYPTO_DEV_UX500_HASH
	help
	  Say Y if you want to add debug prints to ux500_hash and
	  ux500_cryp devices.<|MERGE_RESOLUTION|>--- conflicted
+++ resolved
@@ -8,11 +8,7 @@
 	tristate "UX500 crypto driver for CRYP block"
 	depends on CRYPTO_DEV_UX500
 	select CRYPTO_ALGAPI
-<<<<<<< HEAD
-	select CRYPTO_BLKCIPHER
-=======
 	select CRYPTO_SKCIPHER
->>>>>>> 7d2a07b7
 	select CRYPTO_LIB_DES
 	help
 	This selects the crypto driver for the UX500_CRYP hardware. It supports
