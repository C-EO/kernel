--- conflicted
+++ resolved
@@ -487,15 +487,8 @@
 	struct caam_hash_ctx *ctx = crypto_ahash_ctx(ahash);
 	struct device *jrdev = ctx->jrdev;
 
-<<<<<<< HEAD
-	if (keylen != AES_KEYSIZE_128) {
-		crypto_ahash_set_flags(ahash, CRYPTO_TFM_RES_BAD_KEY_LEN);
-		return -EINVAL;
-	}
-=======
 	if (keylen != AES_KEYSIZE_128)
 		return -EINVAL;
->>>>>>> 7d2a07b7
 
 	memcpy(ctx->key, key, keylen);
 	dma_sync_single_for_device(jrdev, ctx->adata.key_dma, keylen,
@@ -515,15 +508,8 @@
 	int err;
 
 	err = aes_check_keylen(keylen);
-<<<<<<< HEAD
-	if (err) {
-		crypto_ahash_set_flags(ahash, CRYPTO_TFM_RES_BAD_KEY_LEN);
-		return err;
-	}
-=======
 	if (err)
 		return err;
->>>>>>> 7d2a07b7
 
 	/* key is immediate data for all cmac shared descriptors */
 	ctx->adata.key_virt = key;
