--- conflicted
+++ resolved
@@ -117,10 +117,7 @@
 	u8 value;
 	const char *error_text;
 } qi_error_list[] = {
-<<<<<<< HEAD
-=======
 	{ 0x00, "No error" },
->>>>>>> ecd3ad1c
 	{ 0x1F, "Job terminated by FQ or ICID flush" },
 	{ 0x20, "FD format error"},
 	{ 0x21, "FD command format error"},
