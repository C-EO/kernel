--- conflicted
+++ resolved
@@ -552,11 +552,7 @@
 	clk_disable(dd->iclk);
 	dd->flags &= ~AES_FLAGS_BUSY;
 
-<<<<<<< HEAD
-	if (!dd->ctx->is_aead &&
-=======
 	if (!err && !dd->ctx->is_aead &&
->>>>>>> 7117be3f
 	    (rctx->mode & AES_FLAGS_OPMODE_MASK) != AES_FLAGS_ECB) {
 		if ((rctx->mode & AES_FLAGS_OPMODE_MASK) != AES_FLAGS_CTR)
 			atmel_aes_set_iv_as_last_ciphertext_block(dd);
