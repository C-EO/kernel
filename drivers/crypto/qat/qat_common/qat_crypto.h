--- conflicted
+++ resolved
@@ -19,8 +19,6 @@
 	unsigned long state;
 	int id;
 	atomic_t refctr;
-
-	void *suse_kabi_padding;
 };
 
 struct qat_crypto_request_buffs {
@@ -55,11 +53,6 @@
 		u8 iv[AES_BLOCK_SIZE];
 	};
 	bool encryption;
-<<<<<<< HEAD
-
-	void *suse_kabi_padding;
-=======
->>>>>>> 7d2a07b7
 };
 
 static inline bool adf_hw_dev_has_crypto(struct adf_accel_dev *accel_dev)
