--- conflicted
+++ resolved
@@ -1545,17 +1545,6 @@
 	int status = 0;
 
 	if (handle->chip_info->fw_auth) {
-<<<<<<< HEAD
-		if (!qat_uclo_map_auth_fw(handle, addr_ptr, mem_size, &desc))
-			status = qat_uclo_auth_fw(handle, desc);
-		qat_uclo_ummap_auth_fw(handle, &desc);
-	} else {
-		if (!handle->chip_info->sram_visible) {
-			dev_dbg(&handle->pci_dev->dev,
-				"QAT MMP fw not loaded for device 0x%x",
-				handle->pci_dev->device);
-			return status;
-=======
 		status = qat_uclo_map_auth_fw(handle, addr_ptr, mem_size, &desc);
 		if (!status)
 			status = qat_uclo_auth_fw(handle, desc);
@@ -1564,7 +1553,6 @@
 		if (handle->chip_info->mmp_sram_size < mem_size) {
 			pr_err("QAT: MMP size is too large: 0x%x\n", mem_size);
 			return -EFBIG;
->>>>>>> 7d2a07b7
 		}
 		qat_uclo_wr_sram_by_words(handle, 0, addr_ptr, mem_size);
 	}
