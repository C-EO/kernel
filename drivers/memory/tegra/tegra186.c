--- conflicted
+++ resolved
@@ -10,70 +10,12 @@
 #include <linux/of_device.h>
 #include <linux/platform_device.h>
 
-<<<<<<< HEAD
-=======
 #include <soc/tegra/mc.h>
 
->>>>>>> 7d2a07b7
 #if defined(CONFIG_ARCH_TEGRA_186_SOC)
 #include <dt-bindings/memory/tegra186-mc.h>
 #endif
 
-<<<<<<< HEAD
-#if defined(CONFIG_ARCH_TEGRA_194_SOC)
-#include <dt-bindings/memory/tegra194-mc.h>
-#endif
-
-struct tegra186_mc_client {
-	const char *name;
-	unsigned int sid;
-	struct {
-		unsigned int override;
-		unsigned int security;
-	} regs;
-};
-
-struct tegra186_mc_soc {
-	const struct tegra186_mc_client *clients;
-	unsigned int num_clients;
-};
-
-struct tegra186_mc {
-	struct device *dev;
-	void __iomem *regs;
-
-	const struct tegra186_mc_soc *soc;
-};
-
-static void tegra186_mc_program_sid(struct tegra186_mc *mc)
-{
-	unsigned int i;
-
-	for (i = 0; i < mc->soc->num_clients; i++) {
-		const struct tegra186_mc_client *client = &mc->soc->clients[i];
-		u32 override, security;
-
-		override = readl(mc->regs + client->regs.override);
-		security = readl(mc->regs + client->regs.security);
-
-		dev_dbg(mc->dev, "client %s: override: %x security: %x\n",
-			client->name, override, security);
-
-		dev_dbg(mc->dev, "setting SID %u for %s\n", client->sid,
-			client->name);
-		writel(client->sid, mc->regs + client->regs.override);
-
-		override = readl(mc->regs + client->regs.override);
-		security = readl(mc->regs + client->regs.security);
-
-		dev_dbg(mc->dev, "client %s: override: %x security: %x\n",
-			client->name, override, security);
-	}
-}
-
-#if defined(CONFIG_ARCH_TEGRA_186_SOC)
-static const struct tegra186_mc_client tegra186_mc_clients[] = {
-=======
 #define MC_SID_STREAMID_OVERRIDE_MASK GENMASK(7, 0)
 #define MC_SID_STREAMID_SECURITY_WRITE_ACCESS_DISABLED BIT(16)
 #define MC_SID_STREAMID_SECURITY_OVERRIDE BIT(8)
@@ -204,7 +146,6 @@
 
 #if defined(CONFIG_ARCH_TEGRA_186_SOC)
 static const struct tegra_mc_client tegra186_mc_clients[] = {
->>>>>>> 7d2a07b7
 	{
 		.id = TEGRA186_MEMORY_CLIENT_PTCR,
 		.name = "ptcr",
@@ -928,1043 +869,10 @@
 	},
 };
 
-<<<<<<< HEAD
-static const struct tegra186_mc_soc tegra186_mc_soc = {
-	.num_clients = ARRAY_SIZE(tegra186_mc_clients),
-	.clients = tegra186_mc_clients,
-};
-#endif
-
-#if defined(CONFIG_ARCH_TEGRA_194_SOC)
-static const struct tegra186_mc_client tegra194_mc_clients[] = {
-	{
-		.name = "ptcr",
-		.sid = TEGRA194_SID_PASSTHROUGH,
-		.regs = {
-			.override = 0x000,
-			.security = 0x004,
-		},
-	}, {
-		.name = "miu7r",
-		.sid = TEGRA194_SID_MIU,
-		.regs = {
-			.override = 0x008,
-			.security = 0x00c,
-		},
-	}, {
-		.name = "miu7w",
-		.sid = TEGRA194_SID_MIU,
-		.regs = {
-			.override = 0x010,
-			.security = 0x014,
-		},
-	}, {
-		.name = "hdar",
-		.sid = TEGRA194_SID_HDA,
-		.regs = {
-			.override = 0x0a8,
-			.security = 0x0ac,
-		},
-	}, {
-		.name = "host1xdmar",
-		.sid = TEGRA194_SID_HOST1X,
-		.regs = {
-			.override = 0x0b0,
-			.security = 0x0b4,
-		},
-	}, {
-		.name = "nvencsrd",
-		.sid = TEGRA194_SID_NVENC,
-		.regs = {
-			.override = 0x0e0,
-			.security = 0x0e4,
-		},
-	}, {
-		.name = "satar",
-		.sid = TEGRA194_SID_SATA,
-		.regs = {
-			.override = 0x0f8,
-			.security = 0x0fc,
-		},
-	}, {
-		.name = "mpcorer",
-		.sid = TEGRA194_SID_PASSTHROUGH,
-		.regs = {
-			.override = 0x138,
-			.security = 0x13c,
-		},
-	}, {
-		.name = "nvencswr",
-		.sid = TEGRA194_SID_NVENC,
-		.regs = {
-			.override = 0x158,
-			.security = 0x15c,
-		},
-	}, {
-		.name = "hdaw",
-		.sid = TEGRA194_SID_HDA,
-		.regs = {
-			.override = 0x1a8,
-			.security = 0x1ac,
-		},
-	}, {
-		.name = "mpcorew",
-		.sid = TEGRA194_SID_PASSTHROUGH,
-		.regs = {
-			.override = 0x1c8,
-			.security = 0x1cc,
-		},
-	}, {
-		.name = "sataw",
-		.sid = TEGRA194_SID_SATA,
-		.regs = {
-			.override = 0x1e8,
-			.security = 0x1ec,
-		},
-	}, {
-		.name = "ispra",
-		.sid = TEGRA194_SID_ISP,
-		.regs = {
-			.override = 0x220,
-			.security = 0x224,
-		},
-	}, {
-		.name = "ispfalr",
-		.sid = TEGRA194_SID_ISP_FALCON,
-		.regs = {
-			.override = 0x228,
-			.security = 0x22c,
-		},
-	}, {
-		.name = "ispwa",
-		.sid = TEGRA194_SID_ISP,
-		.regs = {
-			.override = 0x230,
-			.security = 0x234,
-		},
-	}, {
-		.name = "ispwb",
-		.sid = TEGRA194_SID_ISP,
-		.regs = {
-			.override = 0x238,
-			.security = 0x23c,
-		},
-	}, {
-		.name = "xusb_hostr",
-		.sid = TEGRA194_SID_XUSB_HOST,
-		.regs = {
-			.override = 0x250,
-			.security = 0x254,
-		},
-	}, {
-		.name = "xusb_hostw",
-		.sid = TEGRA194_SID_XUSB_HOST,
-		.regs = {
-			.override = 0x258,
-			.security = 0x25c,
-		},
-	}, {
-		.name = "xusb_devr",
-		.sid = TEGRA194_SID_XUSB_DEV,
-		.regs = {
-			.override = 0x260,
-			.security = 0x264,
-		},
-	}, {
-		.name = "xusb_devw",
-		.sid = TEGRA194_SID_XUSB_DEV,
-		.regs = {
-			.override = 0x268,
-			.security = 0x26c,
-		},
-	}, {
-		.name = "sdmmcra",
-		.sid = TEGRA194_SID_SDMMC1,
-		.regs = {
-			.override = 0x300,
-			.security = 0x304,
-		},
-	}, {
-		.name = "sdmmcr",
-		.sid = TEGRA194_SID_SDMMC3,
-		.regs = {
-			.override = 0x310,
-			.security = 0x314,
-		},
-	}, {
-		.name = "sdmmcrab",
-		.sid = TEGRA194_SID_SDMMC4,
-		.regs = {
-			.override = 0x318,
-			.security = 0x31c,
-		},
-	}, {
-		.name = "sdmmcwa",
-		.sid = TEGRA194_SID_SDMMC1,
-		.regs = {
-			.override = 0x320,
-			.security = 0x324,
-		},
-	}, {
-		.name = "sdmmcw",
-		.sid = TEGRA194_SID_SDMMC3,
-		.regs = {
-			.override = 0x330,
-			.security = 0x334,
-		},
-	}, {
-		.name = "sdmmcwab",
-		.sid = TEGRA194_SID_SDMMC4,
-		.regs = {
-			.override = 0x338,
-			.security = 0x33c,
-		},
-	}, {
-		.name = "vicsrd",
-		.sid = TEGRA194_SID_VIC,
-		.regs = {
-			.override = 0x360,
-			.security = 0x364,
-		},
-	}, {
-		.name = "vicswr",
-		.sid = TEGRA194_SID_VIC,
-		.regs = {
-			.override = 0x368,
-			.security = 0x36c,
-		},
-	}, {
-		.name = "viw",
-		.sid = TEGRA194_SID_VI,
-		.regs = {
-			.override = 0x390,
-			.security = 0x394,
-		},
-	}, {
-		.name = "nvdecsrd",
-		.sid = TEGRA194_SID_NVDEC,
-		.regs = {
-			.override = 0x3c0,
-			.security = 0x3c4,
-		},
-	}, {
-		.name = "nvdecswr",
-		.sid = TEGRA194_SID_NVDEC,
-		.regs = {
-			.override = 0x3c8,
-			.security = 0x3cc,
-		},
-	}, {
-		.name = "aper",
-		.sid = TEGRA194_SID_APE,
-		.regs = {
-			.override = 0x3c0,
-			.security = 0x3c4,
-		},
-	}, {
-		.name = "apew",
-		.sid = TEGRA194_SID_APE,
-		.regs = {
-			.override = 0x3d0,
-			.security = 0x3d4,
-		},
-	}, {
-		.name = "nvjpgsrd",
-		.sid = TEGRA194_SID_NVJPG,
-		.regs = {
-			.override = 0x3f0,
-			.security = 0x3f4,
-		},
-	}, {
-		.name = "nvjpgswr",
-		.sid = TEGRA194_SID_NVJPG,
-		.regs = {
-			.override = 0x3f0,
-			.security = 0x3f4,
-		},
-	}, {
-		.name = "axiapr",
-		.sid = TEGRA194_SID_PASSTHROUGH,
-		.regs = {
-			.override = 0x410,
-			.security = 0x414,
-		},
-	}, {
-		.name = "axiapw",
-		.sid = TEGRA194_SID_PASSTHROUGH,
-		.regs = {
-			.override = 0x418,
-			.security = 0x41c,
-		},
-	}, {
-		.name = "etrr",
-		.sid = TEGRA194_SID_ETR,
-		.regs = {
-			.override = 0x420,
-			.security = 0x424,
-		},
-	}, {
-		.name = "etrw",
-		.sid = TEGRA194_SID_ETR,
-		.regs = {
-			.override = 0x428,
-			.security = 0x42c,
-		},
-	}, {
-		.name = "axisr",
-		.sid = TEGRA194_SID_PASSTHROUGH,
-		.regs = {
-			.override = 0x460,
-			.security = 0x464,
-		},
-	}, {
-		.name = "axisw",
-		.sid = TEGRA194_SID_PASSTHROUGH,
-		.regs = {
-			.override = 0x468,
-			.security = 0x46c,
-		},
-	}, {
-		.name = "eqosr",
-		.sid = TEGRA194_SID_EQOS,
-		.regs = {
-			.override = 0x470,
-			.security = 0x474,
-		},
-	}, {
-		.name = "eqosw",
-		.sid = TEGRA194_SID_EQOS,
-		.regs = {
-			.override = 0x478,
-			.security = 0x47c,
-		},
-	}, {
-		.name = "ufshcr",
-		.sid = TEGRA194_SID_UFSHC,
-		.regs = {
-			.override = 0x480,
-			.security = 0x484,
-		},
-	}, {
-		.name = "ufshcw",
-		.sid = TEGRA194_SID_UFSHC,
-		.regs = {
-			.override = 0x488,
-			.security = 0x48c,
-		},
-	}, {
-		.name = "nvdisplayr",
-		.sid = TEGRA194_SID_NVDISPLAY,
-		.regs = {
-			.override = 0x490,
-			.security = 0x494,
-		},
-	}, {
-		.name = "bpmpr",
-		.sid = TEGRA194_SID_BPMP,
-		.regs = {
-			.override = 0x498,
-			.security = 0x49c,
-		},
-	}, {
-		.name = "bpmpw",
-		.sid = TEGRA194_SID_BPMP,
-		.regs = {
-			.override = 0x4a0,
-			.security = 0x4a4,
-		},
-	}, {
-		.name = "bpmpdmar",
-		.sid = TEGRA194_SID_BPMP,
-		.regs = {
-			.override = 0x4a8,
-			.security = 0x4ac,
-		},
-	}, {
-		.name = "bpmpdmaw",
-		.sid = TEGRA194_SID_BPMP,
-		.regs = {
-			.override = 0x4b0,
-			.security = 0x4b4,
-		},
-	}, {
-		.name = "aonr",
-		.sid = TEGRA194_SID_AON,
-		.regs = {
-			.override = 0x4b8,
-			.security = 0x4bc,
-		},
-	}, {
-		.name = "aonw",
-		.sid = TEGRA194_SID_AON,
-		.regs = {
-			.override = 0x4c0,
-			.security = 0x4c4,
-		},
-	}, {
-		.name = "aondmar",
-		.sid = TEGRA194_SID_AON,
-		.regs = {
-			.override = 0x4c8,
-			.security = 0x4cc,
-		},
-	}, {
-		.name = "aondmaw",
-		.sid = TEGRA194_SID_AON,
-		.regs = {
-			.override = 0x4d0,
-			.security = 0x4d4,
-		},
-	}, {
-		.name = "scer",
-		.sid = TEGRA194_SID_SCE,
-		.regs = {
-			.override = 0x4d8,
-			.security = 0x4dc,
-		},
-	}, {
-		.name = "scew",
-		.sid = TEGRA194_SID_SCE,
-		.regs = {
-			.override = 0x4e0,
-			.security = 0x4e4,
-		},
-	}, {
-		.name = "scedmar",
-		.sid = TEGRA194_SID_SCE,
-		.regs = {
-			.override = 0x4e8,
-			.security = 0x4ec,
-		},
-	}, {
-		.name = "scedmaw",
-		.sid = TEGRA194_SID_SCE,
-		.regs = {
-			.override = 0x4f0,
-			.security = 0x4f4,
-		},
-	}, {
-		.name = "apedmar",
-		.sid = TEGRA194_SID_APE,
-		.regs = {
-			.override = 0x4f8,
-			.security = 0x4fc,
-		},
-	}, {
-		.name = "apedmaw",
-		.sid = TEGRA194_SID_APE,
-		.regs = {
-			.override = 0x500,
-			.security = 0x504,
-		},
-	}, {
-		.name = "nvdisplayr1",
-		.sid = TEGRA194_SID_NVDISPLAY,
-		.regs = {
-			.override = 0x508,
-			.security = 0x50c,
-		},
-	}, {
-		.name = "vicsrd1",
-		.sid = TEGRA194_SID_VIC,
-		.regs = {
-			.override = 0x510,
-			.security = 0x514,
-		},
-	}, {
-		.name = "nvdecsrd1",
-		.sid = TEGRA194_SID_NVDEC,
-		.regs = {
-			.override = 0x518,
-			.security = 0x51c,
-		},
-	}, {
-		.name = "miu0r",
-		.sid = TEGRA194_SID_MIU,
-		.regs = {
-			.override = 0x530,
-			.security = 0x534,
-		},
-	}, {
-		.name = "miu0w",
-		.sid = TEGRA194_SID_MIU,
-		.regs = {
-			.override = 0x538,
-			.security = 0x53c,
-		},
-	}, {
-		.name = "miu1r",
-		.sid = TEGRA194_SID_MIU,
-		.regs = {
-			.override = 0x540,
-			.security = 0x544,
-		},
-	}, {
-		.name = "miu1w",
-		.sid = TEGRA194_SID_MIU,
-		.regs = {
-			.override = 0x548,
-			.security = 0x54c,
-		},
-	}, {
-		.name = "miu2r",
-		.sid = TEGRA194_SID_MIU,
-		.regs = {
-			.override = 0x570,
-			.security = 0x574,
-		},
-	}, {
-		.name = "miu2w",
-		.sid = TEGRA194_SID_MIU,
-		.regs = {
-			.override = 0x578,
-			.security = 0x57c,
-		},
-	}, {
-		.name = "miu3r",
-		.sid = TEGRA194_SID_MIU,
-		.regs = {
-			.override = 0x580,
-			.security = 0x584,
-		},
-	}, {
-		.name = "miu3w",
-		.sid = TEGRA194_SID_MIU,
-		.regs = {
-			.override = 0x588,
-			.security = 0x58c,
-		},
-	}, {
-		.name = "miu4r",
-		.sid = TEGRA194_SID_MIU,
-		.regs = {
-			.override = 0x590,
-			.security = 0x594,
-		},
-	}, {
-		.name = "miu4w",
-		.sid = TEGRA194_SID_MIU,
-		.regs = {
-			.override = 0x598,
-			.security = 0x59c,
-		},
-	}, {
-		.name = "dpmur",
-		.sid = TEGRA194_SID_PASSTHROUGH,
-		.regs = {
-			.override = 0x598,
-			.security = 0x59c,
-		},
-	}, {
-		.name = "vifalr",
-		.sid = TEGRA194_SID_VI_FALCON,
-		.regs = {
-			.override = 0x5e0,
-			.security = 0x5e4,
-		},
-	}, {
-		.name = "vifalw",
-		.sid = TEGRA194_SID_VI_FALCON,
-		.regs = {
-			.override = 0x5e8,
-			.security = 0x5ec,
-		},
-	}, {
-		.name = "dla0rda",
-		.sid = TEGRA194_SID_NVDLA0,
-		.regs = {
-			.override = 0x5f0,
-			.security = 0x5f4,
-		},
-	}, {
-		.name = "dla0falrdb",
-		.sid = TEGRA194_SID_NVDLA0,
-		.regs = {
-			.override = 0x5f8,
-			.security = 0x5fc,
-		},
-	}, {
-		.name = "dla0wra",
-		.sid = TEGRA194_SID_NVDLA0,
-		.regs = {
-			.override = 0x600,
-			.security = 0x604,
-		},
-	}, {
-		.name = "dla0falwrb",
-		.sid = TEGRA194_SID_NVDLA0,
-		.regs = {
-			.override = 0x608,
-			.security = 0x60c,
-		},
-	}, {
-		.name = "dla1rda",
-		.sid = TEGRA194_SID_NVDLA1,
-		.regs = {
-			.override = 0x610,
-			.security = 0x614,
-		},
-	}, {
-		.name = "dla1falrdb",
-		.sid = TEGRA194_SID_NVDLA1,
-		.regs = {
-			.override = 0x618,
-			.security = 0x61c,
-		},
-	}, {
-		.name = "dla1wra",
-		.sid = TEGRA194_SID_NVDLA1,
-		.regs = {
-			.override = 0x620,
-			.security = 0x624,
-		},
-	}, {
-		.name = "dla1falwrb",
-		.sid = TEGRA194_SID_NVDLA1,
-		.regs = {
-			.override = 0x628,
-			.security = 0x62c,
-		},
-	}, {
-		.name = "pva0rda",
-		.sid = TEGRA194_SID_PVA0,
-		.regs = {
-			.override = 0x630,
-			.security = 0x634,
-		},
-	}, {
-		.name = "pva0rdb",
-		.sid = TEGRA194_SID_PVA0,
-		.regs = {
-			.override = 0x638,
-			.security = 0x63c,
-		},
-	}, {
-		.name = "pva0rdc",
-		.sid = TEGRA194_SID_PVA0,
-		.regs = {
-			.override = 0x640,
-			.security = 0x644,
-		},
-	}, {
-		.name = "pva0wra",
-		.sid = TEGRA194_SID_PVA0,
-		.regs = {
-			.override = 0x648,
-			.security = 0x64c,
-		},
-	}, {
-		.name = "pva0wrb",
-		.sid = TEGRA194_SID_PVA0,
-		.regs = {
-			.override = 0x650,
-			.security = 0x654,
-		},
-	}, {
-		.name = "pva0wrc",
-		.sid = TEGRA194_SID_PVA0,
-		.regs = {
-			.override = 0x658,
-			.security = 0x65c,
-		},
-	}, {
-		.name = "pva1rda",
-		.sid = TEGRA194_SID_PVA1,
-		.regs = {
-			.override = 0x660,
-			.security = 0x664,
-		},
-	}, {
-		.name = "pva1rdb",
-		.sid = TEGRA194_SID_PVA1,
-		.regs = {
-			.override = 0x668,
-			.security = 0x66c,
-		},
-	}, {
-		.name = "pva1rdc",
-		.sid = TEGRA194_SID_PVA1,
-		.regs = {
-			.override = 0x670,
-			.security = 0x674,
-		},
-	}, {
-		.name = "pva1wra",
-		.sid = TEGRA194_SID_PVA1,
-		.regs = {
-			.override = 0x678,
-			.security = 0x67c,
-		},
-	}, {
-		.name = "pva1wrb",
-		.sid = TEGRA194_SID_PVA1,
-		.regs = {
-			.override = 0x680,
-			.security = 0x684,
-		},
-	}, {
-		.name = "pva1wrc",
-		.sid = TEGRA194_SID_PVA1,
-		.regs = {
-			.override = 0x688,
-			.security = 0x68c,
-		},
-	}, {
-		.name = "rcer",
-		.sid = TEGRA194_SID_RCE,
-		.regs = {
-			.override = 0x690,
-			.security = 0x694,
-		},
-	}, {
-		.name = "rcew",
-		.sid = TEGRA194_SID_RCE,
-		.regs = {
-			.override = 0x698,
-			.security = 0x69c,
-		},
-	}, {
-		.name = "rcedmar",
-		.sid = TEGRA194_SID_RCE,
-		.regs = {
-			.override = 0x6a0,
-			.security = 0x6a4,
-		},
-	}, {
-		.name = "rcedmaw",
-		.sid = TEGRA194_SID_RCE,
-		.regs = {
-			.override = 0x6a8,
-			.security = 0x6ac,
-		},
-	}, {
-		.name = "nvenc1srd",
-		.sid = TEGRA194_SID_NVENC1,
-		.regs = {
-			.override = 0x6b0,
-			.security = 0x6b4,
-		},
-	}, {
-		.name = "nvenc1swr",
-		.sid = TEGRA194_SID_NVENC1,
-		.regs = {
-			.override = 0x6b8,
-			.security = 0x6bc,
-		},
-	}, {
-		.name = "pcie0r",
-		.sid = TEGRA194_SID_PCIE0,
-		.regs = {
-			.override = 0x6c0,
-			.security = 0x6c4,
-		},
-	}, {
-		.name = "pcie0w",
-		.sid = TEGRA194_SID_PCIE0,
-		.regs = {
-			.override = 0x6c8,
-			.security = 0x6cc,
-		},
-	}, {
-		.name = "pcie1r",
-		.sid = TEGRA194_SID_PCIE1,
-		.regs = {
-			.override = 0x6d0,
-			.security = 0x6d4,
-		},
-	}, {
-		.name = "pcie1w",
-		.sid = TEGRA194_SID_PCIE1,
-		.regs = {
-			.override = 0x6d8,
-			.security = 0x6dc,
-		},
-	}, {
-		.name = "pcie2ar",
-		.sid = TEGRA194_SID_PCIE2,
-		.regs = {
-			.override = 0x6e0,
-			.security = 0x6e4,
-		},
-	}, {
-		.name = "pcie2aw",
-		.sid = TEGRA194_SID_PCIE2,
-		.regs = {
-			.override = 0x6e8,
-			.security = 0x6ec,
-		},
-	}, {
-		.name = "pcie3r",
-		.sid = TEGRA194_SID_PCIE3,
-		.regs = {
-			.override = 0x6f0,
-			.security = 0x6f4,
-		},
-	}, {
-		.name = "pcie3w",
-		.sid = TEGRA194_SID_PCIE3,
-		.regs = {
-			.override = 0x6f8,
-			.security = 0x6fc,
-		},
-	}, {
-		.name = "pcie4r",
-		.sid = TEGRA194_SID_PCIE4,
-		.regs = {
-			.override = 0x700,
-			.security = 0x704,
-		},
-	}, {
-		.name = "pcie4w",
-		.sid = TEGRA194_SID_PCIE4,
-		.regs = {
-			.override = 0x708,
-			.security = 0x70c,
-		},
-	}, {
-		.name = "pcie5r",
-		.sid = TEGRA194_SID_PCIE5,
-		.regs = {
-			.override = 0x710,
-			.security = 0x714,
-		},
-	}, {
-		.name = "pcie5w",
-		.sid = TEGRA194_SID_PCIE5,
-		.regs = {
-			.override = 0x718,
-			.security = 0x71c,
-		},
-	}, {
-		.name = "ispfalw",
-		.sid = TEGRA194_SID_ISP_FALCON,
-		.regs = {
-			.override = 0x720,
-			.security = 0x724,
-		},
-	}, {
-		.name = "dla0rda1",
-		.sid = TEGRA194_SID_NVDLA0,
-		.regs = {
-			.override = 0x748,
-			.security = 0x74c,
-		},
-	}, {
-		.name = "dla1rda1",
-		.sid = TEGRA194_SID_NVDLA1,
-		.regs = {
-			.override = 0x750,
-			.security = 0x754,
-		},
-	}, {
-		.name = "pva0rda1",
-		.sid = TEGRA194_SID_PVA0,
-		.regs = {
-			.override = 0x758,
-			.security = 0x75c,
-		},
-	}, {
-		.name = "pva0rdb1",
-		.sid = TEGRA194_SID_PVA0,
-		.regs = {
-			.override = 0x760,
-			.security = 0x764,
-		},
-	}, {
-		.name = "pva1rda1",
-		.sid = TEGRA194_SID_PVA1,
-		.regs = {
-			.override = 0x768,
-			.security = 0x76c,
-		},
-	}, {
-		.name = "pva1rdb1",
-		.sid = TEGRA194_SID_PVA1,
-		.regs = {
-			.override = 0x770,
-			.security = 0x774,
-		},
-	}, {
-		.name = "pcie5r1",
-		.sid = TEGRA194_SID_PCIE5,
-		.regs = {
-			.override = 0x778,
-			.security = 0x77c,
-		},
-	}, {
-		.name = "nvencsrd1",
-		.sid = TEGRA194_SID_NVENC,
-		.regs = {
-			.override = 0x780,
-			.security = 0x784,
-		},
-	}, {
-		.name = "nvenc1srd1",
-		.sid = TEGRA194_SID_NVENC1,
-		.regs = {
-			.override = 0x788,
-			.security = 0x78c,
-		},
-	}, {
-		.name = "ispra1",
-		.sid = TEGRA194_SID_ISP,
-		.regs = {
-			.override = 0x790,
-			.security = 0x794,
-		},
-	}, {
-		.name = "pcie0r1",
-		.sid = TEGRA194_SID_PCIE0,
-		.regs = {
-			.override = 0x798,
-			.security = 0x79c,
-		},
-	}, {
-		.name = "nvdec1srd",
-		.sid = TEGRA194_SID_NVDEC1,
-		.regs = {
-			.override = 0x7c8,
-			.security = 0x7cc,
-		},
-	}, {
-		.name = "nvdec1srd1",
-		.sid = TEGRA194_SID_NVDEC1,
-		.regs = {
-			.override = 0x7d0,
-			.security = 0x7d4,
-		},
-	}, {
-		.name = "nvdec1swr",
-		.sid = TEGRA194_SID_NVDEC1,
-		.regs = {
-			.override = 0x7d8,
-			.security = 0x7dc,
-		},
-	}, {
-		.name = "miu5r",
-		.sid = TEGRA194_SID_MIU,
-		.regs = {
-			.override = 0x7e0,
-			.security = 0x7e4,
-		},
-	}, {
-		.name = "miu5w",
-		.sid = TEGRA194_SID_MIU,
-		.regs = {
-			.override = 0x7e8,
-			.security = 0x7ec,
-		},
-	}, {
-		.name = "miu6r",
-		.sid = TEGRA194_SID_MIU,
-		.regs = {
-			.override = 0x7f0,
-			.security = 0x7f4,
-		},
-	}, {
-		.name = "miu6w",
-		.sid = TEGRA194_SID_MIU,
-		.regs = {
-			.override = 0x7f8,
-			.security = 0x7fc,
-		},
-	},
-};
-
-static const struct tegra186_mc_soc tegra194_mc_soc = {
-	.num_clients = ARRAY_SIZE(tegra194_mc_clients),
-	.clients = tegra194_mc_clients,
-};
-#endif
-
-static int tegra186_mc_probe(struct platform_device *pdev)
-{
-	struct tegra186_mc *mc;
-	struct resource *res;
-	int err;
-
-	mc = devm_kzalloc(&pdev->dev, sizeof(*mc), GFP_KERNEL);
-	if (!mc)
-		return -ENOMEM;
-
-	mc->soc = of_device_get_match_data(&pdev->dev);
-
-	res = platform_get_resource(pdev, IORESOURCE_MEM, 0);
-	mc->regs = devm_ioremap_resource(&pdev->dev, res);
-	if (IS_ERR(mc->regs))
-		return PTR_ERR(mc->regs);
-
-	mc->dev = &pdev->dev;
-
-	err = of_platform_populate(pdev->dev.of_node, NULL, NULL, &pdev->dev);
-	if (err < 0)
-		return err;
-
-	platform_set_drvdata(pdev, mc);
-	tegra186_mc_program_sid(mc);
-
-	return 0;
-}
-
-static int tegra186_mc_remove(struct platform_device *pdev)
-{
-	struct tegra186_mc *mc = platform_get_drvdata(pdev);
-
-	of_platform_depopulate(mc->dev);
-
-	return 0;
-}
-
-static const struct of_device_id tegra186_mc_of_match[] = {
-#if defined(CONFIG_ARCH_TEGRA_186_SOC)
-	{ .compatible = "nvidia,tegra186-mc", .data = &tegra186_mc_soc },
-#endif
-#if defined(CONFIG_ARCH_TEGRA_194_SOC)
-	{ .compatible = "nvidia,tegra194-mc", .data = &tegra194_mc_soc },
-#endif
-	{ /* sentinel */ }
-};
-MODULE_DEVICE_TABLE(of, tegra186_mc_of_match);
-
-static int __maybe_unused tegra186_mc_suspend(struct device *dev)
-{
-	return 0;
-}
-
-static int __maybe_unused tegra186_mc_resume(struct device *dev)
-{
-	struct tegra186_mc *mc = dev_get_drvdata(dev);
-
-	tegra186_mc_program_sid(mc);
-
-	return 0;
-}
-
-static const struct dev_pm_ops tegra186_mc_pm_ops = {
-	SET_SYSTEM_SLEEP_PM_OPS(tegra186_mc_suspend, tegra186_mc_resume)
-};
-
-static struct platform_driver tegra186_mc_driver = {
-	.driver = {
-		.name = "tegra186-mc",
-		.of_match_table = tegra186_mc_of_match,
-		.pm = &tegra186_mc_pm_ops,
-		.suppress_bind_attrs = true,
-	},
-	.probe = tegra186_mc_probe,
-	.remove = tegra186_mc_remove,
-};
-module_platform_driver(tegra186_mc_driver);
-
-MODULE_AUTHOR("Thierry Reding <treding@nvidia.com>");
-MODULE_DESCRIPTION("NVIDIA Tegra186 Memory Controller driver");
-MODULE_LICENSE("GPL v2");
-=======
 const struct tegra_mc_soc tegra186_mc_soc = {
 	.num_clients = ARRAY_SIZE(tegra186_mc_clients),
 	.clients = tegra186_mc_clients,
 	.num_address_bits = 40,
 	.ops = &tegra186_mc_ops,
 };
-#endif
->>>>>>> 7d2a07b7
+#endif