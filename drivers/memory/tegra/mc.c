--- conflicted
+++ resolved
@@ -6,10 +6,7 @@
 #include <linux/clk.h>
 #include <linux/delay.h>
 #include <linux/dma-mapping.h>
-<<<<<<< HEAD
-=======
 #include <linux/export.h>
->>>>>>> 7d2a07b7
 #include <linux/interrupt.h>
 #include <linux/kernel.h>
 #include <linux/module.h>
@@ -317,41 +314,6 @@
 	return 0;
 }
 
-<<<<<<< HEAD
-static int tegra_mc_setup_latency_allowance(struct tegra_mc *mc)
-{
-	unsigned long long tick;
-	unsigned int i;
-	u32 value;
-
-	/* compute the number of MC clock cycles per tick */
-	tick = (unsigned long long)mc->tick * clk_get_rate(mc->clk);
-	do_div(tick, NSEC_PER_SEC);
-
-	value = mc_readl(mc, MC_EMEM_ARB_CFG);
-	value &= ~MC_EMEM_ARB_CFG_CYCLES_PER_UPDATE_MASK;
-	value |= MC_EMEM_ARB_CFG_CYCLES_PER_UPDATE(tick);
-	mc_writel(mc, value, MC_EMEM_ARB_CFG);
-
-	/* write latency allowance defaults */
-	for (i = 0; i < mc->soc->num_clients; i++) {
-		const struct tegra_mc_la *la = &mc->soc->clients[i].la;
-		u32 value;
-
-		value = mc_readl(mc, la->reg);
-		value &= ~(la->mask << la->shift);
-		value |= (la->def & la->mask) << la->shift;
-		mc_writel(mc, value, la->reg);
-	}
-
-	/* latch new values */
-	mc_writel(mc, MC_TIMING_UPDATE, MC_TIMING_CONTROL);
-
-	return 0;
-}
-
-=======
->>>>>>> 7d2a07b7
 int tegra_mc_write_emem_configuration(struct tegra_mc *mc, unsigned long rate)
 {
 	unsigned int i;
@@ -767,10 +729,6 @@
 {
 	struct resource *res;
 	struct tegra_mc *mc;
-<<<<<<< HEAD
-	void *isr;
-=======
->>>>>>> 7d2a07b7
 	u64 mask;
 	int err;
 
@@ -801,26 +759,9 @@
 
 	mc->debugfs.root = debugfs_create_dir("mc", NULL);
 
-<<<<<<< HEAD
-#ifdef CONFIG_ARCH_TEGRA_2x_SOC
-	if (mc->soc == &tegra20_mc_soc) {
-		isr = tegra20_mc_irq;
-	} else
-#endif
-	{
-		/* ensure that debug features are disabled */
-		mc_writel(mc, 0x00000000, MC_TIMING_CONTROL_DBG);
-
-		err = tegra_mc_setup_latency_allowance(mc);
-		if (err < 0) {
-			dev_err(&pdev->dev,
-				"failed to setup latency allowance: %d\n",
-				err);
-=======
 	if (mc->soc->ops && mc->soc->ops->probe) {
 		err = mc->soc->ops->probe(mc);
 		if (err < 0)
->>>>>>> 7d2a07b7
 			return err;
 	}
 
