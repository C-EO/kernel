--- conflicted
+++ resolved
@@ -1074,12 +1074,9 @@
 	.intmask = MC_INT_DECERR_MTS | MC_INT_SECERR_SEC | MC_INT_DECERR_VPR |
 		   MC_INT_INVALID_APB_ASID_UPDATE | MC_INT_INVALID_SMMU_PAGE |
 		   MC_INT_SECURITY_VIOLATION | MC_INT_DECERR_EMEM,
-<<<<<<< HEAD
-=======
 	.reset_ops = &terga_mc_reset_ops_common,
 	.resets = tegra124_mc_resets,
 	.num_resets = ARRAY_SIZE(tegra124_mc_resets),
->>>>>>> 22cb595e
 };
 #endif /* CONFIG_ARCH_TEGRA_124_SOC */
 
@@ -1107,11 +1104,8 @@
 	.intmask = MC_INT_DECERR_MTS | MC_INT_SECERR_SEC | MC_INT_DECERR_VPR |
 		   MC_INT_INVALID_APB_ASID_UPDATE | MC_INT_INVALID_SMMU_PAGE |
 		   MC_INT_SECURITY_VIOLATION | MC_INT_DECERR_EMEM,
-<<<<<<< HEAD
-=======
 	.reset_ops = &terga_mc_reset_ops_common,
 	.resets = tegra124_mc_resets,
 	.num_resets = ARRAY_SIZE(tegra124_mc_resets),
->>>>>>> 22cb595e
 };
 #endif /* CONFIG_ARCH_TEGRA_132_SOC */