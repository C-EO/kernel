--- conflicted
+++ resolved
@@ -133,10 +133,7 @@
 		printk(KERN_ERR "Failed to evaluate _EJ0!\n");
 }
 
-<<<<<<< HEAD
-=======
 /* @ap and @dev are the same as ata_acpi_handle_hotplug() */
->>>>>>> 28ffb5d3
 static void ata_acpi_detach_device(struct ata_port *ap, struct ata_device *dev)
 {
 	if (dev)
@@ -153,8 +150,6 @@
 	ata_port_schedule_eh(ap);
 }
 
-<<<<<<< HEAD
-=======
 /**
  * ata_acpi_handle_hotplug - ACPI event handler backend
  * @ap: ATA port ACPI event occurred
@@ -173,7 +168,6 @@
  * LOCKING:
  * ACPI notify handler context.  May sleep.
  */
->>>>>>> 28ffb5d3
 static void ata_acpi_handle_hotplug(struct ata_port *ap, struct ata_device *dev,
 				    u32 event, int is_dock_event)
 {
@@ -186,8 +180,6 @@
 	acpi_handle handle, tmphandle;
 	unsigned long sta;
 	acpi_status status;
-<<<<<<< HEAD
-=======
 
 	if (dev) {
 		if (dev->sdev)
@@ -197,27 +189,12 @@
 		kobj = &ap->dev->kobj;
 		handle = ap->acpi_handle;
 	}
->>>>>>> 28ffb5d3
 
 	status = acpi_get_handle(handle, "_EJ0", &tmphandle);
 	if (ACPI_FAILURE(status))
 		/* This device does not support hotplug */
 		return;
 
-	if (dev) {
-		if (dev->sdev)
-			kobj = &dev->sdev->sdev_gendev.kobj;
-		handle = dev->acpi_handle;
-	} else {
-		kobj = &ap->dev->kobj;
-		handle = ap->acpi_handle;
-	}
-
-	status = acpi_get_handle(handle, "_EJ0", &tmphandle);
-	if (ACPI_FAILURE(status))
-		/* This device does not support hotplug */
-		return;
-
 	spin_lock_irqsave(ap->lock, flags);
 
 	switch (event) {
@@ -227,13 +204,9 @@
 
 		status = acpi_evaluate_integer(handle, "_STA", NULL, &sta);
 		if (ACPI_FAILURE(status)) {
-<<<<<<< HEAD
-			printk(KERN_ERR "Unable to determine bay status\n");
-=======
 			ata_port_printk(ap, KERN_ERR,
 				"acpi: failed to determine bay status (0x%x)\n",
 				status);
->>>>>>> 28ffb5d3
 			break;
 		}
 
@@ -260,11 +233,6 @@
 
 	/* make sure kobj doesn't go away while ap->lock is released */
 	kobject_get(kobj);
-<<<<<<< HEAD
-
-	spin_unlock_irqrestore(ap->lock, flags);
-
-=======
 
 	spin_unlock_irqrestore(ap->lock, flags);
 
@@ -273,34 +241,19 @@
 		ata_acpi_eject_device(handle);
 	}
 
->>>>>>> 28ffb5d3
 	if (kobj && !is_dock_event) {
 		sprintf(event_string, "BAY_EVENT=%d", event);
 		kobject_uevent_env(kobj, KOBJ_CHANGE, envp);
 	}
 
 	kobject_put(kobj);
-<<<<<<< HEAD
-
-	if (wait) {
-		ata_port_wait_eh(ap);
-		ata_acpi_eject_device(handle);
-	}
-}
-
-=======
-}
-
->>>>>>> 28ffb5d3
+}
+
 static void ata_acpi_dev_notify_dock(acpi_handle handle, u32 event, void *data)
 {
 	struct ata_device *dev = data;
 
-<<<<<<< HEAD
-	ata_acpi_handle_hotplug(NULL, dev, event, 1);
-=======
 	ata_acpi_handle_hotplug(dev->link->ap, dev, event, 1);
->>>>>>> 28ffb5d3
 }
 
 static void ata_acpi_ap_notify_dock(acpi_handle handle, u32 event, void *data)
@@ -314,11 +267,7 @@
 {
 	struct ata_device *dev = data;
 
-<<<<<<< HEAD
-	ata_acpi_handle_hotplug(NULL, dev, event, 0);
-=======
 	ata_acpi_handle_hotplug(dev->link->ap, dev, event, 0);
->>>>>>> 28ffb5d3
 }
 
 static void ata_acpi_ap_notify(acpi_handle handle, u32 event, void *data)
@@ -367,10 +316,6 @@
 			/* we might be on a docking station */
 			register_hotplug_dock_device(ap->acpi_handle,
 					     ata_acpi_ap_notify_dock, ap);
-<<<<<<< HEAD
-#endif
-=======
->>>>>>> 28ffb5d3
 		}
 
 		for (j = 0; j < ata_link_max_devices(&ap->link); j++) {
@@ -382,12 +327,7 @@
 						ata_acpi_dev_notify, dev);
 				/* we might be on a docking station */
 				register_hotplug_dock_device(dev->acpi_handle,
-<<<<<<< HEAD
-						ata_acpi_dev_notify_dock, dev);
-#endif
-=======
 					     ata_acpi_dev_notify_dock, dev);
->>>>>>> 28ffb5d3
 			}
 		}
 	}
