/*
 * pata_cmd64x.c 	- CMD64x PATA for new ATA layer
 *			  (C) 2005 Red Hat Inc
 *			  Alan Cox <alan@lxorguk.ukuu.org.uk>
 *			  (C) 2009-2010 Bartlomiej Zolnierkiewicz
 *
 * Based upon
 * linux/drivers/ide/pci/cmd64x.c		Version 1.30	Sept 10, 2002
 *
 * cmd64x.c: Enable interrupts at initialization time on Ultra/PCI machines.
 *           Note, this driver is not used at all on other systems because
 *           there the "BIOS" has done all of the following already.
 *           Due to massive hardware bugs, UltraDMA is only supported
 *           on the 646U2 and not on the 646U.
 *
 * Copyright (C) 1998		Eddie C. Dost  (ecd@skynet.be)
 * Copyright (C) 1998		David S. Miller (davem@redhat.com)
 *
 * Copyright (C) 1999-2002	Andre Hedrick <andre@linux-ide.org>
 *
 * TODO
 *	Testing work
 */

#include <linux/kernel.h>
#include <linux/module.h>
#include <linux/pci.h>
#include <linux/init.h>
#include <linux/blkdev.h>
#include <linux/delay.h>
#include <scsi/scsi_host.h>
#include <linux/libata.h>

#define DRV_NAME "pata_cmd64x"
#define DRV_VERSION "0.2.5"

/*
 * CMD64x specific registers definition.
 */

enum {
	CFR 		= 0x50,
		CFR_INTR_CH0  = 0x04,
	CNTRL		= 0x51,
		CNTRL_CH0     = 0x04,
		CNTRL_CH1     = 0x08,
	CMDTIM 		= 0x52,
	ARTTIM0 	= 0x53,
	DRWTIM0 	= 0x54,
	ARTTIM1 	= 0x55,
	DRWTIM1 	= 0x56,
	ARTTIM23 	= 0x57,
		ARTTIM23_DIS_RA2  = 0x04,
		ARTTIM23_DIS_RA3  = 0x08,
		ARTTIM23_INTR_CH1 = 0x10,
	DRWTIM2 	= 0x58,
	BRST 		= 0x59,
	DRWTIM3 	= 0x5b,
	BMIDECR0	= 0x70,
	MRDMODE		= 0x71,
		MRDMODE_INTR_CH0 = 0x04,
		MRDMODE_INTR_CH1 = 0x08,
	BMIDESR0	= 0x72,
	UDIDETCR0	= 0x73,
	DTPR0		= 0x74,
	BMIDECR1	= 0x78,
	BMIDECSR	= 0x79,
	UDIDETCR1	= 0x7B,
	DTPR1		= 0x7C
};

static int cmd648_cable_detect(struct ata_port *ap)
{
	struct pci_dev *pdev = to_pci_dev(ap->host->dev);
	u8 r;

	/* Check cable detect bits */
	pci_read_config_byte(pdev, BMIDECSR, &r);
	if (r & (1 << ap->port_no))
		return ATA_CBL_PATA80;
	return ATA_CBL_PATA40;
}

/**
 *	cmd64x_set_piomode	-	set PIO and MWDMA timing
 *	@ap: ATA interface
 *	@adev: ATA device
 *	@mode: mode
 *
 *	Called to do the PIO and MWDMA mode setup.
 */

static void cmd64x_set_timing(struct ata_port *ap, struct ata_device *adev, u8 mode)
{
	struct pci_dev *pdev = to_pci_dev(ap->host->dev);
	struct ata_timing t;
	const unsigned long T = 1000000 / 33;
	const u8 setup_data[] = { 0x40, 0x40, 0x40, 0x80, 0x00 };

	u8 reg;

	/* Port layout is not logical so use a table */
	const u8 arttim_port[2][2] = {
		{ ARTTIM0, ARTTIM1 },
		{ ARTTIM23, ARTTIM23 }
	};
	const u8 drwtim_port[2][2] = {
		{ DRWTIM0, DRWTIM1 },
		{ DRWTIM2, DRWTIM3 }
	};

	int arttim = arttim_port[ap->port_no][adev->devno];
	int drwtim = drwtim_port[ap->port_no][adev->devno];

	/* ata_timing_compute is smart and will produce timings for MWDMA
	   that don't violate the drives PIO capabilities. */
	if (ata_timing_compute(adev, mode, &t, T, 0) < 0) {
		printk(KERN_ERR DRV_NAME ": mode computation failed.\n");
		return;
	}
	if (ap->port_no) {
		/* Slave has shared address setup */
		struct ata_device *pair = ata_dev_pair(adev);

		if (pair) {
			struct ata_timing tp;
			ata_timing_compute(pair, pair->pio_mode, &tp, T, 0);
			ata_timing_merge(&t, &tp, &t, ATA_TIMING_SETUP);
		}
	}

	printk(KERN_DEBUG DRV_NAME ": active %d recovery %d setup %d.\n",
		t.active, t.recover, t.setup);
	if (t.recover > 16) {
		t.active += t.recover - 16;
		t.recover = 16;
	}
	if (t.active > 16)
		t.active = 16;

	/* Now convert the clocks into values we can actually stuff into
	   the chip */

	if (t.recover == 16)
		t.recover = 0;
	else if (t.recover > 1)
		t.recover--;
	else
		t.recover = 15;

	if (t.setup > 4)
		t.setup = 0xC0;
	else
		t.setup = setup_data[t.setup];

	t.active &= 0x0F;	/* 0 = 16 */

	/* Load setup timing */
	pci_read_config_byte(pdev, arttim, &reg);
	reg &= 0x3F;
	reg |= t.setup;
	pci_write_config_byte(pdev, arttim, reg);

	/* Load active/recovery */
	pci_write_config_byte(pdev, drwtim, (t.active << 4) | t.recover);
}

/**
 *	cmd64x_set_piomode	-	set initial PIO mode data
 *	@ap: ATA interface
 *	@adev: ATA device
 *
 *	Used when configuring the devices ot set the PIO timings. All the
 *	actual work is done by the PIO/MWDMA setting helper
 */

static void cmd64x_set_piomode(struct ata_port *ap, struct ata_device *adev)
{
	cmd64x_set_timing(ap, adev, adev->pio_mode);
}

/**
 *	cmd64x_set_dmamode	-	set initial DMA mode data
 *	@ap: ATA interface
 *	@adev: ATA device
 *
 *	Called to do the DMA mode setup.
 */

static void cmd64x_set_dmamode(struct ata_port *ap, struct ata_device *adev)
{
	static const u8 udma_data[] = {
		0x30, 0x20, 0x10, 0x20, 0x10, 0x00
	};

	struct pci_dev *pdev = to_pci_dev(ap->host->dev);
	u8 regU, regD;

	int pciU = UDIDETCR0 + 8 * ap->port_no;
	int pciD = BMIDESR0 + 8 * ap->port_no;
	int shift = 2 * adev->devno;

	pci_read_config_byte(pdev, pciD, &regD);
	pci_read_config_byte(pdev, pciU, &regU);

	/* DMA bits off */
	regD &= ~(0x20 << adev->devno);
	/* DMA control bits */
	regU &= ~(0x30 << shift);
	/* DMA timing bits */
	regU &= ~(0x05 << adev->devno);

	if (adev->dma_mode >= XFER_UDMA_0) {
		/* Merge the timing value */
		regU |= udma_data[adev->dma_mode - XFER_UDMA_0] << shift;
		/* Merge the control bits */
		regU |= 1 << adev->devno; /* UDMA on */
		if (adev->dma_mode > XFER_UDMA_2) /* 15nS timing */
			regU |= 4 << adev->devno;
	} else {
		regU &= ~ (1 << adev->devno);	/* UDMA off */
		cmd64x_set_timing(ap, adev, adev->dma_mode);
	}

	regD |= 0x20 << adev->devno;

	pci_write_config_byte(pdev, pciU, regU);
	pci_write_config_byte(pdev, pciD, regD);
}

/**
 *	cmd648_dma_stop	-	DMA stop callback
 *	@qc: Command in progress
 *
 *	DMA has completed.
 */

static void cmd648_bmdma_stop(struct ata_queued_cmd *qc)
{
	struct ata_port *ap = qc->ap;
	struct pci_dev *pdev = to_pci_dev(ap->host->dev);
	u8 dma_intr;
	int dma_mask = ap->port_no ? ARTTIM23_INTR_CH1 : CFR_INTR_CH0;
	int dma_reg = ap->port_no ? ARTTIM23 : CFR;

	ata_bmdma_stop(qc);

	pci_read_config_byte(pdev, dma_reg, &dma_intr);
	pci_write_config_byte(pdev, dma_reg, dma_intr | dma_mask);
}

/**
 *	cmd646r1_dma_stop	-	DMA stop callback
 *	@qc: Command in progress
 *
 *	Stub for now while investigating the r1 quirk in the old driver.
 */

static void cmd646r1_bmdma_stop(struct ata_queued_cmd *qc)
{
	ata_bmdma_stop(qc);
}

static struct scsi_host_template cmd64x_sht = {
	ATA_BMDMA_SHT(DRV_NAME),
};

static const struct ata_port_operations cmd64x_base_ops = {
	.inherits	= &ata_bmdma_port_ops,
	.set_piomode	= cmd64x_set_piomode,
	.set_dmamode	= cmd64x_set_dmamode,
};

static struct ata_port_operations cmd64x_port_ops = {
	.inherits	= &cmd64x_base_ops,
	.cable_detect	= ata_cable_40wire,
};

static struct ata_port_operations cmd646r1_port_ops = {
	.inherits	= &cmd64x_base_ops,
	.bmdma_stop	= cmd646r1_bmdma_stop,
	.cable_detect	= ata_cable_40wire,
};

static struct ata_port_operations cmd648_port_ops = {
	.inherits	= &cmd64x_base_ops,
	.bmdma_stop	= cmd648_bmdma_stop,
	.cable_detect	= cmd648_cable_detect,
};

static int cmd64x_init_one(struct pci_dev *pdev, const struct pci_device_id *id)
{
	static const struct ata_port_info cmd_info[6] = {
		{	/* CMD 643 - no UDMA */
			.flags = ATA_FLAG_SLAVE_POSS,
			.pio_mask = ATA_PIO4,
			.mwdma_mask = ATA_MWDMA2,
			.port_ops = &cmd64x_port_ops
		},
		{	/* CMD 646 with broken UDMA */
			.flags = ATA_FLAG_SLAVE_POSS,
			.pio_mask = ATA_PIO4,
			.mwdma_mask = ATA_MWDMA2,
			.port_ops = &cmd64x_port_ops
		},
		{	/* CMD 646 with working UDMA */
			.flags = ATA_FLAG_SLAVE_POSS,
			.pio_mask = ATA_PIO4,
			.mwdma_mask = ATA_MWDMA2,
			.udma_mask = ATA_UDMA2,
			.port_ops = &cmd64x_port_ops
		},
		{	/* CMD 646 rev 1  */
			.flags = ATA_FLAG_SLAVE_POSS,
			.pio_mask = ATA_PIO4,
			.mwdma_mask = ATA_MWDMA2,
			.port_ops = &cmd646r1_port_ops
		},
		{	/* CMD 648 */
			.flags = ATA_FLAG_SLAVE_POSS,
			.pio_mask = ATA_PIO4,
			.mwdma_mask = ATA_MWDMA2,
			.udma_mask = ATA_UDMA4,
			.port_ops = &cmd648_port_ops
		},
		{	/* CMD 649 */
			.flags = ATA_FLAG_SLAVE_POSS,
			.pio_mask = ATA_PIO4,
			.mwdma_mask = ATA_MWDMA2,
			.udma_mask = ATA_UDMA5,
			.port_ops = &cmd648_port_ops
		}
	};
<<<<<<< HEAD
	const struct ata_port_info *ppi[] = {
=======
	const struct ata_port_info *ppi[] = { 
>>>>>>> 77570429
		&cmd_info[id->driver_data],
		&cmd_info[id->driver_data],
		NULL
	};
	u8 mrdmode, reg;
	int rc;
	struct pci_dev *bridge = pdev->bus->self;
	/* mobility split bridges don't report enabled ports correctly */
	int port_ok = !(bridge && bridge->vendor ==
			PCI_VENDOR_ID_MOBILITY_ELECTRONICS);
	/* all (with exceptions below) apart from 643 have CNTRL_CH0 bit */
	int cntrl_ch0_ok = (id->driver_data != 0);

	rc = pcim_enable_device(pdev);
	if (rc)
		return rc;

	if (id->driver_data == 0)	/* 643 */
		ata_pci_bmdma_clear_simplex(pdev);

	if (pdev->device == PCI_DEVICE_ID_CMD_646) {
		/* Does UDMA work ? */
		if (pdev->revision > 4) {
			ppi[0] = &cmd_info[2];
			ppi[1] = &cmd_info[2];
		}
		/* Early rev with other problems ? */
		else if (pdev->revision == 1) {
			ppi[0] = &cmd_info[3];
			ppi[1] = &cmd_info[3];
		}
		/* revs 1,2 have no CNTRL_CH0 */
		if (pdev->revision < 3)
			cntrl_ch0_ok = 0;
	}

	pci_write_config_byte(pdev, PCI_LATENCY_TIMER, 64);
	pci_read_config_byte(pdev, MRDMODE, &mrdmode);
	mrdmode &= ~ 0x30;	/* IRQ set up */
	mrdmode |= 0x02;	/* Memory read line enable */
	pci_write_config_byte(pdev, MRDMODE, mrdmode);

	/* check for enabled ports */
	pci_read_config_byte(pdev, CNTRL, &reg);
	if (!port_ok)
		dev_printk(KERN_NOTICE, &pdev->dev, "Mobility Bridge detected, ignoring CNTRL port enable/disable\n");
	if (port_ok && cntrl_ch0_ok && !(reg & CNTRL_CH0)) {
		dev_printk(KERN_NOTICE, &pdev->dev, "Primary port is disabled\n");
		ppi[0] = &ata_dummy_port_info;
<<<<<<< HEAD

=======
		
>>>>>>> 77570429
	}
	if (port_ok && !(reg & CNTRL_CH1)) {
		dev_printk(KERN_NOTICE, &pdev->dev, "Secondary port is disabled\n");
		ppi[1] = &ata_dummy_port_info;
	}

	/* Force PIO 0 here.. */

	/* PPC specific fixup copied from old driver */
#ifdef CONFIG_PPC
	pci_write_config_byte(pdev, UDIDETCR0, 0xF0);
#endif

	return ata_pci_bmdma_init_one(pdev, ppi, &cmd64x_sht, NULL, 0);
}

#ifdef CONFIG_PM
static int cmd64x_reinit_one(struct pci_dev *pdev)
{
	struct ata_host *host = dev_get_drvdata(&pdev->dev);
	u8 mrdmode;
	int rc;

	rc = ata_pci_device_do_resume(pdev);
	if (rc)
		return rc;

	pci_write_config_byte(pdev, PCI_LATENCY_TIMER, 64);
	pci_read_config_byte(pdev, MRDMODE, &mrdmode);
	mrdmode &= ~ 0x30;	/* IRQ set up */
	mrdmode |= 0x02;	/* Memory read line enable */
	pci_write_config_byte(pdev, MRDMODE, mrdmode);
#ifdef CONFIG_PPC
	pci_write_config_byte(pdev, UDIDETCR0, 0xF0);
#endif
	ata_host_resume(host);
	return 0;
}
#endif

static const struct pci_device_id cmd64x[] = {
	{ PCI_VDEVICE(CMD, PCI_DEVICE_ID_CMD_643), 0 },
	{ PCI_VDEVICE(CMD, PCI_DEVICE_ID_CMD_646), 1 },
	{ PCI_VDEVICE(CMD, PCI_DEVICE_ID_CMD_648), 4 },
	{ PCI_VDEVICE(CMD, PCI_DEVICE_ID_CMD_649), 5 },

	{ },
};

static struct pci_driver cmd64x_pci_driver = {
	.name 		= DRV_NAME,
	.id_table	= cmd64x,
	.probe 		= cmd64x_init_one,
	.remove		= ata_pci_remove_one,
#ifdef CONFIG_PM
	.suspend	= ata_pci_device_suspend,
	.resume		= cmd64x_reinit_one,
#endif
};

static int __init cmd64x_init(void)
{
	return pci_register_driver(&cmd64x_pci_driver);
}

static void __exit cmd64x_exit(void)
{
	pci_unregister_driver(&cmd64x_pci_driver);
}

MODULE_AUTHOR("Alan Cox");
MODULE_DESCRIPTION("low-level driver for CMD64x series PATA controllers");
MODULE_LICENSE("GPL");
MODULE_DEVICE_TABLE(pci, cmd64x);
MODULE_VERSION(DRV_VERSION);

module_init(cmd64x_init);
module_exit(cmd64x_exit);<|MERGE_RESOLUTION|>--- conflicted
+++ resolved
@@ -331,11 +331,7 @@
 			.port_ops = &cmd648_port_ops
 		}
 	};
-<<<<<<< HEAD
-	const struct ata_port_info *ppi[] = {
-=======
 	const struct ata_port_info *ppi[] = { 
->>>>>>> 77570429
 		&cmd_info[id->driver_data],
 		&cmd_info[id->driver_data],
 		NULL
@@ -385,11 +381,7 @@
 	if (port_ok && cntrl_ch0_ok && !(reg & CNTRL_CH0)) {
 		dev_printk(KERN_NOTICE, &pdev->dev, "Primary port is disabled\n");
 		ppi[0] = &ata_dummy_port_info;
-<<<<<<< HEAD
-
-=======
 		
->>>>>>> 77570429
 	}
 	if (port_ok && !(reg & CNTRL_CH1)) {
 		dev_printk(KERN_NOTICE, &pdev->dev, "Secondary port is disabled\n");
