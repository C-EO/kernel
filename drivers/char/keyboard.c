/*
 * linux/drivers/char/keyboard.c
 *
 * Written for linux by Johan Myreen as a translation from
 * the assembly version by Linus (with diacriticals added)
 *
 * Some additional features added by Christoph Niemann (ChN), March 1993
 *
 * Loadable keymaps by Risto Kankkunen, May 1993
 *
 * Diacriticals redone & other small changes, aeb@cwi.nl, June 1993
 * Added decr/incr_console, dynamic keymaps, Unicode support,
 * dynamic function/string keys, led setting,  Sept 1994
 * `Sticky' modifier keys, 951006.
 *
 * 11-11-96: SAK should now work in the raw mode (Martin Mares)
 * 
 * Modified to provide 'generic' keyboard support by Hamish Macdonald
 * Merge with the m68k keyboard driver and split-off of the PC low-level
 * parts by Geert Uytterhoeven, May 1997
 *
 * 27-05-97: Added support for the Magic SysRq Key (Martin Mares)
 * 30-07-98: Dead keys redone, aeb@cwi.nl.
 * 21-08-02: Converted to input API, major cleanup. (Vojtech Pavlik)
 */

#include <linux/config.h>
#include <linux/module.h>
#include <linux/sched.h>
#include <linux/tty.h>
#include <linux/tty_flip.h>
#include <linux/mm.h>
#include <linux/string.h>
#include <linux/random.h>
#include <linux/init.h>
#include <linux/slab.h>

#include <linux/console_struct.h>
#include <linux/kbd_kern.h>
#include <linux/kbd_diacr.h>
#include <linux/vt_kern.h>
#include <linux/sysrq.h>
#include <linux/input.h>

static void kbd_disconnect(struct input_handle *handle);
extern void ctrl_alt_del(void);

/*
 * Exported functions/variables
 */

#ifndef KBD_DEFMODE
#define KBD_DEFMODE ((1 << VC_REPEAT) | (1 << VC_META))
#endif

#ifndef KBD_DEFLEDS
/*
 * Some laptops take the 789uiojklm,. keys as number pad when NumLock is on.
 * This seems a good reason to start with NumLock off.
 */
#define KBD_DEFLEDS 0
#endif

#ifndef KBD_DEFLOCK
#define KBD_DEFLOCK 0
#endif

struct pt_regs *kbd_pt_regs;
void compute_shiftstate(void);

/*
 * Handler Tables.
 */

#define K_HANDLERS\
	k_self,		k_fn,		k_spec,		k_pad,\
	k_dead,		k_cons,		k_cur,		k_shift,\
	k_meta,		k_ascii,	k_lock,		k_lowercase,\
	k_slock,	k_dead2,	k_ignore,	k_ignore

typedef void (k_handler_fn)(struct vc_data *vc, unsigned char value, 
			    char up_flag);
static k_handler_fn K_HANDLERS;
static k_handler_fn *k_handler[16] = { K_HANDLERS };

#define FN_HANDLERS\
	fn_null, 	fn_enter,	fn_show_ptregs,	fn_show_mem,\
	fn_show_state,	fn_send_intr, 	fn_lastcons, 	fn_caps_toggle,\
	fn_num,		fn_hold, 	fn_scroll_forw,	fn_scroll_back,\
	fn_boot_it, 	fn_caps_on, 	fn_compose,	fn_SAK,\
	fn_dec_console, fn_inc_console, fn_spawn_con, 	fn_bare_num

typedef void (fn_handler_fn)(struct vc_data *vc);
static fn_handler_fn FN_HANDLERS;
static fn_handler_fn *fn_handler[] = { FN_HANDLERS };

/*
 * Variables exported for vt_ioctl.c
 */

/* maximum values each key_handler can handle */
const int max_vals[] = {
	255, ARRAY_SIZE(func_table) - 1, ARRAY_SIZE(fn_handler) - 1, NR_PAD - 1,
	NR_DEAD - 1, 255, 3, NR_SHIFT - 1, 255, NR_ASCII - 1, NR_LOCK - 1,
	255, NR_LOCK - 1, 255
};

const int NR_TYPES = ARRAY_SIZE(max_vals);

struct kbd_struct kbd_table[MAX_NR_CONSOLES];
static struct kbd_struct *kbd = kbd_table;
static struct kbd_struct kbd0;

int spawnpid, spawnsig;

/*
 * Variables exported for vt.c
 */

int shift_state = 0;

/*
 * Internal Data.
 */

static struct input_handler kbd_handler;
static unsigned long key_down[256/BITS_PER_LONG];	/* keyboard key bitmap */
static unsigned char shift_down[NR_SHIFT];		/* shift state counters.. */
static int dead_key_next;
static int npadch = -1;					/* -1 or number assembled on pad */
static unsigned char diacr;
static char rep;					/* flag telling character repeat */

static unsigned char ledstate = 0xff;			/* undefined */
static unsigned char ledioctl;

static struct ledptr {
	unsigned int *addr;
	unsigned int mask;
	unsigned char valid:1;
} ledptrs[3];

/* Simple translation table for the SysRq keys */

#ifdef CONFIG_MAGIC_SYSRQ
unsigned char kbd_sysrq_xlate[128] =
        "\000\0331234567890-=\177\t"                    /* 0x00 - 0x0f */
        "qwertyuiop[]\r\000as"                          /* 0x10 - 0x1f */
        "dfghjkl;'`\000\\zxcv"                          /* 0x20 - 0x2f */
        "bnm,./\000*\000 \000\201\202\203\204\205"      /* 0x30 - 0x3f */
        "\206\207\210\211\212\000\000789-456+1"         /* 0x40 - 0x4f */
        "230\177\000\000\213\214\000\000\000\000\000\000\000\000\000\000" /* 0x50 - 0x5f */
        "\r\000/";                                      /* 0x60 - 0x6f */
static int sysrq_down;
#endif
static int sysrq_alt;

/*
 * Translation of scancodes to keycodes. We set them on only the first attached
 * keyboard - for per-keyboard setting, /dev/input/event is more useful.
 */
int getkeycode(unsigned int scancode)
{
	struct list_head * node;
	struct input_dev *dev = NULL;

	list_for_each(node,&kbd_handler.h_list) {
		struct input_handle * handle = to_handle_h(node);
		if (handle->dev->keycodesize) { 
			dev = handle->dev; 
			break;
		}
	}

	if (!dev)
		return -ENODEV;

	if (scancode < 0 || scancode >= dev->keycodemax)
		return -EINVAL;

	return INPUT_KEYCODE(dev, scancode);
}

int setkeycode(unsigned int scancode, unsigned int keycode)
{
	struct list_head * node;
	struct input_dev *dev = NULL;
	int i, oldkey;

	list_for_each(node,&kbd_handler.h_list) {
		struct input_handle *handle = to_handle_h(node);
		if (handle->dev->keycodesize) { 
			dev = handle->dev; 
			break; 
		}
	}

	if (!dev)
		return -ENODEV;

	if (scancode < 0 || scancode >= dev->keycodemax)
		return -EINVAL;

	oldkey = INPUT_KEYCODE(dev, scancode);
	INPUT_KEYCODE(dev, scancode) = keycode;

	for (i = 0; i < dev->keycodemax; i++)
		if(INPUT_KEYCODE(dev, scancode) == oldkey)
			break;
	if (i == dev->keycodemax)
		clear_bit(oldkey, dev->keybit);
	set_bit(keycode, dev->keybit);
	
	return 0;
}

/*
 * Making beeps and bells. 
 */
static void kd_nosound(unsigned long ignored)
{
	struct list_head * node;

	list_for_each(node,&kbd_handler.h_list) {
		struct input_handle *handle = to_handle_h(node);
		if (test_bit(EV_SND, handle->dev->evbit)) {
			if (test_bit(SND_TONE, handle->dev->sndbit))
				input_event(handle->dev, EV_SND, SND_TONE, 0);
			if (test_bit(SND_BELL, handle->dev->sndbit))
				input_event(handle->dev, EV_SND, SND_BELL, 0);
		}
	}
}

static struct timer_list kd_mksound_timer = { function: kd_nosound };

void kd_mksound(unsigned int hz, unsigned int ticks)
{
	struct list_head * node;

	del_timer(&kd_mksound_timer);

	if (hz) {
		list_for_each(node,&kbd_handler.h_list) {
			struct input_handle *handle = to_handle_h(node);
			if (test_bit(EV_SND, handle->dev->evbit)) {
				if (test_bit(SND_TONE, handle->dev->sndbit)) {
					input_event(handle->dev, EV_SND, SND_TONE, hz);
					break;
				}
				if (test_bit(SND_BELL, handle->dev->sndbit)) {
					input_event(handle->dev, EV_SND, SND_BELL, 1);
					break;
				}
			}
		}
		if (ticks)
			mod_timer(&kd_mksound_timer, jiffies + ticks);
	} else
		kd_nosound(0);
}

/*
 * Setting the keyboard rate.
 */
int kbd_rate(struct kbd_repeat *rep)
{
	struct list_head * node;

	if (rep->rate < 0 || rep->delay < 0)
		return -EINVAL;

	list_for_each(node,&kbd_handler.h_list) {
		struct input_handle *handle = to_handle_h(node);
		if (test_bit(EV_REP, handle->dev->evbit)) {
			if (rep->rate > HZ) rep->rate = HZ;
			handle->dev->rep[REP_PERIOD] = rep->rate ? (HZ / rep->rate) : 0;
			handle->dev->rep[REP_DELAY] = rep->delay * HZ / 1000;
			if (handle->dev->rep[REP_DELAY] < handle->dev->rep[REP_PERIOD])
				handle->dev->rep[REP_DELAY] = handle->dev->rep[REP_PERIOD];
		}
	}
	return 0;
}

/*
 * Helper Functions.
 */
static void put_queue(struct vc_data *vc, int ch)
{
	struct tty_struct *tty = vc->vc_tty;

	if (tty) {
		tty_insert_flip_char(tty, ch, 0);
		con_schedule_flip(tty);
	}
}

static void puts_queue(struct vc_data *vc, char *cp)
{
	struct tty_struct *tty = vc->vc_tty;

	if (!tty)
		return;

	while (*cp) {
		tty_insert_flip_char(tty, *cp, 0);
		cp++;
	}
	con_schedule_flip(tty);
}

static void applkey(struct vc_data *vc, int key, char mode)
{
	static char buf[] = { 0x1b, 'O', 0x00, 0x00 };

	buf[1] = (mode ? 'O' : '[');
	buf[2] = key;
	puts_queue(vc, buf);
}

/*
 * Many other routines do put_queue, but I think either
 * they produce ASCII, or they produce some user-assigned
 * string, and in both cases we might assume that it is
 * in utf-8 already. UTF-8 is defined for words of up to 31 bits,
 * but we need only 16 bits here
 */
void to_utf8(struct vc_data *vc, ushort c) 
{
	if (c < 0x80)
		/*  0******* */
		put_queue(vc, c);
    	else if (c < 0x800) {
		/* 110***** 10****** */
		put_queue(vc, 0xc0 | (c >> 6)); 
		put_queue(vc, 0x80 | (c & 0x3f));
    	} else {
		/* 1110**** 10****** 10****** */
		put_queue(vc, 0xe0 | (c >> 12));
		put_queue(vc, 0x80 | ((c >> 6) & 0x3f));
		put_queue(vc, 0x80 | (c & 0x3f));
    	}
}

/* 
 * Called after returning from RAW mode or when changing consoles - recompute
 * shift_down[] and shift_state from key_down[] maybe called when keymap is
 * undefined, so that shiftkey release is seen
 */
void compute_shiftstate(void)
{
	int i, j, k, sym, val;

	shift_state = 0;
	memset(shift_down, 0, sizeof(shift_down));
	
	for (i = 0; i < ARRAY_SIZE(key_down); i++) {

		if (!key_down[i])
			continue;

		k = i * BITS_PER_LONG;

		for (j = 0; j < BITS_PER_LONG; j++, k++) {

			if (!test_bit(k, key_down))
				continue;

			sym = U(key_maps[0][k]);
			if (KTYP(sym) != KT_SHIFT && KTYP(sym) != KT_SLOCK)
				continue;

			val = KVAL(sym);
			if (val == KVAL(K_CAPSSHIFT))
				val = KVAL(K_SHIFT);

			shift_down[val]++;
			shift_state |= (1 << val);
		}
	}
}

/*
 * We have a combining character DIACR here, followed by the character CH.
 * If the combination occurs in the table, return the corresponding value.
 * Otherwise, if CH is a space or equals DIACR, return DIACR.
 * Otherwise, conclude that DIACR was not combining after all,
 * queue it and return CH.
 */
unsigned char handle_diacr(struct vc_data *vc, unsigned char ch)
{
	int d = diacr;
	int i;

	diacr = 0;

	for (i = 0; i < accent_table_size; i++) {
		if (accent_table[i].diacr == d && accent_table[i].base == ch)
			return accent_table[i].result;
	}

	if (ch == ' ' || ch == d)
		return d;

	put_queue(vc, d);
	return ch;
}

/*
 * Special function handlers
 */
static void fn_enter(struct vc_data *vc)
{
	if (diacr) {
		put_queue(vc, diacr);
		diacr = 0;
	}
	put_queue(vc, 13);
	if (vc_kbd_mode(kbd, VC_CRLF))
		put_queue(vc, 10);
}

static void fn_caps_toggle(struct vc_data *vc)
{
	if (rep)
		return;
	chg_vc_kbd_led(kbd, VC_CAPSLOCK);
}

static void fn_caps_on(struct vc_data *vc)
{
	if (rep)
		return;
	set_vc_kbd_led(kbd, VC_CAPSLOCK);
}

static void fn_show_ptregs(struct vc_data *vc)
{
	if (kbd_pt_regs)
		show_regs(kbd_pt_regs);
}

static void fn_hold(struct vc_data *vc)
{
	struct tty_struct *tty = vc->vc_tty;

	if (rep || !tty)
		return;

	/*
	 * Note: SCROLLOCK will be set (cleared) by stop_tty (start_tty);
	 * these routines are also activated by ^S/^Q.
	 * (And SCROLLOCK can also be set by the ioctl KDSKBLED.)
	 */
	if (tty->stopped)
		start_tty(tty);
	else
		stop_tty(tty);
}

static void fn_num(struct vc_data *vc)
{
	if (vc_kbd_mode(kbd,VC_APPLIC))
		applkey(vc, 'P', 1);
	else
		fn_bare_num(vc);
}

/*
 * Bind this to Shift-NumLock if you work in application keypad mode
 * but want to be able to change the NumLock flag.
 * Bind this to NumLock if you prefer that the NumLock key always
 * changes the NumLock flag.
 */
static void fn_bare_num(struct vc_data *vc)
{
	if (!rep)
		chg_vc_kbd_led(kbd, VC_NUMLOCK);
}

static void fn_lastcons(struct vc_data *vc)
{
	/* switch to the last used console, ChN */
	set_console(last_console);
}

static void fn_dec_console(struct vc_data *vc)
{
	int i;
 
	for (i = fg_console-1; i != fg_console; i--) {
		if (i == -1)
			i = MAX_NR_CONSOLES-1;
		if (vc_cons_allocated(i))
			break;
	}
	set_console(i);
}

static void fn_inc_console(struct vc_data *vc)
{
	int i;

	for (i = fg_console+1; i != fg_console; i++) {
		if (i == MAX_NR_CONSOLES)
			i = 0;
		if (vc_cons_allocated(i))
			break;
	}
	set_console(i);
}

static void fn_send_intr(struct vc_data *vc)
{
	struct tty_struct *tty = vc->vc_tty;

	if (!tty)
		return;
	tty_insert_flip_char(tty, 0, TTY_BREAK);
	con_schedule_flip(tty);
}

static void fn_scroll_forw(struct vc_data *vc)
{
	scrollfront(0);
}

static void fn_scroll_back(struct vc_data *vc)
{
	scrollback(0);
}

static void fn_show_mem(struct vc_data *vc)
{
	show_mem();
}

static void fn_show_state(struct vc_data *vc)
{
	show_state();
}

static void fn_boot_it(struct vc_data *vc)
{
	ctrl_alt_del();
}

static void fn_compose(struct vc_data *vc)
{
	dead_key_next = 1;
}

static void fn_spawn_con(struct vc_data *vc)
{
        if (spawnpid)
	   if(kill_proc(spawnpid, spawnsig, 1))
	     spawnpid = 0;
}

static void fn_SAK(struct vc_data *vc)
{
	struct tty_struct *tty = vc->vc_tty;

	/*
	 * SAK should also work in all raw modes and reset
	 * them properly.
	 */
	if (tty)
		do_SAK(tty);
	reset_vc(fg_console);
}

static void fn_null(struct vc_data *vc)
{
	compute_shiftstate();
}

/*
 * Special key handlers
 */
static void k_ignore(struct vc_data *vc, unsigned char value, char up_flag)
{
}

static void k_spec(struct vc_data *vc, unsigned char value, char up_flag)
{
	if (up_flag)
		return;
	if (value >= ARRAY_SIZE(fn_handler))
		return;
	if ((kbd->kbdmode == VC_RAW || 
	     kbd->kbdmode == VC_MEDIUMRAW) && 
	     value != K_SAK)
		return;		/* SAK is allowed even in raw mode */
	fn_handler[value](vc);
}

static void k_lowercase(struct vc_data *vc, unsigned char value, char up_flag)
{
	printk(KERN_ERR "keyboard.c: k_lowercase was called - impossible\n");
}

static void k_self(struct vc_data *vc, unsigned char value, char up_flag)
{
	if (up_flag)
		return;		/* no action, if this is a key release */

	if (diacr)
		value = handle_diacr(vc, value);

	if (dead_key_next) {
		dead_key_next = 0;
		diacr = value;
		return;
	}
	put_queue(vc, value);
}

/*
 * Handle dead key. Note that we now may have several
 * dead keys modifying the same character. Very useful
 * for Vietnamese.
 */
static void k_dead2(struct vc_data *vc, unsigned char value, char up_flag)
{
	if (up_flag)
		return;
	diacr = (diacr ? handle_diacr(vc, value) : value);
}

/*
 * Obsolete - for backwards compatibility only
 */
static void k_dead(struct vc_data *vc, unsigned char value, char up_flag)
{
	static unsigned char ret_diacr[NR_DEAD] = {'`', '\'', '^', '~', '"', ',' };
	value = ret_diacr[value];
	k_dead2(vc, value, up_flag);
}

static void k_cons(struct vc_data *vc, unsigned char value, char up_flag)
{
	if (up_flag)
		return;
	set_console(value);
}

static void k_fn(struct vc_data *vc, unsigned char value, char up_flag)
{
	if (up_flag)
		return;
	if (value < ARRAY_SIZE(func_table)) {
		if (func_table[value])
			puts_queue(vc, func_table[value]);
	} else
		printk(KERN_ERR "k_fn called with value=%d\n", value);
}

static void k_cur(struct vc_data *vc, unsigned char value, char up_flag)
{
	static const char *cur_chars = "BDCA";

	if (up_flag)
		return;
	applkey(vc, cur_chars[value], vc_kbd_mode(kbd, VC_CKMODE));
}

static void k_pad(struct vc_data *vc, unsigned char value, char up_flag)
{
	static const char *pad_chars = "0123456789+-*/\015,.?()";
	static const char *app_map = "pqrstuvwxylSRQMnnmPQ";

	if (up_flag)
		return;		/* no action, if this is a key release */

	/* kludge... shift forces cursor/number keys */
	if (vc_kbd_mode(kbd, VC_APPLIC) && !shift_down[KG_SHIFT]) {
		applkey(vc, app_map[value], 1);
		return;
	}

	if (!vc_kbd_led(kbd, VC_NUMLOCK))
		switch (value) {
			case KVAL(K_PCOMMA):
			case KVAL(K_PDOT):
				k_fn(vc, KVAL(K_REMOVE), 0);
				return;
			case KVAL(K_P0):
				k_fn(vc, KVAL(K_INSERT), 0);
				return;
			case KVAL(K_P1):
				k_fn(vc, KVAL(K_SELECT), 0);
				return;
			case KVAL(K_P2):
				k_cur(vc, KVAL(K_DOWN), 0);
				return;
			case KVAL(K_P3):
				k_fn(vc, KVAL(K_PGDN), 0);
				return;
			case KVAL(K_P4):
				k_cur(vc, KVAL(K_LEFT), 0);
				return;
			case KVAL(K_P6):
				k_cur(vc, KVAL(K_RIGHT), 0);
				return;
			case KVAL(K_P7):
				k_fn(vc, KVAL(K_FIND), 0);
				return;
			case KVAL(K_P8):
				k_cur(vc, KVAL(K_UP), 0);
				return;
			case KVAL(K_P9):
				k_fn(vc, KVAL(K_PGUP), 0);
				return;
			case KVAL(K_P5):
				applkey(vc, 'G', vc_kbd_mode(kbd, VC_APPLIC));
				return;
		}

	put_queue(vc, pad_chars[value]);
	if (value == KVAL(K_PENTER) && vc_kbd_mode(kbd, VC_CRLF))
		put_queue(vc, 10);
}

static void k_shift(struct vc_data *vc, unsigned char value, char up_flag)
{
	int old_state = shift_state;

	if (rep)
		return;
	/*
	 * Mimic typewriter:
	 * a CapsShift key acts like Shift but undoes CapsLock
	 */
	if (value == KVAL(K_CAPSSHIFT)) {
		value = KVAL(K_SHIFT);
		if (!up_flag)
			clr_vc_kbd_led(kbd, VC_CAPSLOCK);
	}

	if (up_flag) {
		/*
		 * handle the case that two shift or control
		 * keys are depressed simultaneously
		 */
		if (shift_down[value])
			shift_down[value]--;
	} else
		shift_down[value]++;

	if (shift_down[value])
		shift_state |= (1 << value);
	else
		shift_state &= ~(1 << value);

	/* kludge */
	if (up_flag && shift_state != old_state && npadch != -1) {
		if (kbd->kbdmode == VC_UNICODE)
			to_utf8(vc, npadch & 0xffff);
		else
			put_queue(vc, npadch & 0xff);
		npadch = -1;
	}
}

static void k_meta(struct vc_data *vc, unsigned char value, char up_flag)
{
	if (up_flag)
		return;

	if (vc_kbd_mode(kbd, VC_META)) {
		put_queue(vc, '\033');
		put_queue(vc, value);
	} else
		put_queue(vc, value | 0x80);
}

static void k_ascii(struct vc_data *vc, unsigned char value, char up_flag)
{
	int base;

	if (up_flag)
		return;

	if (value < 10) {
		/* decimal input of code, while Alt depressed */
		base = 10;
	} else {
		/* hexadecimal input of code, while AltGr depressed */
		value -= 10;
		base = 16;
	}

	if (npadch == -1)
		npadch = value;
	else
		npadch = npadch * base + value;
}

static void k_lock(struct vc_data *vc, unsigned char value, char up_flag)
{
	if (up_flag || rep)
		return;
	chg_vc_kbd_lock(kbd, value);
}

static void k_slock(struct vc_data *vc, unsigned char value, char up_flag)
{
	k_shift(vc, value, up_flag);
	if (up_flag || rep)
		return;
	chg_vc_kbd_slock(kbd, value);
	/* try to make Alt, oops, AltGr and such work */
	if (!key_maps[kbd->lockstate ^ kbd->slockstate]) {
		kbd->slockstate = 0;
		chg_vc_kbd_slock(kbd, value);
	}
}

/*
 * The leds display either (i) the status of NumLock, CapsLock, ScrollLock,
 * or (ii) whatever pattern of lights people want to show using KDSETLED,
 * or (iii) specified bits of specified words in kernel memory.
 */
unsigned char getledstate(void)
{
	return ledstate;
}

void setledstate(struct kbd_struct *kbd, unsigned int led)
{
	if (!(led & ~7)) {
		ledioctl = led;
		kbd->ledmode = LED_SHOW_IOCTL;
	} else
		kbd->ledmode = LED_SHOW_FLAGS;
	set_leds();
}

void register_leds(struct kbd_struct *kbd, unsigned int led,
		   unsigned int *addr, unsigned int mask)
{
	if (led < 3) {
		ledptrs[led].addr = addr;
		ledptrs[led].mask = mask;
		ledptrs[led].valid = 1;
		kbd->ledmode = LED_SHOW_MEM;
	} else
		kbd->ledmode = LED_SHOW_FLAGS;
}

static inline unsigned char getleds(void)
{
	struct kbd_struct *kbd = kbd_table + fg_console;
	unsigned char leds;
	int i;

	if (kbd->ledmode == LED_SHOW_IOCTL)
		return ledioctl;

	leds = kbd->ledflagstate;

	if (kbd->ledmode == LED_SHOW_MEM) {
		for (i = 0; i < 3; i++)
			if (ledptrs[i].valid) {
				if (*ledptrs[i].addr & ledptrs[i].mask)
					leds |= (1 << i);
				else
					leds &= ~(1 << i);
			}
	}
	return leds;
}

/*
 * This routine is the bottom half of the keyboard interrupt
 * routine, and runs with all interrupts enabled. It does
 * console changing, led setting and copy_to_cooked, which can
 * take a reasonably long time.
 *
 * Aside from timing (which isn't really that important for
 * keyboard interrupts as they happen often), using the software
 * interrupt routines for this thing allows us to easily mask
 * this when we don't want any of the above to happen. Not yet
 * used, but this allows for easy and efficient race-condition
 * prevention later on.
 */

static void kbd_bh(unsigned long dummy)
{
	struct list_head * node;
	unsigned char leds = getleds();

	if (leds != ledstate) {
		list_for_each(node,&kbd_handler.h_list) {
			struct input_handle * handle = to_handle_h(node);
			input_event(handle->dev, EV_LED, LED_SCROLLL, !!(leds & 0x01));
			input_event(handle->dev, EV_LED, LED_NUML,    !!(leds & 0x02));
			input_event(handle->dev, EV_LED, LED_CAPSL,   !!(leds & 0x04));
		}
	}

	ledstate = leds;
}

DECLARE_TASKLET_DISABLED(keyboard_tasklet, kbd_bh, 0);

<<<<<<< HEAD
#if defined(CONFIG_X86) || defined(CONFIG_IA64) || defined(CONFIG_ALPHA) || defined(CONFIG_MIPS) || defined(CONFIG_PPC)
=======
#if defined(CONFIG_X86) || defined(CONFIG_IA64) || defined(CONFIG_ALPHA) || defined(CONFIG_MIPS) || defined(CONFIG_PPC) || defined(CONFIG_SPARC32) || defined(CONFIG_SPARC64)
>>>>>>> c02fb92a

static unsigned short x86_keycodes[256] =
	{ 0,  1,  2,  3,  4,  5,  6,  7,  8,  9, 10, 11, 12, 13, 14, 15,
	 16, 17, 18, 19, 20, 21, 22, 23, 24, 25, 26, 27, 28, 29, 30, 31,
	 32, 33, 34, 35, 36, 37, 38, 39, 40, 41, 42, 43, 44, 45, 46, 47,
	 48, 49, 50, 51, 52, 53, 54, 55, 56, 57, 58, 59, 60, 61, 62, 63,
	 64, 65, 66, 67, 68, 69, 70, 71, 72, 73, 74, 75, 76, 77, 78, 79,
	 80, 81, 82, 83, 43, 85, 86, 87, 88,115,119,120,121,375,123, 90,
	284,285,309,298,312, 91,327,328,329,331,333,335,336,337,338,339,
	367,294,293,286,350, 92,334,512,116,377,109,111,373,347,348,349,
	360, 93, 94, 95, 98,376,100,101,357,316,354,304,289,102,351,355,
	103,104,105,275,281,272,306,106,274,107,288,364,358,363,362,361,
	291,108,381,290,287,292,279,305,280, 99,112,257,258,113,270,114,
	118,117,125,374,379,115,112,125,121,123,264,265,266,267,268,269,
	271,273,276,277,278,282,283,295,296,297,299,300,301,302,303,307,
	308,310,313,314,315,317,318,319,320,321,322,323,324,325,326,330,
	332,340,341,342,343,344,345,346,356,359,365,368,369,370,371,372 };

#ifdef CONFIG_MAC_EMUMOUSEBTN
extern int mac_hid_mouse_emulate_buttons(int, int, int);
#endif /* CONFIG_MAC_EMUMOUSEBTN */

#if defined(CONFIG_SPARC32) || defined(CONFIG_SPARC64)
static int sparc_l1_a_state = 0;
extern void sun_do_break(void);
#endif

static int emulate_raw(struct vc_data *vc, unsigned int keycode, 
		       unsigned char up_flag)
{
#ifdef CONFIG_MAC_EMUMOUSEBTN
	if (mac_hid_mouse_emulate_buttons(1, keycode, !up_flag))
		return 0;
#endif /* CONFIG_MAC_EMUMOUSEBTN */

	if (keycode > 255 || !x86_keycodes[keycode])
		return -1; 

	if (keycode == KEY_PAUSE) {
		put_queue(vc, 0xe1);
		put_queue(vc, 0x1d | up_flag);
		put_queue(vc, 0x45 | up_flag);
		return 0;
	} 

	if (keycode == KEY_SYSRQ && sysrq_alt) {
		put_queue(vc, 0x54 | up_flag);
		return 0;
	}

	if (x86_keycodes[keycode] & 0x100)
		put_queue(vc, 0xe0);

	put_queue(vc, (x86_keycodes[keycode] & 0x7f) | up_flag);

	if (keycode == KEY_SYSRQ) {
		put_queue(vc, 0xe0);
		put_queue(vc, 0x37 | up_flag);
	}

	return 0;
}

#else

#warning "Cannot generate rawmode keyboard for your architecture yet."

static int emulate_raw(struct vc_data *vc, unsigned int keycode, unsigned char up_flag)
{
	if (keycode > 127)
		return -1;

	put_queue(vc, keycode | up_flag);
	return 0;
}
#endif

void kbd_keycode(unsigned int keycode, int down)
{
	struct vc_data *vc = vc_cons[fg_console].d;
	unsigned short keysym, *key_map;
	unsigned char type, raw_mode;
	struct tty_struct *tty;
	int shift_final;

	if (down != 2)
		add_keyboard_randomness((keycode << 1) ^ down);

	tty = vc->vc_tty;

	if (tty && (!tty->driver_data)) {
		/* No driver data? Strange. Okay we fix it then. */
		tty->driver_data = vc;
	}

	kbd = kbd_table + fg_console;

	if (keycode == KEY_LEFTALT || keycode == KEY_RIGHTALT)
		sysrq_alt = down;
<<<<<<< HEAD
=======
#if defined(CONFIG_SPARC32) || defined(CONFIG_SPARC64)
	if (keycode == KEY_STOP)
		sparc_l1_a_state = down;
#endif
>>>>>>> c02fb92a

	rep = (down == 2);

	if ((raw_mode = (kbd->kbdmode == VC_RAW)))
		if (emulate_raw(vc, keycode, !down << 7))
			printk(KERN_WARNING "keyboard.c: can't emulate rawmode for keycode %d\n", keycode);

#ifdef CONFIG_MAGIC_SYSRQ	       /* Handle the SysRq Hack */
	if (keycode == KEY_SYSRQ && !rep) {
		sysrq_down = sysrq_alt && down;
		return;
	}
	if (sysrq_down && down && !rep) {
		handle_sysrq(kbd_sysrq_xlate[keycode], kbd_pt_regs, tty);
		return;
	}
#endif
<<<<<<< HEAD
=======
#if defined(CONFIG_SPARC32) || defined(CONFIG_SPARC64)
	if (keycode == KEY_A && sparc_l1_a_state) {
		sparc_l1_a_state = 0;
		sun_do_break();
	}
#endif
>>>>>>> c02fb92a

	if (kbd->kbdmode == VC_MEDIUMRAW) {
		/*
		 * This is extended medium raw mode, with keys above 127
		 * encoded as 0, high 7 bits, low 7 bits, with the 0 bearing
		 * the 'up' flag if needed. 0 is reserved, so this shouldn't
		 * interfere with anything else. The two bytes after 0 will
		 * always have the up flag set not to interfere with older
		 * applications. This allows for 16384 different keycodes,
		 * which should be enough.
		 */
		if (keycode < 128) {
			put_queue(vc, keycode | (!down << 7));
		} else {
			put_queue(vc, !down << 7);
			put_queue(vc, (keycode >> 7) | 0x80);
			put_queue(vc, keycode | 0x80);
		}
		raw_mode = 1;
	}

	if (down)
		set_bit(keycode, key_down);
	else
		clear_bit(keycode, key_down);

	if (rep && (!vc_kbd_mode(kbd, VC_REPEAT) || (tty && 
		(!L_ECHO(tty) && tty->driver.chars_in_buffer(tty))))) {
		/*
		 * Don't repeat a key if the input buffers are not empty and the
		 * characters get aren't echoed locally. This makes key repeat 
		 * usable with slow applications and under heavy loads.
		 */
		return;
	}

	shift_final = (shift_state | kbd->slockstate) ^ kbd->lockstate;
	key_map = key_maps[shift_final];

	if (!key_map) {
		compute_shiftstate();
		kbd->slockstate = 0;
		return;
	}

	keysym = key_map[keycode];
	type = KTYP(keysym);

	if (type < 0xf0) {
		if (down && !raw_mode) to_utf8(vc, keysym);
		return;
	}

	type -= 0xf0;

	if (raw_mode && type != KT_SPEC && type != KT_SHIFT)
		return;

	if (type == KT_LETTER) {
		type = KT_LATIN;
		if (vc_kbd_led(kbd, VC_CAPSLOCK)) {
			key_map = key_maps[shift_final ^ (1 << KG_SHIFT)];
			if (key_map)
				keysym = key_map[keycode];
		}
	}

	(*k_handler[type])(vc, keysym & 0xff, !down);

	if (type != KT_SLOCK)
		kbd->slockstate = 0;
}

static void kbd_event(struct input_handle *handle, unsigned int event_type, 
		      unsigned int keycode, int down)
{
	if (event_type != EV_KEY)
		return;
	kbd_keycode(keycode, down);
	tasklet_schedule(&keyboard_tasklet);
	do_poke_blanked_console = 1;
	schedule_console_callback();
}

static char kbd_name[] = "kbd";

/*
 * When a keyboard (or other input device) is found, the kbd_connect
 * function is called. The function then looks at the device, and if it
 * likes it, it can open it and get events from it. In this (kbd_connect)
 * function, we should decide which VT to bind that keyboard to initially.
 */
static struct input_handle *kbd_connect(struct input_handler *handler, 
					struct input_dev *dev,
					struct input_device_id *id)
{
	struct input_handle *handle;
	int i;

	for (i = KEY_RESERVED; i < BTN_MISC; i++)
		if (test_bit(i, dev->keybit)) break;

	if ((i == BTN_MISC) && !test_bit(EV_SND, dev->evbit)) 
		return NULL;

	if (!(handle = kmalloc(sizeof(struct input_handle), GFP_KERNEL))) 
		return NULL;
	memset(handle, 0, sizeof(struct input_handle));

	handle->dev = dev;
	handle->handler = handler;
	handle->name = kbd_name;

	input_open_device(handle);

	return handle;
}

static void kbd_disconnect(struct input_handle *handle)
{
	input_close_device(handle);
	kfree(handle);
}

static struct input_device_id kbd_ids[] = {
	{
                flags: INPUT_DEVICE_ID_MATCH_EVBIT,
                evbit: { BIT(EV_KEY) },
        },
	
	{
                flags: INPUT_DEVICE_ID_MATCH_EVBIT,
                evbit: { BIT(EV_SND) },
        },	

	{ },    /* Terminating entry */
};

MODULE_DEVICE_TABLE(input, kbd_ids);

static struct input_handler kbd_handler = {
	event:		kbd_event,
	connect:	kbd_connect,
	disconnect:	kbd_disconnect,
	name:		"kbd",
	id_table:	kbd_ids,
};

int __init kbd_init(void)
{
	int i;

        kbd0.ledflagstate = kbd0.default_ledflagstate = KBD_DEFLEDS;
        kbd0.ledmode = LED_SHOW_FLAGS;
        kbd0.lockstate = KBD_DEFLOCK;
        kbd0.slockstate = 0;
        kbd0.modeflags = KBD_DEFMODE;
        kbd0.kbdmode = VC_XLATE;

        for (i = 0 ; i < MAX_NR_CONSOLES ; i++)
                kbd_table[i] = kbd0;

	tasklet_enable(&keyboard_tasklet);
	tasklet_schedule(&keyboard_tasklet);
	input_register_handler(&kbd_handler);
	return 0;
}<|MERGE_RESOLUTION|>--- conflicted
+++ resolved
@@ -906,11 +906,7 @@
 
 DECLARE_TASKLET_DISABLED(keyboard_tasklet, kbd_bh, 0);
 
-<<<<<<< HEAD
-#if defined(CONFIG_X86) || defined(CONFIG_IA64) || defined(CONFIG_ALPHA) || defined(CONFIG_MIPS) || defined(CONFIG_PPC)
-=======
 #if defined(CONFIG_X86) || defined(CONFIG_IA64) || defined(CONFIG_ALPHA) || defined(CONFIG_MIPS) || defined(CONFIG_PPC) || defined(CONFIG_SPARC32) || defined(CONFIG_SPARC64)
->>>>>>> c02fb92a
 
 static unsigned short x86_keycodes[256] =
 	{ 0,  1,  2,  3,  4,  5,  6,  7,  8,  9, 10, 11, 12, 13, 14, 15,
@@ -1010,13 +1006,10 @@
 
 	if (keycode == KEY_LEFTALT || keycode == KEY_RIGHTALT)
 		sysrq_alt = down;
-<<<<<<< HEAD
-=======
 #if defined(CONFIG_SPARC32) || defined(CONFIG_SPARC64)
 	if (keycode == KEY_STOP)
 		sparc_l1_a_state = down;
 #endif
->>>>>>> c02fb92a
 
 	rep = (down == 2);
 
@@ -1034,15 +1027,12 @@
 		return;
 	}
 #endif
-<<<<<<< HEAD
-=======
 #if defined(CONFIG_SPARC32) || defined(CONFIG_SPARC64)
 	if (keycode == KEY_A && sparc_l1_a_state) {
 		sparc_l1_a_state = 0;
 		sun_do_break();
 	}
 #endif
->>>>>>> c02fb92a
 
 	if (kbd->kbdmode == VC_MEDIUMRAW) {
 		/*
