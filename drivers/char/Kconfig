# SPDX-License-Identifier: GPL-2.0
#
# Character device configuration
#

menu "Character devices"

source "drivers/tty/Kconfig"

config DEVMEM
	bool "/dev/mem virtual device support"
	default y
	help
	  Say Y here if you want to support the /dev/mem device.
	  The /dev/mem device is used to access areas of physical
	  memory.
	  When in doubt, say "Y".

config DEVKMEM
	bool "/dev/kmem virtual device support"
	# On arm64, VMALLOC_START < PAGE_OFFSET, which confuses kmem read/write
	depends on !ARM64
	help
	  Say Y here if you want to support the /dev/kmem device. The
	  /dev/kmem device is rarely used, but can be used for certain
	  kind of kernel debugging operations.
	  When in doubt, say "N".

config SGI_SNSC
	bool "SGI Altix system controller communication support"
	depends on (IA64_SGI_SN2 || IA64_GENERIC)
	help
	  If you have an SGI Altix and you want to enable system
	  controller communication from user space (you want this!),
	  say Y.  Otherwise, say N.

config SGI_TIOCX
       bool "SGI TIO CX driver support"
       depends on (IA64_SGI_SN2 || IA64_GENERIC)
       help
         If you have an SGI Altix and you have fpga devices attached
         to your TIO, say Y here, otherwise say N.

config SGI_MBCS
       tristate "SGI FPGA Core Services driver support"
       depends on SGI_TIOCX
       help
         If you have an SGI Altix with an attached SABrick
         say Y or M here, otherwise say N.

source "drivers/tty/serial/Kconfig"
source "drivers/tty/serdev/Kconfig"

config TTY_PRINTK
	tristate "TTY driver to output user messages via printk"
	depends on EXPERT && TTY
	default n
	---help---
	  If you say Y here, the support for writing user messages (i.e.
	  console messages) via printk is available.

	  The feature is useful to inline user messages with kernel
	  messages.
	  In order to use this feature, you should output user messages
	  to /dev/ttyprintk or redirect console to this TTY.

	  If unsure, say N.

config PRINTER
	tristate "Parallel printer support"
	depends on PARPORT
	---help---
	  If you intend to attach a printer to the parallel port of your Linux
	  box (as opposed to using a serial printer; if the connector at the
	  printer has 9 or 25 holes ["female"], then it's serial), say Y.
	  Also read the Printing-HOWTO, available from
	  <http://www.tldp.org/docs.html#howto>.

	  It is possible to share one parallel port among several devices
	  (e.g. printer and ZIP drive) and it is safe to compile the
	  corresponding drivers into the kernel.

	  To compile this driver as a module, choose M here and read
	  <file:Documentation/parport.txt>.  The module will be called lp.

	  If you have several parallel ports, you can specify which ports to
	  use with the "lp" kernel command line option.  (Try "man bootparam"
	  or see the documentation of your boot loader (lilo or loadlin) about
	  how to pass options to the kernel at boot time.)  The syntax of the
	  "lp" command line option can be found in <file:drivers/char/lp.c>.

	  If you have more than 8 printers, you need to increase the LP_NO
	  macro in lp.c and the PARPORT_MAX macro in parport.h.

config LP_CONSOLE
	bool "Support for console on line printer"
	depends on PRINTER
	---help---
	  If you want kernel messages to be printed out as they occur, you
	  can have a console on the printer. This option adds support for
	  doing that; to actually get it to happen you need to pass the
	  option "console=lp0" to the kernel at boot time.

	  If the printer is out of paper (or off, or unplugged, or too
	  busy..) the kernel will stall until the printer is ready again.
	  By defining CONSOLE_LP_STRICT to 0 (at your own risk) you
	  can make the kernel continue when this happens,
	  but it'll lose the kernel messages.

	  If unsure, say N.

config PPDEV
	tristate "Support for user-space parallel port device drivers"
	depends on PARPORT
	---help---
	  Saying Y to this adds support for /dev/parport device nodes.  This
	  is needed for programs that want portable access to the parallel
	  port, for instance deviceid (which displays Plug-and-Play device
	  IDs).

	  This is the parallel port equivalent of SCSI generic support (sg).
	  It is safe to say N to this -- it is not needed for normal printing
	  or parallel port CD-ROM/disk support.

	  To compile this driver as a module, choose M here: the
	  module will be called ppdev.

	  If unsure, say N.

source "drivers/tty/hvc/Kconfig"

config VIRTIO_CONSOLE
	tristate "Virtio console"
	depends on VIRTIO && TTY
	select HVC_DRIVER
	help
	  Virtio console for use with hypervisors.

	  Also serves as a general-purpose serial device for data
	  transfer between the guest and host.  Character devices at
	  /dev/vportNpn will be created when corresponding ports are
	  found, where N is the device number and n is the port number
	  within that device.  If specified by the host, a sysfs
	  attribute called 'name' will be populated with a name for
	  the port which can be used by udev scripts to create a
	  symlink to the device.

config IBM_BSR
	tristate "IBM POWER Barrier Synchronization Register support"
	depends on PPC_PSERIES
	help
	  This devices exposes a hardware mechanism for fast synchronization
	  of threads across a large system which avoids bouncing a cacheline
	  between several cores on a system

config POWERNV_OP_PANEL
	tristate "IBM POWERNV Operator Panel Display support"
	depends on PPC_POWERNV
	default m
	help
	  If you say Y here, a special character device node, /dev/op_panel,
	  will be created which exposes the operator panel display on IBM
	  Power Systems machines with FSPs.

	  If you don't require access to the operator panel display from user
	  space, say N.

	  If unsure, say M here to build it as a module called powernv-op-panel.

source "drivers/char/ipmi/Kconfig"

config DS1620
	tristate "NetWinder thermometer support"
	depends on ARCH_NETWINDER
	help
	  Say Y here to include support for the thermal management hardware
	  found in the NetWinder. This driver allows the user to control the
	  temperature set points and to read the current temperature.

	  It is also possible to say M here to build it as a module (ds1620)
	  It is recommended to be used on a NetWinder, but it is not a
	  necessity.

config NWBUTTON
	tristate "NetWinder Button"
	depends on ARCH_NETWINDER
	---help---
	  If you say Y here and create a character device node /dev/nwbutton
	  with major and minor numbers 10 and 158 ("man mknod"), then every
	  time the orange button is pressed a number of times, the number of
	  times the button was pressed will be written to that device.

	  This is most useful for applications, as yet unwritten, which
	  perform actions based on how many times the button is pressed in a
	  row.

	  Do not hold the button down for too long, as the driver does not
	  alter the behaviour of the hardware reset circuitry attached to the
	  button; it will still execute a hard reset if the button is held
	  down for longer than approximately five seconds.

	  To compile this driver as a module, choose M here: the
	  module will be called nwbutton.

	  Most people will answer Y to this question and "Reboot Using Button"
	  below to be able to initiate a system shutdown from the button.

config NWBUTTON_REBOOT
	bool "Reboot Using Button"
	depends on NWBUTTON
	help
	  If you say Y here, then you will be able to initiate a system
	  shutdown and reboot by pressing the orange button a number of times.
	  The number of presses to initiate the shutdown is two by default,
	  but this can be altered by modifying the value of NUM_PRESSES_REBOOT
	  in nwbutton.h and recompiling the driver or, if you compile the
	  driver as a module, you can specify the number of presses at load
	  time with "insmod button reboot_count=<something>".

config NWFLASH
	tristate "NetWinder flash support"
	depends on ARCH_NETWINDER
	---help---
	  If you say Y here and create a character device /dev/flash with
	  major 10 and minor 160 you can manipulate the flash ROM containing
	  the NetWinder firmware. Be careful as accidentally overwriting the
	  flash contents can render your computer unbootable. On no account
	  allow random users access to this device. :-)

	  To compile this driver as a module, choose M here: the
	  module will be called nwflash.

	  If you're not sure, say N.

source "drivers/char/hw_random/Kconfig"

config NVRAM
	tristate "/dev/nvram support"
	depends on ATARI || X86 || GENERIC_NVRAM
	---help---
	  If you say Y here and create a character special file /dev/nvram
	  with major number 10 and minor number 144 using mknod ("man mknod"),
	  you get read and write access to the extra bytes of non-volatile
	  memory in the real time clock (RTC), which is contained in every PC
	  and most Ataris.  The actual number of bytes varies, depending on the
	  nvram in the system, but is usually 114 (128-14 for the RTC).

	  This memory is conventionally called "CMOS RAM" on PCs and "NVRAM"
	  on Ataris. /dev/nvram may be used to view settings there, or to
	  change them (with some utility). It could also be used to frequently
	  save a few bits of very important data that may not be lost over
	  power-off and for which writing to disk is too insecure. Note
	  however that most NVRAM space in a PC belongs to the BIOS and you
	  should NEVER idly tamper with it. See Ralf Brown's interrupt list
	  for a guide to the use of CMOS bytes by your BIOS.

	  On Atari machines, /dev/nvram is always configured and does not need
	  to be selected.

	  To compile this driver as a module, choose M here: the
	  module will be called nvram.

#
# These legacy RTC drivers just cause too many conflicts with the generic
# RTC framework ... let's not even try to coexist any more.
#
if RTC_LIB=n

config RTC
	tristate "Enhanced Real Time Clock Support (legacy PC RTC driver)"
	depends on ALPHA || (MIPS && MACH_LOONGSON64)
	---help---
	  If you say Y here and create a character special file /dev/rtc with
	  major number 10 and minor number 135 using mknod ("man mknod"), you
	  will get access to the real time clock (or hardware clock) built
	  into your computer.

	  Every PC has such a clock built in. It can be used to generate
	  signals from as low as 1Hz up to 8192Hz, and can also be used
	  as a 24 hour alarm. It reports status information via the file
	  /proc/driver/rtc and its behaviour is set by various ioctls on
	  /dev/rtc.

	  If you run Linux on a multiprocessor machine and said Y to
	  "Symmetric Multi Processing" above, you should say Y here to read
	  and set the RTC in an SMP compatible fashion.

	  If you think you have a use for such a device (such as periodic data
	  sampling), then say Y here, and read <file:Documentation/rtc.txt>
	  for details.

	  To compile this driver as a module, choose M here: the
	  module will be called rtc.

config JS_RTC
	tristate "Enhanced Real Time Clock Support"
	depends on SPARC32 && PCI
	---help---
	  If you say Y here and create a character special file /dev/rtc with
	  major number 10 and minor number 135 using mknod ("man mknod"), you
	  will get access to the real time clock (or hardware clock) built
	  into your computer.

	  Every PC has such a clock built in. It can be used to generate
	  signals from as low as 1Hz up to 8192Hz, and can also be used
	  as a 24 hour alarm. It reports status information via the file
	  /proc/driver/rtc and its behaviour is set by various ioctls on
	  /dev/rtc.

	  If you think you have a use for such a device (such as periodic data
	  sampling), then say Y here, and read <file:Documentation/rtc.txt>
	  for details.

	  To compile this driver as a module, choose M here: the
	  module will be called js-rtc.

config EFI_RTC
	bool "EFI Real Time Clock Services"
	depends on IA64

endif # RTC_LIB

config DTLK
	tristate "Double Talk PC internal speech card support"
	depends on ISA
	help
	  This driver is for the DoubleTalk PC, a speech synthesizer
	  manufactured by RC Systems (<http://www.rcsys.com/>).  It is also
	  called the `internal DoubleTalk'.

	  To compile this driver as a module, choose M here: the
	  module will be called dtlk.

config XILINX_HWICAP
	tristate "Xilinx HWICAP Support"
	depends on XILINX_VIRTEX || MICROBLAZE
	help
	  This option enables support for Xilinx Internal Configuration
	  Access Port (ICAP) driver.  The ICAP is used on Xilinx Virtex
	  FPGA platforms to partially reconfigure the FPGA at runtime.

	  If unsure, say N.

config R3964
	tristate "Siemens R3964 line discipline"
	depends on TTY
	---help---
	  This driver allows synchronous communication with devices using the
	  Siemens R3964 packet protocol. Unless you are dealing with special
	  hardware like PLCs, you are unlikely to need this.

	  To compile this driver as a module, choose M here: the
	  module will be called n_r3964.

	  If unsure, say N.

config APPLICOM
	tristate "Applicom intelligent fieldbus card support"
	depends on PCI
	---help---
	  This driver provides the kernel-side support for the intelligent
	  fieldbus cards made by Applicom International. More information
	  about these cards can be found on the WWW at the address
	  <http://www.applicom-int.com/>, or by email from David Woodhouse
	  <dwmw2@infradead.org>.

	  To compile this driver as a module, choose M here: the
	  module will be called applicom.

	  If unsure, say N.

config SONYPI
	tristate "Sony Vaio Programmable I/O Control Device support"
	depends on X86_32 && PCI && INPUT
	---help---
	  This driver enables access to the Sony Programmable I/O Control
	  Device which can be found in many (all ?) Sony Vaio laptops.

	  If you have one of those laptops, read
	  <file:Documentation/laptops/sonypi.txt>, and say Y or M here.

	  To compile this driver as a module, choose M here: the
	  module will be called sonypi.

config GPIO_TB0219
	tristate "TANBAC TB0219 GPIO support"
	depends on TANBAC_TB022X
	select GPIO_VR41XX

source "drivers/char/pcmcia/Kconfig"

config MWAVE
	tristate "ACP Modem (Mwave) support"
	depends on X86 && TTY
	select SERIAL_8250
	---help---
	  The ACP modem (Mwave) for Linux is a WinModem. It is composed of a
	  kernel driver and a user level application. Together these components
	  support direct attachment to public switched telephone networks (PSTNs)
	  and support selected world wide countries.

	  This version of the ACP Modem driver supports the IBM Thinkpad 600E,
	  600, and 770 that include on board ACP modem hardware.

	  The modem also supports the standard communications port interface
	  (ttySx) and is compatible with the Hayes AT Command Set.

	  The user level application needed to use this driver can be found at
	  the IBM Linux Technology Center (LTC) web site:
	  <http://www.ibm.com/linux/ltc/>.

	  If you own one of the above IBM Thinkpads which has the Mwave chipset
	  in it, say Y.

	  To compile this driver as a module, choose M here: the
	  module will be called mwave.

config SCx200_GPIO
	tristate "NatSemi SCx200 GPIO Support"
	depends on SCx200
	select NSC_GPIO
	help
	  Give userspace access to the GPIO pins on the National
	  Semiconductor SCx200 processors.

	  If compiled as a module, it will be called scx200_gpio.

config PC8736x_GPIO
	tristate "NatSemi PC8736x GPIO Support"
	depends on X86_32 && !UML
	default SCx200_GPIO	# mostly N
	select NSC_GPIO		# needed for support routines
	help
	  Give userspace access to the GPIO pins on the National
	  Semiconductor PC-8736x (x=[03456]) SuperIO chip.  The chip
	  has multiple functional units, inc several managed by
	  hwmon/pc87360 driver.  Tested with PC-87366

	  If compiled as a module, it will be called pc8736x_gpio.

config NSC_GPIO
	tristate "NatSemi Base GPIO Support"
	depends on X86_32
	# selected by SCx200_GPIO and PC8736x_GPIO
	# what about 2 selectors differing: m != y
	help
	  Common support used (and needed) by scx200_gpio and
	  pc8736x_gpio drivers.  If those drivers are built as
	  modules, this one will be too, named nsc_gpio

config RAW_DRIVER
	tristate "RAW driver (/dev/raw/rawN)"
	depends on BLOCK
	help
	  The raw driver permits block devices to be bound to /dev/raw/rawN.
	  Once bound, I/O against /dev/raw/rawN uses efficient zero-copy I/O.
	  See the raw(8) manpage for more details.

          Applications should preferably open the device (eg /dev/hda1)
          with the O_DIRECT flag.

config MAX_RAW_DEVS
	int "Maximum number of RAW devices to support (1-65536)"
	depends on RAW_DRIVER
	range 1 65536
	default "256"
	help
	  The maximum number of RAW devices that are supported.
	  Default is 256. Increase this number in case you need lots of
	  raw devices.

config HPET
	bool "HPET - High Precision Event Timer" if (X86 || IA64)
	default n
	depends on ACPI
	help
	  If you say Y here, you will have a miscdevice named "/dev/hpet/".  Each
	  open selects one of the timers supported by the HPET.  The timers are
	  non-periodic and/or periodic.

config HPET_MMAP
	bool "Allow mmap of HPET"
	default y
	depends on HPET
	help
	  If you say Y here, user applications will be able to mmap
	  the HPET registers.

config HPET_MMAP_DEFAULT
	bool "Enable HPET MMAP access by default"
	default y
	depends on HPET_MMAP
	help
	  In some hardware implementations, the page containing HPET
	  registers may also contain other things that shouldn't be
	  exposed to the user.  This option selects the default (if
	  kernel parameter hpet_mmap is not set) user access to the
	  registers for applications that require it.

config HANGCHECK_TIMER
	tristate "Hangcheck timer"
	depends on X86 || IA64 || PPC64 || S390
	help
	  The hangcheck-timer module detects when the system has gone
	  out to lunch past a certain margin.  It can reboot the system
	  or merely print a warning.

config UV_MMTIMER
	tristate "UV_MMTIMER Memory mapped RTC for SGI UV"
	depends on X86_UV
	default m
	help
	  The uv_mmtimer device allows direct userspace access to the
	  UV system timer.

source "drivers/char/tpm/Kconfig"

config TELCLOCK
	tristate "Telecom clock driver for ATCA SBC"
	depends on X86
	default n
	help
	  The telecom clock device is specific to the MPCBL0010 and MPCBL0050
	  ATCA computers and allows direct userspace access to the
	  configuration of the telecom clock configuration settings.  This
	  device is used for hardware synchronization across the ATCA backplane
	  fabric.  Upon loading, the driver exports a sysfs directory,
	  /sys/devices/platform/telco_clock, with a number of files for
	  controlling the behavior of this hardware.

config DEVPORT
	bool "/dev/port character device"
	depends on ISA || PCI
	default y
	help
	  Say Y here if you want to support the /dev/port device. The /dev/port
	  device is similar to /dev/mem, but for I/O ports.

source "drivers/s390/char/Kconfig"

<<<<<<< HEAD
config CRASHER
	tristate "Crasher Module"
	depends on m
	help
	  Slab cache memory tester and crasher on will.

config TILE_SROM
	tristate "Character-device access via hypervisor to the Tilera SPI ROM"
	depends on TILE
	default y
	---help---
	  This device provides character-level read-write access
	  to the SROM, typically via the "0", "1", and "2" devices
	  in /dev/srom/.  The Tilera hypervisor makes the flash
	  device appear much like a simple EEPROM, and knows
	  how to partition a single ROM for multiple purposes.

=======
>>>>>>> 60cc43fc
source "drivers/char/xillybus/Kconfig"

endmenu
<|MERGE_RESOLUTION|>--- conflicted
+++ resolved
@@ -538,26 +538,12 @@
 
 source "drivers/s390/char/Kconfig"
 
-<<<<<<< HEAD
 config CRASHER
 	tristate "Crasher Module"
 	depends on m
 	help
 	  Slab cache memory tester and crasher on will.
 
-config TILE_SROM
-	tristate "Character-device access via hypervisor to the Tilera SPI ROM"
-	depends on TILE
-	default y
-	---help---
-	  This device provides character-level read-write access
-	  to the SROM, typically via the "0", "1", and "2" devices
-	  in /dev/srom/.  The Tilera hypervisor makes the flash
-	  device appear much like a simple EEPROM, and knows
-	  how to partition a single ROM for multiple purposes.
-
-=======
->>>>>>> 60cc43fc
 source "drivers/char/xillybus/Kconfig"
 
 endmenu
