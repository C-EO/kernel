--- conflicted
+++ resolved
@@ -140,17 +140,11 @@
 };
 
 static struct of_platform_driver rng_driver = {
-<<<<<<< HEAD
-	.owner		= THIS_MODULE,
-	.name		= "pasemi-rng",
-	.match_table	= rng_match,
-=======
 	.driver = {
 		.name = "pasemi-rng",
 		.owner = THIS_MODULE,
 		.of_match_table = rng_match,
 	},
->>>>>>> e44a21b7
 	.probe		= rng_probe,
 	.remove		= rng_remove,
 };
