--- conflicted
+++ resolved
@@ -91,20 +91,7 @@
 		if (rc != -EPIPE)
 			dev_err(&chip->dev,
 				"%s: send(): error %d\n", __func__, rc);
-<<<<<<< HEAD
-		goto out;
-=======
 		return rc;
-	}
-
-	/* A sanity check. send() should just return zero on success e.g.
-	 * not the command length.
-	 */
-	if (rc > 0) {
-		dev_warn(&chip->dev,
-			 "%s: send(): invalid value %d\n", __func__, rc);
-		rc = 0;
->>>>>>> 1a03a6ab
 	}
 
 	/* A sanity check. send() should just return zero on success e.g.
