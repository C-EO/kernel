// SPDX-License-Identifier: GPL-2.0-only
/*
 *  linux/drivers/char/ttyprintk.c
 *
 *  Copyright (C) 2010  Samo Pogacnik
 */

/*
 * This pseudo device allows user to make printk messages. It is possible
 * to store "console" messages inline with kernel messages for better analyses
 * of the boot process, for example.
 */

#include <linux/device.h>
#include <linux/serial.h>
#include <linux/tty.h>
#include <linux/module.h>
#include <linux/spinlock.h>

struct ttyprintk_port {
	struct tty_port port;
	spinlock_t spinlock;
};

static struct ttyprintk_port tpk_port;

/*
 * Our simple preformatting supports transparent output of (time-stamped)
 * printk messages (also suitable for logging service):
 * - any cr is replaced by nl
 * - adds a ttyprintk source tag in front of each line
 * - too long message is fragmented, with '\'nl between fragments
 * - TPK_STR_SIZE isn't really the write_room limiting factor, because
 *   it is emptied on the fly during preformatting.
 */
#define TPK_STR_SIZE 508 /* should be bigger then max expected line length */
#define TPK_MAX_ROOM 4096 /* we could assume 4K for instance */
#define TPK_PREFIX KERN_SOH __stringify(CONFIG_TTY_PRINTK_LEVEL)

static int tpk_curr;

static char tpk_buffer[TPK_STR_SIZE + 4];

static void tpk_flush(void)
{
	if (tpk_curr > 0) {
		tpk_buffer[tpk_curr] = '\0';
		printk(TPK_PREFIX "[U] %s\n", tpk_buffer);
		tpk_curr = 0;
	}
}

static int tpk_printk(const unsigned char *buf, int count)
{
	int i;

	for (i = 0; i < count; i++) {
		if (tpk_curr >= TPK_STR_SIZE) {
			/* end of tmp buffer reached: cut the message in two */
			tpk_buffer[tpk_curr++] = '\\';
			tpk_flush();
		}

		switch (buf[i]) {
		case '\r':
			tpk_flush();
			if ((i + 1) < count && buf[i + 1] == '\n')
				i++;
			break;
		case '\n':
			tpk_flush();
			break;
		default:
			tpk_buffer[tpk_curr++] = buf[i];
			break;
		}
	}

	return count;
}

/*
 * TTY operations open function.
 */
static int tpk_open(struct tty_struct *tty, struct file *filp)
{
	tty->driver_data = &tpk_port;

	return tty_port_open(&tpk_port.port, tty, filp);
}

/*
 * TTY operations close function.
 */
static void tpk_close(struct tty_struct *tty, struct file *filp)
{
	struct ttyprintk_port *tpkp = tty->driver_data;
	unsigned long flags;

<<<<<<< HEAD
	spin_lock_irqsave(&tpkp->spinlock, flags);
	/* flush tpk_printk buffer */
	tpk_printk(NULL, 0);
	spin_unlock_irqrestore(&tpkp->spinlock, flags);

=======
>>>>>>> 7d2a07b7
	tty_port_close(&tpkp->port, tty, filp);
}

/*
 * TTY operations write function.
 */
static int tpk_write(struct tty_struct *tty,
		const unsigned char *buf, int count)
{
	struct ttyprintk_port *tpkp = tty->driver_data;
	unsigned long flags;
	int ret;

	/* exclusive use of tpk_printk within this tty */
	spin_lock_irqsave(&tpkp->spinlock, flags);
	ret = tpk_printk(buf, count);
	spin_unlock_irqrestore(&tpkp->spinlock, flags);

	return ret;
}

/*
 * TTY operations write_room function.
 */
static unsigned int tpk_write_room(struct tty_struct *tty)
{
	return TPK_MAX_ROOM;
}

/*
 * TTY operations hangup function.
 */
static void tpk_hangup(struct tty_struct *tty)
{
	struct ttyprintk_port *tpkp = tty->driver_data;

	tty_port_hangup(&tpkp->port);
}

/*
 * TTY port operations shutdown function.
 */
static void tpk_port_shutdown(struct tty_port *tport)
{
	struct ttyprintk_port *tpkp =
		container_of(tport, struct ttyprintk_port, port);
	unsigned long flags;

	spin_lock_irqsave(&tpkp->spinlock, flags);
	tpk_flush();
	spin_unlock_irqrestore(&tpkp->spinlock, flags);
}

/*
 * TTY operations hangup function.
 */
static void tpk_hangup(struct tty_struct *tty)
{
	struct ttyprintk_port *tpkp = tty->driver_data;

	tty_port_hangup(&tpkp->port);
}

static const struct tty_operations ttyprintk_ops = {
	.open = tpk_open,
	.close = tpk_close,
	.write = tpk_write,
	.write_room = tpk_write_room,
<<<<<<< HEAD
	.ioctl = tpk_ioctl,
=======
>>>>>>> 7d2a07b7
	.hangup = tpk_hangup,
};

static const struct tty_port_operations tpk_port_ops = {
	.shutdown = tpk_port_shutdown,
};

static struct tty_driver *ttyprintk_driver;

static int __init ttyprintk_init(void)
{
	int ret;

	spin_lock_init(&tpk_port.spinlock);

	ttyprintk_driver = tty_alloc_driver(1,
			TTY_DRIVER_RESET_TERMIOS |
			TTY_DRIVER_REAL_RAW |
			TTY_DRIVER_UNNUMBERED_NODE);
	if (IS_ERR(ttyprintk_driver))
		return PTR_ERR(ttyprintk_driver);

	tty_port_init(&tpk_port.port);
	tpk_port.port.ops = &tpk_port_ops;

	ttyprintk_driver->driver_name = "ttyprintk";
	ttyprintk_driver->name = "ttyprintk";
	ttyprintk_driver->major = TTYAUX_MAJOR;
	ttyprintk_driver->minor_start = 3;
	ttyprintk_driver->type = TTY_DRIVER_TYPE_CONSOLE;
	ttyprintk_driver->init_termios = tty_std_termios;
	ttyprintk_driver->init_termios.c_oflag = OPOST | OCRNL | ONOCR | ONLRET;
	tty_set_operations(ttyprintk_driver, &ttyprintk_ops);
	tty_port_link_device(&tpk_port.port, ttyprintk_driver, 0);

	ret = tty_register_driver(ttyprintk_driver);
	if (ret < 0) {
		printk(KERN_ERR "Couldn't register ttyprintk driver\n");
		goto error;
	}

	return 0;

error:
	put_tty_driver(ttyprintk_driver);
	tty_port_destroy(&tpk_port.port);
	return ret;
}

static void __exit ttyprintk_exit(void)
{
	tty_unregister_driver(ttyprintk_driver);
	put_tty_driver(ttyprintk_driver);
	tty_port_destroy(&tpk_port.port);
}

device_initcall(ttyprintk_init);
module_exit(ttyprintk_exit);

MODULE_LICENSE("GPL");<|MERGE_RESOLUTION|>--- conflicted
+++ resolved
@@ -95,16 +95,7 @@
 static void tpk_close(struct tty_struct *tty, struct file *filp)
 {
 	struct ttyprintk_port *tpkp = tty->driver_data;
-	unsigned long flags;
-
-<<<<<<< HEAD
-	spin_lock_irqsave(&tpkp->spinlock, flags);
-	/* flush tpk_printk buffer */
-	tpk_printk(NULL, 0);
-	spin_unlock_irqrestore(&tpkp->spinlock, flags);
-
-=======
->>>>>>> 7d2a07b7
+
 	tty_port_close(&tpkp->port, tty, filp);
 }
 
@@ -156,16 +147,6 @@
 	spin_lock_irqsave(&tpkp->spinlock, flags);
 	tpk_flush();
 	spin_unlock_irqrestore(&tpkp->spinlock, flags);
-}
-
-/*
- * TTY operations hangup function.
- */
-static void tpk_hangup(struct tty_struct *tty)
-{
-	struct ttyprintk_port *tpkp = tty->driver_data;
-
-	tty_port_hangup(&tpkp->port);
 }
 
 static const struct tty_operations ttyprintk_ops = {
@@ -173,10 +154,6 @@
 	.close = tpk_close,
 	.write = tpk_write,
 	.write_room = tpk_write_room,
-<<<<<<< HEAD
-	.ioctl = tpk_ioctl,
-=======
->>>>>>> 7d2a07b7
 	.hangup = tpk_hangup,
 };
 
