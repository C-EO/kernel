--- conflicted
+++ resolved
@@ -397,19 +397,8 @@
 	if (page == NULL)
 		return NULL;
 
-#ifdef CONFIG_XEN
-	if (xen_create_contiguous_region((unsigned long)page_address(page), 2, 32)) {
-		__free_pages(page, 2);
-		return NULL;
-	}
-#endif
-
 	if (set_pages_uc(page, 4) < 0) {
 		set_pages_wb(page, 4);
-#ifdef CONFIG_XEN
-		xen_destroy_contiguous_region((unsigned long)page_address(page),
-					      2);
-#endif
 		__free_pages(page, 2);
 		return NULL;
 	}
@@ -424,9 +413,6 @@
 		return;
 
 	set_pages_wb(page, 4);
-#ifdef CONFIG_XEN
-	xen_destroy_contiguous_region((unsigned long)page_address(page), 2);
-#endif
 	put_page(page);
 	__free_pages(page, 2);
 	atomic_dec(&agp_bridge->current_memory_agp);
@@ -561,11 +547,7 @@
 	new->page_count = pg_count;
 	new->num_scratch_pages = pg_count;
 	new->type = AGP_PHYS_MEMORY;
-#ifndef CONFIG_XEN
 	new->physical = page_to_phys(new->pages[0]);
-#else
-	new->physical = page_to_pseudophys(new->pages[0]);
-#endif
 	return new;
 }
 
@@ -612,10 +594,6 @@
 static unsigned long intel_i810_mask_memory(struct agp_bridge_data *bridge,
 					    dma_addr_t addr, int type)
 {
-<<<<<<< HEAD
-	unsigned long addr = page_to_gart(page);
-=======
->>>>>>> 17d857be
 	/* Type checking must be done elsewhere */
 	return addr | bridge->driver->masks[type].mask;
 }
@@ -1374,10 +1352,6 @@
 static unsigned long intel_i965_mask_memory(struct agp_bridge_data *bridge,
 					    dma_addr_t addr, int type)
 {
-<<<<<<< HEAD
-	dma_addr_t addr = page_to_gart(page);
-=======
->>>>>>> 17d857be
 	/* Shift high bits down */
 	addr |= (addr >> 28) & 0xf0;
 
