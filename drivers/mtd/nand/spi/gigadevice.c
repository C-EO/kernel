--- conflicted
+++ resolved
@@ -323,11 +323,7 @@
 					      &write_cache_variants,
 					      &update_cache_variants),
 		     SPINAND_HAS_QE_BIT,
-<<<<<<< HEAD
-		     SPINAND_ECCINFO(&gd5fxgq4_variant2_ooblayout,
-=======
 		     SPINAND_ECCINFO(&gd5fxgqx_variant2_ooblayout,
->>>>>>> 7d2a07b7
 				     gd5fxgq4uexxg_ecc_get_status)),
 	SPINAND_INFO("GD5F1GQ4UFxxG",
 		     SPINAND_ID(SPINAND_READID_METHOD_OPCODE, 0xb1, 0x48),
@@ -337,11 +333,7 @@
 					      &write_cache_variants,
 					      &update_cache_variants),
 		     SPINAND_HAS_QE_BIT,
-<<<<<<< HEAD
-		     SPINAND_ECCINFO(&gd5fxgq4_variant2_ooblayout,
-=======
 		     SPINAND_ECCINFO(&gd5fxgqx_variant2_ooblayout,
->>>>>>> 7d2a07b7
 				     gd5fxgq4ufxxg_ecc_get_status)),
 	SPINAND_INFO("GD5F1GQ5UExxG",
 		     SPINAND_ID(SPINAND_READID_METHOD_OPCODE_DUMMY, 0x51),
