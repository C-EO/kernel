--- conflicted
+++ resolved
@@ -301,17 +301,11 @@
 MODULE_DEVICE_TABLE(of, socrates_nand_match);
 
 static struct of_platform_driver socrates_nand_driver = {
-<<<<<<< HEAD
-	.owner		= THIS_MODULE,
-	.name		= "socrates_nand",
-	.match_table	= socrates_nand_match,
-=======
 	.driver = {
 		.name = "socrates_nand",
 		.owner = THIS_MODULE,
 		.of_match_table = socrates_nand_match,
 	},
->>>>>>> e44a21b7
 	.probe		= socrates_nand_probe,
 	.remove		= __devexit_p(socrates_nand_remove),
 };
