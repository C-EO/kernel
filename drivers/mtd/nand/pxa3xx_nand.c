/*
 * drivers/mtd/nand/pxa3xx_nand.c
 *
 * Copyright © 2005 Intel Corporation
 * Copyright © 2006 Marvell International Ltd.
 *
 * This program is free software; you can redistribute it and/or modify
 * it under the terms of the GNU General Public License version 2 as
 * published by the Free Software Foundation.
 */

#include <linux/kernel.h>
#include <linux/module.h>
#include <linux/interrupt.h>
#include <linux/platform_device.h>
#include <linux/dma-mapping.h>
#include <linux/delay.h>
#include <linux/clk.h>
#include <linux/mtd/mtd.h>
#include <linux/mtd/nand.h>
#include <linux/mtd/partitions.h>
#include <linux/io.h>
#include <linux/irq.h>
#include <linux/slab.h>

#include <mach/dma.h>
#include <plat/pxa3xx_nand.h>

#define	CHIP_DELAY_TIMEOUT	(2 * HZ/10)
#define NAND_STOP_DELAY		(2 * HZ/50)
#define PAGE_CHUNK_SIZE		(2048)

/* registers and bit definitions */
#define NDCR		(0x00) /* Control register */
#define NDTR0CS0	(0x04) /* Timing Parameter 0 for CS0 */
#define NDTR1CS0	(0x0C) /* Timing Parameter 1 for CS0 */
#define NDSR		(0x14) /* Status Register */
#define NDPCR		(0x18) /* Page Count Register */
#define NDBDR0		(0x1C) /* Bad Block Register 0 */
#define NDBDR1		(0x20) /* Bad Block Register 1 */
#define NDDB		(0x40) /* Data Buffer */
#define NDCB0		(0x48) /* Command Buffer0 */
#define NDCB1		(0x4C) /* Command Buffer1 */
#define NDCB2		(0x50) /* Command Buffer2 */

#define NDCR_SPARE_EN		(0x1 << 31)
#define NDCR_ECC_EN		(0x1 << 30)
#define NDCR_DMA_EN		(0x1 << 29)
#define NDCR_ND_RUN		(0x1 << 28)
#define NDCR_DWIDTH_C		(0x1 << 27)
#define NDCR_DWIDTH_M		(0x1 << 26)
#define NDCR_PAGE_SZ		(0x1 << 24)
#define NDCR_NCSX		(0x1 << 23)
#define NDCR_ND_MODE		(0x3 << 21)
#define NDCR_NAND_MODE   	(0x0)
#define NDCR_CLR_PG_CNT		(0x1 << 20)
#define NDCR_STOP_ON_UNCOR	(0x1 << 19)
#define NDCR_RD_ID_CNT_MASK	(0x7 << 16)
#define NDCR_RD_ID_CNT(x)	(((x) << 16) & NDCR_RD_ID_CNT_MASK)

#define NDCR_RA_START		(0x1 << 15)
#define NDCR_PG_PER_BLK		(0x1 << 14)
#define NDCR_ND_ARB_EN		(0x1 << 12)
#define NDCR_INT_MASK           (0xFFF)

#define NDSR_MASK		(0xfff)
#define NDSR_RDY                (0x1 << 12)
#define NDSR_FLASH_RDY          (0x1 << 11)
#define NDSR_CS0_PAGED		(0x1 << 10)
#define NDSR_CS1_PAGED		(0x1 << 9)
#define NDSR_CS0_CMDD		(0x1 << 8)
#define NDSR_CS1_CMDD		(0x1 << 7)
#define NDSR_CS0_BBD		(0x1 << 6)
#define NDSR_CS1_BBD		(0x1 << 5)
#define NDSR_DBERR		(0x1 << 4)
#define NDSR_SBERR		(0x1 << 3)
#define NDSR_WRDREQ		(0x1 << 2)
#define NDSR_RDDREQ		(0x1 << 1)
#define NDSR_WRCMDREQ		(0x1)

#define NDCB0_ST_ROW_EN         (0x1 << 26)
#define NDCB0_AUTO_RS		(0x1 << 25)
#define NDCB0_CSEL		(0x1 << 24)
#define NDCB0_CMD_TYPE_MASK	(0x7 << 21)
#define NDCB0_CMD_TYPE(x)	(((x) << 21) & NDCB0_CMD_TYPE_MASK)
#define NDCB0_NC		(0x1 << 20)
#define NDCB0_DBC		(0x1 << 19)
#define NDCB0_ADDR_CYC_MASK	(0x7 << 16)
#define NDCB0_ADDR_CYC(x)	(((x) << 16) & NDCB0_ADDR_CYC_MASK)
#define NDCB0_CMD2_MASK		(0xff << 8)
#define NDCB0_CMD1_MASK		(0xff)
#define NDCB0_ADDR_CYC_SHIFT	(16)

/* macros for registers read/write */
#define nand_writel(info, off, val)	\
	__raw_writel((val), (info)->mmio_base + (off))

#define nand_readl(info, off)		\
	__raw_readl((info)->mmio_base + (off))

/* error code and state */
enum {
	ERR_NONE	= 0,
	ERR_DMABUSERR	= -1,
	ERR_SENDCMD	= -2,
	ERR_DBERR	= -3,
	ERR_BBERR	= -4,
	ERR_SBERR	= -5,
};

enum {
	STATE_IDLE = 0,
	STATE_PREPARED,
	STATE_CMD_HANDLE,
	STATE_DMA_READING,
	STATE_DMA_WRITING,
	STATE_DMA_DONE,
	STATE_PIO_READING,
	STATE_PIO_WRITING,
	STATE_CMD_DONE,
	STATE_READY,
};

struct pxa3xx_nand_host {
	struct nand_chip	chip;
	struct pxa3xx_nand_cmdset *cmdset;
	struct mtd_info         *mtd;
	void			*info_data;

	/* page size of attached chip */
	unsigned int		page_size;
	int			use_ecc;
	int			cs;

	/* calculated from pxa3xx_nand_flash data */
	unsigned int		col_addr_cycles;
	unsigned int		row_addr_cycles;
	size_t			read_id_bytes;

	/* cached register value */
	uint32_t		reg_ndcr;
	uint32_t		ndtr0cs0;
	uint32_t		ndtr1cs0;
};

struct pxa3xx_nand_info {
	struct nand_hw_control	controller;
	struct platform_device	 *pdev;

	struct clk		*clk;
	void __iomem		*mmio_base;
	unsigned long		mmio_phys;
	struct completion	cmd_complete;

	unsigned int 		buf_start;
	unsigned int		buf_count;

	/* DMA information */
	int			drcmr_dat;
	int			drcmr_cmd;

	unsigned char		*data_buff;
	unsigned char		*oob_buff;
	dma_addr_t 		data_buff_phys;
	int 			data_dma_ch;
	struct pxa_dma_desc	*data_desc;
	dma_addr_t 		data_desc_addr;

	struct pxa3xx_nand_host *host[NUM_CHIP_SELECT];
	unsigned int		state;

	int			cs;
	int			use_ecc;	/* use HW ECC ? */
	int			use_dma;	/* use DMA ? */
	int			is_ready;

	unsigned int		page_size;	/* page size of attached chip */
	unsigned int		data_size;	/* data size in FIFO */
	unsigned int		oob_size;
	int 			retcode;

	/* generated NDCBx register values */
	uint32_t		ndcb0;
	uint32_t		ndcb1;
	uint32_t		ndcb2;
};

static int use_dma = 1;
module_param(use_dma, bool, 0444);
MODULE_PARM_DESC(use_dma, "enable DMA for data transferring to/from NAND HW");

/*
 * Default NAND flash controller configuration setup by the
 * bootloader. This configuration is used only when pdata->keep_config is set
 */
static struct pxa3xx_nand_cmdset default_cmdset = {
	.read1		= 0x3000,
	.read2		= 0x0050,
	.program	= 0x1080,
	.read_status	= 0x0070,
	.read_id	= 0x0090,
	.erase		= 0xD060,
	.reset		= 0x00FF,
	.lock		= 0x002A,
	.unlock		= 0x2423,
	.lock_status	= 0x007A,
};

static struct pxa3xx_nand_timing timing[] = {
	{ 40, 80, 60, 100, 80, 100, 90000, 400, 40, },
	{ 10,  0, 20,  40, 30,  40, 11123, 110, 10, },
	{ 10, 25, 15,  25, 15,  30, 25000,  60, 10, },
	{ 10, 35, 15,  25, 15,  25, 25000,  60, 10, },
};

static struct pxa3xx_nand_flash builtin_flash_types[] = {
{ "DEFAULT FLASH",      0,   0, 2048,  8,  8,    0, &timing[0] },
{ "64MiB 16-bit",  0x46ec,  32,  512, 16, 16, 4096, &timing[1] },
{ "256MiB 8-bit",  0xdaec,  64, 2048,  8,  8, 2048, &timing[1] },
{ "4GiB 8-bit",    0xd7ec, 128, 4096,  8,  8, 8192, &timing[1] },
{ "128MiB 8-bit",  0xa12c,  64, 2048,  8,  8, 1024, &timing[2] },
{ "128MiB 16-bit", 0xb12c,  64, 2048, 16, 16, 1024, &timing[2] },
{ "512MiB 8-bit",  0xdc2c,  64, 2048,  8,  8, 4096, &timing[2] },
{ "512MiB 16-bit", 0xcc2c,  64, 2048, 16, 16, 4096, &timing[2] },
{ "256MiB 16-bit", 0xba20,  64, 2048, 16, 16, 2048, &timing[3] },
};

/* Define a default flash type setting serve as flash detecting only */
#define DEFAULT_FLASH_TYPE (&builtin_flash_types[0])

const char *mtd_names[] = {"pxa3xx_nand-0", "pxa3xx_nand-1", NULL};

#define NDTR0_tCH(c)	(min((c), 7) << 19)
#define NDTR0_tCS(c)	(min((c), 7) << 16)
#define NDTR0_tWH(c)	(min((c), 7) << 11)
#define NDTR0_tWP(c)	(min((c), 7) << 8)
#define NDTR0_tRH(c)	(min((c), 7) << 3)
#define NDTR0_tRP(c)	(min((c), 7) << 0)

#define NDTR1_tR(c)	(min((c), 65535) << 16)
#define NDTR1_tWHR(c)	(min((c), 15) << 4)
#define NDTR1_tAR(c)	(min((c), 15) << 0)

/* convert nano-seconds to nand flash controller clock cycles */
#define ns2cycle(ns, clk)	(int)((ns) * (clk / 1000000) / 1000)

static void pxa3xx_nand_set_timing(struct pxa3xx_nand_host *host,
				   const struct pxa3xx_nand_timing *t)
{
	struct pxa3xx_nand_info *info = host->info_data;
	unsigned long nand_clk = clk_get_rate(info->clk);
	uint32_t ndtr0, ndtr1;

	ndtr0 = NDTR0_tCH(ns2cycle(t->tCH, nand_clk)) |
		NDTR0_tCS(ns2cycle(t->tCS, nand_clk)) |
		NDTR0_tWH(ns2cycle(t->tWH, nand_clk)) |
		NDTR0_tWP(ns2cycle(t->tWP, nand_clk)) |
		NDTR0_tRH(ns2cycle(t->tRH, nand_clk)) |
		NDTR0_tRP(ns2cycle(t->tRP, nand_clk));

	ndtr1 = NDTR1_tR(ns2cycle(t->tR, nand_clk)) |
		NDTR1_tWHR(ns2cycle(t->tWHR, nand_clk)) |
		NDTR1_tAR(ns2cycle(t->tAR, nand_clk));

	host->ndtr0cs0 = ndtr0;
	host->ndtr1cs0 = ndtr1;
	nand_writel(info, NDTR0CS0, ndtr0);
	nand_writel(info, NDTR1CS0, ndtr1);
}

static void pxa3xx_set_datasize(struct pxa3xx_nand_info *info)
{
	struct pxa3xx_nand_host *host = info->host[info->cs];
	int oob_enable = host->reg_ndcr & NDCR_SPARE_EN;

	info->data_size = host->page_size;
	if (!oob_enable) {
		info->oob_size = 0;
		return;
	}

	switch (host->page_size) {
	case 2048:
		info->oob_size = (info->use_ecc) ? 40 : 64;
		break;
	case 512:
		info->oob_size = (info->use_ecc) ? 8 : 16;
		break;
	}
}

/**
 * NOTE: it is a must to set ND_RUN firstly, then write
 * command buffer, otherwise, it does not work.
 * We enable all the interrupt at the same time, and
 * let pxa3xx_nand_irq to handle all logic.
 */
static void pxa3xx_nand_start(struct pxa3xx_nand_info *info)
{
	struct pxa3xx_nand_host *host = info->host[info->cs];
	uint32_t ndcr;

	ndcr = host->reg_ndcr;
	ndcr |= info->use_ecc ? NDCR_ECC_EN : 0;
	ndcr |= info->use_dma ? NDCR_DMA_EN : 0;
	ndcr |= NDCR_ND_RUN;

	/* clear status bits and run */
	nand_writel(info, NDCR, 0);
	nand_writel(info, NDSR, NDSR_MASK);
	nand_writel(info, NDCR, ndcr);
}

static void pxa3xx_nand_stop(struct pxa3xx_nand_info *info)
{
	uint32_t ndcr;
	int timeout = NAND_STOP_DELAY;

	/* wait RUN bit in NDCR become 0 */
	ndcr = nand_readl(info, NDCR);
	while ((ndcr & NDCR_ND_RUN) && (timeout-- > 0)) {
		ndcr = nand_readl(info, NDCR);
		udelay(1);
	}

	if (timeout <= 0) {
		ndcr &= ~NDCR_ND_RUN;
		nand_writel(info, NDCR, ndcr);
	}
	/* clear status bits */
	nand_writel(info, NDSR, NDSR_MASK);
}

static void enable_int(struct pxa3xx_nand_info *info, uint32_t int_mask)
{
	uint32_t ndcr;

	ndcr = nand_readl(info, NDCR);
	nand_writel(info, NDCR, ndcr & ~int_mask);
}

static void disable_int(struct pxa3xx_nand_info *info, uint32_t int_mask)
{
	uint32_t ndcr;

	ndcr = nand_readl(info, NDCR);
	nand_writel(info, NDCR, ndcr | int_mask);
}

static void handle_data_pio(struct pxa3xx_nand_info *info)
{
	switch (info->state) {
	case STATE_PIO_WRITING:
		__raw_writesl(info->mmio_base + NDDB, info->data_buff,
				DIV_ROUND_UP(info->data_size, 4));
		if (info->oob_size > 0)
			__raw_writesl(info->mmio_base + NDDB, info->oob_buff,
					DIV_ROUND_UP(info->oob_size, 4));
		break;
	case STATE_PIO_READING:
		__raw_readsl(info->mmio_base + NDDB, info->data_buff,
				DIV_ROUND_UP(info->data_size, 4));
		if (info->oob_size > 0)
			__raw_readsl(info->mmio_base + NDDB, info->oob_buff,
					DIV_ROUND_UP(info->oob_size, 4));
		break;
	default:
		dev_err(&info->pdev->dev, "%s: invalid state %d\n", __func__,
				info->state);
		BUG();
	}
}

static void start_data_dma(struct pxa3xx_nand_info *info)
{
	struct pxa_dma_desc *desc = info->data_desc;
	int dma_len = ALIGN(info->data_size + info->oob_size, 32);

	desc->ddadr = DDADR_STOP;
	desc->dcmd = DCMD_ENDIRQEN | DCMD_WIDTH4 | DCMD_BURST32 | dma_len;

	switch (info->state) {
	case STATE_DMA_WRITING:
		desc->dsadr = info->data_buff_phys;
		desc->dtadr = info->mmio_phys + NDDB;
		desc->dcmd |= DCMD_INCSRCADDR | DCMD_FLOWTRG;
		break;
	case STATE_DMA_READING:
		desc->dtadr = info->data_buff_phys;
		desc->dsadr = info->mmio_phys + NDDB;
		desc->dcmd |= DCMD_INCTRGADDR | DCMD_FLOWSRC;
		break;
	default:
		dev_err(&info->pdev->dev, "%s: invalid state %d\n", __func__,
				info->state);
		BUG();
	}

	DRCMR(info->drcmr_dat) = DRCMR_MAPVLD | info->data_dma_ch;
	DDADR(info->data_dma_ch) = info->data_desc_addr;
	DCSR(info->data_dma_ch) |= DCSR_RUN;
}

static void pxa3xx_nand_data_dma_irq(int channel, void *data)
{
	struct pxa3xx_nand_info *info = data;
	uint32_t dcsr;

	dcsr = DCSR(channel);
	DCSR(channel) = dcsr;

	if (dcsr & DCSR_BUSERR) {
		info->retcode = ERR_DMABUSERR;
	}

	info->state = STATE_DMA_DONE;
	enable_int(info, NDCR_INT_MASK);
	nand_writel(info, NDSR, NDSR_WRDREQ | NDSR_RDDREQ);
}

static irqreturn_t pxa3xx_nand_irq(int irq, void *devid)
{
	struct pxa3xx_nand_info *info = devid;
	unsigned int status, is_completed = 0;
	unsigned int ready, cmd_done;

	if (info->cs == 0) {
		ready           = NDSR_FLASH_RDY;
		cmd_done        = NDSR_CS0_CMDD;
	} else {
		ready           = NDSR_RDY;
		cmd_done        = NDSR_CS1_CMDD;
	}

	status = nand_readl(info, NDSR);

	if (status & NDSR_DBERR)
		info->retcode = ERR_DBERR;
	if (status & NDSR_SBERR)
		info->retcode = ERR_SBERR;
	if (status & (NDSR_RDDREQ | NDSR_WRDREQ)) {
		/* whether use dma to transfer data */
		if (info->use_dma) {
			disable_int(info, NDCR_INT_MASK);
			info->state = (status & NDSR_RDDREQ) ?
				      STATE_DMA_READING : STATE_DMA_WRITING;
			start_data_dma(info);
			goto NORMAL_IRQ_EXIT;
		} else {
			info->state = (status & NDSR_RDDREQ) ?
				      STATE_PIO_READING : STATE_PIO_WRITING;
			handle_data_pio(info);
		}
	}
	if (status & cmd_done) {
		info->state = STATE_CMD_DONE;
		is_completed = 1;
	}
	if (status & ready) {
		info->is_ready = 1;
		info->state = STATE_READY;
	}

	if (status & NDSR_WRCMDREQ) {
		nand_writel(info, NDSR, NDSR_WRCMDREQ);
		status &= ~NDSR_WRCMDREQ;
		info->state = STATE_CMD_HANDLE;
		nand_writel(info, NDCB0, info->ndcb0);
		nand_writel(info, NDCB0, info->ndcb1);
		nand_writel(info, NDCB0, info->ndcb2);
	}

	/* clear NDSR to let the controller exit the IRQ */
	nand_writel(info, NDSR, status);
	if (is_completed)
		complete(&info->cmd_complete);
NORMAL_IRQ_EXIT:
	return IRQ_HANDLED;
}

static inline int is_buf_blank(uint8_t *buf, size_t len)
{
	for (; len > 0; len--)
		if (*buf++ != 0xff)
			return 0;
	return 1;
}

static int prepare_command_pool(struct pxa3xx_nand_info *info, int command,
		uint16_t column, int page_addr)
{
	uint16_t cmd;
	int addr_cycle, exec_cmd;
	struct pxa3xx_nand_host *host;
	struct mtd_info *mtd;

	host = info->host[info->cs];
	mtd = host->mtd;
	addr_cycle = 0;
	exec_cmd = 1;

	/* reset data and oob column point to handle data */
	info->buf_start		= 0;
	info->buf_count		= 0;
	info->oob_size		= 0;
	info->use_ecc		= 0;
	info->is_ready		= 0;
	info->retcode		= ERR_NONE;
	if (info->cs != 0)
		info->ndcb0 = NDCB0_CSEL;
	else
		info->ndcb0 = 0;

	switch (command) {
	case NAND_CMD_READ0:
	case NAND_CMD_PAGEPROG:
		info->use_ecc = 1;
	case NAND_CMD_READOOB:
		pxa3xx_set_datasize(info);
		break;
	case NAND_CMD_SEQIN:
		exec_cmd = 0;
		break;
	default:
		info->ndcb1 = 0;
		info->ndcb2 = 0;
		break;
	}

	addr_cycle = NDCB0_ADDR_CYC(host->row_addr_cycles
				    + host->col_addr_cycles);

	switch (command) {
	case NAND_CMD_READOOB:
	case NAND_CMD_READ0:
		cmd = host->cmdset->read1;
		if (command == NAND_CMD_READOOB)
			info->buf_start = mtd->writesize + column;
		else
			info->buf_start = column;

		if (unlikely(host->page_size < PAGE_CHUNK_SIZE))
			info->ndcb0 |= NDCB0_CMD_TYPE(0)
					| addr_cycle
					| (cmd & NDCB0_CMD1_MASK);
		else
			info->ndcb0 |= NDCB0_CMD_TYPE(0)
					| NDCB0_DBC
					| addr_cycle
					| cmd;

	case NAND_CMD_SEQIN:
		/* small page addr setting */
		if (unlikely(host->page_size < PAGE_CHUNK_SIZE)) {
			info->ndcb1 = ((page_addr & 0xFFFFFF) << 8)
					| (column & 0xFF);

			info->ndcb2 = 0;
		} else {
			info->ndcb1 = ((page_addr & 0xFFFF) << 16)
					| (column & 0xFFFF);

			if (page_addr & 0xFF0000)
				info->ndcb2 = (page_addr & 0xFF0000) >> 16;
			else
				info->ndcb2 = 0;
		}

		info->buf_count = mtd->writesize + mtd->oobsize;
		memset(info->data_buff, 0xFF, info->buf_count);

		break;

	case NAND_CMD_PAGEPROG:
		if (is_buf_blank(info->data_buff,
					(mtd->writesize + mtd->oobsize))) {
			exec_cmd = 0;
			break;
		}

		cmd = host->cmdset->program;
		info->ndcb0 |= NDCB0_CMD_TYPE(0x1)
				| NDCB0_AUTO_RS
				| NDCB0_ST_ROW_EN
				| NDCB0_DBC
				| cmd
				| addr_cycle;
		break;

	case NAND_CMD_READID:
		cmd = host->cmdset->read_id;
		info->buf_count = host->read_id_bytes;
		info->ndcb0 |= NDCB0_CMD_TYPE(3)
				| NDCB0_ADDR_CYC(1)
				| cmd;

		info->data_size = 8;
		break;
	case NAND_CMD_STATUS:
		cmd = host->cmdset->read_status;
		info->buf_count = 1;
		info->ndcb0 |= NDCB0_CMD_TYPE(4)
				| NDCB0_ADDR_CYC(1)
				| cmd;

		info->data_size = 8;
		break;

	case NAND_CMD_ERASE1:
		cmd = host->cmdset->erase;
		info->ndcb0 |= NDCB0_CMD_TYPE(2)
				| NDCB0_AUTO_RS
				| NDCB0_ADDR_CYC(3)
				| NDCB0_DBC
				| cmd;
		info->ndcb1 = page_addr;
		info->ndcb2 = 0;

		break;
	case NAND_CMD_RESET:
		cmd = host->cmdset->reset;
		info->ndcb0 |= NDCB0_CMD_TYPE(5)
				| cmd;

		break;

	case NAND_CMD_ERASE2:
		exec_cmd = 0;
		break;

	default:
		exec_cmd = 0;
		dev_err(&info->pdev->dev, "non-supported command %x\n",
				command);
		break;
	}

	return exec_cmd;
}

static void pxa3xx_nand_cmdfunc(struct mtd_info *mtd, unsigned command,
				int column, int page_addr)
{
	struct pxa3xx_nand_host *host = mtd->priv;
	struct pxa3xx_nand_info *info = host->info_data;
	int ret, exec_cmd;

	/*
	 * if this is a x16 device ,then convert the input
	 * "byte" address into a "word" address appropriate
	 * for indexing a word-oriented device
	 */
	if (host->reg_ndcr & NDCR_DWIDTH_M)
		column /= 2;

	/*
	 * There may be different NAND chip hooked to
	 * different chip select, so check whether
	 * chip select has been changed, if yes, reset the timing
	 */
	if (info->cs != host->cs) {
		info->cs = host->cs;
		nand_writel(info, NDTR0CS0, host->ndtr0cs0);
		nand_writel(info, NDTR1CS0, host->ndtr1cs0);
	}

	info->state = STATE_PREPARED;
	exec_cmd = prepare_command_pool(info, command, column, page_addr);
	if (exec_cmd) {
		init_completion(&info->cmd_complete);
		pxa3xx_nand_start(info);

		ret = wait_for_completion_timeout(&info->cmd_complete,
				CHIP_DELAY_TIMEOUT);
		if (!ret) {
			dev_err(&info->pdev->dev, "Wait time out!!!\n");
			/* Stop State Machine for next command cycle */
			pxa3xx_nand_stop(info);
		}
	}
	info->state = STATE_IDLE;
}

static void pxa3xx_nand_write_page_hwecc(struct mtd_info *mtd,
		struct nand_chip *chip, const uint8_t *buf)
{
	chip->write_buf(mtd, buf, mtd->writesize);
	chip->write_buf(mtd, chip->oob_poi, mtd->oobsize);
}

static int pxa3xx_nand_read_page_hwecc(struct mtd_info *mtd,
		struct nand_chip *chip, uint8_t *buf, int page)
{
	struct pxa3xx_nand_host *host = mtd->priv;
	struct pxa3xx_nand_info *info = host->info_data;

	chip->read_buf(mtd, buf, mtd->writesize);
	chip->read_buf(mtd, chip->oob_poi, mtd->oobsize);

	if (info->retcode == ERR_SBERR) {
		switch (info->use_ecc) {
		case 1:
			mtd->ecc_stats.corrected++;
			break;
		case 0:
		default:
			break;
		}
	} else if (info->retcode == ERR_DBERR) {
		/*
		 * for blank page (all 0xff), HW will calculate its ECC as
		 * 0, which is different from the ECC information within
		 * OOB, ignore such double bit errors
		 */
		if (is_buf_blank(buf, mtd->writesize))
			info->retcode = ERR_NONE;
		else
			mtd->ecc_stats.failed++;
	}

	return 0;
}

static uint8_t pxa3xx_nand_read_byte(struct mtd_info *mtd)
{
	struct pxa3xx_nand_host *host = mtd->priv;
	struct pxa3xx_nand_info *info = host->info_data;
	char retval = 0xFF;

	if (info->buf_start < info->buf_count)
		/* Has just send a new command? */
		retval = info->data_buff[info->buf_start++];

	return retval;
}

static u16 pxa3xx_nand_read_word(struct mtd_info *mtd)
{
	struct pxa3xx_nand_host *host = mtd->priv;
	struct pxa3xx_nand_info *info = host->info_data;
	u16 retval = 0xFFFF;

	if (!(info->buf_start & 0x01) && info->buf_start < info->buf_count) {
		retval = *((u16 *)(info->data_buff+info->buf_start));
		info->buf_start += 2;
	}
	return retval;
}

static void pxa3xx_nand_read_buf(struct mtd_info *mtd, uint8_t *buf, int len)
{
	struct pxa3xx_nand_host *host = mtd->priv;
	struct pxa3xx_nand_info *info = host->info_data;
	int real_len = min_t(size_t, len, info->buf_count - info->buf_start);

	memcpy(buf, info->data_buff + info->buf_start, real_len);
	info->buf_start += real_len;
}

static void pxa3xx_nand_write_buf(struct mtd_info *mtd,
		const uint8_t *buf, int len)
{
	struct pxa3xx_nand_host *host = mtd->priv;
	struct pxa3xx_nand_info *info = host->info_data;
	int real_len = min_t(size_t, len, info->buf_count - info->buf_start);

	memcpy(info->data_buff + info->buf_start, buf, real_len);
	info->buf_start += real_len;
}

static int pxa3xx_nand_verify_buf(struct mtd_info *mtd,
		const uint8_t *buf, int len)
{
	return 0;
}

static void pxa3xx_nand_select_chip(struct mtd_info *mtd, int chip)
{
	return;
}

static int pxa3xx_nand_waitfunc(struct mtd_info *mtd, struct nand_chip *this)
{
	struct pxa3xx_nand_host *host = mtd->priv;
	struct pxa3xx_nand_info *info = host->info_data;

	/* pxa3xx_nand_send_command has waited for command complete */
	if (this->state == FL_WRITING || this->state == FL_ERASING) {
		if (info->retcode == ERR_NONE)
			return 0;
		else {
			/*
			 * any error make it return 0x01 which will tell
			 * the caller the erase and write fail
			 */
			return 0x01;
		}
	}

	return 0;
}

static int pxa3xx_nand_config_flash(struct pxa3xx_nand_info *info,
				    const struct pxa3xx_nand_flash *f)
{
	struct platform_device *pdev = info->pdev;
	struct pxa3xx_nand_platform_data *pdata = pdev->dev.platform_data;
	struct pxa3xx_nand_host *host = info->host[info->cs];
	uint32_t ndcr = 0x0; /* enable all interrupts */

	if (f->page_size != 2048 && f->page_size != 512) {
		dev_err(&pdev->dev, "Current only support 2048 and 512 size\n");
		return -EINVAL;
	}

	if (f->flash_width != 16 && f->flash_width != 8) {
		dev_err(&pdev->dev, "Only support 8bit and 16 bit!\n");
		return -EINVAL;
	}

	/* calculate flash information */
	host->cmdset = &default_cmdset;
	host->page_size = f->page_size;
	host->read_id_bytes = (f->page_size == 2048) ? 4 : 2;

	/* calculate addressing information */
	host->col_addr_cycles = (f->page_size == 2048) ? 2 : 1;

	if (f->num_blocks * f->page_per_block > 65536)
		host->row_addr_cycles = 3;
	else
		host->row_addr_cycles = 2;

	ndcr |= (pdata->enable_arbiter) ? NDCR_ND_ARB_EN : 0;
	ndcr |= (host->col_addr_cycles == 2) ? NDCR_RA_START : 0;
	ndcr |= (f->page_per_block == 64) ? NDCR_PG_PER_BLK : 0;
	ndcr |= (f->page_size == 2048) ? NDCR_PAGE_SZ : 0;
	ndcr |= (f->flash_width == 16) ? NDCR_DWIDTH_M : 0;
	ndcr |= (f->dfc_width == 16) ? NDCR_DWIDTH_C : 0;

	ndcr |= NDCR_RD_ID_CNT(host->read_id_bytes);
	ndcr |= NDCR_SPARE_EN; /* enable spare by default */

	host->reg_ndcr = ndcr;

	pxa3xx_nand_set_timing(host, f->timing);
	return 0;
}

static int pxa3xx_nand_detect_config(struct pxa3xx_nand_info *info)
{
	/*
	 * We set 0 by hard coding here, for we don't support keep_config
	 * when there is more than one chip attached to the controller
	 */
	struct pxa3xx_nand_host *host = info->host[0];
	uint32_t ndcr = nand_readl(info, NDCR);
<<<<<<< HEAD
	info->page_size = ndcr & NDCR_PAGE_SZ ? 2048 : 512;
	/* set info fields needed to read id */
	info->read_id_bytes = (info->page_size == 2048) ? 4 : 2;
	info->reg_ndcr = ndcr & ~NDCR_INT_MASK;
	info->cmdset = &default_cmdset;
=======
>>>>>>> 250a8155

	if (ndcr & NDCR_PAGE_SZ) {
		host->page_size = 2048;
		host->read_id_bytes = 4;
	} else {
		host->page_size = 512;
		host->read_id_bytes = 2;
	}

	host->reg_ndcr = ndcr & ~NDCR_INT_MASK;
	host->cmdset = &default_cmdset;

	host->ndtr0cs0 = nand_readl(info, NDTR0CS0);
	host->ndtr1cs0 = nand_readl(info, NDTR1CS0);

	return 0;
}

/* the maximum possible buffer size for large page with OOB data
 * is: 2048 + 64 = 2112 bytes, allocate a page here for both the
 * data buffer and the DMA descriptor
 */
#define MAX_BUFF_SIZE	PAGE_SIZE

static int pxa3xx_nand_init_buff(struct pxa3xx_nand_info *info)
{
	struct platform_device *pdev = info->pdev;
	int data_desc_offset = MAX_BUFF_SIZE - sizeof(struct pxa_dma_desc);

	if (use_dma == 0) {
		info->data_buff = kmalloc(MAX_BUFF_SIZE, GFP_KERNEL);
		if (info->data_buff == NULL)
			return -ENOMEM;
		return 0;
	}

	info->data_buff = dma_alloc_coherent(&pdev->dev, MAX_BUFF_SIZE,
				&info->data_buff_phys, GFP_KERNEL);
	if (info->data_buff == NULL) {
		dev_err(&pdev->dev, "failed to allocate dma buffer\n");
		return -ENOMEM;
	}

	info->data_desc = (void *)info->data_buff + data_desc_offset;
	info->data_desc_addr = info->data_buff_phys + data_desc_offset;

	info->data_dma_ch = pxa_request_dma("nand-data", DMA_PRIO_LOW,
				pxa3xx_nand_data_dma_irq, info);
	if (info->data_dma_ch < 0) {
		dev_err(&pdev->dev, "failed to request data dma\n");
		dma_free_coherent(&pdev->dev, MAX_BUFF_SIZE,
				info->data_buff, info->data_buff_phys);
		return info->data_dma_ch;
	}

	return 0;
}

static int pxa3xx_nand_sensing(struct pxa3xx_nand_info *info)
{
	struct mtd_info *mtd;
	int ret;
	mtd = info->host[info->cs]->mtd;
	/* use the common timing to make a try */
	ret = pxa3xx_nand_config_flash(info, &builtin_flash_types[0]);
	if (ret)
		return ret;

	pxa3xx_nand_cmdfunc(mtd, NAND_CMD_RESET, 0, 0);
	if (info->is_ready)
		return 0;

	return -ENODEV;
}

static int pxa3xx_nand_scan(struct mtd_info *mtd)
{
	struct pxa3xx_nand_host *host = mtd->priv;
	struct pxa3xx_nand_info *info = host->info_data;
	struct platform_device *pdev = info->pdev;
	struct pxa3xx_nand_platform_data *pdata = pdev->dev.platform_data;
	struct nand_flash_dev pxa3xx_flash_ids[2], *def = NULL;
	const struct pxa3xx_nand_flash *f = NULL;
	struct nand_chip *chip = mtd->priv;
	uint32_t id = -1;
	uint64_t chipsize;
	int i, ret, num;

	if (pdata->keep_config && !pxa3xx_nand_detect_config(info))
		goto KEEP_CONFIG;

	ret = pxa3xx_nand_sensing(info);
	if (ret) {
		dev_info(&info->pdev->dev, "There is no chip on cs %d!\n",
			 info->cs);

		return ret;
	}

	chip->cmdfunc(mtd, NAND_CMD_READID, 0, 0);
	id = *((uint16_t *)(info->data_buff));
	if (id != 0)
		dev_info(&info->pdev->dev, "Detect a flash id %x\n", id);
	else {
		dev_warn(&info->pdev->dev,
			 "Read out ID 0, potential timing set wrong!!\n");

		return -EINVAL;
	}

	num = ARRAY_SIZE(builtin_flash_types) + pdata->num_flash - 1;
	for (i = 0; i < num; i++) {
		if (i < pdata->num_flash)
			f = pdata->flash + i;
		else
			f = &builtin_flash_types[i - pdata->num_flash + 1];

		/* find the chip in default list */
		if (f->chip_id == id)
			break;
	}

	if (i >= (ARRAY_SIZE(builtin_flash_types) + pdata->num_flash - 1)) {
		dev_err(&info->pdev->dev, "ERROR!! flash not defined!!!\n");

		return -EINVAL;
	}

	ret = pxa3xx_nand_config_flash(info, f);
	if (ret) {
		dev_err(&info->pdev->dev, "ERROR! Configure failed\n");
		return ret;
	}

	pxa3xx_flash_ids[0].name = f->name;
	pxa3xx_flash_ids[0].id = (f->chip_id >> 8) & 0xffff;
	pxa3xx_flash_ids[0].pagesize = f->page_size;
	chipsize = (uint64_t)f->num_blocks * f->page_per_block * f->page_size;
	pxa3xx_flash_ids[0].chipsize = chipsize >> 20;
	pxa3xx_flash_ids[0].erasesize = f->page_size * f->page_per_block;
	if (f->flash_width == 16)
		pxa3xx_flash_ids[0].options = NAND_BUSWIDTH_16;
	pxa3xx_flash_ids[1].name = NULL;
	def = pxa3xx_flash_ids;
KEEP_CONFIG:
<<<<<<< HEAD
=======
	chip->ecc.mode = NAND_ECC_HW;
	chip->ecc.size = host->page_size;

	chip->options = NAND_NO_AUTOINCR;
	chip->options |= NAND_NO_READRDY;
	if (host->reg_ndcr & NDCR_DWIDTH_M)
		chip->options |= NAND_BUSWIDTH_16;

>>>>>>> 250a8155
	if (nand_scan_ident(mtd, 1, def))
		return -ENODEV;
	/* calculate addressing information */
	if (mtd->writesize >= 2048)
		host->col_addr_cycles = 2;
	else
		host->col_addr_cycles = 1;

	info->oob_buff = info->data_buff + mtd->writesize;
	if ((mtd->size >> chip->page_shift) > 65536)
		host->row_addr_cycles = 3;
	else
<<<<<<< HEAD
		info->row_addr_cycles = 2;
	mtd->name = mtd_names[0];
	chip->ecc.mode = NAND_ECC_HW;
	chip->ecc.size = info->page_size;

	chip->options = (info->reg_ndcr & NDCR_DWIDTH_M) ? NAND_BUSWIDTH_16 : 0;
	chip->options |= NAND_NO_AUTOINCR;
	chip->options |= NAND_NO_READRDY;
=======
		host->row_addr_cycles = 2;
>>>>>>> 250a8155

	mtd->name = mtd_names[0];
	return nand_scan_tail(mtd);
}

static int alloc_nand_resource(struct platform_device *pdev)
{
	struct pxa3xx_nand_platform_data *pdata;
	struct pxa3xx_nand_info *info;
	struct pxa3xx_nand_host *host;
	struct nand_chip *chip;
	struct mtd_info *mtd;
	struct resource *r;
	int ret, irq, cs;

	pdata = pdev->dev.platform_data;
	info = kzalloc(sizeof(*info) + (sizeof(*mtd) +
		       sizeof(*host)) * pdata->num_cs, GFP_KERNEL);
	if (!info) {
		dev_err(&pdev->dev, "failed to allocate memory\n");
		return -ENOMEM;
	}

	info->pdev = pdev;
	for (cs = 0; cs < pdata->num_cs; cs++) {
		mtd = (struct mtd_info *)((unsigned int)&info[1] +
		      (sizeof(*mtd) + sizeof(*host)) * cs);
		chip = (struct nand_chip *)(&mtd[1]);
		host = (struct pxa3xx_nand_host *)chip;
		info->host[cs] = host;
		host->mtd = mtd;
		host->cs = cs;
		host->info_data = info;
		mtd->priv = host;
		mtd->owner = THIS_MODULE;

		chip->ecc.read_page	= pxa3xx_nand_read_page_hwecc;
		chip->ecc.write_page	= pxa3xx_nand_write_page_hwecc;
		chip->controller        = &info->controller;
		chip->waitfunc		= pxa3xx_nand_waitfunc;
		chip->select_chip	= pxa3xx_nand_select_chip;
		chip->cmdfunc		= pxa3xx_nand_cmdfunc;
		chip->read_word		= pxa3xx_nand_read_word;
		chip->read_byte		= pxa3xx_nand_read_byte;
		chip->read_buf		= pxa3xx_nand_read_buf;
		chip->write_buf		= pxa3xx_nand_write_buf;
		chip->verify_buf	= pxa3xx_nand_verify_buf;
	}

	spin_lock_init(&chip->controller->lock);
	init_waitqueue_head(&chip->controller->wq);
	info->clk = clk_get(&pdev->dev, NULL);
	if (IS_ERR(info->clk)) {
		dev_err(&pdev->dev, "failed to get nand clock\n");
		ret = PTR_ERR(info->clk);
		goto fail_free_mtd;
	}
	clk_enable(info->clk);

	r = platform_get_resource(pdev, IORESOURCE_DMA, 0);
	if (r == NULL) {
		dev_err(&pdev->dev, "no resource defined for data DMA\n");
		ret = -ENXIO;
		goto fail_put_clk;
	}
	info->drcmr_dat = r->start;

	r = platform_get_resource(pdev, IORESOURCE_DMA, 1);
	if (r == NULL) {
		dev_err(&pdev->dev, "no resource defined for command DMA\n");
		ret = -ENXIO;
		goto fail_put_clk;
	}
	info->drcmr_cmd = r->start;

	irq = platform_get_irq(pdev, 0);
	if (irq < 0) {
		dev_err(&pdev->dev, "no IRQ resource defined\n");
		ret = -ENXIO;
		goto fail_put_clk;
	}

	r = platform_get_resource(pdev, IORESOURCE_MEM, 0);
	if (r == NULL) {
		dev_err(&pdev->dev, "no IO memory resource defined\n");
		ret = -ENODEV;
		goto fail_put_clk;
	}

	r = request_mem_region(r->start, resource_size(r), pdev->name);
	if (r == NULL) {
		dev_err(&pdev->dev, "failed to request memory resource\n");
		ret = -EBUSY;
		goto fail_put_clk;
	}

	info->mmio_base = ioremap(r->start, resource_size(r));
	if (info->mmio_base == NULL) {
		dev_err(&pdev->dev, "ioremap() failed\n");
		ret = -ENODEV;
		goto fail_free_res;
	}
	info->mmio_phys = r->start;

	ret = pxa3xx_nand_init_buff(info);
	if (ret)
		goto fail_free_io;

	/* initialize all interrupts to be disabled */
	disable_int(info, NDSR_MASK);

	ret = request_irq(irq, pxa3xx_nand_irq, IRQF_DISABLED,
			  pdev->name, info);
	if (ret < 0) {
		dev_err(&pdev->dev, "failed to request IRQ\n");
		goto fail_free_buf;
	}

	platform_set_drvdata(pdev, info);

	return 0;

fail_free_buf:
	free_irq(irq, info);
	if (use_dma) {
		pxa_free_dma(info->data_dma_ch);
		dma_free_coherent(&pdev->dev, MAX_BUFF_SIZE,
			info->data_buff, info->data_buff_phys);
	} else
		kfree(info->data_buff);
fail_free_io:
	iounmap(info->mmio_base);
fail_free_res:
	release_mem_region(r->start, resource_size(r));
fail_put_clk:
	clk_disable(info->clk);
	clk_put(info->clk);
fail_free_mtd:
	kfree(info);
	return ret;
}

static int pxa3xx_nand_remove(struct platform_device *pdev)
{
	struct pxa3xx_nand_info *info = platform_get_drvdata(pdev);
	struct pxa3xx_nand_platform_data *pdata;
	struct resource *r;
	int irq, cs;

	if (!info)
		return 0;

	pdata = pdev->dev.platform_data;
	platform_set_drvdata(pdev, NULL);

	irq = platform_get_irq(pdev, 0);
	if (irq >= 0)
		free_irq(irq, info);
	if (use_dma) {
		pxa_free_dma(info->data_dma_ch);
		dma_free_writecombine(&pdev->dev, MAX_BUFF_SIZE,
				info->data_buff, info->data_buff_phys);
	} else
		kfree(info->data_buff);

	iounmap(info->mmio_base);
	r = platform_get_resource(pdev, IORESOURCE_MEM, 0);
	release_mem_region(r->start, resource_size(r));

	clk_disable(info->clk);
	clk_put(info->clk);

	for (cs = 0; cs < pdata->num_cs; cs++)
		nand_release(info->host[cs]->mtd);
	kfree(info);
	return 0;
}

static int pxa3xx_nand_probe(struct platform_device *pdev)
{
	struct pxa3xx_nand_platform_data *pdata;
	struct pxa3xx_nand_info *info;
	int ret, cs, probe_success;

	pdata = pdev->dev.platform_data;
	if (!pdata) {
		dev_err(&pdev->dev, "no platform data defined\n");
		return -ENODEV;
	}

	ret = alloc_nand_resource(pdev);
	if (ret) {
		dev_err(&pdev->dev, "alloc nand resource failed\n");
		return ret;
	}

	info = platform_get_drvdata(pdev);
	probe_success = 0;
	for (cs = 0; cs < pdata->num_cs; cs++) {
		info->cs = cs;
		ret = pxa3xx_nand_scan(info->host[cs]->mtd);
		if (ret) {
			dev_warn(&pdev->dev, "failed to scan nand at cs %d\n",
				cs);
			continue;
		}

		ret = mtd_device_parse_register(info->host[cs]->mtd, NULL, 0,
				pdata->parts[cs], pdata->nr_parts[cs]);
		if (!ret)
			probe_success = 1;
	}

	if (!probe_success) {
		pxa3xx_nand_remove(pdev);
		return -ENODEV;
	}

	return 0;
}

#ifdef CONFIG_PM
static int pxa3xx_nand_suspend(struct platform_device *pdev, pm_message_t state)
{
	struct pxa3xx_nand_info *info = platform_get_drvdata(pdev);
	struct pxa3xx_nand_platform_data *pdata;
	struct mtd_info *mtd;
	int cs;

	pdata = pdev->dev.platform_data;
	if (info->state) {
		dev_err(&pdev->dev, "driver busy, state = %d\n", info->state);
		return -EAGAIN;
	}

	for (cs = 0; cs < pdata->num_cs; cs++) {
		mtd = info->host[cs]->mtd;
		mtd->suspend(mtd);
	}

	return 0;
}

static int pxa3xx_nand_resume(struct platform_device *pdev)
{
	struct pxa3xx_nand_info *info = platform_get_drvdata(pdev);
	struct pxa3xx_nand_platform_data *pdata;
	struct mtd_info *mtd;
	int cs;

	pdata = pdev->dev.platform_data;
	/* We don't want to handle interrupt without calling mtd routine */
	disable_int(info, NDCR_INT_MASK);

	/*
	 * Directly set the chip select to a invalid value,
	 * then the driver would reset the timing according
	 * to current chip select at the beginning of cmdfunc
	 */
	info->cs = 0xff;

	/*
	 * As the spec says, the NDSR would be updated to 0x1800 when
	 * doing the nand_clk disable/enable.
	 * To prevent it damaging state machine of the driver, clear
	 * all status before resume
	 */
	nand_writel(info, NDSR, NDSR_MASK);
	for (cs = 0; cs < pdata->num_cs; cs++) {
		mtd = info->host[cs]->mtd;
		mtd->resume(mtd);
	}

	return 0;
}
#else
#define pxa3xx_nand_suspend	NULL
#define pxa3xx_nand_resume	NULL
#endif

static struct platform_driver pxa3xx_nand_driver = {
	.driver = {
		.name	= "pxa3xx-nand",
	},
	.probe		= pxa3xx_nand_probe,
	.remove		= pxa3xx_nand_remove,
	.suspend	= pxa3xx_nand_suspend,
	.resume		= pxa3xx_nand_resume,
};

static int __init pxa3xx_nand_init(void)
{
	return platform_driver_register(&pxa3xx_nand_driver);
}
module_init(pxa3xx_nand_init);

static void __exit pxa3xx_nand_exit(void)
{
	platform_driver_unregister(&pxa3xx_nand_driver);
}
module_exit(pxa3xx_nand_exit);

MODULE_LICENSE("GPL");
MODULE_DESCRIPTION("PXA3xx NAND controller driver");<|MERGE_RESOLUTION|>--- conflicted
+++ resolved
@@ -855,14 +855,6 @@
 	 */
 	struct pxa3xx_nand_host *host = info->host[0];
 	uint32_t ndcr = nand_readl(info, NDCR);
-<<<<<<< HEAD
-	info->page_size = ndcr & NDCR_PAGE_SZ ? 2048 : 512;
-	/* set info fields needed to read id */
-	info->read_id_bytes = (info->page_size == 2048) ? 4 : 2;
-	info->reg_ndcr = ndcr & ~NDCR_INT_MASK;
-	info->cmdset = &default_cmdset;
-=======
->>>>>>> 250a8155
 
 	if (ndcr & NDCR_PAGE_SZ) {
 		host->page_size = 2048;
@@ -1008,8 +1000,6 @@
 	pxa3xx_flash_ids[1].name = NULL;
 	def = pxa3xx_flash_ids;
 KEEP_CONFIG:
-<<<<<<< HEAD
-=======
 	chip->ecc.mode = NAND_ECC_HW;
 	chip->ecc.size = host->page_size;
 
@@ -1018,7 +1008,6 @@
 	if (host->reg_ndcr & NDCR_DWIDTH_M)
 		chip->options |= NAND_BUSWIDTH_16;
 
->>>>>>> 250a8155
 	if (nand_scan_ident(mtd, 1, def))
 		return -ENODEV;
 	/* calculate addressing information */
@@ -1031,18 +1020,7 @@
 	if ((mtd->size >> chip->page_shift) > 65536)
 		host->row_addr_cycles = 3;
 	else
-<<<<<<< HEAD
-		info->row_addr_cycles = 2;
-	mtd->name = mtd_names[0];
-	chip->ecc.mode = NAND_ECC_HW;
-	chip->ecc.size = info->page_size;
-
-	chip->options = (info->reg_ndcr & NDCR_DWIDTH_M) ? NAND_BUSWIDTH_16 : 0;
-	chip->options |= NAND_NO_AUTOINCR;
-	chip->options |= NAND_NO_READRDY;
-=======
 		host->row_addr_cycles = 2;
->>>>>>> 250a8155
 
 	mtd->name = mtd_names[0];
 	return nand_scan_tail(mtd);
