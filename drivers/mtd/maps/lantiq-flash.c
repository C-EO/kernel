--- conflicted
+++ resolved
@@ -169,14 +169,9 @@
 	cfi->addr_unlock1 ^= 1;
 	cfi->addr_unlock2 ^= 1;
 
-<<<<<<< HEAD
-	err = mtd_device_parse_register(ltq_mtd->mtd, ltq_probe_types, 0,
-			ltq_mtd_data->parts, ltq_mtd_data->nr_parts);
-=======
 	err = mtd_device_parse_register(ltq_mtd->mtd, ltq_probe_types, NULL,
 					ltq_mtd_data->parts,
 					ltq_mtd_data->nr_parts);
->>>>>>> b0b9e5c5
 	if (err) {
 		dev_err(&pdev->dev, "failed to add partitions\n");
 		goto err_destroy;
