--- conflicted
+++ resolved
@@ -52,8 +52,6 @@
 	{ "s25fl512s",  INFO6(0x010220, 0x4d0080, 256 * 1024, 256,
 			      SPI_NOR_DUAL_READ | SPI_NOR_QUAD_READ |
 			      SPI_NOR_HAS_LOCK | USE_CLSR) },
-<<<<<<< HEAD
-=======
 	{ "s25fs128s1", INFO6(0x012018, 0x4d0181, 64 * 1024, 256,
 			      SPI_NOR_DUAL_READ | SPI_NOR_QUAD_READ | USE_CLSR)
 	  .fixups = &s25fs_s_fixups, },
@@ -63,7 +61,6 @@
 	{ "s25fs256s1", INFO6(0x010219, 0x4d0181, 64 * 1024, 512,
 			      SPI_NOR_DUAL_READ | SPI_NOR_QUAD_READ |
 			      USE_CLSR) },
->>>>>>> 40ad9846
 	{ "s25fs512s",  INFO6(0x010220, 0x4d0081, 256 * 1024, 256,
 			      SPI_NOR_DUAL_READ | SPI_NOR_QUAD_READ | USE_CLSR)
 	  .fixups = &s25fs_s_fixups, },
