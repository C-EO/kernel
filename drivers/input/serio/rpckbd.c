--- conflicted
+++ resolved
@@ -46,10 +46,7 @@
 MODULE_LICENSE("GPL");
 
 static struct serio *rpckbd_port;
-<<<<<<< HEAD
-=======
 static struct platform_device *rpckbd_device;
->>>>>>> 419bd06b
 
 static int rpckbd_write(struct serio *port, unsigned char val)
 {
@@ -120,18 +117,11 @@
 	serio = kmalloc(sizeof(struct serio), GFP_KERNEL);
 	if (serio) {
 		memset(serio, 0, sizeof(struct serio));
-<<<<<<< HEAD
-		serio->type	= SERIO_8042;
-		serio->write	= rpckbd_write;
-		serio->open	= rpckbd_open;
-		serio->close	= rpckbd_close;
-=======
 		serio->type		= SERIO_8042;
 		serio->write		= rpckbd_write;
 		serio->open		= rpckbd_open;
 		serio->close		= rpckbd_close;
 		serio->dev.parent	= &rpckbd_device->dev;
->>>>>>> 419bd06b
 		strlcpy(serio->name, "RiscPC PS/2 kbd port", sizeof(serio->name));
 		strlcpy(serio->phys, "rpckbd/serio0", sizeof(serio->phys));
 	}
@@ -141,10 +131,6 @@
 
 static int __init rpckbd_init(void)
 {
-<<<<<<< HEAD
-	if (!(rpckbd_port = rpckbd_allocate_port()))
-		return -ENOMEM;
-=======
 	rpckbd_device = platform_device_register_simple("rpckbd", -1, NULL, 0);
 	if (IS_ERR(rpckbd_device))
 		return PTR_ERR(rpckbd_device);
@@ -153,7 +139,6 @@
 		platform_device_unregister(rpckbd_device);
 		return -ENOMEM;
 	}
->>>>>>> 419bd06b
 
 	serio_register_port(rpckbd_port);
 	return 0;
@@ -162,10 +147,7 @@
 static void __exit rpckbd_exit(void)
 {
 	serio_unregister_port(rpckbd_port);
-<<<<<<< HEAD
-=======
 	platform_device_unregister(rpckbd_device);
->>>>>>> 419bd06b
 }
 
 module_init(rpckbd_init);
