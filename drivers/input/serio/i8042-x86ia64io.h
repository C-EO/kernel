--- conflicted
+++ resolved
@@ -1267,19 +1267,6 @@
 		},
 	},
 	{
-<<<<<<< HEAD
-		/* ASUS ZenBook UX425UA/QA */
-		.matches = {
-			DMI_MATCH(DMI_SYS_VENDOR, "ASUSTeK COMPUTER INC."),
-			DMI_MATCH(DMI_PRODUCT_NAME, "ZenBook UX425"),
-		},
-	},
-	{
-		/* ASUS ZenBook UM325UA/QA */
-		.matches = {
-			DMI_MATCH(DMI_SYS_VENDOR, "ASUSTeK COMPUTER INC."),
-			DMI_MATCH(DMI_PRODUCT_NAME, "ZenBook UX325"),
-=======
 		.matches = {
 			DMI_MATCH(DMI_CHASSIS_TYPE, "10"), /* Notebook */
 		},
@@ -1287,7 +1274,6 @@
 	{
 		.matches = {
 			DMI_MATCH(DMI_CHASSIS_TYPE, "14"), /* Sub-Notebook */
->>>>>>> 568035b0
 		},
 	},
 	{ }
