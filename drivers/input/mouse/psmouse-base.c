--- conflicted
+++ resolved
@@ -360,30 +360,6 @@
 
 
 /*
- * psmouse_sliced_command() sends an extended PS/2 command to the mouse
- * using sliced syntax, understood by advanced devices, such as Logitech
- * or Synaptics touchpads. The command is encoded as:
- * 0xE6 0xE8 rr 0xE8 ss 0xE8 tt 0xE8 uu where (rr*64)+(ss*16)+(tt*4)+uu
- * is the command.
- */
-int psmouse_sliced_command(struct psmouse *psmouse, unsigned char command)
-{
-	int i;
-
-	if (psmouse_command(psmouse, NULL, PSMOUSE_CMD_SETSCALE11))
-		return -1;
-
-	for (i = 6; i >= 0; i -= 2) {
-		unsigned char d = (command >> i) & 3;
-		if (psmouse_command(psmouse, &d, PSMOUSE_CMD_SETRES))
-			return -1;
-	}
-
-	return 0;
-}
-
-
-/*
  * psmouse_reset() resets the mouse into power-on state.
  */
 int psmouse_reset(struct psmouse *psmouse)
@@ -783,16 +759,12 @@
 	}
 
 	psmouse->state = PSMOUSE_CMD_MODE;
-<<<<<<< HEAD
-	psmouse->acking = psmouse->cmdcnt = psmouse->pktcnt = psmouse->out_of_sync = 0;
-=======
 
 	clear_bit(PSMOUSE_FLAG_ACK, &psmouse->flags);
 	clear_bit(PSMOUSE_FLAG_CMD,  &psmouse->flags);
 
 	psmouse->pktcnt = psmouse->out_of_sync = 0;
 
->>>>>>> f3b6be8b
 	if (psmouse->reconnect) {
 	       if (psmouse->reconnect(psmouse))
 			return -1;
