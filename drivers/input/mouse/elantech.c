/*
 * Elantech Touchpad driver (v6)
 *
 * Copyright (C) 2007-2009 Arjan Opmeer <arjan@opmeer.net>
 *
 * This program is free software; you can redistribute it and/or modify it
 * under the terms of the GNU General Public License version 2 as published
 * by the Free Software Foundation.
 *
 * Trademarks are the property of their respective owners.
 */

#include <linux/delay.h>
#include <linux/slab.h>
#include <linux/module.h>
#include <linux/input.h>
#include <linux/input/mt.h>
#include <linux/serio.h>
#include <linux/libps2.h>
#include "psmouse.h"
#include "elantech.h"

#define elantech_debug(fmt, ...)					\
	do {								\
		if (etd->debug)						\
			psmouse_printk(KERN_DEBUG, psmouse,		\
					fmt, ##__VA_ARGS__);		\
	} while (0)

/*
 * Send a Synaptics style sliced query command
 */
static int synaptics_send_cmd(struct psmouse *psmouse, unsigned char c,
				unsigned char *param)
{
	if (psmouse_sliced_command(psmouse, c) ||
	    ps2_command(&psmouse->ps2dev, param, PSMOUSE_CMD_GETINFO)) {
		psmouse_err(psmouse, "%s query 0x%02x failed.\n", __func__, c);
		return -1;
	}

	return 0;
}

/*
 * A retrying version of ps2_command
 */
static int elantech_ps2_command(struct psmouse *psmouse,
				unsigned char *param, int command)
{
	struct ps2dev *ps2dev = &psmouse->ps2dev;
	struct elantech_data *etd = psmouse->private;
	int rc;
	int tries = ETP_PS2_COMMAND_TRIES;

	do {
		rc = ps2_command(ps2dev, param, command);
		if (rc == 0)
			break;
		tries--;
		elantech_debug("retrying ps2 command 0x%02x (%d).\n",
				command, tries);
		msleep(ETP_PS2_COMMAND_DELAY);
	} while (tries > 0);

	if (rc)
		psmouse_err(psmouse, "ps2 command 0x%02x failed.\n", command);

	return rc;
}

/*
 * Send an Elantech style special command to read a value from a register
 */
static int elantech_read_reg(struct psmouse *psmouse, unsigned char reg,
				unsigned char *val)
{
	struct elantech_data *etd = psmouse->private;
	unsigned char param[3];
	int rc = 0;

	if (reg < 0x07 || reg > 0x26)
		return -1;

	if (reg > 0x11 && reg < 0x20)
		return -1;

	switch (etd->hw_version) {
	case 1:
		if (psmouse_sliced_command(psmouse, ETP_REGISTER_READ) ||
		    psmouse_sliced_command(psmouse, reg) ||
		    ps2_command(&psmouse->ps2dev, param, PSMOUSE_CMD_GETINFO)) {
			rc = -1;
		}
		break;

	case 2:
		if (elantech_ps2_command(psmouse,  NULL, ETP_PS2_CUSTOM_COMMAND) ||
		    elantech_ps2_command(psmouse,  NULL, ETP_REGISTER_READ) ||
		    elantech_ps2_command(psmouse,  NULL, ETP_PS2_CUSTOM_COMMAND) ||
		    elantech_ps2_command(psmouse,  NULL, reg) ||
		    elantech_ps2_command(psmouse, param, PSMOUSE_CMD_GETINFO)) {
			rc = -1;
		}
		break;

	case 3 ... 4:
		if (elantech_ps2_command(psmouse, NULL, ETP_PS2_CUSTOM_COMMAND) ||
		    elantech_ps2_command(psmouse, NULL, ETP_REGISTER_READWRITE) ||
		    elantech_ps2_command(psmouse, NULL, ETP_PS2_CUSTOM_COMMAND) ||
		    elantech_ps2_command(psmouse, NULL, reg) ||
		    elantech_ps2_command(psmouse, param, PSMOUSE_CMD_GETINFO)) {
			rc = -1;
		}
		break;
	}

	if (rc)
<<<<<<< HEAD
		pr_err("failed to read register 0x%02x.\n", reg);
=======
		psmouse_err(psmouse, "failed to read register 0x%02x.\n", reg);
>>>>>>> 1ea6b8f4
	else if (etd->hw_version != 4)
		*val = param[0];
	else
		*val = param[1];

	return rc;
}

/*
 * Send an Elantech style special command to write a register with a value
 */
static int elantech_write_reg(struct psmouse *psmouse, unsigned char reg,
				unsigned char val)
{
	struct elantech_data *etd = psmouse->private;
	int rc = 0;

	if (reg < 0x07 || reg > 0x26)
		return -1;

	if (reg > 0x11 && reg < 0x20)
		return -1;

	switch (etd->hw_version) {
	case 1:
		if (psmouse_sliced_command(psmouse, ETP_REGISTER_WRITE) ||
		    psmouse_sliced_command(psmouse, reg) ||
		    psmouse_sliced_command(psmouse, val) ||
		    ps2_command(&psmouse->ps2dev, NULL, PSMOUSE_CMD_SETSCALE11)) {
			rc = -1;
		}
		break;

	case 2:
		if (elantech_ps2_command(psmouse, NULL, ETP_PS2_CUSTOM_COMMAND) ||
		    elantech_ps2_command(psmouse, NULL, ETP_REGISTER_WRITE) ||
		    elantech_ps2_command(psmouse, NULL, ETP_PS2_CUSTOM_COMMAND) ||
		    elantech_ps2_command(psmouse, NULL, reg) ||
		    elantech_ps2_command(psmouse, NULL, ETP_PS2_CUSTOM_COMMAND) ||
		    elantech_ps2_command(psmouse, NULL, val) ||
		    elantech_ps2_command(psmouse, NULL, PSMOUSE_CMD_SETSCALE11)) {
			rc = -1;
		}
		break;

	case 3:
		if (elantech_ps2_command(psmouse, NULL, ETP_PS2_CUSTOM_COMMAND) ||
		    elantech_ps2_command(psmouse, NULL, ETP_REGISTER_READWRITE) ||
		    elantech_ps2_command(psmouse, NULL, ETP_PS2_CUSTOM_COMMAND) ||
		    elantech_ps2_command(psmouse, NULL, reg) ||
		    elantech_ps2_command(psmouse, NULL, ETP_PS2_CUSTOM_COMMAND) ||
		    elantech_ps2_command(psmouse, NULL, val) ||
		    elantech_ps2_command(psmouse, NULL, PSMOUSE_CMD_SETSCALE11)) {
			rc = -1;
		}
		break;

	case 4:
		if (elantech_ps2_command(psmouse, NULL, ETP_PS2_CUSTOM_COMMAND) ||
		    elantech_ps2_command(psmouse, NULL, ETP_REGISTER_READWRITE) ||
		    elantech_ps2_command(psmouse, NULL, ETP_PS2_CUSTOM_COMMAND) ||
		    elantech_ps2_command(psmouse, NULL, reg) ||
		    elantech_ps2_command(psmouse, NULL, ETP_PS2_CUSTOM_COMMAND) ||
		    elantech_ps2_command(psmouse, NULL, ETP_REGISTER_READWRITE) ||
		    elantech_ps2_command(psmouse, NULL, ETP_PS2_CUSTOM_COMMAND) ||
		    elantech_ps2_command(psmouse, NULL, val) ||
		    elantech_ps2_command(psmouse, NULL, PSMOUSE_CMD_SETSCALE11)) {
			rc = -1;
		}
		break;
	}

	if (rc)
		psmouse_err(psmouse,
			    "failed to write register 0x%02x with value 0x%02x.\n",
			    reg, val);

	return rc;
}

/*
 * Dump a complete mouse movement packet to the syslog
 */
static void elantech_packet_dump(struct psmouse *psmouse)
{
	int	i;

	psmouse_printk(KERN_DEBUG, psmouse, "PS/2 packet [");
	for (i = 0; i < psmouse->pktsize; i++)
		printk("%s0x%02x ", i ? ", " : " ", psmouse->packet[i]);
	printk("]\n");
}

/*
 * Interpret complete data packets and report absolute mode input events for
 * hardware version 1. (4 byte packets)
 */
static void elantech_report_absolute_v1(struct psmouse *psmouse)
{
	struct input_dev *dev = psmouse->dev;
	struct elantech_data *etd = psmouse->private;
	unsigned char *packet = psmouse->packet;
	int fingers;

	if (etd->fw_version < 0x020000) {
		/*
		 * byte 0:  D   U  p1  p2   1  p3   R   L
		 * byte 1:  f   0  th  tw  x9  x8  y9  y8
		 */
		fingers = ((packet[1] & 0x80) >> 7) +
				((packet[1] & 0x30) >> 4);
	} else {
		/*
		 * byte 0: n1  n0  p2  p1   1  p3   R   L
		 * byte 1:  0   0   0   0  x9  x8  y9  y8
		 */
		fingers = (packet[0] & 0xc0) >> 6;
	}

	if (etd->jumpy_cursor) {
		if (fingers != 1) {
			etd->single_finger_reports = 0;
		} else if (etd->single_finger_reports < 2) {
			/* Discard first 2 reports of one finger, bogus */
			etd->single_finger_reports++;
			elantech_debug("discarding packet\n");
			return;
		}
	}

	input_report_key(dev, BTN_TOUCH, fingers != 0);

	/*
	 * byte 2: x7  x6  x5  x4  x3  x2  x1  x0
	 * byte 3: y7  y6  y5  y4  y3  y2  y1  y0
	 */
	if (fingers) {
		input_report_abs(dev, ABS_X,
			((packet[1] & 0x0c) << 6) | packet[2]);
		input_report_abs(dev, ABS_Y,
			etd->y_max - (((packet[1] & 0x03) << 8) | packet[3]));
	}

	input_report_key(dev, BTN_TOOL_FINGER, fingers == 1);
	input_report_key(dev, BTN_TOOL_DOUBLETAP, fingers == 2);
	input_report_key(dev, BTN_TOOL_TRIPLETAP, fingers == 3);
	input_report_key(dev, BTN_LEFT, packet[0] & 0x01);
	input_report_key(dev, BTN_RIGHT, packet[0] & 0x02);

	if (etd->fw_version < 0x020000 &&
	    (etd->capabilities[0] & ETP_CAP_HAS_ROCKER)) {
		/* rocker up */
		input_report_key(dev, BTN_FORWARD, packet[0] & 0x40);
		/* rocker down */
		input_report_key(dev, BTN_BACK, packet[0] & 0x80);
	}

	input_sync(dev);
}

static void elantech_set_slot(struct input_dev *dev, int slot, bool active,
			      unsigned int x, unsigned int y)
{
	input_mt_slot(dev, slot);
	input_mt_report_slot_state(dev, MT_TOOL_FINGER, active);
	if (active) {
		input_report_abs(dev, ABS_MT_POSITION_X, x);
		input_report_abs(dev, ABS_MT_POSITION_Y, y);
	}
}

/* x1 < x2 and y1 < y2 when two fingers, x = y = 0 when not pressed */
static void elantech_report_semi_mt_data(struct input_dev *dev,
					 unsigned int num_fingers,
					 unsigned int x1, unsigned int y1,
					 unsigned int x2, unsigned int y2)
{
	elantech_set_slot(dev, 0, num_fingers != 0, x1, y1);
	elantech_set_slot(dev, 1, num_fingers == 2, x2, y2);
}

/*
 * Interpret complete data packets and report absolute mode input events for
 * hardware version 2. (6 byte packets)
 */
static void elantech_report_absolute_v2(struct psmouse *psmouse)
{
	struct elantech_data *etd = psmouse->private;
	struct input_dev *dev = psmouse->dev;
	unsigned char *packet = psmouse->packet;
	unsigned int fingers, x1 = 0, y1 = 0, x2 = 0, y2 = 0;
	unsigned int width = 0, pres = 0;

	/* byte 0: n1  n0   .   .   .   .   R   L */
	fingers = (packet[0] & 0xc0) >> 6;

	switch (fingers) {
	case 3:
		/*
		 * Same as one finger, except report of more than 3 fingers:
		 * byte 3:  n4  .   w1  w0   .   .   .   .
		 */
		if (packet[3] & 0x80)
			fingers = 4;
		/* pass through... */
	case 1:
		/*
		 * byte 1:  .   .   .   .  x11 x10 x9  x8
		 * byte 2: x7  x6  x5  x4  x4  x2  x1  x0
		 */
		x1 = ((packet[1] & 0x0f) << 8) | packet[2];
		/*
		 * byte 4:  .   .   .   .  y11 y10 y9  y8
		 * byte 5: y7  y6  y5  y4  y3  y2  y1  y0
		 */
		y1 = etd->y_max - (((packet[4] & 0x0f) << 8) | packet[5]);

		pres = (packet[1] & 0xf0) | ((packet[4] & 0xf0) >> 4);
		width = ((packet[0] & 0x30) >> 2) | ((packet[3] & 0x30) >> 4);
		break;

	case 2:
		/*
		 * The coordinate of each finger is reported separately
		 * with a lower resolution for two finger touches:
		 * byte 0:  .   .  ay8 ax8  .   .   .   .
		 * byte 1: ax7 ax6 ax5 ax4 ax3 ax2 ax1 ax0
		 */
		x1 = (((packet[0] & 0x10) << 4) | packet[1]) << 2;
		/* byte 2: ay7 ay6 ay5 ay4 ay3 ay2 ay1 ay0 */
		y1 = etd->y_max -
			((((packet[0] & 0x20) << 3) | packet[2]) << 2);
		/*
		 * byte 3:  .   .  by8 bx8  .   .   .   .
		 * byte 4: bx7 bx6 bx5 bx4 bx3 bx2 bx1 bx0
		 */
		x2 = (((packet[3] & 0x10) << 4) | packet[4]) << 2;
		/* byte 5: by7 by8 by5 by4 by3 by2 by1 by0 */
		y2 = etd->y_max -
			((((packet[3] & 0x20) << 3) | packet[5]) << 2);

		/* Unknown so just report sensible values */
		pres = 127;
		width = 7;
		break;
	}

	input_report_key(dev, BTN_TOUCH, fingers != 0);
	if (fingers != 0) {
		input_report_abs(dev, ABS_X, x1);
		input_report_abs(dev, ABS_Y, y1);
	}
	elantech_report_semi_mt_data(dev, fingers, x1, y1, x2, y2);
	input_report_key(dev, BTN_TOOL_FINGER, fingers == 1);
	input_report_key(dev, BTN_TOOL_DOUBLETAP, fingers == 2);
	input_report_key(dev, BTN_TOOL_TRIPLETAP, fingers == 3);
	input_report_key(dev, BTN_TOOL_QUADTAP, fingers == 4);
	input_report_key(dev, BTN_LEFT, packet[0] & 0x01);
	input_report_key(dev, BTN_RIGHT, packet[0] & 0x02);
	if (etd->reports_pressure) {
		input_report_abs(dev, ABS_PRESSURE, pres);
		input_report_abs(dev, ABS_TOOL_WIDTH, width);
	}

	input_sync(dev);
}

/*
 * Interpret complete data packets and report absolute mode input events for
 * hardware version 3. (12 byte packets for two fingers)
 */
static void elantech_report_absolute_v3(struct psmouse *psmouse,
					int packet_type)
{
	struct input_dev *dev = psmouse->dev;
	struct elantech_data *etd = psmouse->private;
	unsigned char *packet = psmouse->packet;
	unsigned int fingers = 0, x1 = 0, y1 = 0, x2 = 0, y2 = 0;
	unsigned int width = 0, pres = 0;

	/* byte 0: n1  n0   .   .   .   .   R   L */
	fingers = (packet[0] & 0xc0) >> 6;

	switch (fingers) {
	case 3:
	case 1:
		/*
		 * byte 1:  .   .   .   .  x11 x10 x9  x8
		 * byte 2: x7  x6  x5  x4  x4  x2  x1  x0
		 */
		x1 = ((packet[1] & 0x0f) << 8) | packet[2];
		/*
		 * byte 4:  .   .   .   .  y11 y10 y9  y8
		 * byte 5: y7  y6  y5  y4  y3  y2  y1  y0
		 */
		y1 = etd->y_max - (((packet[4] & 0x0f) << 8) | packet[5]);
		break;

	case 2:
		if (packet_type == PACKET_V3_HEAD) {
			/*
			 * byte 1:   .    .    .    .  ax11 ax10 ax9  ax8
			 * byte 2: ax7  ax6  ax5  ax4  ax3  ax2  ax1  ax0
			 */
			etd->mt[0].x = ((packet[1] & 0x0f) << 8) | packet[2];
			/*
			 * byte 4:   .    .    .    .  ay11 ay10 ay9  ay8
			 * byte 5: ay7  ay6  ay5  ay4  ay3  ay2  ay1  ay0
			 */
			etd->mt[0].y = etd->y_max -
				(((packet[4] & 0x0f) << 8) | packet[5]);
			/*
			 * wait for next packet
			 */
			return;
		}

		/* packet_type == PACKET_V3_TAIL */
		x1 = etd->mt[0].x;
		y1 = etd->mt[0].y;
		x2 = ((packet[1] & 0x0f) << 8) | packet[2];
		y2 = etd->y_max - (((packet[4] & 0x0f) << 8) | packet[5]);
		break;
	}

	pres = (packet[1] & 0xf0) | ((packet[4] & 0xf0) >> 4);
	width = ((packet[0] & 0x30) >> 2) | ((packet[3] & 0x30) >> 4);

	input_report_key(dev, BTN_TOUCH, fingers != 0);
	if (fingers != 0) {
		input_report_abs(dev, ABS_X, x1);
		input_report_abs(dev, ABS_Y, y1);
	}
	elantech_report_semi_mt_data(dev, fingers, x1, y1, x2, y2);
	input_report_key(dev, BTN_TOOL_FINGER, fingers == 1);
	input_report_key(dev, BTN_TOOL_DOUBLETAP, fingers == 2);
	input_report_key(dev, BTN_TOOL_TRIPLETAP, fingers == 3);
	input_report_key(dev, BTN_LEFT, packet[0] & 0x01);
	input_report_key(dev, BTN_RIGHT, packet[0] & 0x02);
	input_report_abs(dev, ABS_PRESSURE, pres);
	input_report_abs(dev, ABS_TOOL_WIDTH, width);

	input_sync(dev);
}

static void elantech_input_sync_v4(struct psmouse *psmouse)
{
	struct input_dev *dev = psmouse->dev;
	unsigned char *packet = psmouse->packet;

	input_report_key(dev, BTN_LEFT, packet[0] & 0x01);
	input_report_key(dev, BTN_RIGHT, packet[0] & 0x02);
	input_mt_report_pointer_emulation(dev, true);
	input_sync(dev);
}

static void process_packet_status_v4(struct psmouse *psmouse)
{
	struct input_dev *dev = psmouse->dev;
	unsigned char *packet = psmouse->packet;
	unsigned fingers;
	int i;

	/* notify finger state change */
	fingers = packet[1] & 0x1f;
	for (i = 0; i < ETP_MAX_FINGERS; i++) {
		if ((fingers & (1 << i)) == 0) {
			input_mt_slot(dev, i);
			input_mt_report_slot_state(dev, MT_TOOL_FINGER, false);
		}
	}

	elantech_input_sync_v4(psmouse);
}

static void process_packet_head_v4(struct psmouse *psmouse)
{
	struct input_dev *dev = psmouse->dev;
	struct elantech_data *etd = psmouse->private;
	unsigned char *packet = psmouse->packet;
	int id = ((packet[3] & 0xe0) >> 5) - 1;
	int pres, traces;

	if (id < 0)
		return;

	etd->mt[id].x = ((packet[1] & 0x0f) << 8) | packet[2];
	etd->mt[id].y = etd->y_max - (((packet[4] & 0x0f) << 8) | packet[5]);
	pres = (packet[1] & 0xf0) | ((packet[4] & 0xf0) >> 4);
	traces = (packet[0] & 0xf0) >> 4;

	input_mt_slot(dev, id);
	input_mt_report_slot_state(dev, MT_TOOL_FINGER, true);

	input_report_abs(dev, ABS_MT_POSITION_X, etd->mt[id].x);
	input_report_abs(dev, ABS_MT_POSITION_Y, etd->mt[id].y);
	input_report_abs(dev, ABS_MT_PRESSURE, pres);
	input_report_abs(dev, ABS_MT_TOUCH_MAJOR, traces * etd->width);
	/* report this for backwards compatibility */
	input_report_abs(dev, ABS_TOOL_WIDTH, traces);

	elantech_input_sync_v4(psmouse);
}

static void process_packet_motion_v4(struct psmouse *psmouse)
{
	struct input_dev *dev = psmouse->dev;
	struct elantech_data *etd = psmouse->private;
	unsigned char *packet = psmouse->packet;
	int weight, delta_x1 = 0, delta_y1 = 0, delta_x2 = 0, delta_y2 = 0;
	int id, sid;

	id = ((packet[0] & 0xe0) >> 5) - 1;
	if (id < 0)
		return;

	sid = ((packet[3] & 0xe0) >> 5) - 1;
	weight = (packet[0] & 0x10) ? ETP_WEIGHT_VALUE : 1;
	/*
	 * Motion packets give us the delta of x, y values of specific fingers,
	 * but in two's complement. Let the compiler do the conversion for us.
	 * Also _enlarge_ the numbers to int, in case of overflow.
	 */
	delta_x1 = (signed char)packet[1];
	delta_y1 = (signed char)packet[2];
	delta_x2 = (signed char)packet[4];
	delta_y2 = (signed char)packet[5];

	etd->mt[id].x += delta_x1 * weight;
	etd->mt[id].y -= delta_y1 * weight;
	input_mt_slot(dev, id);
	input_report_abs(dev, ABS_MT_POSITION_X, etd->mt[id].x);
	input_report_abs(dev, ABS_MT_POSITION_Y, etd->mt[id].y);

	if (sid >= 0) {
		etd->mt[sid].x += delta_x2 * weight;
		etd->mt[sid].y -= delta_y2 * weight;
		input_mt_slot(dev, sid);
		input_report_abs(dev, ABS_MT_POSITION_X, etd->mt[sid].x);
		input_report_abs(dev, ABS_MT_POSITION_Y, etd->mt[sid].y);
	}

	elantech_input_sync_v4(psmouse);
}

static void elantech_report_absolute_v4(struct psmouse *psmouse,
					int packet_type)
{
	switch (packet_type) {
	case PACKET_V4_STATUS:
		process_packet_status_v4(psmouse);
		break;

	case PACKET_V4_HEAD:
		process_packet_head_v4(psmouse);
		break;

	case PACKET_V4_MOTION:
		process_packet_motion_v4(psmouse);
		break;

	case PACKET_UNKNOWN:
	default:
		/* impossible to get here */
		break;
	}
}

static int elantech_packet_check_v1(struct psmouse *psmouse)
{
	struct elantech_data *etd = psmouse->private;
	unsigned char *packet = psmouse->packet;
	unsigned char p1, p2, p3;

	/* Parity bits are placed differently */
	if (etd->fw_version < 0x020000) {
		/* byte 0:  D   U  p1  p2   1  p3   R   L */
		p1 = (packet[0] & 0x20) >> 5;
		p2 = (packet[0] & 0x10) >> 4;
	} else {
		/* byte 0: n1  n0  p2  p1   1  p3   R   L */
		p1 = (packet[0] & 0x10) >> 4;
		p2 = (packet[0] & 0x20) >> 5;
	}

	p3 = (packet[0] & 0x04) >> 2;

	return etd->parity[packet[1]] == p1 &&
	       etd->parity[packet[2]] == p2 &&
	       etd->parity[packet[3]] == p3;
}

static int elantech_debounce_check_v2(struct psmouse *psmouse)
{
        /*
         * When we encounter packet that matches this exactly, it means the
         * hardware is in debounce status. Just ignore the whole packet.
         */
        const u8 debounce_packet[] = { 0x84, 0xff, 0xff, 0x02, 0xff, 0xff };
        unsigned char *packet = psmouse->packet;

        return !memcmp(packet, debounce_packet, sizeof(debounce_packet));
}

static int elantech_packet_check_v2(struct psmouse *psmouse)
{
	struct elantech_data *etd = psmouse->private;
	unsigned char *packet = psmouse->packet;

	/*
	 * V2 hardware has two flavors. Older ones that do not report pressure,
	 * and newer ones that reports pressure and width. With newer ones, all
	 * packets (1, 2, 3 finger touch) have the same constant bits. With
	 * older ones, 1/3 finger touch packets and 2 finger touch packets
	 * have different constant bits.
	 * With all three cases, if the constant bits are not exactly what I
	 * expected, I consider them invalid.
	 */
	if (etd->reports_pressure)
		return (packet[0] & 0x0c) == 0x04 &&
		       (packet[3] & 0x0f) == 0x02;

	if ((packet[0] & 0xc0) == 0x80)
		return (packet[0] & 0x0c) == 0x0c &&
		       (packet[3] & 0x0e) == 0x08;

	return (packet[0] & 0x3c) == 0x3c &&
	       (packet[1] & 0xf0) == 0x00 &&
	       (packet[3] & 0x3e) == 0x38 &&
	       (packet[4] & 0xf0) == 0x00;
}

/*
 * We check the constant bits to determine what packet type we get,
 * so packet checking is mandatory for v3 and later hardware.
 */
static int elantech_packet_check_v3(struct psmouse *psmouse)
{
	const u8 debounce_packet[] = { 0xc4, 0xff, 0xff, 0x02, 0xff, 0xff };
	unsigned char *packet = psmouse->packet;

	/*
	 * check debounce first, it has the same signature in byte 0
	 * and byte 3 as PACKET_V3_HEAD.
	 */
	if (!memcmp(packet, debounce_packet, sizeof(debounce_packet)))
		return PACKET_DEBOUNCE;

	if ((packet[0] & 0x0c) == 0x04 && (packet[3] & 0xcf) == 0x02)
		return PACKET_V3_HEAD;

	if ((packet[0] & 0x0c) == 0x0c && (packet[3] & 0xce) == 0x0c)
		return PACKET_V3_TAIL;

	return PACKET_UNKNOWN;
}

static int elantech_packet_check_v4(struct psmouse *psmouse)
{
	unsigned char *packet = psmouse->packet;

	if ((packet[0] & 0x0c) == 0x04 &&
	    (packet[3] & 0x1f) == 0x11)
		return PACKET_V4_HEAD;

	if ((packet[0] & 0x0c) == 0x04 &&
	    (packet[3] & 0x1f) == 0x12)
		return PACKET_V4_MOTION;

	if ((packet[0] & 0x0c) == 0x04 &&
	    (packet[3] & 0x1f) == 0x10)
		return PACKET_V4_STATUS;

	return PACKET_UNKNOWN;
}

/*
 * Process byte stream from mouse and handle complete packets
 */
static psmouse_ret_t elantech_process_byte(struct psmouse *psmouse)
{
	struct elantech_data *etd = psmouse->private;
	int packet_type;

	if (psmouse->pktcnt < psmouse->pktsize)
		return PSMOUSE_GOOD_DATA;

	if (etd->debug > 1)
		elantech_packet_dump(psmouse);

	switch (etd->hw_version) {
	case 1:
		if (etd->paritycheck && !elantech_packet_check_v1(psmouse))
			return PSMOUSE_BAD_DATA;

		elantech_report_absolute_v1(psmouse);
		break;

	case 2:
		/* ignore debounce */
		if (elantech_debounce_check_v2(psmouse))
			return PSMOUSE_FULL_PACKET;

		if (etd->paritycheck && !elantech_packet_check_v2(psmouse))
			return PSMOUSE_BAD_DATA;

		elantech_report_absolute_v2(psmouse);
		break;

	case 3:
		packet_type = elantech_packet_check_v3(psmouse);
		/* ignore debounce */
		if (packet_type == PACKET_DEBOUNCE)
			return PSMOUSE_FULL_PACKET;

		if (packet_type == PACKET_UNKNOWN)
			return PSMOUSE_BAD_DATA;

		elantech_report_absolute_v3(psmouse, packet_type);
		break;

	case 4:
		packet_type = elantech_packet_check_v4(psmouse);
		if (packet_type == PACKET_UNKNOWN)
			return PSMOUSE_BAD_DATA;

		elantech_report_absolute_v4(psmouse, packet_type);
		break;
	}

	return PSMOUSE_FULL_PACKET;
}

/*
 * Put the touchpad into absolute mode
 */
static int elantech_set_absolute_mode(struct psmouse *psmouse)
{
	struct elantech_data *etd = psmouse->private;
	unsigned char val;
	int tries = ETP_READ_BACK_TRIES;
	int rc = 0;

	switch (etd->hw_version) {
	case 1:
		etd->reg_10 = 0x16;
		etd->reg_11 = 0x8f;
		if (elantech_write_reg(psmouse, 0x10, etd->reg_10) ||
		    elantech_write_reg(psmouse, 0x11, etd->reg_11)) {
			rc = -1;
		}
		break;

	case 2:
					/* Windows driver values */
		etd->reg_10 = 0x54;
		etd->reg_11 = 0x88;	/* 0x8a */
		etd->reg_21 = 0x60;	/* 0x00 */
		if (elantech_write_reg(psmouse, 0x10, etd->reg_10) ||
		    elantech_write_reg(psmouse, 0x11, etd->reg_11) ||
		    elantech_write_reg(psmouse, 0x21, etd->reg_21)) {
			rc = -1;
		}
		break;

	case 3:
		etd->reg_10 = 0x0b;
		if (elantech_write_reg(psmouse, 0x10, etd->reg_10))
			rc = -1;

		break;

	case 4:
		etd->reg_07 = 0x01;
		if (elantech_write_reg(psmouse, 0x07, etd->reg_07))
			rc = -1;

		goto skip_readback_reg_10; /* v4 has no reg 0x10 to read */
	}

	if (rc == 0) {
		/*
		 * Read back reg 0x10. For hardware version 1 we must make
		 * sure the absolute mode bit is set. For hardware version 2
		 * the touchpad is probably initializing and not ready until
		 * we read back the value we just wrote.
		 */
		do {
			rc = elantech_read_reg(psmouse, 0x10, &val);
			if (rc == 0)
				break;
			tries--;
			elantech_debug("retrying read (%d).\n", tries);
			msleep(ETP_READ_BACK_DELAY);
		} while (tries > 0);

		if (rc) {
			psmouse_err(psmouse,
				    "failed to read back register 0x10.\n");
		} else if (etd->hw_version == 1 &&
			   !(val & ETP_R10_ABSOLUTE_MODE)) {
			psmouse_err(psmouse,
				    "touchpad refuses to switch to absolute mode.\n");
			rc = -1;
		}
	}

 skip_readback_reg_10:
	if (rc)
		psmouse_err(psmouse, "failed to initialise registers.\n");

	return rc;
}

static int elantech_set_range(struct psmouse *psmouse,
			      unsigned int *x_min, unsigned int *y_min,
			      unsigned int *x_max, unsigned int *y_max,
			      unsigned int *width)
{
	struct elantech_data *etd = psmouse->private;
	unsigned char param[3];
	unsigned char traces;

	switch (etd->hw_version) {
	case 1:
		*x_min = ETP_XMIN_V1;
		*y_min = ETP_YMIN_V1;
		*x_max = ETP_XMAX_V1;
		*y_max = ETP_YMAX_V1;
		break;

	case 2:
		if (etd->fw_version == 0x020800 ||
		    etd->fw_version == 0x020b00 ||
		    etd->fw_version == 0x020030) {
			*x_min = ETP_XMIN_V2;
			*y_min = ETP_YMIN_V2;
			*x_max = ETP_XMAX_V2;
			*y_max = ETP_YMAX_V2;
		} else {
			int i;
			int fixed_dpi;

			i = (etd->fw_version > 0x020800 &&
			     etd->fw_version < 0x020900) ? 1 : 2;

			if (synaptics_send_cmd(psmouse, ETP_FW_ID_QUERY, param))
				return -1;

			fixed_dpi = param[1] & 0x10;

			if (((etd->fw_version >> 16) == 0x14) && fixed_dpi) {
				if (synaptics_send_cmd(psmouse, ETP_SAMPLE_QUERY, param))
					return -1;

				*x_max = (etd->capabilities[1] - i) * param[1] / 2;
				*y_max = (etd->capabilities[2] - i) * param[2] / 2;
			} else if (etd->fw_version == 0x040216) {
				*x_max = 819;
				*y_max = 405;
			} else if (etd->fw_version == 0x040219 || etd->fw_version == 0x040215) {
				*x_max = 900;
				*y_max = 500;
			} else {
				*x_max = (etd->capabilities[1] - i) * 64;
				*y_max = (etd->capabilities[2] - i) * 64;
			}
		}
		break;

	case 3:
		if (synaptics_send_cmd(psmouse, ETP_FW_ID_QUERY, param))
			return -1;

		*x_max = (0x0f & param[0]) << 8 | param[1];
		*y_max = (0xf0 & param[0]) << 4 | param[2];
		break;

	case 4:
		if (synaptics_send_cmd(psmouse, ETP_FW_ID_QUERY, param))
			return -1;

		*x_max = (0x0f & param[0]) << 8 | param[1];
		*y_max = (0xf0 & param[0]) << 4 | param[2];
		traces = etd->capabilities[1];
		if ((traces < 2) || (traces > *x_max))
			return -1;

		*width = *x_max / (traces - 1);
		break;
	}

	return 0;
}

/*
 * Set the appropriate event bits for the input subsystem
 */
static int elantech_set_input_params(struct psmouse *psmouse)
{
	struct input_dev *dev = psmouse->dev;
	struct elantech_data *etd = psmouse->private;
	unsigned int x_min = 0, y_min = 0, x_max = 0, y_max = 0, width = 0;

	if (elantech_set_range(psmouse, &x_min, &y_min, &x_max, &y_max, &width))
		return -1;

	__set_bit(EV_KEY, dev->evbit);
	__set_bit(EV_ABS, dev->evbit);
	__clear_bit(EV_REL, dev->evbit);

	__set_bit(BTN_LEFT, dev->keybit);
	__set_bit(BTN_RIGHT, dev->keybit);

	__set_bit(BTN_TOUCH, dev->keybit);
	__set_bit(BTN_TOOL_FINGER, dev->keybit);
	__set_bit(BTN_TOOL_DOUBLETAP, dev->keybit);
	__set_bit(BTN_TOOL_TRIPLETAP, dev->keybit);

	switch (etd->hw_version) {
	case 1:
		/* Rocker button */
		if (etd->fw_version < 0x020000 &&
		    (etd->capabilities[0] & ETP_CAP_HAS_ROCKER)) {
			__set_bit(BTN_FORWARD, dev->keybit);
			__set_bit(BTN_BACK, dev->keybit);
		}
		input_set_abs_params(dev, ABS_X, x_min, x_max, 0, 0);
		input_set_abs_params(dev, ABS_Y, y_min, y_max, 0, 0);
		break;

	case 2:
		__set_bit(BTN_TOOL_QUADTAP, dev->keybit);
		__set_bit(INPUT_PROP_SEMI_MT, dev->propbit);
		/* fall through */
	case 3:
		input_set_abs_params(dev, ABS_X, x_min, x_max, 0, 0);
		input_set_abs_params(dev, ABS_Y, y_min, y_max, 0, 0);
		if (etd->reports_pressure) {
			input_set_abs_params(dev, ABS_PRESSURE, ETP_PMIN_V2,
					     ETP_PMAX_V2, 0, 0);
			input_set_abs_params(dev, ABS_TOOL_WIDTH, ETP_WMIN_V2,
					     ETP_WMAX_V2, 0, 0);
		}
		input_mt_init_slots(dev, 2);
		input_set_abs_params(dev, ABS_MT_POSITION_X, x_min, x_max, 0, 0);
		input_set_abs_params(dev, ABS_MT_POSITION_Y, y_min, y_max, 0, 0);
		break;

	case 4:
		__set_bit(BTN_TOOL_QUADTAP, dev->keybit);
		/* For X to recognize me as touchpad. */
		input_set_abs_params(dev, ABS_X, x_min, x_max, 0, 0);
		input_set_abs_params(dev, ABS_Y, y_min, y_max, 0, 0);
		/*
		 * range of pressure and width is the same as v2,
		 * report ABS_PRESSURE, ABS_TOOL_WIDTH for compatibility.
		 */
		input_set_abs_params(dev, ABS_PRESSURE, ETP_PMIN_V2,
				     ETP_PMAX_V2, 0, 0);
		input_set_abs_params(dev, ABS_TOOL_WIDTH, ETP_WMIN_V2,
				     ETP_WMAX_V2, 0, 0);
		/* Multitouch capable pad, up to 5 fingers. */
		input_mt_init_slots(dev, ETP_MAX_FINGERS);
		input_set_abs_params(dev, ABS_MT_POSITION_X, x_min, x_max, 0, 0);
		input_set_abs_params(dev, ABS_MT_POSITION_Y, y_min, y_max, 0, 0);
		input_set_abs_params(dev, ABS_MT_PRESSURE, ETP_PMIN_V2,
				     ETP_PMAX_V2, 0, 0);
		/*
		 * The firmware reports how many trace lines the finger spans,
		 * convert to surface unit as Protocol-B requires.
		 */
		input_set_abs_params(dev, ABS_MT_TOUCH_MAJOR, 0,
				     ETP_WMAX_V2 * width, 0, 0);
		break;
	}

	etd->y_max = y_max;
	etd->width = width;

	return 0;
}

struct elantech_attr_data {
	size_t		field_offset;
	unsigned char	reg;
};

/*
 * Display a register value by reading a sysfs entry
 */
static ssize_t elantech_show_int_attr(struct psmouse *psmouse, void *data,
					char *buf)
{
	struct elantech_data *etd = psmouse->private;
	struct elantech_attr_data *attr = data;
	unsigned char *reg = (unsigned char *) etd + attr->field_offset;
	int rc = 0;

	if (attr->reg)
		rc = elantech_read_reg(psmouse, attr->reg, reg);

	return sprintf(buf, "0x%02x\n", (attr->reg && rc) ? -1 : *reg);
}

/*
 * Write a register value by writing a sysfs entry
 */
static ssize_t elantech_set_int_attr(struct psmouse *psmouse,
				     void *data, const char *buf, size_t count)
{
	struct elantech_data *etd = psmouse->private;
	struct elantech_attr_data *attr = data;
	unsigned char *reg = (unsigned char *) etd + attr->field_offset;
	unsigned long value;
	int err;

	err = strict_strtoul(buf, 16, &value);
	if (err)
		return err;

	if (value > 0xff)
		return -EINVAL;

	/* Do we need to preserve some bits for version 2 hardware too? */
	if (etd->hw_version == 1) {
		if (attr->reg == 0x10)
			/* Force absolute mode always on */
			value |= ETP_R10_ABSOLUTE_MODE;
		else if (attr->reg == 0x11)
			/* Force 4 byte mode always on */
			value |= ETP_R11_4_BYTE_MODE;
	}

	if (!attr->reg || elantech_write_reg(psmouse, attr->reg, value) == 0)
		*reg = value;

	return count;
}

#define ELANTECH_INT_ATTR(_name, _register)				\
	static struct elantech_attr_data elantech_attr_##_name = {	\
		.field_offset = offsetof(struct elantech_data, _name),	\
		.reg = _register,					\
	};								\
	PSMOUSE_DEFINE_ATTR(_name, S_IWUSR | S_IRUGO,			\
			    &elantech_attr_##_name,			\
			    elantech_show_int_attr,			\
			    elantech_set_int_attr)

ELANTECH_INT_ATTR(reg_07, 0x07);
ELANTECH_INT_ATTR(reg_10, 0x10);
ELANTECH_INT_ATTR(reg_11, 0x11);
ELANTECH_INT_ATTR(reg_20, 0x20);
ELANTECH_INT_ATTR(reg_21, 0x21);
ELANTECH_INT_ATTR(reg_22, 0x22);
ELANTECH_INT_ATTR(reg_23, 0x23);
ELANTECH_INT_ATTR(reg_24, 0x24);
ELANTECH_INT_ATTR(reg_25, 0x25);
ELANTECH_INT_ATTR(reg_26, 0x26);
ELANTECH_INT_ATTR(debug, 0);
ELANTECH_INT_ATTR(paritycheck, 0);

static struct attribute *elantech_attrs[] = {
	&psmouse_attr_reg_07.dattr.attr,
	&psmouse_attr_reg_10.dattr.attr,
	&psmouse_attr_reg_11.dattr.attr,
	&psmouse_attr_reg_20.dattr.attr,
	&psmouse_attr_reg_21.dattr.attr,
	&psmouse_attr_reg_22.dattr.attr,
	&psmouse_attr_reg_23.dattr.attr,
	&psmouse_attr_reg_24.dattr.attr,
	&psmouse_attr_reg_25.dattr.attr,
	&psmouse_attr_reg_26.dattr.attr,
	&psmouse_attr_debug.dattr.attr,
	&psmouse_attr_paritycheck.dattr.attr,
	NULL
};

static struct attribute_group elantech_attr_group = {
	.attrs = elantech_attrs,
};

static bool elantech_is_signature_valid(const unsigned char *param)
{
	static const unsigned char rates[] = { 200, 100, 80, 60, 40, 20, 10 };
	int i;

	if (param[0] == 0)
		return false;

	if (param[1] == 0)
		return true;

	for (i = 0; i < ARRAY_SIZE(rates); i++)
		if (param[2] == rates[i])
			return false;

	return true;
}

/*
 * Use magic knock to detect Elantech touchpad
 */
int elantech_detect(struct psmouse *psmouse, bool set_properties)
{
	struct ps2dev *ps2dev = &psmouse->ps2dev;
	unsigned char param[3];

	ps2_command(&psmouse->ps2dev, NULL, PSMOUSE_CMD_RESET_DIS);

	if (ps2_command(ps2dev,  NULL, PSMOUSE_CMD_DISABLE) ||
	    ps2_command(ps2dev,  NULL, PSMOUSE_CMD_SETSCALE11) ||
	    ps2_command(ps2dev,  NULL, PSMOUSE_CMD_SETSCALE11) ||
	    ps2_command(ps2dev,  NULL, PSMOUSE_CMD_SETSCALE11) ||
	    ps2_command(ps2dev, param, PSMOUSE_CMD_GETINFO)) {
		psmouse_dbg(psmouse, "sending Elantech magic knock failed.\n");
		return -1;
	}

	/*
	 * Report this in case there are Elantech models that use a different
	 * set of magic numbers
	 */
	if (param[0] != 0x3c || param[1] != 0x03 ||
	    (param[2] != 0xc8 && param[2] != 0x00)) {
<<<<<<< HEAD
		pr_debug("unexpected magic knock result 0x%02x, 0x%02x, 0x%02x.\n",
			 param[0], param[1], param[2]);
=======
		psmouse_dbg(psmouse,
			    "unexpected magic knock result 0x%02x, 0x%02x, 0x%02x.\n",
			    param[0], param[1], param[2]);
>>>>>>> 1ea6b8f4
		return -1;
	}

	/*
	 * Query touchpad's firmware version and see if it reports known
	 * value to avoid mis-detection. Logitech mice are known to respond
	 * to Elantech magic knock and there might be more.
	 */
	if (synaptics_send_cmd(psmouse, ETP_FW_VERSION_QUERY, param)) {
		psmouse_dbg(psmouse, "failed to query firmware version.\n");
		return -1;
	}

	psmouse_dbg(psmouse,
		    "Elantech version query result 0x%02x, 0x%02x, 0x%02x.\n",
		    param[0], param[1], param[2]);

	if (!elantech_is_signature_valid(param)) {
<<<<<<< HEAD
		pr_debug("Probably not a real Elantech touchpad. Aborting.\n");
=======
		psmouse_dbg(psmouse,
			    "Probably not a real Elantech touchpad. Aborting.\n");
>>>>>>> 1ea6b8f4
		return -1;
	}

	if (set_properties) {
		psmouse->vendor = "Elantech";
		psmouse->name = "Touchpad";
	}

	return 0;
}

/*
 * Clean up sysfs entries when disconnecting
 */
static void elantech_disconnect(struct psmouse *psmouse)
{
	sysfs_remove_group(&psmouse->ps2dev.serio->dev.kobj,
			   &elantech_attr_group);
	kfree(psmouse->private);
	psmouse->private = NULL;
}

/*
 * Put the touchpad back into absolute mode when reconnecting
 */
static int elantech_reconnect(struct psmouse *psmouse)
{
	if (elantech_detect(psmouse, 0))
		return -1;

	if (elantech_set_absolute_mode(psmouse)) {
		psmouse_err(psmouse,
			    "failed to put touchpad back into absolute mode.\n");
		return -1;
	}

	return 0;
}

/*
 * determine hardware version and set some properties according to it.
 */
static int elantech_set_properties(struct elantech_data *etd)
{
	int ver = (etd->fw_version & 0x0f0000) >> 16;

	if (etd->fw_version < 0x020030 || etd->fw_version == 0x020600)
		etd->hw_version = 1;
	else if (etd->fw_version < 0x150600)
		etd->hw_version = 2;
	else if (ver == 5)
		etd->hw_version = 3;
	else if (ver == 6)
		etd->hw_version = 4;
	else
		return -1;

	/*
	 * Turn on packet checking by default.
	 */
	etd->paritycheck = 1;

	/*
	 * This firmware suffers from misreporting coordinates when
	 * a touch action starts causing the mouse cursor or scrolled page
	 * to jump. Enable a workaround.
	 */
	etd->jumpy_cursor =
		(etd->fw_version == 0x020022 || etd->fw_version == 0x020600);

	if (etd->hw_version > 1) {
		/* For now show extra debug information */
		etd->debug = 1;

		if (etd->fw_version >= 0x020800)
			etd->reports_pressure = true;
	}

	return 0;
}

/*
 * Initialize the touchpad and create sysfs entries
 */
int elantech_init(struct psmouse *psmouse)
{
	struct elantech_data *etd;
	int i, error;
	unsigned char param[3];

	psmouse->private = etd = kzalloc(sizeof(struct elantech_data), GFP_KERNEL);
	if (!etd)
		return -ENOMEM;

	etd->parity[0] = 1;
	for (i = 1; i < 256; i++)
		etd->parity[i] = etd->parity[i & (i - 1)] ^ 1;

	/*
	 * Do the version query again so we can store the result
	 */
	if (synaptics_send_cmd(psmouse, ETP_FW_VERSION_QUERY, param)) {
		psmouse_err(psmouse, "failed to query firmware version.\n");
		goto init_fail;
	}
	etd->fw_version = (param[0] << 16) | (param[1] << 8) | param[2];

	if (elantech_set_properties(etd)) {
<<<<<<< HEAD
		pr_err("unknown hardware version, aborting...\n");
		goto init_fail;
	}
	pr_info("assuming hardware version %d "
		"(with firmware version 0x%02x%02x%02x)\n",
		etd->hw_version, param[0], param[1], param[2]);

	if (synaptics_send_cmd(psmouse, ETP_CAPABILITIES_QUERY,
	    etd->capabilities)) {
		pr_err("failed to query capabilities.\n");
		goto init_fail;
	}
	pr_info("Synaptics capabilities query result 0x%02x, 0x%02x, 0x%02x.\n",
		etd->capabilities[0], etd->capabilities[1],
		etd->capabilities[2]);
=======
		psmouse_err(psmouse, "unknown hardware version, aborting...\n");
		goto init_fail;
	}
	psmouse_info(psmouse,
		     "assuming hardware version %d (with firmware version 0x%02x%02x%02x)\n",
		     etd->hw_version, param[0], param[1], param[2]);

	if (synaptics_send_cmd(psmouse, ETP_CAPABILITIES_QUERY,
	    etd->capabilities)) {
		psmouse_err(psmouse, "failed to query capabilities.\n");
		goto init_fail;
	}
	psmouse_info(psmouse,
		     "Synaptics capabilities query result 0x%02x, 0x%02x, 0x%02x.\n",
		     etd->capabilities[0], etd->capabilities[1],
		     etd->capabilities[2]);
>>>>>>> 1ea6b8f4

	if (elantech_set_absolute_mode(psmouse)) {
		psmouse_err(psmouse,
			    "failed to put touchpad into absolute mode.\n");
		goto init_fail;
	}

	if (elantech_set_input_params(psmouse)) {
<<<<<<< HEAD
		pr_err("failed to query touchpad range.\n");
=======
		psmouse_err(psmouse, "failed to query touchpad range.\n");
>>>>>>> 1ea6b8f4
		goto init_fail;
	}

	error = sysfs_create_group(&psmouse->ps2dev.serio->dev.kobj,
				   &elantech_attr_group);
	if (error) {
		psmouse_err(psmouse,
			    "failed to create sysfs attributes, error: %d.\n",
			    error);
		goto init_fail;
	}

	psmouse->protocol_handler = elantech_process_byte;
	psmouse->disconnect = elantech_disconnect;
	psmouse->reconnect = elantech_reconnect;
	psmouse->pktsize = etd->hw_version > 1 ? 6 : 4;

	return 0;

 init_fail:
	kfree(etd);
	return -1;
}<|MERGE_RESOLUTION|>--- conflicted
+++ resolved
@@ -116,11 +116,7 @@
 	}
 
 	if (rc)
-<<<<<<< HEAD
-		pr_err("failed to read register 0x%02x.\n", reg);
-=======
 		psmouse_err(psmouse, "failed to read register 0x%02x.\n", reg);
->>>>>>> 1ea6b8f4
 	else if (etd->hw_version != 4)
 		*val = param[0];
 	else
@@ -1147,14 +1143,9 @@
 	 */
 	if (param[0] != 0x3c || param[1] != 0x03 ||
 	    (param[2] != 0xc8 && param[2] != 0x00)) {
-<<<<<<< HEAD
-		pr_debug("unexpected magic knock result 0x%02x, 0x%02x, 0x%02x.\n",
-			 param[0], param[1], param[2]);
-=======
 		psmouse_dbg(psmouse,
 			    "unexpected magic knock result 0x%02x, 0x%02x, 0x%02x.\n",
 			    param[0], param[1], param[2]);
->>>>>>> 1ea6b8f4
 		return -1;
 	}
 
@@ -1173,12 +1164,8 @@
 		    param[0], param[1], param[2]);
 
 	if (!elantech_is_signature_valid(param)) {
-<<<<<<< HEAD
-		pr_debug("Probably not a real Elantech touchpad. Aborting.\n");
-=======
 		psmouse_dbg(psmouse,
 			    "Probably not a real Elantech touchpad. Aborting.\n");
->>>>>>> 1ea6b8f4
 		return -1;
 	}
 
@@ -1287,23 +1274,6 @@
 	etd->fw_version = (param[0] << 16) | (param[1] << 8) | param[2];
 
 	if (elantech_set_properties(etd)) {
-<<<<<<< HEAD
-		pr_err("unknown hardware version, aborting...\n");
-		goto init_fail;
-	}
-	pr_info("assuming hardware version %d "
-		"(with firmware version 0x%02x%02x%02x)\n",
-		etd->hw_version, param[0], param[1], param[2]);
-
-	if (synaptics_send_cmd(psmouse, ETP_CAPABILITIES_QUERY,
-	    etd->capabilities)) {
-		pr_err("failed to query capabilities.\n");
-		goto init_fail;
-	}
-	pr_info("Synaptics capabilities query result 0x%02x, 0x%02x, 0x%02x.\n",
-		etd->capabilities[0], etd->capabilities[1],
-		etd->capabilities[2]);
-=======
 		psmouse_err(psmouse, "unknown hardware version, aborting...\n");
 		goto init_fail;
 	}
@@ -1320,7 +1290,6 @@
 		     "Synaptics capabilities query result 0x%02x, 0x%02x, 0x%02x.\n",
 		     etd->capabilities[0], etd->capabilities[1],
 		     etd->capabilities[2]);
->>>>>>> 1ea6b8f4
 
 	if (elantech_set_absolute_mode(psmouse)) {
 		psmouse_err(psmouse,
@@ -1329,11 +1298,7 @@
 	}
 
 	if (elantech_set_input_params(psmouse)) {
-<<<<<<< HEAD
-		pr_err("failed to query touchpad range.\n");
-=======
 		psmouse_err(psmouse, "failed to query touchpad range.\n");
->>>>>>> 1ea6b8f4
 		goto init_fail;
 	}
 
