/*
 * axp20x power button driver.
 *
 * Copyright (C) 2013 Carlo Caione <carlo@caione.org>
 *
 * This file is subject to the terms and conditions of the GNU General
 * Public License. See the file "COPYING" in the main directory of this
 * archive for more details.
 *
 * This program is distributed in the hope that it will be useful,
 * but WITHOUT ANY WARRANTY; without even the implied warranty of
 * MERCHANTABILITY or FITNESS FOR A PARTICULAR PURPOSE. See the
 * GNU General Public License for more details.
 */

#include <linux/acpi.h>
#include <linux/errno.h>
#include <linux/irq.h>
#include <linux/init.h>
#include <linux/input.h>
#include <linux/interrupt.h>
#include <linux/kernel.h>
#include <linux/mfd/axp20x.h>
#include <linux/module.h>
#include <linux/platform_device.h>
#include <linux/regmap.h>
#include <linux/slab.h>

#define AXP20X_PEK_STARTUP_MASK		(0xc0)
#define AXP20X_PEK_SHUTDOWN_MASK	(0x03)

struct axp20x_info {
	const struct axp20x_time *startup_time;
	unsigned int startup_mask;
	const struct axp20x_time *shutdown_time;
	unsigned int shutdown_mask;
};

struct axp20x_pek {
	struct axp20x_dev *axp20x;
	struct input_dev *input;
	struct axp20x_info *info;
	int irq_dbr;
	int irq_dbf;
};

struct axp20x_time {
	unsigned int time;
	unsigned int idx;
};

static const struct axp20x_time startup_time[] = {
	{ .time = 128,  .idx = 0 },
	{ .time = 1000, .idx = 2 },
	{ .time = 3000, .idx = 1 },
	{ .time = 2000, .idx = 3 },
};

static const struct axp20x_time axp221_startup_time[] = {
	{ .time = 128,  .idx = 0 },
	{ .time = 1000, .idx = 1 },
	{ .time = 2000, .idx = 2 },
	{ .time = 3000, .idx = 3 },
};

static const struct axp20x_time shutdown_time[] = {
	{ .time = 4000,  .idx = 0 },
	{ .time = 6000,  .idx = 1 },
	{ .time = 8000,  .idx = 2 },
	{ .time = 10000, .idx = 3 },
};

static const struct axp20x_info axp20x_info = {
	.startup_time = startup_time,
	.startup_mask = AXP20X_PEK_STARTUP_MASK,
	.shutdown_time = shutdown_time,
	.shutdown_mask = AXP20X_PEK_SHUTDOWN_MASK,
};

static const struct axp20x_info axp221_info = {
	.startup_time = axp221_startup_time,
	.startup_mask = AXP20X_PEK_STARTUP_MASK,
	.shutdown_time = shutdown_time,
	.shutdown_mask = AXP20X_PEK_SHUTDOWN_MASK,
};

static ssize_t axp20x_show_attr(struct device *dev,
				const struct axp20x_time *time,
				unsigned int mask, char *buf)
{
	struct axp20x_pek *axp20x_pek = dev_get_drvdata(dev);
	unsigned int val;
	int ret, i;

	ret = regmap_read(axp20x_pek->axp20x->regmap, AXP20X_PEK_KEY, &val);
	if (ret != 0)
		return ret;

	val &= mask;
	val >>= ffs(mask) - 1;

	for (i = 0; i < 4; i++)
		if (val == time[i].idx)
			val = time[i].time;

	return sprintf(buf, "%u\n", val);
}

static ssize_t axp20x_show_attr_startup(struct device *dev,
					struct device_attribute *attr,
					char *buf)
{
	struct axp20x_pek *axp20x_pek = dev_get_drvdata(dev);

	return axp20x_show_attr(dev, axp20x_pek->info->startup_time,
				axp20x_pek->info->startup_mask, buf);
}

static ssize_t axp20x_show_attr_shutdown(struct device *dev,
					 struct device_attribute *attr,
					 char *buf)
{
	struct axp20x_pek *axp20x_pek = dev_get_drvdata(dev);

	return axp20x_show_attr(dev, axp20x_pek->info->shutdown_time,
				axp20x_pek->info->shutdown_mask, buf);
}

static ssize_t axp20x_store_attr(struct device *dev,
				 const struct axp20x_time *time,
				 unsigned int mask, const char *buf,
				 size_t count)
{
	struct axp20x_pek *axp20x_pek = dev_get_drvdata(dev);
	char val_str[20];
	size_t len;
	int ret, i;
	unsigned int val, idx = 0;
	unsigned int best_err = UINT_MAX;

	val_str[sizeof(val_str) - 1] = '\0';
	strncpy(val_str, buf, sizeof(val_str) - 1);
	len = strlen(val_str);

	if (len && val_str[len - 1] == '\n')
		val_str[len - 1] = '\0';

	ret = kstrtouint(val_str, 10, &val);
	if (ret)
		return ret;

	for (i = 3; i >= 0; i--) {
		unsigned int err;

		err = abs(time[i].time - val);
		if (err < best_err) {
			best_err = err;
			idx = time[i].idx;
		}

		if (!err)
			break;
	}

	idx <<= ffs(mask) - 1;
	ret = regmap_update_bits(axp20x_pek->axp20x->regmap, AXP20X_PEK_KEY,
				 mask, idx);
	if (ret != 0)
		return -EINVAL;

	return count;
}

static ssize_t axp20x_store_attr_startup(struct device *dev,
					 struct device_attribute *attr,
					 const char *buf, size_t count)
{
	struct axp20x_pek *axp20x_pek = dev_get_drvdata(dev);

	return axp20x_store_attr(dev, axp20x_pek->info->startup_time,
				 axp20x_pek->info->startup_mask, buf, count);
}

static ssize_t axp20x_store_attr_shutdown(struct device *dev,
					  struct device_attribute *attr,
					  const char *buf, size_t count)
{
	struct axp20x_pek *axp20x_pek = dev_get_drvdata(dev);

	return axp20x_store_attr(dev, axp20x_pek->info->shutdown_time,
				 axp20x_pek->info->shutdown_mask, buf, count);
}

static DEVICE_ATTR(startup, 0644, axp20x_show_attr_startup,
		   axp20x_store_attr_startup);
static DEVICE_ATTR(shutdown, 0644, axp20x_show_attr_shutdown,
		   axp20x_store_attr_shutdown);

static struct attribute *axp20x_attrs[] = {
	&dev_attr_startup.attr,
	&dev_attr_shutdown.attr,
	NULL,
};
ATTRIBUTE_GROUPS(axp20x);

static irqreturn_t axp20x_pek_irq(int irq, void *pwr)
{
	struct axp20x_pek *axp20x_pek = pwr;
	struct input_dev *idev = axp20x_pek->input;

	if (!idev)
		return IRQ_HANDLED;

	/*
	 * The power-button is connected to ground so a falling edge (dbf)
	 * means it is pressed.
	 */
	if (irq == axp20x_pek->irq_dbf)
		input_report_key(idev, KEY_POWER, true);
	else if (irq == axp20x_pek->irq_dbr)
		input_report_key(idev, KEY_POWER, false);

	input_sync(idev);

	return IRQ_HANDLED;
}

static int axp20x_pek_probe_input_device(struct axp20x_pek *axp20x_pek,
					 struct platform_device *pdev)
{
	struct input_dev *idev;
	int error;

<<<<<<< HEAD
	axp20x_pek->irq_dbr = platform_get_irq_byname(pdev, "PEK_DBR");
	if (axp20x_pek->irq_dbr < 0)
		return axp20x_pek->irq_dbr;
	axp20x_pek->irq_dbr = regmap_irq_get_virq(axp20x->regmap_irqc,
						  axp20x_pek->irq_dbr);

	axp20x_pek->irq_dbf = platform_get_irq_byname(pdev, "PEK_DBF");
	if (axp20x_pek->irq_dbf < 0)
		return axp20x_pek->irq_dbf;
	axp20x_pek->irq_dbf = regmap_irq_get_virq(axp20x->regmap_irqc,
						  axp20x_pek->irq_dbf);

=======
>>>>>>> 7d2a07b7
	axp20x_pek->input = devm_input_allocate_device(&pdev->dev);
	if (!axp20x_pek->input)
		return -ENOMEM;

	idev = axp20x_pek->input;

	idev->name = "axp20x-pek";
	idev->phys = "m1kbd/input2";
	idev->dev.parent = &pdev->dev;

	input_set_capability(idev, EV_KEY, KEY_POWER);

	input_set_drvdata(idev, axp20x_pek);

	error = input_register_device(idev);
	if (error) {
		dev_err(&pdev->dev, "Can't register input device: %d\n",
			error);
		return error;
	}

	return 0;
}

#ifdef CONFIG_ACPI
static bool axp20x_pek_should_register_input(struct axp20x_pek *axp20x_pek,
					     struct platform_device *pdev)
{
	unsigned long long hrv = 0;
	acpi_status status;

	if (IS_ENABLED(CONFIG_INPUT_SOC_BUTTON_ARRAY) &&
	    axp20x_pek->axp20x->variant == AXP288_ID) {
		status = acpi_evaluate_integer(ACPI_HANDLE(pdev->dev.parent),
					       "_HRV", NULL, &hrv);
		if (ACPI_FAILURE(status))
			dev_err(&pdev->dev, "Failed to get PMIC hardware revision\n");

		/*
		 * On Cherry Trail platforms (hrv == 3), do not register the
		 * input device if there is an "INTCFD9" or "ACPI0011" gpio
		 * button ACPI device, as that handles the power button too,
		 * and otherwise we end up reporting all presses twice.
		 */
		if (hrv == 3 && (acpi_dev_present("INTCFD9", NULL, -1) ||
				 acpi_dev_present("ACPI0011", NULL, -1)))
			return false;

	}

	return true;
}
#else
static bool axp20x_pek_should_register_input(struct axp20x_pek *axp20x_pek,
					     struct platform_device *pdev)
{
	return true;
}
#endif

static int axp20x_pek_probe(struct platform_device *pdev)
{
	struct axp20x_pek *axp20x_pek;
	const struct platform_device_id *match = platform_get_device_id(pdev);
	int error;

	if (!match) {
		dev_err(&pdev->dev, "Failed to get platform_device_id\n");
		return -EINVAL;
	}

	axp20x_pek = devm_kzalloc(&pdev->dev, sizeof(struct axp20x_pek),
				  GFP_KERNEL);
	if (!axp20x_pek)
		return -ENOMEM;

	axp20x_pek->axp20x = dev_get_drvdata(pdev->dev.parent);

	axp20x_pek->irq_dbr = platform_get_irq_byname(pdev, "PEK_DBR");
	if (axp20x_pek->irq_dbr < 0)
		return axp20x_pek->irq_dbr;
	axp20x_pek->irq_dbr = regmap_irq_get_virq(
			axp20x_pek->axp20x->regmap_irqc, axp20x_pek->irq_dbr);

	axp20x_pek->irq_dbf = platform_get_irq_byname(pdev, "PEK_DBF");
	if (axp20x_pek->irq_dbf < 0)
		return axp20x_pek->irq_dbf;
	axp20x_pek->irq_dbf = regmap_irq_get_virq(
			axp20x_pek->axp20x->regmap_irqc, axp20x_pek->irq_dbf);

	if (axp20x_pek_should_register_input(axp20x_pek, pdev)) {
		error = axp20x_pek_probe_input_device(axp20x_pek, pdev);
		if (error)
			return error;
	}

	axp20x_pek->info = (struct axp20x_info *)match->driver_data;

	error = devm_request_any_context_irq(&pdev->dev, axp20x_pek->irq_dbr,
					     axp20x_pek_irq, 0,
					     "axp20x-pek-dbr", axp20x_pek);
	if (error < 0) {
		dev_err(&pdev->dev, "Failed to request dbr IRQ#%d: %d\n",
			axp20x_pek->irq_dbr, error);
		return error;
	}

	error = devm_request_any_context_irq(&pdev->dev, axp20x_pek->irq_dbf,
					  axp20x_pek_irq, 0,
					  "axp20x-pek-dbf", axp20x_pek);
	if (error < 0) {
		dev_err(&pdev->dev, "Failed to request dbf IRQ#%d: %d\n",
			axp20x_pek->irq_dbf, error);
		return error;
	}

	device_init_wakeup(&pdev->dev, true);

	platform_set_drvdata(pdev, axp20x_pek);

	return 0;
}

static int __maybe_unused axp20x_pek_suspend(struct device *dev)
{
	struct axp20x_pek *axp20x_pek = dev_get_drvdata(dev);

	/*
	 * As nested threaded IRQs are not automatically disabled during
	 * suspend, we must explicitly disable non-wakeup IRQs.
	 */
	if (device_may_wakeup(dev)) {
		enable_irq_wake(axp20x_pek->irq_dbf);
		enable_irq_wake(axp20x_pek->irq_dbr);
	} else {
		disable_irq(axp20x_pek->irq_dbf);
		disable_irq(axp20x_pek->irq_dbr);
	}

	return 0;
}

static int __maybe_unused axp20x_pek_resume(struct device *dev)
{
	struct axp20x_pek *axp20x_pek = dev_get_drvdata(dev);

	if (device_may_wakeup(dev)) {
		disable_irq_wake(axp20x_pek->irq_dbf);
		disable_irq_wake(axp20x_pek->irq_dbr);
	} else {
		enable_irq(axp20x_pek->irq_dbf);
		enable_irq(axp20x_pek->irq_dbr);
	}

	return 0;
}

static int __maybe_unused axp20x_pek_resume_noirq(struct device *dev)
{
	struct axp20x_pek *axp20x_pek = dev_get_drvdata(dev);

	if (axp20x_pek->axp20x->variant != AXP288_ID)
		return 0;

	/*
	 * Clear interrupts from button presses during suspend, to avoid
	 * a wakeup power-button press getting reported to userspace.
	 */
	regmap_write(axp20x_pek->axp20x->regmap,
		     AXP20X_IRQ1_STATE + AXP288_IRQ_POKN / 8,
		     BIT(AXP288_IRQ_POKN % 8));

	return 0;
}

static const struct dev_pm_ops axp20x_pek_pm_ops = {
	SET_SYSTEM_SLEEP_PM_OPS(axp20x_pek_suspend, axp20x_pek_resume)
#ifdef CONFIG_PM_SLEEP
	.resume_noirq = axp20x_pek_resume_noirq,
#endif
};

static const struct platform_device_id axp_pek_id_match[] = {
	{
		.name = "axp20x-pek",
		.driver_data = (kernel_ulong_t)&axp20x_info,
	},
	{
		.name = "axp221-pek",
		.driver_data = (kernel_ulong_t)&axp221_info,
	},
	{ /* sentinel */ }
};
MODULE_DEVICE_TABLE(platform, axp_pek_id_match);

static struct platform_driver axp20x_pek_driver = {
	.probe		= axp20x_pek_probe,
	.id_table	= axp_pek_id_match,
	.driver		= {
		.name		= "axp20x-pek",
		.pm		= &axp20x_pek_pm_ops,
		.dev_groups	= axp20x_groups,
	},
};
module_platform_driver(axp20x_pek_driver);

MODULE_DESCRIPTION("axp20x Power Button");
MODULE_AUTHOR("Carlo Caione <carlo@caione.org>");
MODULE_LICENSE("GPL");<|MERGE_RESOLUTION|>--- conflicted
+++ resolved
@@ -231,21 +231,6 @@
 	struct input_dev *idev;
 	int error;
 
-<<<<<<< HEAD
-	axp20x_pek->irq_dbr = platform_get_irq_byname(pdev, "PEK_DBR");
-	if (axp20x_pek->irq_dbr < 0)
-		return axp20x_pek->irq_dbr;
-	axp20x_pek->irq_dbr = regmap_irq_get_virq(axp20x->regmap_irqc,
-						  axp20x_pek->irq_dbr);
-
-	axp20x_pek->irq_dbf = platform_get_irq_byname(pdev, "PEK_DBF");
-	if (axp20x_pek->irq_dbf < 0)
-		return axp20x_pek->irq_dbf;
-	axp20x_pek->irq_dbf = regmap_irq_get_virq(axp20x->regmap_irqc,
-						  axp20x_pek->irq_dbf);
-
-=======
->>>>>>> 7d2a07b7
 	axp20x_pek->input = devm_input_allocate_device(&pdev->dev);
 	if (!axp20x_pek->input)
 		return -ENOMEM;
