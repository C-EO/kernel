--- conflicted
+++ resolved
@@ -381,11 +381,7 @@
 		if (dev->states_usage[i].disable)
 			continue;
 
-<<<<<<< HEAD
-		limit_ns = (u64)drv->states[i].target_residency * NSEC_PER_USEC;
-=======
 		limit_ns = drv->states[i].target_residency_ns;
->>>>>>> 0d3821eb
 		break;
 	}
 
