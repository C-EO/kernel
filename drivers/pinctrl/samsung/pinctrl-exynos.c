--- conflicted
+++ resolved
@@ -173,11 +173,7 @@
 
 	con = readl(bank->pctl_base + reg_con);
 	con &= ~(mask << shift);
-<<<<<<< HEAD
-	con |= EXYNOS_EINT_FUNC << shift;
-=======
 	con |= EXYNOS_PIN_FUNC_EINT << shift;
->>>>>>> ef03de22
 	writel(con, bank->pctl_base + reg_con);
 
 	spin_unlock_irqrestore(&bank->slock, flags);
@@ -200,11 +196,7 @@
 
 	con = readl(bank->pctl_base + reg_con);
 	con &= ~(mask << shift);
-<<<<<<< HEAD
-	con |= FUNC_INPUT << shift;
-=======
 	con |= EXYNOS_PIN_FUNC_INPUT << shift;
->>>>>>> ef03de22
 	writel(con, bank->pctl_base + reg_con);
 
 	spin_unlock_irqrestore(&bank->slock, flags);
