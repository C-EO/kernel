// SPDX-License-Identifier: GPL-2.0
/*
 * Pinctrl GPIO driver for Intel Baytrail
 *
 * Copyright (c) 2012-2013, Intel Corporation
 * Author: Mathias Nyman <mathias.nyman@linux.intel.com>
 */

#include <linux/acpi.h>
#include <linux/bitops.h>
#include <linux/gpio/driver.h>
#include <linux/init.h>
#include <linux/interrupt.h>
#include <linux/io.h>
#include <linux/kernel.h>
#include <linux/types.h>
#include <linux/platform_device.h>
#include <linux/pm_runtime.h>
#include <linux/property.h>
#include <linux/seq_file.h>

#include <linux/pinctrl/pinctrl.h>
#include <linux/pinctrl/pinmux.h>
#include <linux/pinctrl/pinconf.h>
#include <linux/pinctrl/pinconf-generic.h>

#include "pinctrl-intel.h"

/* memory mapped register offsets */
#define BYT_CONF0_REG		0x000
#define BYT_CONF1_REG		0x004
#define BYT_VAL_REG		0x008
#define BYT_DFT_REG		0x00c
#define BYT_INT_STAT_REG	0x800
#define BYT_DEBOUNCE_REG	0x9d0

/* BYT_CONF0_REG register bits */
#define BYT_IODEN		BIT(31)
#define BYT_DIRECT_IRQ_EN	BIT(27)
#define BYT_TRIG_MASK		GENMASK(26, 24)
#define BYT_TRIG_NEG		BIT(26)
#define BYT_TRIG_POS		BIT(25)
#define BYT_TRIG_LVL		BIT(24)
#define BYT_DEBOUNCE_EN		BIT(20)
#define BYT_GLITCH_FILTER_EN	BIT(19)
#define BYT_GLITCH_F_SLOW_CLK	BIT(17)
#define BYT_GLITCH_F_FAST_CLK	BIT(16)
#define BYT_PULL_STR_SHIFT	9
#define BYT_PULL_STR_MASK	GENMASK(10, 9)
#define BYT_PULL_STR_2K		(0 << BYT_PULL_STR_SHIFT)
#define BYT_PULL_STR_10K	(1 << BYT_PULL_STR_SHIFT)
#define BYT_PULL_STR_20K	(2 << BYT_PULL_STR_SHIFT)
#define BYT_PULL_STR_40K	(3 << BYT_PULL_STR_SHIFT)
#define BYT_PULL_ASSIGN_SHIFT	7
#define BYT_PULL_ASSIGN_MASK	GENMASK(8, 7)
#define BYT_PULL_ASSIGN_UP	(1 << BYT_PULL_ASSIGN_SHIFT)
#define BYT_PULL_ASSIGN_DOWN	(2 << BYT_PULL_ASSIGN_SHIFT)
#define BYT_PIN_MUX		GENMASK(2, 0)

/* BYT_VAL_REG register bits */
#define BYT_DIR_MASK		GENMASK(2, 1)
#define BYT_INPUT_EN		BIT(2)  /* 0: input enabled (active low)*/
#define BYT_OUTPUT_EN		BIT(1)  /* 0: output enabled (active low)*/
#define BYT_LEVEL		BIT(0)

#define BYT_CONF0_RESTORE_MASK	(BYT_DIRECT_IRQ_EN | BYT_TRIG_MASK | BYT_PIN_MUX)
#define BYT_VAL_RESTORE_MASK	(BYT_DIR_MASK | BYT_LEVEL)

/* BYT_DEBOUNCE_REG bits */
#define BYT_DEBOUNCE_PULSE_MASK		GENMASK(2, 0)
#define BYT_DEBOUNCE_PULSE_375US	1
#define BYT_DEBOUNCE_PULSE_750US	2
#define BYT_DEBOUNCE_PULSE_1500US	3
#define BYT_DEBOUNCE_PULSE_3MS		4
#define BYT_DEBOUNCE_PULSE_6MS		5
#define BYT_DEBOUNCE_PULSE_12MS		6
#define BYT_DEBOUNCE_PULSE_24MS		7

#define BYT_NGPIO_SCORE		102
#define BYT_NGPIO_NCORE		28
#define BYT_NGPIO_SUS		44

#define BYT_SCORE_ACPI_UID	"1"
#define BYT_NCORE_ACPI_UID	"2"
#define BYT_SUS_ACPI_UID	"3"

/*
 * This is the function value most pins have for GPIO muxing. If the value
 * differs from the default one, it must be explicitly mentioned. Otherwise, the
 * pin control implementation will set the muxing value to default GPIO if it
 * does not find a match for the requested function.
 */
#define BYT_DEFAULT_GPIO_MUX	0
#define BYT_ALTER_GPIO_MUX	1

struct intel_pad_context {
	u32 conf0;
	u32 val;
};

#define COMMUNITY(p, n, map)		\
	{				\
		.pin_base	= (p),	\
		.npins		= (n),	\
		.pad_map	= (map),\
	}

<<<<<<< HEAD
struct byt_gpio {
	struct gpio_chip chip;
	struct irq_chip irqchip;
	struct platform_device *pdev;
	struct pinctrl_dev *pctl_dev;
	struct pinctrl_desc pctl_desc;
	const struct intel_pinctrl_soc_data *soc_data;
	struct intel_community *communities_copy;
	struct byt_gpio_pin_context *saved_context;
};

=======
>>>>>>> 7117be3f
/* SCORE pins, aka GPIOC_<pin_no> or GPIO_S0_SC[<pin_no>] */
static const struct pinctrl_pin_desc byt_score_pins[] = {
	PINCTRL_PIN(0, "SATA_GP0"),
	PINCTRL_PIN(1, "SATA_GP1"),
	PINCTRL_PIN(2, "SATA_LED#"),
	PINCTRL_PIN(3, "PCIE_CLKREQ0"),
	PINCTRL_PIN(4, "PCIE_CLKREQ1"),
	PINCTRL_PIN(5, "PCIE_CLKREQ2"),
	PINCTRL_PIN(6, "PCIE_CLKREQ3"),
	PINCTRL_PIN(7, "SD3_WP"),
	PINCTRL_PIN(8, "HDA_RST"),
	PINCTRL_PIN(9, "HDA_SYNC"),
	PINCTRL_PIN(10, "HDA_CLK"),
	PINCTRL_PIN(11, "HDA_SDO"),
	PINCTRL_PIN(12, "HDA_SDI0"),
	PINCTRL_PIN(13, "HDA_SDI1"),
	PINCTRL_PIN(14, "GPIO_S0_SC14"),
	PINCTRL_PIN(15, "GPIO_S0_SC15"),
	PINCTRL_PIN(16, "MMC1_CLK"),
	PINCTRL_PIN(17, "MMC1_D0"),
	PINCTRL_PIN(18, "MMC1_D1"),
	PINCTRL_PIN(19, "MMC1_D2"),
	PINCTRL_PIN(20, "MMC1_D3"),
	PINCTRL_PIN(21, "MMC1_D4"),
	PINCTRL_PIN(22, "MMC1_D5"),
	PINCTRL_PIN(23, "MMC1_D6"),
	PINCTRL_PIN(24, "MMC1_D7"),
	PINCTRL_PIN(25, "MMC1_CMD"),
	PINCTRL_PIN(26, "MMC1_RST"),
	PINCTRL_PIN(27, "SD2_CLK"),
	PINCTRL_PIN(28, "SD2_D0"),
	PINCTRL_PIN(29, "SD2_D1"),
	PINCTRL_PIN(30, "SD2_D2"),
	PINCTRL_PIN(31, "SD2_D3_CD"),
	PINCTRL_PIN(32, "SD2_CMD"),
	PINCTRL_PIN(33, "SD3_CLK"),
	PINCTRL_PIN(34, "SD3_D0"),
	PINCTRL_PIN(35, "SD3_D1"),
	PINCTRL_PIN(36, "SD3_D2"),
	PINCTRL_PIN(37, "SD3_D3"),
	PINCTRL_PIN(38, "SD3_CD"),
	PINCTRL_PIN(39, "SD3_CMD"),
	PINCTRL_PIN(40, "SD3_1P8EN"),
	PINCTRL_PIN(41, "SD3_PWREN#"),
	PINCTRL_PIN(42, "ILB_LPC_AD0"),
	PINCTRL_PIN(43, "ILB_LPC_AD1"),
	PINCTRL_PIN(44, "ILB_LPC_AD2"),
	PINCTRL_PIN(45, "ILB_LPC_AD3"),
	PINCTRL_PIN(46, "ILB_LPC_FRAME"),
	PINCTRL_PIN(47, "ILB_LPC_CLK0"),
	PINCTRL_PIN(48, "ILB_LPC_CLK1"),
	PINCTRL_PIN(49, "ILB_LPC_CLKRUN"),
	PINCTRL_PIN(50, "ILB_LPC_SERIRQ"),
	PINCTRL_PIN(51, "PCU_SMB_DATA"),
	PINCTRL_PIN(52, "PCU_SMB_CLK"),
	PINCTRL_PIN(53, "PCU_SMB_ALERT"),
	PINCTRL_PIN(54, "ILB_8254_SPKR"),
	PINCTRL_PIN(55, "GPIO_S0_SC55"),
	PINCTRL_PIN(56, "GPIO_S0_SC56"),
	PINCTRL_PIN(57, "GPIO_S0_SC57"),
	PINCTRL_PIN(58, "GPIO_S0_SC58"),
	PINCTRL_PIN(59, "GPIO_S0_SC59"),
	PINCTRL_PIN(60, "GPIO_S0_SC60"),
	PINCTRL_PIN(61, "GPIO_S0_SC61"),
	PINCTRL_PIN(62, "LPE_I2S2_CLK"),
	PINCTRL_PIN(63, "LPE_I2S2_FRM"),
	PINCTRL_PIN(64, "LPE_I2S2_DATAIN"),
	PINCTRL_PIN(65, "LPE_I2S2_DATAOUT"),
	PINCTRL_PIN(66, "SIO_SPI_CS"),
	PINCTRL_PIN(67, "SIO_SPI_MISO"),
	PINCTRL_PIN(68, "SIO_SPI_MOSI"),
	PINCTRL_PIN(69, "SIO_SPI_CLK"),
	PINCTRL_PIN(70, "SIO_UART1_RXD"),
	PINCTRL_PIN(71, "SIO_UART1_TXD"),
	PINCTRL_PIN(72, "SIO_UART1_RTS"),
	PINCTRL_PIN(73, "SIO_UART1_CTS"),
	PINCTRL_PIN(74, "SIO_UART2_RXD"),
	PINCTRL_PIN(75, "SIO_UART2_TXD"),
	PINCTRL_PIN(76, "SIO_UART2_RTS"),
	PINCTRL_PIN(77, "SIO_UART2_CTS"),
	PINCTRL_PIN(78, "SIO_I2C0_DATA"),
	PINCTRL_PIN(79, "SIO_I2C0_CLK"),
	PINCTRL_PIN(80, "SIO_I2C1_DATA"),
	PINCTRL_PIN(81, "SIO_I2C1_CLK"),
	PINCTRL_PIN(82, "SIO_I2C2_DATA"),
	PINCTRL_PIN(83, "SIO_I2C2_CLK"),
	PINCTRL_PIN(84, "SIO_I2C3_DATA"),
	PINCTRL_PIN(85, "SIO_I2C3_CLK"),
	PINCTRL_PIN(86, "SIO_I2C4_DATA"),
	PINCTRL_PIN(87, "SIO_I2C4_CLK"),
	PINCTRL_PIN(88, "SIO_I2C5_DATA"),
	PINCTRL_PIN(89, "SIO_I2C5_CLK"),
	PINCTRL_PIN(90, "SIO_I2C6_DATA"),
	PINCTRL_PIN(91, "SIO_I2C6_CLK"),
	PINCTRL_PIN(92, "GPIO_S0_SC92"),
	PINCTRL_PIN(93, "GPIO_S0_SC93"),
	PINCTRL_PIN(94, "SIO_PWM0"),
	PINCTRL_PIN(95, "SIO_PWM1"),
	PINCTRL_PIN(96, "PMC_PLT_CLK0"),
	PINCTRL_PIN(97, "PMC_PLT_CLK1"),
	PINCTRL_PIN(98, "PMC_PLT_CLK2"),
	PINCTRL_PIN(99, "PMC_PLT_CLK3"),
	PINCTRL_PIN(100, "PMC_PLT_CLK4"),
	PINCTRL_PIN(101, "PMC_PLT_CLK5"),
};

static const unsigned int byt_score_pins_map[BYT_NGPIO_SCORE] = {
	85, 89, 93, 96, 99, 102, 98, 101, 34, 37,
	36, 38, 39, 35, 40, 84, 62, 61, 64, 59,
	54, 56, 60, 55, 63, 57, 51, 50, 53, 47,
	52, 49, 48, 43, 46, 41, 45, 42, 58, 44,
	95, 105, 70, 68, 67, 66, 69, 71, 65, 72,
	86, 90, 88, 92, 103, 77, 79, 83, 78, 81,
	80, 82, 13, 12, 15, 14, 17, 18, 19, 16,
	2, 1, 0, 4, 6, 7, 9, 8, 33, 32,
	31, 30, 29, 27, 25, 28, 26, 23, 21, 20,
	24, 22, 5, 3, 10, 11, 106, 87, 91, 104,
	97, 100,
};

/* SCORE groups */
static const unsigned int byt_score_uart1_pins[] = { 70, 71, 72, 73 };
static const unsigned int byt_score_uart2_pins[] = { 74, 75, 76, 77 };

static const unsigned int byt_score_pwm0_pins[] = { 94 };
static const unsigned int byt_score_pwm1_pins[] = { 95 };

static const unsigned int byt_score_sio_spi_pins[] = { 66, 67, 68, 69 };

static const unsigned int byt_score_i2c5_pins[] = { 88, 89 };
static const unsigned int byt_score_i2c6_pins[] = { 90, 91 };
static const unsigned int byt_score_i2c4_pins[] = { 86, 87 };
static const unsigned int byt_score_i2c3_pins[] = { 84, 85 };
static const unsigned int byt_score_i2c2_pins[] = { 82, 83 };
static const unsigned int byt_score_i2c1_pins[] = { 80, 81 };
static const unsigned int byt_score_i2c0_pins[] = { 78, 79 };

static const unsigned int byt_score_ssp0_pins[] = { 8, 9, 10, 11 };
static const unsigned int byt_score_ssp1_pins[] = { 12, 13, 14, 15 };
static const unsigned int byt_score_ssp2_pins[] = { 62, 63, 64, 65 };

static const unsigned int byt_score_sdcard_pins[] = {
	7, 33, 34, 35, 36, 37, 38, 39, 40, 41,
};
static const unsigned int byt_score_sdcard_mux_values[] = {
	2, 1, 1, 1, 1, 1, 1, 1, 1, 1,
};

static const unsigned int byt_score_sdio_pins[] = { 27, 28, 29, 30, 31, 32 };

static const unsigned int byt_score_emmc_pins[] = {
	16, 17, 18, 19, 20, 21, 22, 23, 24, 25, 26,
};

static const unsigned int byt_score_ilb_lpc_pins[] = {
	42, 43, 44, 45, 46, 47, 48, 49, 50,
};

static const unsigned int byt_score_sata_pins[] = { 0, 1, 2 };

static const unsigned int byt_score_plt_clk0_pins[] = { 96 };
static const unsigned int byt_score_plt_clk1_pins[] = { 97 };
static const unsigned int byt_score_plt_clk2_pins[] = { 98 };
static const unsigned int byt_score_plt_clk3_pins[] = { 99 };
static const unsigned int byt_score_plt_clk4_pins[] = { 100 };
static const unsigned int byt_score_plt_clk5_pins[] = { 101 };

static const unsigned int byt_score_smbus_pins[] = { 51, 52, 53 };

static const struct intel_pingroup byt_score_groups[] = {
	PIN_GROUP("uart1_grp", byt_score_uart1_pins, 1),
	PIN_GROUP("uart2_grp", byt_score_uart2_pins, 1),
	PIN_GROUP("pwm0_grp", byt_score_pwm0_pins, 1),
	PIN_GROUP("pwm1_grp", byt_score_pwm1_pins, 1),
	PIN_GROUP("ssp2_grp", byt_score_ssp2_pins, 1),
	PIN_GROUP("sio_spi_grp", byt_score_sio_spi_pins, 1),
	PIN_GROUP("i2c5_grp", byt_score_i2c5_pins, 1),
	PIN_GROUP("i2c6_grp", byt_score_i2c6_pins, 1),
	PIN_GROUP("i2c4_grp", byt_score_i2c4_pins, 1),
	PIN_GROUP("i2c3_grp", byt_score_i2c3_pins, 1),
	PIN_GROUP("i2c2_grp", byt_score_i2c2_pins, 1),
	PIN_GROUP("i2c1_grp", byt_score_i2c1_pins, 1),
	PIN_GROUP("i2c0_grp", byt_score_i2c0_pins, 1),
	PIN_GROUP("ssp0_grp", byt_score_ssp0_pins, 1),
	PIN_GROUP("ssp1_grp", byt_score_ssp1_pins, 1),
	PIN_GROUP("sdcard_grp", byt_score_sdcard_pins, byt_score_sdcard_mux_values),
	PIN_GROUP("sdio_grp", byt_score_sdio_pins, 1),
	PIN_GROUP("emmc_grp", byt_score_emmc_pins, 1),
	PIN_GROUP("lpc_grp", byt_score_ilb_lpc_pins, 1),
	PIN_GROUP("sata_grp", byt_score_sata_pins, 1),
	PIN_GROUP("plt_clk0_grp", byt_score_plt_clk0_pins, 1),
	PIN_GROUP("plt_clk1_grp", byt_score_plt_clk1_pins, 1),
	PIN_GROUP("plt_clk2_grp", byt_score_plt_clk2_pins, 1),
	PIN_GROUP("plt_clk3_grp", byt_score_plt_clk3_pins, 1),
	PIN_GROUP("plt_clk4_grp", byt_score_plt_clk4_pins, 1),
	PIN_GROUP("plt_clk5_grp", byt_score_plt_clk5_pins, 1),
	PIN_GROUP("smbus_grp", byt_score_smbus_pins, 1),
};

static const char * const byt_score_uart_groups[] = {
	"uart1_grp", "uart2_grp",
};
static const char * const byt_score_pwm_groups[] = {
	"pwm0_grp", "pwm1_grp",
};
static const char * const byt_score_ssp_groups[] = {
	"ssp0_grp", "ssp1_grp", "ssp2_grp",
};
static const char * const byt_score_spi_groups[] = { "sio_spi_grp" };
static const char * const byt_score_i2c_groups[] = {
	"i2c0_grp", "i2c1_grp", "i2c2_grp", "i2c3_grp", "i2c4_grp", "i2c5_grp",
	"i2c6_grp",
};
static const char * const byt_score_sdcard_groups[] = { "sdcard_grp" };
static const char * const byt_score_sdio_groups[] = { "sdio_grp" };
static const char * const byt_score_emmc_groups[] = { "emmc_grp" };
static const char * const byt_score_lpc_groups[] = { "lpc_grp" };
static const char * const byt_score_sata_groups[] = { "sata_grp" };
static const char * const byt_score_plt_clk_groups[] = {
	"plt_clk0_grp", "plt_clk1_grp", "plt_clk2_grp", "plt_clk3_grp",
	"plt_clk4_grp", "plt_clk5_grp",
};
static const char * const byt_score_smbus_groups[] = { "smbus_grp" };
static const char * const byt_score_gpio_groups[] = {
	"uart1_grp", "uart2_grp", "pwm0_grp", "pwm1_grp", "ssp0_grp",
	"ssp1_grp", "ssp2_grp", "sio_spi_grp", "i2c0_grp", "i2c1_grp",
	"i2c2_grp", "i2c3_grp", "i2c4_grp", "i2c5_grp", "i2c6_grp",
	"sdcard_grp", "sdio_grp", "emmc_grp", "lpc_grp", "sata_grp",
	"plt_clk0_grp", "plt_clk1_grp", "plt_clk2_grp", "plt_clk3_grp",
	"plt_clk4_grp", "plt_clk5_grp", "smbus_grp",
};

static const struct intel_function byt_score_functions[] = {
	FUNCTION("uart", byt_score_uart_groups),
	FUNCTION("pwm", byt_score_pwm_groups),
	FUNCTION("ssp", byt_score_ssp_groups),
	FUNCTION("spi", byt_score_spi_groups),
	FUNCTION("i2c", byt_score_i2c_groups),
	FUNCTION("sdcard", byt_score_sdcard_groups),
	FUNCTION("sdio", byt_score_sdio_groups),
	FUNCTION("emmc", byt_score_emmc_groups),
	FUNCTION("lpc", byt_score_lpc_groups),
	FUNCTION("sata", byt_score_sata_groups),
	FUNCTION("plt_clk", byt_score_plt_clk_groups),
	FUNCTION("smbus", byt_score_smbus_groups),
	FUNCTION("gpio", byt_score_gpio_groups),
};

static const struct intel_community byt_score_communities[] = {
	COMMUNITY(0, BYT_NGPIO_SCORE, byt_score_pins_map),
};

static const struct intel_pinctrl_soc_data byt_score_soc_data = {
	.uid		= BYT_SCORE_ACPI_UID,
	.pins		= byt_score_pins,
	.npins		= ARRAY_SIZE(byt_score_pins),
	.groups		= byt_score_groups,
	.ngroups	= ARRAY_SIZE(byt_score_groups),
	.functions	= byt_score_functions,
	.nfunctions	= ARRAY_SIZE(byt_score_functions),
	.communities	= byt_score_communities,
	.ncommunities	= ARRAY_SIZE(byt_score_communities),
};

/* SUS pins, aka GPIOS_<pin_no> or GPIO_S5[<pin_no>]  */
static const struct pinctrl_pin_desc byt_sus_pins[] = {
	PINCTRL_PIN(0, "GPIO_S50"),
	PINCTRL_PIN(1, "GPIO_S51"),
	PINCTRL_PIN(2, "GPIO_S52"),
	PINCTRL_PIN(3, "GPIO_S53"),
	PINCTRL_PIN(4, "GPIO_S54"),
	PINCTRL_PIN(5, "GPIO_S55"),
	PINCTRL_PIN(6, "GPIO_S56"),
	PINCTRL_PIN(7, "GPIO_S57"),
	PINCTRL_PIN(8, "GPIO_S58"),
	PINCTRL_PIN(9, "GPIO_S59"),
	PINCTRL_PIN(10, "GPIO_S510"),
	PINCTRL_PIN(11, "PMC_SUSPWRDNACK"),
	PINCTRL_PIN(12, "PMC_SUSCLK0"),
	PINCTRL_PIN(13, "GPIO_S513"),
	PINCTRL_PIN(14, "USB_ULPI_RST"),
	PINCTRL_PIN(15, "PMC_WAKE_PCIE0#"),
	PINCTRL_PIN(16, "PMC_PWRBTN"),
	PINCTRL_PIN(17, "GPIO_S517"),
	PINCTRL_PIN(18, "PMC_SUS_STAT"),
	PINCTRL_PIN(19, "USB_OC0"),
	PINCTRL_PIN(20, "USB_OC1"),
	PINCTRL_PIN(21, "PCU_SPI_CS1"),
	PINCTRL_PIN(22, "GPIO_S522"),
	PINCTRL_PIN(23, "GPIO_S523"),
	PINCTRL_PIN(24, "GPIO_S524"),
	PINCTRL_PIN(25, "GPIO_S525"),
	PINCTRL_PIN(26, "GPIO_S526"),
	PINCTRL_PIN(27, "GPIO_S527"),
	PINCTRL_PIN(28, "GPIO_S528"),
	PINCTRL_PIN(29, "GPIO_S529"),
	PINCTRL_PIN(30, "GPIO_S530"),
	PINCTRL_PIN(31, "USB_ULPI_CLK"),
	PINCTRL_PIN(32, "USB_ULPI_DATA0"),
	PINCTRL_PIN(33, "USB_ULPI_DATA1"),
	PINCTRL_PIN(34, "USB_ULPI_DATA2"),
	PINCTRL_PIN(35, "USB_ULPI_DATA3"),
	PINCTRL_PIN(36, "USB_ULPI_DATA4"),
	PINCTRL_PIN(37, "USB_ULPI_DATA5"),
	PINCTRL_PIN(38, "USB_ULPI_DATA6"),
	PINCTRL_PIN(39, "USB_ULPI_DATA7"),
	PINCTRL_PIN(40, "USB_ULPI_DIR"),
	PINCTRL_PIN(41, "USB_ULPI_NXT"),
	PINCTRL_PIN(42, "USB_ULPI_STP"),
	PINCTRL_PIN(43, "USB_ULPI_REFCLK"),
};

static const unsigned int byt_sus_pins_map[BYT_NGPIO_SUS] = {
	29, 33, 30, 31, 32, 34, 36, 35, 38, 37,
	18, 7, 11, 20, 17, 1, 8, 10, 19, 12,
	0, 2, 23, 39, 28, 27, 22, 21, 24, 25,
	26, 51, 56, 54, 49, 55, 48, 57, 50, 58,
	52, 53, 59, 40,
};

static const unsigned int byt_sus_usb_over_current_pins[] = { 19, 20 };
static const unsigned int byt_sus_usb_over_current_mode_values[] = { 0, 0 };
static const unsigned int byt_sus_usb_over_current_gpio_mode_values[] = { 1, 1 };

static const unsigned int byt_sus_usb_ulpi_pins[] = {
	14, 31, 32, 33, 34, 35, 36, 37, 38, 39, 40, 41, 42, 43,
};
static const unsigned int byt_sus_usb_ulpi_mode_values[] = {
	2, 1, 1, 1, 1, 1, 1, 1, 1, 1, 1, 1, 1, 1,
};
static const unsigned int byt_sus_usb_ulpi_gpio_mode_values[] = {
	1, 0, 0, 0, 0, 0, 0, 0, 0, 0, 0, 0, 0, 0,
};

static const unsigned int byt_sus_pcu_spi_pins[] = { 21 };
static const unsigned int byt_sus_pcu_spi_mode_values[] = { 0 };
static const unsigned int byt_sus_pcu_spi_gpio_mode_values[] = { 1 };

static const struct intel_pingroup byt_sus_groups[] = {
	PIN_GROUP("usb_oc_grp", byt_sus_usb_over_current_pins, byt_sus_usb_over_current_mode_values),
	PIN_GROUP("usb_ulpi_grp", byt_sus_usb_ulpi_pins, byt_sus_usb_ulpi_mode_values),
	PIN_GROUP("pcu_spi_grp", byt_sus_pcu_spi_pins, byt_sus_pcu_spi_mode_values),
	PIN_GROUP("usb_oc_grp_gpio", byt_sus_usb_over_current_pins, byt_sus_usb_over_current_gpio_mode_values),
	PIN_GROUP("usb_ulpi_grp_gpio", byt_sus_usb_ulpi_pins, byt_sus_usb_ulpi_gpio_mode_values),
	PIN_GROUP("pcu_spi_grp_gpio", byt_sus_pcu_spi_pins, byt_sus_pcu_spi_gpio_mode_values),
};

static const char * const byt_sus_usb_groups[] = {
	"usb_oc_grp", "usb_ulpi_grp",
};
static const char * const byt_sus_spi_groups[] = { "pcu_spi_grp" };
static const char * const byt_sus_gpio_groups[] = {
	"usb_oc_grp_gpio", "usb_ulpi_grp_gpio", "pcu_spi_grp_gpio",
};

static const struct intel_function byt_sus_functions[] = {
	FUNCTION("usb", byt_sus_usb_groups),
	FUNCTION("spi", byt_sus_spi_groups),
	FUNCTION("gpio", byt_sus_gpio_groups),
};

static const struct intel_community byt_sus_communities[] = {
	COMMUNITY(0, BYT_NGPIO_SUS, byt_sus_pins_map),
};

static const struct intel_pinctrl_soc_data byt_sus_soc_data = {
	.uid		= BYT_SUS_ACPI_UID,
	.pins		= byt_sus_pins,
	.npins		= ARRAY_SIZE(byt_sus_pins),
	.groups		= byt_sus_groups,
	.ngroups	= ARRAY_SIZE(byt_sus_groups),
	.functions	= byt_sus_functions,
	.nfunctions	= ARRAY_SIZE(byt_sus_functions),
	.communities	= byt_sus_communities,
	.ncommunities	= ARRAY_SIZE(byt_sus_communities),
};

static const struct pinctrl_pin_desc byt_ncore_pins[] = {
	PINCTRL_PIN(0, "HV_DDI0_HPD"),
	PINCTRL_PIN(1, "HV_DDI0_DDC_SDA"),
	PINCTRL_PIN(2, "HV_DDI0_DDC_SCL"),
	PINCTRL_PIN(3, "PANEL0_VDDEN"),
	PINCTRL_PIN(4, "PANEL0_BKLTEN"),
	PINCTRL_PIN(5, "PANEL0_BKLTCTL"),
	PINCTRL_PIN(6, "HV_DDI1_HPD"),
	PINCTRL_PIN(7, "HV_DDI1_DDC_SDA"),
	PINCTRL_PIN(8, "HV_DDI1_DDC_SCL"),
	PINCTRL_PIN(9, "PANEL1_VDDEN"),
	PINCTRL_PIN(10, "PANEL1_BKLTEN"),
	PINCTRL_PIN(11, "PANEL1_BKLTCTL"),
	PINCTRL_PIN(12, "GP_INTD_DSI_TE1"),
	PINCTRL_PIN(13, "HV_DDI2_DDC_SDA"),
	PINCTRL_PIN(14, "HV_DDI2_DDC_SCL"),
	PINCTRL_PIN(15, "GP_CAMERASB00"),
	PINCTRL_PIN(16, "GP_CAMERASB01"),
	PINCTRL_PIN(17, "GP_CAMERASB02"),
	PINCTRL_PIN(18, "GP_CAMERASB03"),
	PINCTRL_PIN(19, "GP_CAMERASB04"),
	PINCTRL_PIN(20, "GP_CAMERASB05"),
	PINCTRL_PIN(21, "GP_CAMERASB06"),
	PINCTRL_PIN(22, "GP_CAMERASB07"),
	PINCTRL_PIN(23, "GP_CAMERASB08"),
	PINCTRL_PIN(24, "GP_CAMERASB09"),
	PINCTRL_PIN(25, "GP_CAMERASB10"),
	PINCTRL_PIN(26, "GP_CAMERASB11"),
	PINCTRL_PIN(27, "GP_INTD_DSI_TE2"),
};

static const unsigned int byt_ncore_pins_map[BYT_NGPIO_NCORE] = {
	19, 18, 17, 20, 21, 22, 24, 25, 23, 16,
	14, 15, 12, 26, 27, 1, 4, 8, 11, 0,
	3, 6, 10, 13, 2, 5, 9, 7,
};

static const struct intel_community byt_ncore_communities[] = {
	COMMUNITY(0, BYT_NGPIO_NCORE, byt_ncore_pins_map),
};

static const struct intel_pinctrl_soc_data byt_ncore_soc_data = {
	.uid		= BYT_NCORE_ACPI_UID,
	.pins		= byt_ncore_pins,
	.npins		= ARRAY_SIZE(byt_ncore_pins),
	.communities	= byt_ncore_communities,
	.ncommunities	= ARRAY_SIZE(byt_ncore_communities),
};

static const struct intel_pinctrl_soc_data *byt_soc_data[] = {
	&byt_score_soc_data,
	&byt_sus_soc_data,
	&byt_ncore_soc_data,
	NULL
};

static DEFINE_RAW_SPINLOCK(byt_lock);

static struct intel_community *byt_get_community(struct intel_pinctrl *vg,
						 unsigned int pin)
{
	struct intel_community *comm;
	int i;

	for (i = 0; i < vg->ncommunities; i++) {
		comm = vg->communities + i;
		if (pin < comm->pin_base + comm->npins && pin >= comm->pin_base)
			return comm;
	}

	return NULL;
}

static void __iomem *byt_gpio_reg(struct intel_pinctrl *vg, unsigned int offset,
				  int reg)
{
	struct intel_community *comm = byt_get_community(vg, offset);
	u32 reg_offset;

	if (!comm)
		return NULL;

	offset -= comm->pin_base;
	switch (reg) {
	case BYT_INT_STAT_REG:
		reg_offset = (offset / 32) * 4;
		break;
	case BYT_DEBOUNCE_REG:
		reg_offset = 0;
		break;
	default:
		reg_offset = comm->pad_map[offset] * 16;
		break;
	}

	return comm->pad_regs + reg_offset + reg;
}

static int byt_get_groups_count(struct pinctrl_dev *pctldev)
{
	struct intel_pinctrl *vg = pinctrl_dev_get_drvdata(pctldev);

	return vg->soc->ngroups;
}

static const char *byt_get_group_name(struct pinctrl_dev *pctldev,
				      unsigned int selector)
{
	struct intel_pinctrl *vg = pinctrl_dev_get_drvdata(pctldev);

	return vg->soc->groups[selector].name;
}

static int byt_get_group_pins(struct pinctrl_dev *pctldev,
			      unsigned int selector,
			      const unsigned int **pins,
			      unsigned int *num_pins)
{
	struct intel_pinctrl *vg = pinctrl_dev_get_drvdata(pctldev);

	*pins		= vg->soc->groups[selector].pins;
	*num_pins	= vg->soc->groups[selector].npins;

	return 0;
}

static const struct pinctrl_ops byt_pinctrl_ops = {
	.get_groups_count	= byt_get_groups_count,
	.get_group_name		= byt_get_group_name,
	.get_group_pins		= byt_get_group_pins,
};

static int byt_get_functions_count(struct pinctrl_dev *pctldev)
{
	struct intel_pinctrl *vg = pinctrl_dev_get_drvdata(pctldev);

	return vg->soc->nfunctions;
}

static const char *byt_get_function_name(struct pinctrl_dev *pctldev,
					 unsigned int selector)
{
	struct intel_pinctrl *vg = pinctrl_dev_get_drvdata(pctldev);

	return vg->soc->functions[selector].name;
}

static int byt_get_function_groups(struct pinctrl_dev *pctldev,
				   unsigned int selector,
				   const char * const **groups,
				   unsigned int *num_groups)
{
	struct intel_pinctrl *vg = pinctrl_dev_get_drvdata(pctldev);

	*groups		= vg->soc->functions[selector].groups;
	*num_groups	= vg->soc->functions[selector].ngroups;

	return 0;
}

static void byt_set_group_simple_mux(struct intel_pinctrl *vg,
				     const struct intel_pingroup group,
				     unsigned int func)
{
	unsigned long flags;
	int i;

	raw_spin_lock_irqsave(&byt_lock, flags);

	for (i = 0; i < group.npins; i++) {
		void __iomem *padcfg0;
		u32 value;

		padcfg0 = byt_gpio_reg(vg, group.pins[i], BYT_CONF0_REG);
		if (!padcfg0) {
			dev_warn(vg->dev,
				 "Group %s, pin %i not muxed (no padcfg0)\n",
				 group.name, i);
			continue;
		}

		value = readl(padcfg0);
		value &= ~BYT_PIN_MUX;
		value |= func;
		writel(value, padcfg0);
	}

	raw_spin_unlock_irqrestore(&byt_lock, flags);
}

static void byt_set_group_mixed_mux(struct intel_pinctrl *vg,
				    const struct intel_pingroup group,
				    const unsigned int *func)
{
	unsigned long flags;
	int i;

	raw_spin_lock_irqsave(&byt_lock, flags);

	for (i = 0; i < group.npins; i++) {
		void __iomem *padcfg0;
		u32 value;

		padcfg0 = byt_gpio_reg(vg, group.pins[i], BYT_CONF0_REG);
		if (!padcfg0) {
			dev_warn(vg->dev,
				 "Group %s, pin %i not muxed (no padcfg0)\n",
				 group.name, i);
			continue;
		}

		value = readl(padcfg0);
		value &= ~BYT_PIN_MUX;
		value |= func[i];
		writel(value, padcfg0);
	}

	raw_spin_unlock_irqrestore(&byt_lock, flags);
}

static int byt_set_mux(struct pinctrl_dev *pctldev, unsigned int func_selector,
		       unsigned int group_selector)
{
	struct intel_pinctrl *vg = pinctrl_dev_get_drvdata(pctldev);
	const struct intel_function func = vg->soc->functions[func_selector];
	const struct intel_pingroup group = vg->soc->groups[group_selector];

	if (group.modes)
		byt_set_group_mixed_mux(vg, group, group.modes);
	else if (!strcmp(func.name, "gpio"))
		byt_set_group_simple_mux(vg, group, BYT_DEFAULT_GPIO_MUX);
	else
		byt_set_group_simple_mux(vg, group, group.mode);

	return 0;
}

static u32 byt_get_gpio_mux(struct intel_pinctrl *vg, unsigned int offset)
{
	/* SCORE pin 92-93 */
	if (!strcmp(vg->soc->uid, BYT_SCORE_ACPI_UID) &&
	    offset >= 92 && offset <= 93)
		return BYT_ALTER_GPIO_MUX;

	/* SUS pin 11-21 */
	if (!strcmp(vg->soc->uid, BYT_SUS_ACPI_UID) &&
	    offset >= 11 && offset <= 21)
		return BYT_ALTER_GPIO_MUX;

	return BYT_DEFAULT_GPIO_MUX;
}

static void byt_gpio_clear_triggering(struct intel_pinctrl *vg, unsigned int offset)
{
	void __iomem *reg = byt_gpio_reg(vg, offset, BYT_CONF0_REG);
	unsigned long flags;
	u32 value;

	raw_spin_lock_irqsave(&byt_lock, flags);
	value = readl(reg);

	/* Do not clear direct-irq enabled IRQs (from gpio_disable_free) */
	if (value & BYT_DIRECT_IRQ_EN)
		/* nothing to do */ ;
	else
		value &= ~(BYT_TRIG_POS | BYT_TRIG_NEG | BYT_TRIG_LVL);

	writel(value, reg);
	raw_spin_unlock_irqrestore(&byt_lock, flags);
}

static int byt_gpio_request_enable(struct pinctrl_dev *pctl_dev,
				   struct pinctrl_gpio_range *range,
				   unsigned int offset)
{
	struct intel_pinctrl *vg = pinctrl_dev_get_drvdata(pctl_dev);
	void __iomem *reg = byt_gpio_reg(vg, offset, BYT_CONF0_REG);
	u32 value, gpio_mux;
	unsigned long flags;

	raw_spin_lock_irqsave(&byt_lock, flags);

	/*
	 * In most cases, func pin mux 000 means GPIO function.
	 * But, some pins may have func pin mux 001 represents
	 * GPIO function.
	 *
	 * Because there are devices out there where some pins were not
	 * configured correctly we allow changing the mux value from
	 * request (but print out warning about that).
	 */
	value = readl(reg) & BYT_PIN_MUX;
	gpio_mux = byt_get_gpio_mux(vg, offset);
	if (gpio_mux != value) {
		value = readl(reg) & ~BYT_PIN_MUX;
		value |= gpio_mux;
		writel(value, reg);

		dev_warn(vg->dev, FW_BUG "pin %u forcibly re-configured as GPIO\n", offset);
	}

	raw_spin_unlock_irqrestore(&byt_lock, flags);

	pm_runtime_get(vg->dev);

	return 0;
}

static void byt_gpio_disable_free(struct pinctrl_dev *pctl_dev,
				  struct pinctrl_gpio_range *range,
				  unsigned int offset)
{
	struct intel_pinctrl *vg = pinctrl_dev_get_drvdata(pctl_dev);

	byt_gpio_clear_triggering(vg, offset);
	pm_runtime_put(vg->dev);
}

static int byt_gpio_set_direction(struct pinctrl_dev *pctl_dev,
				  struct pinctrl_gpio_range *range,
				  unsigned int offset,
				  bool input)
{
	struct intel_pinctrl *vg = pinctrl_dev_get_drvdata(pctl_dev);
	void __iomem *val_reg = byt_gpio_reg(vg, offset, BYT_VAL_REG);
	void __iomem *conf_reg = byt_gpio_reg(vg, offset, BYT_CONF0_REG);
	unsigned long flags;
	u32 value;

	raw_spin_lock_irqsave(&byt_lock, flags);

	value = readl(val_reg);
	value &= ~BYT_DIR_MASK;
	if (input)
		value |= BYT_OUTPUT_EN;
	else if (readl(conf_reg) & BYT_DIRECT_IRQ_EN)
		/*
		 * Before making any direction modifications, do a check if gpio
		 * is set for direct IRQ.  On baytrail, setting GPIO to output
		 * does not make sense, so let's at least inform the caller before
		 * they shoot themselves in the foot.
		 */
		dev_info_once(vg->dev, "Potential Error: Setting GPIO with direct_irq_en to output");

	writel(value, val_reg);

	raw_spin_unlock_irqrestore(&byt_lock, flags);

	return 0;
}

static const struct pinmux_ops byt_pinmux_ops = {
	.get_functions_count	= byt_get_functions_count,
	.get_function_name	= byt_get_function_name,
	.get_function_groups	= byt_get_function_groups,
	.set_mux		= byt_set_mux,
	.gpio_request_enable	= byt_gpio_request_enable,
	.gpio_disable_free	= byt_gpio_disable_free,
	.gpio_set_direction	= byt_gpio_set_direction,
};

static void byt_get_pull_strength(u32 reg, u16 *strength)
{
	switch (reg & BYT_PULL_STR_MASK) {
	case BYT_PULL_STR_2K:
		*strength = 2000;
		break;
	case BYT_PULL_STR_10K:
		*strength = 10000;
		break;
	case BYT_PULL_STR_20K:
		*strength = 20000;
		break;
	case BYT_PULL_STR_40K:
		*strength = 40000;
		break;
	}
}

static int byt_set_pull_strength(u32 *reg, u16 strength)
{
	*reg &= ~BYT_PULL_STR_MASK;

	switch (strength) {
	case 2000:
		*reg |= BYT_PULL_STR_2K;
		break;
	case 10000:
		*reg |= BYT_PULL_STR_10K;
		break;
	case 20000:
		*reg |= BYT_PULL_STR_20K;
		break;
	case 40000:
		*reg |= BYT_PULL_STR_40K;
		break;
	default:
		return -EINVAL;
	}

	return 0;
}

static int byt_pin_config_get(struct pinctrl_dev *pctl_dev, unsigned int offset,
			      unsigned long *config)
{
	struct intel_pinctrl *vg = pinctrl_dev_get_drvdata(pctl_dev);
	enum pin_config_param param = pinconf_to_config_param(*config);
	void __iomem *conf_reg = byt_gpio_reg(vg, offset, BYT_CONF0_REG);
	void __iomem *val_reg = byt_gpio_reg(vg, offset, BYT_VAL_REG);
	void __iomem *db_reg = byt_gpio_reg(vg, offset, BYT_DEBOUNCE_REG);
	unsigned long flags;
	u32 conf, pull, val, debounce;
	u16 arg = 0;

	raw_spin_lock_irqsave(&byt_lock, flags);
	conf = readl(conf_reg);
	pull = conf & BYT_PULL_ASSIGN_MASK;
	val = readl(val_reg);
	raw_spin_unlock_irqrestore(&byt_lock, flags);

	switch (param) {
	case PIN_CONFIG_BIAS_DISABLE:
		if (pull)
			return -EINVAL;
		break;
	case PIN_CONFIG_BIAS_PULL_DOWN:
		/* Pull assignment is only applicable in input mode */
		if ((val & BYT_INPUT_EN) || pull != BYT_PULL_ASSIGN_DOWN)
			return -EINVAL;

		byt_get_pull_strength(conf, &arg);

		break;
	case PIN_CONFIG_BIAS_PULL_UP:
		/* Pull assignment is only applicable in input mode */
		if ((val & BYT_INPUT_EN) || pull != BYT_PULL_ASSIGN_UP)
			return -EINVAL;

		byt_get_pull_strength(conf, &arg);

		break;
	case PIN_CONFIG_INPUT_DEBOUNCE:
		if (!(conf & BYT_DEBOUNCE_EN))
			return -EINVAL;

		raw_spin_lock_irqsave(&byt_lock, flags);
		debounce = readl(db_reg);
		raw_spin_unlock_irqrestore(&byt_lock, flags);

		switch (debounce & BYT_DEBOUNCE_PULSE_MASK) {
		case BYT_DEBOUNCE_PULSE_375US:
			arg = 375;
			break;
		case BYT_DEBOUNCE_PULSE_750US:
			arg = 750;
			break;
		case BYT_DEBOUNCE_PULSE_1500US:
			arg = 1500;
			break;
		case BYT_DEBOUNCE_PULSE_3MS:
			arg = 3000;
			break;
		case BYT_DEBOUNCE_PULSE_6MS:
			arg = 6000;
			break;
		case BYT_DEBOUNCE_PULSE_12MS:
			arg = 12000;
			break;
		case BYT_DEBOUNCE_PULSE_24MS:
			arg = 24000;
			break;
		default:
			return -EINVAL;
		}

		break;
	default:
		return -ENOTSUPP;
	}

	*config = pinconf_to_config_packed(param, arg);

	return 0;
}

static int byt_pin_config_set(struct pinctrl_dev *pctl_dev,
			      unsigned int offset,
			      unsigned long *configs,
			      unsigned int num_configs)
{
	struct intel_pinctrl *vg = pinctrl_dev_get_drvdata(pctl_dev);
	unsigned int param, arg;
	void __iomem *conf_reg = byt_gpio_reg(vg, offset, BYT_CONF0_REG);
	void __iomem *val_reg = byt_gpio_reg(vg, offset, BYT_VAL_REG);
	void __iomem *db_reg = byt_gpio_reg(vg, offset, BYT_DEBOUNCE_REG);
	unsigned long flags;
	u32 conf, val, debounce;
	int i, ret = 0;

	raw_spin_lock_irqsave(&byt_lock, flags);

	conf = readl(conf_reg);
	val = readl(val_reg);

	for (i = 0; i < num_configs; i++) {
		param = pinconf_to_config_param(configs[i]);
		arg = pinconf_to_config_argument(configs[i]);

		switch (param) {
		case PIN_CONFIG_BIAS_DISABLE:
			conf &= ~BYT_PULL_ASSIGN_MASK;
			break;
		case PIN_CONFIG_BIAS_PULL_DOWN:
			/* Set default strength value in case none is given */
			if (arg == 1)
				arg = 2000;

			/*
			 * Pull assignment is only applicable in input mode. If
			 * chip is not in input mode, set it and warn about it.
			 */
			if (val & BYT_INPUT_EN) {
				val &= ~BYT_INPUT_EN;
				writel(val, val_reg);
				dev_warn(vg->dev,
					 "pin %u forcibly set to input mode\n",
					 offset);
			}

			conf &= ~BYT_PULL_ASSIGN_MASK;
			conf |= BYT_PULL_ASSIGN_DOWN;
			ret = byt_set_pull_strength(&conf, arg);

			break;
		case PIN_CONFIG_BIAS_PULL_UP:
			/* Set default strength value in case none is given */
			if (arg == 1)
				arg = 2000;

			/*
			 * Pull assignment is only applicable in input mode. If
			 * chip is not in input mode, set it and warn about it.
			 */
			if (val & BYT_INPUT_EN) {
				val &= ~BYT_INPUT_EN;
				writel(val, val_reg);
				dev_warn(vg->dev,
					 "pin %u forcibly set to input mode\n",
					 offset);
			}

			conf &= ~BYT_PULL_ASSIGN_MASK;
			conf |= BYT_PULL_ASSIGN_UP;
			ret = byt_set_pull_strength(&conf, arg);

			break;
		case PIN_CONFIG_INPUT_DEBOUNCE:
			debounce = readl(db_reg);
			debounce &= ~BYT_DEBOUNCE_PULSE_MASK;

			if (arg)
				conf |= BYT_DEBOUNCE_EN;
			else
				conf &= ~BYT_DEBOUNCE_EN;

			switch (arg) {
			case 375:
				debounce |= BYT_DEBOUNCE_PULSE_375US;
				break;
			case 750:
				debounce |= BYT_DEBOUNCE_PULSE_750US;
				break;
			case 1500:
				debounce |= BYT_DEBOUNCE_PULSE_1500US;
				break;
			case 3000:
				debounce |= BYT_DEBOUNCE_PULSE_3MS;
				break;
			case 6000:
				debounce |= BYT_DEBOUNCE_PULSE_6MS;
				break;
			case 12000:
				debounce |= BYT_DEBOUNCE_PULSE_12MS;
				break;
			case 24000:
				debounce |= BYT_DEBOUNCE_PULSE_24MS;
				break;
			default:
				if (arg)
					ret = -EINVAL;
				break;
			}

			if (!ret)
				writel(debounce, db_reg);
			break;
		default:
			ret = -ENOTSUPP;
		}

		if (ret)
			break;
	}

	if (!ret)
		writel(conf, conf_reg);

	raw_spin_unlock_irqrestore(&byt_lock, flags);

	return ret;
}

static const struct pinconf_ops byt_pinconf_ops = {
	.is_generic	= true,
	.pin_config_get	= byt_pin_config_get,
	.pin_config_set	= byt_pin_config_set,
};

static const struct pinctrl_desc byt_pinctrl_desc = {
	.pctlops	= &byt_pinctrl_ops,
	.pmxops		= &byt_pinmux_ops,
	.confops	= &byt_pinconf_ops,
	.owner		= THIS_MODULE,
};

static int byt_gpio_get(struct gpio_chip *chip, unsigned int offset)
{
	struct intel_pinctrl *vg = gpiochip_get_data(chip);
	void __iomem *reg = byt_gpio_reg(vg, offset, BYT_VAL_REG);
	unsigned long flags;
	u32 val;

	raw_spin_lock_irqsave(&byt_lock, flags);
	val = readl(reg);
	raw_spin_unlock_irqrestore(&byt_lock, flags);

	return !!(val & BYT_LEVEL);
}

static void byt_gpio_set(struct gpio_chip *chip, unsigned int offset, int value)
{
	struct intel_pinctrl *vg = gpiochip_get_data(chip);
	void __iomem *reg = byt_gpio_reg(vg, offset, BYT_VAL_REG);
	unsigned long flags;
	u32 old_val;

	if (!reg)
		return;

	raw_spin_lock_irqsave(&byt_lock, flags);
	old_val = readl(reg);
	if (value)
		writel(old_val | BYT_LEVEL, reg);
	else
		writel(old_val & ~BYT_LEVEL, reg);
	raw_spin_unlock_irqrestore(&byt_lock, flags);
}

static int byt_gpio_get_direction(struct gpio_chip *chip, unsigned int offset)
{
	struct intel_pinctrl *vg = gpiochip_get_data(chip);
	void __iomem *reg = byt_gpio_reg(vg, offset, BYT_VAL_REG);
	unsigned long flags;
	u32 value;

	if (!reg)
		return -EINVAL;

	raw_spin_lock_irqsave(&byt_lock, flags);
	value = readl(reg);
	raw_spin_unlock_irqrestore(&byt_lock, flags);

	if (!(value & BYT_OUTPUT_EN))
		return GPIO_LINE_DIRECTION_OUT;
	if (!(value & BYT_INPUT_EN))
		return GPIO_LINE_DIRECTION_IN;

	return -EINVAL;
}

static int byt_gpio_direction_input(struct gpio_chip *chip, unsigned int offset)
{
	return pinctrl_gpio_direction_input(chip->base + offset);
}

static int byt_gpio_direction_output(struct gpio_chip *chip,
				     unsigned int offset, int value)
{
	int ret = pinctrl_gpio_direction_output(chip->base + offset);

	if (ret)
		return ret;

	byt_gpio_set(chip, offset, value);

	return 0;
}

static void byt_gpio_dbg_show(struct seq_file *s, struct gpio_chip *chip)
{
	struct intel_pinctrl *vg = gpiochip_get_data(chip);
	int i;
	u32 conf0, val;

	for (i = 0; i < vg->soc->npins; i++) {
		const struct intel_community *comm;
		const char *pull_str = NULL;
		const char *pull = NULL;
		void __iomem *reg;
		unsigned long flags;
		const char *label;
		unsigned int pin;

		raw_spin_lock_irqsave(&byt_lock, flags);
		pin = vg->soc->pins[i].number;
		reg = byt_gpio_reg(vg, pin, BYT_CONF0_REG);
		if (!reg) {
			seq_printf(s,
				   "Could not retrieve pin %i conf0 reg\n",
				   pin);
			raw_spin_unlock_irqrestore(&byt_lock, flags);
			continue;
		}
		conf0 = readl(reg);

		reg = byt_gpio_reg(vg, pin, BYT_VAL_REG);
		if (!reg) {
			seq_printf(s,
				   "Could not retrieve pin %i val reg\n", pin);
			raw_spin_unlock_irqrestore(&byt_lock, flags);
			continue;
		}
		val = readl(reg);
		raw_spin_unlock_irqrestore(&byt_lock, flags);

		comm = byt_get_community(vg, pin);
		if (!comm) {
			seq_printf(s,
				   "Could not get community for pin %i\n", pin);
			continue;
		}
		label = gpiochip_is_requested(chip, i);
		if (!label)
			label = "Unrequested";

		switch (conf0 & BYT_PULL_ASSIGN_MASK) {
		case BYT_PULL_ASSIGN_UP:
			pull = "up";
			break;
		case BYT_PULL_ASSIGN_DOWN:
			pull = "down";
			break;
		}

		switch (conf0 & BYT_PULL_STR_MASK) {
		case BYT_PULL_STR_2K:
			pull_str = "2k";
			break;
		case BYT_PULL_STR_10K:
			pull_str = "10k";
			break;
		case BYT_PULL_STR_20K:
			pull_str = "20k";
			break;
		case BYT_PULL_STR_40K:
			pull_str = "40k";
			break;
		}

		seq_printf(s,
			   " gpio-%-3d (%-20.20s) %s %s %s pad-%-3d offset:0x%03x mux:%d %s%s%s",
			   pin,
			   label,
			   val & BYT_INPUT_EN ? "  " : "in",
			   val & BYT_OUTPUT_EN ? "   " : "out",
			   val & BYT_LEVEL ? "hi" : "lo",
			   comm->pad_map[i], comm->pad_map[i] * 16,
			   conf0 & 0x7,
			   conf0 & BYT_TRIG_NEG ? " fall" : "     ",
			   conf0 & BYT_TRIG_POS ? " rise" : "     ",
			   conf0 & BYT_TRIG_LVL ? " level" : "      ");

		if (pull && pull_str)
			seq_printf(s, " %-4s %-3s", pull, pull_str);
		else
			seq_puts(s, "          ");

		if (conf0 & BYT_IODEN)
			seq_puts(s, " open-drain");

		seq_puts(s, "\n");
	}
}

static const struct gpio_chip byt_gpio_chip = {
	.owner			= THIS_MODULE,
	.request		= gpiochip_generic_request,
	.free			= gpiochip_generic_free,
	.get_direction		= byt_gpio_get_direction,
	.direction_input	= byt_gpio_direction_input,
	.direction_output	= byt_gpio_direction_output,
	.get			= byt_gpio_get,
	.set			= byt_gpio_set,
	.dbg_show		= byt_gpio_dbg_show,
};

static void byt_irq_ack(struct irq_data *d)
{
	struct gpio_chip *gc = irq_data_get_irq_chip_data(d);
	struct intel_pinctrl *vg = gpiochip_get_data(gc);
	unsigned int offset = irqd_to_hwirq(d);
	void __iomem *reg;

	reg = byt_gpio_reg(vg, offset, BYT_INT_STAT_REG);
	if (!reg)
		return;

	raw_spin_lock(&byt_lock);
	writel(BIT(offset % 32), reg);
	raw_spin_unlock(&byt_lock);
}

static void byt_irq_mask(struct irq_data *d)
{
	struct gpio_chip *gc = irq_data_get_irq_chip_data(d);
	struct intel_pinctrl *vg = gpiochip_get_data(gc);

	byt_gpio_clear_triggering(vg, irqd_to_hwirq(d));
}

static void byt_irq_unmask(struct irq_data *d)
{
	struct gpio_chip *gc = irq_data_get_irq_chip_data(d);
	struct intel_pinctrl *vg = gpiochip_get_data(gc);
	unsigned int offset = irqd_to_hwirq(d);
	unsigned long flags;
	void __iomem *reg;
	u32 value;

	reg = byt_gpio_reg(vg, offset, BYT_CONF0_REG);
	if (!reg)
		return;

	raw_spin_lock_irqsave(&byt_lock, flags);
	value = readl(reg);

	switch (irqd_get_trigger_type(d)) {
	case IRQ_TYPE_LEVEL_HIGH:
		value |= BYT_TRIG_LVL;
		/* fall through */
	case IRQ_TYPE_EDGE_RISING:
		value |= BYT_TRIG_POS;
		break;
	case IRQ_TYPE_LEVEL_LOW:
		value |= BYT_TRIG_LVL;
		/* fall through */
	case IRQ_TYPE_EDGE_FALLING:
		value |= BYT_TRIG_NEG;
		break;
	case IRQ_TYPE_EDGE_BOTH:
		value |= (BYT_TRIG_NEG | BYT_TRIG_POS);
		break;
	}

	writel(value, reg);

	raw_spin_unlock_irqrestore(&byt_lock, flags);
}

static int byt_irq_type(struct irq_data *d, unsigned int type)
{
	struct intel_pinctrl *vg = gpiochip_get_data(irq_data_get_irq_chip_data(d));
	u32 offset = irqd_to_hwirq(d);
	u32 value;
	unsigned long flags;
	void __iomem *reg = byt_gpio_reg(vg, offset, BYT_CONF0_REG);

	if (!reg || offset >= vg->chip.ngpio)
		return -EINVAL;

	raw_spin_lock_irqsave(&byt_lock, flags);
	value = readl(reg);

	WARN(value & BYT_DIRECT_IRQ_EN,
	     "Bad pad config for io mode, force direct_irq_en bit clearing");

	/* For level trigges the BYT_TRIG_POS and BYT_TRIG_NEG bits
	 * are used to indicate high and low level triggering
	 */
	value &= ~(BYT_DIRECT_IRQ_EN | BYT_TRIG_POS | BYT_TRIG_NEG |
		   BYT_TRIG_LVL);
	/* Enable glitch filtering */
	value |= BYT_GLITCH_FILTER_EN | BYT_GLITCH_F_SLOW_CLK |
		 BYT_GLITCH_F_FAST_CLK;

	writel(value, reg);

	if (type & IRQ_TYPE_EDGE_BOTH)
		irq_set_handler_locked(d, handle_edge_irq);
	else if (type & IRQ_TYPE_LEVEL_MASK)
		irq_set_handler_locked(d, handle_level_irq);

	raw_spin_unlock_irqrestore(&byt_lock, flags);

	return 0;
}

static void byt_gpio_irq_handler(struct irq_desc *desc)
{
	struct irq_data *data = irq_desc_get_irq_data(desc);
	struct intel_pinctrl *vg = gpiochip_get_data(irq_desc_get_handler_data(desc));
	struct irq_chip *chip = irq_data_get_irq_chip(data);
	u32 base, pin;
	void __iomem *reg;
	unsigned long pending;
	unsigned int virq;

	/* check from GPIO controller which pin triggered the interrupt */
	for (base = 0; base < vg->chip.ngpio; base += 32) {
		reg = byt_gpio_reg(vg, base, BYT_INT_STAT_REG);

		if (!reg) {
			dev_warn(vg->dev,
				 "Pin %i: could not retrieve interrupt status register\n",
				 base);
			continue;
		}

		raw_spin_lock(&byt_lock);
		pending = readl(reg);
		raw_spin_unlock(&byt_lock);
		for_each_set_bit(pin, &pending, 32) {
			virq = irq_find_mapping(vg->chip.irq.domain, base + pin);
			generic_handle_irq(virq);
		}
	}
	chip->irq_eoi(data);
}

static void byt_init_irq_valid_mask(struct gpio_chip *chip,
				    unsigned long *valid_mask,
				    unsigned int ngpios)
{
	struct intel_pinctrl *vg = gpiochip_get_data(chip);
	void __iomem *reg;
	u32 value;
	int i;

	/*
	 * Clear interrupt triggers for all pins that are GPIOs and
	 * do not use direct IRQ mode. This will prevent spurious
	 * interrupts from misconfigured pins.
	 */
	for (i = 0; i < vg->soc->npins; i++) {
		unsigned int pin = vg->soc->pins[i].number;

		reg = byt_gpio_reg(vg, pin, BYT_CONF0_REG);
		if (!reg) {
			dev_warn(vg->dev,
				 "Pin %i: could not retrieve conf0 register\n",
				 i);
			continue;
		}

		value = readl(reg);
		if (value & BYT_DIRECT_IRQ_EN) {
			clear_bit(i, valid_mask);
			dev_dbg(vg->dev, "excluding GPIO %d from IRQ domain\n", i);
		} else if ((value & BYT_PIN_MUX) == byt_get_gpio_mux(vg, i)) {
			byt_gpio_clear_triggering(vg, i);
			dev_dbg(vg->dev, "disabling GPIO %d\n", i);
		}
	}
}

static int byt_gpio_irq_init_hw(struct gpio_chip *chip)
{
	struct intel_pinctrl *vg = gpiochip_get_data(chip);
	void __iomem *reg;
	u32 base, value;

	/* clear interrupt status trigger registers */
	for (base = 0; base < vg->soc->npins; base += 32) {
		reg = byt_gpio_reg(vg, base, BYT_INT_STAT_REG);

		if (!reg) {
			dev_warn(vg->dev,
				 "Pin %i: could not retrieve irq status reg\n",
				 base);
			continue;
		}

		writel(0xffffffff, reg);
		/* make sure trigger bits are cleared, if not then a pin
		   might be misconfigured in bios */
		value = readl(reg);
		if (value)
			dev_err(vg->dev,
				"GPIO interrupt error, pins misconfigured. INT_STAT%u: 0x%08x\n",
				base / 32, value);
	}

	return 0;
}

static int byt_gpio_add_pin_ranges(struct gpio_chip *chip)
{
	struct intel_pinctrl *vg = gpiochip_get_data(chip);
	struct device *dev = vg->dev;
	int ret;

	ret = gpiochip_add_pin_range(chip, dev_name(dev), 0, 0, vg->soc->npins);
	if (ret)
		dev_err(dev, "failed to add GPIO pin range\n");

	return ret;
}

static int byt_gpio_probe(struct intel_pinctrl *vg)
{
	struct platform_device *pdev = to_platform_device(vg->dev);
	struct gpio_chip *gc;
	struct resource *irq_rc;
	int ret;

	/* Set up gpio chip */
	vg->chip	= byt_gpio_chip;
	gc		= &vg->chip;
	gc->label	= dev_name(vg->dev);
	gc->base	= -1;
	gc->can_sleep	= false;
	gc->add_pin_ranges = byt_gpio_add_pin_ranges;
	gc->parent	= vg->dev;
	gc->ngpio	= vg->soc->npins;

#ifdef CONFIG_PM_SLEEP
	vg->context.pads = devm_kcalloc(vg->dev, gc->ngpio, sizeof(*vg->context.pads),
					GFP_KERNEL);
	if (!vg->context.pads)
		return -ENOMEM;
#endif

	/* set up interrupts  */
	irq_rc = platform_get_resource(pdev, IORESOURCE_IRQ, 0);
	if (irq_rc && irq_rc->start) {
		struct gpio_irq_chip *girq;

		vg->irqchip.name = "BYT-GPIO",
		vg->irqchip.irq_ack = byt_irq_ack,
		vg->irqchip.irq_mask = byt_irq_mask,
		vg->irqchip.irq_unmask = byt_irq_unmask,
		vg->irqchip.irq_set_type = byt_irq_type,
		vg->irqchip.flags = IRQCHIP_SKIP_SET_WAKE,

		girq = &gc->irq;
		girq->chip = &vg->irqchip;
		girq->init_hw = byt_gpio_irq_init_hw;
		girq->init_valid_mask = byt_init_irq_valid_mask;
		girq->parent_handler = byt_gpio_irq_handler;
		girq->num_parents = 1;
		girq->parents = devm_kcalloc(vg->dev, girq->num_parents,
					     sizeof(*girq->parents), GFP_KERNEL);
		if (!girq->parents)
			return -ENOMEM;
		girq->parents[0] = (unsigned int)irq_rc->start;
		girq->default_type = IRQ_TYPE_NONE;
		girq->handler = handle_bad_irq;
	}

	ret = devm_gpiochip_add_data(vg->dev, gc, vg);
	if (ret) {
		dev_err(vg->dev, "failed adding byt-gpio chip\n");
		return ret;
	}

	return ret;
}

static int byt_set_soc_data(struct intel_pinctrl *vg,
			    const struct intel_pinctrl_soc_data *soc)
{
	struct platform_device *pdev = to_platform_device(vg->dev);
	int i;

	vg->soc = soc;

	vg->ncommunities = vg->soc->ncommunities;
	vg->communities = devm_kcalloc(vg->dev, vg->ncommunities,
				       sizeof(*vg->communities), GFP_KERNEL);
	if (!vg->communities)
		return -ENOMEM;

	for (i = 0; i < vg->soc->ncommunities; i++) {
		struct intel_community *comm = vg->communities + i;

		*comm = vg->soc->communities[i];

		comm->pad_regs = devm_platform_ioremap_resource(pdev, 0);
		if (IS_ERR(comm->pad_regs))
			return PTR_ERR(comm->pad_regs);
	}

	return 0;
}

static const struct acpi_device_id byt_gpio_acpi_match[] = {
	{ "INT33B2", (kernel_ulong_t)byt_soc_data },
	{ "INT33FC", (kernel_ulong_t)byt_soc_data },
	{ }
};

static int byt_pinctrl_probe(struct platform_device *pdev)
{
	const struct intel_pinctrl_soc_data *soc_data = NULL;
	const struct intel_pinctrl_soc_data **soc_table;
	struct device *dev = &pdev->dev;
	struct acpi_device *acpi_dev;
	struct intel_pinctrl *vg;
	int i, ret;

	acpi_dev = ACPI_COMPANION(dev);
	if (!acpi_dev)
		return -ENODEV;

	soc_table = (const struct intel_pinctrl_soc_data **)device_get_match_data(dev);

	for (i = 0; soc_table[i]; i++) {
		if (!strcmp(acpi_dev->pnp.unique_id, soc_table[i]->uid)) {
			soc_data = soc_table[i];
			break;
		}
	}

	if (!soc_data)
		return -ENODEV;

	vg = devm_kzalloc(dev, sizeof(*vg), GFP_KERNEL);
	if (!vg)
		return -ENOMEM;

	vg->dev = dev;
	ret = byt_set_soc_data(vg, soc_data);
	if (ret) {
		dev_err(dev, "failed to set soc data\n");
		return ret;
	}

	vg->pctldesc		= byt_pinctrl_desc;
	vg->pctldesc.name	= dev_name(dev);
	vg->pctldesc.pins	= vg->soc->pins;
	vg->pctldesc.npins	= vg->soc->npins;

	vg->pctldev = devm_pinctrl_register(dev, &vg->pctldesc, vg);
	if (IS_ERR(vg->pctldev)) {
		dev_err(dev, "failed to register pinctrl driver\n");
		return PTR_ERR(vg->pctldev);
	}

	ret = byt_gpio_probe(vg);
	if (ret)
		return ret;

	platform_set_drvdata(pdev, vg);
	pm_runtime_enable(dev);

	return 0;
}

#ifdef CONFIG_PM_SLEEP
static int byt_gpio_suspend(struct device *dev)
{
	struct intel_pinctrl *vg = dev_get_drvdata(dev);
	unsigned long flags;
	int i;

	raw_spin_lock_irqsave(&byt_lock, flags);

	for (i = 0; i < vg->soc->npins; i++) {
		void __iomem *reg;
		u32 value;
		unsigned int pin = vg->soc->pins[i].number;

		reg = byt_gpio_reg(vg, pin, BYT_CONF0_REG);
		if (!reg) {
			dev_warn(vg->dev,
				 "Pin %i: could not retrieve conf0 register\n",
				 i);
			continue;
		}
		value = readl(reg) & BYT_CONF0_RESTORE_MASK;
		vg->context.pads[i].conf0 = value;

		reg = byt_gpio_reg(vg, pin, BYT_VAL_REG);
		value = readl(reg) & BYT_VAL_RESTORE_MASK;
		vg->context.pads[i].val = value;
	}

	raw_spin_unlock_irqrestore(&byt_lock, flags);
	return 0;
}

static int byt_gpio_resume(struct device *dev)
{
	struct intel_pinctrl *vg = dev_get_drvdata(dev);
	unsigned long flags;
	int i;

	raw_spin_lock_irqsave(&byt_lock, flags);

	for (i = 0; i < vg->soc->npins; i++) {
		void __iomem *reg;
		u32 value;
		unsigned int pin = vg->soc->pins[i].number;

		reg = byt_gpio_reg(vg, pin, BYT_CONF0_REG);
		if (!reg) {
			dev_warn(vg->dev,
				 "Pin %i: could not retrieve conf0 register\n",
				 i);
			continue;
		}
		value = readl(reg);
		if ((value & BYT_CONF0_RESTORE_MASK) !=
		     vg->context.pads[i].conf0) {
			value &= ~BYT_CONF0_RESTORE_MASK;
			value |= vg->context.pads[i].conf0;
			writel(value, reg);
			dev_info(dev, "restored pin %d conf0 %#08x", i, value);
		}

		reg = byt_gpio_reg(vg, pin, BYT_VAL_REG);
		value = readl(reg);
		if ((value & BYT_VAL_RESTORE_MASK) !=
		     vg->context.pads[i].val) {
			u32 v;

			v = value & ~BYT_VAL_RESTORE_MASK;
			v |= vg->context.pads[i].val;
			if (v != value) {
				writel(v, reg);
				dev_dbg(dev, "restored pin %d val %#08x\n",
					i, v);
			}
		}
	}

	raw_spin_unlock_irqrestore(&byt_lock, flags);
	return 0;
}
#endif

#ifdef CONFIG_PM
static int byt_gpio_runtime_suspend(struct device *dev)
{
	return 0;
}

static int byt_gpio_runtime_resume(struct device *dev)
{
	return 0;
}
#endif

static const struct dev_pm_ops byt_gpio_pm_ops = {
	SET_LATE_SYSTEM_SLEEP_PM_OPS(byt_gpio_suspend, byt_gpio_resume)
	SET_RUNTIME_PM_OPS(byt_gpio_runtime_suspend, byt_gpio_runtime_resume,
			   NULL)
};

static struct platform_driver byt_gpio_driver = {
	.probe          = byt_pinctrl_probe,
	.driver         = {
		.name			= "byt_gpio",
		.pm			= &byt_gpio_pm_ops,
		.suppress_bind_attrs	= true,

		.acpi_match_table = ACPI_PTR(byt_gpio_acpi_match),
	},
};

static int __init byt_gpio_init(void)
{
	return platform_driver_register(&byt_gpio_driver);
}
subsys_initcall(byt_gpio_init);<|MERGE_RESOLUTION|>--- conflicted
+++ resolved
@@ -105,20 +105,6 @@
 		.pad_map	= (map),\
 	}
 
-<<<<<<< HEAD
-struct byt_gpio {
-	struct gpio_chip chip;
-	struct irq_chip irqchip;
-	struct platform_device *pdev;
-	struct pinctrl_dev *pctl_dev;
-	struct pinctrl_desc pctl_desc;
-	const struct intel_pinctrl_soc_data *soc_data;
-	struct intel_community *communities_copy;
-	struct byt_gpio_pin_context *saved_context;
-};
-
-=======
->>>>>>> 7117be3f
 /* SCORE pins, aka GPIOC_<pin_no> or GPIO_S0_SC[<pin_no>] */
 static const struct pinctrl_pin_desc byt_score_pins[] = {
 	PINCTRL_PIN(0, "SATA_GP0"),
