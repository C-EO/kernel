--- conflicted
+++ resolved
@@ -563,11 +563,7 @@
 	mmc->f_max = clk_round_rate(host->cfg_div_clk,
 				    clk_get_rate(host->parent_clk));
 
-<<<<<<< HEAD
-	mmc->caps |= MMC_CAP_ERASE | MMC_CAP_CMD23 | MMC_CAP_WAIT_WHILE_BUSY;
-=======
 	mmc->caps |= MMC_CAP_CMD23 | MMC_CAP_WAIT_WHILE_BUSY;
->>>>>>> 7d2a07b7
 	mmc->ops = &meson_mx_mmc_ops;
 
 	ret = mmc_of_parse(mmc);
