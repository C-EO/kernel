/* SPDX-License-Identifier: GPL-2.0-or-later */
/*
 *  linux/drivers/mmc/host/sdhci.h - Secure Digital Host Controller Interface driver
 *
 * Header file for Host Controller registers and I/O accessors.
 *
 *  Copyright (C) 2005-2008 Pierre Ossman, All Rights Reserved.
 */
#ifndef __SDHCI_HW_H
#define __SDHCI_HW_H

#include <linux/bits.h>
#include <linux/scatterlist.h>
#include <linux/compiler.h>
#include <linux/types.h>
#include <linux/io.h>
#include <linux/leds.h>
#include <linux/interrupt.h>

#include <linux/mmc/host.h>

/*
 * Controller registers
 */

#define SDHCI_DMA_ADDRESS	0x00
#define SDHCI_ARGUMENT2		SDHCI_DMA_ADDRESS
#define SDHCI_32BIT_BLK_CNT	SDHCI_DMA_ADDRESS

#define SDHCI_BLOCK_SIZE	0x04
#define  SDHCI_MAKE_BLKSZ(dma, blksz) (((dma & 0x7) << 12) | (blksz & 0xFFF))

#define SDHCI_BLOCK_COUNT	0x06

#define SDHCI_ARGUMENT		0x08

#define SDHCI_TRANSFER_MODE	0x0C
#define  SDHCI_TRNS_DMA		0x01
#define  SDHCI_TRNS_BLK_CNT_EN	0x02
#define  SDHCI_TRNS_AUTO_CMD12	0x04
#define  SDHCI_TRNS_AUTO_CMD23	0x08
#define  SDHCI_TRNS_AUTO_SEL	0x0C
#define  SDHCI_TRNS_READ	0x10
#define  SDHCI_TRNS_MULTI	0x20

#define SDHCI_COMMAND		0x0E
#define  SDHCI_CMD_RESP_MASK	0x03
#define  SDHCI_CMD_CRC		0x08
#define  SDHCI_CMD_INDEX	0x10
#define  SDHCI_CMD_DATA		0x20
#define  SDHCI_CMD_ABORTCMD	0xC0

#define  SDHCI_CMD_RESP_NONE	0x00
#define  SDHCI_CMD_RESP_LONG	0x01
#define  SDHCI_CMD_RESP_SHORT	0x02
#define  SDHCI_CMD_RESP_SHORT_BUSY 0x03

#define SDHCI_MAKE_CMD(c, f) (((c & 0xff) << 8) | (f & 0xff))
#define SDHCI_GET_CMD(c) ((c>>8) & 0x3f)

#define SDHCI_RESPONSE		0x10

#define SDHCI_BUFFER		0x20

#define SDHCI_PRESENT_STATE	0x24
#define  SDHCI_CMD_INHIBIT	0x00000001
#define  SDHCI_DATA_INHIBIT	0x00000002
#define  SDHCI_DOING_WRITE	0x00000100
#define  SDHCI_DOING_READ	0x00000200
#define  SDHCI_SPACE_AVAILABLE	0x00000400
#define  SDHCI_DATA_AVAILABLE	0x00000800
#define  SDHCI_CARD_PRESENT	0x00010000
#define   SDHCI_CARD_PRES_SHIFT	16
#define  SDHCI_CD_STABLE	0x00020000
#define  SDHCI_CD_LVL		0x00040000
#define   SDHCI_CD_LVL_SHIFT	18
#define  SDHCI_WRITE_PROTECT	0x00080000
#define  SDHCI_DATA_LVL_MASK	0x00F00000
#define   SDHCI_DATA_LVL_SHIFT	20
#define   SDHCI_DATA_0_LVL_MASK	0x00100000
#define  SDHCI_CMD_LVL		0x01000000

#define SDHCI_HOST_CONTROL	0x28
#define  SDHCI_CTRL_LED		0x01
#define  SDHCI_CTRL_4BITBUS	0x02
#define  SDHCI_CTRL_HISPD	0x04
#define  SDHCI_CTRL_DMA_MASK	0x18
#define   SDHCI_CTRL_SDMA	0x00
#define   SDHCI_CTRL_ADMA1	0x08
#define   SDHCI_CTRL_ADMA32	0x10
#define   SDHCI_CTRL_ADMA64	0x18
#define   SDHCI_CTRL_ADMA3	0x18
#define  SDHCI_CTRL_8BITBUS	0x20
#define  SDHCI_CTRL_CDTEST_INS	0x40
#define  SDHCI_CTRL_CDTEST_EN	0x80

#define SDHCI_POWER_CONTROL	0x29
#define  SDHCI_POWER_ON		0x01
#define  SDHCI_POWER_180	0x0A
#define  SDHCI_POWER_300	0x0C
#define  SDHCI_POWER_330	0x0E

#define SDHCI_BLOCK_GAP_CONTROL	0x2A

#define SDHCI_WAKE_UP_CONTROL	0x2B
#define  SDHCI_WAKE_ON_INT	0x01
#define  SDHCI_WAKE_ON_INSERT	0x02
#define  SDHCI_WAKE_ON_REMOVE	0x04

#define SDHCI_CLOCK_CONTROL	0x2C
#define  SDHCI_DIVIDER_SHIFT	8
#define  SDHCI_DIVIDER_HI_SHIFT	6
#define  SDHCI_DIV_MASK	0xFF
#define  SDHCI_DIV_MASK_LEN	8
#define  SDHCI_DIV_HI_MASK	0x300
#define  SDHCI_PROG_CLOCK_MODE	0x0020
#define  SDHCI_CLOCK_CARD_EN	0x0004
#define  SDHCI_CLOCK_PLL_EN	0x0008
#define  SDHCI_CLOCK_INT_STABLE	0x0002
#define  SDHCI_CLOCK_INT_EN	0x0001

#define SDHCI_TIMEOUT_CONTROL	0x2E

#define SDHCI_SOFTWARE_RESET	0x2F
#define  SDHCI_RESET_ALL	0x01
#define  SDHCI_RESET_CMD	0x02
#define  SDHCI_RESET_DATA	0x04

#define SDHCI_INT_STATUS	0x30
#define SDHCI_INT_ENABLE	0x34
#define SDHCI_SIGNAL_ENABLE	0x38
#define  SDHCI_INT_RESPONSE	0x00000001
#define  SDHCI_INT_DATA_END	0x00000002
#define  SDHCI_INT_BLK_GAP	0x00000004
#define  SDHCI_INT_DMA_END	0x00000008
#define  SDHCI_INT_SPACE_AVAIL	0x00000010
#define  SDHCI_INT_DATA_AVAIL	0x00000020
#define  SDHCI_INT_CARD_INSERT	0x00000040
#define  SDHCI_INT_CARD_REMOVE	0x00000080
#define  SDHCI_INT_CARD_INT	0x00000100
#define  SDHCI_INT_RETUNE	0x00001000
#define  SDHCI_INT_CQE		0x00004000
#define  SDHCI_INT_ERROR	0x00008000
#define  SDHCI_INT_TIMEOUT	0x00010000
#define  SDHCI_INT_CRC		0x00020000
#define  SDHCI_INT_END_BIT	0x00040000
#define  SDHCI_INT_INDEX	0x00080000
#define  SDHCI_INT_DATA_TIMEOUT	0x00100000
#define  SDHCI_INT_DATA_CRC	0x00200000
#define  SDHCI_INT_DATA_END_BIT	0x00400000
#define  SDHCI_INT_BUS_POWER	0x00800000
#define  SDHCI_INT_AUTO_CMD_ERR	0x01000000
#define  SDHCI_INT_ADMA_ERROR	0x02000000

#define  SDHCI_INT_NORMAL_MASK	0x00007FFF
#define  SDHCI_INT_ERROR_MASK	0xFFFF8000

#define  SDHCI_INT_CMD_MASK	(SDHCI_INT_RESPONSE | SDHCI_INT_TIMEOUT | \
		SDHCI_INT_CRC | SDHCI_INT_END_BIT | SDHCI_INT_INDEX | \
		SDHCI_INT_AUTO_CMD_ERR)
#define  SDHCI_INT_DATA_MASK	(SDHCI_INT_DATA_END | SDHCI_INT_DMA_END | \
		SDHCI_INT_DATA_AVAIL | SDHCI_INT_SPACE_AVAIL | \
		SDHCI_INT_DATA_TIMEOUT | SDHCI_INT_DATA_CRC | \
		SDHCI_INT_DATA_END_BIT | SDHCI_INT_ADMA_ERROR | \
		SDHCI_INT_BLK_GAP)
#define SDHCI_INT_ALL_MASK	((unsigned int)-1)

#define SDHCI_CQE_INT_ERR_MASK ( \
	SDHCI_INT_ADMA_ERROR | SDHCI_INT_BUS_POWER | SDHCI_INT_DATA_END_BIT | \
	SDHCI_INT_DATA_CRC | SDHCI_INT_DATA_TIMEOUT | SDHCI_INT_INDEX | \
	SDHCI_INT_END_BIT | SDHCI_INT_CRC | SDHCI_INT_TIMEOUT)

#define SDHCI_CQE_INT_MASK (SDHCI_CQE_INT_ERR_MASK | SDHCI_INT_CQE)

#define SDHCI_AUTO_CMD_STATUS	0x3C
#define  SDHCI_AUTO_CMD_TIMEOUT	0x00000002
#define  SDHCI_AUTO_CMD_CRC	0x00000004
#define  SDHCI_AUTO_CMD_END_BIT	0x00000008
#define  SDHCI_AUTO_CMD_INDEX	0x00000010

#define SDHCI_HOST_CONTROL2		0x3E
#define  SDHCI_CTRL_UHS_MASK		0x0007
#define   SDHCI_CTRL_UHS_SDR12		0x0000
#define   SDHCI_CTRL_UHS_SDR25		0x0001
#define   SDHCI_CTRL_UHS_SDR50		0x0002
#define   SDHCI_CTRL_UHS_SDR104		0x0003
#define   SDHCI_CTRL_UHS_DDR50		0x0004
#define   SDHCI_CTRL_HS400		0x0005 /* Non-standard */
#define  SDHCI_CTRL_VDD_180		0x0008
#define  SDHCI_CTRL_DRV_TYPE_MASK	0x0030
#define   SDHCI_CTRL_DRV_TYPE_B		0x0000
#define   SDHCI_CTRL_DRV_TYPE_A		0x0010
#define   SDHCI_CTRL_DRV_TYPE_C		0x0020
#define   SDHCI_CTRL_DRV_TYPE_D		0x0030
#define  SDHCI_CTRL_EXEC_TUNING		0x0040
#define  SDHCI_CTRL_TUNED_CLK		0x0080
#define  SDHCI_CMD23_ENABLE		0x0800
#define  SDHCI_CTRL_V4_MODE		0x1000
#define  SDHCI_CTRL_64BIT_ADDR		0x2000
#define  SDHCI_CTRL_PRESET_VAL_ENABLE	0x8000

#define SDHCI_CAPABILITIES	0x40
#define  SDHCI_TIMEOUT_CLK_MASK		GENMASK(5, 0)
#define  SDHCI_TIMEOUT_CLK_SHIFT 0
#define  SDHCI_TIMEOUT_CLK_UNIT	0x00000080
#define  SDHCI_CLOCK_BASE_MASK		GENMASK(13, 8)
#define  SDHCI_CLOCK_BASE_SHIFT	8
#define  SDHCI_CLOCK_V3_BASE_MASK	GENMASK(15, 8)
#define  SDHCI_MAX_BLOCK_MASK	0x00030000
#define  SDHCI_MAX_BLOCK_SHIFT  16
#define  SDHCI_CAN_DO_8BIT	0x00040000
#define  SDHCI_CAN_DO_ADMA2	0x00080000
#define  SDHCI_CAN_DO_ADMA1	0x00100000
#define  SDHCI_CAN_DO_HISPD	0x00200000
#define  SDHCI_CAN_DO_SDMA	0x00400000
#define  SDHCI_CAN_DO_SUSPEND	0x00800000
#define  SDHCI_CAN_VDD_330	0x01000000
#define  SDHCI_CAN_VDD_300	0x02000000
#define  SDHCI_CAN_VDD_180	0x04000000
#define  SDHCI_CAN_64BIT_V4	0x08000000
#define  SDHCI_CAN_64BIT	0x10000000

#define SDHCI_CAPABILITIES_1	0x44
#define  SDHCI_SUPPORT_SDR50	0x00000001
#define  SDHCI_SUPPORT_SDR104	0x00000002
#define  SDHCI_SUPPORT_DDR50	0x00000004
#define  SDHCI_DRIVER_TYPE_A	0x00000010
#define  SDHCI_DRIVER_TYPE_C	0x00000020
#define  SDHCI_DRIVER_TYPE_D	0x00000040
#define  SDHCI_RETUNING_TIMER_COUNT_MASK	GENMASK(11, 8)
#define  SDHCI_USE_SDR50_TUNING			0x00002000
#define  SDHCI_RETUNING_MODE_MASK		GENMASK(15, 14)
#define  SDHCI_CLOCK_MUL_MASK			GENMASK(23, 16)
#define  SDHCI_CAN_DO_ADMA3	0x08000000
#define  SDHCI_SUPPORT_HS400	0x80000000 /* Non-standard */

#define SDHCI_MAX_CURRENT		0x48
#define  SDHCI_MAX_CURRENT_LIMIT	GENMASK(7, 0)
#define  SDHCI_MAX_CURRENT_330_MASK	GENMASK(7, 0)
#define  SDHCI_MAX_CURRENT_300_MASK	GENMASK(15, 8)
#define  SDHCI_MAX_CURRENT_180_MASK	GENMASK(23, 16)
#define   SDHCI_MAX_CURRENT_MULTIPLIER	4

/* 4C-4F reserved for more max current */

#define SDHCI_SET_ACMD12_ERROR	0x50
#define SDHCI_SET_INT_ERROR	0x52

#define SDHCI_ADMA_ERROR	0x54

/* 55-57 reserved */

#define SDHCI_ADMA_ADDRESS	0x58
#define SDHCI_ADMA_ADDRESS_HI	0x5C

/* 60-FB reserved */

#define SDHCI_PRESET_FOR_HIGH_SPEED	0x64
#define SDHCI_PRESET_FOR_SDR12 0x66
#define SDHCI_PRESET_FOR_SDR25 0x68
#define SDHCI_PRESET_FOR_SDR50 0x6A
#define SDHCI_PRESET_FOR_SDR104        0x6C
#define SDHCI_PRESET_FOR_DDR50 0x6E
#define SDHCI_PRESET_FOR_HS400 0x74 /* Non-standard */
#define SDHCI_PRESET_DRV_MASK		GENMASK(15, 14)
#define SDHCI_PRESET_CLKGEN_SEL		BIT(10)
#define SDHCI_PRESET_SDCLK_FREQ_MASK	GENMASK(9, 0)

#define SDHCI_SLOT_INT_STATUS	0xFC

#define SDHCI_HOST_VERSION	0xFE
#define  SDHCI_VENDOR_VER_MASK	0xFF00
#define  SDHCI_VENDOR_VER_SHIFT	8
#define  SDHCI_SPEC_VER_MASK	0x00FF
#define  SDHCI_SPEC_VER_SHIFT	0
#define   SDHCI_SPEC_100	0
#define   SDHCI_SPEC_200	1
#define   SDHCI_SPEC_300	2
#define   SDHCI_SPEC_400	3
#define   SDHCI_SPEC_410	4
#define   SDHCI_SPEC_420	5

/*
 * End of controller registers.
 */

#define SDHCI_MAX_DIV_SPEC_200	256
#define SDHCI_MAX_DIV_SPEC_300	2046

/*
 * Host SDMA buffer boundary. Valid values from 4K to 512K in powers of 2.
 */
#define SDHCI_DEFAULT_BOUNDARY_SIZE  (512 * 1024)
#define SDHCI_DEFAULT_BOUNDARY_ARG   (ilog2(SDHCI_DEFAULT_BOUNDARY_SIZE) - 12)

/* ADMA2 32-bit DMA descriptor size */
#define SDHCI_ADMA2_32_DESC_SZ	8

/* ADMA2 32-bit descriptor */
struct sdhci_adma2_32_desc {
	__le16	cmd;
	__le16	len;
	__le32	addr;
}  __packed __aligned(4);

/* ADMA2 data alignment */
#define SDHCI_ADMA2_ALIGN	4
#define SDHCI_ADMA2_MASK	(SDHCI_ADMA2_ALIGN - 1)

/*
 * ADMA2 descriptor alignment.  Some controllers (e.g. Intel) require 8 byte
 * alignment for the descriptor table even in 32-bit DMA mode.  Memory
 * allocation is at least 8 byte aligned anyway, so just stipulate 8 always.
 */
#define SDHCI_ADMA2_DESC_ALIGN	8

/*
 * ADMA2 64-bit DMA descriptor size
 * According to SD Host Controller spec v4.10, there are two kinds of
 * descriptors for 64-bit addressing mode: 96-bit Descriptor and 128-bit
 * Descriptor, if Host Version 4 Enable is set in the Host Control 2
 * register, 128-bit Descriptor will be selected.
 */
#define SDHCI_ADMA2_64_DESC_SZ(host)	((host)->v4_mode ? 16 : 12)

/*
 * ADMA2 64-bit descriptor. Note 12-byte descriptor can't always be 8-byte
 * aligned.
 */
struct sdhci_adma2_64_desc {
	__le16	cmd;
	__le16	len;
	__le32	addr_lo;
	__le32	addr_hi;
}  __packed __aligned(4);

#define ADMA2_TRAN_VALID	0x21
#define ADMA2_NOP_END_VALID	0x3
#define ADMA2_END		0x2

/*
 * Maximum segments assuming a 512KiB maximum requisition size and a minimum
 * 4KiB page size.
 */
#define SDHCI_MAX_SEGS		128

/* Allow for a a command request and a data request at the same time */
#define SDHCI_MAX_MRQS		2

/*
 * 48bit command and 136 bit response in 100KHz clock could take upto 2.48ms.
 * However since the start time of the command, the time between
 * command and response, and the time between response and start of data is
 * not known, set the command transfer time to 10ms.
 */
#define MMC_CMD_TRANSFER_TIME	(10 * NSEC_PER_MSEC) /* max 10 ms */

enum sdhci_cookie {
	COOKIE_UNMAPPED,
	COOKIE_PRE_MAPPED,	/* mapped by sdhci_pre_req() */
	COOKIE_MAPPED,		/* mapped by sdhci_prepare_data() */
};

struct sdhci_host {
	/* Data set by hardware interface driver */
	const char *hw_name;	/* Hardware bus name */

	unsigned int quirks;	/* Deviations from spec. */

/* Controller doesn't honor resets unless we touch the clock register */
#define SDHCI_QUIRK_CLOCK_BEFORE_RESET			(1<<0)
/* Controller has bad caps bits, but really supports DMA */
#define SDHCI_QUIRK_FORCE_DMA				(1<<1)
/* Controller doesn't like to be reset when there is no card inserted. */
#define SDHCI_QUIRK_NO_CARD_NO_RESET			(1<<2)
/* Controller doesn't like clearing the power reg before a change */
#define SDHCI_QUIRK_SINGLE_POWER_WRITE			(1<<3)
/* Controller has flaky internal state so reset it on each ios change */
#define SDHCI_QUIRK_RESET_CMD_DATA_ON_IOS		(1<<4)
/* Controller has an unusable DMA engine */
#define SDHCI_QUIRK_BROKEN_DMA				(1<<5)
/* Controller has an unusable ADMA engine */
#define SDHCI_QUIRK_BROKEN_ADMA				(1<<6)
/* Controller can only DMA from 32-bit aligned addresses */
#define SDHCI_QUIRK_32BIT_DMA_ADDR			(1<<7)
/* Controller can only DMA chunk sizes that are a multiple of 32 bits */
#define SDHCI_QUIRK_32BIT_DMA_SIZE			(1<<8)
/* Controller can only ADMA chunks that are a multiple of 32 bits */
#define SDHCI_QUIRK_32BIT_ADMA_SIZE			(1<<9)
/* Controller needs to be reset after each request to stay stable */
#define SDHCI_QUIRK_RESET_AFTER_REQUEST			(1<<10)
/* Controller needs voltage and power writes to happen separately */
#define SDHCI_QUIRK_NO_SIMULT_VDD_AND_POWER		(1<<11)
/* Controller provides an incorrect timeout value for transfers */
#define SDHCI_QUIRK_BROKEN_TIMEOUT_VAL			(1<<12)
/* Controller has an issue with buffer bits for small transfers */
#define SDHCI_QUIRK_BROKEN_SMALL_PIO			(1<<13)
/* Controller does not provide transfer-complete interrupt when not busy */
#define SDHCI_QUIRK_NO_BUSY_IRQ				(1<<14)
/* Controller has unreliable card detection */
#define SDHCI_QUIRK_BROKEN_CARD_DETECTION		(1<<15)
/* Controller reports inverted write-protect state */
#define SDHCI_QUIRK_INVERTED_WRITE_PROTECT		(1<<16)
/* Controller has unusable command queue engine */
#define SDHCI_QUIRK_BROKEN_CQE				(1<<17)
/* Controller does not like fast PIO transfers */
#define SDHCI_QUIRK_PIO_NEEDS_DELAY			(1<<18)
/* Controller does not have a LED */
#define SDHCI_QUIRK_NO_LED				(1<<19)
/* Controller has to be forced to use block size of 2048 bytes */
#define SDHCI_QUIRK_FORCE_BLK_SZ_2048			(1<<20)
/* Controller cannot do multi-block transfers */
#define SDHCI_QUIRK_NO_MULTIBLOCK			(1<<21)
/* Controller can only handle 1-bit data transfers */
#define SDHCI_QUIRK_FORCE_1_BIT_DATA			(1<<22)
/* Controller needs 10ms delay between applying power and clock */
#define SDHCI_QUIRK_DELAY_AFTER_POWER			(1<<23)
/* Controller uses SDCLK instead of TMCLK for data timeouts */
#define SDHCI_QUIRK_DATA_TIMEOUT_USES_SDCLK		(1<<24)
/* Controller reports wrong base clock capability */
#define SDHCI_QUIRK_CAP_CLOCK_BASE_BROKEN		(1<<25)
/* Controller cannot support End Attribute in NOP ADMA descriptor */
#define SDHCI_QUIRK_NO_ENDATTR_IN_NOPDESC		(1<<26)
/* Controller is missing device caps. Use caps provided by host */
#define SDHCI_QUIRK_MISSING_CAPS			(1<<27)
/* Controller uses Auto CMD12 command to stop the transfer */
#define SDHCI_QUIRK_MULTIBLOCK_READ_ACMD12		(1<<28)
/* Controller doesn't have HISPD bit field in HI-SPEED SD card */
#define SDHCI_QUIRK_NO_HISPD_BIT			(1<<29)
/* Controller treats ADMA descriptors with length 0000h incorrectly */
#define SDHCI_QUIRK_BROKEN_ADMA_ZEROLEN_DESC		(1<<30)
/* The read-only detection via SDHCI_PRESENT_STATE register is unstable */
#define SDHCI_QUIRK_UNSTABLE_RO_DETECT			(1<<31)

	unsigned int quirks2;	/* More deviations from spec. */

#define SDHCI_QUIRK2_HOST_OFF_CARD_ON			(1<<0)
#define SDHCI_QUIRK2_HOST_NO_CMD23			(1<<1)
/* The system physically doesn't support 1.8v, even if the host does */
#define SDHCI_QUIRK2_NO_1_8_V				(1<<2)
#define SDHCI_QUIRK2_PRESET_VALUE_BROKEN		(1<<3)
#define SDHCI_QUIRK2_CARD_ON_NEEDS_BUS_ON		(1<<4)
/* Controller has a non-standard host control register */
#define SDHCI_QUIRK2_BROKEN_HOST_CONTROL		(1<<5)
/* Controller does not support HS200 */
#define SDHCI_QUIRK2_BROKEN_HS200			(1<<6)
/* Controller does not support DDR50 */
#define SDHCI_QUIRK2_BROKEN_DDR50			(1<<7)
/* Stop command (CMD12) can set Transfer Complete when not using MMC_RSP_BUSY */
#define SDHCI_QUIRK2_STOP_WITH_TC			(1<<8)
/* Controller does not support 64-bit DMA */
#define SDHCI_QUIRK2_BROKEN_64_BIT_DMA			(1<<9)
/* need clear transfer mode register before send cmd */
#define SDHCI_QUIRK2_CLEAR_TRANSFERMODE_REG_BEFORE_CMD	(1<<10)
/* Capability register bit-63 indicates HS400 support */
#define SDHCI_QUIRK2_CAPS_BIT63_FOR_HS400		(1<<11)
/* forced tuned clock */
#define SDHCI_QUIRK2_TUNING_WORK_AROUND			(1<<12)
/* disable the block count for single block transactions */
#define SDHCI_QUIRK2_SUPPORT_SINGLE			(1<<13)
/* Controller broken with using ACMD23 */
#define SDHCI_QUIRK2_ACMD23_BROKEN			(1<<14)
/* Broken Clock divider zero in controller */
#define SDHCI_QUIRK2_CLOCK_DIV_ZERO_BROKEN		(1<<15)
/* Controller has CRC in 136 bit Command Response */
#define SDHCI_QUIRK2_RSP_136_HAS_CRC			(1<<16)
/*
 * Disable HW timeout if the requested timeout is more than the maximum
 * obtainable timeout.
 */
#define SDHCI_QUIRK2_DISABLE_HW_TIMEOUT			(1<<17)
/*
 * 32-bit block count may not support eMMC where upper bits of CMD23 are used
 * for other purposes.  Consequently we support 16-bit block count by default.
 * Otherwise, SDHCI_QUIRK2_USE_32BIT_BLK_CNT can be selected to use 32-bit
 * block count.
 */
#define SDHCI_QUIRK2_USE_32BIT_BLK_CNT			(1<<18)

	int irq;		/* Device IRQ */
	void __iomem *ioaddr;	/* Mapped address */
	phys_addr_t mapbase;	/* physical address base */
	char *bounce_buffer;	/* For packing SDMA reads/writes */
	dma_addr_t bounce_addr;
	unsigned int bounce_buffer_size;

	const struct sdhci_ops *ops;	/* Low level hw interface */

	/* Internal data */
	struct mmc_host *mmc;	/* MMC structure */
	struct mmc_host_ops mmc_host_ops;	/* MMC host ops */
	u64 dma_mask;		/* custom DMA mask */

#if IS_ENABLED(CONFIG_LEDS_CLASS)
	struct led_classdev led;	/* LED control */
	char led_name[32];
#endif

	spinlock_t lock;	/* Mutex */

	int flags;		/* Host attributes */
#define SDHCI_USE_SDMA		(1<<0)	/* Host is SDMA capable */
#define SDHCI_USE_ADMA		(1<<1)	/* Host is ADMA capable */
#define SDHCI_REQ_USE_DMA	(1<<2)	/* Use DMA for this req. */
#define SDHCI_DEVICE_DEAD	(1<<3)	/* Device unresponsive */
#define SDHCI_SDR50_NEEDS_TUNING (1<<4)	/* SDR50 needs tuning */
#define SDHCI_AUTO_CMD12	(1<<6)	/* Auto CMD12 support */
#define SDHCI_AUTO_CMD23	(1<<7)	/* Auto CMD23 support */
#define SDHCI_PV_ENABLED	(1<<8)	/* Preset value enabled */
#define SDHCI_USE_64_BIT_DMA	(1<<12)	/* Use 64-bit DMA */
#define SDHCI_HS400_TUNING	(1<<13)	/* Tuning for HS400 */
#define SDHCI_SIGNALING_330	(1<<14)	/* Host is capable of 3.3V signaling */
#define SDHCI_SIGNALING_180	(1<<15)	/* Host is capable of 1.8V signaling */
#define SDHCI_SIGNALING_120	(1<<16)	/* Host is capable of 1.2V signaling */

	unsigned int version;	/* SDHCI spec. version */

	unsigned int max_clk;	/* Max possible freq (MHz) */
	unsigned int timeout_clk;	/* Timeout freq (KHz) */
	unsigned int clk_mul;	/* Clock Muliplier value */

	unsigned int clock;	/* Current clock (MHz) */
	u8 pwr;			/* Current voltage */

	bool runtime_suspended;	/* Host is runtime suspended */
	bool bus_on;		/* Bus power prevents runtime suspend */
	bool preset_enabled;	/* Preset is enabled */
	bool pending_reset;	/* Cmd/data reset is pending */
	bool irq_wake_enabled;	/* IRQ wakeup is enabled */
	bool v4_mode;		/* Host Version 4 Enable */
	bool use_external_dma;	/* Host selects to use external DMA */
<<<<<<< HEAD
=======
	bool always_defer_done;	/* Always defer to complete requests */
>>>>>>> 7d2a07b7

	struct mmc_request *mrqs_done[SDHCI_MAX_MRQS];	/* Requests done */
	struct mmc_command *cmd;	/* Current command */
	struct mmc_command *data_cmd;	/* Current data command */
	struct mmc_command *deferred_cmd;	/* Deferred command */
	struct mmc_data *data;	/* Current data request */
	unsigned int data_early:1;	/* Data finished before cmd */

	struct sg_mapping_iter sg_miter;	/* SG state for PIO */
	unsigned int blocks;	/* remaining PIO blocks */

	int sg_count;		/* Mapped sg entries */

	void *adma_table;	/* ADMA descriptor table */
	void *align_buffer;	/* Bounce buffer */

	size_t adma_table_sz;	/* ADMA descriptor table size */
	size_t align_buffer_sz;	/* Bounce buffer size */

	dma_addr_t adma_addr;	/* Mapped ADMA descr. table */
	dma_addr_t align_addr;	/* Mapped bounce buffer */

	unsigned int desc_sz;	/* ADMA current descriptor size */
	unsigned int alloc_desc_sz;	/* ADMA descr. max size host supports */

	struct workqueue_struct *complete_wq;	/* Request completion wq */
	struct work_struct	complete_work;	/* Request completion work */

	struct timer_list timer;	/* Timer for timeouts */
	struct timer_list data_timer;	/* Timer for data timeouts */

#if IS_ENABLED(CONFIG_MMC_SDHCI_EXTERNAL_DMA)
	struct dma_chan *rx_chan;
	struct dma_chan *tx_chan;
#endif

	u32 caps;		/* CAPABILITY_0 */
	u32 caps1;		/* CAPABILITY_1 */
	bool read_caps;		/* Capability flags have been read */

	bool sdhci_core_to_disable_vqmmc;  /* sdhci core can disable vqmmc */
	unsigned int            ocr_avail_sdio;	/* OCR bit masks */
	unsigned int            ocr_avail_sd;
	unsigned int            ocr_avail_mmc;
	u32 ocr_mask;		/* available voltages */

	unsigned		timing;		/* Current timing */

	u32			thread_isr;

	/* cached registers */
	u32			ier;

	bool			cqe_on;		/* CQE is operating */
	u32			cqe_ier;	/* CQE interrupt mask */
	u32			cqe_err_ier;	/* CQE error interrupt mask */

	wait_queue_head_t	buf_ready_int;	/* Waitqueue for Buffer Read Ready interrupt */
	unsigned int		tuning_done;	/* Condition flag set when CMD19 succeeds */

	unsigned int		tuning_count;	/* Timer count for re-tuning */
	unsigned int		tuning_mode;	/* Re-tuning mode supported by host */
	unsigned int		tuning_err;	/* Error code for re-tuning */
#define SDHCI_TUNING_MODE_1	0
#define SDHCI_TUNING_MODE_2	1
#define SDHCI_TUNING_MODE_3	2
	/* Delay (ms) between tuning commands */
	int			tuning_delay;
	int			tuning_loop_count;

	/* Host SDMA buffer boundary. */
	u32			sdma_boundary;

	/* Host ADMA table count */
	u32			adma_table_cnt;

	u64			data_timeout;

	unsigned long private[] ____cacheline_aligned;
};

struct sdhci_ops {
#ifdef CONFIG_MMC_SDHCI_IO_ACCESSORS
	u32		(*read_l)(struct sdhci_host *host, int reg);
	u16		(*read_w)(struct sdhci_host *host, int reg);
	u8		(*read_b)(struct sdhci_host *host, int reg);
	void		(*write_l)(struct sdhci_host *host, u32 val, int reg);
	void		(*write_w)(struct sdhci_host *host, u16 val, int reg);
	void		(*write_b)(struct sdhci_host *host, u8 val, int reg);
#endif

	void	(*set_clock)(struct sdhci_host *host, unsigned int clock);
	void	(*set_power)(struct sdhci_host *host, unsigned char mode,
			     unsigned short vdd);

	u32		(*irq)(struct sdhci_host *host, u32 intmask);

	int		(*set_dma_mask)(struct sdhci_host *host);
	int		(*enable_dma)(struct sdhci_host *host);
	unsigned int	(*get_max_clock)(struct sdhci_host *host);
	unsigned int	(*get_min_clock)(struct sdhci_host *host);
	/* get_timeout_clock should return clk rate in unit of Hz */
	unsigned int	(*get_timeout_clock)(struct sdhci_host *host);
	unsigned int	(*get_max_timeout_count)(struct sdhci_host *host);
	void		(*set_timeout)(struct sdhci_host *host,
				       struct mmc_command *cmd);
	void		(*set_bus_width)(struct sdhci_host *host, int width);
	void (*platform_send_init_74_clocks)(struct sdhci_host *host,
					     u8 power_mode);
	unsigned int    (*get_ro)(struct sdhci_host *host);
	void		(*reset)(struct sdhci_host *host, u8 mask);
	int	(*platform_execute_tuning)(struct sdhci_host *host, u32 opcode);
	void	(*set_uhs_signaling)(struct sdhci_host *host, unsigned int uhs);
	void	(*hw_reset)(struct sdhci_host *host);
	void    (*adma_workaround)(struct sdhci_host *host, u32 intmask);
	void    (*card_event)(struct sdhci_host *host);
	void	(*voltage_switch)(struct sdhci_host *host);
	void	(*adma_write_desc)(struct sdhci_host *host, void **desc,
				   dma_addr_t addr, int len, unsigned int cmd);
<<<<<<< HEAD
=======
	void	(*copy_to_bounce_buffer)(struct sdhci_host *host,
					 struct mmc_data *data,
					 unsigned int length);
	void	(*request_done)(struct sdhci_host *host,
				struct mmc_request *mrq);
>>>>>>> 7d2a07b7
	void    (*dump_vendor_regs)(struct sdhci_host *host);
};

#ifdef CONFIG_MMC_SDHCI_IO_ACCESSORS

static inline void sdhci_writel(struct sdhci_host *host, u32 val, int reg)
{
	if (unlikely(host->ops->write_l))
		host->ops->write_l(host, val, reg);
	else
		writel(val, host->ioaddr + reg);
}

static inline void sdhci_writew(struct sdhci_host *host, u16 val, int reg)
{
	if (unlikely(host->ops->write_w))
		host->ops->write_w(host, val, reg);
	else
		writew(val, host->ioaddr + reg);
}

static inline void sdhci_writeb(struct sdhci_host *host, u8 val, int reg)
{
	if (unlikely(host->ops->write_b))
		host->ops->write_b(host, val, reg);
	else
		writeb(val, host->ioaddr + reg);
}

static inline u32 sdhci_readl(struct sdhci_host *host, int reg)
{
	if (unlikely(host->ops->read_l))
		return host->ops->read_l(host, reg);
	else
		return readl(host->ioaddr + reg);
}

static inline u16 sdhci_readw(struct sdhci_host *host, int reg)
{
	if (unlikely(host->ops->read_w))
		return host->ops->read_w(host, reg);
	else
		return readw(host->ioaddr + reg);
}

static inline u8 sdhci_readb(struct sdhci_host *host, int reg)
{
	if (unlikely(host->ops->read_b))
		return host->ops->read_b(host, reg);
	else
		return readb(host->ioaddr + reg);
}

#else

static inline void sdhci_writel(struct sdhci_host *host, u32 val, int reg)
{
	writel(val, host->ioaddr + reg);
}

static inline void sdhci_writew(struct sdhci_host *host, u16 val, int reg)
{
	writew(val, host->ioaddr + reg);
}

static inline void sdhci_writeb(struct sdhci_host *host, u8 val, int reg)
{
	writeb(val, host->ioaddr + reg);
}

static inline u32 sdhci_readl(struct sdhci_host *host, int reg)
{
	return readl(host->ioaddr + reg);
}

static inline u16 sdhci_readw(struct sdhci_host *host, int reg)
{
	return readw(host->ioaddr + reg);
}

static inline u8 sdhci_readb(struct sdhci_host *host, int reg)
{
	return readb(host->ioaddr + reg);
}

#endif /* CONFIG_MMC_SDHCI_IO_ACCESSORS */

struct sdhci_host *sdhci_alloc_host(struct device *dev, size_t priv_size);
void sdhci_free_host(struct sdhci_host *host);

static inline void *sdhci_priv(struct sdhci_host *host)
{
	return host->private;
}

void sdhci_card_detect(struct sdhci_host *host);
void __sdhci_read_caps(struct sdhci_host *host, const u16 *ver,
		       const u32 *caps, const u32 *caps1);
int sdhci_setup_host(struct sdhci_host *host);
void sdhci_cleanup_host(struct sdhci_host *host);
int __sdhci_add_host(struct sdhci_host *host);
int sdhci_add_host(struct sdhci_host *host);
void sdhci_remove_host(struct sdhci_host *host, int dead);

static inline void sdhci_read_caps(struct sdhci_host *host)
{
	__sdhci_read_caps(host, NULL, NULL, NULL);
}

u16 sdhci_calc_clk(struct sdhci_host *host, unsigned int clock,
		   unsigned int *actual_clock);
void sdhci_set_clock(struct sdhci_host *host, unsigned int clock);
void sdhci_enable_clk(struct sdhci_host *host, u16 clk);
void sdhci_set_power(struct sdhci_host *host, unsigned char mode,
		     unsigned short vdd);
void sdhci_set_power_and_bus_voltage(struct sdhci_host *host,
				     unsigned char mode,
				     unsigned short vdd);
void sdhci_set_power_noreg(struct sdhci_host *host, unsigned char mode,
			   unsigned short vdd);
void sdhci_request(struct mmc_host *mmc, struct mmc_request *mrq);
int sdhci_request_atomic(struct mmc_host *mmc, struct mmc_request *mrq);
void sdhci_set_bus_width(struct sdhci_host *host, int width);
void sdhci_reset(struct sdhci_host *host, u8 mask);
void sdhci_set_uhs_signaling(struct sdhci_host *host, unsigned timing);
int sdhci_execute_tuning(struct mmc_host *mmc, u32 opcode);
void sdhci_set_ios(struct mmc_host *mmc, struct mmc_ios *ios);
int sdhci_start_signal_voltage_switch(struct mmc_host *mmc,
				      struct mmc_ios *ios);
void sdhci_enable_sdio_irq(struct mmc_host *mmc, int enable);
void sdhci_adma_write_desc(struct sdhci_host *host, void **desc,
			   dma_addr_t addr, int len, unsigned int cmd);

#ifdef CONFIG_PM
int sdhci_suspend_host(struct sdhci_host *host);
int sdhci_resume_host(struct sdhci_host *host);
int sdhci_runtime_suspend_host(struct sdhci_host *host);
int sdhci_runtime_resume_host(struct sdhci_host *host, int soft_reset);
#endif

void sdhci_cqe_enable(struct mmc_host *mmc);
void sdhci_cqe_disable(struct mmc_host *mmc, bool recovery);
bool sdhci_cqe_irq(struct sdhci_host *host, u32 intmask, int *cmd_error,
		   int *data_error);

void sdhci_dumpregs(struct sdhci_host *host);
void sdhci_enable_v4_mode(struct sdhci_host *host);

void sdhci_start_tuning(struct sdhci_host *host);
void sdhci_end_tuning(struct sdhci_host *host);
void sdhci_reset_tuning(struct sdhci_host *host);
void sdhci_send_tuning(struct sdhci_host *host, u32 opcode);
void sdhci_abort_tuning(struct sdhci_host *host, u32 opcode);
void sdhci_switch_external_dma(struct sdhci_host *host, bool en);
void sdhci_set_data_timeout_irq(struct sdhci_host *host, bool enable);
void __sdhci_set_timeout(struct sdhci_host *host, struct mmc_command *cmd);

#endif /* __SDHCI_HW_H */<|MERGE_RESOLUTION|>--- conflicted
+++ resolved
@@ -529,10 +529,7 @@
 	bool irq_wake_enabled;	/* IRQ wakeup is enabled */
 	bool v4_mode;		/* Host Version 4 Enable */
 	bool use_external_dma;	/* Host selects to use external DMA */
-<<<<<<< HEAD
-=======
 	bool always_defer_done;	/* Always defer to complete requests */
->>>>>>> 7d2a07b7
 
 	struct mmc_request *mrqs_done[SDHCI_MAX_MRQS];	/* Requests done */
 	struct mmc_command *cmd;	/* Current command */
@@ -652,14 +649,11 @@
 	void	(*voltage_switch)(struct sdhci_host *host);
 	void	(*adma_write_desc)(struct sdhci_host *host, void **desc,
 				   dma_addr_t addr, int len, unsigned int cmd);
-<<<<<<< HEAD
-=======
 	void	(*copy_to_bounce_buffer)(struct sdhci_host *host,
 					 struct mmc_data *data,
 					 unsigned int length);
 	void	(*request_done)(struct sdhci_host *host,
 				struct mmc_request *mrq);
->>>>>>> 7d2a07b7
 	void    (*dump_vendor_regs)(struct sdhci_host *host);
 };
 
