--- conflicted
+++ resolved
@@ -387,10 +387,7 @@
 	mempool_t *io_mempool;
 	struct workqueue_struct *dpc_wq;
 	struct delayed_work recovery_work;
-<<<<<<< HEAD
-=======
 	struct delayed_work board_disable_work;
->>>>>>> 7d2a07b7
 	struct delayed_work grcdump_work;
 	struct delayed_work stag_work;
 
