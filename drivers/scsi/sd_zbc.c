/*
 * SCSI Zoned Block commands
 *
 * Copyright (C) 2014-2015 SUSE Linux GmbH
 * Written by: Hannes Reinecke <hare@suse.de>
 * Modified by: Damien Le Moal <damien.lemoal@hgst.com>
 * Modified by: Shaun Tancheff <shaun.tancheff@seagate.com>
 *
 * This program is free software; you can redistribute it and/or
 * modify it under the terms of the GNU General Public License version
 * 2 as published by the Free Software Foundation.
 *
 * This program is distributed in the hope that it will be useful, but
 * WITHOUT ANY WARRANTY; without even the implied warranty of
 * MERCHANTABILITY or FITNESS FOR A PARTICULAR PURPOSE.  See the GNU
 * General Public License for more details.
 *
 * You should have received a copy of the GNU General Public License
 * along with this program; see the file COPYING.  If not, write to
 * the Free Software Foundation, 675 Mass Ave, Cambridge, MA 02139,
 * USA.
 *
 */

#include <linux/blkdev.h>

#include <asm/unaligned.h>

#include <scsi/scsi.h>
#include <scsi/scsi_cmnd.h>

#include "sd.h"

/**
 * sd_zbc_parse_report - Convert a zone descriptor to a struct blk_zone,
 * @sdkp: The disk the report originated from
 * @buf: Address of the report zone descriptor
 * @zone: the destination zone structure
 *
 * All LBA sized values are converted to 512B sectors unit.
 */
static void sd_zbc_parse_report(struct scsi_disk *sdkp, u8 *buf,
				struct blk_zone *zone)
{
	struct scsi_device *sdp = sdkp->device;

	memset(zone, 0, sizeof(struct blk_zone));

	zone->type = buf[0] & 0x0f;
	zone->cond = (buf[1] >> 4) & 0xf;
	if (buf[1] & 0x01)
		zone->reset = 1;
	if (buf[1] & 0x02)
		zone->non_seq = 1;

	zone->len = logical_to_sectors(sdp, get_unaligned_be64(&buf[8]));
	zone->start = logical_to_sectors(sdp, get_unaligned_be64(&buf[16]));
	zone->wp = logical_to_sectors(sdp, get_unaligned_be64(&buf[24]));
	if (zone->type != ZBC_ZONE_TYPE_CONV &&
	    zone->cond == ZBC_ZONE_COND_FULL)
		zone->wp = zone->start + zone->len;
}

/**
 * sd_zbc_report_zones - Issue a REPORT ZONES scsi command.
 * @sdkp: The target disk
 * @buf: Buffer to use for the reply
 * @buflen: the buffer size
 * @lba: Start LBA of the report
 *
 * For internal use during device validation.
 */
static int sd_zbc_report_zones(struct scsi_disk *sdkp, unsigned char *buf,
			       unsigned int buflen, sector_t lba)
{
	struct scsi_device *sdp = sdkp->device;
	const int timeout = sdp->request_queue->rq_timeout;
	struct scsi_sense_hdr sshdr;
	unsigned char cmd[16];
	unsigned int rep_len;
	int result;

	memset(cmd, 0, 16);
	cmd[0] = ZBC_IN;
	cmd[1] = ZI_REPORT_ZONES;
	put_unaligned_be64(lba, &cmd[2]);
	put_unaligned_be32(buflen, &cmd[10]);
	memset(buf, 0, buflen);

	result = scsi_execute_req(sdp, cmd, DMA_FROM_DEVICE,
				  buf, buflen, &sshdr,
				  timeout, SD_MAX_RETRIES, NULL);
	if (result) {
		sd_printk(KERN_ERR, sdkp,
			  "REPORT ZONES lba %llu failed with %d/%d\n",
			  (unsigned long long)lba,
			  host_byte(result), driver_byte(result));
		return -EIO;
	}

	rep_len = get_unaligned_be32(&buf[0]);
	if (rep_len < 64) {
		sd_printk(KERN_ERR, sdkp,
			  "REPORT ZONES report invalid length %u\n",
			  rep_len);
		return -EIO;
	}

	return 0;
}

/**
 * sd_zbc_setup_report_cmnd - Prepare a REPORT ZONES scsi command
 * @cmd: The command to setup
 *
 * Call in sd_init_command() for a REQ_OP_ZONE_REPORT request.
 */
int sd_zbc_setup_report_cmnd(struct scsi_cmnd *cmd)
{
	struct request *rq = cmd->request;
	struct scsi_disk *sdkp = scsi_disk(rq->rq_disk);
	sector_t lba, sector = blk_rq_pos(rq);
	unsigned int nr_bytes = blk_rq_bytes(rq);
	int ret;

	WARN_ON(nr_bytes == 0);

	if (!sd_is_zoned(sdkp))
		/* Not a zoned device */
		return BLKPREP_KILL;

	ret = scsi_init_io(cmd);
	if (ret != BLKPREP_OK)
		return ret;

	cmd->cmd_len = 16;
	memset(cmd->cmnd, 0, cmd->cmd_len);
	cmd->cmnd[0] = ZBC_IN;
	cmd->cmnd[1] = ZI_REPORT_ZONES;
	lba = sectors_to_logical(sdkp->device, sector);
	put_unaligned_be64(lba, &cmd->cmnd[2]);
	put_unaligned_be32(nr_bytes, &cmd->cmnd[10]);
	/* Do partial report for speeding things up */
	cmd->cmnd[14] = ZBC_REPORT_ZONE_PARTIAL;

	cmd->sc_data_direction = DMA_FROM_DEVICE;
	cmd->sdb.length = nr_bytes;
	cmd->transfersize = sdkp->device->sector_size;
	cmd->allowed = 0;

	/*
	 * Report may return less bytes than requested. Make sure
	 * to report completion on the entire initial request.
	 */
	rq->__data_len = nr_bytes;

	return BLKPREP_OK;
}

/**
 * sd_zbc_report_zones_complete - Process a REPORT ZONES scsi command reply.
 * @scmd: The completed report zones command
 * @good_bytes: reply size in bytes
 *
 * Convert all reported zone descriptors to struct blk_zone. The conversion
 * is done in-place, directly in the request specified sg buffer.
 */
static void sd_zbc_report_zones_complete(struct scsi_cmnd *scmd,
					 unsigned int good_bytes)
{
	struct request *rq = scmd->request;
	struct scsi_disk *sdkp = scsi_disk(rq->rq_disk);
	struct sg_mapping_iter miter;
	struct blk_zone_report_hdr hdr;
	struct blk_zone zone;
	unsigned int offset, bytes = 0;
	unsigned long flags;
	u8 *buf;

	if (good_bytes < 64)
		return;

	memset(&hdr, 0, sizeof(struct blk_zone_report_hdr));

	sg_miter_start(&miter, scsi_sglist(scmd), scsi_sg_count(scmd),
		       SG_MITER_TO_SG | SG_MITER_ATOMIC);

	local_irq_save(flags);
	while (sg_miter_next(&miter) && bytes < good_bytes) {

		buf = miter.addr;
		offset = 0;

		if (bytes == 0) {
			/* Set the report header */
			hdr.nr_zones = min_t(unsigned int,
					 (good_bytes - 64) / 64,
					 get_unaligned_be32(&buf[0]) / 64);
			memcpy(buf, &hdr, sizeof(struct blk_zone_report_hdr));
			offset += 64;
			bytes += 64;
		}

		/* Parse zone descriptors */
		while (offset < miter.length && hdr.nr_zones) {
			WARN_ON(offset > miter.length);
			buf = miter.addr + offset;
			sd_zbc_parse_report(sdkp, buf, &zone);
			memcpy(buf, &zone, sizeof(struct blk_zone));
			offset += 64;
			bytes += 64;
			hdr.nr_zones--;
		}

		if (!hdr.nr_zones)
			break;

	}
	sg_miter_stop(&miter);
	local_irq_restore(flags);
}

/**
 * sd_zbc_zone_sectors - Get the device zone size in number of 512B sectors.
 * @sdkp: The target disk
 */
static inline sector_t sd_zbc_zone_sectors(struct scsi_disk *sdkp)
{
	return logical_to_sectors(sdkp->device, sdkp->zone_blocks);
}

/**
 * sd_zbc_setup_reset_cmnd - Prepare a RESET WRITE POINTER scsi command.
 * @cmd: the command to setup
 *
 * Called from sd_init_command() for a REQ_OP_ZONE_RESET request.
 */
int sd_zbc_setup_reset_cmnd(struct scsi_cmnd *cmd)
{
	struct request *rq = cmd->request;
	struct scsi_disk *sdkp = scsi_disk(rq->rq_disk);
	sector_t sector = blk_rq_pos(rq);
	sector_t block = sectors_to_logical(sdkp->device, sector);

	if (!sd_is_zoned(sdkp))
		/* Not a zoned device */
		return BLKPREP_KILL;

	if (sdkp->device->changed)
		return BLKPREP_KILL;

	if (sector & (sd_zbc_zone_sectors(sdkp) - 1))
		/* Unaligned request */
		return BLKPREP_KILL;

	cmd->cmd_len = 16;
	memset(cmd->cmnd, 0, cmd->cmd_len);
	cmd->cmnd[0] = ZBC_OUT;
	cmd->cmnd[1] = ZO_RESET_WRITE_POINTER;
	put_unaligned_be64(block, &cmd->cmnd[2]);

	rq->timeout = SD_TIMEOUT;
	cmd->sc_data_direction = DMA_NONE;
	cmd->transfersize = 0;
	cmd->allowed = 0;

	return BLKPREP_OK;
}

/**
 * sd_zbc_complete - ZBC command post processing.
 * @cmd: Completed command
 * @good_bytes: Command reply bytes
 * @sshdr: command sense header
 *
 * Called from sd_done(). Process report zones reply and handle reset zone
 * and write commands errors.
 */
void sd_zbc_complete(struct scsi_cmnd *cmd, unsigned int good_bytes,
		     struct scsi_sense_hdr *sshdr)
{
	int result = cmd->result;
	struct request *rq = cmd->request;

	switch (req_op(rq)) {
	case REQ_OP_ZONE_RESET:

		if (result &&
		    sshdr->sense_key == ILLEGAL_REQUEST &&
		    sshdr->asc == 0x24)
			/*
			 * INVALID FIELD IN CDB error: reset of a conventional
			 * zone was attempted. Nothing to worry about, so be
			 * quiet about the error.
			 */
			rq->rq_flags |= RQF_QUIET;
		break;

	case REQ_OP_WRITE:
	case REQ_OP_WRITE_ZEROES:
	case REQ_OP_WRITE_SAME:

		if (result &&
		    sshdr->sense_key == ILLEGAL_REQUEST &&
		    sshdr->asc == 0x21)
			/*
			 * INVALID ADDRESS FOR WRITE error: It is unlikely that
			 * retrying write requests failed with any kind of
			 * alignement error will result in success. So don't.
			 */
			cmd->allowed = 0;
		break;

	case REQ_OP_ZONE_REPORT:

		if (!result)
			sd_zbc_report_zones_complete(cmd, good_bytes);
		break;

	}
}

/**
 * sd_zbc_read_zoned_characteristics - Read zoned block device characteristics
 * @sdkp: Target disk
 * @buf: Buffer where to store the VPD page data
 *
 * Read VPD page B6.
 */
static int sd_zbc_read_zoned_characteristics(struct scsi_disk *sdkp,
					     unsigned char *buf)
{

	if (scsi_get_vpd_page(sdkp->device, 0xb6, buf, 64)) {
		sd_printk(KERN_NOTICE, sdkp,
			  "Unconstrained-read check failed\n");
		return -ENODEV;
	}

	if (sdkp->device->type != TYPE_ZBC) {
		/* Host-aware */
		sdkp->urswrz = 1;
		sdkp->zones_optimal_open = get_unaligned_be32(&buf[8]);
		sdkp->zones_optimal_nonseq = get_unaligned_be32(&buf[12]);
		sdkp->zones_max_open = 0;
	} else {
		/* Host-managed */
		sdkp->urswrz = buf[4] & 1;
		sdkp->zones_optimal_open = 0;
		sdkp->zones_optimal_nonseq = 0;
		sdkp->zones_max_open = get_unaligned_be32(&buf[16]);
	}

	return 0;
}

/**
 * sd_zbc_check_capacity - Check reported capacity.
 * @sdkp: Target disk
 * @buf: Buffer to use for commands
 *
 * ZBC drive may report only the capacity of the first conventional zones at
 * LBA 0. This is indicated by the RC_BASIS field of the read capacity reply.
 * Check this here. If the disk reported only its conventional zones capacity,
 * get the total capacity by doing a report zones.
 */
static int sd_zbc_check_capacity(struct scsi_disk *sdkp, unsigned char *buf)
{
	sector_t lba;
	int ret;

	if (sdkp->rc_basis != 0)
		return 0;

	/* Do a report zone to get the maximum LBA to check capacity */
	ret = sd_zbc_report_zones(sdkp, buf, SD_BUF_SIZE, 0);
	if (ret)
		return ret;

	/* The max_lba field is the capacity of this device */
	lba = get_unaligned_be64(&buf[8]);
	if (lba + 1 == sdkp->capacity)
		return 0;

	if (sdkp->first_scan)
		sd_printk(KERN_WARNING, sdkp,
			  "Changing capacity from %llu to max LBA+1 %llu\n",
			  (unsigned long long)sdkp->capacity,
			  (unsigned long long)lba + 1);
	sdkp->capacity = lba + 1;

	return 0;
}

#define SD_ZBC_BUF_SIZE 131072U

/**
 * sd_zbc_check_zone_size - Check the device zone sizes
 * @sdkp: Target disk
 *
 * Check that all zones of the device are equal. The last zone can however
 * be smaller. The zone size must also be a power of two number of LBAs.
 */
static int sd_zbc_check_zone_size(struct scsi_disk *sdkp)
{
	u64 zone_blocks = 0;
	sector_t block = 0;
	unsigned char *buf;
	unsigned char *rec;
	unsigned int buf_len;
	unsigned int list_length;
	int ret;
	u8 same;

	sdkp->zone_blocks = 0;

	/* Get a buffer */
	buf = kmalloc(SD_ZBC_BUF_SIZE, GFP_KERNEL);
	if (!buf)
		return -ENOMEM;

	/* Do a report zone to get the same field */
	ret = sd_zbc_report_zones(sdkp, buf, SD_ZBC_BUF_SIZE, 0);
	if (ret)
		goto out_free;

	same = buf[4] & 0x0f;
	if (same > 0) {
		rec = &buf[64];
		zone_blocks = get_unaligned_be64(&rec[8]);
		goto out;
	}

	/*
	 * Check the size of all zones: all zones must be of
	 * equal size, except the last zone which can be smaller
	 * than other zones.
	 */
	do {

		/* Parse REPORT ZONES header */
		list_length = get_unaligned_be32(&buf[0]) + 64;
		rec = buf + 64;
		buf_len = min(list_length, SD_ZBC_BUF_SIZE);

		/* Parse zone descriptors */
		while (rec < buf + buf_len) {
			zone_blocks = get_unaligned_be64(&rec[8]);
			if (sdkp->zone_blocks == 0) {
				sdkp->zone_blocks = zone_blocks;
			} else if (zone_blocks != sdkp->zone_blocks &&
				   (block + zone_blocks < sdkp->capacity
				    || zone_blocks > sdkp->zone_blocks)) {
				zone_blocks = 0;
				goto out;
			}
			block += zone_blocks;
			rec += 64;
		}

		if (block < sdkp->capacity) {
			ret = sd_zbc_report_zones(sdkp, buf,
						  SD_ZBC_BUF_SIZE, block);
			if (ret)
				goto out_free;
		}

	} while (block < sdkp->capacity);

	zone_blocks = sdkp->zone_blocks;

out:
	if (!zone_blocks) {
		if (sdkp->first_scan)
			sd_printk(KERN_NOTICE, sdkp,
				  "Devices with non constant zone "
				  "size are not supported\n");
		ret = -ENODEV;
	} else if (!is_power_of_2(zone_blocks)) {
		if (sdkp->first_scan)
			sd_printk(KERN_NOTICE, sdkp,
				  "Devices with non power of 2 zone "
				  "size are not supported\n");
		ret = -ENODEV;
	} else if (logical_to_sectors(sdkp->device, zone_blocks) > UINT_MAX) {
		if (sdkp->first_scan)
			sd_printk(KERN_NOTICE, sdkp,
				  "Zone size too large\n");
		ret = -ENODEV;
	} else {
		sdkp->zone_blocks = zone_blocks;
		sdkp->zone_shift = ilog2(zone_blocks);
	}

out_free:
	kfree(buf);
<<<<<<< HEAD
=======

	return ret;
}

/**
 * sd_zbc_alloc_zone_bitmap - Allocate a zone bitmap (one bit per zone).
 * @sdkp: The disk of the bitmap
 */
static inline unsigned long *sd_zbc_alloc_zone_bitmap(struct scsi_disk *sdkp)
{
	struct request_queue *q = sdkp->disk->queue;

	return kzalloc_node(BITS_TO_LONGS(sdkp->nr_zones)
			    * sizeof(unsigned long),
			    GFP_KERNEL, q->node);
}

/**
 * sd_zbc_get_seq_zones - Parse report zones reply to identify sequential zones
 * @sdkp: disk used
 * @buf: report reply buffer
 * @seq_zone_bitamp: bitmap of sequential zones to set
 *
 * Parse reported zone descriptors in @buf to identify sequential zones and
 * set the reported zone bit in @seq_zones_bitmap accordingly.
 * Since read-only and offline zones cannot be written, do not
 * mark them as sequential in the bitmap.
 * Return the LBA after the last zone reported.
 */
static sector_t sd_zbc_get_seq_zones(struct scsi_disk *sdkp, unsigned char *buf,
				     unsigned int buflen,
				     unsigned long *seq_zones_bitmap)
{
	sector_t lba, next_lba = sdkp->capacity;
	unsigned int buf_len, list_length;
	unsigned char *rec;
	u8 type, cond;

	list_length = get_unaligned_be32(&buf[0]) + 64;
	buf_len = min(list_length, buflen);
	rec = buf + 64;

	while (rec < buf + buf_len) {
		type = rec[0] & 0x0f;
		cond = (rec[1] >> 4) & 0xf;
		lba = get_unaligned_be64(&rec[16]);
		if (type != ZBC_ZONE_TYPE_CONV &&
		    cond != ZBC_ZONE_COND_READONLY &&
		    cond != ZBC_ZONE_COND_OFFLINE)
			set_bit(lba >> sdkp->zone_shift, seq_zones_bitmap);
		next_lba = lba + get_unaligned_be64(&rec[8]);
		rec += 64;
	}

	return next_lba;
}

/**
 * sd_zbc_setup_seq_zones_bitmap - Initialize the disk seq zone bitmap.
 * @sdkp: target disk
 *
 * Allocate a zone bitmap and initialize it by identifying sequential zones.
 */
static int sd_zbc_setup_seq_zones_bitmap(struct scsi_disk *sdkp)
{
	struct request_queue *q = sdkp->disk->queue;
	unsigned long *seq_zones_bitmap;
	sector_t lba = 0;
	unsigned char *buf;
	int ret = -ENOMEM;

	seq_zones_bitmap = sd_zbc_alloc_zone_bitmap(sdkp);
	if (!seq_zones_bitmap)
		return -ENOMEM;

	buf = kmalloc(SD_ZBC_BUF_SIZE, GFP_KERNEL);
	if (!buf)
		goto out;

	while (lba < sdkp->capacity) {
		ret = sd_zbc_report_zones(sdkp, buf, SD_ZBC_BUF_SIZE, lba);
		if (ret)
			goto out;
		lba = sd_zbc_get_seq_zones(sdkp, buf, SD_ZBC_BUF_SIZE,
					   seq_zones_bitmap);
	}

	if (lba != sdkp->capacity) {
		/* Something went wrong */
		ret = -EIO;
	}

out:
	kfree(buf);
	if (ret) {
		kfree(seq_zones_bitmap);
		return ret;
	}

	q->seq_zones_bitmap = seq_zones_bitmap;
>>>>>>> 022a1d6c

	return ret;
}

static void sd_zbc_cleanup(struct scsi_disk *sdkp)
{
	struct request_queue *q = sdkp->disk->queue;

	kfree(q->seq_zones_bitmap);
	q->seq_zones_bitmap = NULL;

	kfree(q->seq_zones_wlock);
	q->seq_zones_wlock = NULL;

	q->nr_zones = 0;
}

static int sd_zbc_setup(struct scsi_disk *sdkp)
{
	struct request_queue *q = sdkp->disk->queue;
	int ret;

	/* READ16/WRITE16 is mandatory for ZBC disks */
	sdkp->device->use_16_for_rw = 1;
	sdkp->device->use_10_for_rw = 0;

	/* chunk_sectors indicates the zone size */
	blk_queue_chunk_sectors(sdkp->disk->queue,
			logical_to_sectors(sdkp->device, sdkp->zone_blocks));
	sdkp->nr_zones =
		round_up(sdkp->capacity, sdkp->zone_blocks) >> sdkp->zone_shift;

	/*
	 * Initialize the device request queue information if the number
	 * of zones changed.
	 */
	if (sdkp->nr_zones != q->nr_zones) {

		sd_zbc_cleanup(sdkp);

		q->nr_zones = sdkp->nr_zones;
		if (sdkp->nr_zones) {
			q->seq_zones_wlock = sd_zbc_alloc_zone_bitmap(sdkp);
			if (!q->seq_zones_wlock) {
				ret = -ENOMEM;
				goto err;
			}

			ret = sd_zbc_setup_seq_zones_bitmap(sdkp);
			if (ret) {
				sd_zbc_cleanup(sdkp);
				goto err;
			}
		}

	}

	return 0;

err:
	sd_zbc_cleanup(sdkp);
	return ret;
}

int sd_zbc_read_zones(struct scsi_disk *sdkp, unsigned char *buf)
{
	int ret;

	if (!sd_is_zoned(sdkp))
		/*
		 * Device managed or normal SCSI disk,
		 * no special handling required
		 */
		return 0;

	/* Get zoned block device characteristics */
	ret = sd_zbc_read_zoned_characteristics(sdkp, buf);
	if (ret)
		goto err;

	/*
	 * Check for unconstrained reads: host-managed devices with
	 * constrained reads (drives failing read after write pointer)
	 * are not supported.
	 */
	if (!sdkp->urswrz) {
		if (sdkp->first_scan)
			sd_printk(KERN_NOTICE, sdkp,
			  "constrained reads devices are not supported\n");
		ret = -ENODEV;
		goto err;
	}

	/* Check capacity */
	ret = sd_zbc_check_capacity(sdkp, buf);
	if (ret)
		goto err;

	/*
	 * Check zone size: only devices with a constant zone size (except
	 * an eventual last runt zone) that is a power of 2 are supported.
	 */
	ret = sd_zbc_check_zone_size(sdkp);
	if (ret)
		goto err;

	/* The drive satisfies the kernel restrictions: set it up */
	ret = sd_zbc_setup(sdkp);
	if (ret)
		goto err;

	return 0;

err:
	sdkp->capacity = 0;
	sd_zbc_cleanup(sdkp);

	return ret;
}

void sd_zbc_remove(struct scsi_disk *sdkp)
{
	sd_zbc_cleanup(sdkp);
}

void sd_zbc_print_zones(struct scsi_disk *sdkp)
{
	if (!sd_is_zoned(sdkp) || !sdkp->capacity)
		return;

	if (sdkp->capacity & (sdkp->zone_blocks - 1))
		sd_printk(KERN_NOTICE, sdkp,
			  "%u zones of %u logical blocks + 1 runt zone\n",
			  sdkp->nr_zones - 1,
			  sdkp->zone_blocks);
	else
		sd_printk(KERN_NOTICE, sdkp,
			  "%u zones of %u logical blocks\n",
			  sdkp->nr_zones,
			  sdkp->zone_blocks);
}<|MERGE_RESOLUTION|>--- conflicted
+++ resolved
@@ -494,8 +494,6 @@
 
 out_free:
 	kfree(buf);
-<<<<<<< HEAD
-=======
 
 	return ret;
 }
@@ -596,9 +594,8 @@
 	}
 
 	q->seq_zones_bitmap = seq_zones_bitmap;
->>>>>>> 022a1d6c
-
-	return ret;
+
+	return 0;
 }
 
 static void sd_zbc_cleanup(struct scsi_disk *sdkp)
