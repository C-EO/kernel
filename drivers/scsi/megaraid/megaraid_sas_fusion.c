--- conflicted
+++ resolved
@@ -391,28 +391,6 @@
 		       struct megasas_cmd_fusion *cmd,
 		       u8 data_arms)
 {
-<<<<<<< HEAD
-	int sdev_busy;
-
-	/* nr_hw_queue = 1 for MegaRAID */
-	struct blk_mq_hw_ctx *hctx =
-		scmd->device->request_queue->queue_hw_ctx[0];
-
-	sdev_busy = atomic_read(&hctx->nr_active);
-
-	if (instance->perf_mode == MR_BALANCED_PERF_MODE &&
-	    sdev_busy > (data_arms * MR_DEVICE_HIGH_IOPS_DEPTH))
-		cmd->request_desc->SCSIIO.MSIxIndex =
-			mega_mod64((atomic64_add_return(1, &instance->high_iops_outstanding) /
-					MR_HIGH_IOPS_BATCH_COUNT), instance->low_latency_index_start);
-	else if (instance->msix_load_balance)
-		cmd->request_desc->SCSIIO.MSIxIndex =
-			(mega_mod64(atomic64_add_return(1, &instance->total_io_count),
-				instance->msix_vectors));
-	else
-		cmd->request_desc->SCSIIO.MSIxIndex =
-			instance->reply_map[raw_smp_processor_id()];
-=======
 	if (instance->perf_mode == MR_BALANCED_PERF_MODE &&
 	    (megasas_sdev_busy_read(instance, scmd) >
 	     (data_arms * MR_DEVICE_HIGH_IOPS_DEPTH))) {
@@ -432,7 +410,6 @@
 		cmd->request_desc->SCSIIO.MSIxIndex =
 			instance->reply_map[raw_smp_processor_id()];
 	}
->>>>>>> 7d2a07b7
 }
 
 /**
