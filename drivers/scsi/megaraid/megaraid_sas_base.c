--- conflicted
+++ resolved
@@ -4984,12 +4984,9 @@
 			(ci->properties.on_off_properties2.enable_snap_dump ?
 			 MEGASAS_DEFAULT_SNAP_DUMP_WAIT_TIME : 0);
 
-<<<<<<< HEAD
-=======
 		instance->enable_fw_dev_list =
 			ci->properties.on_off_properties2.enable_fw_dev_list;
 
->>>>>>> 7ce58816
 		dev_info(&instance->pdev->dev,
 			"controller type\t: %s(%dMB)\n",
 			instance->is_imr ? "iMR" : "MR",
@@ -5448,8 +5445,6 @@
 		instance->reply_map[cpu] = cpu % instance->msix_vectors;
 }
 
-<<<<<<< HEAD
-=======
 /**
  * megasas_get_device_list -	Get the PD and LD device list from FW.
  * @instance:			Adapter soft state
@@ -5484,7 +5479,6 @@
 
 	return SUCCESS;
 }
->>>>>>> 7ce58816
 /**
  * megasas_init_fw -	Initializes the FW
  * @instance:		Adapter soft state
@@ -5555,7 +5549,6 @@
 					instance);
 			do_adp_reset = status_reg & MFI_RESET_ADAPTER;
 		}
-<<<<<<< HEAD
 
 		if (do_adp_reset) {
 			atomic_set(&instance->fw_reset_no_pci_access, 1);
@@ -5566,18 +5559,6 @@
 				 "FW restarted successfully from %s!\n",
 				 __func__);
 
-=======
-
-		if (do_adp_reset) {
-			atomic_set(&instance->fw_reset_no_pci_access, 1);
-			instance->instancet->adp_reset
-				(instance, instance->reg_set);
-			atomic_set(&instance->fw_reset_no_pci_access, 0);
-			dev_info(&instance->pdev->dev,
-				 "FW restarted successfully from %s!\n",
-				 __func__);
-
->>>>>>> 7ce58816
 			/*waiting for about 30 second before retry*/
 			ssleep(30);
 
@@ -6407,11 +6388,7 @@
 		instance->consistent_mask_64bit = true;
 
 	dev_info(&pdev->dev, "%s bit DMA mask and %s bit consistent mask\n",
-<<<<<<< HEAD
-		 ((*pdev->dev.dma_mask == DMA_BIT_MASK(64)) ? "63" : "32"),
-=======
 		 ((*pdev->dev.dma_mask == DMA_BIT_MASK(63)) ? "63" : "32"),
->>>>>>> 7ce58816
 		 (instance->consistent_mask_64bit ? "63" : "32"));
 
 	return 0;
@@ -6599,8 +6576,6 @@
 		if (!instance->snapdump_prop)
 			dev_err(&pdev->dev,
 				"Failed to allocate snapdump properties buffer\n");
-<<<<<<< HEAD
-=======
 
 		instance->host_device_list_buf = dma_alloc_coherent(&pdev->dev,
 							HOST_DEVICE_LIST_SZ,
@@ -6613,7 +6588,6 @@
 			return -ENOMEM;
 		}
 
->>>>>>> 7ce58816
 	}
 
 	instance->pd_list_buf =
@@ -6763,8 +6737,6 @@
 				  sizeof(struct MR_SNAPDUMP_PROPERTIES),
 				  instance->snapdump_prop,
 				  instance->snapdump_prop_h);
-<<<<<<< HEAD
-=======
 
 	if (instance->host_device_list_buf)
 		dma_free_coherent(&pdev->dev,
@@ -6772,7 +6744,6 @@
 				  instance->host_device_list_buf,
 				  instance->host_device_list_buf_h);
 
->>>>>>> 7ce58816
 }
 
 /*
