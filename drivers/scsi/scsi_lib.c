--- conflicted
+++ resolved
@@ -1157,12 +1157,6 @@
 		if (blk_queue_plugged(q))
 			goto completed;
 
-<<<<<<< HEAD
-		if (!scsi_dev_queue_ready(q, sdev))
-=======
-		if (blk_queue_empty(q))
-			goto completed;
-
 		/*
 		 * get next queueable request.  We do this early to make sure
 		 * that the request is fully prepared even if we cannot 
@@ -1178,7 +1172,6 @@
 			 */
 			if (sdev->device_busy == 0)
 				blk_plug_device(q);
->>>>>>> f64f6b58
 			goto completed;
 		}
 
@@ -1186,19 +1179,10 @@
 			goto completed;
 
 		/*
-<<<<<<< HEAD
-		 * get next queueable request.  We do this early to make sure
-		 * that the request is fully prepared even if we cannot 
-		 * accept it.  If there is no request, we'll detect this
-		 * lower down.
-		 */
-		req = elv_next_request(q);
-=======
 		 * Remove the request from the request list.
 		 */
 		if (!(blk_queue_tagged(q) && (blk_queue_start_tag(q, req) == 0)))
 			blkdev_dequeue_request(req);
->>>>>>> f64f6b58
 
 		sdev->device_busy++;
 		spin_unlock_irq(q->queue_lock);
