--- conflicted
+++ resolved
@@ -5,8 +5,4 @@
  * See LICENSE.qla4xxx for copyright and licensing details.
  */
 
-<<<<<<< HEAD
-#define QLA4XXX_DRIVER_VERSION	"5.01.00.00.11.01-k10"
-=======
-#define QLA4XXX_DRIVER_VERSION	"5.02.00-k1"
->>>>>>> e44a21b7
+#define QLA4XXX_DRIVER_VERSION	"5.02.00-k1"