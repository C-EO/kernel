/*
 * libcxgbi.h: Chelsio common library for T3/T4 iSCSI driver.
 *
 * Copyright (c) 2010-2015 Chelsio Communications, Inc.
 *
 * This program is free software; you can redistribute it and/or modify
 * it under the terms of the GNU General Public License as published by
 * the Free Software Foundation.
 *
 * Written by: Karen Xie (kxie@chelsio.com)
 * Written by: Rakesh Ranjan (rranjan@chelsio.com)
 */

#ifndef	__LIBCXGBI_H__
#define	__LIBCXGBI_H__

#include <linux/kernel.h>
#include <linux/errno.h>
#include <linux/types.h>
#include <linux/debugfs.h>
#include <linux/list.h>
#include <linux/netdevice.h>
#include <linux/if_vlan.h>
#include <linux/scatterlist.h>
#include <linux/skbuff.h>
#include <linux/vmalloc.h>
#include <linux/version.h>
#include <scsi/scsi_device.h>
#include <scsi/libiscsi_tcp.h>

#include <libcxgb_ppm.h>

enum cxgbi_dbg_flag {
	CXGBI_DBG_ISCSI,
	CXGBI_DBG_DDP,
	CXGBI_DBG_TOE,
	CXGBI_DBG_SOCK,

	CXGBI_DBG_PDU_TX,
	CXGBI_DBG_PDU_RX,
	CXGBI_DBG_DEV,
};

#define log_debug(level, fmt, ...)	\
	do {	\
		if (dbg_level & (level)) \
			pr_info(fmt, ##__VA_ARGS__); \
	} while (0)

#define pr_info_ipaddr(fmt_trail,					\
			addr1, addr2, args_trail...)			\
do {									\
	if (!((1 << CXGBI_DBG_SOCK) & dbg_level))			\
		break;							\
	pr_info("%pISpc - %pISpc, " fmt_trail,				\
		addr1, addr2, args_trail);				\
} while (0)

/* max. connections per adapter */
#define CXGBI_MAX_CONN		16384

/* always allocate rooms for AHS */
#define SKB_TX_ISCSI_PDU_HEADER_MAX	\
	(sizeof(struct iscsi_hdr) + ISCSI_MAX_AHS_SIZE)

#define	ISCSI_PDU_NONPAYLOAD_LEN	312 /* bhs(48) + ahs(256) + digest(8)*/

/*
 * align pdu size to multiple of 512 for better performance
 */
#define cxgbi_align_pdu_size(n) do { n = (n) & (~511); } while (0)

#define ULP2_MODE_ISCSI		2

#define ULP2_MAX_PKT_SIZE	16224
#define ULP2_MAX_PDU_PAYLOAD	\
	(ULP2_MAX_PKT_SIZE - ISCSI_PDU_NONPAYLOAD_LEN)

#define CXGBI_ULP2_MAX_ISO_PAYLOAD	65535

#define CXGBI_MAX_ISO_DATA_IN_SKB	\
	min_t(u32, MAX_SKB_FRAGS << PAGE_SHIFT, CXGBI_ULP2_MAX_ISO_PAYLOAD)

#define cxgbi_is_iso_config(csk)	((csk)->cdev->skb_iso_txhdr)
#define cxgbi_is_iso_disabled(csk)	((csk)->disable_iso)

/*
 * For iscsi connections HW may inserts digest bytes into the pdu. Those digest
 * bytes are not sent by the host but are part of the TCP payload and therefore
 * consume TCP sequence space.
 */
static const unsigned int ulp2_extra_len[] = { 0, 4, 4, 8 };
static inline unsigned int cxgbi_ulp_extra_len(int submode)
{
	return ulp2_extra_len[submode & 3];
}

#define CPL_RX_DDP_STATUS_DDP_SHIFT	16 /* ddp'able */
#define CPL_RX_DDP_STATUS_PAD_SHIFT	19 /* pad error */
#define CPL_RX_DDP_STATUS_HCRC_SHIFT	20 /* hcrc error */
#define CPL_RX_DDP_STATUS_DCRC_SHIFT	21 /* dcrc error */

/*
 * sge_opaque_hdr -
 * Opaque version of structure the SGE stores at skb->head of TX_DATA packets
 * and for which we must reserve space.
 */
struct sge_opaque_hdr {
	void *dev;
	dma_addr_t addr[MAX_SKB_FRAGS + 1];
};

struct cxgbi_sock {
	struct cxgbi_device *cdev;

	int tid;
	int atid;
	unsigned long flags;
	unsigned int mtu;
	unsigned short rss_qid;
	unsigned short txq_idx;
	unsigned short advmss;
	unsigned int tx_chan;
	unsigned int rx_chan;
	unsigned int mss_idx;
	unsigned int smac_idx;
	unsigned char port_id;
	int wr_max_cred;
	int wr_cred;
	int wr_una_cred;
#ifdef CONFIG_CHELSIO_T4_DCB
	u8 dcb_priority;
#endif
	unsigned char hcrc_len;
	unsigned char dcrc_len;

	void *l2t;
	struct sk_buff *wr_pending_head;
	struct sk_buff *wr_pending_tail;
	struct sk_buff *cpl_close;
	struct sk_buff *cpl_abort_req;
	struct sk_buff *cpl_abort_rpl;
	struct sk_buff *skb_ulp_lhdr;
	spinlock_t lock;
	struct kref refcnt;
	unsigned int state;
	unsigned int csk_family;
	union {
		struct sockaddr_in saddr;
		struct sockaddr_in6 saddr6;
	};
	union {
		struct sockaddr_in daddr;
		struct sockaddr_in6 daddr6;
	};
	struct dst_entry *dst;
	struct sk_buff_head receive_queue;
	struct sk_buff_head write_queue;
	struct timer_list retry_timer;
	struct completion cmpl;
	int err;
	rwlock_t callback_lock;
	void *user_data;

	u32 rcv_nxt;
	u32 copied_seq;
	u32 rcv_wup;
	u32 snd_nxt;
	u32 snd_una;
	u32 write_seq;
	u32 snd_win;
	u32 rcv_win;

	bool disable_iso;
	u32 no_tx_credits;
	unsigned long prev_iso_ts;
};

/*
 * connection states
 */
enum cxgbi_sock_states{
	CTP_CLOSED,
	CTP_CONNECTING,
	CTP_ACTIVE_OPEN,
	CTP_ESTABLISHED,
	CTP_ACTIVE_CLOSE,
	CTP_PASSIVE_CLOSE,
	CTP_CLOSE_WAIT_1,
	CTP_CLOSE_WAIT_2,
	CTP_ABORTING,
};

/*
 * Connection flags -- many to track some close related events.
 */
enum cxgbi_sock_flags {
	CTPF_ABORT_RPL_RCVD,	/*received one ABORT_RPL_RSS message */
	CTPF_ABORT_REQ_RCVD,	/*received one ABORT_REQ_RSS message */
	CTPF_ABORT_RPL_PENDING,	/* expecting an abort reply */
	CTPF_TX_DATA_SENT,	/* already sent a TX_DATA WR */
	CTPF_ACTIVE_CLOSE_NEEDED,/* need to be closed */
	CTPF_HAS_ATID,		/* reserved atid */
	CTPF_HAS_TID,		/* reserved hw tid */
	CTPF_OFFLOAD_DOWN,	/* offload function off */
	CTPF_LOGOUT_RSP_RCVD,   /* received logout response */
};

struct cxgbi_skb_rx_cb {
	__u32 ddigest;
	__u32 pdulen;
};

struct cxgbi_skb_tx_cb {
	void *handle;
	void *arp_err_handler;
	struct sk_buff *wr_next;
	u16 iscsi_hdr_len;
	u8 ulp_mode;
};

enum cxgbi_skcb_flags {
	SKCBF_TX_NEED_HDR,	/* packet needs a header */
	SKCBF_TX_MEM_WRITE,     /* memory write */
	SKCBF_TX_FLAG_COMPL,    /* wr completion flag */
	SKCBF_RX_COALESCED,	/* received whole pdu */
	SKCBF_RX_HDR,		/* received pdu header */
	SKCBF_RX_DATA,		/* received pdu payload */
	SKCBF_RX_STATUS,	/* received ddp status */
	SKCBF_RX_ISCSI_COMPL,   /* received iscsi completion */
	SKCBF_RX_DATA_DDPD,	/* pdu payload ddp'd */
	SKCBF_RX_HCRC_ERR,	/* header digest error */
	SKCBF_RX_DCRC_ERR,	/* data digest error */
	SKCBF_RX_PAD_ERR,	/* padding byte error */
	SKCBF_TX_ISO,		/* iso cpl in tx skb */
};

struct cxgbi_skb_cb {
	union {
		struct cxgbi_skb_rx_cb rx;
		struct cxgbi_skb_tx_cb tx;
	};
	unsigned long flags;
	unsigned int seq;
};

#define CXGBI_SKB_CB(skb)	((struct cxgbi_skb_cb *)&((skb)->cb[0]))
#define cxgbi_skcb_flags(skb)		(CXGBI_SKB_CB(skb)->flags)
#define cxgbi_skcb_tcp_seq(skb)		(CXGBI_SKB_CB(skb)->seq)
#define cxgbi_skcb_rx_ddigest(skb)	(CXGBI_SKB_CB(skb)->rx.ddigest)
#define cxgbi_skcb_rx_pdulen(skb)	(CXGBI_SKB_CB(skb)->rx.pdulen)
#define cxgbi_skcb_tx_wr_next(skb)	(CXGBI_SKB_CB(skb)->tx.wr_next)
#define cxgbi_skcb_tx_iscsi_hdrlen(skb)	(CXGBI_SKB_CB(skb)->tx.iscsi_hdr_len)
#define cxgbi_skcb_tx_ulp_mode(skb)	(CXGBI_SKB_CB(skb)->tx.ulp_mode)

static inline void cxgbi_skcb_set_flag(struct sk_buff *skb,
					enum cxgbi_skcb_flags flag)
{
	__set_bit(flag, &(cxgbi_skcb_flags(skb)));
}

static inline void cxgbi_skcb_clear_flag(struct sk_buff *skb,
					enum cxgbi_skcb_flags flag)
{
	__clear_bit(flag, &(cxgbi_skcb_flags(skb)));
}

static inline int cxgbi_skcb_test_flag(const struct sk_buff *skb,
				       enum cxgbi_skcb_flags flag)
{
	return test_bit(flag, &(cxgbi_skcb_flags(skb)));
}

static inline void cxgbi_sock_set_flag(struct cxgbi_sock *csk,
					enum cxgbi_sock_flags flag)
{
	__set_bit(flag, &csk->flags);
	log_debug(1 << CXGBI_DBG_SOCK,
		"csk 0x%p,%u,0x%lx, bit %d.\n",
		csk, csk->state, csk->flags, flag);
}

static inline void cxgbi_sock_clear_flag(struct cxgbi_sock *csk,
					enum cxgbi_sock_flags flag)
{
	__clear_bit(flag, &csk->flags);
	log_debug(1 << CXGBI_DBG_SOCK,
		"csk 0x%p,%u,0x%lx, bit %d.\n",
		csk, csk->state, csk->flags, flag);
}

static inline int cxgbi_sock_flag(struct cxgbi_sock *csk,
				enum cxgbi_sock_flags flag)
{
	if (csk == NULL)
		return 0;
	return test_bit(flag, &csk->flags);
}

static inline void cxgbi_sock_set_state(struct cxgbi_sock *csk, int state)
{
	log_debug(1 << CXGBI_DBG_SOCK,
		"csk 0x%p,%u,0x%lx, state -> %u.\n",
		csk, csk->state, csk->flags, state);
	csk->state = state;
}

static inline void cxgbi_sock_free(struct kref *kref)
{
	struct cxgbi_sock *csk = container_of(kref,
						struct cxgbi_sock,
						refcnt);
	if (csk) {
		log_debug(1 << CXGBI_DBG_SOCK,
			"free csk 0x%p, state %u, flags 0x%lx\n",
			csk, csk->state, csk->flags);
		kfree(csk);
	}
}

static inline void __cxgbi_sock_put(const char *fn, struct cxgbi_sock *csk)
{
	log_debug(1 << CXGBI_DBG_SOCK,
		"%s, put csk 0x%p, ref %u-1.\n",
		fn, csk, kref_read(&csk->refcnt));
	kref_put(&csk->refcnt, cxgbi_sock_free);
}
#define cxgbi_sock_put(csk)	__cxgbi_sock_put(__func__, csk)

static inline void __cxgbi_sock_get(const char *fn, struct cxgbi_sock *csk)
{
	log_debug(1 << CXGBI_DBG_SOCK,
		"%s, get csk 0x%p, ref %u+1.\n",
		fn, csk, kref_read(&csk->refcnt));
	kref_get(&csk->refcnt);
}
#define cxgbi_sock_get(csk)	__cxgbi_sock_get(__func__, csk)

static inline int cxgbi_sock_is_closing(struct cxgbi_sock *csk)
{
	return csk->state >= CTP_ACTIVE_CLOSE;
}

static inline int cxgbi_sock_is_established(struct cxgbi_sock *csk)
{
	return csk->state == CTP_ESTABLISHED;
}

static inline void cxgbi_sock_purge_write_queue(struct cxgbi_sock *csk)
{
	struct sk_buff *skb;

	while ((skb = __skb_dequeue(&csk->write_queue)))
		__kfree_skb(skb);
}

static inline unsigned int cxgbi_sock_compute_wscale(unsigned int win)
{
	unsigned int wscale = 0;

	while (wscale < 14 && (65535 << wscale) < win)
		wscale++;
	return wscale;
}

static inline struct sk_buff *alloc_wr(int wrlen, int dlen, gfp_t gfp)
{
	struct sk_buff *skb = alloc_skb(wrlen + dlen, gfp);

	if (skb) {
		__skb_put(skb, wrlen);
		memset(skb->head, 0, wrlen + dlen);
	} else
		pr_info("alloc cpl wr skb %u+%u, OOM.\n", wrlen, dlen);
	return skb;
}


/*
 * The number of WRs needed for an skb depends on the number of fragments
 * in the skb and whether it has any payload in its main body.  This maps the
 * length of the gather list represented by an skb into the # of necessary WRs.
 * The extra two fragments are for iscsi bhs and payload padding.
 */
#define SKB_WR_LIST_SIZE	 (MAX_SKB_FRAGS + 2)

static inline void cxgbi_sock_reset_wr_list(struct cxgbi_sock *csk)
{
	csk->wr_pending_head = csk->wr_pending_tail = NULL;
}

static inline void cxgbi_sock_enqueue_wr(struct cxgbi_sock *csk,
					  struct sk_buff *skb)
{
	cxgbi_skcb_tx_wr_next(skb) = NULL;
	/*
	 * We want to take an extra reference since both us and the driver
	 * need to free the packet before it's really freed.
	 */
	skb_get(skb);

	if (!csk->wr_pending_head)
		csk->wr_pending_head = skb;
	else
		cxgbi_skcb_tx_wr_next(csk->wr_pending_tail) = skb;
	csk->wr_pending_tail = skb;
}

static inline int cxgbi_sock_count_pending_wrs(const struct cxgbi_sock *csk)
{
	int n = 0;
	const struct sk_buff *skb = csk->wr_pending_head;

	while (skb) {
		n += skb->csum;
		skb = cxgbi_skcb_tx_wr_next(skb);
	}
	return n;
}

static inline struct sk_buff *cxgbi_sock_peek_wr(const struct cxgbi_sock *csk)
{
	return csk->wr_pending_head;
}

static inline struct sk_buff *cxgbi_sock_dequeue_wr(struct cxgbi_sock *csk)
{
	struct sk_buff *skb = csk->wr_pending_head;

	if (likely(skb)) {
		csk->wr_pending_head = cxgbi_skcb_tx_wr_next(skb);
		cxgbi_skcb_tx_wr_next(skb) = NULL;
	}
	return skb;
}

void cxgbi_sock_check_wr_invariants(const struct cxgbi_sock *);
void cxgbi_sock_purge_wr_queue(struct cxgbi_sock *);
void cxgbi_sock_skb_entail(struct cxgbi_sock *, struct sk_buff *);
void cxgbi_sock_fail_act_open(struct cxgbi_sock *, int);
void cxgbi_sock_act_open_req_arp_failure(void *, struct sk_buff *);
void cxgbi_sock_closed(struct cxgbi_sock *);
void cxgbi_sock_established(struct cxgbi_sock *, unsigned int, unsigned int);
void cxgbi_sock_rcv_abort_rpl(struct cxgbi_sock *);
void cxgbi_sock_rcv_peer_close(struct cxgbi_sock *);
void cxgbi_sock_rcv_close_conn_rpl(struct cxgbi_sock *, u32);
void cxgbi_sock_rcv_wr_ack(struct cxgbi_sock *, unsigned int, unsigned int,
				int);
unsigned int cxgbi_sock_select_mss(struct cxgbi_sock *, unsigned int);
void cxgbi_sock_free_cpl_skbs(struct cxgbi_sock *);

struct cxgbi_hba {
	struct net_device *ndev;
	struct net_device *vdev;	/* vlan dev */
	struct Scsi_Host *shost;
	struct cxgbi_device *cdev;
	__be32 ipv4addr;
	unsigned char port_id;
};

struct cxgbi_ports_map {
	unsigned int max_connect;
	unsigned int used;
	unsigned short sport_base;
	spinlock_t lock;
	unsigned int next;
	struct cxgbi_sock **port_csk;
};

#define CXGBI_FLAG_DEV_T3		0x1
#define CXGBI_FLAG_DEV_T4		0x2
#define CXGBI_FLAG_ADAPTER_RESET	0x4
#define CXGBI_FLAG_IPV4_SET		0x10
#define CXGBI_FLAG_USE_PPOD_OFLDQ       0x40
#define CXGBI_FLAG_DDP_OFF		0x100
#define CXGBI_FLAG_DEV_ISO_OFF		0x400

struct cxgbi_device {
	struct list_head list_head;
	struct list_head rcu_node;
	unsigned int flags;
	struct net_device **ports;
	void *lldev;
	struct cxgbi_hba **hbas;
	const unsigned short *mtus;
	unsigned char nmtus;
	unsigned char nports;
	struct pci_dev *pdev;
	struct dentry *debugfs_root;
	struct iscsi_transport *itp;
	struct module *owner;

	unsigned int pfvf;
	unsigned int rx_credit_thres;
	unsigned int skb_tx_rsvd;
	u32 skb_iso_txhdr;
	unsigned int skb_rx_extra;	/* for msg coalesced mode */
	unsigned int tx_max_size;
	unsigned int rx_max_size;
	unsigned int rxq_idx_cntr;
	struct cxgbi_ports_map pmap;

	void (*dev_ddp_cleanup)(struct cxgbi_device *);
	struct cxgbi_ppm* (*cdev2ppm)(struct cxgbi_device *);
	int (*csk_ddp_set_map)(struct cxgbi_ppm *, struct cxgbi_sock *,
			       struct cxgbi_task_tag_info *);
	void (*csk_ddp_clear_map)(struct cxgbi_device *cdev,
				  struct cxgbi_ppm *,
				  struct cxgbi_task_tag_info *);
	int (*csk_ddp_setup_digest)(struct cxgbi_sock *,
				    unsigned int, int, int);
	int (*csk_ddp_setup_pgidx)(struct cxgbi_sock *,
				   unsigned int, int);

	void (*csk_release_offload_resources)(struct cxgbi_sock *);
	int (*csk_rx_pdu_ready)(struct cxgbi_sock *, struct sk_buff *);
	u32 (*csk_send_rx_credits)(struct cxgbi_sock *, u32);
	int (*csk_push_tx_frames)(struct cxgbi_sock *, int);
	void (*csk_send_abort_req)(struct cxgbi_sock *);
	void (*csk_send_close_req)(struct cxgbi_sock *);
	int (*csk_alloc_cpls)(struct cxgbi_sock *);
	int (*csk_init_act_open)(struct cxgbi_sock *);

	void *dd_data;
};
#define cxgbi_cdev_priv(cdev)	((cdev)->dd_data)

struct cxgbi_conn {
	struct cxgbi_endpoint *cep;
	struct iscsi_conn *iconn;
	struct cxgbi_hba *chba;
	u32 task_idx_bits;
	unsigned int ddp_full;
	unsigned int ddp_tag_full;
};

struct cxgbi_endpoint {
	struct cxgbi_conn *cconn;
	struct cxgbi_hba *chba;
	struct cxgbi_sock *csk;
};

struct cxgbi_task_data {
#define CXGBI_TASK_SGL_CHECKED	0x1
#define CXGBI_TASK_SGL_COPY	0x2
	u8 flags;
	unsigned short nr_frags;
	struct page_frag frags[MAX_SKB_FRAGS];
	struct sk_buff *skb;
	unsigned int dlen;
	unsigned int offset;
	unsigned int count;
	unsigned int sgoffset;
	u32 total_count;
	u32 total_offset;
	u32 max_xmit_dlength;
	struct cxgbi_task_tag_info ttinfo;
};
#define iscsi_task_cxgbi_data(task) \
	((task)->dd_data + sizeof(struct iscsi_tcp_task))

struct cxgbi_iso_info {
#define CXGBI_ISO_INFO_FSLICE		0x1
#define CXGBI_ISO_INFO_LSLICE		0x2
#define CXGBI_ISO_INFO_IMM_ENABLE	0x4
	u8 flags;
	u8 op;
	u8 ahs;
	u8 num_pdu;
	u32 mpdu;
	u32 burst_size;
	u32 len;
	u32 segment_offset;
	u32 datasn_offset;
	u32 buffer_offset;
};
<<<<<<< HEAD

static inline void *cxgbi_alloc_big_mem(unsigned int size,
					gfp_t gfp)
{
	void *p = kzalloc(size, gfp | __GFP_NOWARN);

	if (!p)
		p = vzalloc(size);

	return p;
}

static inline void cxgbi_free_big_mem(void *addr)
{
	kvfree(addr);
}
=======
>>>>>>> 7d2a07b7

static inline void cxgbi_set_iscsi_ipv4(struct cxgbi_hba *chba, __be32 ipaddr)
{
	if (chba->cdev->flags & CXGBI_FLAG_IPV4_SET)
		chba->ipv4addr = ipaddr;
	else
		pr_info("set iscsi ipv4 NOT supported, using %s ipv4.\n",
			chba->ndev->name);
}

struct cxgbi_device *cxgbi_device_register(unsigned int, unsigned int);
void cxgbi_device_unregister(struct cxgbi_device *);
void cxgbi_device_unregister_all(unsigned int flag);
struct cxgbi_device *cxgbi_device_find_by_lldev(void *);
struct cxgbi_device *cxgbi_device_find_by_netdev(struct net_device *, int *);
struct cxgbi_device *cxgbi_device_find_by_netdev_rcu(struct net_device *,
						     int *);
int cxgbi_hbas_add(struct cxgbi_device *, u64, unsigned int,
			struct scsi_host_template *,
			struct scsi_transport_template *);
void cxgbi_hbas_remove(struct cxgbi_device *);

int cxgbi_device_portmap_create(struct cxgbi_device *cdev, unsigned int base,
			unsigned int max_conn);
void cxgbi_device_portmap_cleanup(struct cxgbi_device *cdev);

void cxgbi_conn_tx_open(struct cxgbi_sock *);
void cxgbi_conn_pdu_ready(struct cxgbi_sock *);
int cxgbi_conn_alloc_pdu(struct iscsi_task *, u8);
int cxgbi_conn_init_pdu(struct iscsi_task *, unsigned int , unsigned int);
int cxgbi_conn_xmit_pdu(struct iscsi_task *);

void cxgbi_cleanup_task(struct iscsi_task *task);

umode_t cxgbi_attr_is_visible(int param_type, int param);
void cxgbi_get_conn_stats(struct iscsi_cls_conn *, struct iscsi_stats *);
int cxgbi_set_conn_param(struct iscsi_cls_conn *,
			enum iscsi_param, char *, int);
int cxgbi_get_ep_param(struct iscsi_endpoint *ep, enum iscsi_param, char *);
struct iscsi_cls_conn *cxgbi_create_conn(struct iscsi_cls_session *, u32);
int cxgbi_bind_conn(struct iscsi_cls_session *,
			struct iscsi_cls_conn *, u64, int);
void cxgbi_destroy_session(struct iscsi_cls_session *);
struct iscsi_cls_session *cxgbi_create_session(struct iscsi_endpoint *,
			u16, u16, u32);
int cxgbi_set_host_param(struct Scsi_Host *,
			enum iscsi_host_param, char *, int);
int cxgbi_get_host_param(struct Scsi_Host *, enum iscsi_host_param, char *);
struct iscsi_endpoint *cxgbi_ep_connect(struct Scsi_Host *,
			struct sockaddr *, int);
int cxgbi_ep_poll(struct iscsi_endpoint *, int);
void cxgbi_ep_disconnect(struct iscsi_endpoint *);

int cxgbi_iscsi_init(struct iscsi_transport *,
			struct scsi_transport_template **);
void cxgbi_iscsi_cleanup(struct iscsi_transport *,
			struct scsi_transport_template **);
void cxgbi_parse_pdu_itt(struct iscsi_conn *, itt_t, int *, int *);
int cxgbi_ddp_init(struct cxgbi_device *, unsigned int, unsigned int,
			unsigned int, unsigned int);
int cxgbi_ddp_cleanup(struct cxgbi_device *);
void cxgbi_ddp_page_size_factor(int *);
void cxgbi_ddp_set_one_ppod(struct cxgbi_pagepod *,
			    struct cxgbi_task_tag_info *,
			    struct scatterlist **sg_pp, unsigned int *sg_off);
int cxgbi_ddp_ppm_setup(void **ppm_pp, struct cxgbi_device *cdev,
			struct cxgbi_tag_format *tformat,
			unsigned int iscsi_size, unsigned int llimit,
			unsigned int start, unsigned int rsvd_factor,
			unsigned int edram_start, unsigned int edram_size);
#endif	/*__LIBCXGBI_H__*/<|MERGE_RESOLUTION|>--- conflicted
+++ resolved
@@ -574,25 +574,6 @@
 	u32 datasn_offset;
 	u32 buffer_offset;
 };
-<<<<<<< HEAD
-
-static inline void *cxgbi_alloc_big_mem(unsigned int size,
-					gfp_t gfp)
-{
-	void *p = kzalloc(size, gfp | __GFP_NOWARN);
-
-	if (!p)
-		p = vzalloc(size);
-
-	return p;
-}
-
-static inline void cxgbi_free_big_mem(void *addr)
-{
-	kvfree(addr);
-}
-=======
->>>>>>> 7d2a07b7
 
 static inline void cxgbi_set_iscsi_ipv4(struct cxgbi_hba *chba, __be32 ipaddr)
 {
