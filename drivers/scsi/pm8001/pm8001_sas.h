/*
 * PMC-Sierra PM8001/8081/8088/8089 SAS/SATA based host adapters driver
 *
 * Copyright (c) 2008-2009 USI Co., Ltd.
 * All rights reserved.
 *
 * Redistribution and use in source and binary forms, with or without
 * modification, are permitted provided that the following conditions
 * are met:
 * 1. Redistributions of source code must retain the above copyright
 *    notice, this list of conditions, and the following disclaimer,
 *    without modification.
 * 2. Redistributions in binary form must reproduce at minimum a disclaimer
 *    substantially similar to the "NO WARRANTY" disclaimer below
 *    ("Disclaimer") and any redistribution must be conditioned upon
 *    including a substantially similar Disclaimer requirement for further
 *    binary redistribution.
 * 3. Neither the names of the above-listed copyright holders nor the names
 *    of any contributors may be used to endorse or promote products derived
 *    from this software without specific prior written permission.
 *
 * Alternatively, this software may be distributed under the terms of the
 * GNU General Public License ("GPL") version 2 as published by the Free
 * Software Foundation.
 *
 * NO WARRANTY
 * THIS SOFTWARE IS PROVIDED BY THE COPYRIGHT HOLDERS AND CONTRIBUTORS
 * "AS IS" AND ANY EXPRESS OR IMPLIED WARRANTIES, INCLUDING, BUT NOT
 * LIMITED TO, THE IMPLIED WARRANTIES OF MERCHANTIBILITY AND FITNESS FOR
 * A PARTICULAR PURPOSE ARE DISCLAIMED. IN NO EVENT SHALL THE COPYRIGHT
 * HOLDERS OR CONTRIBUTORS BE LIABLE FOR SPECIAL, EXEMPLARY, OR CONSEQUENTIAL
 * DAMAGES (INCLUDING, BUT NOT LIMITED TO, PROCUREMENT OF SUBSTITUTE GOODS
 * OR SERVICES; LOSS OF USE, DATA, OR PROFITS; OR BUSINESS INTERRUPTION)
 * HOWEVER CAUSED AND ON ANY THEORY OF LIABILITY, WHETHER IN CONTRACT,
 * STRICT LIABILITY, OR TORT (INCLUDING NEGLIGENCE OR OTHERWISE) ARISING
 * IN ANY WAY OUT OF THE USE OF THIS SOFTWARE, EVEN IF ADVISED OF THE
 * POSSIBILITY OF SUCH DAMAGES.
 *
 */

#ifndef _PM8001_SAS_H_
#define _PM8001_SAS_H_

#include <linux/kernel.h>
#include <linux/module.h>
#include <linux/spinlock.h>
#include <linux/delay.h>
#include <linux/types.h>
#include <linux/ctype.h>
#include <linux/dma-mapping.h>
#include <linux/pci.h>
#include <linux/interrupt.h>
#include <linux/workqueue.h>
#include <scsi/libsas.h>
#include <scsi/scsi_tcq.h>
#include <scsi/sas_ata.h>
#include <linux/atomic.h>
#include "pm8001_defs.h"

#define DRV_NAME		"pm80xx"
#define DRV_VERSION		"0.1.40"
#define PM8001_FAIL_LOGGING	0x01 /* Error message logging */
#define PM8001_INIT_LOGGING	0x02 /* driver init logging */
#define PM8001_DISC_LOGGING	0x04 /* discovery layer logging */
#define PM8001_IO_LOGGING	0x08 /* I/O path logging */
#define PM8001_EH_LOGGING	0x10 /* libsas EH function logging*/
#define PM8001_IOCTL_LOGGING	0x20 /* IOCTL message logging */
#define PM8001_MSG_LOGGING	0x40 /* misc message logging */
#define PM8001_DEV_LOGGING	0x80 /* development message logging */
#define PM8001_DEVIO_LOGGING	0x100 /* development io message logging */
#define PM8001_IOERR_LOGGING	0x200 /* development io err message logging */
<<<<<<< HEAD
#define pm8001_printk(format, arg...)	pr_info("%s:: %s  %d:" \
			format, pm8001_ha->name, __func__, __LINE__, ## arg)
#define PM8001_CHECK_LOGGING(HBA, LEVEL, CMD)	\
do {						\
	if (unlikely(HBA->logging_level & LEVEL))	\
		do {					\
			CMD;				\
		} while (0);				\
} while (0);
=======
>>>>>>> 7d2a07b7

#define pm8001_info(HBA, fmt, ...)					\
	pr_info("%s:: %s  %d:" fmt,					\
		(HBA)->name, __func__, __LINE__, ##__VA_ARGS__)

<<<<<<< HEAD
#define PM8001_DEV_DBG(HBA, CMD)		\
	PM8001_CHECK_LOGGING(HBA, PM8001_DEV_LOGGING, CMD)

#define PM8001_DEVIO_DBG(HBA, CMD)		\
	PM8001_CHECK_LOGGING(HBA, PM8001_DEVIO_LOGGING, CMD)

#define PM8001_IOERR_DBG(HBA, CMD)		\
	PM8001_CHECK_LOGGING(HBA, PM8001_IOERR_LOGGING, CMD)
=======
#define pm8001_dbg(HBA, level, fmt, ...)				\
do {									\
	if (unlikely((HBA)->logging_level & PM8001_##level##_LOGGING))	\
		pm8001_info(HBA, fmt, ##__VA_ARGS__);			\
} while (0)
>>>>>>> 7d2a07b7

#define PM8001_USE_TASKLET
#define PM8001_USE_MSIX
#define PM8001_READ_VPD


#define IS_SPCV_12G(dev)	((dev->device == 0X8074)		\
				|| (dev->device == 0X8076)		\
				|| (dev->device == 0X8077)		\
				|| (dev->device == 0X8070)		\
				|| (dev->device == 0X8072))

#define PM8001_NAME_LENGTH		32/* generic length of strings */
extern struct list_head hba_list;
extern const struct pm8001_dispatch pm8001_8001_dispatch;
extern const struct pm8001_dispatch pm8001_80xx_dispatch;

struct pm8001_hba_info;
struct pm8001_ccb_info;
struct pm8001_device;
/* define task management IU */
struct pm8001_tmf_task {
	u8	tmf;
	u32	tag_of_task_to_be_managed;
};
struct pm8001_ioctl_payload {
	u32	signature;
	u16	major_function;
	u16	minor_function;
	u16	status;
	u16	offset;
	u16	id;
	u32	wr_length;
	u32	rd_length;
	u8	*func_specific;
};

#define MPI_FATAL_ERROR_TABLE_OFFSET_MASK 0xFFFFFF
#define MPI_FATAL_ERROR_TABLE_SIZE(value) ((0xFF000000 & value) >> SHIFT24)
#define MPI_FATAL_EDUMP_TABLE_LO_OFFSET            0x00     /* HNFBUFL */
#define MPI_FATAL_EDUMP_TABLE_HI_OFFSET            0x04     /* HNFBUFH */
#define MPI_FATAL_EDUMP_TABLE_LENGTH               0x08     /* HNFBLEN */
#define MPI_FATAL_EDUMP_TABLE_HANDSHAKE            0x0C     /* FDDHSHK */
#define MPI_FATAL_EDUMP_TABLE_STATUS               0x10     /* FDDTSTAT */
#define MPI_FATAL_EDUMP_TABLE_ACCUM_LEN            0x14     /* ACCDDLEN */
#define MPI_FATAL_EDUMP_TABLE_TOTAL_LEN		   0x18	    /* TOTALLEN */
#define MPI_FATAL_EDUMP_TABLE_SIGNATURE		   0x1C     /* SIGNITURE */
#define MPI_FATAL_EDUMP_HANDSHAKE_RDY              0x1
#define MPI_FATAL_EDUMP_HANDSHAKE_BUSY             0x0
#define MPI_FATAL_EDUMP_TABLE_STAT_RSVD                 0x0
#define MPI_FATAL_EDUMP_TABLE_STAT_DMA_FAILED           0x1
#define MPI_FATAL_EDUMP_TABLE_STAT_NF_SUCCESS_MORE_DATA 0x2
#define MPI_FATAL_EDUMP_TABLE_STAT_NF_SUCCESS_DONE      0x3
#define TYPE_GSM_SPACE        1
#define TYPE_QUEUE            2
#define TYPE_FATAL            3
#define TYPE_NON_FATAL        4
#define TYPE_INBOUND          1
#define TYPE_OUTBOUND         2
struct forensic_data {
	u32  data_type;
	union {
		struct {
			u32  direct_len;
			u32  direct_offset;
			void  *direct_data;
		} gsm_buf;
		struct {
			u16  queue_type;
			u16  queue_index;
			u32  direct_len;
			void  *direct_data;
		} queue_buf;
		struct {
			u32  direct_len;
			u32  direct_offset;
			u32  read_len;
			void  *direct_data;
		} data_buf;
	};
};

/* bit31-26 - mask bar */
#define SCRATCH_PAD0_BAR_MASK                    0xFC000000
/* bit25-0  - offset mask */
#define SCRATCH_PAD0_OFFSET_MASK                 0x03FFFFFF
/* if AAP error state */
#define SCRATCH_PAD0_AAPERR_MASK                 0xFFFFFFFF
/* Inbound doorbell bit7 */
#define SPCv_MSGU_CFG_TABLE_NONFATAL_DUMP	 0x80
/* Inbound doorbell bit7 SPCV */
#define SPCV_MSGU_CFG_TABLE_TRANSFER_DEBUG_INFO  0x80
#define MAIN_MERRDCTO_MERRDCES		         0xA0/* DWORD 0x28) */

struct pm8001_dispatch {
	char *name;
	int (*chip_init)(struct pm8001_hba_info *pm8001_ha);
	int (*chip_soft_rst)(struct pm8001_hba_info *pm8001_ha);
	void (*chip_rst)(struct pm8001_hba_info *pm8001_ha);
	int (*chip_ioremap)(struct pm8001_hba_info *pm8001_ha);
	void (*chip_iounmap)(struct pm8001_hba_info *pm8001_ha);
	irqreturn_t (*isr)(struct pm8001_hba_info *pm8001_ha, u8 vec);
	u32 (*is_our_interrupt)(struct pm8001_hba_info *pm8001_ha);
	int (*isr_process_oq)(struct pm8001_hba_info *pm8001_ha, u8 vec);
	void (*interrupt_enable)(struct pm8001_hba_info *pm8001_ha, u8 vec);
	void (*interrupt_disable)(struct pm8001_hba_info *pm8001_ha, u8 vec);
	void (*make_prd)(struct scatterlist *scatter, int nr, void *prd);
	int (*smp_req)(struct pm8001_hba_info *pm8001_ha,
		struct pm8001_ccb_info *ccb);
	int (*ssp_io_req)(struct pm8001_hba_info *pm8001_ha,
		struct pm8001_ccb_info *ccb);
	int (*sata_req)(struct pm8001_hba_info *pm8001_ha,
		struct pm8001_ccb_info *ccb);
	int (*phy_start_req)(struct pm8001_hba_info *pm8001_ha,	u8 phy_id);
	int (*phy_stop_req)(struct pm8001_hba_info *pm8001_ha, u8 phy_id);
	int (*reg_dev_req)(struct pm8001_hba_info *pm8001_ha,
		struct pm8001_device *pm8001_dev, u32 flag);
	int (*dereg_dev_req)(struct pm8001_hba_info *pm8001_ha, u32 device_id);
	int (*phy_ctl_req)(struct pm8001_hba_info *pm8001_ha,
		u32 phy_id, u32 phy_op);
	int (*task_abort)(struct pm8001_hba_info *pm8001_ha,
		struct pm8001_device *pm8001_dev, u8 flag, u32 task_tag,
		u32 cmd_tag);
	int (*ssp_tm_req)(struct pm8001_hba_info *pm8001_ha,
		struct pm8001_ccb_info *ccb, struct pm8001_tmf_task *tmf);
	int (*get_nvmd_req)(struct pm8001_hba_info *pm8001_ha, void *payload);
	int (*set_nvmd_req)(struct pm8001_hba_info *pm8001_ha, void *payload);
	int (*fw_flash_update_req)(struct pm8001_hba_info *pm8001_ha,
		void *payload);
	int (*set_dev_state_req)(struct pm8001_hba_info *pm8001_ha,
		struct pm8001_device *pm8001_dev, u32 state);
	int (*sas_diag_start_end_req)(struct pm8001_hba_info *pm8001_ha,
		u32 state);
	int (*sas_diag_execute_req)(struct pm8001_hba_info *pm8001_ha,
		u32 state);
	int (*sas_re_init_req)(struct pm8001_hba_info *pm8001_ha);
	int (*fatal_errors)(struct pm8001_hba_info *pm8001_ha);
};

struct pm8001_chip_info {
	u32     encrypt;
	u32	n_phy;
	const struct pm8001_dispatch	*dispatch;
};
#define PM8001_CHIP_DISP	(pm8001_ha->chip->dispatch)

struct pm8001_port {
	struct asd_sas_port	sas_port;
	u8			port_attached;
	u16			wide_port_phymap;
	u8			port_state;
	struct list_head	list;
};

struct pm8001_phy {
	struct pm8001_hba_info	*pm8001_ha;
	struct pm8001_port	*port;
	struct asd_sas_phy	sas_phy;
	struct sas_identify	identify;
	struct scsi_device	*sdev;
	u64			dev_sas_addr;
	u32			phy_type;
	struct completion	*enable_completion;
	u32			frame_rcvd_size;
	u8			frame_rcvd[32];
	u8			phy_attached;
	u8			phy_state;
	enum sas_linkrate	minimum_linkrate;
	enum sas_linkrate	maximum_linkrate;
	struct completion	*reset_completion;
	bool			port_reset_status;
	bool			reset_success;
};

/* port reset status */
#define PORT_RESET_SUCCESS	0x00
#define PORT_RESET_TMO		0x01

struct pm8001_device {
	enum sas_device_type	dev_type;
	struct domain_device	*sas_device;
	u32			attached_phy;
	u32			id;
	struct completion	*dcompletion;
	struct completion	*setds_completion;
	u32			device_id;
	atomic_t		running_req;
};

struct pm8001_prd_imt {
	__le32			len;
	__le32			e;
};

struct pm8001_prd {
	__le64			addr;		/* 64-bit buffer address */
	struct pm8001_prd_imt	im_len;		/* 64-bit length */
} __attribute__ ((packed));
/*
 * CCB(Command Control Block)
 */
struct pm8001_ccb_info {
	struct sas_task		*task;
	u32			n_elem;
	u32			ccb_tag;
	dma_addr_t		ccb_dma_handle;
	struct pm8001_device	*device;
	struct pm8001_prd	*buf_prd;
	struct fw_control_ex	*fw_control_context;
	u8			open_retry;
};

struct mpi_mem {
	void			*virt_ptr;
	dma_addr_t		phys_addr;
	u32			phys_addr_hi;
	u32			phys_addr_lo;
	u32			total_len;
	u32			num_elements;
	u32			element_size;
	u32			alignment;
};

struct mpi_mem_req {
	/* The number of element in the  mpiMemory array */
	u32			count;
	/* The array of structures that define memroy regions*/
	struct mpi_mem		region[USI_MAX_MEMCNT];
};

struct encrypt {
	u32	cipher_mode;
	u32	sec_mode;
	u32	status;
	u32	flag;
};

struct sas_phy_attribute_table {
	u32	phystart1_16[16];
	u32	outbound_hw_event_pid1_16[16];
};

union main_cfg_table {
	struct {
	u32			signature;
	u32			interface_rev;
	u32			firmware_rev;
	u32			max_out_io;
	u32			max_sgl;
	u32			ctrl_cap_flag;
	u32			gst_offset;
	u32			inbound_queue_offset;
	u32			outbound_queue_offset;
	u32			inbound_q_nppd_hppd;
	u32			outbound_hw_event_pid0_3;
	u32			outbound_hw_event_pid4_7;
	u32			outbound_ncq_event_pid0_3;
	u32			outbound_ncq_event_pid4_7;
	u32			outbound_tgt_ITNexus_event_pid0_3;
	u32			outbound_tgt_ITNexus_event_pid4_7;
	u32			outbound_tgt_ssp_event_pid0_3;
	u32			outbound_tgt_ssp_event_pid4_7;
	u32			outbound_tgt_smp_event_pid0_3;
	u32			outbound_tgt_smp_event_pid4_7;
	u32			upper_event_log_addr;
	u32			lower_event_log_addr;
	u32			event_log_size;
	u32			event_log_option;
	u32			upper_iop_event_log_addr;
	u32			lower_iop_event_log_addr;
	u32			iop_event_log_size;
	u32			iop_event_log_option;
	u32			fatal_err_interrupt;
	u32			fatal_err_dump_offset0;
	u32			fatal_err_dump_length0;
	u32			fatal_err_dump_offset1;
	u32			fatal_err_dump_length1;
	u32			hda_mode_flag;
	u32			anolog_setup_table_offset;
	u32			rsvd[4];
	} pm8001_tbl;

	struct {
	u32			signature;
	u32			interface_rev;
	u32			firmware_rev;
	u32			max_out_io;
	u32			max_sgl;
	u32			ctrl_cap_flag;
	u32			gst_offset;
	u32			inbound_queue_offset;
	u32			outbound_queue_offset;
	u32			inbound_q_nppd_hppd;
	u32			rsvd[8];
	u32			crc_core_dump;
	u32			rsvd1;
	u32			upper_event_log_addr;
	u32			lower_event_log_addr;
	u32			event_log_size;
	u32			event_log_severity;
	u32			upper_pcs_event_log_addr;
	u32			lower_pcs_event_log_addr;
	u32			pcs_event_log_size;
	u32			pcs_event_log_severity;
	u32			fatal_err_interrupt;
	u32			fatal_err_dump_offset0;
	u32			fatal_err_dump_length0;
	u32			fatal_err_dump_offset1;
	u32			fatal_err_dump_length1;
	u32			gpio_led_mapping;
	u32			analog_setup_table_offset;
	u32			int_vec_table_offset;
	u32			phy_attr_table_offset;
	u32			port_recovery_timer;
	u32			interrupt_reassertion_delay;
	u32			fatal_n_non_fatal_dump;	        /* 0x28 */
	u32			ila_version;
	u32			inc_fw_version;
	} pm80xx_tbl;
};

union general_status_table {
	struct {
	u32			gst_len_mpistate;
	u32			iq_freeze_state0;
	u32			iq_freeze_state1;
	u32			msgu_tcnt;
	u32			iop_tcnt;
	u32			rsvd;
	u32			phy_state[8];
	u32			gpio_input_val;
	u32			rsvd1[2];
	u32			recover_err_info[8];
	} pm8001_tbl;
	struct {
	u32			gst_len_mpistate;
	u32			iq_freeze_state0;
	u32			iq_freeze_state1;
	u32			msgu_tcnt;
	u32			iop_tcnt;
	u32			rsvd[9];
	u32			gpio_input_val;
	u32			rsvd1[2];
	u32			recover_err_info[8];
	} pm80xx_tbl;
};
struct inbound_queue_table {
	u32			element_pri_size_cnt;
	u32			upper_base_addr;
	u32			lower_base_addr;
	u32			ci_upper_base_addr;
	u32			ci_lower_base_addr;
	u32			pi_pci_bar;
	u32			pi_offset;
	u32			total_length;
	void			*base_virt;
	void			*ci_virt;
	u32			reserved;
	__le32			consumer_index;
	u32			producer_idx;
	spinlock_t		iq_lock;
};
struct outbound_queue_table {
	u32			element_size_cnt;
	u32			upper_base_addr;
	u32			lower_base_addr;
	void			*base_virt;
	u32			pi_upper_base_addr;
	u32			pi_lower_base_addr;
	u32			ci_pci_bar;
	u32			ci_offset;
	u32			total_length;
	void			*pi_virt;
	u32			interrup_vec_cnt_delay;
	u32			dinterrup_to_pci_offset;
	__le32			producer_index;
	u32			consumer_idx;
	spinlock_t		oq_lock;
};
struct pm8001_hba_memspace {
	void __iomem  		*memvirtaddr;
	u64			membase;
	u32			memsize;
};
struct isr_param {
	struct pm8001_hba_info *drv_inst;
	u32 irq_id;
};
struct pm8001_hba_info {
	char			name[PM8001_NAME_LENGTH];
	struct list_head	list;
	unsigned long		flags;
	spinlock_t		lock;/* host-wide lock */
	spinlock_t		bitmap_lock;
	struct pci_dev		*pdev;/* our device */
	struct device		*dev;
	struct pm8001_hba_memspace io_mem[6];
	struct mpi_mem_req	memoryMap;
	struct encrypt		encrypt_info; /* support encryption */
	struct forensic_data	forensic_info;
	u32			fatal_bar_loc;
	u32			forensic_last_offset;
	u32			fatal_forensic_shift_offset;
	u32			forensic_fatal_step;
	u32			forensic_preserved_accumulated_transfer;
	u32			evtlog_ib_offset;
	u32			evtlog_ob_offset;
	void __iomem	*msg_unit_tbl_addr;/*Message Unit Table Addr*/
	void __iomem	*main_cfg_tbl_addr;/*Main Config Table Addr*/
	void __iomem	*general_stat_tbl_addr;/*General Status Table Addr*/
	void __iomem	*inbnd_q_tbl_addr;/*Inbound Queue Config Table Addr*/
	void __iomem	*outbnd_q_tbl_addr;/*Outbound Queue Config Table Addr*/
	void __iomem	*pspa_q_tbl_addr;
			/*MPI SAS PHY attributes Queue Config Table Addr*/
	void __iomem	*ivt_tbl_addr; /*MPI IVT Table Addr */
	void __iomem	*fatal_tbl_addr; /*MPI IVT Table Addr */
	union main_cfg_table	main_cfg_tbl;
	union general_status_table	gs_tbl;
	struct inbound_queue_table	inbnd_q_tbl[PM8001_MAX_INB_NUM];
	struct outbound_queue_table	outbnd_q_tbl[PM8001_MAX_OUTB_NUM];
	struct sas_phy_attribute_table	phy_attr_table;
					/* MPI SAS PHY attributes */
	u8			sas_addr[SAS_ADDR_SIZE];
	struct sas_ha_struct	*sas;/* SCSI/SAS glue */
	struct Scsi_Host	*shost;
	u32			chip_id;
	const struct pm8001_chip_info	*chip;
	struct completion	*nvmd_completion;
	int			tags_num;
	unsigned long		*tags;
	struct pm8001_phy	phy[PM8001_MAX_PHYS];
	struct pm8001_port	port[PM8001_MAX_PHYS];
	u32			id;
	u32			irq;
	u32			iomb_size; /* SPC and SPCV IOMB size */
	struct pm8001_device	*devices;
	struct pm8001_ccb_info	*ccb_info;
#ifdef PM8001_USE_MSIX
	int			number_of_intr;/*will be used in remove()*/
	char			intr_drvname[PM8001_MAX_MSIX_VEC]
				[PM8001_NAME_LENGTH+1+3+1];
#endif
#ifdef PM8001_USE_TASKLET
	struct tasklet_struct	tasklet[PM8001_MAX_MSIX_VEC];
#endif
	u32			logging_level;
	u32			link_rate;
	u32			fw_status;
	u32			smp_exp_mode;
	bool			controller_fatal_error;
	const struct firmware 	*fw_image;
	struct isr_param irq_vector[PM8001_MAX_MSIX_VEC];
	u32			reset_in_progress;
	u32			non_fatal_count;
	u32			non_fatal_read_length;
	u32 max_q_num;
	u32 ib_offset;
	u32 ob_offset;
	u32 ci_offset;
	u32 pi_offset;
	u32 max_memcnt;
};

struct pm8001_work {
	struct work_struct work;
	struct pm8001_hba_info *pm8001_ha;
	void *data;
	int handler;
};

struct pm8001_fw_image_header {
	u8 vender_id[8];
	u8 product_id;
	u8 hardware_rev;
	u8 dest_partition;
	u8 reserved;
	u8 fw_rev[4];
	__be32  image_length;
	__be32 image_crc;
	__be32 startup_entry;
} __attribute__((packed, aligned(4)));


/**
 * FW Flash Update status values
 */
#define FLASH_UPDATE_COMPLETE_PENDING_REBOOT	0x00
#define FLASH_UPDATE_IN_PROGRESS		0x01
#define FLASH_UPDATE_HDR_ERR			0x02
#define FLASH_UPDATE_OFFSET_ERR			0x03
#define FLASH_UPDATE_CRC_ERR			0x04
#define FLASH_UPDATE_LENGTH_ERR			0x05
#define FLASH_UPDATE_HW_ERR			0x06
#define FLASH_UPDATE_DNLD_NOT_SUPPORTED		0x10
#define FLASH_UPDATE_DISABLED			0x11

#define	NCQ_READ_LOG_FLAG			0x80000000
#define	NCQ_ABORT_ALL_FLAG			0x40000000
#define	NCQ_2ND_RLE_FLAG			0x20000000

/* Device states */
#define DS_OPERATIONAL				0x01
#define DS_PORT_IN_RESET			0x02
#define DS_IN_RECOVERY				0x03
#define DS_IN_ERROR				0x04
#define DS_NON_OPERATIONAL			0x07

/**
 * brief param structure for firmware flash update.
 */
struct fw_flash_updata_info {
	u32			cur_image_offset;
	u32			cur_image_len;
	u32			total_image_len;
	struct pm8001_prd	sgl;
};

struct fw_control_info {
	u32			retcode;/*ret code (status)*/
	u32			phase;/*ret code phase*/
	u32			phaseCmplt;/*percent complete for the current
	update phase */
	u32			version;/*Hex encoded firmware version number*/
	u32			offset;/*Used for downloading firmware	*/
	u32			len; /*len of buffer*/
	u32			size;/* Used in OS VPD and Trace get size
	operations.*/
	u32			reserved;/* padding required for 64 bit
	alignment */
	u8			buffer[1];/* Start of buffer */
};
struct fw_control_ex {
	struct fw_control_info *fw_control;
	void			*buffer;/* keep buffer pointer to be
	freed when the response comes*/
	void			*virtAddr;/* keep virtual address of the data */
	void			*usrAddr;/* keep virtual address of the
	user data */
	dma_addr_t		phys_addr;
	u32			len; /* len of buffer  */
	void			*payload; /* pointer to IOCTL Payload */
	u8			inProgress;/*if 1 - the IOCTL request is in
	progress */
	void			*param1;
	void			*param2;
	void			*param3;
};

/* pm8001 workqueue */
extern struct workqueue_struct *pm8001_wq;

/******************** function prototype *********************/
int pm8001_tag_alloc(struct pm8001_hba_info *pm8001_ha, u32 *tag_out);
void pm8001_tag_init(struct pm8001_hba_info *pm8001_ha);
u32 pm8001_get_ncq_tag(struct sas_task *task, u32 *tag);
void pm8001_ccb_task_free(struct pm8001_hba_info *pm8001_ha,
	struct sas_task *task, struct pm8001_ccb_info *ccb, u32 ccb_idx);
int pm8001_phy_control(struct asd_sas_phy *sas_phy, enum phy_func func,
	void *funcdata);
void pm8001_scan_start(struct Scsi_Host *shost);
int pm8001_scan_finished(struct Scsi_Host *shost, unsigned long time);
int pm8001_queue_command(struct sas_task *task, gfp_t gfp_flags);
int pm8001_abort_task(struct sas_task *task);
int pm8001_abort_task_set(struct domain_device *dev, u8 *lun);
int pm8001_clear_aca(struct domain_device *dev, u8 *lun);
int pm8001_clear_task_set(struct domain_device *dev, u8 *lun);
int pm8001_dev_found(struct domain_device *dev);
void pm8001_dev_gone(struct domain_device *dev);
int pm8001_lu_reset(struct domain_device *dev, u8 *lun);
int pm8001_I_T_nexus_reset(struct domain_device *dev);
int pm8001_I_T_nexus_event_handler(struct domain_device *dev);
int pm8001_query_task(struct sas_task *task);
void pm8001_open_reject_retry(
	struct pm8001_hba_info *pm8001_ha,
	struct sas_task *task_to_close,
	struct pm8001_device *device_to_close);
int pm8001_mem_alloc(struct pci_dev *pdev, void **virt_addr,
	dma_addr_t *pphys_addr, u32 *pphys_addr_hi, u32 *pphys_addr_lo,
	u32 mem_size, u32 align);

void pm8001_chip_iounmap(struct pm8001_hba_info *pm8001_ha);
int pm8001_mpi_build_cmd(struct pm8001_hba_info *pm8001_ha,
			struct inbound_queue_table *circularQ,
			u32 opCode, void *payload, size_t nb,
			u32 responseQueue);
int pm8001_mpi_msg_free_get(struct inbound_queue_table *circularQ,
				u16 messageSize, void **messagePtr);
u32 pm8001_mpi_msg_free_set(struct pm8001_hba_info *pm8001_ha, void *pMsg,
			struct outbound_queue_table *circularQ, u8 bc);
u32 pm8001_mpi_msg_consume(struct pm8001_hba_info *pm8001_ha,
			struct outbound_queue_table *circularQ,
			void **messagePtr1, u8 *pBC);
int pm8001_chip_set_dev_state_req(struct pm8001_hba_info *pm8001_ha,
			struct pm8001_device *pm8001_dev, u32 state);
int pm8001_chip_fw_flash_update_req(struct pm8001_hba_info *pm8001_ha,
					void *payload);
int pm8001_chip_fw_flash_update_build(struct pm8001_hba_info *pm8001_ha,
					void *fw_flash_updata_info, u32 tag);
int pm8001_chip_set_nvmd_req(struct pm8001_hba_info *pm8001_ha, void *payload);
int pm8001_chip_get_nvmd_req(struct pm8001_hba_info *pm8001_ha, void *payload);
int pm8001_chip_ssp_tm_req(struct pm8001_hba_info *pm8001_ha,
				struct pm8001_ccb_info *ccb,
				struct pm8001_tmf_task *tmf);
int pm8001_chip_abort_task(struct pm8001_hba_info *pm8001_ha,
				struct pm8001_device *pm8001_dev,
				u8 flag, u32 task_tag, u32 cmd_tag);
int pm8001_chip_dereg_dev_req(struct pm8001_hba_info *pm8001_ha, u32 device_id);
void pm8001_chip_make_sg(struct scatterlist *scatter, int nr, void *prd);
void pm8001_work_fn(struct work_struct *work);
int pm8001_handle_event(struct pm8001_hba_info *pm8001_ha,
					void *data, int handler);
void pm8001_mpi_set_dev_state_resp(struct pm8001_hba_info *pm8001_ha,
							void *piomb);
void pm8001_mpi_set_nvmd_resp(struct pm8001_hba_info *pm8001_ha,
							void *piomb);
void pm8001_mpi_get_nvmd_resp(struct pm8001_hba_info *pm8001_ha,
							void *piomb);
int pm8001_mpi_local_phy_ctl(struct pm8001_hba_info *pm8001_ha,
							void *piomb);
void pm8001_get_lrate_mode(struct pm8001_phy *phy, u8 link_rate);
void pm8001_get_attached_sas_addr(struct pm8001_phy *phy, u8 *sas_addr);
void pm8001_bytes_dmaed(struct pm8001_hba_info *pm8001_ha, int i);
int pm8001_mpi_reg_resp(struct pm8001_hba_info *pm8001_ha, void *piomb);
int pm8001_mpi_dereg_resp(struct pm8001_hba_info *pm8001_ha, void *piomb);
int pm8001_mpi_fw_flash_update_resp(struct pm8001_hba_info *pm8001_ha,
							void *piomb);
int pm8001_mpi_general_event(struct pm8001_hba_info *pm8001_ha, void *piomb);
int pm8001_mpi_task_abort_resp(struct pm8001_hba_info *pm8001_ha, void *piomb);
struct sas_task *pm8001_alloc_task(void);
void pm8001_task_done(struct sas_task *task);
void pm8001_free_task(struct sas_task *task);
void pm8001_tag_free(struct pm8001_hba_info *pm8001_ha, u32 tag);
struct pm8001_device *pm8001_find_dev(struct pm8001_hba_info *pm8001_ha,
					u32 device_id);
int pm80xx_set_thermal_config(struct pm8001_hba_info *pm8001_ha);

int pm8001_bar4_shift(struct pm8001_hba_info *pm8001_ha, u32 shiftValue);
void pm8001_set_phy_profile(struct pm8001_hba_info *pm8001_ha,
	u32 length, u8 *buf);
void pm8001_set_phy_profile_single(struct pm8001_hba_info *pm8001_ha,
		u32 phy, u32 length, u32 *buf);
int pm80xx_bar4_shift(struct pm8001_hba_info *pm8001_ha, u32 shiftValue);
ssize_t pm80xx_get_fatal_dump(struct device *cdev,
		struct device_attribute *attr, char *buf);
ssize_t pm80xx_get_non_fatal_dump(struct device *cdev,
		struct device_attribute *attr, char *buf);
ssize_t pm8001_get_gsm_dump(struct device *cdev, u32, char *buf);
int pm80xx_fatal_errors(struct pm8001_hba_info *pm8001_ha);
void pm8001_free_dev(struct pm8001_device *pm8001_dev);
/* ctl shared API */
extern struct device_attribute *pm8001_host_attrs[];

static inline void
pm8001_ccb_task_free_done(struct pm8001_hba_info *pm8001_ha,
			struct sas_task *task, struct pm8001_ccb_info *ccb,
			u32 ccb_idx)
{
	pm8001_ccb_task_free(pm8001_ha, task, ccb, ccb_idx);
	smp_mb(); /*in order to force CPU ordering*/
	spin_unlock(&pm8001_ha->lock);
	task->task_done(task);
	spin_lock(&pm8001_ha->lock);
}

#endif
<|MERGE_RESOLUTION|>--- conflicted
+++ resolved
@@ -69,39 +69,16 @@
 #define PM8001_DEV_LOGGING	0x80 /* development message logging */
 #define PM8001_DEVIO_LOGGING	0x100 /* development io message logging */
 #define PM8001_IOERR_LOGGING	0x200 /* development io err message logging */
-<<<<<<< HEAD
-#define pm8001_printk(format, arg...)	pr_info("%s:: %s  %d:" \
-			format, pm8001_ha->name, __func__, __LINE__, ## arg)
-#define PM8001_CHECK_LOGGING(HBA, LEVEL, CMD)	\
-do {						\
-	if (unlikely(HBA->logging_level & LEVEL))	\
-		do {					\
-			CMD;				\
-		} while (0);				\
-} while (0);
-=======
->>>>>>> 7d2a07b7
 
 #define pm8001_info(HBA, fmt, ...)					\
 	pr_info("%s:: %s  %d:" fmt,					\
 		(HBA)->name, __func__, __LINE__, ##__VA_ARGS__)
 
-<<<<<<< HEAD
-#define PM8001_DEV_DBG(HBA, CMD)		\
-	PM8001_CHECK_LOGGING(HBA, PM8001_DEV_LOGGING, CMD)
-
-#define PM8001_DEVIO_DBG(HBA, CMD)		\
-	PM8001_CHECK_LOGGING(HBA, PM8001_DEVIO_LOGGING, CMD)
-
-#define PM8001_IOERR_DBG(HBA, CMD)		\
-	PM8001_CHECK_LOGGING(HBA, PM8001_IOERR_LOGGING, CMD)
-=======
 #define pm8001_dbg(HBA, level, fmt, ...)				\
 do {									\
 	if (unlikely((HBA)->logging_level & PM8001_##level##_LOGGING))	\
 		pm8001_info(HBA, fmt, ##__VA_ARGS__);			\
 } while (0)
->>>>>>> 7d2a07b7
 
 #define PM8001_USE_TASKLET
 #define PM8001_USE_MSIX
