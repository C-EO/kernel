--- conflicted
+++ resolved
@@ -441,14 +441,7 @@
 
 	/* get resource of ufs sys ctrl */
 	host->ufs_sys_ctrl = devm_platform_ioremap_resource(pdev, 1);
-<<<<<<< HEAD
-	if (IS_ERR(host->ufs_sys_ctrl))
-		return PTR_ERR(host->ufs_sys_ctrl);
-
-	return 0;
-=======
 	return PTR_ERR_OR_ZERO(host->ufs_sys_ctrl);
->>>>>>> 7d2a07b7
 }
 
 static void ufs_hisi_set_pm_lvl(struct ufs_hba *hba)
