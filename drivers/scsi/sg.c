--- conflicted
+++ resolved
@@ -685,12 +685,8 @@
 	hp->flags = input_size;	/* structure abuse ... */
 	hp->pack_id = old_hdr.pack_id;
 	hp->usr_ptr = NULL;
-<<<<<<< HEAD
-	if (copy_from_user(cmnd, buf, cmd_size))
-=======
 	if (__copy_from_user(cmnd, buf, cmd_size)) {
 		sg_remove_request(sfp, srp);
->>>>>>> c7b25a72
 		return -EFAULT;
 	}
 	/*
