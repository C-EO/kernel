/*
   sata_via.c - VIA Serial ATA controllers

   Copyright 2003-2004 Red Hat, Inc.  All rights reserved.
   Copyright 2003-2004 Jeff Garzik

   The contents of this file are subject to the Open
   Software License version 1.1 that can be found at
   http://www.opensource.org/licenses/osl-1.1.txt and is included herein
   by reference.

   Alternatively, the contents of this file may be used under the terms
   of the GNU General Public License version 2 (the "GPL") as distributed
   in the kernel source COPYING file, in which case the provisions of
   the GPL are applicable instead of the above.  If you wish to allow
   the use of your version of this file only under the terms of the
   GPL and not to allow others to use your version of this file under
   the OSL, indicate your decision by deleting the provisions above and
   replace them with the notice and other provisions required by the GPL.
   If you do not delete the provisions above, a recipient may use your
   version of this file under either the OSL or the GPL.

 */

#include <linux/kernel.h>
#include <linux/module.h>
#include <linux/pci.h>
#include <linux/init.h>
#include <linux/blkdev.h>
#include <linux/delay.h>
#include "scsi.h"
#include "hosts.h"
#include <linux/libata.h>
#include <asm/io.h>

#define DRV_NAME	"sata_via"
#define DRV_VERSION	"0.20"

enum {
	via_sata		= 0,

<<<<<<< HEAD
	SATA_CHAN_ENAB		= 0x40,
	SATA_INT_GATE		= 0x41,
	SATA_NATIVE_MODE	= 0x42,
=======
	SATA_CHAN_ENAB		= 0x40, /* SATA channel enable */
	SATA_INT_GATE		= 0x41, /* SATA interrupt gating */
	SATA_NATIVE_MODE	= 0x42, /* Native mode enable */
	SATA_PATA_SHARING	= 0x49, /* PATA/SATA sharing func ctrl */
>>>>>>> 196c4ebd

	PORT0			= (1 << 1),
	PORT1			= (1 << 0),

	ENAB_ALL		= PORT0 | PORT1,

	INT_GATE_ALL		= PORT0 | PORT1,

	NATIVE_MODE_ALL		= (1 << 7) | (1 << 6) | (1 << 5) | (1 << 4),
<<<<<<< HEAD
=======

	SATA_EXT_PHY		= (1 << 6), /* 0==use PATA, 1==ext phy */
	SATA_2DEV		= (1 << 5), /* SATA is master/slave */
>>>>>>> 196c4ebd
};

static int svia_init_one (struct pci_dev *pdev, const struct pci_device_id *ent);
static u32 svia_scr_read (struct ata_port *ap, unsigned int sc_reg);
static void svia_scr_write (struct ata_port *ap, unsigned int sc_reg, u32 val);

static struct pci_device_id svia_pci_tbl[] = {
	{ 0x1106, 0x3149, PCI_ANY_ID, PCI_ANY_ID, 0, 0, via_sata },

	{ }	/* terminate list */
};

static struct pci_driver svia_pci_driver = {
	.name			= DRV_NAME,
	.id_table		= svia_pci_tbl,
	.probe			= svia_init_one,
	.remove			= ata_pci_remove_one,
};

static Scsi_Host_Template svia_sht = {
	.module			= THIS_MODULE,
	.name			= DRV_NAME,
	.queuecommand		= ata_scsi_queuecmd,
	.eh_strategy_handler	= ata_scsi_error,
	.can_queue		= ATA_DEF_QUEUE,
	.this_id		= ATA_SHT_THIS_ID,
	.sg_tablesize		= LIBATA_MAX_PRD,
	.max_sectors		= ATA_MAX_SECTORS,
	.cmd_per_lun		= ATA_SHT_CMD_PER_LUN,
	.emulated		= ATA_SHT_EMULATED,
	.use_clustering		= ATA_SHT_USE_CLUSTERING,
	.proc_name		= DRV_NAME,
	.dma_boundary		= ATA_DMA_BOUNDARY,
	.slave_configure	= ata_scsi_slave_config,
	.bios_param		= ata_std_bios_param,
};

static struct ata_port_operations svia_sata_ops = {
	.port_disable		= ata_port_disable,

	.tf_load		= ata_tf_load_pio,
	.tf_read		= ata_tf_read_pio,
	.check_status		= ata_check_status_pio,
	.exec_command		= ata_exec_command_pio,

	.phy_reset		= sata_phy_reset,

	.bmdma_start            = ata_bmdma_start_pio,
	.fill_sg		= ata_fill_sg,
	.eng_timeout		= ata_eng_timeout,

	.irq_handler		= ata_interrupt,

	.scr_read		= svia_scr_read,
	.scr_write		= svia_scr_write,

	.port_start		= ata_port_start,
	.port_stop		= ata_port_stop,
};

MODULE_AUTHOR("Jeff Garzik");
MODULE_DESCRIPTION("SCSI low-level driver for VIA SATA controllers");
MODULE_LICENSE("GPL");
MODULE_DEVICE_TABLE(pci, svia_pci_tbl);

static u32 svia_scr_read (struct ata_port *ap, unsigned int sc_reg)
<<<<<<< HEAD
{
	if (sc_reg > SCR_CONTROL)
		return 0xffffffffU;
	return inl(ap->ioaddr.scr_addr + (4 * sc_reg));
}

static void svia_scr_write (struct ata_port *ap, unsigned int sc_reg, u32 val)
{
	if (sc_reg > SCR_CONTROL)
		return;
	outl(val, ap->ioaddr.scr_addr + (4 * sc_reg));
}

static const unsigned int svia_bar_sizes[] = {
	8, 4, 8, 4, 16, 256
};

static unsigned long svia_scr_addr(unsigned long addr, unsigned int port)
{
	if (port >= 4)
		return 0;	/* invalid port */

	addr &= ~((1 << 7) | (1 << 6));
	addr |= ((unsigned long)port << 6);

	return addr;
=======
{
	if (sc_reg > SCR_CONTROL)
		return 0xffffffffU;
	return inl(ap->ioaddr.scr_addr + (4 * sc_reg));
}

static void svia_scr_write (struct ata_port *ap, unsigned int sc_reg, u32 val)
{
	if (sc_reg > SCR_CONTROL)
		return;
	outl(val, ap->ioaddr.scr_addr + (4 * sc_reg));
}

static const unsigned int svia_bar_sizes[] = {
	8, 4, 8, 4, 16, 256
};

static unsigned long svia_scr_addr(unsigned long addr, unsigned int port)
{
	return addr + (port * 128);
>>>>>>> 196c4ebd
}

/**
 *	svia_init_one -
 *	@pdev:
 *	@ent:
 *
 *	LOCKING:
 *
 *	RETURNS:
 *
 */

static int svia_init_one (struct pci_dev *pdev, const struct pci_device_id *ent)
{
	static int printed_version;
	unsigned int i;
	int rc;
	struct ata_probe_ent *probe_ent;
	u8 tmp8;

	if (!printed_version++)
		printk(KERN_DEBUG DRV_NAME " version " DRV_VERSION "\n");

	rc = pci_enable_device(pdev);
	if (rc)
		return rc;

	rc = pci_request_regions(pdev, DRV_NAME);
	if (rc)
		goto err_out;
<<<<<<< HEAD


	for (i = 0; i < ARRAY_SIZE(svia_bar_sizes); i++)
		if ((pci_resource_start(pdev, i) == 0) ||
		    (pci_resource_len(pdev, i) < svia_bar_sizes[i])) {
			printk(KERN_ERR DRV_NAME "(%s): invalid PCI BAR %u (sz 0x%lx, val 0x%lx)\n",
			       pci_name(pdev), i,
			       pci_resource_start(pdev, i),
			       pci_resource_len(pdev, i));
			rc = -ENODEV;
			goto err_out_regions;
		}

	rc = pci_set_dma_mask(pdev, ATA_DMA_MASK);
	if (rc)
		goto err_out_regions;
	rc = pci_set_consistent_dma_mask(pdev, ATA_DMA_MASK);
	if (rc)
		goto err_out_regions;

	probe_ent = kmalloc(sizeof(*probe_ent), GFP_KERNEL);
	if (!probe_ent) {
		printk(KERN_ERR DRV_NAME "(%s): out of memory\n",
		       pci_name(pdev));
		rc = -ENOMEM;
		goto err_out_regions;
	}
	memset(probe_ent, 0, sizeof(*probe_ent));
	INIT_LIST_HEAD(&probe_ent->node);
	probe_ent->pdev = pdev;
	probe_ent->sht = &svia_sht;
	probe_ent->host_flags = ATA_FLAG_SATA | ATA_FLAG_SRST |
				ATA_FLAG_NO_LEGACY;
	probe_ent->port_ops = &svia_sata_ops;
	probe_ent->n_ports = 2;
	probe_ent->irq = pdev->irq;
	probe_ent->irq_flags = SA_SHIRQ;
	probe_ent->pio_mask = 0x1f;
	probe_ent->udma_mask = 0x7f;

	probe_ent->port[0].cmd_addr = pci_resource_start(pdev, 0);
	ata_std_ports(&probe_ent->port[0]);
	probe_ent->port[0].altstatus_addr =
	probe_ent->port[0].ctl_addr =
		pci_resource_start(pdev, 1) | ATA_PCI_CTL_OFS;
	probe_ent->port[0].bmdma_addr = pci_resource_start(pdev, 4);
	probe_ent->port[0].scr_addr =
		svia_scr_addr(pci_resource_start(pdev, 5), 0);

	probe_ent->port[1].cmd_addr = pci_resource_start(pdev, 2);
	ata_std_ports(&probe_ent->port[1]);
	probe_ent->port[1].altstatus_addr =
	probe_ent->port[1].ctl_addr =
		pci_resource_start(pdev, 3) | ATA_PCI_CTL_OFS;
	probe_ent->port[1].bmdma_addr = pci_resource_start(pdev, 4) + 8;
	probe_ent->port[1].scr_addr =
		svia_scr_addr(pci_resource_start(pdev, 5), 1);

	pci_read_config_byte(pdev, PCI_INTERRUPT_LINE, &tmp8);
	printk(KERN_INFO DRV_NAME "(%s): routed to hard irq line %d\n",
	       pci_name(pdev),
	       (int) (tmp8 & 0xf0) == 0xf0 ? 0 : tmp8 & 0x0f);

	/* make sure SATA channels are enabled */
	pci_read_config_byte(pdev, SATA_CHAN_ENAB, &tmp8);
	if ((tmp8 & ENAB_ALL) != ENAB_ALL) {
		printk(KERN_DEBUG DRV_NAME "(%s): enabling SATA channels (0x%x)\n",
		       pci_name(pdev), (int) tmp8);
		tmp8 |= ENAB_ALL;
		pci_write_config_byte(pdev, SATA_CHAN_ENAB, tmp8);
	}

	/* make sure interrupts for each channel sent to us */
	pci_read_config_byte(pdev, SATA_INT_GATE, &tmp8);
	if ((tmp8 & INT_GATE_ALL) != INT_GATE_ALL) {
		printk(KERN_DEBUG DRV_NAME "(%s): enabling SATA channel interrupts (0x%x)\n",
		       pci_name(pdev), (int) tmp8);
		tmp8 |= INT_GATE_ALL;
		pci_write_config_byte(pdev, SATA_INT_GATE, tmp8);
	}

	/* make sure native mode is enabled */
	pci_read_config_byte(pdev, SATA_NATIVE_MODE, &tmp8);
	if ((tmp8 & NATIVE_MODE_ALL) != NATIVE_MODE_ALL) {
		printk(KERN_DEBUG DRV_NAME "(%s): enabling SATA channel native mode (0x%x)\n",
		       pci_name(pdev), (int) tmp8);
		tmp8 |= NATIVE_MODE_ALL;
		pci_write_config_byte(pdev, SATA_NATIVE_MODE, tmp8);
	}

	pci_set_master(pdev);

	/* FIXME: check ata_device_add return value */
	ata_device_add(probe_ent);
	kfree(probe_ent);

=======

	pci_read_config_byte(pdev, SATA_PATA_SHARING, &tmp8);
	if (tmp8 & SATA_2DEV) {
		printk(KERN_ERR DRV_NAME "(%s): SATA master/slave not supported (0x%x)\n",
		       pci_name(pdev), (int) tmp8);
		rc = -EIO;
		goto err_out_regions;
	}

	for (i = 0; i < ARRAY_SIZE(svia_bar_sizes); i++)
		if ((pci_resource_start(pdev, i) == 0) ||
		    (pci_resource_len(pdev, i) < svia_bar_sizes[i])) {
			printk(KERN_ERR DRV_NAME "(%s): invalid PCI BAR %u (sz 0x%lx, val 0x%lx)\n",
			       pci_name(pdev), i,
			       pci_resource_start(pdev, i),
			       pci_resource_len(pdev, i));
			rc = -ENODEV;
			goto err_out_regions;
		}

	rc = pci_set_dma_mask(pdev, ATA_DMA_MASK);
	if (rc)
		goto err_out_regions;
	rc = pci_set_consistent_dma_mask(pdev, ATA_DMA_MASK);
	if (rc)
		goto err_out_regions;

	probe_ent = kmalloc(sizeof(*probe_ent), GFP_KERNEL);
	if (!probe_ent) {
		printk(KERN_ERR DRV_NAME "(%s): out of memory\n",
		       pci_name(pdev));
		rc = -ENOMEM;
		goto err_out_regions;
	}
	memset(probe_ent, 0, sizeof(*probe_ent));
	INIT_LIST_HEAD(&probe_ent->node);
	probe_ent->pdev = pdev;
	probe_ent->sht = &svia_sht;
	probe_ent->host_flags = ATA_FLAG_SATA | ATA_FLAG_SRST |
				ATA_FLAG_NO_LEGACY;
	probe_ent->port_ops = &svia_sata_ops;
	probe_ent->n_ports = 2;
	probe_ent->irq = pdev->irq;
	probe_ent->irq_flags = SA_SHIRQ;
	probe_ent->pio_mask = 0x1f;
	probe_ent->udma_mask = 0x7f;

	probe_ent->port[0].cmd_addr = pci_resource_start(pdev, 0);
	ata_std_ports(&probe_ent->port[0]);
	probe_ent->port[0].altstatus_addr =
	probe_ent->port[0].ctl_addr =
		pci_resource_start(pdev, 1) | ATA_PCI_CTL_OFS;
	probe_ent->port[0].bmdma_addr = pci_resource_start(pdev, 4);
	probe_ent->port[0].scr_addr =
		svia_scr_addr(pci_resource_start(pdev, 5), 0);

	probe_ent->port[1].cmd_addr = pci_resource_start(pdev, 2);
	ata_std_ports(&probe_ent->port[1]);
	probe_ent->port[1].altstatus_addr =
	probe_ent->port[1].ctl_addr =
		pci_resource_start(pdev, 3) | ATA_PCI_CTL_OFS;
	probe_ent->port[1].bmdma_addr = pci_resource_start(pdev, 4) + 8;
	probe_ent->port[1].scr_addr =
		svia_scr_addr(pci_resource_start(pdev, 5), 1);

	pci_read_config_byte(pdev, PCI_INTERRUPT_LINE, &tmp8);
	printk(KERN_INFO DRV_NAME "(%s): routed to hard irq line %d\n",
	       pci_name(pdev),
	       (int) (tmp8 & 0xf0) == 0xf0 ? 0 : tmp8 & 0x0f);

	/* make sure SATA channels are enabled */
	pci_read_config_byte(pdev, SATA_CHAN_ENAB, &tmp8);
	if ((tmp8 & ENAB_ALL) != ENAB_ALL) {
		printk(KERN_DEBUG DRV_NAME "(%s): enabling SATA channels (0x%x)\n",
		       pci_name(pdev), (int) tmp8);
		tmp8 |= ENAB_ALL;
		pci_write_config_byte(pdev, SATA_CHAN_ENAB, tmp8);
	}

	/* make sure interrupts for each channel sent to us */
	pci_read_config_byte(pdev, SATA_INT_GATE, &tmp8);
	if ((tmp8 & INT_GATE_ALL) != INT_GATE_ALL) {
		printk(KERN_DEBUG DRV_NAME "(%s): enabling SATA channel interrupts (0x%x)\n",
		       pci_name(pdev), (int) tmp8);
		tmp8 |= INT_GATE_ALL;
		pci_write_config_byte(pdev, SATA_INT_GATE, tmp8);
	}

	/* make sure native mode is enabled */
	pci_read_config_byte(pdev, SATA_NATIVE_MODE, &tmp8);
	if ((tmp8 & NATIVE_MODE_ALL) != NATIVE_MODE_ALL) {
		printk(KERN_DEBUG DRV_NAME "(%s): enabling SATA channel native mode (0x%x)\n",
		       pci_name(pdev), (int) tmp8);
		tmp8 |= NATIVE_MODE_ALL;
		pci_write_config_byte(pdev, SATA_NATIVE_MODE, tmp8);
	}

	pci_set_master(pdev);

	/* FIXME: check ata_device_add return value */
	ata_device_add(probe_ent);
	kfree(probe_ent);

>>>>>>> 196c4ebd
	return 0;

err_out_regions:
	pci_release_regions(pdev);
err_out:
	pci_disable_device(pdev);
	return rc;
}

/**
 *	svia_init -
 *
 *	LOCKING:
 *
 *	RETURNS:
 *
 */

static int __init svia_init(void)
{
	return pci_module_init(&svia_pci_driver);
}

/**
 *	svia_exit -
 *
 *	LOCKING:
 *
 */

static void __exit svia_exit(void)
{
	pci_unregister_driver(&svia_pci_driver);
}

module_init(svia_init);
module_exit(svia_exit);
<|MERGE_RESOLUTION|>--- conflicted
+++ resolved
@@ -39,16 +39,10 @@
 enum {
 	via_sata		= 0,
 
-<<<<<<< HEAD
-	SATA_CHAN_ENAB		= 0x40,
-	SATA_INT_GATE		= 0x41,
-	SATA_NATIVE_MODE	= 0x42,
-=======
 	SATA_CHAN_ENAB		= 0x40, /* SATA channel enable */
 	SATA_INT_GATE		= 0x41, /* SATA interrupt gating */
 	SATA_NATIVE_MODE	= 0x42, /* Native mode enable */
 	SATA_PATA_SHARING	= 0x49, /* PATA/SATA sharing func ctrl */
->>>>>>> 196c4ebd
 
 	PORT0			= (1 << 1),
 	PORT1			= (1 << 0),
@@ -58,12 +52,9 @@
 	INT_GATE_ALL		= PORT0 | PORT1,
 
 	NATIVE_MODE_ALL		= (1 << 7) | (1 << 6) | (1 << 5) | (1 << 4),
-<<<<<<< HEAD
-=======
 
 	SATA_EXT_PHY		= (1 << 6), /* 0==use PATA, 1==ext phy */
 	SATA_2DEV		= (1 << 5), /* SATA is master/slave */
->>>>>>> 196c4ebd
 };
 
 static int svia_init_one (struct pci_dev *pdev, const struct pci_device_id *ent);
@@ -130,7 +121,6 @@
 MODULE_DEVICE_TABLE(pci, svia_pci_tbl);
 
 static u32 svia_scr_read (struct ata_port *ap, unsigned int sc_reg)
-<<<<<<< HEAD
 {
 	if (sc_reg > SCR_CONTROL)
 		return 0xffffffffU;
@@ -150,35 +140,7 @@
 
 static unsigned long svia_scr_addr(unsigned long addr, unsigned int port)
 {
-	if (port >= 4)
-		return 0;	/* invalid port */
-
-	addr &= ~((1 << 7) | (1 << 6));
-	addr |= ((unsigned long)port << 6);
-
-	return addr;
-=======
-{
-	if (sc_reg > SCR_CONTROL)
-		return 0xffffffffU;
-	return inl(ap->ioaddr.scr_addr + (4 * sc_reg));
-}
-
-static void svia_scr_write (struct ata_port *ap, unsigned int sc_reg, u32 val)
-{
-	if (sc_reg > SCR_CONTROL)
-		return;
-	outl(val, ap->ioaddr.scr_addr + (4 * sc_reg));
-}
-
-static const unsigned int svia_bar_sizes[] = {
-	8, 4, 8, 4, 16, 256
-};
-
-static unsigned long svia_scr_addr(unsigned long addr, unsigned int port)
-{
 	return addr + (port * 128);
->>>>>>> 196c4ebd
 }
 
 /**
@@ -210,8 +172,14 @@
 	rc = pci_request_regions(pdev, DRV_NAME);
 	if (rc)
 		goto err_out;
-<<<<<<< HEAD
-
+
+	pci_read_config_byte(pdev, SATA_PATA_SHARING, &tmp8);
+	if (tmp8 & SATA_2DEV) {
+		printk(KERN_ERR DRV_NAME "(%s): SATA master/slave not supported (0x%x)\n",
+		       pci_name(pdev), (int) tmp8);
+		rc = -EIO;
+		goto err_out_regions;
+	}
 
 	for (i = 0; i < ARRAY_SIZE(svia_bar_sizes); i++)
 		if ((pci_resource_start(pdev, i) == 0) ||
@@ -307,111 +275,6 @@
 	ata_device_add(probe_ent);
 	kfree(probe_ent);
 
-=======
-
-	pci_read_config_byte(pdev, SATA_PATA_SHARING, &tmp8);
-	if (tmp8 & SATA_2DEV) {
-		printk(KERN_ERR DRV_NAME "(%s): SATA master/slave not supported (0x%x)\n",
-		       pci_name(pdev), (int) tmp8);
-		rc = -EIO;
-		goto err_out_regions;
-	}
-
-	for (i = 0; i < ARRAY_SIZE(svia_bar_sizes); i++)
-		if ((pci_resource_start(pdev, i) == 0) ||
-		    (pci_resource_len(pdev, i) < svia_bar_sizes[i])) {
-			printk(KERN_ERR DRV_NAME "(%s): invalid PCI BAR %u (sz 0x%lx, val 0x%lx)\n",
-			       pci_name(pdev), i,
-			       pci_resource_start(pdev, i),
-			       pci_resource_len(pdev, i));
-			rc = -ENODEV;
-			goto err_out_regions;
-		}
-
-	rc = pci_set_dma_mask(pdev, ATA_DMA_MASK);
-	if (rc)
-		goto err_out_regions;
-	rc = pci_set_consistent_dma_mask(pdev, ATA_DMA_MASK);
-	if (rc)
-		goto err_out_regions;
-
-	probe_ent = kmalloc(sizeof(*probe_ent), GFP_KERNEL);
-	if (!probe_ent) {
-		printk(KERN_ERR DRV_NAME "(%s): out of memory\n",
-		       pci_name(pdev));
-		rc = -ENOMEM;
-		goto err_out_regions;
-	}
-	memset(probe_ent, 0, sizeof(*probe_ent));
-	INIT_LIST_HEAD(&probe_ent->node);
-	probe_ent->pdev = pdev;
-	probe_ent->sht = &svia_sht;
-	probe_ent->host_flags = ATA_FLAG_SATA | ATA_FLAG_SRST |
-				ATA_FLAG_NO_LEGACY;
-	probe_ent->port_ops = &svia_sata_ops;
-	probe_ent->n_ports = 2;
-	probe_ent->irq = pdev->irq;
-	probe_ent->irq_flags = SA_SHIRQ;
-	probe_ent->pio_mask = 0x1f;
-	probe_ent->udma_mask = 0x7f;
-
-	probe_ent->port[0].cmd_addr = pci_resource_start(pdev, 0);
-	ata_std_ports(&probe_ent->port[0]);
-	probe_ent->port[0].altstatus_addr =
-	probe_ent->port[0].ctl_addr =
-		pci_resource_start(pdev, 1) | ATA_PCI_CTL_OFS;
-	probe_ent->port[0].bmdma_addr = pci_resource_start(pdev, 4);
-	probe_ent->port[0].scr_addr =
-		svia_scr_addr(pci_resource_start(pdev, 5), 0);
-
-	probe_ent->port[1].cmd_addr = pci_resource_start(pdev, 2);
-	ata_std_ports(&probe_ent->port[1]);
-	probe_ent->port[1].altstatus_addr =
-	probe_ent->port[1].ctl_addr =
-		pci_resource_start(pdev, 3) | ATA_PCI_CTL_OFS;
-	probe_ent->port[1].bmdma_addr = pci_resource_start(pdev, 4) + 8;
-	probe_ent->port[1].scr_addr =
-		svia_scr_addr(pci_resource_start(pdev, 5), 1);
-
-	pci_read_config_byte(pdev, PCI_INTERRUPT_LINE, &tmp8);
-	printk(KERN_INFO DRV_NAME "(%s): routed to hard irq line %d\n",
-	       pci_name(pdev),
-	       (int) (tmp8 & 0xf0) == 0xf0 ? 0 : tmp8 & 0x0f);
-
-	/* make sure SATA channels are enabled */
-	pci_read_config_byte(pdev, SATA_CHAN_ENAB, &tmp8);
-	if ((tmp8 & ENAB_ALL) != ENAB_ALL) {
-		printk(KERN_DEBUG DRV_NAME "(%s): enabling SATA channels (0x%x)\n",
-		       pci_name(pdev), (int) tmp8);
-		tmp8 |= ENAB_ALL;
-		pci_write_config_byte(pdev, SATA_CHAN_ENAB, tmp8);
-	}
-
-	/* make sure interrupts for each channel sent to us */
-	pci_read_config_byte(pdev, SATA_INT_GATE, &tmp8);
-	if ((tmp8 & INT_GATE_ALL) != INT_GATE_ALL) {
-		printk(KERN_DEBUG DRV_NAME "(%s): enabling SATA channel interrupts (0x%x)\n",
-		       pci_name(pdev), (int) tmp8);
-		tmp8 |= INT_GATE_ALL;
-		pci_write_config_byte(pdev, SATA_INT_GATE, tmp8);
-	}
-
-	/* make sure native mode is enabled */
-	pci_read_config_byte(pdev, SATA_NATIVE_MODE, &tmp8);
-	if ((tmp8 & NATIVE_MODE_ALL) != NATIVE_MODE_ALL) {
-		printk(KERN_DEBUG DRV_NAME "(%s): enabling SATA channel native mode (0x%x)\n",
-		       pci_name(pdev), (int) tmp8);
-		tmp8 |= NATIVE_MODE_ALL;
-		pci_write_config_byte(pdev, SATA_NATIVE_MODE, tmp8);
-	}
-
-	pci_set_master(pdev);
-
-	/* FIXME: check ata_device_add return value */
-	ata_device_add(probe_ent);
-	kfree(probe_ent);
-
->>>>>>> 196c4ebd
 	return 0;
 
 err_out_regions:
