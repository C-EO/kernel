// SPDX-License-Identifier: GPL-2.0-or-later
/*
 * Copyright (c) 2015 Linaro Ltd.
 * Copyright (c) 2015 Hisilicon Limited.
 */

#include "hisi_sas.h"
#define DRV_NAME "hisi_sas"

#define DEV_IS_GONE(dev) \
	((!dev) || (dev->dev_type == SAS_PHY_UNUSED))

static int hisi_sas_debug_issue_ssp_tmf(struct domain_device *device,
				u8 *lun, struct hisi_sas_tmf_task *tmf);
static int
hisi_sas_internal_task_abort(struct hisi_hba *hisi_hba,
			     struct domain_device *device,
			     int abort_flag, int tag);
static int hisi_sas_softreset_ata_disk(struct domain_device *device);
static int hisi_sas_control_phy(struct asd_sas_phy *sas_phy, enum phy_func func,
				void *funcdata);
static void hisi_sas_release_task(struct hisi_hba *hisi_hba,
				  struct domain_device *device);
static void hisi_sas_dev_gone(struct domain_device *device);

u8 hisi_sas_get_ata_protocol(struct host_to_dev_fis *fis, int direction)
{
	switch (fis->command) {
	case ATA_CMD_FPDMA_WRITE:
	case ATA_CMD_FPDMA_READ:
	case ATA_CMD_FPDMA_RECV:
	case ATA_CMD_FPDMA_SEND:
	case ATA_CMD_NCQ_NON_DATA:
		return HISI_SAS_SATA_PROTOCOL_FPDMA;

	case ATA_CMD_DOWNLOAD_MICRO:
	case ATA_CMD_ID_ATA:
	case ATA_CMD_PMP_READ:
	case ATA_CMD_READ_LOG_EXT:
	case ATA_CMD_PIO_READ:
	case ATA_CMD_PIO_READ_EXT:
	case ATA_CMD_PMP_WRITE:
	case ATA_CMD_WRITE_LOG_EXT:
	case ATA_CMD_PIO_WRITE:
	case ATA_CMD_PIO_WRITE_EXT:
		return HISI_SAS_SATA_PROTOCOL_PIO;

	case ATA_CMD_DSM:
	case ATA_CMD_DOWNLOAD_MICRO_DMA:
	case ATA_CMD_PMP_READ_DMA:
	case ATA_CMD_PMP_WRITE_DMA:
	case ATA_CMD_READ:
	case ATA_CMD_READ_EXT:
	case ATA_CMD_READ_LOG_DMA_EXT:
	case ATA_CMD_READ_STREAM_DMA_EXT:
	case ATA_CMD_TRUSTED_RCV_DMA:
	case ATA_CMD_TRUSTED_SND_DMA:
	case ATA_CMD_WRITE:
	case ATA_CMD_WRITE_EXT:
	case ATA_CMD_WRITE_FUA_EXT:
	case ATA_CMD_WRITE_QUEUED:
	case ATA_CMD_WRITE_LOG_DMA_EXT:
	case ATA_CMD_WRITE_STREAM_DMA_EXT:
	case ATA_CMD_ZAC_MGMT_IN:
		return HISI_SAS_SATA_PROTOCOL_DMA;

	case ATA_CMD_CHK_POWER:
	case ATA_CMD_DEV_RESET:
	case ATA_CMD_EDD:
	case ATA_CMD_FLUSH:
	case ATA_CMD_FLUSH_EXT:
	case ATA_CMD_VERIFY:
	case ATA_CMD_VERIFY_EXT:
	case ATA_CMD_SET_FEATURES:
	case ATA_CMD_STANDBY:
	case ATA_CMD_STANDBYNOW1:
	case ATA_CMD_ZAC_MGMT_OUT:
		return HISI_SAS_SATA_PROTOCOL_NONDATA;

	case ATA_CMD_SET_MAX:
		switch (fis->features) {
		case ATA_SET_MAX_PASSWD:
		case ATA_SET_MAX_LOCK:
			return HISI_SAS_SATA_PROTOCOL_PIO;

		case ATA_SET_MAX_PASSWD_DMA:
		case ATA_SET_MAX_UNLOCK_DMA:
			return HISI_SAS_SATA_PROTOCOL_DMA;

		default:
			return HISI_SAS_SATA_PROTOCOL_NONDATA;
		}

	default:
	{
		if (direction == DMA_NONE)
			return HISI_SAS_SATA_PROTOCOL_NONDATA;
		return HISI_SAS_SATA_PROTOCOL_PIO;
	}
	}
}
EXPORT_SYMBOL_GPL(hisi_sas_get_ata_protocol);

void hisi_sas_sata_done(struct sas_task *task,
			    struct hisi_sas_slot *slot)
{
	struct task_status_struct *ts = &task->task_status;
	struct ata_task_resp *resp = (struct ata_task_resp *)ts->buf;
	struct hisi_sas_status_buffer *status_buf =
			hisi_sas_status_buf_addr_mem(slot);
	u8 *iu = &status_buf->iu[0];
	struct dev_to_host_fis *d2h =  (struct dev_to_host_fis *)iu;

	resp->frame_len = sizeof(struct dev_to_host_fis);
	memcpy(&resp->ending_fis[0], d2h, sizeof(struct dev_to_host_fis));

	ts->buf_valid_size = sizeof(*resp);
}
EXPORT_SYMBOL_GPL(hisi_sas_sata_done);

/*
 * This function assumes linkrate mask fits in 8 bits, which it
 * does for all HW versions supported.
 */
u8 hisi_sas_get_prog_phy_linkrate_mask(enum sas_linkrate max)
{
	u8 rate = 0;
	int i;

	max -= SAS_LINK_RATE_1_5_GBPS;
	for (i = 0; i <= max; i++)
		rate |= 1 << (i * 2);
	return rate;
}
EXPORT_SYMBOL_GPL(hisi_sas_get_prog_phy_linkrate_mask);

static struct hisi_hba *dev_to_hisi_hba(struct domain_device *device)
{
	return device->port->ha->lldd_ha;
}

struct hisi_sas_port *to_hisi_sas_port(struct asd_sas_port *sas_port)
{
	return container_of(sas_port, struct hisi_sas_port, sas_port);
}
EXPORT_SYMBOL_GPL(to_hisi_sas_port);

void hisi_sas_stop_phys(struct hisi_hba *hisi_hba)
{
	int phy_no;

	for (phy_no = 0; phy_no < hisi_hba->n_phy; phy_no++)
		hisi_sas_phy_enable(hisi_hba, phy_no, 0);
}
EXPORT_SYMBOL_GPL(hisi_sas_stop_phys);

static void hisi_sas_slot_index_clear(struct hisi_hba *hisi_hba, int slot_idx)
{
	void *bitmap = hisi_hba->slot_index_tags;

	clear_bit(slot_idx, bitmap);
}

static void hisi_sas_slot_index_free(struct hisi_hba *hisi_hba, int slot_idx)
{
	unsigned long flags;

	if (hisi_hba->hw->slot_index_alloc ||
	    slot_idx >= HISI_SAS_UNRESERVED_IPTT) {
		spin_lock_irqsave(&hisi_hba->lock, flags);
		hisi_sas_slot_index_clear(hisi_hba, slot_idx);
		spin_unlock_irqrestore(&hisi_hba->lock, flags);
	}
}

static void hisi_sas_slot_index_set(struct hisi_hba *hisi_hba, int slot_idx)
{
	void *bitmap = hisi_hba->slot_index_tags;

	set_bit(slot_idx, bitmap);
}

static int hisi_sas_slot_index_alloc(struct hisi_hba *hisi_hba,
				     struct scsi_cmnd *scsi_cmnd)
{
	int index;
	void *bitmap = hisi_hba->slot_index_tags;
	unsigned long flags;

	if (scsi_cmnd)
		return scsi_cmnd->request->tag;

	spin_lock_irqsave(&hisi_hba->lock, flags);
	index = find_next_zero_bit(bitmap, hisi_hba->slot_index_count,
				   hisi_hba->last_slot_index + 1);
	if (index >= hisi_hba->slot_index_count) {
		index = find_next_zero_bit(bitmap,
				hisi_hba->slot_index_count,
				HISI_SAS_UNRESERVED_IPTT);
		if (index >= hisi_hba->slot_index_count) {
			spin_unlock_irqrestore(&hisi_hba->lock, flags);
			return -SAS_QUEUE_FULL;
		}
	}
	hisi_sas_slot_index_set(hisi_hba, index);
	hisi_hba->last_slot_index = index;
	spin_unlock_irqrestore(&hisi_hba->lock, flags);

	return index;
}

static void hisi_sas_slot_index_init(struct hisi_hba *hisi_hba)
{
	int i;

	for (i = 0; i < hisi_hba->slot_index_count; ++i)
		hisi_sas_slot_index_clear(hisi_hba, i);
}

void hisi_sas_slot_task_free(struct hisi_hba *hisi_hba, struct sas_task *task,
			     struct hisi_sas_slot *slot)
{
	unsigned long flags;
	int device_id = slot->device_id;
	struct hisi_sas_device *sas_dev = &hisi_hba->devices[device_id];

	if (task) {
		struct device *dev = hisi_hba->dev;

		if (!task->lldd_task)
			return;

		task->lldd_task = NULL;

		if (!sas_protocol_ata(task->task_proto)) {
			struct sas_ssp_task *ssp_task = &task->ssp_task;
			struct scsi_cmnd *scsi_cmnd = ssp_task->cmd;

			if (slot->n_elem)
				dma_unmap_sg(dev, task->scatter,
					     task->num_scatter,
					     task->data_dir);
			if (slot->n_elem_dif)
				dma_unmap_sg(dev, scsi_prot_sglist(scsi_cmnd),
					     scsi_prot_sg_count(scsi_cmnd),
					     task->data_dir);
		}
	}

	spin_lock_irqsave(&sas_dev->lock, flags);
	list_del_init(&slot->entry);
	spin_unlock_irqrestore(&sas_dev->lock, flags);

	memset(slot, 0, offsetof(struct hisi_sas_slot, buf));

	hisi_sas_slot_index_free(hisi_hba, slot->idx);
}
EXPORT_SYMBOL_GPL(hisi_sas_slot_task_free);

static void hisi_sas_task_prep_smp(struct hisi_hba *hisi_hba,
				  struct hisi_sas_slot *slot)
{
	hisi_hba->hw->prep_smp(hisi_hba, slot);
}

static void hisi_sas_task_prep_ssp(struct hisi_hba *hisi_hba,
				  struct hisi_sas_slot *slot)
{
	hisi_hba->hw->prep_ssp(hisi_hba, slot);
}

static void hisi_sas_task_prep_ata(struct hisi_hba *hisi_hba,
				  struct hisi_sas_slot *slot)
{
	hisi_hba->hw->prep_stp(hisi_hba, slot);
}

static void hisi_sas_task_prep_abort(struct hisi_hba *hisi_hba,
		struct hisi_sas_slot *slot,
		int device_id, int abort_flag, int tag_to_abort)
{
	hisi_hba->hw->prep_abort(hisi_hba, slot,
			device_id, abort_flag, tag_to_abort);
}

static void hisi_sas_dma_unmap(struct hisi_hba *hisi_hba,
			       struct sas_task *task, int n_elem,
			       int n_elem_req)
{
	struct device *dev = hisi_hba->dev;

	if (!sas_protocol_ata(task->task_proto)) {
		if (task->num_scatter) {
			if (n_elem)
				dma_unmap_sg(dev, task->scatter,
					     task->num_scatter,
					     task->data_dir);
		} else if (task->task_proto & SAS_PROTOCOL_SMP) {
			if (n_elem_req)
				dma_unmap_sg(dev, &task->smp_task.smp_req,
					     1, DMA_TO_DEVICE);
		}
	}
}

static int hisi_sas_dma_map(struct hisi_hba *hisi_hba,
			    struct sas_task *task, int *n_elem,
			    int *n_elem_req)
{
	struct device *dev = hisi_hba->dev;
	int rc;

	if (sas_protocol_ata(task->task_proto)) {
		*n_elem = task->num_scatter;
	} else {
		unsigned int req_len;

		if (task->num_scatter) {
			*n_elem = dma_map_sg(dev, task->scatter,
					     task->num_scatter, task->data_dir);
			if (!*n_elem) {
				rc = -ENOMEM;
				goto prep_out;
			}
		} else if (task->task_proto & SAS_PROTOCOL_SMP) {
			*n_elem_req = dma_map_sg(dev, &task->smp_task.smp_req,
						 1, DMA_TO_DEVICE);
			if (!*n_elem_req) {
				rc = -ENOMEM;
				goto prep_out;
			}
			req_len = sg_dma_len(&task->smp_task.smp_req);
			if (req_len & 0x3) {
				rc = -EINVAL;
				goto err_out_dma_unmap;
			}
		}
	}

	if (*n_elem > HISI_SAS_SGE_PAGE_CNT) {
		dev_err(dev, "task prep: n_elem(%d) > HISI_SAS_SGE_PAGE_CNT",
			*n_elem);
		rc = -EINVAL;
		goto err_out_dma_unmap;
	}
	return 0;

err_out_dma_unmap:
	/* It would be better to call dma_unmap_sg() here, but it's messy */
	hisi_sas_dma_unmap(hisi_hba, task, *n_elem,
			   *n_elem_req);
prep_out:
	return rc;
}

static void hisi_sas_dif_dma_unmap(struct hisi_hba *hisi_hba,
				   struct sas_task *task, int n_elem_dif)
{
	struct device *dev = hisi_hba->dev;

	if (n_elem_dif) {
		struct sas_ssp_task *ssp_task = &task->ssp_task;
		struct scsi_cmnd *scsi_cmnd = ssp_task->cmd;

		dma_unmap_sg(dev, scsi_prot_sglist(scsi_cmnd),
			     scsi_prot_sg_count(scsi_cmnd),
			     task->data_dir);
	}
}

static int hisi_sas_dif_dma_map(struct hisi_hba *hisi_hba,
				int *n_elem_dif, struct sas_task *task)
{
	struct device *dev = hisi_hba->dev;
	struct sas_ssp_task *ssp_task;
	struct scsi_cmnd *scsi_cmnd;
	int rc;

	if (task->num_scatter) {
		ssp_task = &task->ssp_task;
		scsi_cmnd = ssp_task->cmd;

		if (scsi_prot_sg_count(scsi_cmnd)) {
			*n_elem_dif = dma_map_sg(dev,
						 scsi_prot_sglist(scsi_cmnd),
						 scsi_prot_sg_count(scsi_cmnd),
						 task->data_dir);

			if (!*n_elem_dif)
				return -ENOMEM;

			if (*n_elem_dif > HISI_SAS_SGE_DIF_PAGE_CNT) {
				dev_err(dev, "task prep: n_elem_dif(%d) too large\n",
					*n_elem_dif);
				rc = -EINVAL;
				goto err_out_dif_dma_unmap;
			}
		}
	}

	return 0;

err_out_dif_dma_unmap:
	dma_unmap_sg(dev, scsi_prot_sglist(scsi_cmnd),
		     scsi_prot_sg_count(scsi_cmnd), task->data_dir);
	return rc;
}

static int hisi_sas_task_prep(struct sas_task *task,
			      struct hisi_sas_dq **dq_pointer,
			      bool is_tmf, struct hisi_sas_tmf_task *tmf,
			      int *pass)
{
	struct domain_device *device = task->dev;
	struct hisi_hba *hisi_hba = dev_to_hisi_hba(device);
	struct hisi_sas_device *sas_dev = device->lldd_dev;
	struct hisi_sas_port *port;
	struct hisi_sas_slot *slot;
	struct hisi_sas_cmd_hdr	*cmd_hdr_base;
	struct asd_sas_port *sas_port = device->port;
	struct device *dev = hisi_hba->dev;
	int dlvry_queue_slot, dlvry_queue, rc, slot_idx;
	int n_elem = 0, n_elem_dif = 0, n_elem_req = 0;
	struct hisi_sas_dq *dq;
	unsigned long flags;
	int wr_q_index;

	if (DEV_IS_GONE(sas_dev)) {
		if (sas_dev)
			dev_info(dev, "task prep: device %d not ready\n",
				 sas_dev->device_id);
		else
			dev_info(dev, "task prep: device %016llx not ready\n",
				 SAS_ADDR(device->sas_addr));

		return -ECOMM;
	}

	if (hisi_hba->reply_map) {
		int cpu = raw_smp_processor_id();
		unsigned int dq_index = hisi_hba->reply_map[cpu];

		*dq_pointer = dq = &hisi_hba->dq[dq_index];
	} else {
		*dq_pointer = dq = sas_dev->dq;
	}

	port = to_hisi_sas_port(sas_port);
	if (port && !port->port_attached) {
		dev_info(dev, "task prep: %s port%d not attach device\n",
			 (dev_is_sata(device)) ?
			 "SATA/STP" : "SAS",
			 device->port->id);

		return -ECOMM;
	}

	rc = hisi_sas_dma_map(hisi_hba, task, &n_elem,
			      &n_elem_req);
	if (rc < 0)
		goto prep_out;

	if (!sas_protocol_ata(task->task_proto)) {
		rc = hisi_sas_dif_dma_map(hisi_hba, &n_elem_dif, task);
		if (rc < 0)
			goto err_out_dma_unmap;
	}

	if (hisi_hba->hw->slot_index_alloc)
		rc = hisi_hba->hw->slot_index_alloc(hisi_hba, device);
	else {
		struct scsi_cmnd *scsi_cmnd = NULL;

		if (task->uldd_task) {
			struct ata_queued_cmd *qc;

			if (dev_is_sata(device)) {
				qc = task->uldd_task;
				scsi_cmnd = qc->scsicmd;
			} else {
				scsi_cmnd = task->uldd_task;
			}
		}
		rc  = hisi_sas_slot_index_alloc(hisi_hba, scsi_cmnd);
	}
	if (rc < 0)
		goto err_out_dif_dma_unmap;

	slot_idx = rc;
	slot = &hisi_hba->slot_info[slot_idx];

	spin_lock_irqsave(&dq->lock, flags);
	wr_q_index = dq->wr_point;
	dq->wr_point = (dq->wr_point + 1) % HISI_SAS_QUEUE_SLOTS;
	list_add_tail(&slot->delivery, &dq->list);
	spin_unlock_irqrestore(&dq->lock, flags);
	spin_lock_irqsave(&sas_dev->lock, flags);
	list_add_tail(&slot->entry, &sas_dev->list);
	spin_unlock_irqrestore(&sas_dev->lock, flags);

	dlvry_queue = dq->id;
	dlvry_queue_slot = wr_q_index;

	slot->device_id = sas_dev->device_id;
	slot->n_elem = n_elem;
	slot->n_elem_dif = n_elem_dif;
	slot->dlvry_queue = dlvry_queue;
	slot->dlvry_queue_slot = dlvry_queue_slot;
	cmd_hdr_base = hisi_hba->cmd_hdr[dlvry_queue];
	slot->cmd_hdr = &cmd_hdr_base[dlvry_queue_slot];
	slot->task = task;
	slot->port = port;
	slot->tmf = tmf;
	slot->is_internal = is_tmf;
	task->lldd_task = slot;

	memset(slot->cmd_hdr, 0, sizeof(struct hisi_sas_cmd_hdr));
	memset(hisi_sas_cmd_hdr_addr_mem(slot), 0, HISI_SAS_COMMAND_TABLE_SZ);
	memset(hisi_sas_status_buf_addr_mem(slot), 0,
	       sizeof(struct hisi_sas_err_record));

	switch (task->task_proto) {
	case SAS_PROTOCOL_SMP:
		hisi_sas_task_prep_smp(hisi_hba, slot);
		break;
	case SAS_PROTOCOL_SSP:
		hisi_sas_task_prep_ssp(hisi_hba, slot);
		break;
	case SAS_PROTOCOL_SATA:
	case SAS_PROTOCOL_STP:
	case SAS_PROTOCOL_SATA | SAS_PROTOCOL_STP:
		hisi_sas_task_prep_ata(hisi_hba, slot);
		break;
	default:
		dev_err(dev, "task prep: unknown/unsupported proto (0x%x)\n",
			task->task_proto);
		break;
	}

	spin_lock_irqsave(&task->task_state_lock, flags);
	task->task_state_flags |= SAS_TASK_AT_INITIATOR;
	spin_unlock_irqrestore(&task->task_state_lock, flags);

	++(*pass);
	WRITE_ONCE(slot->ready, 1);

	return 0;

err_out_dif_dma_unmap:
	if (!sas_protocol_ata(task->task_proto))
		hisi_sas_dif_dma_unmap(hisi_hba, task, n_elem_dif);
err_out_dma_unmap:
	hisi_sas_dma_unmap(hisi_hba, task, n_elem,
			   n_elem_req);
prep_out:
	dev_err(dev, "task prep: failed[%d]!\n", rc);
	return rc;
}

static int hisi_sas_task_exec(struct sas_task *task, gfp_t gfp_flags,
			      bool is_tmf, struct hisi_sas_tmf_task *tmf)
{
	u32 rc;
	u32 pass = 0;
	unsigned long flags;
	struct hisi_hba *hisi_hba;
	struct device *dev;
	struct domain_device *device = task->dev;
	struct asd_sas_port *sas_port = device->port;
	struct hisi_sas_dq *dq = NULL;

	if (!sas_port) {
		struct task_status_struct *ts = &task->task_status;

		ts->resp = SAS_TASK_UNDELIVERED;
		ts->stat = SAS_PHY_DOWN;
		/*
		 * libsas will use dev->port, should
		 * not call task_done for sata
		 */
		if (device->dev_type != SAS_SATA_DEV)
			task->task_done(task);
		return -ECOMM;
	}

	hisi_hba = dev_to_hisi_hba(device);
	dev = hisi_hba->dev;

	if (unlikely(test_bit(HISI_SAS_REJECT_CMD_BIT, &hisi_hba->flags))) {
		/*
		 * For IOs from upper layer, it may already disable preempt
		 * in the IO path, if disable preempt again in down(),
		 * function schedule() will report schedule_bug(), so check
		 * preemptible() before goto down().
		 */
		if (!preemptible())
			return -EINVAL;

		down(&hisi_hba->sem);
		up(&hisi_hba->sem);
	}

	/* protect task_prep and start_delivery sequence */
	rc = hisi_sas_task_prep(task, &dq, is_tmf, tmf, &pass);
	if (rc)
		dev_err(dev, "task exec: failed[%d]!\n", rc);

	if (likely(pass)) {
		spin_lock_irqsave(&dq->lock, flags);
		hisi_hba->hw->start_delivery(dq);
		spin_unlock_irqrestore(&dq->lock, flags);
	}

	return rc;
}

static void hisi_sas_bytes_dmaed(struct hisi_hba *hisi_hba, int phy_no)
{
	struct hisi_sas_phy *phy = &hisi_hba->phy[phy_no];
	struct asd_sas_phy *sas_phy = &phy->sas_phy;
	struct sas_ha_struct *sas_ha;

	if (!phy->phy_attached)
		return;

	sas_ha = &hisi_hba->sha;
	sas_ha->notify_phy_event(sas_phy, PHYE_OOB_DONE);

	if (sas_phy->phy) {
		struct sas_phy *sphy = sas_phy->phy;

		sphy->negotiated_linkrate = sas_phy->linkrate;
		sphy->minimum_linkrate_hw = SAS_LINK_RATE_1_5_GBPS;
		sphy->maximum_linkrate_hw =
			hisi_hba->hw->phy_get_max_linkrate();
		if (sphy->minimum_linkrate == SAS_LINK_RATE_UNKNOWN)
			sphy->minimum_linkrate = phy->minimum_linkrate;

		if (sphy->maximum_linkrate == SAS_LINK_RATE_UNKNOWN)
			sphy->maximum_linkrate = phy->maximum_linkrate;
	}

	if (phy->phy_type & PORT_TYPE_SAS) {
		struct sas_identify_frame *id;

		id = (struct sas_identify_frame *)phy->frame_rcvd;
		id->dev_type = phy->identify.device_type;
		id->initiator_bits = SAS_PROTOCOL_ALL;
		id->target_bits = phy->identify.target_port_protocols;
	} else if (phy->phy_type & PORT_TYPE_SATA) {
		/* Nothing */
	}

	sas_phy->frame_rcvd_size = phy->frame_rcvd_size;
	sas_ha->notify_port_event(sas_phy, PORTE_BYTES_DMAED);
}

static struct hisi_sas_device *hisi_sas_alloc_dev(struct domain_device *device)
{
	struct hisi_hba *hisi_hba = dev_to_hisi_hba(device);
	struct hisi_sas_device *sas_dev = NULL;
	unsigned long flags;
	int last = hisi_hba->last_dev_id;
	int first = (hisi_hba->last_dev_id + 1) % HISI_SAS_MAX_DEVICES;
	int i;

	spin_lock_irqsave(&hisi_hba->lock, flags);
	for (i = first; i != last; i %= HISI_SAS_MAX_DEVICES) {
		if (hisi_hba->devices[i].dev_type == SAS_PHY_UNUSED) {
			int queue = i % hisi_hba->queue_count;
			struct hisi_sas_dq *dq = &hisi_hba->dq[queue];

			hisi_hba->devices[i].device_id = i;
			sas_dev = &hisi_hba->devices[i];
			sas_dev->dev_status = HISI_SAS_DEV_INIT;
			sas_dev->dev_type = device->dev_type;
			sas_dev->hisi_hba = hisi_hba;
			sas_dev->sas_device = device;
			sas_dev->dq = dq;
			spin_lock_init(&sas_dev->lock);
			INIT_LIST_HEAD(&hisi_hba->devices[i].list);
			break;
		}
		i++;
	}
	hisi_hba->last_dev_id = i;
	spin_unlock_irqrestore(&hisi_hba->lock, flags);

	return sas_dev;
}

#define HISI_SAS_DISK_RECOVER_CNT 3
static int hisi_sas_init_device(struct domain_device *device)
{
	int rc = TMF_RESP_FUNC_COMPLETE;
	struct scsi_lun lun;
	struct hisi_sas_tmf_task tmf_task;
	int retry = HISI_SAS_DISK_RECOVER_CNT;
	struct hisi_hba *hisi_hba = dev_to_hisi_hba(device);
	struct device *dev = hisi_hba->dev;
	struct sas_phy *local_phy;

	switch (device->dev_type) {
	case SAS_END_DEVICE:
		int_to_scsilun(0, &lun);

		tmf_task.tmf = TMF_CLEAR_TASK_SET;
		while (retry-- > 0) {
			rc = hisi_sas_debug_issue_ssp_tmf(device, lun.scsi_lun,
							  &tmf_task);
			if (rc == TMF_RESP_FUNC_COMPLETE) {
				hisi_sas_release_task(hisi_hba, device);
				break;
			}
		}
		break;
	case SAS_SATA_DEV:
	case SAS_SATA_PM:
	case SAS_SATA_PM_PORT:
	case SAS_SATA_PENDING:
		/*
		 * send HARD RESET to clear previous affiliation of
		 * STP target port
		 */
		local_phy = sas_get_local_phy(device);
		if (!scsi_is_sas_phy_local(local_phy) &&
		    !test_bit(HISI_SAS_RESET_BIT, &hisi_hba->flags)) {
			unsigned long deadline = ata_deadline(jiffies, 20000);
			struct sata_device *sata_dev = &device->sata_dev;
			struct ata_host *ata_host = sata_dev->ata_host;
			struct ata_port_operations *ops = ata_host->ops;
			struct ata_port *ap = sata_dev->ap;
			struct ata_link *link;
			unsigned int classes;

			ata_for_each_link(link, ap, EDGE)
				rc = ops->hardreset(link, &classes,
						    deadline);
		}
		sas_put_local_phy(local_phy);
		if (rc) {
			dev_warn(dev, "SATA disk hardreset fail: %d\n", rc);
			return rc;
		}

		while (retry-- > 0) {
			rc = hisi_sas_softreset_ata_disk(device);
			if (!rc)
				break;
		}
		break;
	default:
		break;
	}

	return rc;
}

static int hisi_sas_dev_found(struct domain_device *device)
{
	struct hisi_hba *hisi_hba = dev_to_hisi_hba(device);
	struct domain_device *parent_dev = device->parent;
	struct hisi_sas_device *sas_dev;
	struct device *dev = hisi_hba->dev;
	int rc;

	if (hisi_hba->hw->alloc_dev)
		sas_dev = hisi_hba->hw->alloc_dev(device);
	else
		sas_dev = hisi_sas_alloc_dev(device);
	if (!sas_dev) {
		dev_err(dev, "fail alloc dev: max support %d devices\n",
			HISI_SAS_MAX_DEVICES);
		return -EINVAL;
	}

	device->lldd_dev = sas_dev;
	hisi_hba->hw->setup_itct(hisi_hba, sas_dev);

	if (parent_dev && dev_is_expander(parent_dev->dev_type)) {
		int phy_no;
		u8 phy_num = parent_dev->ex_dev.num_phys;
		struct ex_phy *phy;

		for (phy_no = 0; phy_no < phy_num; phy_no++) {
			phy = &parent_dev->ex_dev.ex_phy[phy_no];
			if (SAS_ADDR(phy->attached_sas_addr) ==
				SAS_ADDR(device->sas_addr))
				break;
		}

		if (phy_no == phy_num) {
			dev_info(dev, "dev found: no attached "
				 "dev:%016llx at ex:%016llx\n",
				 SAS_ADDR(device->sas_addr),
				 SAS_ADDR(parent_dev->sas_addr));
			rc = -EINVAL;
			goto err_out;
		}
	}

	dev_info(dev, "dev[%d:%x] found\n",
		sas_dev->device_id, sas_dev->dev_type);

	rc = hisi_sas_init_device(device);
	if (rc)
		goto err_out;
	sas_dev->dev_status = HISI_SAS_DEV_NORMAL;
	return 0;

err_out:
	hisi_sas_dev_gone(device);
	return rc;
}

int hisi_sas_slave_configure(struct scsi_device *sdev)
{
	struct domain_device *dev = sdev_to_domain_dev(sdev);
	int ret = sas_slave_configure(sdev);

	if (ret)
		return ret;
	if (!dev_is_sata(dev))
		sas_change_queue_depth(sdev, 64);

	return 0;
}
EXPORT_SYMBOL_GPL(hisi_sas_slave_configure);

void hisi_sas_scan_start(struct Scsi_Host *shost)
{
	struct hisi_hba *hisi_hba = shost_priv(shost);

	hisi_hba->hw->phys_init(hisi_hba);
}
EXPORT_SYMBOL_GPL(hisi_sas_scan_start);

int hisi_sas_scan_finished(struct Scsi_Host *shost, unsigned long time)
{
	struct hisi_hba *hisi_hba = shost_priv(shost);
	struct sas_ha_struct *sha = &hisi_hba->sha;

	/* Wait for PHY up interrupt to occur */
	if (time < HZ)
		return 0;

	sas_drain_work(sha);
	return 1;
}
EXPORT_SYMBOL_GPL(hisi_sas_scan_finished);

static void hisi_sas_phyup_work(struct work_struct *work)
{
	struct hisi_sas_phy *phy =
		container_of(work, typeof(*phy), works[HISI_PHYE_PHY_UP]);
	struct hisi_hba *hisi_hba = phy->hisi_hba;
	struct asd_sas_phy *sas_phy = &phy->sas_phy;
	int phy_no = sas_phy->id;

	if (phy->identify.target_port_protocols == SAS_PROTOCOL_SSP)
		hisi_hba->hw->sl_notify_ssp(hisi_hba, phy_no);
	hisi_sas_bytes_dmaed(hisi_hba, phy_no);
}

static void hisi_sas_linkreset_work(struct work_struct *work)
{
	struct hisi_sas_phy *phy =
		container_of(work, typeof(*phy), works[HISI_PHYE_LINK_RESET]);
	struct asd_sas_phy *sas_phy = &phy->sas_phy;

	hisi_sas_control_phy(sas_phy, PHY_FUNC_LINK_RESET, NULL);
}

static const work_func_t hisi_sas_phye_fns[HISI_PHYES_NUM] = {
	[HISI_PHYE_PHY_UP] = hisi_sas_phyup_work,
	[HISI_PHYE_LINK_RESET] = hisi_sas_linkreset_work,
};

bool hisi_sas_notify_phy_event(struct hisi_sas_phy *phy,
				enum hisi_sas_phy_event event)
{
	struct hisi_hba *hisi_hba = phy->hisi_hba;

	if (WARN_ON(event >= HISI_PHYES_NUM))
		return false;

	return queue_work(hisi_hba->wq, &phy->works[event]);
}
EXPORT_SYMBOL_GPL(hisi_sas_notify_phy_event);

static void hisi_sas_wait_phyup_timedout(struct timer_list *t)
{
	struct hisi_sas_phy *phy = from_timer(phy, t, timer);
	struct hisi_hba *hisi_hba = phy->hisi_hba;
	struct device *dev = hisi_hba->dev;
	int phy_no = phy->sas_phy.id;

	dev_warn(dev, "phy%d wait phyup timeout, issuing link reset\n", phy_no);
	hisi_sas_notify_phy_event(phy, HISI_PHYE_LINK_RESET);
}

void hisi_sas_phy_oob_ready(struct hisi_hba *hisi_hba, int phy_no)
{
	struct hisi_sas_phy *phy = &hisi_hba->phy[phy_no];
	struct device *dev = hisi_hba->dev;

	if (!timer_pending(&phy->timer)) {
		dev_dbg(dev, "phy%d OOB ready\n", phy_no);
		phy->timer.expires = jiffies + HISI_SAS_WAIT_PHYUP_TIMEOUT * HZ;
		add_timer(&phy->timer);
	}
}
EXPORT_SYMBOL_GPL(hisi_sas_phy_oob_ready);

static void hisi_sas_phy_init(struct hisi_hba *hisi_hba, int phy_no)
{
	struct hisi_sas_phy *phy = &hisi_hba->phy[phy_no];
	struct asd_sas_phy *sas_phy = &phy->sas_phy;
	int i;

	phy->hisi_hba = hisi_hba;
	phy->port = NULL;
	phy->minimum_linkrate = SAS_LINK_RATE_1_5_GBPS;
	phy->maximum_linkrate = hisi_hba->hw->phy_get_max_linkrate();
	sas_phy->enabled = (phy_no < hisi_hba->n_phy) ? 1 : 0;
	sas_phy->class = SAS;
	sas_phy->iproto = SAS_PROTOCOL_ALL;
	sas_phy->tproto = 0;
	sas_phy->type = PHY_TYPE_PHYSICAL;
	sas_phy->role = PHY_ROLE_INITIATOR;
	sas_phy->oob_mode = OOB_NOT_CONNECTED;
	sas_phy->linkrate = SAS_LINK_RATE_UNKNOWN;
	sas_phy->id = phy_no;
	sas_phy->sas_addr = &hisi_hba->sas_addr[0];
	sas_phy->frame_rcvd = &phy->frame_rcvd[0];
	sas_phy->ha = (struct sas_ha_struct *)hisi_hba->shost->hostdata;
	sas_phy->lldd_phy = phy;

	for (i = 0; i < HISI_PHYES_NUM; i++)
		INIT_WORK(&phy->works[i], hisi_sas_phye_fns[i]);

	spin_lock_init(&phy->lock);

	timer_setup(&phy->timer, hisi_sas_wait_phyup_timedout, 0);
}

/* Wrapper to ensure we track hisi_sas_phy.enable properly */
void hisi_sas_phy_enable(struct hisi_hba *hisi_hba, int phy_no, int enable)
{
	struct hisi_sas_phy *phy = &hisi_hba->phy[phy_no];
	struct asd_sas_phy *aphy = &phy->sas_phy;
	struct sas_phy *sphy = aphy->phy;
	unsigned long flags;

	spin_lock_irqsave(&phy->lock, flags);

	if (enable) {
		/* We may have been enabled already; if so, don't touch */
		if (!phy->enable)
			sphy->negotiated_linkrate = SAS_LINK_RATE_UNKNOWN;
		hisi_hba->hw->phy_start(hisi_hba, phy_no);
	} else {
		sphy->negotiated_linkrate = SAS_PHY_DISABLED;
		hisi_hba->hw->phy_disable(hisi_hba, phy_no);
	}
	phy->enable = enable;
	spin_unlock_irqrestore(&phy->lock, flags);
}
EXPORT_SYMBOL_GPL(hisi_sas_phy_enable);

static void hisi_sas_port_notify_formed(struct asd_sas_phy *sas_phy)
{
	struct sas_ha_struct *sas_ha = sas_phy->ha;
	struct hisi_hba *hisi_hba = sas_ha->lldd_ha;
	struct hisi_sas_phy *phy = sas_phy->lldd_phy;
	struct asd_sas_port *sas_port = sas_phy->port;
	struct hisi_sas_port *port;
	unsigned long flags;

	if (!sas_port)
		return;

	port = to_hisi_sas_port(sas_port);
	spin_lock_irqsave(&hisi_hba->lock, flags);
	port->port_attached = 1;
	port->id = phy->port_id;
	phy->port = port;
	sas_port->lldd_port = port;
	spin_unlock_irqrestore(&hisi_hba->lock, flags);
}

static void hisi_sas_do_release_task(struct hisi_hba *hisi_hba, struct sas_task *task,
				     struct hisi_sas_slot *slot)
{
	if (task) {
		unsigned long flags;
		struct task_status_struct *ts;

		ts = &task->task_status;

		ts->resp = SAS_TASK_COMPLETE;
		ts->stat = SAS_ABORTED_TASK;
		spin_lock_irqsave(&task->task_state_lock, flags);
		task->task_state_flags &=
			~(SAS_TASK_STATE_PENDING | SAS_TASK_AT_INITIATOR);
		if (!slot->is_internal && task->task_proto != SAS_PROTOCOL_SMP)
			task->task_state_flags |= SAS_TASK_STATE_DONE;
		spin_unlock_irqrestore(&task->task_state_lock, flags);
	}

	hisi_sas_slot_task_free(hisi_hba, task, slot);
}

static void hisi_sas_release_task(struct hisi_hba *hisi_hba,
			struct domain_device *device)
{
	struct hisi_sas_slot *slot, *slot2;
	struct hisi_sas_device *sas_dev = device->lldd_dev;

	list_for_each_entry_safe(slot, slot2, &sas_dev->list, entry)
		hisi_sas_do_release_task(hisi_hba, slot->task, slot);
}

void hisi_sas_release_tasks(struct hisi_hba *hisi_hba)
{
	struct hisi_sas_device *sas_dev;
	struct domain_device *device;
	int i;

	for (i = 0; i < HISI_SAS_MAX_DEVICES; i++) {
		sas_dev = &hisi_hba->devices[i];
		device = sas_dev->sas_device;

		if ((sas_dev->dev_type == SAS_PHY_UNUSED) ||
		    !device)
			continue;

		hisi_sas_release_task(hisi_hba, device);
	}
}
EXPORT_SYMBOL_GPL(hisi_sas_release_tasks);

static void hisi_sas_dereg_device(struct hisi_hba *hisi_hba,
				struct domain_device *device)
{
	if (hisi_hba->hw->dereg_device)
		hisi_hba->hw->dereg_device(hisi_hba, device);
}

static void hisi_sas_dev_gone(struct domain_device *device)
{
	struct hisi_sas_device *sas_dev = device->lldd_dev;
	struct hisi_hba *hisi_hba = dev_to_hisi_hba(device);
	struct device *dev = hisi_hba->dev;
	int ret = 0;

	dev_info(dev, "dev[%d:%x] is gone\n",
		 sas_dev->device_id, sas_dev->dev_type);

	down(&hisi_hba->sem);
	if (!test_bit(HISI_SAS_RESET_BIT, &hisi_hba->flags)) {
		hisi_sas_internal_task_abort(hisi_hba, device,
					     HISI_SAS_INT_ABT_DEV, 0);

		hisi_sas_dereg_device(hisi_hba, device);

		ret = hisi_hba->hw->clear_itct(hisi_hba, sas_dev);
		device->lldd_dev = NULL;
	}

	if (hisi_hba->hw->free_device)
		hisi_hba->hw->free_device(sas_dev);

	/* Don't mark it as SAS_PHY_UNUSED if failed to clear ITCT */
	if (!ret)
		sas_dev->dev_type = SAS_PHY_UNUSED;
	sas_dev->sas_device = NULL;
	up(&hisi_hba->sem);
}

static int hisi_sas_queue_command(struct sas_task *task, gfp_t gfp_flags)
{
	return hisi_sas_task_exec(task, gfp_flags, 0, NULL);
}

static int hisi_sas_phy_set_linkrate(struct hisi_hba *hisi_hba, int phy_no,
			struct sas_phy_linkrates *r)
{
	struct sas_phy_linkrates _r;

	struct hisi_sas_phy *phy = &hisi_hba->phy[phy_no];
	struct asd_sas_phy *sas_phy = &phy->sas_phy;
	enum sas_linkrate min, max;

	if (r->minimum_linkrate > SAS_LINK_RATE_1_5_GBPS)
		return -EINVAL;

	if (r->maximum_linkrate == SAS_LINK_RATE_UNKNOWN) {
		max = sas_phy->phy->maximum_linkrate;
		min = r->minimum_linkrate;
	} else if (r->minimum_linkrate == SAS_LINK_RATE_UNKNOWN) {
		max = r->maximum_linkrate;
		min = sas_phy->phy->minimum_linkrate;
	} else
		return -EINVAL;

	_r.maximum_linkrate = max;
	_r.minimum_linkrate = min;

	sas_phy->phy->maximum_linkrate = max;
	sas_phy->phy->minimum_linkrate = min;

	hisi_sas_phy_enable(hisi_hba, phy_no, 0);
	msleep(100);
	hisi_hba->hw->phy_set_linkrate(hisi_hba, phy_no, &_r);
	hisi_sas_phy_enable(hisi_hba, phy_no, 1);

	return 0;
}

static int hisi_sas_control_phy(struct asd_sas_phy *sas_phy, enum phy_func func,
				void *funcdata)
{
	struct sas_ha_struct *sas_ha = sas_phy->ha;
	struct hisi_hba *hisi_hba = sas_ha->lldd_ha;
	int phy_no = sas_phy->id;

	switch (func) {
	case PHY_FUNC_HARD_RESET:
		hisi_hba->hw->phy_hard_reset(hisi_hba, phy_no);
		break;

	case PHY_FUNC_LINK_RESET:
		hisi_sas_phy_enable(hisi_hba, phy_no, 0);
		msleep(100);
		hisi_sas_phy_enable(hisi_hba, phy_no, 1);
		break;

	case PHY_FUNC_DISABLE:
		hisi_sas_phy_enable(hisi_hba, phy_no, 0);
		break;

	case PHY_FUNC_SET_LINK_RATE:
		return hisi_sas_phy_set_linkrate(hisi_hba, phy_no, funcdata);
	case PHY_FUNC_GET_EVENTS:
		if (hisi_hba->hw->get_events) {
			hisi_hba->hw->get_events(hisi_hba, phy_no);
			break;
		}
		/* fallthru */
	case PHY_FUNC_RELEASE_SPINUP_HOLD:
	default:
		return -EOPNOTSUPP;
	}
	return 0;
}

static void hisi_sas_task_done(struct sas_task *task)
{
	del_timer(&task->slow_task->timer);
	complete(&task->slow_task->completion);
}

static void hisi_sas_tmf_timedout(struct timer_list *t)
{
	struct sas_task_slow *slow = from_timer(slow, t, timer);
	struct sas_task *task = slow->task;
	unsigned long flags;
	bool is_completed = true;

	spin_lock_irqsave(&task->task_state_lock, flags);
	if (!(task->task_state_flags & SAS_TASK_STATE_DONE)) {
		task->task_state_flags |= SAS_TASK_STATE_ABORTED;
		is_completed = false;
	}
	spin_unlock_irqrestore(&task->task_state_lock, flags);

	if (!is_completed)
		complete(&task->slow_task->completion);
}

#define TASK_TIMEOUT 20
#define TASK_RETRY 3
#define INTERNAL_ABORT_TIMEOUT 6
static int hisi_sas_exec_internal_tmf_task(struct domain_device *device,
					   void *parameter, u32 para_len,
					   struct hisi_sas_tmf_task *tmf)
{
	struct hisi_sas_device *sas_dev = device->lldd_dev;
	struct hisi_hba *hisi_hba = sas_dev->hisi_hba;
	struct device *dev = hisi_hba->dev;
	struct sas_task *task;
	int res, retry;

	for (retry = 0; retry < TASK_RETRY; retry++) {
		task = sas_alloc_slow_task(GFP_KERNEL);
		if (!task)
			return -ENOMEM;

		task->dev = device;
		task->task_proto = device->tproto;

		if (dev_is_sata(device)) {
			task->ata_task.device_control_reg_update = 1;
			memcpy(&task->ata_task.fis, parameter, para_len);
		} else {
			memcpy(&task->ssp_task, parameter, para_len);
		}
		task->task_done = hisi_sas_task_done;

		task->slow_task->timer.function = hisi_sas_tmf_timedout;
		task->slow_task->timer.expires = jiffies + TASK_TIMEOUT * HZ;
		add_timer(&task->slow_task->timer);

		res = hisi_sas_task_exec(task, GFP_KERNEL, 1, tmf);

		if (res) {
			del_timer(&task->slow_task->timer);
			dev_err(dev, "abort tmf: executing internal task failed: %d\n",
				res);
			goto ex_err;
		}

		wait_for_completion(&task->slow_task->completion);
		res = TMF_RESP_FUNC_FAILED;
		/* Even TMF timed out, return direct. */
		if ((task->task_state_flags & SAS_TASK_STATE_ABORTED)) {
			if (!(task->task_state_flags & SAS_TASK_STATE_DONE)) {
				struct hisi_sas_slot *slot = task->lldd_task;

				dev_err(dev, "abort tmf: TMF task timeout and not done\n");
				if (slot) {
					struct hisi_sas_cq *cq =
					       &hisi_hba->cq[slot->dlvry_queue];
					/*
					 * flush tasklet to avoid free'ing task
					 * before using task in IO completion
					 */
					tasklet_kill(&cq->tasklet);
					slot->task = NULL;
				}

				goto ex_err;
			} else
				dev_err(dev, "abort tmf: TMF task timeout\n");
		}

		if (task->task_status.resp == SAS_TASK_COMPLETE &&
		     task->task_status.stat == TMF_RESP_FUNC_COMPLETE) {
			res = TMF_RESP_FUNC_COMPLETE;
			break;
		}

		if (task->task_status.resp == SAS_TASK_COMPLETE &&
			task->task_status.stat == TMF_RESP_FUNC_SUCC) {
			res = TMF_RESP_FUNC_SUCC;
			break;
		}

		if (task->task_status.resp == SAS_TASK_COMPLETE &&
		      task->task_status.stat == SAS_DATA_UNDERRUN) {
			/* no error, but return the number of bytes of
			 * underrun
			 */
			dev_warn(dev, "abort tmf: task to dev %016llx resp: 0x%x sts 0x%x underrun\n",
				 SAS_ADDR(device->sas_addr),
				 task->task_status.resp,
				 task->task_status.stat);
			res = task->task_status.residual;
			break;
		}

		if (task->task_status.resp == SAS_TASK_COMPLETE &&
			task->task_status.stat == SAS_DATA_OVERRUN) {
			dev_warn(dev, "abort tmf: blocked task error\n");
			res = -EMSGSIZE;
			break;
		}

		if (task->task_status.resp == SAS_TASK_COMPLETE &&
		    task->task_status.stat == SAS_OPEN_REJECT) {
			dev_warn(dev, "abort tmf: open reject failed\n");
			res = -EIO;
		} else {
			dev_warn(dev, "abort tmf: task to dev %016llx resp: 0x%x status 0x%x\n",
				 SAS_ADDR(device->sas_addr),
				 task->task_status.resp,
				 task->task_status.stat);
		}
		sas_free_task(task);
		task = NULL;
	}
ex_err:
	if (retry == TASK_RETRY)
		dev_warn(dev, "abort tmf: executing internal task failed!\n");
	sas_free_task(task);
	return res;
}

static void hisi_sas_fill_ata_reset_cmd(struct ata_device *dev,
		bool reset, int pmp, u8 *fis)
{
	struct ata_taskfile tf;

	ata_tf_init(dev, &tf);
	if (reset)
		tf.ctl |= ATA_SRST;
	else
		tf.ctl &= ~ATA_SRST;
	tf.command = ATA_CMD_DEV_RESET;
	ata_tf_to_fis(&tf, pmp, 0, fis);
}

static int hisi_sas_softreset_ata_disk(struct domain_device *device)
{
	u8 fis[20] = {0};
	struct ata_port *ap = device->sata_dev.ap;
	struct ata_link *link;
	int rc = TMF_RESP_FUNC_FAILED;
	struct hisi_hba *hisi_hba = dev_to_hisi_hba(device);
	struct device *dev = hisi_hba->dev;
	int s = sizeof(struct host_to_dev_fis);

	ata_for_each_link(link, ap, EDGE) {
		int pmp = sata_srst_pmp(link);

		hisi_sas_fill_ata_reset_cmd(link->device, 1, pmp, fis);
		rc = hisi_sas_exec_internal_tmf_task(device, fis, s, NULL);
		if (rc != TMF_RESP_FUNC_COMPLETE)
			break;
	}

	if (rc == TMF_RESP_FUNC_COMPLETE) {
		ata_for_each_link(link, ap, EDGE) {
			int pmp = sata_srst_pmp(link);

			hisi_sas_fill_ata_reset_cmd(link->device, 0, pmp, fis);
			rc = hisi_sas_exec_internal_tmf_task(device, fis,
							     s, NULL);
			if (rc != TMF_RESP_FUNC_COMPLETE)
				dev_err(dev, "ata disk de-reset failed\n");
		}
	} else {
		dev_err(dev, "ata disk reset failed\n");
	}

	if (rc == TMF_RESP_FUNC_COMPLETE)
		hisi_sas_release_task(hisi_hba, device);

	return rc;
}

static int hisi_sas_debug_issue_ssp_tmf(struct domain_device *device,
				u8 *lun, struct hisi_sas_tmf_task *tmf)
{
	struct sas_ssp_task ssp_task;

	if (!(device->tproto & SAS_PROTOCOL_SSP))
		return TMF_RESP_FUNC_ESUPP;

	memcpy(ssp_task.LUN, lun, 8);

	return hisi_sas_exec_internal_tmf_task(device, &ssp_task,
				sizeof(ssp_task), tmf);
}

static void hisi_sas_refresh_port_id(struct hisi_hba *hisi_hba)
{
	u32 state = hisi_hba->hw->get_phys_state(hisi_hba);
	int i;

	for (i = 0; i < HISI_SAS_MAX_DEVICES; i++) {
		struct hisi_sas_device *sas_dev = &hisi_hba->devices[i];
		struct domain_device *device = sas_dev->sas_device;
		struct asd_sas_port *sas_port;
		struct hisi_sas_port *port;
		struct hisi_sas_phy *phy = NULL;
		struct asd_sas_phy *sas_phy;

		if ((sas_dev->dev_type == SAS_PHY_UNUSED)
				|| !device || !device->port)
			continue;

		sas_port = device->port;
		port = to_hisi_sas_port(sas_port);

		list_for_each_entry(sas_phy, &sas_port->phy_list, port_phy_el)
			if (state & BIT(sas_phy->id)) {
				phy = sas_phy->lldd_phy;
				break;
			}

		if (phy) {
			port->id = phy->port_id;

			/* Update linkrate of directly attached device. */
			if (!device->parent)
				device->linkrate = phy->sas_phy.linkrate;

			hisi_hba->hw->setup_itct(hisi_hba, sas_dev);
		} else
			port->id = 0xff;
	}
}

static void hisi_sas_rescan_topology(struct hisi_hba *hisi_hba, u32 state)
{
	struct sas_ha_struct *sas_ha = &hisi_hba->sha;
	struct asd_sas_port *_sas_port = NULL;
	int phy_no;

	for (phy_no = 0; phy_no < hisi_hba->n_phy; phy_no++) {
		struct hisi_sas_phy *phy = &hisi_hba->phy[phy_no];
		struct asd_sas_phy *sas_phy = &phy->sas_phy;
		struct asd_sas_port *sas_port = sas_phy->port;
		bool do_port_check = _sas_port != sas_port;

		if (!sas_phy->phy->enabled)
			continue;

		/* Report PHY state change to libsas */
		if (state & BIT(phy_no)) {
			if (do_port_check && sas_port && sas_port->port_dev) {
				struct domain_device *dev = sas_port->port_dev;

				_sas_port = sas_port;

				if (dev_is_expander(dev->dev_type))
					sas_ha->notify_port_event(sas_phy,
							PORTE_BROADCAST_RCVD);
			}
		} else {
			hisi_sas_phy_down(hisi_hba, phy_no, 0);
		}

	}
}

static void hisi_sas_reset_init_all_devices(struct hisi_hba *hisi_hba)
{
	struct hisi_sas_device *sas_dev;
	struct domain_device *device;
	int i;

	for (i = 0; i < HISI_SAS_MAX_DEVICES; i++) {
		sas_dev = &hisi_hba->devices[i];
		device = sas_dev->sas_device;

		if ((sas_dev->dev_type == SAS_PHY_UNUSED) || !device)
			continue;

		hisi_sas_init_device(device);
	}
}

static void hisi_sas_send_ata_reset_each_phy(struct hisi_hba *hisi_hba,
					     struct asd_sas_port *sas_port,
					     struct domain_device *device)
{
	struct hisi_sas_tmf_task tmf_task = { .force_phy = 1 };
	struct ata_port *ap = device->sata_dev.ap;
	struct device *dev = hisi_hba->dev;
	int s = sizeof(struct host_to_dev_fis);
	int rc = TMF_RESP_FUNC_FAILED;
	struct asd_sas_phy *sas_phy;
	struct ata_link *link;
	u8 fis[20] = {0};
	u32 state;

	state = hisi_hba->hw->get_phys_state(hisi_hba);
	list_for_each_entry(sas_phy, &sas_port->phy_list, port_phy_el) {
		if (!(state & BIT(sas_phy->id)))
			continue;

		ata_for_each_link(link, ap, EDGE) {
			int pmp = sata_srst_pmp(link);

			tmf_task.phy_id = sas_phy->id;
			hisi_sas_fill_ata_reset_cmd(link->device, 1, pmp, fis);
			rc = hisi_sas_exec_internal_tmf_task(device, fis, s,
							     &tmf_task);
			if (rc != TMF_RESP_FUNC_COMPLETE) {
				dev_err(dev, "phy%d ata reset failed rc=%d\n",
					sas_phy->id, rc);
				break;
			}
		}
	}
}

static void hisi_sas_terminate_stp_reject(struct hisi_hba *hisi_hba)
{
	struct device *dev = hisi_hba->dev;
	int port_no, rc, i;

	for (i = 0; i < HISI_SAS_MAX_DEVICES; i++) {
		struct hisi_sas_device *sas_dev = &hisi_hba->devices[i];
		struct domain_device *device = sas_dev->sas_device;

		if ((sas_dev->dev_type == SAS_PHY_UNUSED) || !device)
			continue;

		rc = hisi_sas_internal_task_abort(hisi_hba, device,
						  HISI_SAS_INT_ABT_DEV, 0);
		if (rc < 0)
			dev_err(dev, "STP reject: abort dev failed %d\n", rc);
	}

	for (port_no = 0; port_no < hisi_hba->n_phy; port_no++) {
		struct hisi_sas_port *port = &hisi_hba->port[port_no];
		struct asd_sas_port *sas_port = &port->sas_port;
		struct domain_device *port_dev = sas_port->port_dev;
		struct domain_device *device;

		if (!port_dev || !dev_is_expander(port_dev->dev_type))
			continue;

		/* Try to find a SATA device */
		list_for_each_entry(device, &sas_port->dev_list,
				    dev_list_node) {
			if (dev_is_sata(device)) {
				hisi_sas_send_ata_reset_each_phy(hisi_hba,
								 sas_port,
								 device);
				break;
			}
		}
	}
}

void hisi_sas_controller_reset_prepare(struct hisi_hba *hisi_hba)
{
	struct Scsi_Host *shost = hisi_hba->shost;

	down(&hisi_hba->sem);
	hisi_hba->phy_state = hisi_hba->hw->get_phys_state(hisi_hba);

	scsi_block_requests(shost);
	hisi_hba->hw->wait_cmds_complete_timeout(hisi_hba, 100, 5000);

	if (timer_pending(&hisi_hba->timer))
		del_timer_sync(&hisi_hba->timer);

	set_bit(HISI_SAS_REJECT_CMD_BIT, &hisi_hba->flags);
}
EXPORT_SYMBOL_GPL(hisi_sas_controller_reset_prepare);

void hisi_sas_controller_reset_done(struct hisi_hba *hisi_hba)
{
	struct Scsi_Host *shost = hisi_hba->shost;
	u32 state;

	/* Init and wait for PHYs to come up and all libsas event finished. */
	hisi_hba->hw->phys_init(hisi_hba);
	msleep(1000);
	hisi_sas_refresh_port_id(hisi_hba);
	clear_bit(HISI_SAS_REJECT_CMD_BIT, &hisi_hba->flags);

	if (hisi_hba->reject_stp_links_msk)
		hisi_sas_terminate_stp_reject(hisi_hba);
	hisi_sas_reset_init_all_devices(hisi_hba);
	up(&hisi_hba->sem);
	scsi_unblock_requests(shost);
	clear_bit(HISI_SAS_RESET_BIT, &hisi_hba->flags);

	state = hisi_hba->hw->get_phys_state(hisi_hba);
	hisi_sas_rescan_topology(hisi_hba, state);
}
EXPORT_SYMBOL_GPL(hisi_sas_controller_reset_done);

static int hisi_sas_controller_reset(struct hisi_hba *hisi_hba)
{
	struct device *dev = hisi_hba->dev;
	struct Scsi_Host *shost = hisi_hba->shost;
	int rc;

	if (hisi_sas_debugfs_enable && hisi_hba->debugfs_itct[0].itct)
		queue_work(hisi_hba->wq, &hisi_hba->debugfs_work);

	if (!hisi_hba->hw->soft_reset)
		return -1;

	if (test_and_set_bit(HISI_SAS_RESET_BIT, &hisi_hba->flags))
		return -1;

	dev_info(dev, "controller resetting...\n");
	hisi_sas_controller_reset_prepare(hisi_hba);

	rc = hisi_hba->hw->soft_reset(hisi_hba);
	if (rc) {
		dev_warn(dev, "controller reset failed (%d)\n", rc);
		clear_bit(HISI_SAS_REJECT_CMD_BIT, &hisi_hba->flags);
		up(&hisi_hba->sem);
		scsi_unblock_requests(shost);
		clear_bit(HISI_SAS_RESET_BIT, &hisi_hba->flags);
		return rc;
	}

	hisi_sas_controller_reset_done(hisi_hba);
	dev_info(dev, "controller reset complete\n");

	return 0;
}

static int hisi_sas_abort_task(struct sas_task *task)
{
	struct scsi_lun lun;
	struct hisi_sas_tmf_task tmf_task;
	struct domain_device *device = task->dev;
	struct hisi_sas_device *sas_dev = device->lldd_dev;
	struct hisi_hba *hisi_hba;
	struct device *dev;
	int rc = TMF_RESP_FUNC_FAILED;
	unsigned long flags;

	if (!sas_dev)
		return TMF_RESP_FUNC_FAILED;

	hisi_hba = dev_to_hisi_hba(task->dev);
	dev = hisi_hba->dev;

	spin_lock_irqsave(&task->task_state_lock, flags);
	if (task->task_state_flags & SAS_TASK_STATE_DONE) {
		struct hisi_sas_slot *slot = task->lldd_task;
		struct hisi_sas_cq *cq;

		if (slot) {
			/*
			 * flush tasklet to avoid free'ing task
			 * before using task in IO completion
			 */
			cq = &hisi_hba->cq[slot->dlvry_queue];
			tasklet_kill(&cq->tasklet);
		}
		spin_unlock_irqrestore(&task->task_state_lock, flags);
		rc = TMF_RESP_FUNC_COMPLETE;
		goto out;
	}
	task->task_state_flags |= SAS_TASK_STATE_ABORTED;
	spin_unlock_irqrestore(&task->task_state_lock, flags);

	if (task->lldd_task && task->task_proto & SAS_PROTOCOL_SSP) {
		struct scsi_cmnd *cmnd = task->uldd_task;
		struct hisi_sas_slot *slot = task->lldd_task;
		u16 tag = slot->idx;
		int rc2;

		int_to_scsilun(cmnd->device->lun, &lun);
		tmf_task.tmf = TMF_ABORT_TASK;
		tmf_task.tag_of_task_to_be_managed = tag;

		rc = hisi_sas_debug_issue_ssp_tmf(task->dev, lun.scsi_lun,
						  &tmf_task);

		rc2 = hisi_sas_internal_task_abort(hisi_hba, device,
						   HISI_SAS_INT_ABT_CMD, tag);
		if (rc2 < 0) {
			dev_err(dev, "abort task: internal abort (%d)\n", rc2);
			return TMF_RESP_FUNC_FAILED;
		}

		/*
		 * If the TMF finds that the IO is not in the device and also
		 * the internal abort does not succeed, then it is safe to
		 * free the slot.
		 * Note: if the internal abort succeeds then the slot
		 * will have already been completed
		 */
		if (rc == TMF_RESP_FUNC_COMPLETE && rc2 != TMF_RESP_FUNC_SUCC) {
			if (task->lldd_task)
				hisi_sas_do_release_task(hisi_hba, task, slot);
		}
	} else if (task->task_proto & SAS_PROTOCOL_SATA ||
		task->task_proto & SAS_PROTOCOL_STP) {
		if (task->dev->dev_type == SAS_SATA_DEV) {
			rc = hisi_sas_internal_task_abort(hisi_hba, device,
							  HISI_SAS_INT_ABT_DEV,
							  0);
			if (rc < 0) {
				dev_err(dev, "abort task: internal abort failed\n");
				goto out;
			}
			hisi_sas_dereg_device(hisi_hba, device);
			rc = hisi_sas_softreset_ata_disk(device);
		}
	} else if (task->lldd_task && task->task_proto & SAS_PROTOCOL_SMP) {
		/* SMP */
		struct hisi_sas_slot *slot = task->lldd_task;
		u32 tag = slot->idx;
		struct hisi_sas_cq *cq = &hisi_hba->cq[slot->dlvry_queue];

		rc = hisi_sas_internal_task_abort(hisi_hba, device,
						  HISI_SAS_INT_ABT_CMD, tag);
		if (((rc < 0) || (rc == TMF_RESP_FUNC_FAILED)) &&
					task->lldd_task) {
			/*
			 * flush tasklet to avoid free'ing task
			 * before using task in IO completion
			 */
			tasklet_kill(&cq->tasklet);
			slot->task = NULL;
		}
	}

out:
	if (rc != TMF_RESP_FUNC_COMPLETE)
		dev_notice(dev, "abort task: rc=%d\n", rc);
	return rc;
}

static int hisi_sas_abort_task_set(struct domain_device *device, u8 *lun)
{
	struct hisi_hba *hisi_hba = dev_to_hisi_hba(device);
	struct device *dev = hisi_hba->dev;
	struct hisi_sas_tmf_task tmf_task;
	int rc;

	rc = hisi_sas_internal_task_abort(hisi_hba, device,
					  HISI_SAS_INT_ABT_DEV, 0);
	if (rc < 0) {
		dev_err(dev, "abort task set: internal abort rc=%d\n", rc);
		return TMF_RESP_FUNC_FAILED;
	}
	hisi_sas_dereg_device(hisi_hba, device);

	tmf_task.tmf = TMF_ABORT_TASK_SET;
	rc = hisi_sas_debug_issue_ssp_tmf(device, lun, &tmf_task);

	if (rc == TMF_RESP_FUNC_COMPLETE)
		hisi_sas_release_task(hisi_hba, device);

	return rc;
}

static int hisi_sas_clear_aca(struct domain_device *device, u8 *lun)
{
	struct hisi_sas_tmf_task tmf_task;
	int rc;

	tmf_task.tmf = TMF_CLEAR_ACA;
	rc = hisi_sas_debug_issue_ssp_tmf(device, lun, &tmf_task);

	return rc;
}

static int hisi_sas_debug_I_T_nexus_reset(struct domain_device *device)
{
	struct sas_phy *local_phy = sas_get_local_phy(device);
	struct hisi_sas_device *sas_dev = device->lldd_dev;
	struct hisi_hba *hisi_hba = dev_to_hisi_hba(device);
	struct sas_ha_struct *sas_ha = &hisi_hba->sha;
	DECLARE_COMPLETION_ONSTACK(phyreset);
	int rc, reset_type;

	if (!local_phy->enabled) {
		sas_put_local_phy(local_phy);
		return -ENODEV;
	}

	if (scsi_is_sas_phy_local(local_phy)) {
		struct asd_sas_phy *sas_phy =
			sas_ha->sas_phy[local_phy->number];
		struct hisi_sas_phy *phy =
			container_of(sas_phy, struct hisi_sas_phy, sas_phy);
		phy->in_reset = 1;
		phy->reset_completion = &phyreset;
	}

	reset_type = (sas_dev->dev_status == HISI_SAS_DEV_INIT ||
		      !dev_is_sata(device)) ? true : false;

	rc = sas_phy_reset(local_phy, reset_type);
	sas_put_local_phy(local_phy);

	if (scsi_is_sas_phy_local(local_phy)) {
		struct asd_sas_phy *sas_phy =
			sas_ha->sas_phy[local_phy->number];
		struct hisi_sas_phy *phy =
			container_of(sas_phy, struct hisi_sas_phy, sas_phy);
		int ret = wait_for_completion_timeout(&phyreset, 2 * HZ);
		unsigned long flags;

		spin_lock_irqsave(&phy->lock, flags);
		phy->reset_completion = NULL;
		phy->in_reset = 0;
		spin_unlock_irqrestore(&phy->lock, flags);

		/* report PHY down if timed out */
		if (!ret)
			hisi_sas_phy_down(hisi_hba, sas_phy->id, 0);
	} else if (sas_dev->dev_status != HISI_SAS_DEV_INIT) {
		/*
		 * If in init state, we rely on caller to wait for link to be
		 * ready; otherwise, except phy reset is fail, delay.
		 */
		if (!rc)
			msleep(2000);
	}

	return rc;
}

static int hisi_sas_I_T_nexus_reset(struct domain_device *device)
{
	struct hisi_hba *hisi_hba = dev_to_hisi_hba(device);
	struct device *dev = hisi_hba->dev;
	int rc;

	rc = hisi_sas_internal_task_abort(hisi_hba, device,
					  HISI_SAS_INT_ABT_DEV, 0);
	if (rc < 0) {
		dev_err(dev, "I_T nexus reset: internal abort (%d)\n", rc);
		return TMF_RESP_FUNC_FAILED;
	}
	hisi_sas_dereg_device(hisi_hba, device);

	if (dev_is_sata(device)) {
		rc = hisi_sas_softreset_ata_disk(device);
		if (rc == TMF_RESP_FUNC_FAILED)
			return TMF_RESP_FUNC_FAILED;
	}

	rc = hisi_sas_debug_I_T_nexus_reset(device);

	if ((rc == TMF_RESP_FUNC_COMPLETE) || (rc == -ENODEV))
		hisi_sas_release_task(hisi_hba, device);

	return rc;
}

static int hisi_sas_lu_reset(struct domain_device *device, u8 *lun)
{
	struct hisi_sas_device *sas_dev = device->lldd_dev;
	struct hisi_hba *hisi_hba = dev_to_hisi_hba(device);
	struct device *dev = hisi_hba->dev;
	int rc = TMF_RESP_FUNC_FAILED;

	/* Clear internal IO and then lu reset */
	rc = hisi_sas_internal_task_abort(hisi_hba, device,
					  HISI_SAS_INT_ABT_DEV, 0);
	if (rc < 0) {
		dev_err(dev, "lu_reset: internal abort failed\n");
		goto out;
	}
	hisi_sas_dereg_device(hisi_hba, device);

	if (dev_is_sata(device)) {
		struct sas_phy *phy;

		phy = sas_get_local_phy(device);

		rc = sas_phy_reset(phy, true);

		if (rc == 0)
			hisi_sas_release_task(hisi_hba, device);
		sas_put_local_phy(phy);
	} else {
		struct hisi_sas_tmf_task tmf_task = { .tmf =  TMF_LU_RESET };

		rc = hisi_sas_debug_issue_ssp_tmf(device, lun, &tmf_task);
		if (rc == TMF_RESP_FUNC_COMPLETE)
			hisi_sas_release_task(hisi_hba, device);
	}
out:
	if (rc != TMF_RESP_FUNC_COMPLETE)
		dev_err(dev, "lu_reset: for device[%d]:rc= %d\n",
			     sas_dev->device_id, rc);
	return rc;
}

static int hisi_sas_clear_nexus_ha(struct sas_ha_struct *sas_ha)
{
	struct hisi_hba *hisi_hba = sas_ha->lldd_ha;
	struct device *dev = hisi_hba->dev;
	HISI_SAS_DECLARE_RST_WORK_ON_STACK(r);
	int rc, i;

	queue_work(hisi_hba->wq, &r.work);
	wait_for_completion(r.completion);
	if (!r.done)
		return TMF_RESP_FUNC_FAILED;

	for (i = 0; i < HISI_SAS_MAX_DEVICES; i++) {
		struct hisi_sas_device *sas_dev = &hisi_hba->devices[i];
		struct domain_device *device = sas_dev->sas_device;

		if ((sas_dev->dev_type == SAS_PHY_UNUSED) || !device ||
		    dev_is_expander(device->dev_type))
			continue;

		rc = hisi_sas_debug_I_T_nexus_reset(device);
		if (rc != TMF_RESP_FUNC_COMPLETE)
			dev_info(dev, "clear nexus ha: for device[%d] rc=%d\n",
				 sas_dev->device_id, rc);
	}

	hisi_sas_release_tasks(hisi_hba);

	return TMF_RESP_FUNC_COMPLETE;
}

static int hisi_sas_query_task(struct sas_task *task)
{
	struct scsi_lun lun;
	struct hisi_sas_tmf_task tmf_task;
	int rc = TMF_RESP_FUNC_FAILED;

	if (task->lldd_task && task->task_proto & SAS_PROTOCOL_SSP) {
		struct scsi_cmnd *cmnd = task->uldd_task;
		struct domain_device *device = task->dev;
		struct hisi_sas_slot *slot = task->lldd_task;
		u32 tag = slot->idx;

		int_to_scsilun(cmnd->device->lun, &lun);
		tmf_task.tmf = TMF_QUERY_TASK;
		tmf_task.tag_of_task_to_be_managed = tag;

		rc = hisi_sas_debug_issue_ssp_tmf(device,
						  lun.scsi_lun,
						  &tmf_task);
		switch (rc) {
		/* The task is still in Lun, release it then */
		case TMF_RESP_FUNC_SUCC:
		/* The task is not in Lun or failed, reset the phy */
		case TMF_RESP_FUNC_FAILED:
		case TMF_RESP_FUNC_COMPLETE:
			break;
		default:
			rc = TMF_RESP_FUNC_FAILED;
			break;
		}
	}
	return rc;
}

static int
hisi_sas_internal_abort_task_exec(struct hisi_hba *hisi_hba, int device_id,
				  struct sas_task *task, int abort_flag,
				  int task_tag, struct hisi_sas_dq *dq)
{
	struct domain_device *device = task->dev;
	struct hisi_sas_device *sas_dev = device->lldd_dev;
	struct device *dev = hisi_hba->dev;
	struct hisi_sas_port *port;
	struct hisi_sas_slot *slot;
	struct asd_sas_port *sas_port = device->port;
	struct hisi_sas_cmd_hdr *cmd_hdr_base;
	int dlvry_queue_slot, dlvry_queue, n_elem = 0, rc, slot_idx;
	unsigned long flags;
	int wr_q_index;

	if (unlikely(test_bit(HISI_SAS_REJECT_CMD_BIT, &hisi_hba->flags)))
		return -EINVAL;

	if (!device->port)
		return -1;

	port = to_hisi_sas_port(sas_port);

	/* simply get a slot and send abort command */
	rc = hisi_sas_slot_index_alloc(hisi_hba, NULL);
	if (rc < 0)
		goto err_out;

	slot_idx = rc;
	slot = &hisi_hba->slot_info[slot_idx];

	spin_lock_irqsave(&dq->lock, flags);
	wr_q_index = dq->wr_point;
	dq->wr_point = (dq->wr_point + 1) % HISI_SAS_QUEUE_SLOTS;
	list_add_tail(&slot->delivery, &dq->list);
	spin_unlock_irqrestore(&dq->lock, flags);
	spin_lock_irqsave(&sas_dev->lock, flags);
	list_add_tail(&slot->entry, &sas_dev->list);
	spin_unlock_irqrestore(&sas_dev->lock, flags);

	dlvry_queue = dq->id;
	dlvry_queue_slot = wr_q_index;

	slot->device_id = sas_dev->device_id;
	slot->n_elem = n_elem;
	slot->dlvry_queue = dlvry_queue;
	slot->dlvry_queue_slot = dlvry_queue_slot;
	cmd_hdr_base = hisi_hba->cmd_hdr[dlvry_queue];
	slot->cmd_hdr = &cmd_hdr_base[dlvry_queue_slot];
	slot->task = task;
	slot->port = port;
	slot->is_internal = true;
	task->lldd_task = slot;

	memset(slot->cmd_hdr, 0, sizeof(struct hisi_sas_cmd_hdr));
	memset(hisi_sas_cmd_hdr_addr_mem(slot), 0, HISI_SAS_COMMAND_TABLE_SZ);
	memset(hisi_sas_status_buf_addr_mem(slot), 0,
	       sizeof(struct hisi_sas_err_record));

	hisi_sas_task_prep_abort(hisi_hba, slot, device_id,
				      abort_flag, task_tag);

	spin_lock_irqsave(&task->task_state_lock, flags);
	task->task_state_flags |= SAS_TASK_AT_INITIATOR;
	spin_unlock_irqrestore(&task->task_state_lock, flags);
	WRITE_ONCE(slot->ready, 1);
	/* send abort command to the chip */
	spin_lock_irqsave(&dq->lock, flags);
	hisi_hba->hw->start_delivery(dq);
	spin_unlock_irqrestore(&dq->lock, flags);

	return 0;

err_out:
	dev_err(dev, "internal abort task prep: failed[%d]!\n", rc);

	return rc;
}

/**
 * _hisi_sas_internal_task_abort -- execute an internal
 * abort command for single IO command or a device
 * @hisi_hba: host controller struct
 * @device: domain device
 * @abort_flag: mode of operation, device or single IO
 * @tag: tag of IO to be aborted (only relevant to single
 *       IO mode)
 * @dq: delivery queue for this internal abort command
 */
static int
_hisi_sas_internal_task_abort(struct hisi_hba *hisi_hba,
			      struct domain_device *device, int abort_flag,
			      int tag, struct hisi_sas_dq *dq)
{
	struct sas_task *task;
	struct hisi_sas_device *sas_dev = device->lldd_dev;
	struct device *dev = hisi_hba->dev;
	int res;

	/*
	 * The interface is not realized means this HW don't support internal
	 * abort, or don't need to do internal abort. Then here, we return
	 * TMF_RESP_FUNC_FAILED and let other steps go on, which depends that
	 * the internal abort has been executed and returned CQ.
	 */
	if (!hisi_hba->hw->prep_abort)
		return TMF_RESP_FUNC_FAILED;

	task = sas_alloc_slow_task(GFP_KERNEL);
	if (!task)
		return -ENOMEM;

	task->dev = device;
	task->task_proto = device->tproto;
	task->task_done = hisi_sas_task_done;
	task->slow_task->timer.function = hisi_sas_tmf_timedout;
	task->slow_task->timer.expires = jiffies + INTERNAL_ABORT_TIMEOUT * HZ;
	add_timer(&task->slow_task->timer);

	res = hisi_sas_internal_abort_task_exec(hisi_hba, sas_dev->device_id,
						task, abort_flag, tag, dq);
	if (res) {
		del_timer(&task->slow_task->timer);
		dev_err(dev, "internal task abort: executing internal task failed: %d\n",
			res);
		goto exit;
	}
	wait_for_completion(&task->slow_task->completion);
	res = TMF_RESP_FUNC_FAILED;

	/* Internal abort timed out */
	if ((task->task_state_flags & SAS_TASK_STATE_ABORTED)) {
		if (hisi_sas_debugfs_enable && hisi_hba->debugfs_itct[0].itct)
			queue_work(hisi_hba->wq, &hisi_hba->debugfs_work);

		if (!(task->task_state_flags & SAS_TASK_STATE_DONE)) {
			struct hisi_sas_slot *slot = task->lldd_task;

			if (slot) {
				struct hisi_sas_cq *cq =
					&hisi_hba->cq[slot->dlvry_queue];
				/*
				 * flush tasklet to avoid free'ing task
				 * before using task in IO completion
				 */
				tasklet_kill(&cq->tasklet);
				slot->task = NULL;
			}
			dev_err(dev, "internal task abort: timeout and not done.\n");

			res = -EIO;
			goto exit;
		} else
			dev_err(dev, "internal task abort: timeout.\n");
	}

	if (task->task_status.resp == SAS_TASK_COMPLETE &&
		task->task_status.stat == TMF_RESP_FUNC_COMPLETE) {
		res = TMF_RESP_FUNC_COMPLETE;
		goto exit;
	}

	if (task->task_status.resp == SAS_TASK_COMPLETE &&
		task->task_status.stat == TMF_RESP_FUNC_SUCC) {
		res = TMF_RESP_FUNC_SUCC;
		goto exit;
	}

exit:
	dev_dbg(dev, "internal task abort: task to dev %016llx task=%pK resp: 0x%x sts 0x%x\n",
		SAS_ADDR(device->sas_addr), task,
		task->task_status.resp, /* 0 is complete, -1 is undelivered */
		task->task_status.stat);
	sas_free_task(task);

	return res;
}

static int
hisi_sas_internal_task_abort(struct hisi_hba *hisi_hba,
			     struct domain_device *device,
			     int abort_flag, int tag)
{
	struct hisi_sas_slot *slot;
	struct device *dev = hisi_hba->dev;
	struct hisi_sas_dq *dq;
	int i, rc;

	switch (abort_flag) {
	case HISI_SAS_INT_ABT_CMD:
		slot = &hisi_hba->slot_info[tag];
		dq = &hisi_hba->dq[slot->dlvry_queue];
		return _hisi_sas_internal_task_abort(hisi_hba, device,
						     abort_flag, tag, dq);
	case HISI_SAS_INT_ABT_DEV:
		for (i = 0; i < hisi_hba->cq_nvecs; i++) {
			struct hisi_sas_cq *cq = &hisi_hba->cq[i];
			const struct cpumask *mask = cq->pci_irq_mask;

			if (mask && !cpumask_intersects(cpu_online_mask, mask))
				continue;
			dq = &hisi_hba->dq[i];
			rc = _hisi_sas_internal_task_abort(hisi_hba, device,
							   abort_flag, tag,
							   dq);
			if (rc)
				return rc;
		}
		break;
	default:
		dev_err(dev, "Unrecognised internal abort flag (%d)\n",
			abort_flag);
		return -EINVAL;
	}

	return 0;
}

static void hisi_sas_port_formed(struct asd_sas_phy *sas_phy)
{
	hisi_sas_port_notify_formed(sas_phy);
}

static int hisi_sas_write_gpio(struct sas_ha_struct *sha, u8 reg_type,
			u8 reg_index, u8 reg_count, u8 *write_data)
{
	struct hisi_hba *hisi_hba = sha->lldd_ha;

	if (!hisi_hba->hw->write_gpio)
		return -EOPNOTSUPP;

	return hisi_hba->hw->write_gpio(hisi_hba, reg_type,
				reg_index, reg_count, write_data);
}

static void hisi_sas_phy_disconnected(struct hisi_sas_phy *phy)
{
	struct asd_sas_phy *sas_phy = &phy->sas_phy;
	struct sas_phy *sphy = sas_phy->phy;
	unsigned long flags;

	phy->phy_attached = 0;
	phy->phy_type = 0;
	phy->port = NULL;

	spin_lock_irqsave(&phy->lock, flags);
	if (phy->enable)
		sphy->negotiated_linkrate = SAS_LINK_RATE_UNKNOWN;
	else
		sphy->negotiated_linkrate = SAS_PHY_DISABLED;
	spin_unlock_irqrestore(&phy->lock, flags);
}

void hisi_sas_phy_down(struct hisi_hba *hisi_hba, int phy_no, int rdy)
{
	struct hisi_sas_phy *phy = &hisi_hba->phy[phy_no];
	struct asd_sas_phy *sas_phy = &phy->sas_phy;
	struct sas_ha_struct *sas_ha = &hisi_hba->sha;
	struct device *dev = hisi_hba->dev;

	if (rdy) {
		/* Phy down but ready */
		hisi_sas_bytes_dmaed(hisi_hba, phy_no);
		hisi_sas_port_notify_formed(sas_phy);
	} else {
		struct hisi_sas_port *port  = phy->port;

		if (test_bit(HISI_SAS_RESET_BIT, &hisi_hba->flags) ||
		    phy->in_reset) {
			dev_info(dev, "ignore flutter phy%d down\n", phy_no);
			return;
		}
		/* Phy down and not ready */
		sas_ha->notify_phy_event(sas_phy, PHYE_LOSS_OF_SIGNAL);
		sas_phy_disconnected(sas_phy);

		if (port) {
			if (phy->phy_type & PORT_TYPE_SAS) {
				int port_id = port->id;

				if (!hisi_hba->hw->get_wideport_bitmap(hisi_hba,
								       port_id))
					port->port_attached = 0;
			} else if (phy->phy_type & PORT_TYPE_SATA)
				port->port_attached = 0;
		}
		hisi_sas_phy_disconnected(phy);
	}
}
EXPORT_SYMBOL_GPL(hisi_sas_phy_down);

void hisi_sas_kill_tasklets(struct hisi_hba *hisi_hba)
{
	int i;

	for (i = 0; i < hisi_hba->cq_nvecs; i++) {
		struct hisi_sas_cq *cq = &hisi_hba->cq[i];

		tasklet_kill(&cq->tasklet);
	}
}
EXPORT_SYMBOL_GPL(hisi_sas_kill_tasklets);

int hisi_sas_host_reset(struct Scsi_Host *shost, int reset_type)
{
	struct hisi_hba *hisi_hba = shost_priv(shost);

	if (reset_type != SCSI_ADAPTER_RESET)
		return -EOPNOTSUPP;

	queue_work(hisi_hba->wq, &hisi_hba->rst_work);

	return 0;
}
EXPORT_SYMBOL_GPL(hisi_sas_host_reset);

struct scsi_transport_template *hisi_sas_stt;
EXPORT_SYMBOL_GPL(hisi_sas_stt);

static struct sas_domain_function_template hisi_sas_transport_ops = {
	.lldd_dev_found		= hisi_sas_dev_found,
	.lldd_dev_gone		= hisi_sas_dev_gone,
	.lldd_execute_task	= hisi_sas_queue_command,
	.lldd_control_phy	= hisi_sas_control_phy,
	.lldd_abort_task	= hisi_sas_abort_task,
	.lldd_abort_task_set	= hisi_sas_abort_task_set,
	.lldd_clear_aca		= hisi_sas_clear_aca,
	.lldd_I_T_nexus_reset	= hisi_sas_I_T_nexus_reset,
	.lldd_lu_reset		= hisi_sas_lu_reset,
	.lldd_query_task	= hisi_sas_query_task,
	.lldd_clear_nexus_ha	= hisi_sas_clear_nexus_ha,
	.lldd_port_formed	= hisi_sas_port_formed,
	.lldd_write_gpio	= hisi_sas_write_gpio,
};

void hisi_sas_init_mem(struct hisi_hba *hisi_hba)
{
	int i, s, j, max_command_entries = HISI_SAS_MAX_COMMANDS;
	struct hisi_sas_breakpoint *sata_breakpoint = hisi_hba->sata_breakpoint;

	for (i = 0; i < hisi_hba->queue_count; i++) {
		struct hisi_sas_cq *cq = &hisi_hba->cq[i];
		struct hisi_sas_dq *dq = &hisi_hba->dq[i];
		struct hisi_sas_cmd_hdr *cmd_hdr = hisi_hba->cmd_hdr[i];

		s = sizeof(struct hisi_sas_cmd_hdr);
		for (j = 0; j < HISI_SAS_QUEUE_SLOTS; j++)
			memset(&cmd_hdr[j], 0, s);

		dq->wr_point = 0;

		s = hisi_hba->hw->complete_hdr_size * HISI_SAS_QUEUE_SLOTS;
		memset(hisi_hba->complete_hdr[i], 0, s);
		cq->rd_point = 0;
	}

	s = sizeof(struct hisi_sas_initial_fis) * hisi_hba->n_phy;
	memset(hisi_hba->initial_fis, 0, s);

	s = max_command_entries * sizeof(struct hisi_sas_iost);
	memset(hisi_hba->iost, 0, s);

	s = max_command_entries * sizeof(struct hisi_sas_breakpoint);
	memset(hisi_hba->breakpoint, 0, s);

	s = sizeof(struct hisi_sas_sata_breakpoint);
	for (j = 0; j < HISI_SAS_MAX_ITCT_ENTRIES; j++)
		memset(&sata_breakpoint[j], 0, s);
}
EXPORT_SYMBOL_GPL(hisi_sas_init_mem);

int hisi_sas_alloc(struct hisi_hba *hisi_hba)
{
	struct device *dev = hisi_hba->dev;
	int i, j, s, max_command_entries = HISI_SAS_MAX_COMMANDS;
	int max_command_entries_ru, sz_slot_buf_ru;
	int blk_cnt, slots_per_blk;

	sema_init(&hisi_hba->sem, 1);
	spin_lock_init(&hisi_hba->lock);
	for (i = 0; i < hisi_hba->n_phy; i++) {
		hisi_sas_phy_init(hisi_hba, i);
		hisi_hba->port[i].port_attached = 0;
		hisi_hba->port[i].id = -1;
	}

	for (i = 0; i < HISI_SAS_MAX_DEVICES; i++) {
		hisi_hba->devices[i].dev_type = SAS_PHY_UNUSED;
		hisi_hba->devices[i].device_id = i;
		hisi_hba->devices[i].dev_status = HISI_SAS_DEV_INIT;
	}

	for (i = 0; i < hisi_hba->queue_count; i++) {
		struct hisi_sas_cq *cq = &hisi_hba->cq[i];
		struct hisi_sas_dq *dq = &hisi_hba->dq[i];

		/* Completion queue structure */
		cq->id = i;
		cq->hisi_hba = hisi_hba;

		/* Delivery queue structure */
		spin_lock_init(&dq->lock);
		INIT_LIST_HEAD(&dq->list);
		dq->id = i;
		dq->hisi_hba = hisi_hba;

		/* Delivery queue */
		s = sizeof(struct hisi_sas_cmd_hdr) * HISI_SAS_QUEUE_SLOTS;
		hisi_hba->cmd_hdr[i] = dmam_alloc_coherent(dev, s,
						&hisi_hba->cmd_hdr_dma[i],
						GFP_KERNEL);
		if (!hisi_hba->cmd_hdr[i])
			goto err_out;

		/* Completion queue */
		s = hisi_hba->hw->complete_hdr_size * HISI_SAS_QUEUE_SLOTS;
		hisi_hba->complete_hdr[i] = dmam_alloc_coherent(dev, s,
						&hisi_hba->complete_hdr_dma[i],
						GFP_KERNEL);
		if (!hisi_hba->complete_hdr[i])
			goto err_out;
	}

	s = HISI_SAS_MAX_ITCT_ENTRIES * sizeof(struct hisi_sas_itct);
	hisi_hba->itct = dmam_alloc_coherent(dev, s, &hisi_hba->itct_dma,
					     GFP_KERNEL);
	if (!hisi_hba->itct)
		goto err_out;

	hisi_hba->slot_info = devm_kcalloc(dev, max_command_entries,
					   sizeof(struct hisi_sas_slot),
					   GFP_KERNEL);
	if (!hisi_hba->slot_info)
		goto err_out;

	/* roundup to avoid overly large block size */
	max_command_entries_ru = roundup(max_command_entries, 64);
	if (hisi_hba->prot_mask & HISI_SAS_DIX_PROT_MASK)
		sz_slot_buf_ru = sizeof(struct hisi_sas_slot_dif_buf_table);
	else
		sz_slot_buf_ru = sizeof(struct hisi_sas_slot_buf_table);
	sz_slot_buf_ru = roundup(sz_slot_buf_ru, 64);
	s = max(lcm(max_command_entries_ru, sz_slot_buf_ru), PAGE_SIZE);
	blk_cnt = (max_command_entries_ru * sz_slot_buf_ru) / s;
	slots_per_blk = s / sz_slot_buf_ru;

	for (i = 0; i < blk_cnt; i++) {
		int slot_index = i * slots_per_blk;
		dma_addr_t buf_dma;
		void *buf;

		buf = dmam_alloc_coherent(dev, s, &buf_dma,
					  GFP_KERNEL);
		if (!buf)
			goto err_out;

		for (j = 0; j < slots_per_blk; j++, slot_index++) {
			struct hisi_sas_slot *slot;

			slot = &hisi_hba->slot_info[slot_index];
			slot->buf = buf;
			slot->buf_dma = buf_dma;
			slot->idx = slot_index;

			buf += sz_slot_buf_ru;
			buf_dma += sz_slot_buf_ru;
		}
	}

	s = max_command_entries * sizeof(struct hisi_sas_iost);
	hisi_hba->iost = dmam_alloc_coherent(dev, s, &hisi_hba->iost_dma,
					     GFP_KERNEL);
	if (!hisi_hba->iost)
		goto err_out;

	s = max_command_entries * sizeof(struct hisi_sas_breakpoint);
	hisi_hba->breakpoint = dmam_alloc_coherent(dev, s,
						   &hisi_hba->breakpoint_dma,
						   GFP_KERNEL);
	if (!hisi_hba->breakpoint)
		goto err_out;

	hisi_hba->slot_index_count = max_command_entries;
	s = hisi_hba->slot_index_count / BITS_PER_BYTE;
	hisi_hba->slot_index_tags = devm_kzalloc(dev, s, GFP_KERNEL);
	if (!hisi_hba->slot_index_tags)
		goto err_out;

	s = sizeof(struct hisi_sas_initial_fis) * HISI_SAS_MAX_PHYS;
	hisi_hba->initial_fis = dmam_alloc_coherent(dev, s,
						    &hisi_hba->initial_fis_dma,
						    GFP_KERNEL);
	if (!hisi_hba->initial_fis)
		goto err_out;

	s = HISI_SAS_MAX_ITCT_ENTRIES * sizeof(struct hisi_sas_sata_breakpoint);
	hisi_hba->sata_breakpoint = dmam_alloc_coherent(dev, s,
					&hisi_hba->sata_breakpoint_dma,
					GFP_KERNEL);
	if (!hisi_hba->sata_breakpoint)
		goto err_out;

	hisi_sas_slot_index_init(hisi_hba);
	hisi_hba->last_slot_index = HISI_SAS_UNRESERVED_IPTT;

	hisi_hba->wq = create_singlethread_workqueue(dev_name(dev));
	if (!hisi_hba->wq) {
		dev_err(dev, "sas_alloc: failed to create workqueue\n");
		goto err_out;
	}

	return 0;
err_out:
	return -ENOMEM;
}
EXPORT_SYMBOL_GPL(hisi_sas_alloc);

void hisi_sas_free(struct hisi_hba *hisi_hba)
{
	int i;

	for (i = 0; i < hisi_hba->n_phy; i++) {
		struct hisi_sas_phy *phy = &hisi_hba->phy[i];

		del_timer_sync(&phy->timer);
	}

	if (hisi_hba->wq)
		destroy_workqueue(hisi_hba->wq);
}
EXPORT_SYMBOL_GPL(hisi_sas_free);

void hisi_sas_rst_work_handler(struct work_struct *work)
{
	struct hisi_hba *hisi_hba =
		container_of(work, struct hisi_hba, rst_work);

	hisi_sas_controller_reset(hisi_hba);
}
EXPORT_SYMBOL_GPL(hisi_sas_rst_work_handler);

void hisi_sas_sync_rst_work_handler(struct work_struct *work)
{
	struct hisi_sas_rst *rst =
		container_of(work, struct hisi_sas_rst, work);

	if (!hisi_sas_controller_reset(rst->hisi_hba))
		rst->done = true;
	complete(rst->completion);
}
EXPORT_SYMBOL_GPL(hisi_sas_sync_rst_work_handler);

int hisi_sas_get_fw_info(struct hisi_hba *hisi_hba)
{
	struct device *dev = hisi_hba->dev;
	struct platform_device *pdev = hisi_hba->platform_dev;
	struct device_node *np = pdev ? pdev->dev.of_node : NULL;
	struct clk *refclk;

	if (device_property_read_u8_array(dev, "sas-addr", hisi_hba->sas_addr,
					  SAS_ADDR_SIZE)) {
		dev_err(dev, "could not get property sas-addr\n");
		return -ENOENT;
	}

	if (np) {
		/*
		 * These properties are only required for platform device-based
		 * controller with DT firmware.
		 */
		hisi_hba->ctrl = syscon_regmap_lookup_by_phandle(np,
					"hisilicon,sas-syscon");
		if (IS_ERR(hisi_hba->ctrl)) {
			dev_err(dev, "could not get syscon\n");
			return -ENOENT;
		}

		if (device_property_read_u32(dev, "ctrl-reset-reg",
					     &hisi_hba->ctrl_reset_reg)) {
			dev_err(dev, "could not get property ctrl-reset-reg\n");
			return -ENOENT;
		}

		if (device_property_read_u32(dev, "ctrl-reset-sts-reg",
					     &hisi_hba->ctrl_reset_sts_reg)) {
			dev_err(dev, "could not get property ctrl-reset-sts-reg\n");
			return -ENOENT;
		}

		if (device_property_read_u32(dev, "ctrl-clock-ena-reg",
					     &hisi_hba->ctrl_clock_ena_reg)) {
			dev_err(dev, "could not get property ctrl-clock-ena-reg\n");
			return -ENOENT;
		}
	}

	refclk = devm_clk_get(dev, NULL);
	if (IS_ERR(refclk))
		dev_dbg(dev, "no ref clk property\n");
	else
		hisi_hba->refclk_frequency_mhz = clk_get_rate(refclk) / 1000000;

	if (device_property_read_u32(dev, "phy-count", &hisi_hba->n_phy)) {
		dev_err(dev, "could not get property phy-count\n");
		return -ENOENT;
	}

	if (device_property_read_u32(dev, "queue-count",
				     &hisi_hba->queue_count)) {
		dev_err(dev, "could not get property queue-count\n");
		return -ENOENT;
	}

	return 0;
}
EXPORT_SYMBOL_GPL(hisi_sas_get_fw_info);

static struct Scsi_Host *hisi_sas_shost_alloc(struct platform_device *pdev,
					      const struct hisi_sas_hw *hw)
{
	struct resource *res;
	struct Scsi_Host *shost;
	struct hisi_hba *hisi_hba;
	struct device *dev = &pdev->dev;
	int error;

	shost = scsi_host_alloc(hw->sht, sizeof(*hisi_hba));
	if (!shost) {
		dev_err(dev, "scsi host alloc failed\n");
		return NULL;
	}
	hisi_hba = shost_priv(shost);

	INIT_WORK(&hisi_hba->rst_work, hisi_sas_rst_work_handler);
	hisi_hba->hw = hw;
	hisi_hba->dev = dev;
	hisi_hba->platform_dev = pdev;
	hisi_hba->shost = shost;
	SHOST_TO_SAS_HA(shost) = &hisi_hba->sha;

	timer_setup(&hisi_hba->timer, NULL, 0);

	if (hisi_sas_get_fw_info(hisi_hba) < 0)
		goto err_out;

	error = dma_set_mask_and_coherent(dev, DMA_BIT_MASK(64));
	if (error)
		error = dma_set_mask_and_coherent(dev, DMA_BIT_MASK(32));

	if (error) {
		dev_err(dev, "No usable DMA addressing method\n");
		goto err_out;
	}

	hisi_hba->regs = devm_platform_ioremap_resource(pdev, 0);
	if (IS_ERR(hisi_hba->regs))
		goto err_out;

	res = platform_get_resource(pdev, IORESOURCE_MEM, 1);
	if (res) {
		hisi_hba->sgpio_regs = devm_ioremap_resource(dev, res);
		if (IS_ERR(hisi_hba->sgpio_regs))
			goto err_out;
	}

	if (hisi_sas_alloc(hisi_hba)) {
		hisi_sas_free(hisi_hba);
		goto err_out;
	}

	return shost;
err_out:
	scsi_host_put(shost);
	dev_err(dev, "shost alloc failed\n");
	return NULL;
}

int hisi_sas_probe(struct platform_device *pdev,
		   const struct hisi_sas_hw *hw)
{
	struct Scsi_Host *shost;
	struct hisi_hba *hisi_hba;
	struct device *dev = &pdev->dev;
	struct asd_sas_phy **arr_phy;
	struct asd_sas_port **arr_port;
	struct sas_ha_struct *sha;
	int rc, phy_nr, port_nr, i;

	shost = hisi_sas_shost_alloc(pdev, hw);
	if (!shost)
		return -ENOMEM;

	sha = SHOST_TO_SAS_HA(shost);
	hisi_hba = shost_priv(shost);
	platform_set_drvdata(pdev, sha);

	phy_nr = port_nr = hisi_hba->n_phy;

	arr_phy = devm_kcalloc(dev, phy_nr, sizeof(void *), GFP_KERNEL);
	arr_port = devm_kcalloc(dev, port_nr, sizeof(void *), GFP_KERNEL);
	if (!arr_phy || !arr_port) {
		rc = -ENOMEM;
		goto err_out_ha;
	}

	sha->sas_phy = arr_phy;
	sha->sas_port = arr_port;
	sha->lldd_ha = hisi_hba;

	shost->transportt = hisi_sas_stt;
	shost->max_id = HISI_SAS_MAX_DEVICES;
	shost->max_lun = ~0;
	shost->max_channel = 1;
	shost->max_cmd_len = 16;
	if (hisi_hba->hw->slot_index_alloc) {
		shost->can_queue = HISI_SAS_MAX_COMMANDS;
		shost->cmd_per_lun = HISI_SAS_MAX_COMMANDS;
	} else {
		shost->can_queue = HISI_SAS_UNRESERVED_IPTT;
		shost->cmd_per_lun = HISI_SAS_UNRESERVED_IPTT;
	}

	sha->sas_ha_name = DRV_NAME;
	sha->dev = hisi_hba->dev;
	sha->lldd_module = THIS_MODULE;
	sha->sas_addr = &hisi_hba->sas_addr[0];
	sha->num_phys = hisi_hba->n_phy;
	sha->core.shost = hisi_hba->shost;

	for (i = 0; i < hisi_hba->n_phy; i++) {
		sha->sas_phy[i] = &hisi_hba->phy[i].sas_phy;
		sha->sas_port[i] = &hisi_hba->port[i].sas_port;
	}

	rc = scsi_add_host(shost, &pdev->dev);
	if (rc)
		goto err_out_ha;

	rc = sas_register_ha(sha);
	if (rc)
		goto err_out_register_ha;

	rc = hisi_hba->hw->hw_init(hisi_hba);
	if (rc)
		goto err_out_register_ha;

	scsi_scan_host(shost);

	return 0;

err_out_register_ha:
	scsi_remove_host(shost);
err_out_ha:
	hisi_sas_debugfs_exit(hisi_hba);
	hisi_sas_free(hisi_hba);
	scsi_host_put(shost);
	return rc;
}
EXPORT_SYMBOL_GPL(hisi_sas_probe);

struct dentry *hisi_sas_debugfs_dir;

static void hisi_sas_debugfs_snapshot_cq_reg(struct hisi_hba *hisi_hba)
{
	int queue_entry_size = hisi_hba->hw->complete_hdr_size;
	int dump_index = hisi_hba->debugfs_dump_index;
	int i;

	for (i = 0; i < hisi_hba->queue_count; i++)
		memcpy(hisi_hba->debugfs_cq[dump_index][i].complete_hdr,
		       hisi_hba->complete_hdr[i],
		       HISI_SAS_QUEUE_SLOTS * queue_entry_size);
}

static void hisi_sas_debugfs_snapshot_dq_reg(struct hisi_hba *hisi_hba)
{
	int queue_entry_size = sizeof(struct hisi_sas_cmd_hdr);
	int dump_index = hisi_hba->debugfs_dump_index;
	int i;

	for (i = 0; i < hisi_hba->queue_count; i++) {
		struct hisi_sas_cmd_hdr *debugfs_cmd_hdr, *cmd_hdr;
		int j;

		debugfs_cmd_hdr = hisi_hba->debugfs_dq[dump_index][i].hdr;
		cmd_hdr = hisi_hba->cmd_hdr[i];

		for (j = 0; j < HISI_SAS_QUEUE_SLOTS; j++)
			memcpy(&debugfs_cmd_hdr[j], &cmd_hdr[j],
			       queue_entry_size);
	}
}

static void hisi_sas_debugfs_snapshot_port_reg(struct hisi_hba *hisi_hba)
{
	int dump_index = hisi_hba->debugfs_dump_index;
	const struct hisi_sas_debugfs_reg *port =
		hisi_hba->hw->debugfs_reg_port;
	int i, phy_cnt;
	u32 offset;
	u32 *databuf;

	for (phy_cnt = 0; phy_cnt < hisi_hba->n_phy; phy_cnt++) {
		databuf = hisi_hba->debugfs_port_reg[dump_index][phy_cnt].data;
		for (i = 0; i < port->count; i++, databuf++) {
			offset = port->base_off + 4 * i;
			*databuf = port->read_port_reg(hisi_hba, phy_cnt,
						       offset);
		}
	}
}

static void hisi_sas_debugfs_snapshot_global_reg(struct hisi_hba *hisi_hba)
{
	int dump_index = hisi_hba->debugfs_dump_index;
	u32 *databuf = hisi_hba->debugfs_regs[dump_index][DEBUGFS_GLOBAL].data;
	const struct hisi_sas_hw *hw = hisi_hba->hw;
	const struct hisi_sas_debugfs_reg *global =
			hw->debugfs_reg_array[DEBUGFS_GLOBAL];
	int i;

	for (i = 0; i < global->count; i++, databuf++)
		*databuf = global->read_global_reg(hisi_hba, 4 * i);
}

static void hisi_sas_debugfs_snapshot_axi_reg(struct hisi_hba *hisi_hba)
{
	int dump_index = hisi_hba->debugfs_dump_index;
	u32 *databuf = hisi_hba->debugfs_regs[dump_index][DEBUGFS_AXI].data;
	const struct hisi_sas_hw *hw = hisi_hba->hw;
	const struct hisi_sas_debugfs_reg *axi =
			hw->debugfs_reg_array[DEBUGFS_AXI];
	int i;

	for (i = 0; i < axi->count; i++, databuf++)
		*databuf = axi->read_global_reg(hisi_hba,
						4 * i + axi->base_off);
}

static void hisi_sas_debugfs_snapshot_ras_reg(struct hisi_hba *hisi_hba)
{
	int dump_index = hisi_hba->debugfs_dump_index;
	u32 *databuf = hisi_hba->debugfs_regs[dump_index][DEBUGFS_RAS].data;
	const struct hisi_sas_hw *hw = hisi_hba->hw;
	const struct hisi_sas_debugfs_reg *ras =
			hw->debugfs_reg_array[DEBUGFS_RAS];
	int i;

	for (i = 0; i < ras->count; i++, databuf++)
		*databuf = ras->read_global_reg(hisi_hba,
						4 * i + ras->base_off);
}

static void hisi_sas_debugfs_snapshot_itct_reg(struct hisi_hba *hisi_hba)
{
	int dump_index = hisi_hba->debugfs_dump_index;
	void *cachebuf = hisi_hba->debugfs_itct_cache[dump_index].cache;
	void *databuf = hisi_hba->debugfs_itct[dump_index].itct;
	struct hisi_sas_itct *itct;
	int i;

	hisi_hba->hw->read_iost_itct_cache(hisi_hba, HISI_SAS_ITCT_CACHE,
					   cachebuf);

	itct = hisi_hba->itct;

	for (i = 0; i < HISI_SAS_MAX_ITCT_ENTRIES; i++, itct++) {
		memcpy(databuf, itct, sizeof(struct hisi_sas_itct));
		databuf += sizeof(struct hisi_sas_itct);
	}
}

static void hisi_sas_debugfs_snapshot_iost_reg(struct hisi_hba *hisi_hba)
{
	int dump_index = hisi_hba->debugfs_dump_index;
	int max_command_entries = HISI_SAS_MAX_COMMANDS;
	void *cachebuf = hisi_hba->debugfs_iost_cache[dump_index].cache;
	void *databuf = hisi_hba->debugfs_iost[dump_index].iost;
	struct hisi_sas_iost *iost;
	int i;

	hisi_hba->hw->read_iost_itct_cache(hisi_hba, HISI_SAS_IOST_CACHE,
					   cachebuf);

	iost = hisi_hba->iost;

	for (i = 0; i < max_command_entries; i++, iost++) {
		memcpy(databuf, iost, sizeof(struct hisi_sas_iost));
		databuf += sizeof(struct hisi_sas_iost);
	}
}

static const char *
hisi_sas_debugfs_to_reg_name(int off, int base_off,
			     const struct hisi_sas_debugfs_reg_lu *lu)
{
	for (; lu->name; lu++) {
		if (off == lu->off - base_off)
			return lu->name;
	}

	return NULL;
}

static void hisi_sas_debugfs_print_reg(u32 *regs_val, const void *ptr,
				       struct seq_file *s)
{
	const struct hisi_sas_debugfs_reg *reg = ptr;
	int i;

	for (i = 0; i < reg->count; i++) {
		int off = i * 4;
		const char *name;

		name = hisi_sas_debugfs_to_reg_name(off, reg->base_off,
						    reg->lu);

		if (name)
			seq_printf(s, "0x%08x 0x%08x %s\n", off,
				   regs_val[i], name);
		else
			seq_printf(s, "0x%08x 0x%08x\n", off,
				   regs_val[i]);
	}
}

static int hisi_sas_debugfs_global_show(struct seq_file *s, void *p)
{
	struct hisi_sas_debugfs_regs *global = s->private;
	struct hisi_hba *hisi_hba = global->hisi_hba;
	const struct hisi_sas_hw *hw = hisi_hba->hw;
	const void *reg_global = hw->debugfs_reg_array[DEBUGFS_GLOBAL];

	hisi_sas_debugfs_print_reg(global->data,
				   reg_global, s);

	return 0;
}

static int hisi_sas_debugfs_global_open(struct inode *inode, struct file *filp)
{
	return single_open(filp, hisi_sas_debugfs_global_show,
			   inode->i_private);
}

static const struct file_operations hisi_sas_debugfs_global_fops = {
	.open = hisi_sas_debugfs_global_open,
	.read = seq_read,
	.llseek = seq_lseek,
	.release = single_release,
	.owner = THIS_MODULE,
};

static int hisi_sas_debugfs_axi_show(struct seq_file *s, void *p)
{
	struct hisi_sas_debugfs_regs *axi = s->private;
	struct hisi_hba *hisi_hba = axi->hisi_hba;
	const struct hisi_sas_hw *hw = hisi_hba->hw;
	const void *reg_axi = hw->debugfs_reg_array[DEBUGFS_AXI];

	hisi_sas_debugfs_print_reg(axi->data,
				   reg_axi, s);

	return 0;
}

static int hisi_sas_debugfs_axi_open(struct inode *inode, struct file *filp)
{
	return single_open(filp, hisi_sas_debugfs_axi_show,
			   inode->i_private);
}

static const struct file_operations hisi_sas_debugfs_axi_fops = {
	.open = hisi_sas_debugfs_axi_open,
	.read = seq_read,
	.llseek = seq_lseek,
	.release = single_release,
	.owner = THIS_MODULE,
};

static int hisi_sas_debugfs_ras_show(struct seq_file *s, void *p)
{
	struct hisi_sas_debugfs_regs *ras = s->private;
	struct hisi_hba *hisi_hba = ras->hisi_hba;
	const struct hisi_sas_hw *hw = hisi_hba->hw;
	const void *reg_ras = hw->debugfs_reg_array[DEBUGFS_RAS];

	hisi_sas_debugfs_print_reg(ras->data,
				   reg_ras, s);

	return 0;
}

static int hisi_sas_debugfs_ras_open(struct inode *inode, struct file *filp)
{
	return single_open(filp, hisi_sas_debugfs_ras_show,
			   inode->i_private);
}

static const struct file_operations hisi_sas_debugfs_ras_fops = {
	.open = hisi_sas_debugfs_ras_open,
	.read = seq_read,
	.llseek = seq_lseek,
	.release = single_release,
	.owner = THIS_MODULE,
};

static int hisi_sas_debugfs_port_show(struct seq_file *s, void *p)
{
	struct hisi_sas_debugfs_port *port = s->private;
	struct hisi_sas_phy *phy = port->phy;
	struct hisi_hba *hisi_hba = phy->hisi_hba;
	const struct hisi_sas_hw *hw = hisi_hba->hw;
	const struct hisi_sas_debugfs_reg *reg_port = hw->debugfs_reg_port;

	hisi_sas_debugfs_print_reg(port->data, reg_port, s);

	return 0;
}

static int hisi_sas_debugfs_port_open(struct inode *inode, struct file *filp)
{
	return single_open(filp, hisi_sas_debugfs_port_show, inode->i_private);
}

static const struct file_operations hisi_sas_debugfs_port_fops = {
	.open = hisi_sas_debugfs_port_open,
	.read = seq_read,
	.llseek = seq_lseek,
	.release = single_release,
	.owner = THIS_MODULE,
};

static void hisi_sas_show_row_64(struct seq_file *s, int index,
				 int sz, __le64 *ptr)
{
	int i;

	/* completion header size not fixed per HW version */
	seq_printf(s, "index %04d:\n\t", index);
	for (i = 1; i <= sz / 8; i++, ptr++) {
		seq_printf(s, " 0x%016llx", le64_to_cpu(*ptr));
		if (!(i % 2))
			seq_puts(s, "\n\t");
	}

	seq_puts(s, "\n");
}

static void hisi_sas_show_row_32(struct seq_file *s, int index,
				 int sz, __le32 *ptr)
{
	int i;

	/* completion header size not fixed per HW version */
	seq_printf(s, "index %04d:\n\t", index);
	for (i = 1; i <= sz / 4; i++, ptr++) {
		seq_printf(s, " 0x%08x", le32_to_cpu(*ptr));
		if (!(i % 4))
			seq_puts(s, "\n\t");
	}
	seq_puts(s, "\n");
}

static void hisi_sas_cq_show_slot(struct seq_file *s, int slot,
				  struct hisi_sas_debugfs_cq *debugfs_cq)
{
	struct hisi_sas_cq *cq = debugfs_cq->cq;
	struct hisi_hba *hisi_hba = cq->hisi_hba;
	__le32 *complete_hdr = debugfs_cq->complete_hdr +
			       (hisi_hba->hw->complete_hdr_size * slot);

	hisi_sas_show_row_32(s, slot,
			     hisi_hba->hw->complete_hdr_size,
			     complete_hdr);
}

static int hisi_sas_debugfs_cq_show(struct seq_file *s, void *p)
{
	struct hisi_sas_debugfs_cq *debugfs_cq = s->private;
	int slot;

	for (slot = 0; slot < HISI_SAS_QUEUE_SLOTS; slot++) {
		hisi_sas_cq_show_slot(s, slot, debugfs_cq);
	}
	return 0;
}

static int hisi_sas_debugfs_cq_open(struct inode *inode, struct file *filp)
{
	return single_open(filp, hisi_sas_debugfs_cq_show, inode->i_private);
}

static const struct file_operations hisi_sas_debugfs_cq_fops = {
	.open = hisi_sas_debugfs_cq_open,
	.read = seq_read,
	.llseek = seq_lseek,
	.release = single_release,
	.owner = THIS_MODULE,
};

static void hisi_sas_dq_show_slot(struct seq_file *s, int slot, void *dq_ptr)
{
	struct hisi_sas_debugfs_dq *debugfs_dq = dq_ptr;
	void *cmd_queue = debugfs_dq->hdr;
	__le32 *cmd_hdr = cmd_queue +
		sizeof(struct hisi_sas_cmd_hdr) * slot;

	hisi_sas_show_row_32(s, slot, sizeof(struct hisi_sas_cmd_hdr), cmd_hdr);
}

static int hisi_sas_debugfs_dq_show(struct seq_file *s, void *p)
{
	int slot;

	for (slot = 0; slot < HISI_SAS_QUEUE_SLOTS; slot++) {
		hisi_sas_dq_show_slot(s, slot, s->private);
	}
	return 0;
}

static int hisi_sas_debugfs_dq_open(struct inode *inode, struct file *filp)
{
	return single_open(filp, hisi_sas_debugfs_dq_show, inode->i_private);
}

static const struct file_operations hisi_sas_debugfs_dq_fops = {
	.open = hisi_sas_debugfs_dq_open,
	.read = seq_read,
	.llseek = seq_lseek,
	.release = single_release,
	.owner = THIS_MODULE,
};

static int hisi_sas_debugfs_iost_show(struct seq_file *s, void *p)
{
	struct hisi_sas_debugfs_iost *debugfs_iost = s->private;
	struct hisi_sas_iost *iost = debugfs_iost->iost;
	int i, max_command_entries = HISI_SAS_MAX_COMMANDS;

	for (i = 0; i < max_command_entries; i++, iost++) {
		__le64 *data = &iost->qw0;

		hisi_sas_show_row_64(s, i, sizeof(*iost), data);
	}

	return 0;
}

static int hisi_sas_debugfs_iost_open(struct inode *inode, struct file *filp)
{
	return single_open(filp, hisi_sas_debugfs_iost_show, inode->i_private);
}

static const struct file_operations hisi_sas_debugfs_iost_fops = {
	.open = hisi_sas_debugfs_iost_open,
	.read = seq_read,
	.llseek = seq_lseek,
	.release = single_release,
	.owner = THIS_MODULE,
};

static int hisi_sas_debugfs_iost_cache_show(struct seq_file *s, void *p)
{
	struct hisi_sas_debugfs_iost_cache *debugfs_iost_cache = s->private;
	struct hisi_sas_iost_itct_cache *iost_cache = debugfs_iost_cache->cache;
	u32 cache_size = HISI_SAS_IOST_ITCT_CACHE_DW_SZ * 4;
	int i, tab_idx;
	__le64 *iost;

	for (i = 0; i < HISI_SAS_IOST_ITCT_CACHE_NUM; i++, iost_cache++) {
		/*
		 * Data struct of IOST cache:
		 * Data[1]: BIT0~15: Table index
		 *	    Bit16:   Valid mask
		 * Data[2]~[9]: IOST table
		 */
		tab_idx = (iost_cache->data[1] & 0xffff);
		iost = (__le64 *)iost_cache;

		hisi_sas_show_row_64(s, tab_idx, cache_size, iost);
	}

	return 0;
}

static int hisi_sas_debugfs_iost_cache_open(struct inode *inode,
					    struct file *filp)
{
	return single_open(filp, hisi_sas_debugfs_iost_cache_show,
			   inode->i_private);
}

static const struct file_operations hisi_sas_debugfs_iost_cache_fops = {
	.open = hisi_sas_debugfs_iost_cache_open,
	.read = seq_read,
	.llseek = seq_lseek,
	.release = single_release,
	.owner = THIS_MODULE,
};

static int hisi_sas_debugfs_itct_show(struct seq_file *s, void *p)
{
	int i;
	struct hisi_sas_debugfs_itct *debugfs_itct = s->private;
	struct hisi_sas_itct *itct = debugfs_itct->itct;

	for (i = 0; i < HISI_SAS_MAX_ITCT_ENTRIES; i++, itct++) {
		__le64 *data = &itct->qw0;

		hisi_sas_show_row_64(s, i, sizeof(*itct), data);
	}

	return 0;
}

static int hisi_sas_debugfs_itct_open(struct inode *inode, struct file *filp)
{
	return single_open(filp, hisi_sas_debugfs_itct_show, inode->i_private);
}

static const struct file_operations hisi_sas_debugfs_itct_fops = {
	.open = hisi_sas_debugfs_itct_open,
	.read = seq_read,
	.llseek = seq_lseek,
	.release = single_release,
	.owner = THIS_MODULE,
};

static int hisi_sas_debugfs_itct_cache_show(struct seq_file *s, void *p)
{
	struct hisi_sas_debugfs_itct_cache *debugfs_itct_cache = s->private;
	struct hisi_sas_iost_itct_cache *itct_cache = debugfs_itct_cache->cache;
	u32 cache_size = HISI_SAS_IOST_ITCT_CACHE_DW_SZ * 4;
	int i, tab_idx;
	__le64 *itct;

	for (i = 0; i < HISI_SAS_IOST_ITCT_CACHE_NUM; i++, itct_cache++) {
		/*
		 * Data struct of ITCT cache:
		 * Data[1]: BIT0~15: Table index
		 *	    Bit16:   Valid mask
		 * Data[2]~[9]: ITCT table
		 */
		tab_idx = itct_cache->data[1] & 0xffff;
		itct = (__le64 *)itct_cache;

		hisi_sas_show_row_64(s, tab_idx, cache_size, itct);
	}

	return 0;
}

static int hisi_sas_debugfs_itct_cache_open(struct inode *inode,
					    struct file *filp)
{
	return single_open(filp, hisi_sas_debugfs_itct_cache_show,
			   inode->i_private);
}

static const struct file_operations hisi_sas_debugfs_itct_cache_fops = {
	.open = hisi_sas_debugfs_itct_cache_open,
	.read = seq_read,
	.llseek = seq_lseek,
	.release = single_release,
	.owner = THIS_MODULE,
};

static void hisi_sas_debugfs_create_files(struct hisi_hba *hisi_hba)
{
	u64 *debugfs_timestamp;
	int dump_index = hisi_hba->debugfs_dump_index;
	struct dentry *dump_dentry;
	struct dentry *dentry;
	char name[256];
	int p;
	int c;
	int d;

	snprintf(name, 256, "%d", dump_index);

	dump_dentry = debugfs_create_dir(name, hisi_hba->debugfs_dump_dentry);

	debugfs_timestamp = &hisi_hba->debugfs_timestamp[dump_index];

	debugfs_create_u64("timestamp", 0400, dump_dentry,
			   debugfs_timestamp);

	debugfs_create_file("global", 0400, dump_dentry,
			   &hisi_hba->debugfs_regs[dump_index][DEBUGFS_GLOBAL],
			   &hisi_sas_debugfs_global_fops);

	/* Create port dir and files */
	dentry = debugfs_create_dir("port", dump_dentry);
	for (p = 0; p < hisi_hba->n_phy; p++) {
		snprintf(name, 256, "%d", p);

		debugfs_create_file(name, 0400, dentry,
				    &hisi_hba->debugfs_port_reg[dump_index][p],
				    &hisi_sas_debugfs_port_fops);
	}

	/* Create CQ dir and files */
	dentry = debugfs_create_dir("cq", dump_dentry);
	for (c = 0; c < hisi_hba->queue_count; c++) {
		snprintf(name, 256, "%d", c);

		debugfs_create_file(name, 0400, dentry,
				    &hisi_hba->debugfs_cq[dump_index][c],
				    &hisi_sas_debugfs_cq_fops);
	}

	/* Create DQ dir and files */
	dentry = debugfs_create_dir("dq", dump_dentry);
	for (d = 0; d < hisi_hba->queue_count; d++) {
		snprintf(name, 256, "%d", d);

		debugfs_create_file(name, 0400, dentry,
				    &hisi_hba->debugfs_dq[dump_index][d],
				    &hisi_sas_debugfs_dq_fops);
	}

	debugfs_create_file("iost", 0400, dump_dentry,
			    &hisi_hba->debugfs_iost[dump_index],
			    &hisi_sas_debugfs_iost_fops);

	debugfs_create_file("iost_cache", 0400, dump_dentry,
			    &hisi_hba->debugfs_iost_cache[dump_index],
			    &hisi_sas_debugfs_iost_cache_fops);

	debugfs_create_file("itct", 0400, dump_dentry,
			    &hisi_hba->debugfs_itct[dump_index],
			    &hisi_sas_debugfs_itct_fops);

	debugfs_create_file("itct_cache", 0400, dump_dentry,
			    &hisi_hba->debugfs_itct_cache[dump_index],
			    &hisi_sas_debugfs_itct_cache_fops);

	debugfs_create_file("axi", 0400, dump_dentry,
			    &hisi_hba->debugfs_regs[dump_index][DEBUGFS_AXI],
			    &hisi_sas_debugfs_axi_fops);

	debugfs_create_file("ras", 0400, dump_dentry,
			    &hisi_hba->debugfs_regs[dump_index][DEBUGFS_RAS],
			    &hisi_sas_debugfs_ras_fops);

	return;
}

static void hisi_sas_debugfs_snapshot_regs(struct hisi_hba *hisi_hba)
{
	hisi_hba->hw->snapshot_prepare(hisi_hba);

	hisi_sas_debugfs_snapshot_global_reg(hisi_hba);
	hisi_sas_debugfs_snapshot_port_reg(hisi_hba);
	hisi_sas_debugfs_snapshot_axi_reg(hisi_hba);
	hisi_sas_debugfs_snapshot_ras_reg(hisi_hba);
	hisi_sas_debugfs_snapshot_cq_reg(hisi_hba);
	hisi_sas_debugfs_snapshot_dq_reg(hisi_hba);
	hisi_sas_debugfs_snapshot_itct_reg(hisi_hba);
	hisi_sas_debugfs_snapshot_iost_reg(hisi_hba);

	hisi_sas_debugfs_create_files(hisi_hba);

	hisi_hba->hw->snapshot_restore(hisi_hba);
}

static ssize_t hisi_sas_debugfs_trigger_dump_write(struct file *file,
						   const char __user *user_buf,
						   size_t count, loff_t *ppos)
{
	struct hisi_hba *hisi_hba = file->f_inode->i_private;
	char buf[8];

	if (hisi_hba->debugfs_dump_index >= hisi_sas_debugfs_dump_count)
		return -EFAULT;

	if (count > 8)
		return -EFAULT;

	if (copy_from_user(buf, user_buf, count))
		return -EFAULT;

	if (buf[0] != '1')
		return -EFAULT;

	queue_work(hisi_hba->wq, &hisi_hba->debugfs_work);

	return count;
}

static const struct file_operations hisi_sas_debugfs_trigger_dump_fops = {
	.write = &hisi_sas_debugfs_trigger_dump_write,
	.owner = THIS_MODULE,
};

enum {
	HISI_SAS_BIST_LOOPBACK_MODE_DIGITAL = 0,
	HISI_SAS_BIST_LOOPBACK_MODE_SERDES,
	HISI_SAS_BIST_LOOPBACK_MODE_REMOTE,
};

enum {
	HISI_SAS_BIST_CODE_MODE_PRBS7 = 0,
	HISI_SAS_BIST_CODE_MODE_PRBS23,
	HISI_SAS_BIST_CODE_MODE_PRBS31,
	HISI_SAS_BIST_CODE_MODE_JTPAT,
	HISI_SAS_BIST_CODE_MODE_CJTPAT,
	HISI_SAS_BIST_CODE_MODE_SCRAMBED_0,
	HISI_SAS_BIST_CODE_MODE_TRAIN,
	HISI_SAS_BIST_CODE_MODE_TRAIN_DONE,
	HISI_SAS_BIST_CODE_MODE_HFTP,
	HISI_SAS_BIST_CODE_MODE_MFTP,
	HISI_SAS_BIST_CODE_MODE_LFTP,
	HISI_SAS_BIST_CODE_MODE_FIXED_DATA,
};

static const struct {
	int		value;
	char		*name;
} hisi_sas_debugfs_loop_linkrate[] = {
	{ SAS_LINK_RATE_1_5_GBPS, "1.5 Gbit" },
	{ SAS_LINK_RATE_3_0_GBPS, "3.0 Gbit" },
	{ SAS_LINK_RATE_6_0_GBPS, "6.0 Gbit" },
	{ SAS_LINK_RATE_12_0_GBPS, "12.0 Gbit" },
};

static int hisi_sas_debugfs_bist_linkrate_show(struct seq_file *s, void *p)
{
	struct hisi_hba *hisi_hba = s->private;
	int i;

	for (i = 0; i < ARRAY_SIZE(hisi_sas_debugfs_loop_linkrate); i++) {
		int match = (hisi_hba->debugfs_bist_linkrate ==
			     hisi_sas_debugfs_loop_linkrate[i].value);

		seq_printf(s, "%s%s%s ", match ? "[" : "",
			   hisi_sas_debugfs_loop_linkrate[i].name,
			   match ? "]" : "");
	}
	seq_puts(s, "\n");

	return 0;
}

static ssize_t hisi_sas_debugfs_bist_linkrate_write(struct file *filp,
						    const char __user *buf,
						    size_t count, loff_t *ppos)
{
	struct seq_file *m = filp->private_data;
	struct hisi_hba *hisi_hba = m->private;
	char kbuf[16] = {}, *pkbuf;
	bool found = false;
	int i;

	if (hisi_hba->debugfs_bist_enable)
		return -EPERM;

	if (count >= sizeof(kbuf))
		return -EOVERFLOW;

	if (copy_from_user(kbuf, buf, count))
		return -EINVAL;

	pkbuf = strstrip(kbuf);

	for (i = 0; i < ARRAY_SIZE(hisi_sas_debugfs_loop_linkrate); i++) {
		if (!strncmp(hisi_sas_debugfs_loop_linkrate[i].name,
			     pkbuf, 16)) {
			hisi_hba->debugfs_bist_linkrate =
				hisi_sas_debugfs_loop_linkrate[i].value;
			found = true;
			break;
		}
	}

	if (!found)
		return -EINVAL;

	return count;
}

static int hisi_sas_debugfs_bist_linkrate_open(struct inode *inode,
					       struct file *filp)
{
	return single_open(filp, hisi_sas_debugfs_bist_linkrate_show,
			   inode->i_private);
}

static const struct file_operations hisi_sas_debugfs_bist_linkrate_ops = {
	.open = hisi_sas_debugfs_bist_linkrate_open,
	.read = seq_read,
	.write = hisi_sas_debugfs_bist_linkrate_write,
	.llseek = seq_lseek,
	.release = single_release,
	.owner = THIS_MODULE,
};

static const struct {
	int		value;
	char		*name;
} hisi_sas_debugfs_loop_code_mode[] = {
	{ HISI_SAS_BIST_CODE_MODE_PRBS7, "PRBS7" },
	{ HISI_SAS_BIST_CODE_MODE_PRBS23, "PRBS23" },
	{ HISI_SAS_BIST_CODE_MODE_PRBS31, "PRBS31" },
	{ HISI_SAS_BIST_CODE_MODE_JTPAT, "JTPAT" },
	{ HISI_SAS_BIST_CODE_MODE_CJTPAT, "CJTPAT" },
	{ HISI_SAS_BIST_CODE_MODE_SCRAMBED_0, "SCRAMBED_0" },
	{ HISI_SAS_BIST_CODE_MODE_TRAIN, "TRAIN" },
	{ HISI_SAS_BIST_CODE_MODE_TRAIN_DONE, "TRAIN_DONE" },
	{ HISI_SAS_BIST_CODE_MODE_HFTP, "HFTP" },
	{ HISI_SAS_BIST_CODE_MODE_MFTP, "MFTP" },
	{ HISI_SAS_BIST_CODE_MODE_LFTP, "LFTP" },
	{ HISI_SAS_BIST_CODE_MODE_FIXED_DATA, "FIXED_DATA" },
};

static int hisi_sas_debugfs_bist_code_mode_show(struct seq_file *s, void *p)
{
	struct hisi_hba *hisi_hba = s->private;
	int i;

	for (i = 0; i < ARRAY_SIZE(hisi_sas_debugfs_loop_code_mode); i++) {
		int match = (hisi_hba->debugfs_bist_code_mode ==
			     hisi_sas_debugfs_loop_code_mode[i].value);

		seq_printf(s, "%s%s%s ", match ? "[" : "",
			   hisi_sas_debugfs_loop_code_mode[i].name,
			   match ? "]" : "");
	}
	seq_puts(s, "\n");

	return 0;
}

static ssize_t hisi_sas_debugfs_bist_code_mode_write(struct file *filp,
						     const char __user *buf,
						     size_t count,
						     loff_t *ppos)
{
	struct seq_file *m = filp->private_data;
	struct hisi_hba *hisi_hba = m->private;
	char kbuf[16] = {}, *pkbuf;
	bool found = false;
	int i;

	if (hisi_hba->debugfs_bist_enable)
		return -EPERM;

	if (count >= sizeof(kbuf))
		return -EINVAL;

	if (copy_from_user(kbuf, buf, count))
		return -EOVERFLOW;

	pkbuf = strstrip(kbuf);

	for (i = 0; i < ARRAY_SIZE(hisi_sas_debugfs_loop_code_mode); i++) {
		if (!strncmp(hisi_sas_debugfs_loop_code_mode[i].name,
			     pkbuf, 16)) {
			hisi_hba->debugfs_bist_code_mode =
				hisi_sas_debugfs_loop_code_mode[i].value;
			found = true;
			break;
		}
	}

	if (!found)
		return -EINVAL;

	return count;
}

static int hisi_sas_debugfs_bist_code_mode_open(struct inode *inode,
						struct file *filp)
{
	return single_open(filp, hisi_sas_debugfs_bist_code_mode_show,
			   inode->i_private);
}

static const struct file_operations hisi_sas_debugfs_bist_code_mode_ops = {
	.open = hisi_sas_debugfs_bist_code_mode_open,
	.read = seq_read,
	.write = hisi_sas_debugfs_bist_code_mode_write,
	.llseek = seq_lseek,
	.release = single_release,
	.owner = THIS_MODULE,
};

static ssize_t hisi_sas_debugfs_bist_phy_write(struct file *filp,
					       const char __user *buf,
					       size_t count, loff_t *ppos)
{
	struct seq_file *m = filp->private_data;
	struct hisi_hba *hisi_hba = m->private;
	unsigned int phy_no;
	int val;

	if (hisi_hba->debugfs_bist_enable)
		return -EPERM;

	val = kstrtouint_from_user(buf, count, 0, &phy_no);
	if (val)
		return val;

	if (phy_no >= hisi_hba->n_phy)
		return -EINVAL;

	hisi_hba->debugfs_bist_phy_no = phy_no;

	return count;
}

static int hisi_sas_debugfs_bist_phy_show(struct seq_file *s, void *p)
{
	struct hisi_hba *hisi_hba = s->private;

	seq_printf(s, "%d\n", hisi_hba->debugfs_bist_phy_no);

	return 0;
}

static int hisi_sas_debugfs_bist_phy_open(struct inode *inode,
					  struct file *filp)
{
	return single_open(filp, hisi_sas_debugfs_bist_phy_show,
			   inode->i_private);
}

static const struct file_operations hisi_sas_debugfs_bist_phy_ops = {
	.open = hisi_sas_debugfs_bist_phy_open,
	.read = seq_read,
	.write = hisi_sas_debugfs_bist_phy_write,
	.llseek = seq_lseek,
	.release = single_release,
	.owner = THIS_MODULE,
};

static const struct {
	int		value;
	char		*name;
} hisi_sas_debugfs_loop_modes[] = {
	{ HISI_SAS_BIST_LOOPBACK_MODE_DIGITAL, "digital" },
	{ HISI_SAS_BIST_LOOPBACK_MODE_SERDES, "serdes" },
	{ HISI_SAS_BIST_LOOPBACK_MODE_REMOTE, "remote" },
};

static int hisi_sas_debugfs_bist_mode_show(struct seq_file *s, void *p)
{
	struct hisi_hba *hisi_hba = s->private;
	int i;

	for (i = 0; i < ARRAY_SIZE(hisi_sas_debugfs_loop_modes); i++) {
		int match = (hisi_hba->debugfs_bist_mode ==
			     hisi_sas_debugfs_loop_modes[i].value);

		seq_printf(s, "%s%s%s ", match ? "[" : "",
			   hisi_sas_debugfs_loop_modes[i].name,
			   match ? "]" : "");
	}
	seq_puts(s, "\n");

	return 0;
}

static ssize_t hisi_sas_debugfs_bist_mode_write(struct file *filp,
						const char __user *buf,
						size_t count, loff_t *ppos)
{
	struct seq_file *m = filp->private_data;
	struct hisi_hba *hisi_hba = m->private;
	char kbuf[16] = {}, *pkbuf;
	bool found = false;
	int i;

	if (hisi_hba->debugfs_bist_enable)
		return -EPERM;

	if (count >= sizeof(kbuf))
		return -EINVAL;

	if (copy_from_user(kbuf, buf, count))
		return -EOVERFLOW;

	pkbuf = strstrip(kbuf);

	for (i = 0; i < ARRAY_SIZE(hisi_sas_debugfs_loop_modes); i++) {
		if (!strncmp(hisi_sas_debugfs_loop_modes[i].name, pkbuf, 16)) {
			hisi_hba->debugfs_bist_mode =
				hisi_sas_debugfs_loop_modes[i].value;
			found = true;
			break;
		}
	}

	if (!found)
		return -EINVAL;

	return count;
}

static int hisi_sas_debugfs_bist_mode_open(struct inode *inode,
					   struct file *filp)
{
	return single_open(filp, hisi_sas_debugfs_bist_mode_show,
			   inode->i_private);
}

static const struct file_operations hisi_sas_debugfs_bist_mode_ops = {
	.open = hisi_sas_debugfs_bist_mode_open,
	.read = seq_read,
	.write = hisi_sas_debugfs_bist_mode_write,
	.llseek = seq_lseek,
	.release = single_release,
	.owner = THIS_MODULE,
};

static ssize_t hisi_sas_debugfs_bist_enable_write(struct file *filp,
						  const char __user *buf,
						  size_t count, loff_t *ppos)
{
	struct seq_file *m = filp->private_data;
	struct hisi_hba *hisi_hba = m->private;
	unsigned int enable;
	int val;

	val = kstrtouint_from_user(buf, count, 0, &enable);
	if (val)
		return val;

	if (enable > 1)
		return -EINVAL;

	if (enable == hisi_hba->debugfs_bist_enable)
		return count;

	if (!hisi_hba->hw->set_bist)
		return -EPERM;

	val = hisi_hba->hw->set_bist(hisi_hba, enable);
	if (val < 0)
		return val;

	hisi_hba->debugfs_bist_enable = enable;

	return count;
}

static int hisi_sas_debugfs_bist_enable_show(struct seq_file *s, void *p)
{
	struct hisi_hba *hisi_hba = s->private;

	seq_printf(s, "%d\n", hisi_hba->debugfs_bist_enable);

	return 0;
}

static int hisi_sas_debugfs_bist_enable_open(struct inode *inode,
					     struct file *filp)
{
	return single_open(filp, hisi_sas_debugfs_bist_enable_show,
			   inode->i_private);
}

static const struct file_operations hisi_sas_debugfs_bist_enable_ops = {
	.open = hisi_sas_debugfs_bist_enable_open,
	.read = seq_read,
	.write = hisi_sas_debugfs_bist_enable_write,
	.llseek = seq_lseek,
	.release = single_release,
	.owner = THIS_MODULE,
};

static ssize_t hisi_sas_debugfs_phy_down_cnt_write(struct file *filp,
						   const char __user *buf,
						   size_t count, loff_t *ppos)
{
	struct seq_file *s = filp->private_data;
	struct hisi_sas_phy *phy = s->private;
	unsigned int set_val;
	int res;

	res = kstrtouint_from_user(buf, count, 0, &set_val);
	if (res)
		return res;

	if (set_val > 0)
		return -EINVAL;

	atomic_set(&phy->down_cnt, 0);

	return count;
}

static int hisi_sas_debugfs_phy_down_cnt_show(struct seq_file *s, void *p)
{
	struct hisi_sas_phy *phy = s->private;

	seq_printf(s, "%d\n", atomic_read(&phy->down_cnt));

	return 0;
}

static int hisi_sas_debugfs_phy_down_cnt_open(struct inode *inode,
					      struct file *filp)
{
	return single_open(filp, hisi_sas_debugfs_phy_down_cnt_show,
			   inode->i_private);
}

static const struct file_operations hisi_sas_debugfs_phy_down_cnt_ops = {
	.open = hisi_sas_debugfs_phy_down_cnt_open,
	.read = seq_read,
	.write = hisi_sas_debugfs_phy_down_cnt_write,
	.llseek = seq_lseek,
	.release = single_release,
	.owner = THIS_MODULE,
};

void hisi_sas_debugfs_work_handler(struct work_struct *work)
{
	struct hisi_hba *hisi_hba =
		container_of(work, struct hisi_hba, debugfs_work);
	int debugfs_dump_index = hisi_hba->debugfs_dump_index;
	struct device *dev = hisi_hba->dev;
	u64 timestamp = local_clock();

	if (debugfs_dump_index >= hisi_sas_debugfs_dump_count) {
		dev_warn(dev, "dump count exceeded!\n");
		return;
	}

	do_div(timestamp, NSEC_PER_MSEC);
	hisi_hba->debugfs_timestamp[debugfs_dump_index] = timestamp;

	hisi_sas_debugfs_snapshot_regs(hisi_hba);
	hisi_hba->debugfs_dump_index++;
}
EXPORT_SYMBOL_GPL(hisi_sas_debugfs_work_handler);

static void hisi_sas_debugfs_release(struct hisi_hba *hisi_hba, int dump_index)
{
	struct device *dev = hisi_hba->dev;
	int i;

	devm_kfree(dev, hisi_hba->debugfs_iost_cache[dump_index].cache);
	devm_kfree(dev, hisi_hba->debugfs_itct_cache[dump_index].cache);
	devm_kfree(dev, hisi_hba->debugfs_iost[dump_index].iost);
	devm_kfree(dev, hisi_hba->debugfs_itct[dump_index].itct);

	for (i = 0; i < hisi_hba->queue_count; i++)
		devm_kfree(dev, hisi_hba->debugfs_dq[dump_index][i].hdr);

	for (i = 0; i < hisi_hba->queue_count; i++)
		devm_kfree(dev,
			   hisi_hba->debugfs_cq[dump_index][i].complete_hdr);

	for (i = 0; i < DEBUGFS_REGS_NUM; i++)
		devm_kfree(dev, hisi_hba->debugfs_regs[dump_index][i].data);

	for (i = 0; i < hisi_hba->n_phy; i++)
		devm_kfree(dev, hisi_hba->debugfs_port_reg[dump_index][i].data);
}

static int hisi_sas_debugfs_alloc(struct hisi_hba *hisi_hba, int dump_index)
{
	const struct hisi_sas_hw *hw = hisi_hba->hw;
	struct device *dev = hisi_hba->dev;
	int p, c, d, r, i;
	size_t sz;

<<<<<<< HEAD
	sz = hw->debugfs_reg_array[DEBUGFS_GLOBAL]->count * 4;
	hisi_hba->debugfs_regs[DEBUGFS_GLOBAL] =
				devm_kmalloc(dev, sz, GFP_KERNEL);

	if (!hisi_hba->debugfs_regs[DEBUGFS_GLOBAL])
		goto fail;
=======
	for (r = 0; r < DEBUGFS_REGS_NUM; r++) {
		struct hisi_sas_debugfs_regs *regs =
				&hisi_hba->debugfs_regs[dump_index][r];

		sz = hw->debugfs_reg_array[r]->count * 4;
		regs->data = devm_kmalloc(dev, sz, GFP_KERNEL);
		if (!regs->data)
			goto fail;
		regs->hisi_hba = hisi_hba;
	}
>>>>>>> 0d3821eb

	sz = hw->debugfs_reg_port->count * 4;
	for (p = 0; p < hisi_hba->n_phy; p++) {
		struct hisi_sas_debugfs_port *port =
				&hisi_hba->debugfs_port_reg[dump_index][p];

		port->data = devm_kmalloc(dev, sz, GFP_KERNEL);
		if (!port->data)
			goto fail;
		port->phy = &hisi_hba->phy[p];
	}

	sz = hw->complete_hdr_size * HISI_SAS_QUEUE_SLOTS;
	for (c = 0; c < hisi_hba->queue_count; c++) {
		struct hisi_sas_debugfs_cq *cq =
				&hisi_hba->debugfs_cq[dump_index][c];

		cq->complete_hdr = devm_kmalloc(dev, sz, GFP_KERNEL);
		if (!cq->complete_hdr)
			goto fail;
		cq->cq = &hisi_hba->cq[c];
	}

	sz = sizeof(struct hisi_sas_cmd_hdr) * HISI_SAS_QUEUE_SLOTS;
	for (d = 0; d < hisi_hba->queue_count; d++) {
		struct hisi_sas_debugfs_dq *dq =
				&hisi_hba->debugfs_dq[dump_index][d];

		dq->hdr = devm_kmalloc(dev, sz, GFP_KERNEL);
		if (!dq->hdr)
			goto fail;
		dq->dq = &hisi_hba->dq[d];
	}

	sz = HISI_SAS_MAX_COMMANDS * sizeof(struct hisi_sas_iost);

	hisi_hba->debugfs_iost[dump_index].iost =
				devm_kmalloc(dev, sz, GFP_KERNEL);
	if (!hisi_hba->debugfs_iost[dump_index].iost)
		goto fail;

	sz = HISI_SAS_IOST_ITCT_CACHE_NUM *
	     sizeof(struct hisi_sas_iost_itct_cache);

	hisi_hba->debugfs_iost_cache[dump_index].cache =
				devm_kmalloc(dev, sz, GFP_KERNEL);
	if (!hisi_hba->debugfs_iost_cache[dump_index].cache)
		goto fail;

	sz = HISI_SAS_IOST_ITCT_CACHE_NUM *
	     sizeof(struct hisi_sas_iost_itct_cache);

	hisi_hba->debugfs_itct_cache[dump_index].cache =
				devm_kmalloc(dev, sz, GFP_KERNEL);
	if (!hisi_hba->debugfs_itct_cache[dump_index].cache)
		goto fail;

	/* New memory allocation must be locate before itct */
	sz = HISI_SAS_MAX_ITCT_ENTRIES * sizeof(struct hisi_sas_itct);

	hisi_hba->debugfs_itct[dump_index].itct =
				devm_kmalloc(dev, sz, GFP_KERNEL);
	if (!hisi_hba->debugfs_itct[dump_index].itct)
		goto fail;

	return 0;
fail:
	for (i = 0; i < hisi_sas_debugfs_dump_count; i++)
		hisi_sas_debugfs_release(hisi_hba, i);
	return -ENOMEM;
}

static void hisi_sas_debugfs_phy_down_cnt_init(struct hisi_hba *hisi_hba)
{
	struct dentry *dir = debugfs_create_dir("phy_down_cnt",
						hisi_hba->debugfs_dir);
	char name[16];
	int phy_no;

	for (phy_no = 0; phy_no < hisi_hba->n_phy; phy_no++) {
		snprintf(name, 16, "%d", phy_no);
		debugfs_create_file(name, 0600, dir,
				    &hisi_hba->phy[phy_no],
				    &hisi_sas_debugfs_phy_down_cnt_ops);
	}
}

static void hisi_sas_debugfs_bist_init(struct hisi_hba *hisi_hba)
{
	hisi_hba->debugfs_bist_dentry =
			debugfs_create_dir("bist", hisi_hba->debugfs_dir);
	debugfs_create_file("link_rate", 0600,
			    hisi_hba->debugfs_bist_dentry, hisi_hba,
			    &hisi_sas_debugfs_bist_linkrate_ops);

	debugfs_create_file("code_mode", 0600,
			    hisi_hba->debugfs_bist_dentry, hisi_hba,
			    &hisi_sas_debugfs_bist_code_mode_ops);

	debugfs_create_file("phy_id", 0600, hisi_hba->debugfs_bist_dentry,
			    hisi_hba, &hisi_sas_debugfs_bist_phy_ops);

	debugfs_create_u32("cnt", 0600, hisi_hba->debugfs_bist_dentry,
			   &hisi_hba->debugfs_bist_cnt);

	debugfs_create_file("loopback_mode", 0600,
			    hisi_hba->debugfs_bist_dentry,
			    hisi_hba, &hisi_sas_debugfs_bist_mode_ops);

	debugfs_create_file("enable", 0600, hisi_hba->debugfs_bist_dentry,
			    hisi_hba, &hisi_sas_debugfs_bist_enable_ops);

	hisi_hba->debugfs_bist_linkrate = SAS_LINK_RATE_1_5_GBPS;
}

void hisi_sas_debugfs_init(struct hisi_hba *hisi_hba)
{
	struct device *dev = hisi_hba->dev;
	int i;

	hisi_hba->debugfs_dir = debugfs_create_dir(dev_name(dev),
						   hisi_sas_debugfs_dir);
	debugfs_create_file("trigger_dump", 0600,
			    hisi_hba->debugfs_dir,
			    hisi_hba,
			    &hisi_sas_debugfs_trigger_dump_fops);

	/* create bist structures */
	hisi_sas_debugfs_bist_init(hisi_hba);

	hisi_hba->debugfs_dump_dentry =
			debugfs_create_dir("dump", hisi_hba->debugfs_dir);

	hisi_sas_debugfs_phy_down_cnt_init(hisi_hba);

	for (i = 0; i < hisi_sas_debugfs_dump_count; i++) {
		if (hisi_sas_debugfs_alloc(hisi_hba, i)) {
			debugfs_remove_recursive(hisi_hba->debugfs_dir);
			dev_dbg(dev, "failed to init debugfs!\n");
			break;
		}
	}
}
EXPORT_SYMBOL_GPL(hisi_sas_debugfs_init);

void hisi_sas_debugfs_exit(struct hisi_hba *hisi_hba)
{
	debugfs_remove_recursive(hisi_hba->debugfs_dir);
}
EXPORT_SYMBOL_GPL(hisi_sas_debugfs_exit);

int hisi_sas_remove(struct platform_device *pdev)
{
	struct sas_ha_struct *sha = platform_get_drvdata(pdev);
	struct hisi_hba *hisi_hba = sha->lldd_ha;
	struct Scsi_Host *shost = sha->core.shost;

	if (timer_pending(&hisi_hba->timer))
		del_timer(&hisi_hba->timer);

	sas_unregister_ha(sha);
	sas_remove_host(sha->core.shost);

	hisi_sas_free(hisi_hba);
	scsi_host_put(shost);
	return 0;
}
EXPORT_SYMBOL_GPL(hisi_sas_remove);

bool hisi_sas_debugfs_enable;
EXPORT_SYMBOL_GPL(hisi_sas_debugfs_enable);
module_param_named(debugfs_enable, hisi_sas_debugfs_enable, bool, 0444);
MODULE_PARM_DESC(hisi_sas_debugfs_enable, "Enable driver debugfs (default disabled)");

u32 hisi_sas_debugfs_dump_count = 1;
EXPORT_SYMBOL_GPL(hisi_sas_debugfs_dump_count);
module_param_named(debugfs_dump_count, hisi_sas_debugfs_dump_count, uint, 0444);
MODULE_PARM_DESC(hisi_sas_debugfs_dump_count, "Number of debugfs dumps to allow");

static __init int hisi_sas_init(void)
{
	hisi_sas_stt = sas_domain_attach_transport(&hisi_sas_transport_ops);
	if (!hisi_sas_stt)
		return -ENOMEM;

	if (hisi_sas_debugfs_enable) {
		hisi_sas_debugfs_dir = debugfs_create_dir("hisi_sas", NULL);
		if (hisi_sas_debugfs_dump_count > HISI_SAS_MAX_DEBUGFS_DUMP) {
			pr_info("hisi_sas: Limiting debugfs dump count\n");
			hisi_sas_debugfs_dump_count = HISI_SAS_MAX_DEBUGFS_DUMP;
		}
	}

	return 0;
}

static __exit void hisi_sas_exit(void)
{
	sas_release_transport(hisi_sas_stt);

	debugfs_remove(hisi_sas_debugfs_dir);
}

module_init(hisi_sas_init);
module_exit(hisi_sas_exit);

MODULE_LICENSE("GPL");
MODULE_AUTHOR("John Garry <john.garry@huawei.com>");
MODULE_DESCRIPTION("HISILICON SAS controller driver");
MODULE_ALIAS("platform:" DRV_NAME);<|MERGE_RESOLUTION|>--- conflicted
+++ resolved
@@ -3804,14 +3804,6 @@
 	int p, c, d, r, i;
 	size_t sz;
 
-<<<<<<< HEAD
-	sz = hw->debugfs_reg_array[DEBUGFS_GLOBAL]->count * 4;
-	hisi_hba->debugfs_regs[DEBUGFS_GLOBAL] =
-				devm_kmalloc(dev, sz, GFP_KERNEL);
-
-	if (!hisi_hba->debugfs_regs[DEBUGFS_GLOBAL])
-		goto fail;
-=======
 	for (r = 0; r < DEBUGFS_REGS_NUM; r++) {
 		struct hisi_sas_debugfs_regs *regs =
 				&hisi_hba->debugfs_regs[dump_index][r];
@@ -3822,7 +3814,6 @@
 			goto fail;
 		regs->hisi_hba = hisi_hba;
 	}
->>>>>>> 0d3821eb
 
 	sz = hw->debugfs_reg_port->count * 4;
 	for (p = 0; p < hisi_hba->n_phy; p++) {
