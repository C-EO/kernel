--- conflicted
+++ resolved
@@ -1,11 +1,7 @@
 /*
  * Adaptec AIC79xx device driver for Linux.
  *
-<<<<<<< HEAD
- * $Id: //depot/aic7xxx/linux/drivers/scsi/aic7xxx/aic79xx_osm.c#141 $
-=======
  * $Id: //depot/aic7xxx/linux/drivers/scsi/aic7xxx/aic79xx_osm.c#156 $
->>>>>>> 59b52f22
  *
  * --------------------------------------------------------------------------
  * Copyright (c) 1994-2000 Justin T. Gibbs.
@@ -656,11 +652,7 @@
 
 	with_errors = 0;
 	ahd_done_lock(ahd, &done_flags);
-<<<<<<< HEAD
-	while (acmd != NULL) {
-=======
 	while ((acmd = TAILQ_FIRST(&ahd->platform_data->completeq)) != NULL) {
->>>>>>> 59b52f22
 		Scsi_Cmnd *cmd;
 
 		if (with_errors > AHD_LINUX_MAX_RETURNED_ERRORS) {
@@ -1059,11 +1051,7 @@
 	if (dev == NULL) {
 		ahd_cmd_set_transaction_status(cmd, CAM_RESRC_UNAVAIL);
 		ahd_linux_queue_cmd_complete(ahd, cmd);
-<<<<<<< HEAD
-		ahd_schedule_completeq(ahd, NULL);
-=======
 		ahd_schedule_completeq(ahd);
->>>>>>> 59b52f22
 		ahd_midlayer_entrypoint_unlock(ahd, &flags);
 		printf("%s: aic79xx_linux_queue - Unable to allocate device!\n",
 		       ahd_name(ahd));
@@ -1171,10 +1159,6 @@
 
 	ahd = *((struct ahd_softc **)host->hostdata);
 	ahd_lock(ahd, &flags);
-<<<<<<< HEAD
-	scbnum = 0;
-=======
->>>>>>> 59b52f22
 	for (device = scsi_devs; device != NULL; device = device->next) {
 
 		/*
@@ -1564,21 +1548,9 @@
 			retval = FAILED;
 		}
 		spin_lock_irq(&ahd->platform_data->spin_lock);
-<<<<<<< HEAD
-	}
-	acmd = TAILQ_FIRST(&ahd->platform_data->completeq);
-	TAILQ_INIT(&ahd->platform_data->completeq);
-	ahd_schedule_runq(ahd);
-	if (acmd != NULL) {
-		acmd = ahd_linux_run_complete_queue(ahd, acmd);
-		if (acmd != NULL)
-			ahd_schedule_completeq(ahd, acmd);
-	}
-=======
 	}
 	ahd_schedule_runq(ahd);
 	ahd_linux_run_complete_queue(ahd);
->>>>>>> 59b52f22
 	ahd_midlayer_entrypoint_unlock(ahd, &s);
 	return (retval);
 }
@@ -1673,19 +1645,8 @@
 		retval = FAILED;
 	}
 	spin_lock_irq(&ahd->platform_data->spin_lock);
-<<<<<<< HEAD
-	acmd = TAILQ_FIRST(&ahd->platform_data->completeq);
-	TAILQ_INIT(&ahd->platform_data->completeq);
-	ahd_schedule_runq(ahd);
-	if (acmd != NULL) {
-		acmd = ahd_linux_run_complete_queue(ahd, acmd);
-		if (acmd != NULL)
-			ahd_schedule_completeq(ahd, acmd);
-	}
-=======
 	ahd_schedule_runq(ahd);
 	ahd_linux_run_complete_queue(ahd);
->>>>>>> 59b52f22
 	ahd_midlayer_entrypoint_unlock(ahd, &s);
 	printf("%s: Device reset returning 0x%x\n", ahd_name(ahd), retval);
 	return (retval);
@@ -1710,30 +1671,13 @@
 	ahd_midlayer_entrypoint_lock(ahd, &s);
 	found = ahd_reset_channel(ahd, cmd->device->channel + 'A',
 				  /*initiate reset*/TRUE);
-<<<<<<< HEAD
-	acmd = TAILQ_FIRST(&ahd->platform_data->completeq);
-	TAILQ_INIT(&ahd->platform_data->completeq);
-
-	if (acmd != NULL) {
-		acmd = ahd_linux_run_complete_queue(ahd, acmd);
-		if (acmd != NULL)
-			ahd_schedule_completeq(ahd, acmd);
-	}
+	ahd_linux_run_complete_queue(ahd);
 	ahd_midlayer_entrypoint_unlock(ahd, &s);
 
 	if (bootverbose)
 		printf("%s: SCSI bus reset delivered. "
 		       "%d SCBs aborted.\n", ahd_name(ahd), found);
 
-=======
-	ahd_linux_run_complete_queue(ahd);
-	ahd_midlayer_entrypoint_unlock(ahd, &s);
-
-	if (bootverbose)
-		printf("%s: SCSI bus reset delivered. "
-		       "%d SCBs aborted.\n", ahd_name(ahd), found);
-
->>>>>>> 59b52f22
 	return (SUCCESS);
 }
 
@@ -1814,37 +1758,6 @@
 	}
 #if LINUX_VERSION_CODE >= KERNEL_VERSION(2,4,0)
 	ahd_unlock(ahd, &flags);
-<<<<<<< HEAD
-#endif
-}
-
-/************************ Shutdown/halt/reboot hook ***************************/
-#include <linux/notifier.h>
-#include <linux/reboot.h>
-
-static struct notifier_block ahd_linux_notifier = {
-	ahd_linux_halt, NULL, 0
-};
-
-static int ahd_linux_halt(struct notifier_block *nb, u_long event, void *buf)
-{
-#if LINUX_VERSION_CODE < KERNEL_VERSION(2,5,0)
-	struct ahd_softc *ahd;
-
-	/*
-	 * In 2.5.X, this is called prior to the filesystems
-	 * being synced and the SCSI layer being properly
-	 * shutdown.  A different API is required there,
-	 * but the device hooks for this don't quite look
-	 * right.
-	 */
-	if (event == SYS_DOWN || event == SYS_HALT) {
-		TAILQ_FOREACH(ahd, &ahd_tailq, links) {
-			ahd_shutdown(ahd);
-		}
-	}
-=======
->>>>>>> 59b52f22
 #endif
 }
 
@@ -2029,11 +1942,7 @@
 }
 
 static void
-<<<<<<< HEAD
-ahd_linux_setup_tag_info(void *arg, int instance, int targ, int32_t value)
-=======
 ahd_linux_setup_tag_info(u_long arg, int instance, int targ, int32_t value)
->>>>>>> 59b52f22
 {
 
 	if ((instance >= 0) && (targ >= 0)
@@ -2046,30 +1955,18 @@
 }
 
 static void
-<<<<<<< HEAD
-ahd_linux_setup_rd_strm_info(void *arg, int instance, int targ, int32_t value)
-{
-	if ((instance >= 0)
-	 && (instance < NUM_ELEMENTS(aic79xx_rd_strm_info))) {
-		aic79xx_rd_strm_info[instance] = value * 0xFFFF;
-=======
 ahd_linux_setup_rd_strm_info(u_long arg, int instance, int targ, int32_t value)
 {
 	if ((instance >= 0)
 	 && (instance < NUM_ELEMENTS(aic79xx_rd_strm_info))) {
 		aic79xx_rd_strm_info[instance] = value & 0xFFFF;
->>>>>>> 59b52f22
 		if (bootverbose)
 			printf("rd_strm[%d] = 0x%x\n", instance, value);
 	}
 }
 
 static void
-<<<<<<< HEAD
-ahd_linux_setup_dv(void *arg, int instance, int targ, int32_t value)
-=======
 ahd_linux_setup_dv(u_long arg, int instance, int targ, int32_t value)
->>>>>>> 59b52f22
 {
 	if ((instance >= 0)
 	 && (instance < NUM_ELEMENTS(aic79xx_dv_settings))) {
@@ -2080,17 +1977,9 @@
 }
 
 static void
-<<<<<<< HEAD
-ahd_linux_setup_iocell_info(void *arg, int instance, int targ, int32_t value)
-{
-	u_int index;
-
-	index = (u_int)arg;
-=======
 ahd_linux_setup_iocell_info(u_long index, int instance, int targ, int32_t value)
 {
 
->>>>>>> 59b52f22
 	if ((instance >= 0)
 	 && (instance < NUM_ELEMENTS(aic79xx_iocell_info))) {
 		uint8_t *iocell_info;
@@ -2098,11 +1987,7 @@
 		iocell_info = (uint8_t*)&aic79xx_iocell_info[instance];
 		iocell_info[index] = value & 0xFFFF;
 		if (bootverbose)
-<<<<<<< HEAD
-			printf("iocell[%d:%d] = %d\n", instance, index, value);
-=======
 			printf("iocell[%d:%ld] = %d\n", instance, index, value);
->>>>>>> 59b52f22
 	}
 }
 
@@ -2181,28 +2066,6 @@
 			ahd_linux_setup_tag_info_global(p + n);
 		} else if (strncmp(p, "tag_info", n) == 0) {
 			s = aic_parse_brace_option("tag_info", p + n, end,
-<<<<<<< HEAD
-			    2, ahd_linux_setup_tag_info, NULL);
-		} else if (strncmp(p, "rd_strm", n) == 0) {
-			printf("Calling brace parse for %s\n", p);
-			s = aic_parse_brace_option("rd_strm", p + n, end,
-			    1, ahd_linux_setup_rd_strm_info, NULL);
-		} else if (strncmp(p, "dv", n) == 0) {
-			s = aic_parse_brace_option("dv", p + n, end, 1,
-			    ahd_linux_setup_dv, NULL);
-		} else if (strncmp(p, "slewrate", n) == 0) {
-			s = aic_parse_brace_option("slewrate",
-			    p + n, end, 1, ahd_linux_setup_iocell_info,
-			    (void *)AIC79XX_SLEWRATE_INDEX);
-		} else if (strncmp(p, "precomp", n) == 0) {
-			s = aic_parse_brace_option("precomp",
-			    p + n, end, 1, ahd_linux_setup_iocell_info,
-			    (void *)AIC79XX_PRECOMP_INDEX);
-		} else if (strncmp(p, "amplitude", n) == 0) {
-			s = aic_parse_brace_option("amplitude",
-			    p + n, end, 1, ahd_linux_setup_iocell_info,
-			    (void *)AIC79XX_AMPLITUDE_INDEX);
-=======
 			    2, ahd_linux_setup_tag_info, 0);
 		} else if (strncmp(p, "rd_strm", n) == 0) {
 			s = aic_parse_brace_option("rd_strm", p + n, end,
@@ -2222,17 +2085,12 @@
 			s = aic_parse_brace_option("amplitude",
 			    p + n, end, 1, ahd_linux_setup_iocell_info,
 			    AIC79XX_AMPLITUDE_INDEX);
->>>>>>> 59b52f22
 		} else if (p[n] == ':') {
 			*(options[i].flag) = simple_strtoul(p + n + 1, NULL, 0);
 		} else if (!strncmp(p, "verbose", n)) {
 			*(options[i].flag) = 1;
 		} else {
-<<<<<<< HEAD
-			*(options[i].flag) = ~(*(options[i].flag));
-=======
 			*(options[i].flag) ^= 0xFFFFFFFF;
->>>>>>> 59b52f22
 		}
 	}
 	return 1;
@@ -2457,10 +2315,7 @@
 	int i, j;
 
 	if (ahd->platform_data != NULL) {
-<<<<<<< HEAD
-=======
 		del_timer_sync(&ahd->platform_data->completeq_timer);
->>>>>>> 59b52f22
 		ahd_linux_kill_dv_thread(ahd);
 		ahd_teardown_runq_tasklet(ahd);
 		if (ahd->platform_data->host != NULL) {
@@ -2713,17 +2568,7 @@
 	ahd_lock(ahd, &flags);
 	del_timer(&ahd->platform_data->completeq_timer);
 	ahd->platform_data->flags &= ~AHD_RUN_CMPLT_Q_TIMER;
-<<<<<<< HEAD
-	acmd = TAILQ_FIRST(&ahd->platform_data->completeq);
-	TAILQ_INIT(&ahd->platform_data->completeq);
-	if (acmd != NULL) {
-		acmd = ahd_linux_run_complete_queue(ahd, acmd);
-		if (acmd != NULL)
-			ahd_schedule_completeq(ahd, acmd);
-	}
-=======
 	ahd_linux_run_complete_queue(ahd);
->>>>>>> 59b52f22
 	ahd_unlock(ahd, &flags);
 }
 
@@ -3929,10 +3774,6 @@
 ahd_linux_dv_timeout(struct scsi_cmnd *cmd)
 {
 	struct	ahd_softc *ahd;
-<<<<<<< HEAD
-	struct	ahd_cmd *acmd;
-=======
->>>>>>> 59b52f22
 	struct	scb *scb;
 	u_long	flags;
 
@@ -3979,22 +3820,9 @@
 	ahd->platform_data->reset_timer.function =
 	    (ahd_linux_callback_t *)ahd_release_simq;
 	add_timer(&ahd->platform_data->reset_timer);
-<<<<<<< HEAD
-	acmd = TAILQ_FIRST(&ahd->platform_data->completeq);
-	TAILQ_INIT(&ahd->platform_data->completeq);
-	if (ahd_linux_next_device_to_run(ahd) != NULL)
-		ahd_schedule_runq(ahd);
-	if (acmd != NULL) {
-		acmd = ahd_linux_run_complete_queue(ahd, acmd);
-		if (acmd != NULL) {
-			ahd_schedule_completeq(ahd, acmd);
-		}
-	}
-=======
 	if (ahd_linux_next_device_to_run(ahd) != NULL)
 		ahd_schedule_runq(ahd);
 	ahd_linux_run_complete_queue(ahd);
->>>>>>> 59b52f22
 	ahd_unlock(ahd, &flags);
 }
 
@@ -4387,22 +4215,9 @@
 	ahd = (struct ahd_softc *) dev_id;
 	ahd_lock(ahd, &flags); 
 	ahd_intr(ahd);
-<<<<<<< HEAD
-	acmd = TAILQ_FIRST(&ahd->platform_data->completeq);
-	TAILQ_INIT(&ahd->platform_data->completeq);
-	if (ahd_linux_next_device_to_run(ahd) != NULL)
-		ahd_schedule_runq(ahd);
-	if (acmd != NULL) {
-		acmd = ahd_linux_run_complete_queue(ahd, acmd);
-		if (acmd != NULL) {
-			ahd_schedule_completeq(ahd, acmd);
-		}
-	}
-=======
 	if (ahd_linux_next_device_to_run(ahd) != NULL)
 		ahd_schedule_runq(ahd);
 	ahd_linux_run_complete_queue(ahd);
->>>>>>> 59b52f22
 	ahd_unlock(ahd, &flags);
 }
 
@@ -5326,8 +5141,6 @@
 	scsi_unregister_module(MODULE_SCSI_HA, &aic79xx_driver_template);
 #endif
 	ahd_linux_pci_exit();
-
-	unregister_reboot_notifier(&ahd_linux_notifier);
 }
 
 module_init(ahd_linux_init);
