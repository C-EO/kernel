/*
 * iSCSI transport class definitions
 *
 * Copyright (C) IBM Corporation, 2004
 * Copyright (C) Mike Christie, 2004 - 2005
 * Copyright (C) Dmitry Yusupov, 2004 - 2005
 * Copyright (C) Alex Aizman, 2004 - 2005
 *
 * This program is free software; you can redistribute it and/or modify
 * it under the terms of the GNU General Public License as published by
 * the Free Software Foundation; either version 2 of the License, or
 * (at your option) any later version.
 *
 * This program is distributed in the hope that it will be useful,
 * but WITHOUT ANY WARRANTY; without even the implied warranty of
 * MERCHANTABILITY or FITNESS FOR A PARTICULAR PURPOSE.  See the
 * GNU General Public License for more details.
 *
 * You should have received a copy of the GNU General Public License
 * along with this program; if not, write to the Free Software
 * Foundation, Inc., 59 Temple Place - Suite 330, Boston, MA 02111-1307, USA.
 */
#include <linux/module.h>
#include <linux/mutex.h>
#include <linux/slab.h>
#include <linux/bsg-lib.h>
#include <linux/idr.h>
#include <net/tcp.h>
#include <scsi/scsi.h>
#include <scsi/scsi_host.h>
#include <scsi/scsi_device.h>
#include <scsi/scsi_transport.h>
#include <scsi/scsi_transport_iscsi.h>
#include <scsi/iscsi_if.h>
#include <scsi/scsi_cmnd.h>
#include <scsi/scsi_bsg_iscsi.h>

#define ISCSI_TRANSPORT_VERSION "2.0-870"

#define ISCSI_SEND_MAX_ALLOWED  10

static int dbg_session;
module_param_named(debug_session, dbg_session, int,
		   S_IRUGO | S_IWUSR);
MODULE_PARM_DESC(debug_session,
		 "Turn on debugging for sessions in scsi_transport_iscsi "
		 "module. Set to 1 to turn on, and zero to turn off. Default "
		 "is off.");

static int dbg_conn;
module_param_named(debug_conn, dbg_conn, int,
		   S_IRUGO | S_IWUSR);
MODULE_PARM_DESC(debug_conn,
		 "Turn on debugging for connections in scsi_transport_iscsi "
		 "module. Set to 1 to turn on, and zero to turn off. Default "
		 "is off.");

#define ISCSI_DBG_TRANS_SESSION(_session, dbg_fmt, arg...)		\
	do {								\
		if (dbg_session)					\
			iscsi_cls_session_printk(KERN_INFO, _session,	\
						 "%s: " dbg_fmt,	\
						 __func__, ##arg);	\
	} while (0);

#define ISCSI_DBG_TRANS_CONN(_conn, dbg_fmt, arg...)			\
	do {								\
		if (dbg_conn)						\
			iscsi_cls_conn_printk(KERN_INFO, _conn,		\
					      "%s: " dbg_fmt,		\
					      __func__, ##arg);	\
	} while (0);

struct iscsi_internal {
	struct scsi_transport_template t;
	struct iscsi_transport *iscsi_transport;
	struct list_head list;
	struct device dev;

	struct transport_container conn_cont;
	struct transport_container session_cont;
};

static atomic_t iscsi_session_nr; /* sysfs session id for next new session */
static struct workqueue_struct *iscsi_eh_timer_workq;

static DEFINE_IDA(iscsi_sess_ida);
/*
 * list of registered transports and lock that must
 * be held while accessing list. The iscsi_transport_lock must
 * be acquired after the rx_queue_mutex.
 */
static LIST_HEAD(iscsi_transports);
static DEFINE_SPINLOCK(iscsi_transport_lock);

#define to_iscsi_internal(tmpl) \
	container_of(tmpl, struct iscsi_internal, t)

#define dev_to_iscsi_internal(_dev) \
	container_of(_dev, struct iscsi_internal, dev)

static void iscsi_transport_release(struct device *dev)
{
	struct iscsi_internal *priv = dev_to_iscsi_internal(dev);
	kfree(priv);
}

/*
 * iscsi_transport_class represents the iscsi_transports that are
 * registered.
 */
static struct class iscsi_transport_class = {
	.name = "iscsi_transport",
	.dev_release = iscsi_transport_release,
};

static ssize_t
show_transport_handle(struct device *dev, struct device_attribute *attr,
		      char *buf)
{
	struct iscsi_internal *priv = dev_to_iscsi_internal(dev);

	if (!capable(CAP_SYS_ADMIN))
		return -EACCES;
	return scnprintf(buf, PAGE_SIZE, "%llu\n",
		  (unsigned long long)iscsi_handle(priv->iscsi_transport));
}
static DEVICE_ATTR(handle, S_IRUGO, show_transport_handle, NULL);

#define show_transport_attr(name, format)				\
static ssize_t								\
show_transport_##name(struct device *dev, 				\
		      struct device_attribute *attr,char *buf)		\
{									\
	struct iscsi_internal *priv = dev_to_iscsi_internal(dev);	\
	return scnprintf(buf, PAGE_SIZE, format"\n", priv->iscsi_transport->name);\
}									\
static DEVICE_ATTR(name, S_IRUGO, show_transport_##name, NULL);

show_transport_attr(caps, "0x%x");

static struct attribute *iscsi_transport_attrs[] = {
	&dev_attr_handle.attr,
	&dev_attr_caps.attr,
	NULL,
};

static struct attribute_group iscsi_transport_group = {
	.attrs = iscsi_transport_attrs,
};

/*
 * iSCSI endpoint attrs
 */
#define iscsi_dev_to_endpoint(_dev) \
	container_of(_dev, struct iscsi_endpoint, dev)

#define ISCSI_ATTR(_prefix,_name,_mode,_show,_store)	\
struct device_attribute dev_attr_##_prefix##_##_name =	\
        __ATTR(_name,_mode,_show,_store)

static void iscsi_endpoint_release(struct device *dev)
{
	struct iscsi_endpoint *ep = iscsi_dev_to_endpoint(dev);
	kfree(ep);
}

static struct class iscsi_endpoint_class = {
	.name = "iscsi_endpoint",
	.dev_release = iscsi_endpoint_release,
};

static ssize_t
show_ep_handle(struct device *dev, struct device_attribute *attr, char *buf)
{
	struct iscsi_endpoint *ep = iscsi_dev_to_endpoint(dev);
	return scnprintf(buf, PAGE_SIZE, "%llu\n", (unsigned long long) ep->id);
}
static ISCSI_ATTR(ep, handle, S_IRUGO, show_ep_handle, NULL);

static struct attribute *iscsi_endpoint_attrs[] = {
	&dev_attr_ep_handle.attr,
	NULL,
};

static struct attribute_group iscsi_endpoint_group = {
	.attrs = iscsi_endpoint_attrs,
};

#define ISCSI_MAX_EPID -1

static int iscsi_match_epid(struct device *dev, const void *data)
{
	struct iscsi_endpoint *ep = iscsi_dev_to_endpoint(dev);
	const uint64_t *epid = data;

	return *epid == ep->id;
}

struct iscsi_endpoint *
iscsi_create_endpoint(int dd_size)
{
	struct device *dev;
	struct iscsi_endpoint *ep;
	uint64_t id;
	int err;

	for (id = 1; id < ISCSI_MAX_EPID; id++) {
		dev = class_find_device(&iscsi_endpoint_class, NULL, &id,
					iscsi_match_epid);
		if (!dev)
			break;
		else
			put_device(dev);
	}
	if (id == ISCSI_MAX_EPID) {
		printk(KERN_ERR "Too many connections. Max supported %u\n",
		       ISCSI_MAX_EPID - 1);
		return NULL;
	}

	ep = kzalloc(sizeof(*ep) + dd_size, GFP_KERNEL);
	if (!ep)
		return NULL;

	ep->id = id;
	ep->dev.class = &iscsi_endpoint_class;
	dev_set_name(&ep->dev, "ep-%llu", (unsigned long long) id);
	err = device_register(&ep->dev);
        if (err)
                goto free_ep;

	err = sysfs_create_group(&ep->dev.kobj, &iscsi_endpoint_group);
	if (err)
		goto unregister_dev;

	if (dd_size)
		ep->dd_data = &ep[1];
	return ep;

unregister_dev:
	device_unregister(&ep->dev);
	return NULL;

free_ep:
	kfree(ep);
	return NULL;
}
EXPORT_SYMBOL_GPL(iscsi_create_endpoint);

void iscsi_destroy_endpoint(struct iscsi_endpoint *ep)
{
	sysfs_remove_group(&ep->dev.kobj, &iscsi_endpoint_group);
	device_unregister(&ep->dev);
}
EXPORT_SYMBOL_GPL(iscsi_destroy_endpoint);

struct iscsi_endpoint *iscsi_lookup_endpoint(u64 handle)
{
	struct iscsi_endpoint *ep;
	struct device *dev;

	dev = class_find_device(&iscsi_endpoint_class, NULL, &handle,
				iscsi_match_epid);
	if (!dev)
		return NULL;

	ep = iscsi_dev_to_endpoint(dev);
	/*
	 * we can drop this now because the interface will prevent
	 * removals and lookups from racing.
	 */
	put_device(dev);
	return ep;
}
EXPORT_SYMBOL_GPL(iscsi_lookup_endpoint);

/*
 * Interface to display network param to sysfs
 */

static void iscsi_iface_release(struct device *dev)
{
	struct iscsi_iface *iface = iscsi_dev_to_iface(dev);
	struct device *parent = iface->dev.parent;

	kfree(iface);
	put_device(parent);
}


static struct class iscsi_iface_class = {
	.name = "iscsi_iface",
	.dev_release = iscsi_iface_release,
};

#define ISCSI_IFACE_ATTR(_prefix, _name, _mode, _show, _store)	\
struct device_attribute dev_attr_##_prefix##_##_name =		\
	__ATTR(_name, _mode, _show, _store)

/* iface attrs show */
#define iscsi_iface_attr_show(type, name, param_type, param)		\
static ssize_t								\
show_##type##_##name(struct device *dev, struct device_attribute *attr,	\
		     char *buf)						\
{									\
	struct iscsi_iface *iface = iscsi_dev_to_iface(dev);		\
	struct iscsi_transport *t = iface->transport;			\
	return t->get_iface_param(iface, param_type, param, buf);	\
}									\

#define iscsi_iface_net_attr(type, name, param)				\
	iscsi_iface_attr_show(type, name, ISCSI_NET_PARAM, param)	\
static ISCSI_IFACE_ATTR(type, name, S_IRUGO, show_##type##_##name, NULL);

#define iscsi_iface_attr(type, name, param)				\
	iscsi_iface_attr_show(type, name, ISCSI_IFACE_PARAM, param)	\
static ISCSI_IFACE_ATTR(type, name, S_IRUGO, show_##type##_##name, NULL);

/* generic read only ipv4 attribute */
iscsi_iface_net_attr(ipv4_iface, ipaddress, ISCSI_NET_PARAM_IPV4_ADDR);
iscsi_iface_net_attr(ipv4_iface, gateway, ISCSI_NET_PARAM_IPV4_GW);
iscsi_iface_net_attr(ipv4_iface, subnet, ISCSI_NET_PARAM_IPV4_SUBNET);
iscsi_iface_net_attr(ipv4_iface, bootproto, ISCSI_NET_PARAM_IPV4_BOOTPROTO);
iscsi_iface_net_attr(ipv4_iface, dhcp_dns_address_en,
		     ISCSI_NET_PARAM_IPV4_DHCP_DNS_ADDR_EN);
iscsi_iface_net_attr(ipv4_iface, dhcp_slp_da_info_en,
		     ISCSI_NET_PARAM_IPV4_DHCP_SLP_DA_EN);
iscsi_iface_net_attr(ipv4_iface, tos_en, ISCSI_NET_PARAM_IPV4_TOS_EN);
iscsi_iface_net_attr(ipv4_iface, tos, ISCSI_NET_PARAM_IPV4_TOS);
iscsi_iface_net_attr(ipv4_iface, grat_arp_en,
		     ISCSI_NET_PARAM_IPV4_GRAT_ARP_EN);
iscsi_iface_net_attr(ipv4_iface, dhcp_alt_client_id_en,
		     ISCSI_NET_PARAM_IPV4_DHCP_ALT_CLIENT_ID_EN);
iscsi_iface_net_attr(ipv4_iface, dhcp_alt_client_id,
		     ISCSI_NET_PARAM_IPV4_DHCP_ALT_CLIENT_ID);
iscsi_iface_net_attr(ipv4_iface, dhcp_req_vendor_id_en,
		     ISCSI_NET_PARAM_IPV4_DHCP_REQ_VENDOR_ID_EN);
iscsi_iface_net_attr(ipv4_iface, dhcp_use_vendor_id_en,
		     ISCSI_NET_PARAM_IPV4_DHCP_USE_VENDOR_ID_EN);
iscsi_iface_net_attr(ipv4_iface, dhcp_vendor_id,
		     ISCSI_NET_PARAM_IPV4_DHCP_VENDOR_ID);
iscsi_iface_net_attr(ipv4_iface, dhcp_learn_iqn_en,
		     ISCSI_NET_PARAM_IPV4_DHCP_LEARN_IQN_EN);
iscsi_iface_net_attr(ipv4_iface, fragment_disable,
		     ISCSI_NET_PARAM_IPV4_FRAGMENT_DISABLE);
iscsi_iface_net_attr(ipv4_iface, incoming_forwarding_en,
		     ISCSI_NET_PARAM_IPV4_IN_FORWARD_EN);
iscsi_iface_net_attr(ipv4_iface, ttl, ISCSI_NET_PARAM_IPV4_TTL);

/* generic read only ipv6 attribute */
iscsi_iface_net_attr(ipv6_iface, ipaddress, ISCSI_NET_PARAM_IPV6_ADDR);
iscsi_iface_net_attr(ipv6_iface, link_local_addr,
		     ISCSI_NET_PARAM_IPV6_LINKLOCAL);
iscsi_iface_net_attr(ipv6_iface, router_addr, ISCSI_NET_PARAM_IPV6_ROUTER);
iscsi_iface_net_attr(ipv6_iface, ipaddr_autocfg,
		     ISCSI_NET_PARAM_IPV6_ADDR_AUTOCFG);
iscsi_iface_net_attr(ipv6_iface, link_local_autocfg,
		     ISCSI_NET_PARAM_IPV6_LINKLOCAL_AUTOCFG);
iscsi_iface_net_attr(ipv6_iface, link_local_state,
		     ISCSI_NET_PARAM_IPV6_LINKLOCAL_STATE);
iscsi_iface_net_attr(ipv6_iface, router_state,
		     ISCSI_NET_PARAM_IPV6_ROUTER_STATE);
iscsi_iface_net_attr(ipv6_iface, grat_neighbor_adv_en,
		     ISCSI_NET_PARAM_IPV6_GRAT_NEIGHBOR_ADV_EN);
iscsi_iface_net_attr(ipv6_iface, mld_en, ISCSI_NET_PARAM_IPV6_MLD_EN);
iscsi_iface_net_attr(ipv6_iface, flow_label, ISCSI_NET_PARAM_IPV6_FLOW_LABEL);
iscsi_iface_net_attr(ipv6_iface, traffic_class,
		     ISCSI_NET_PARAM_IPV6_TRAFFIC_CLASS);
iscsi_iface_net_attr(ipv6_iface, hop_limit, ISCSI_NET_PARAM_IPV6_HOP_LIMIT);
iscsi_iface_net_attr(ipv6_iface, nd_reachable_tmo,
		     ISCSI_NET_PARAM_IPV6_ND_REACHABLE_TMO);
iscsi_iface_net_attr(ipv6_iface, nd_rexmit_time,
		     ISCSI_NET_PARAM_IPV6_ND_REXMIT_TIME);
iscsi_iface_net_attr(ipv6_iface, nd_stale_tmo,
		     ISCSI_NET_PARAM_IPV6_ND_STALE_TMO);
iscsi_iface_net_attr(ipv6_iface, dup_addr_detect_cnt,
		     ISCSI_NET_PARAM_IPV6_DUP_ADDR_DETECT_CNT);
iscsi_iface_net_attr(ipv6_iface, router_adv_link_mtu,
		     ISCSI_NET_PARAM_IPV6_RTR_ADV_LINK_MTU);

/* common read only iface attribute */
iscsi_iface_net_attr(iface, enabled, ISCSI_NET_PARAM_IFACE_ENABLE);
iscsi_iface_net_attr(iface, vlan_id, ISCSI_NET_PARAM_VLAN_ID);
iscsi_iface_net_attr(iface, vlan_priority, ISCSI_NET_PARAM_VLAN_PRIORITY);
iscsi_iface_net_attr(iface, vlan_enabled, ISCSI_NET_PARAM_VLAN_ENABLED);
iscsi_iface_net_attr(iface, mtu, ISCSI_NET_PARAM_MTU);
iscsi_iface_net_attr(iface, port, ISCSI_NET_PARAM_PORT);
iscsi_iface_net_attr(iface, ipaddress_state, ISCSI_NET_PARAM_IPADDR_STATE);
iscsi_iface_net_attr(iface, delayed_ack_en, ISCSI_NET_PARAM_DELAYED_ACK_EN);
iscsi_iface_net_attr(iface, tcp_nagle_disable,
		     ISCSI_NET_PARAM_TCP_NAGLE_DISABLE);
iscsi_iface_net_attr(iface, tcp_wsf_disable, ISCSI_NET_PARAM_TCP_WSF_DISABLE);
iscsi_iface_net_attr(iface, tcp_wsf, ISCSI_NET_PARAM_TCP_WSF);
iscsi_iface_net_attr(iface, tcp_timer_scale, ISCSI_NET_PARAM_TCP_TIMER_SCALE);
iscsi_iface_net_attr(iface, tcp_timestamp_en, ISCSI_NET_PARAM_TCP_TIMESTAMP_EN);
iscsi_iface_net_attr(iface, cache_id, ISCSI_NET_PARAM_CACHE_ID);
iscsi_iface_net_attr(iface, redirect_en, ISCSI_NET_PARAM_REDIRECT_EN);

/* common iscsi specific settings attributes */
iscsi_iface_attr(iface, def_taskmgmt_tmo, ISCSI_IFACE_PARAM_DEF_TASKMGMT_TMO);
iscsi_iface_attr(iface, header_digest, ISCSI_IFACE_PARAM_HDRDGST_EN);
iscsi_iface_attr(iface, data_digest, ISCSI_IFACE_PARAM_DATADGST_EN);
iscsi_iface_attr(iface, immediate_data, ISCSI_IFACE_PARAM_IMM_DATA_EN);
iscsi_iface_attr(iface, initial_r2t, ISCSI_IFACE_PARAM_INITIAL_R2T_EN);
iscsi_iface_attr(iface, data_seq_in_order,
		 ISCSI_IFACE_PARAM_DATASEQ_INORDER_EN);
iscsi_iface_attr(iface, data_pdu_in_order, ISCSI_IFACE_PARAM_PDU_INORDER_EN);
iscsi_iface_attr(iface, erl, ISCSI_IFACE_PARAM_ERL);
iscsi_iface_attr(iface, max_recv_dlength, ISCSI_IFACE_PARAM_MAX_RECV_DLENGTH);
iscsi_iface_attr(iface, first_burst_len, ISCSI_IFACE_PARAM_FIRST_BURST);
iscsi_iface_attr(iface, max_outstanding_r2t, ISCSI_IFACE_PARAM_MAX_R2T);
iscsi_iface_attr(iface, max_burst_len, ISCSI_IFACE_PARAM_MAX_BURST);
iscsi_iface_attr(iface, chap_auth, ISCSI_IFACE_PARAM_CHAP_AUTH_EN);
iscsi_iface_attr(iface, bidi_chap, ISCSI_IFACE_PARAM_BIDI_CHAP_EN);
iscsi_iface_attr(iface, discovery_auth_optional,
		 ISCSI_IFACE_PARAM_DISCOVERY_AUTH_OPTIONAL);
iscsi_iface_attr(iface, discovery_logout,
		 ISCSI_IFACE_PARAM_DISCOVERY_LOGOUT_EN);
iscsi_iface_attr(iface, strict_login_comp_en,
		 ISCSI_IFACE_PARAM_STRICT_LOGIN_COMP_EN);
iscsi_iface_attr(iface, initiator_name, ISCSI_IFACE_PARAM_INITIATOR_NAME);

static umode_t iscsi_iface_attr_is_visible(struct kobject *kobj,
					  struct attribute *attr, int i)
{
	struct device *dev = container_of(kobj, struct device, kobj);
	struct iscsi_iface *iface = iscsi_dev_to_iface(dev);
	struct iscsi_transport *t = iface->transport;
	int param;
	int param_type;

	if (attr == &dev_attr_iface_enabled.attr)
		param = ISCSI_NET_PARAM_IFACE_ENABLE;
	else if (attr == &dev_attr_iface_vlan_id.attr)
		param = ISCSI_NET_PARAM_VLAN_ID;
	else if (attr == &dev_attr_iface_vlan_priority.attr)
		param = ISCSI_NET_PARAM_VLAN_PRIORITY;
	else if (attr == &dev_attr_iface_vlan_enabled.attr)
		param = ISCSI_NET_PARAM_VLAN_ENABLED;
	else if (attr == &dev_attr_iface_mtu.attr)
		param = ISCSI_NET_PARAM_MTU;
	else if (attr == &dev_attr_iface_port.attr)
		param = ISCSI_NET_PARAM_PORT;
	else if (attr == &dev_attr_iface_ipaddress_state.attr)
		param = ISCSI_NET_PARAM_IPADDR_STATE;
	else if (attr == &dev_attr_iface_delayed_ack_en.attr)
		param = ISCSI_NET_PARAM_DELAYED_ACK_EN;
	else if (attr == &dev_attr_iface_tcp_nagle_disable.attr)
		param = ISCSI_NET_PARAM_TCP_NAGLE_DISABLE;
	else if (attr == &dev_attr_iface_tcp_wsf_disable.attr)
		param = ISCSI_NET_PARAM_TCP_WSF_DISABLE;
	else if (attr == &dev_attr_iface_tcp_wsf.attr)
		param = ISCSI_NET_PARAM_TCP_WSF;
	else if (attr == &dev_attr_iface_tcp_timer_scale.attr)
		param = ISCSI_NET_PARAM_TCP_TIMER_SCALE;
	else if (attr == &dev_attr_iface_tcp_timestamp_en.attr)
		param = ISCSI_NET_PARAM_TCP_TIMESTAMP_EN;
	else if (attr == &dev_attr_iface_cache_id.attr)
		param = ISCSI_NET_PARAM_CACHE_ID;
	else if (attr == &dev_attr_iface_redirect_en.attr)
		param = ISCSI_NET_PARAM_REDIRECT_EN;
	else if (attr == &dev_attr_iface_def_taskmgmt_tmo.attr)
		param = ISCSI_IFACE_PARAM_DEF_TASKMGMT_TMO;
	else if (attr == &dev_attr_iface_header_digest.attr)
		param = ISCSI_IFACE_PARAM_HDRDGST_EN;
	else if (attr == &dev_attr_iface_data_digest.attr)
		param = ISCSI_IFACE_PARAM_DATADGST_EN;
	else if (attr == &dev_attr_iface_immediate_data.attr)
		param = ISCSI_IFACE_PARAM_IMM_DATA_EN;
	else if (attr == &dev_attr_iface_initial_r2t.attr)
		param = ISCSI_IFACE_PARAM_INITIAL_R2T_EN;
	else if (attr == &dev_attr_iface_data_seq_in_order.attr)
		param = ISCSI_IFACE_PARAM_DATASEQ_INORDER_EN;
	else if (attr == &dev_attr_iface_data_pdu_in_order.attr)
		param = ISCSI_IFACE_PARAM_PDU_INORDER_EN;
	else if (attr == &dev_attr_iface_erl.attr)
		param = ISCSI_IFACE_PARAM_ERL;
	else if (attr == &dev_attr_iface_max_recv_dlength.attr)
		param = ISCSI_IFACE_PARAM_MAX_RECV_DLENGTH;
	else if (attr == &dev_attr_iface_first_burst_len.attr)
		param = ISCSI_IFACE_PARAM_FIRST_BURST;
	else if (attr == &dev_attr_iface_max_outstanding_r2t.attr)
		param = ISCSI_IFACE_PARAM_MAX_R2T;
	else if (attr == &dev_attr_iface_max_burst_len.attr)
		param = ISCSI_IFACE_PARAM_MAX_BURST;
	else if (attr == &dev_attr_iface_chap_auth.attr)
		param = ISCSI_IFACE_PARAM_CHAP_AUTH_EN;
	else if (attr == &dev_attr_iface_bidi_chap.attr)
		param = ISCSI_IFACE_PARAM_BIDI_CHAP_EN;
	else if (attr == &dev_attr_iface_discovery_auth_optional.attr)
		param = ISCSI_IFACE_PARAM_DISCOVERY_AUTH_OPTIONAL;
	else if (attr == &dev_attr_iface_discovery_logout.attr)
		param = ISCSI_IFACE_PARAM_DISCOVERY_LOGOUT_EN;
	else if (attr == &dev_attr_iface_strict_login_comp_en.attr)
		param = ISCSI_IFACE_PARAM_STRICT_LOGIN_COMP_EN;
	else if (attr == &dev_attr_iface_initiator_name.attr)
		param = ISCSI_IFACE_PARAM_INITIATOR_NAME;
	else if (iface->iface_type == ISCSI_IFACE_TYPE_IPV4) {
		if (attr == &dev_attr_ipv4_iface_ipaddress.attr)
			param = ISCSI_NET_PARAM_IPV4_ADDR;
		else if (attr == &dev_attr_ipv4_iface_gateway.attr)
			param = ISCSI_NET_PARAM_IPV4_GW;
		else if (attr == &dev_attr_ipv4_iface_subnet.attr)
			param = ISCSI_NET_PARAM_IPV4_SUBNET;
		else if (attr == &dev_attr_ipv4_iface_bootproto.attr)
			param = ISCSI_NET_PARAM_IPV4_BOOTPROTO;
		else if (attr ==
			 &dev_attr_ipv4_iface_dhcp_dns_address_en.attr)
			param = ISCSI_NET_PARAM_IPV4_DHCP_DNS_ADDR_EN;
		else if (attr ==
			 &dev_attr_ipv4_iface_dhcp_slp_da_info_en.attr)
			param = ISCSI_NET_PARAM_IPV4_DHCP_SLP_DA_EN;
		else if (attr == &dev_attr_ipv4_iface_tos_en.attr)
			param = ISCSI_NET_PARAM_IPV4_TOS_EN;
		else if (attr == &dev_attr_ipv4_iface_tos.attr)
			param = ISCSI_NET_PARAM_IPV4_TOS;
		else if (attr == &dev_attr_ipv4_iface_grat_arp_en.attr)
			param = ISCSI_NET_PARAM_IPV4_GRAT_ARP_EN;
		else if (attr ==
			 &dev_attr_ipv4_iface_dhcp_alt_client_id_en.attr)
			param = ISCSI_NET_PARAM_IPV4_DHCP_ALT_CLIENT_ID_EN;
		else if (attr == &dev_attr_ipv4_iface_dhcp_alt_client_id.attr)
			param = ISCSI_NET_PARAM_IPV4_DHCP_ALT_CLIENT_ID;
		else if (attr ==
			 &dev_attr_ipv4_iface_dhcp_req_vendor_id_en.attr)
			param = ISCSI_NET_PARAM_IPV4_DHCP_REQ_VENDOR_ID_EN;
		else if (attr ==
			 &dev_attr_ipv4_iface_dhcp_use_vendor_id_en.attr)
			param = ISCSI_NET_PARAM_IPV4_DHCP_USE_VENDOR_ID_EN;
		else if (attr == &dev_attr_ipv4_iface_dhcp_vendor_id.attr)
			param = ISCSI_NET_PARAM_IPV4_DHCP_VENDOR_ID;
		else if (attr ==
			 &dev_attr_ipv4_iface_dhcp_learn_iqn_en.attr)
			param = ISCSI_NET_PARAM_IPV4_DHCP_LEARN_IQN_EN;
		else if (attr ==
			 &dev_attr_ipv4_iface_fragment_disable.attr)
			param = ISCSI_NET_PARAM_IPV4_FRAGMENT_DISABLE;
		else if (attr ==
			 &dev_attr_ipv4_iface_incoming_forwarding_en.attr)
			param = ISCSI_NET_PARAM_IPV4_IN_FORWARD_EN;
		else if (attr == &dev_attr_ipv4_iface_ttl.attr)
			param = ISCSI_NET_PARAM_IPV4_TTL;
		else
			return 0;
	} else if (iface->iface_type == ISCSI_IFACE_TYPE_IPV6) {
		if (attr == &dev_attr_ipv6_iface_ipaddress.attr)
			param = ISCSI_NET_PARAM_IPV6_ADDR;
		else if (attr == &dev_attr_ipv6_iface_link_local_addr.attr)
			param = ISCSI_NET_PARAM_IPV6_LINKLOCAL;
		else if (attr == &dev_attr_ipv6_iface_router_addr.attr)
			param = ISCSI_NET_PARAM_IPV6_ROUTER;
		else if (attr == &dev_attr_ipv6_iface_ipaddr_autocfg.attr)
			param = ISCSI_NET_PARAM_IPV6_ADDR_AUTOCFG;
		else if (attr == &dev_attr_ipv6_iface_link_local_autocfg.attr)
			param = ISCSI_NET_PARAM_IPV6_LINKLOCAL_AUTOCFG;
		else if (attr == &dev_attr_ipv6_iface_link_local_state.attr)
			param = ISCSI_NET_PARAM_IPV6_LINKLOCAL_STATE;
		else if (attr == &dev_attr_ipv6_iface_router_state.attr)
			param = ISCSI_NET_PARAM_IPV6_ROUTER_STATE;
		else if (attr ==
			 &dev_attr_ipv6_iface_grat_neighbor_adv_en.attr)
			param = ISCSI_NET_PARAM_IPV6_GRAT_NEIGHBOR_ADV_EN;
		else if (attr == &dev_attr_ipv6_iface_mld_en.attr)
			param = ISCSI_NET_PARAM_IPV6_MLD_EN;
		else if (attr == &dev_attr_ipv6_iface_flow_label.attr)
			param = ISCSI_NET_PARAM_IPV6_FLOW_LABEL;
		else if (attr == &dev_attr_ipv6_iface_traffic_class.attr)
			param = ISCSI_NET_PARAM_IPV6_TRAFFIC_CLASS;
		else if (attr == &dev_attr_ipv6_iface_hop_limit.attr)
			param = ISCSI_NET_PARAM_IPV6_HOP_LIMIT;
		else if (attr == &dev_attr_ipv6_iface_nd_reachable_tmo.attr)
			param = ISCSI_NET_PARAM_IPV6_ND_REACHABLE_TMO;
		else if (attr == &dev_attr_ipv6_iface_nd_rexmit_time.attr)
			param = ISCSI_NET_PARAM_IPV6_ND_REXMIT_TIME;
		else if (attr == &dev_attr_ipv6_iface_nd_stale_tmo.attr)
			param = ISCSI_NET_PARAM_IPV6_ND_STALE_TMO;
		else if (attr == &dev_attr_ipv6_iface_dup_addr_detect_cnt.attr)
			param = ISCSI_NET_PARAM_IPV6_DUP_ADDR_DETECT_CNT;
		else if (attr == &dev_attr_ipv6_iface_router_adv_link_mtu.attr)
			param = ISCSI_NET_PARAM_IPV6_RTR_ADV_LINK_MTU;
		else
			return 0;
	} else {
		WARN_ONCE(1, "Invalid iface attr");
		return 0;
	}

	switch (param) {
	case ISCSI_IFACE_PARAM_DEF_TASKMGMT_TMO:
	case ISCSI_IFACE_PARAM_HDRDGST_EN:
	case ISCSI_IFACE_PARAM_DATADGST_EN:
	case ISCSI_IFACE_PARAM_IMM_DATA_EN:
	case ISCSI_IFACE_PARAM_INITIAL_R2T_EN:
	case ISCSI_IFACE_PARAM_DATASEQ_INORDER_EN:
	case ISCSI_IFACE_PARAM_PDU_INORDER_EN:
	case ISCSI_IFACE_PARAM_ERL:
	case ISCSI_IFACE_PARAM_MAX_RECV_DLENGTH:
	case ISCSI_IFACE_PARAM_FIRST_BURST:
	case ISCSI_IFACE_PARAM_MAX_R2T:
	case ISCSI_IFACE_PARAM_MAX_BURST:
	case ISCSI_IFACE_PARAM_CHAP_AUTH_EN:
	case ISCSI_IFACE_PARAM_BIDI_CHAP_EN:
	case ISCSI_IFACE_PARAM_DISCOVERY_AUTH_OPTIONAL:
	case ISCSI_IFACE_PARAM_DISCOVERY_LOGOUT_EN:
	case ISCSI_IFACE_PARAM_STRICT_LOGIN_COMP_EN:
	case ISCSI_IFACE_PARAM_INITIATOR_NAME:
		param_type = ISCSI_IFACE_PARAM;
		break;
	default:
		param_type = ISCSI_NET_PARAM;
	}

	return t->attr_is_visible(param_type, param);
}

static struct attribute *iscsi_iface_attrs[] = {
	&dev_attr_iface_enabled.attr,
	&dev_attr_iface_vlan_id.attr,
	&dev_attr_iface_vlan_priority.attr,
	&dev_attr_iface_vlan_enabled.attr,
	&dev_attr_ipv4_iface_ipaddress.attr,
	&dev_attr_ipv4_iface_gateway.attr,
	&dev_attr_ipv4_iface_subnet.attr,
	&dev_attr_ipv4_iface_bootproto.attr,
	&dev_attr_ipv6_iface_ipaddress.attr,
	&dev_attr_ipv6_iface_link_local_addr.attr,
	&dev_attr_ipv6_iface_router_addr.attr,
	&dev_attr_ipv6_iface_ipaddr_autocfg.attr,
	&dev_attr_ipv6_iface_link_local_autocfg.attr,
	&dev_attr_iface_mtu.attr,
	&dev_attr_iface_port.attr,
	&dev_attr_iface_ipaddress_state.attr,
	&dev_attr_iface_delayed_ack_en.attr,
	&dev_attr_iface_tcp_nagle_disable.attr,
	&dev_attr_iface_tcp_wsf_disable.attr,
	&dev_attr_iface_tcp_wsf.attr,
	&dev_attr_iface_tcp_timer_scale.attr,
	&dev_attr_iface_tcp_timestamp_en.attr,
	&dev_attr_iface_cache_id.attr,
	&dev_attr_iface_redirect_en.attr,
	&dev_attr_iface_def_taskmgmt_tmo.attr,
	&dev_attr_iface_header_digest.attr,
	&dev_attr_iface_data_digest.attr,
	&dev_attr_iface_immediate_data.attr,
	&dev_attr_iface_initial_r2t.attr,
	&dev_attr_iface_data_seq_in_order.attr,
	&dev_attr_iface_data_pdu_in_order.attr,
	&dev_attr_iface_erl.attr,
	&dev_attr_iface_max_recv_dlength.attr,
	&dev_attr_iface_first_burst_len.attr,
	&dev_attr_iface_max_outstanding_r2t.attr,
	&dev_attr_iface_max_burst_len.attr,
	&dev_attr_iface_chap_auth.attr,
	&dev_attr_iface_bidi_chap.attr,
	&dev_attr_iface_discovery_auth_optional.attr,
	&dev_attr_iface_discovery_logout.attr,
	&dev_attr_iface_strict_login_comp_en.attr,
	&dev_attr_iface_initiator_name.attr,
	&dev_attr_ipv4_iface_dhcp_dns_address_en.attr,
	&dev_attr_ipv4_iface_dhcp_slp_da_info_en.attr,
	&dev_attr_ipv4_iface_tos_en.attr,
	&dev_attr_ipv4_iface_tos.attr,
	&dev_attr_ipv4_iface_grat_arp_en.attr,
	&dev_attr_ipv4_iface_dhcp_alt_client_id_en.attr,
	&dev_attr_ipv4_iface_dhcp_alt_client_id.attr,
	&dev_attr_ipv4_iface_dhcp_req_vendor_id_en.attr,
	&dev_attr_ipv4_iface_dhcp_use_vendor_id_en.attr,
	&dev_attr_ipv4_iface_dhcp_vendor_id.attr,
	&dev_attr_ipv4_iface_dhcp_learn_iqn_en.attr,
	&dev_attr_ipv4_iface_fragment_disable.attr,
	&dev_attr_ipv4_iface_incoming_forwarding_en.attr,
	&dev_attr_ipv4_iface_ttl.attr,
	&dev_attr_ipv6_iface_link_local_state.attr,
	&dev_attr_ipv6_iface_router_state.attr,
	&dev_attr_ipv6_iface_grat_neighbor_adv_en.attr,
	&dev_attr_ipv6_iface_mld_en.attr,
	&dev_attr_ipv6_iface_flow_label.attr,
	&dev_attr_ipv6_iface_traffic_class.attr,
	&dev_attr_ipv6_iface_hop_limit.attr,
	&dev_attr_ipv6_iface_nd_reachable_tmo.attr,
	&dev_attr_ipv6_iface_nd_rexmit_time.attr,
	&dev_attr_ipv6_iface_nd_stale_tmo.attr,
	&dev_attr_ipv6_iface_dup_addr_detect_cnt.attr,
	&dev_attr_ipv6_iface_router_adv_link_mtu.attr,
	NULL,
};

static struct attribute_group iscsi_iface_group = {
	.attrs = iscsi_iface_attrs,
	.is_visible = iscsi_iface_attr_is_visible,
};

/* convert iscsi_ipaddress_state values to ascii string name */
static const struct {
	enum iscsi_ipaddress_state	value;
	char				*name;
} iscsi_ipaddress_state_names[] = {
	{ISCSI_IPDDRESS_STATE_UNCONFIGURED,	"Unconfigured" },
	{ISCSI_IPDDRESS_STATE_ACQUIRING,	"Acquiring" },
	{ISCSI_IPDDRESS_STATE_TENTATIVE,	"Tentative" },
	{ISCSI_IPDDRESS_STATE_VALID,		"Valid" },
	{ISCSI_IPDDRESS_STATE_DISABLING,	"Disabling" },
	{ISCSI_IPDDRESS_STATE_INVALID,		"Invalid" },
	{ISCSI_IPDDRESS_STATE_DEPRECATED,	"Deprecated" },
};

char *iscsi_get_ipaddress_state_name(enum iscsi_ipaddress_state port_state)
{
	int i;
	char *state = NULL;

	for (i = 0; i < ARRAY_SIZE(iscsi_ipaddress_state_names); i++) {
		if (iscsi_ipaddress_state_names[i].value == port_state) {
			state = iscsi_ipaddress_state_names[i].name;
			break;
		}
	}
	return state;
}
EXPORT_SYMBOL_GPL(iscsi_get_ipaddress_state_name);

/* convert iscsi_router_state values to ascii string name */
static const struct {
	enum iscsi_router_state	value;
	char			*name;
} iscsi_router_state_names[] = {
	{ISCSI_ROUTER_STATE_UNKNOWN,		"Unknown" },
	{ISCSI_ROUTER_STATE_ADVERTISED,		"Advertised" },
	{ISCSI_ROUTER_STATE_MANUAL,		"Manual" },
	{ISCSI_ROUTER_STATE_STALE,		"Stale" },
};

char *iscsi_get_router_state_name(enum iscsi_router_state router_state)
{
	int i;
	char *state = NULL;

	for (i = 0; i < ARRAY_SIZE(iscsi_router_state_names); i++) {
		if (iscsi_router_state_names[i].value == router_state) {
			state = iscsi_router_state_names[i].name;
			break;
		}
	}
	return state;
}
EXPORT_SYMBOL_GPL(iscsi_get_router_state_name);

struct iscsi_iface *
iscsi_create_iface(struct Scsi_Host *shost, struct iscsi_transport *transport,
		   uint32_t iface_type, uint32_t iface_num, int dd_size)
{
	struct iscsi_iface *iface;
	int err;

	iface = kzalloc(sizeof(*iface) + dd_size, GFP_KERNEL);
	if (!iface)
		return NULL;

	iface->transport = transport;
	iface->iface_type = iface_type;
	iface->iface_num = iface_num;
	iface->dev.release = iscsi_iface_release;
	iface->dev.class = &iscsi_iface_class;
	/* parent reference released in iscsi_iface_release */
	iface->dev.parent = get_device(&shost->shost_gendev);
	if (iface_type == ISCSI_IFACE_TYPE_IPV4)
		dev_set_name(&iface->dev, "ipv4-iface-%u-%u", shost->host_no,
			     iface_num);
	else
		dev_set_name(&iface->dev, "ipv6-iface-%u-%u", shost->host_no,
			     iface_num);

	err = device_register(&iface->dev);
	if (err)
		goto free_iface;

	err = sysfs_create_group(&iface->dev.kobj, &iscsi_iface_group);
	if (err)
		goto unreg_iface;

	if (dd_size)
		iface->dd_data = &iface[1];
	return iface;

unreg_iface:
	device_unregister(&iface->dev);
	return NULL;

free_iface:
	put_device(iface->dev.parent);
	kfree(iface);
	return NULL;
}
EXPORT_SYMBOL_GPL(iscsi_create_iface);

void iscsi_destroy_iface(struct iscsi_iface *iface)
{
	sysfs_remove_group(&iface->dev.kobj, &iscsi_iface_group);
	device_unregister(&iface->dev);
}
EXPORT_SYMBOL_GPL(iscsi_destroy_iface);

/*
 * Interface to display flash node params to sysfs
 */

#define ISCSI_FLASHNODE_ATTR(_prefix, _name, _mode, _show, _store)	\
struct device_attribute dev_attr_##_prefix##_##_name =			\
	__ATTR(_name, _mode, _show, _store)

/* flash node session attrs show */
#define iscsi_flashnode_sess_attr_show(type, name, param)		\
static ssize_t								\
show_##type##_##name(struct device *dev, struct device_attribute *attr,	\
		     char *buf)						\
{									\
	struct iscsi_bus_flash_session *fnode_sess =			\
					iscsi_dev_to_flash_session(dev);\
	struct iscsi_transport *t = fnode_sess->transport;		\
	return t->get_flashnode_param(fnode_sess, param, buf);		\
}									\


#define iscsi_flashnode_sess_attr(type, name, param)			\
	iscsi_flashnode_sess_attr_show(type, name, param)		\
static ISCSI_FLASHNODE_ATTR(type, name, S_IRUGO,			\
			    show_##type##_##name, NULL);

/* Flash node session attributes */

iscsi_flashnode_sess_attr(fnode, auto_snd_tgt_disable,
			  ISCSI_FLASHNODE_AUTO_SND_TGT_DISABLE);
iscsi_flashnode_sess_attr(fnode, discovery_session,
			  ISCSI_FLASHNODE_DISCOVERY_SESS);
iscsi_flashnode_sess_attr(fnode, portal_type, ISCSI_FLASHNODE_PORTAL_TYPE);
iscsi_flashnode_sess_attr(fnode, entry_enable, ISCSI_FLASHNODE_ENTRY_EN);
iscsi_flashnode_sess_attr(fnode, immediate_data, ISCSI_FLASHNODE_IMM_DATA_EN);
iscsi_flashnode_sess_attr(fnode, initial_r2t, ISCSI_FLASHNODE_INITIAL_R2T_EN);
iscsi_flashnode_sess_attr(fnode, data_seq_in_order,
			  ISCSI_FLASHNODE_DATASEQ_INORDER);
iscsi_flashnode_sess_attr(fnode, data_pdu_in_order,
			  ISCSI_FLASHNODE_PDU_INORDER);
iscsi_flashnode_sess_attr(fnode, chap_auth, ISCSI_FLASHNODE_CHAP_AUTH_EN);
iscsi_flashnode_sess_attr(fnode, discovery_logout,
			  ISCSI_FLASHNODE_DISCOVERY_LOGOUT_EN);
iscsi_flashnode_sess_attr(fnode, bidi_chap, ISCSI_FLASHNODE_BIDI_CHAP_EN);
iscsi_flashnode_sess_attr(fnode, discovery_auth_optional,
			  ISCSI_FLASHNODE_DISCOVERY_AUTH_OPTIONAL);
iscsi_flashnode_sess_attr(fnode, erl, ISCSI_FLASHNODE_ERL);
iscsi_flashnode_sess_attr(fnode, first_burst_len, ISCSI_FLASHNODE_FIRST_BURST);
iscsi_flashnode_sess_attr(fnode, def_time2wait, ISCSI_FLASHNODE_DEF_TIME2WAIT);
iscsi_flashnode_sess_attr(fnode, def_time2retain,
			  ISCSI_FLASHNODE_DEF_TIME2RETAIN);
iscsi_flashnode_sess_attr(fnode, max_outstanding_r2t, ISCSI_FLASHNODE_MAX_R2T);
iscsi_flashnode_sess_attr(fnode, isid, ISCSI_FLASHNODE_ISID);
iscsi_flashnode_sess_attr(fnode, tsid, ISCSI_FLASHNODE_TSID);
iscsi_flashnode_sess_attr(fnode, max_burst_len, ISCSI_FLASHNODE_MAX_BURST);
iscsi_flashnode_sess_attr(fnode, def_taskmgmt_tmo,
			  ISCSI_FLASHNODE_DEF_TASKMGMT_TMO);
iscsi_flashnode_sess_attr(fnode, targetalias, ISCSI_FLASHNODE_ALIAS);
iscsi_flashnode_sess_attr(fnode, targetname, ISCSI_FLASHNODE_NAME);
iscsi_flashnode_sess_attr(fnode, tpgt, ISCSI_FLASHNODE_TPGT);
iscsi_flashnode_sess_attr(fnode, discovery_parent_idx,
			  ISCSI_FLASHNODE_DISCOVERY_PARENT_IDX);
iscsi_flashnode_sess_attr(fnode, discovery_parent_type,
			  ISCSI_FLASHNODE_DISCOVERY_PARENT_TYPE);
iscsi_flashnode_sess_attr(fnode, chap_in_idx, ISCSI_FLASHNODE_CHAP_IN_IDX);
iscsi_flashnode_sess_attr(fnode, chap_out_idx, ISCSI_FLASHNODE_CHAP_OUT_IDX);
iscsi_flashnode_sess_attr(fnode, username, ISCSI_FLASHNODE_USERNAME);
iscsi_flashnode_sess_attr(fnode, username_in, ISCSI_FLASHNODE_USERNAME_IN);
iscsi_flashnode_sess_attr(fnode, password, ISCSI_FLASHNODE_PASSWORD);
iscsi_flashnode_sess_attr(fnode, password_in, ISCSI_FLASHNODE_PASSWORD_IN);
iscsi_flashnode_sess_attr(fnode, is_boot_target, ISCSI_FLASHNODE_IS_BOOT_TGT);

static struct attribute *iscsi_flashnode_sess_attrs[] = {
	&dev_attr_fnode_auto_snd_tgt_disable.attr,
	&dev_attr_fnode_discovery_session.attr,
	&dev_attr_fnode_portal_type.attr,
	&dev_attr_fnode_entry_enable.attr,
	&dev_attr_fnode_immediate_data.attr,
	&dev_attr_fnode_initial_r2t.attr,
	&dev_attr_fnode_data_seq_in_order.attr,
	&dev_attr_fnode_data_pdu_in_order.attr,
	&dev_attr_fnode_chap_auth.attr,
	&dev_attr_fnode_discovery_logout.attr,
	&dev_attr_fnode_bidi_chap.attr,
	&dev_attr_fnode_discovery_auth_optional.attr,
	&dev_attr_fnode_erl.attr,
	&dev_attr_fnode_first_burst_len.attr,
	&dev_attr_fnode_def_time2wait.attr,
	&dev_attr_fnode_def_time2retain.attr,
	&dev_attr_fnode_max_outstanding_r2t.attr,
	&dev_attr_fnode_isid.attr,
	&dev_attr_fnode_tsid.attr,
	&dev_attr_fnode_max_burst_len.attr,
	&dev_attr_fnode_def_taskmgmt_tmo.attr,
	&dev_attr_fnode_targetalias.attr,
	&dev_attr_fnode_targetname.attr,
	&dev_attr_fnode_tpgt.attr,
	&dev_attr_fnode_discovery_parent_idx.attr,
	&dev_attr_fnode_discovery_parent_type.attr,
	&dev_attr_fnode_chap_in_idx.attr,
	&dev_attr_fnode_chap_out_idx.attr,
	&dev_attr_fnode_username.attr,
	&dev_attr_fnode_username_in.attr,
	&dev_attr_fnode_password.attr,
	&dev_attr_fnode_password_in.attr,
	&dev_attr_fnode_is_boot_target.attr,
	NULL,
};

static umode_t iscsi_flashnode_sess_attr_is_visible(struct kobject *kobj,
						    struct attribute *attr,
						    int i)
{
	struct device *dev = container_of(kobj, struct device, kobj);
	struct iscsi_bus_flash_session *fnode_sess =
						iscsi_dev_to_flash_session(dev);
	struct iscsi_transport *t = fnode_sess->transport;
	int param;

	if (attr == &dev_attr_fnode_auto_snd_tgt_disable.attr) {
		param = ISCSI_FLASHNODE_AUTO_SND_TGT_DISABLE;
	} else if (attr == &dev_attr_fnode_discovery_session.attr) {
		param = ISCSI_FLASHNODE_DISCOVERY_SESS;
	} else if (attr == &dev_attr_fnode_portal_type.attr) {
		param = ISCSI_FLASHNODE_PORTAL_TYPE;
	} else if (attr == &dev_attr_fnode_entry_enable.attr) {
		param = ISCSI_FLASHNODE_ENTRY_EN;
	} else if (attr == &dev_attr_fnode_immediate_data.attr) {
		param = ISCSI_FLASHNODE_IMM_DATA_EN;
	} else if (attr == &dev_attr_fnode_initial_r2t.attr) {
		param = ISCSI_FLASHNODE_INITIAL_R2T_EN;
	} else if (attr == &dev_attr_fnode_data_seq_in_order.attr) {
		param = ISCSI_FLASHNODE_DATASEQ_INORDER;
	} else if (attr == &dev_attr_fnode_data_pdu_in_order.attr) {
		param = ISCSI_FLASHNODE_PDU_INORDER;
	} else if (attr == &dev_attr_fnode_chap_auth.attr) {
		param = ISCSI_FLASHNODE_CHAP_AUTH_EN;
	} else if (attr == &dev_attr_fnode_discovery_logout.attr) {
		param = ISCSI_FLASHNODE_DISCOVERY_LOGOUT_EN;
	} else if (attr == &dev_attr_fnode_bidi_chap.attr) {
		param = ISCSI_FLASHNODE_BIDI_CHAP_EN;
	} else if (attr == &dev_attr_fnode_discovery_auth_optional.attr) {
		param = ISCSI_FLASHNODE_DISCOVERY_AUTH_OPTIONAL;
	} else if (attr == &dev_attr_fnode_erl.attr) {
		param = ISCSI_FLASHNODE_ERL;
	} else if (attr == &dev_attr_fnode_first_burst_len.attr) {
		param = ISCSI_FLASHNODE_FIRST_BURST;
	} else if (attr == &dev_attr_fnode_def_time2wait.attr) {
		param = ISCSI_FLASHNODE_DEF_TIME2WAIT;
	} else if (attr == &dev_attr_fnode_def_time2retain.attr) {
		param = ISCSI_FLASHNODE_DEF_TIME2RETAIN;
	} else if (attr == &dev_attr_fnode_max_outstanding_r2t.attr) {
		param = ISCSI_FLASHNODE_MAX_R2T;
	} else if (attr == &dev_attr_fnode_isid.attr) {
		param = ISCSI_FLASHNODE_ISID;
	} else if (attr == &dev_attr_fnode_tsid.attr) {
		param = ISCSI_FLASHNODE_TSID;
	} else if (attr == &dev_attr_fnode_max_burst_len.attr) {
		param = ISCSI_FLASHNODE_MAX_BURST;
	} else if (attr == &dev_attr_fnode_def_taskmgmt_tmo.attr) {
		param = ISCSI_FLASHNODE_DEF_TASKMGMT_TMO;
	} else if (attr == &dev_attr_fnode_targetalias.attr) {
		param = ISCSI_FLASHNODE_ALIAS;
	} else if (attr == &dev_attr_fnode_targetname.attr) {
		param = ISCSI_FLASHNODE_NAME;
	} else if (attr == &dev_attr_fnode_tpgt.attr) {
		param = ISCSI_FLASHNODE_TPGT;
	} else if (attr == &dev_attr_fnode_discovery_parent_idx.attr) {
		param = ISCSI_FLASHNODE_DISCOVERY_PARENT_IDX;
	} else if (attr == &dev_attr_fnode_discovery_parent_type.attr) {
		param = ISCSI_FLASHNODE_DISCOVERY_PARENT_TYPE;
	} else if (attr == &dev_attr_fnode_chap_in_idx.attr) {
		param = ISCSI_FLASHNODE_CHAP_IN_IDX;
	} else if (attr == &dev_attr_fnode_chap_out_idx.attr) {
		param = ISCSI_FLASHNODE_CHAP_OUT_IDX;
	} else if (attr == &dev_attr_fnode_username.attr) {
		param = ISCSI_FLASHNODE_USERNAME;
	} else if (attr == &dev_attr_fnode_username_in.attr) {
		param = ISCSI_FLASHNODE_USERNAME_IN;
	} else if (attr == &dev_attr_fnode_password.attr) {
		param = ISCSI_FLASHNODE_PASSWORD;
	} else if (attr == &dev_attr_fnode_password_in.attr) {
		param = ISCSI_FLASHNODE_PASSWORD_IN;
	} else if (attr == &dev_attr_fnode_is_boot_target.attr) {
		param = ISCSI_FLASHNODE_IS_BOOT_TGT;
	} else {
		WARN_ONCE(1, "Invalid flashnode session attr");
		return 0;
	}

	return t->attr_is_visible(ISCSI_FLASHNODE_PARAM, param);
}

static struct attribute_group iscsi_flashnode_sess_attr_group = {
	.attrs = iscsi_flashnode_sess_attrs,
	.is_visible = iscsi_flashnode_sess_attr_is_visible,
};

static const struct attribute_group *iscsi_flashnode_sess_attr_groups[] = {
	&iscsi_flashnode_sess_attr_group,
	NULL,
};

static void iscsi_flashnode_sess_release(struct device *dev)
{
	struct iscsi_bus_flash_session *fnode_sess =
						iscsi_dev_to_flash_session(dev);

	kfree(fnode_sess->targetname);
	kfree(fnode_sess->targetalias);
	kfree(fnode_sess->portal_type);
	kfree(fnode_sess);
}

static const struct device_type iscsi_flashnode_sess_dev_type = {
	.name = "iscsi_flashnode_sess_dev_type",
	.groups = iscsi_flashnode_sess_attr_groups,
	.release = iscsi_flashnode_sess_release,
};

/* flash node connection attrs show */
#define iscsi_flashnode_conn_attr_show(type, name, param)		\
static ssize_t								\
show_##type##_##name(struct device *dev, struct device_attribute *attr,	\
		     char *buf)						\
{									\
	struct iscsi_bus_flash_conn *fnode_conn = iscsi_dev_to_flash_conn(dev);\
	struct iscsi_bus_flash_session *fnode_sess =			\
				iscsi_flash_conn_to_flash_session(fnode_conn);\
	struct iscsi_transport *t = fnode_conn->transport;		\
	return t->get_flashnode_param(fnode_sess, param, buf);		\
}									\


#define iscsi_flashnode_conn_attr(type, name, param)			\
	iscsi_flashnode_conn_attr_show(type, name, param)		\
static ISCSI_FLASHNODE_ATTR(type, name, S_IRUGO,			\
			    show_##type##_##name, NULL);

/* Flash node connection attributes */

iscsi_flashnode_conn_attr(fnode, is_fw_assigned_ipv6,
			  ISCSI_FLASHNODE_IS_FW_ASSIGNED_IPV6);
iscsi_flashnode_conn_attr(fnode, header_digest, ISCSI_FLASHNODE_HDR_DGST_EN);
iscsi_flashnode_conn_attr(fnode, data_digest, ISCSI_FLASHNODE_DATA_DGST_EN);
iscsi_flashnode_conn_attr(fnode, snack_req, ISCSI_FLASHNODE_SNACK_REQ_EN);
iscsi_flashnode_conn_attr(fnode, tcp_timestamp_stat,
			  ISCSI_FLASHNODE_TCP_TIMESTAMP_STAT);
iscsi_flashnode_conn_attr(fnode, tcp_nagle_disable,
			  ISCSI_FLASHNODE_TCP_NAGLE_DISABLE);
iscsi_flashnode_conn_attr(fnode, tcp_wsf_disable,
			  ISCSI_FLASHNODE_TCP_WSF_DISABLE);
iscsi_flashnode_conn_attr(fnode, tcp_timer_scale,
			  ISCSI_FLASHNODE_TCP_TIMER_SCALE);
iscsi_flashnode_conn_attr(fnode, tcp_timestamp_enable,
			  ISCSI_FLASHNODE_TCP_TIMESTAMP_EN);
iscsi_flashnode_conn_attr(fnode, fragment_disable,
			  ISCSI_FLASHNODE_IP_FRAG_DISABLE);
iscsi_flashnode_conn_attr(fnode, keepalive_tmo, ISCSI_FLASHNODE_KEEPALIVE_TMO);
iscsi_flashnode_conn_attr(fnode, port, ISCSI_FLASHNODE_PORT);
iscsi_flashnode_conn_attr(fnode, ipaddress, ISCSI_FLASHNODE_IPADDR);
iscsi_flashnode_conn_attr(fnode, max_recv_dlength,
			  ISCSI_FLASHNODE_MAX_RECV_DLENGTH);
iscsi_flashnode_conn_attr(fnode, max_xmit_dlength,
			  ISCSI_FLASHNODE_MAX_XMIT_DLENGTH);
iscsi_flashnode_conn_attr(fnode, local_port, ISCSI_FLASHNODE_LOCAL_PORT);
iscsi_flashnode_conn_attr(fnode, ipv4_tos, ISCSI_FLASHNODE_IPV4_TOS);
iscsi_flashnode_conn_attr(fnode, ipv6_traffic_class, ISCSI_FLASHNODE_IPV6_TC);
iscsi_flashnode_conn_attr(fnode, ipv6_flow_label,
			  ISCSI_FLASHNODE_IPV6_FLOW_LABEL);
iscsi_flashnode_conn_attr(fnode, redirect_ipaddr,
			  ISCSI_FLASHNODE_REDIRECT_IPADDR);
iscsi_flashnode_conn_attr(fnode, max_segment_size,
			  ISCSI_FLASHNODE_MAX_SEGMENT_SIZE);
iscsi_flashnode_conn_attr(fnode, link_local_ipv6,
			  ISCSI_FLASHNODE_LINK_LOCAL_IPV6);
iscsi_flashnode_conn_attr(fnode, tcp_xmit_wsf, ISCSI_FLASHNODE_TCP_XMIT_WSF);
iscsi_flashnode_conn_attr(fnode, tcp_recv_wsf, ISCSI_FLASHNODE_TCP_RECV_WSF);
iscsi_flashnode_conn_attr(fnode, statsn, ISCSI_FLASHNODE_STATSN);
iscsi_flashnode_conn_attr(fnode, exp_statsn, ISCSI_FLASHNODE_EXP_STATSN);

static struct attribute *iscsi_flashnode_conn_attrs[] = {
	&dev_attr_fnode_is_fw_assigned_ipv6.attr,
	&dev_attr_fnode_header_digest.attr,
	&dev_attr_fnode_data_digest.attr,
	&dev_attr_fnode_snack_req.attr,
	&dev_attr_fnode_tcp_timestamp_stat.attr,
	&dev_attr_fnode_tcp_nagle_disable.attr,
	&dev_attr_fnode_tcp_wsf_disable.attr,
	&dev_attr_fnode_tcp_timer_scale.attr,
	&dev_attr_fnode_tcp_timestamp_enable.attr,
	&dev_attr_fnode_fragment_disable.attr,
	&dev_attr_fnode_max_recv_dlength.attr,
	&dev_attr_fnode_max_xmit_dlength.attr,
	&dev_attr_fnode_keepalive_tmo.attr,
	&dev_attr_fnode_port.attr,
	&dev_attr_fnode_ipaddress.attr,
	&dev_attr_fnode_redirect_ipaddr.attr,
	&dev_attr_fnode_max_segment_size.attr,
	&dev_attr_fnode_local_port.attr,
	&dev_attr_fnode_ipv4_tos.attr,
	&dev_attr_fnode_ipv6_traffic_class.attr,
	&dev_attr_fnode_ipv6_flow_label.attr,
	&dev_attr_fnode_link_local_ipv6.attr,
	&dev_attr_fnode_tcp_xmit_wsf.attr,
	&dev_attr_fnode_tcp_recv_wsf.attr,
	&dev_attr_fnode_statsn.attr,
	&dev_attr_fnode_exp_statsn.attr,
	NULL,
};

static umode_t iscsi_flashnode_conn_attr_is_visible(struct kobject *kobj,
						    struct attribute *attr,
						    int i)
{
	struct device *dev = container_of(kobj, struct device, kobj);
	struct iscsi_bus_flash_conn *fnode_conn = iscsi_dev_to_flash_conn(dev);
	struct iscsi_transport *t = fnode_conn->transport;
	int param;

	if (attr == &dev_attr_fnode_is_fw_assigned_ipv6.attr) {
		param = ISCSI_FLASHNODE_IS_FW_ASSIGNED_IPV6;
	} else if (attr == &dev_attr_fnode_header_digest.attr) {
		param = ISCSI_FLASHNODE_HDR_DGST_EN;
	} else if (attr == &dev_attr_fnode_data_digest.attr) {
		param = ISCSI_FLASHNODE_DATA_DGST_EN;
	} else if (attr == &dev_attr_fnode_snack_req.attr) {
		param = ISCSI_FLASHNODE_SNACK_REQ_EN;
	} else if (attr == &dev_attr_fnode_tcp_timestamp_stat.attr) {
		param = ISCSI_FLASHNODE_TCP_TIMESTAMP_STAT;
	} else if (attr == &dev_attr_fnode_tcp_nagle_disable.attr) {
		param = ISCSI_FLASHNODE_TCP_NAGLE_DISABLE;
	} else if (attr == &dev_attr_fnode_tcp_wsf_disable.attr) {
		param = ISCSI_FLASHNODE_TCP_WSF_DISABLE;
	} else if (attr == &dev_attr_fnode_tcp_timer_scale.attr) {
		param = ISCSI_FLASHNODE_TCP_TIMER_SCALE;
	} else if (attr == &dev_attr_fnode_tcp_timestamp_enable.attr) {
		param = ISCSI_FLASHNODE_TCP_TIMESTAMP_EN;
	} else if (attr == &dev_attr_fnode_fragment_disable.attr) {
		param = ISCSI_FLASHNODE_IP_FRAG_DISABLE;
	} else if (attr == &dev_attr_fnode_max_recv_dlength.attr) {
		param = ISCSI_FLASHNODE_MAX_RECV_DLENGTH;
	} else if (attr == &dev_attr_fnode_max_xmit_dlength.attr) {
		param = ISCSI_FLASHNODE_MAX_XMIT_DLENGTH;
	} else if (attr == &dev_attr_fnode_keepalive_tmo.attr) {
		param = ISCSI_FLASHNODE_KEEPALIVE_TMO;
	} else if (attr == &dev_attr_fnode_port.attr) {
		param = ISCSI_FLASHNODE_PORT;
	} else if (attr == &dev_attr_fnode_ipaddress.attr) {
		param = ISCSI_FLASHNODE_IPADDR;
	} else if (attr == &dev_attr_fnode_redirect_ipaddr.attr) {
		param = ISCSI_FLASHNODE_REDIRECT_IPADDR;
	} else if (attr == &dev_attr_fnode_max_segment_size.attr) {
		param = ISCSI_FLASHNODE_MAX_SEGMENT_SIZE;
	} else if (attr == &dev_attr_fnode_local_port.attr) {
		param = ISCSI_FLASHNODE_LOCAL_PORT;
	} else if (attr == &dev_attr_fnode_ipv4_tos.attr) {
		param = ISCSI_FLASHNODE_IPV4_TOS;
	} else if (attr == &dev_attr_fnode_ipv6_traffic_class.attr) {
		param = ISCSI_FLASHNODE_IPV6_TC;
	} else if (attr == &dev_attr_fnode_ipv6_flow_label.attr) {
		param = ISCSI_FLASHNODE_IPV6_FLOW_LABEL;
	} else if (attr == &dev_attr_fnode_link_local_ipv6.attr) {
		param = ISCSI_FLASHNODE_LINK_LOCAL_IPV6;
	} else if (attr == &dev_attr_fnode_tcp_xmit_wsf.attr) {
		param = ISCSI_FLASHNODE_TCP_XMIT_WSF;
	} else if (attr == &dev_attr_fnode_tcp_recv_wsf.attr) {
		param = ISCSI_FLASHNODE_TCP_RECV_WSF;
	} else if (attr == &dev_attr_fnode_statsn.attr) {
		param = ISCSI_FLASHNODE_STATSN;
	} else if (attr == &dev_attr_fnode_exp_statsn.attr) {
		param = ISCSI_FLASHNODE_EXP_STATSN;
	} else {
		WARN_ONCE(1, "Invalid flashnode connection attr");
		return 0;
	}

	return t->attr_is_visible(ISCSI_FLASHNODE_PARAM, param);
}

static struct attribute_group iscsi_flashnode_conn_attr_group = {
	.attrs = iscsi_flashnode_conn_attrs,
	.is_visible = iscsi_flashnode_conn_attr_is_visible,
};

static const struct attribute_group *iscsi_flashnode_conn_attr_groups[] = {
	&iscsi_flashnode_conn_attr_group,
	NULL,
};

static void iscsi_flashnode_conn_release(struct device *dev)
{
	struct iscsi_bus_flash_conn *fnode_conn = iscsi_dev_to_flash_conn(dev);

	kfree(fnode_conn->ipaddress);
	kfree(fnode_conn->redirect_ipaddr);
	kfree(fnode_conn->link_local_ipv6_addr);
	kfree(fnode_conn);
}

static const struct device_type iscsi_flashnode_conn_dev_type = {
	.name = "iscsi_flashnode_conn_dev_type",
	.groups = iscsi_flashnode_conn_attr_groups,
	.release = iscsi_flashnode_conn_release,
};

static struct bus_type iscsi_flashnode_bus;

int iscsi_flashnode_bus_match(struct device *dev,
				     struct device_driver *drv)
{
	if (dev->bus == &iscsi_flashnode_bus)
		return 1;
	return 0;
}
EXPORT_SYMBOL_GPL(iscsi_flashnode_bus_match);

static struct bus_type iscsi_flashnode_bus = {
	.name = "iscsi_flashnode",
	.match = &iscsi_flashnode_bus_match,
};

/**
 * iscsi_create_flashnode_sess - Add flashnode session entry in sysfs
 * @shost: pointer to host data
 * @index: index of flashnode to add in sysfs
 * @transport: pointer to transport data
 * @dd_size: total size to allocate
 *
 * Adds a sysfs entry for the flashnode session attributes
 *
 * Returns:
 *  pointer to allocated flashnode sess on success
 *  %NULL on failure
 */
struct iscsi_bus_flash_session *
iscsi_create_flashnode_sess(struct Scsi_Host *shost, int index,
			    struct iscsi_transport *transport,
			    int dd_size)
{
	struct iscsi_bus_flash_session *fnode_sess;
	int err;

	fnode_sess = kzalloc(sizeof(*fnode_sess) + dd_size, GFP_KERNEL);
	if (!fnode_sess)
		return NULL;

	fnode_sess->transport = transport;
	fnode_sess->target_id = index;
	fnode_sess->dev.type = &iscsi_flashnode_sess_dev_type;
	fnode_sess->dev.bus = &iscsi_flashnode_bus;
	fnode_sess->dev.parent = &shost->shost_gendev;
	dev_set_name(&fnode_sess->dev, "flashnode_sess-%u:%u",
		     shost->host_no, index);

	err = device_register(&fnode_sess->dev);
	if (err)
		goto free_fnode_sess;

	if (dd_size)
		fnode_sess->dd_data = &fnode_sess[1];

	return fnode_sess;

free_fnode_sess:
	kfree(fnode_sess);
	return NULL;
}
EXPORT_SYMBOL_GPL(iscsi_create_flashnode_sess);

/**
 * iscsi_create_flashnode_conn - Add flashnode conn entry in sysfs
 * @shost: pointer to host data
 * @fnode_sess: pointer to the parent flashnode session entry
 * @transport: pointer to transport data
 * @dd_size: total size to allocate
 *
 * Adds a sysfs entry for the flashnode connection attributes
 *
 * Returns:
 *  pointer to allocated flashnode conn on success
 *  %NULL on failure
 */
struct iscsi_bus_flash_conn *
iscsi_create_flashnode_conn(struct Scsi_Host *shost,
			    struct iscsi_bus_flash_session *fnode_sess,
			    struct iscsi_transport *transport,
			    int dd_size)
{
	struct iscsi_bus_flash_conn *fnode_conn;
	int err;

	fnode_conn = kzalloc(sizeof(*fnode_conn) + dd_size, GFP_KERNEL);
	if (!fnode_conn)
		return NULL;

	fnode_conn->transport = transport;
	fnode_conn->dev.type = &iscsi_flashnode_conn_dev_type;
	fnode_conn->dev.bus = &iscsi_flashnode_bus;
	fnode_conn->dev.parent = &fnode_sess->dev;
	dev_set_name(&fnode_conn->dev, "flashnode_conn-%u:%u:0",
		     shost->host_no, fnode_sess->target_id);

	err = device_register(&fnode_conn->dev);
	if (err)
		goto free_fnode_conn;

	if (dd_size)
		fnode_conn->dd_data = &fnode_conn[1];

	return fnode_conn;

free_fnode_conn:
	kfree(fnode_conn);
	return NULL;
}
EXPORT_SYMBOL_GPL(iscsi_create_flashnode_conn);

/**
 * iscsi_is_flashnode_conn_dev - verify passed device is to be flashnode conn
 * @dev: device to verify
 * @data: pointer to data containing value to use for verification
 *
 * Verifies if the passed device is flashnode conn device
 *
 * Returns:
 *  1 on success
 *  0 on failure
 */
static int iscsi_is_flashnode_conn_dev(struct device *dev, void *data)
{
	return dev->bus == &iscsi_flashnode_bus;
}

static int iscsi_destroy_flashnode_conn(struct iscsi_bus_flash_conn *fnode_conn)
{
	device_unregister(&fnode_conn->dev);
	return 0;
}

static int flashnode_match_index(struct device *dev, void *data)
{
	struct iscsi_bus_flash_session *fnode_sess = NULL;
	int ret = 0;

	if (!iscsi_flashnode_bus_match(dev, NULL))
		goto exit_match_index;

	fnode_sess = iscsi_dev_to_flash_session(dev);
	ret = (fnode_sess->target_id == *((int *)data)) ? 1 : 0;

exit_match_index:
	return ret;
}

/**
 * iscsi_get_flashnode_by_index -finds flashnode session entry by index
 * @shost: pointer to host data
 * @idx: index to match
 *
 * Finds the flashnode session object for the passed index
 *
 * Returns:
 *  pointer to found flashnode session object on success
 *  %NULL on failure
 */
static struct iscsi_bus_flash_session *
iscsi_get_flashnode_by_index(struct Scsi_Host *shost, uint32_t idx)
{
	struct iscsi_bus_flash_session *fnode_sess = NULL;
	struct device *dev;

	dev = device_find_child(&shost->shost_gendev, &idx,
				flashnode_match_index);
	if (dev)
		fnode_sess = iscsi_dev_to_flash_session(dev);

	return fnode_sess;
}

/**
 * iscsi_find_flashnode_sess - finds flashnode session entry
 * @shost: pointer to host data
 * @data: pointer to data containing value to use for comparison
 * @fn: function pointer that does actual comparison
 *
 * Finds the flashnode session object comparing the data passed using logic
 * defined in passed function pointer
 *
 * Returns:
 *  pointer to found flashnode session device object on success
 *  %NULL on failure
 */
struct device *
iscsi_find_flashnode_sess(struct Scsi_Host *shost, void *data,
			  int (*fn)(struct device *dev, void *data))
{
	return device_find_child(&shost->shost_gendev, data, fn);
}
EXPORT_SYMBOL_GPL(iscsi_find_flashnode_sess);

/**
 * iscsi_find_flashnode_conn - finds flashnode connection entry
 * @fnode_sess: pointer to parent flashnode session entry
 *
 * Finds the flashnode connection object comparing the data passed using logic
 * defined in passed function pointer
 *
 * Returns:
 *  pointer to found flashnode connection device object on success
 *  %NULL on failure
 */
struct device *
iscsi_find_flashnode_conn(struct iscsi_bus_flash_session *fnode_sess)
{
	return device_find_child(&fnode_sess->dev, NULL,
				 iscsi_is_flashnode_conn_dev);
}
EXPORT_SYMBOL_GPL(iscsi_find_flashnode_conn);

static int iscsi_iter_destroy_flashnode_conn_fn(struct device *dev, void *data)
{
	if (!iscsi_is_flashnode_conn_dev(dev, NULL))
		return 0;

	return iscsi_destroy_flashnode_conn(iscsi_dev_to_flash_conn(dev));
}

/**
 * iscsi_destroy_flashnode_sess - destroy flashnode session entry
 * @fnode_sess: pointer to flashnode session entry to be destroyed
 *
 * Deletes the flashnode session entry and all children flashnode connection
 * entries from sysfs
 */
void iscsi_destroy_flashnode_sess(struct iscsi_bus_flash_session *fnode_sess)
{
	int err;

	err = device_for_each_child(&fnode_sess->dev, NULL,
				    iscsi_iter_destroy_flashnode_conn_fn);
	if (err)
		pr_err("Could not delete all connections for %s. Error %d.\n",
		       fnode_sess->dev.kobj.name, err);

	device_unregister(&fnode_sess->dev);
}
EXPORT_SYMBOL_GPL(iscsi_destroy_flashnode_sess);

static int iscsi_iter_destroy_flashnode_fn(struct device *dev, void *data)
{
	if (!iscsi_flashnode_bus_match(dev, NULL))
		return 0;

	iscsi_destroy_flashnode_sess(iscsi_dev_to_flash_session(dev));
	return 0;
}

/**
 * iscsi_destroy_all_flashnode - destroy all flashnode session entries
 * @shost: pointer to host data
 *
 * Destroys all the flashnode session entries and all corresponding children
 * flashnode connection entries from sysfs
 */
void iscsi_destroy_all_flashnode(struct Scsi_Host *shost)
{
	device_for_each_child(&shost->shost_gendev, NULL,
			      iscsi_iter_destroy_flashnode_fn);
}
EXPORT_SYMBOL_GPL(iscsi_destroy_all_flashnode);

/*
 * BSG support
 */
/**
 * iscsi_bsg_host_dispatch - Dispatch command to LLD.
 * @job: bsg job to be processed
 */
static int iscsi_bsg_host_dispatch(struct bsg_job *job)
{
	struct Scsi_Host *shost = iscsi_job_to_shost(job);
	struct iscsi_bsg_request *req = job->request;
	struct iscsi_bsg_reply *reply = job->reply;
	struct iscsi_internal *i = to_iscsi_internal(shost->transportt);
	int cmdlen = sizeof(uint32_t);	/* start with length of msgcode */
	int ret;

	/* check if we have the msgcode value at least */
	if (job->request_len < sizeof(uint32_t)) {
		ret = -ENOMSG;
		goto fail_host_msg;
	}

	/* Validate the host command */
	switch (req->msgcode) {
	case ISCSI_BSG_HST_VENDOR:
		cmdlen += sizeof(struct iscsi_bsg_host_vendor);
		if ((shost->hostt->vendor_id == 0L) ||
		    (req->rqst_data.h_vendor.vendor_id !=
			shost->hostt->vendor_id)) {
			ret = -ESRCH;
			goto fail_host_msg;
		}
		break;
	default:
		ret = -EBADR;
		goto fail_host_msg;
	}

	/* check if we really have all the request data needed */
	if (job->request_len < cmdlen) {
		ret = -ENOMSG;
		goto fail_host_msg;
	}

	ret = i->iscsi_transport->bsg_request(job);
	if (!ret)
		return 0;

fail_host_msg:
	/* return the errno failure code as the only status */
	BUG_ON(job->reply_len < sizeof(uint32_t));
	reply->reply_payload_rcv_len = 0;
	reply->result = ret;
	job->reply_len = sizeof(uint32_t);
	bsg_job_done(job, ret, 0);
	return 0;
}

/**
 * iscsi_bsg_host_add - Create and add the bsg hooks to receive requests
 * @shost: shost for iscsi_host
 * @ihost: iscsi_cls_host adding the structures to
 */
static int
iscsi_bsg_host_add(struct Scsi_Host *shost, struct iscsi_cls_host *ihost)
{
	struct device *dev = &shost->shost_gendev;
	struct iscsi_internal *i = to_iscsi_internal(shost->transportt);
	struct request_queue *q;
	char bsg_name[20];

	if (!i->iscsi_transport->bsg_request)
		return -ENOTSUPP;

	snprintf(bsg_name, sizeof(bsg_name), "iscsi_host%d", shost->host_no);
	q = bsg_setup_queue(dev, bsg_name, iscsi_bsg_host_dispatch, 0);
	if (IS_ERR(q)) {
		shost_printk(KERN_ERR, shost, "bsg interface failed to "
			     "initialize - no request queue\n");
		return PTR_ERR(q);
	}
	__scsi_init_queue(shost, q);

	ihost->bsg_q = q;
	return 0;
}

static int iscsi_setup_host(struct transport_container *tc, struct device *dev,
			    struct device *cdev)
{
	struct Scsi_Host *shost = dev_to_shost(dev);
	struct iscsi_cls_host *ihost = shost->shost_data;

	memset(ihost, 0, sizeof(*ihost));
	atomic_set(&ihost->nr_scans, 0);
	mutex_init(&ihost->mutex);

	iscsi_bsg_host_add(shost, ihost);
	/* ignore any bsg add error - we just can't do sgio */

	return 0;
}

static int iscsi_remove_host(struct transport_container *tc,
			     struct device *dev, struct device *cdev)
{
	struct Scsi_Host *shost = dev_to_shost(dev);
	struct iscsi_cls_host *ihost = shost->shost_data;

	if (ihost->bsg_q) {
		bsg_unregister_queue(ihost->bsg_q);
		blk_cleanup_queue(ihost->bsg_q);
	}
	return 0;
}

static DECLARE_TRANSPORT_CLASS(iscsi_host_class,
			       "iscsi_host",
			       iscsi_setup_host,
			       iscsi_remove_host,
			       NULL);

static DECLARE_TRANSPORT_CLASS(iscsi_session_class,
			       "iscsi_session",
			       NULL,
			       NULL,
			       NULL);

static DECLARE_TRANSPORT_CLASS(iscsi_connection_class,
			       "iscsi_connection",
			       NULL,
			       NULL,
			       NULL);

static struct sock *nls;
static DEFINE_MUTEX(rx_queue_mutex);

static LIST_HEAD(sesslist);
static DEFINE_SPINLOCK(sesslock);
static LIST_HEAD(connlist);
static DEFINE_SPINLOCK(connlock);

static uint32_t iscsi_conn_get_sid(struct iscsi_cls_conn *conn)
{
	struct iscsi_cls_session *sess = iscsi_dev_to_session(conn->dev.parent);
	return sess->sid;
}

/*
 * Returns the matching session to a given sid
 */
static struct iscsi_cls_session *iscsi_session_lookup(uint32_t sid)
{
	unsigned long flags;
	struct iscsi_cls_session *sess;

	spin_lock_irqsave(&sesslock, flags);
	list_for_each_entry(sess, &sesslist, sess_list) {
		if (sess->sid == sid) {
			spin_unlock_irqrestore(&sesslock, flags);
			return sess;
		}
	}
	spin_unlock_irqrestore(&sesslock, flags);
	return NULL;
}

/*
 * Returns the matching connection to a given sid / cid tuple
 */
static struct iscsi_cls_conn *iscsi_conn_lookup(uint32_t sid, uint32_t cid)
{
	unsigned long flags;
	struct iscsi_cls_conn *conn;

	spin_lock_irqsave(&connlock, flags);
	list_for_each_entry(conn, &connlist, conn_list) {
		if ((conn->cid == cid) && (iscsi_conn_get_sid(conn) == sid)) {
			spin_unlock_irqrestore(&connlock, flags);
			return conn;
		}
	}
	spin_unlock_irqrestore(&connlock, flags);
	return NULL;
}

/*
 * The following functions can be used by LLDs that allocate
 * their own scsi_hosts or by software iscsi LLDs
 */
static struct {
	int value;
	char *name;
} iscsi_session_state_names[] = {
	{ ISCSI_SESSION_LOGGED_IN,	"LOGGED_IN" },
	{ ISCSI_SESSION_FAILED,		"FAILED" },
	{ ISCSI_SESSION_FREE,		"FREE" },
};

static const char *iscsi_session_state_name(int state)
{
	int i;
	char *name = NULL;

	for (i = 0; i < ARRAY_SIZE(iscsi_session_state_names); i++) {
		if (iscsi_session_state_names[i].value == state) {
			name = iscsi_session_state_names[i].name;
			break;
		}
	}
	return name;
}

int iscsi_session_chkready(struct iscsi_cls_session *session)
{
	unsigned long flags;
	int err;

	spin_lock_irqsave(&session->lock, flags);
	switch (session->state) {
	case ISCSI_SESSION_LOGGED_IN:
		err = 0;
		break;
	case ISCSI_SESSION_FAILED:
		err = DID_IMM_RETRY << 16;
		break;
	case ISCSI_SESSION_FREE:
		err = DID_TRANSPORT_FAILFAST << 16;
		break;
	default:
		err = DID_NO_CONNECT << 16;
		break;
	}
	spin_unlock_irqrestore(&session->lock, flags);
	return err;
}
EXPORT_SYMBOL_GPL(iscsi_session_chkready);

int iscsi_is_session_online(struct iscsi_cls_session *session)
{
	unsigned long flags;
	int ret = 0;

	spin_lock_irqsave(&session->lock, flags);
	if (session->state == ISCSI_SESSION_LOGGED_IN)
		ret = 1;
	spin_unlock_irqrestore(&session->lock, flags);
	return ret;
}
EXPORT_SYMBOL_GPL(iscsi_is_session_online);

static void iscsi_session_release(struct device *dev)
{
	struct iscsi_cls_session *session = iscsi_dev_to_session(dev);
	struct Scsi_Host *shost;

	shost = iscsi_session_to_shost(session);
	scsi_host_put(shost);
	ISCSI_DBG_TRANS_SESSION(session, "Completing session release\n");
	kfree(session);
}

int iscsi_is_session_dev(const struct device *dev)
{
	return dev->release == iscsi_session_release;
}
EXPORT_SYMBOL_GPL(iscsi_is_session_dev);

static int iscsi_iter_session_fn(struct device *dev, void *data)
{
	void (* fn) (struct iscsi_cls_session *) = data;

	if (!iscsi_is_session_dev(dev))
		return 0;
	fn(iscsi_dev_to_session(dev));
	return 0;
}

void iscsi_host_for_each_session(struct Scsi_Host *shost,
				 void (*fn)(struct iscsi_cls_session *))
{
	device_for_each_child(&shost->shost_gendev, fn,
			      iscsi_iter_session_fn);
}
EXPORT_SYMBOL_GPL(iscsi_host_for_each_session);

/**
 * iscsi_scan_finished - helper to report when running scans are done
 * @shost: scsi host
 * @time: scan run time
 *
 * This function can be used by drives like qla4xxx to report to the scsi
 * layer when the scans it kicked off at module load time are done.
 */
int iscsi_scan_finished(struct Scsi_Host *shost, unsigned long time)
{
	struct iscsi_cls_host *ihost = shost->shost_data;
	/*
	 * qla4xxx will have kicked off some session unblocks before calling
	 * scsi_scan_host, so just wait for them to complete.
	 */
	return !atomic_read(&ihost->nr_scans);
}
EXPORT_SYMBOL_GPL(iscsi_scan_finished);

struct iscsi_scan_data {
	unsigned int channel;
	unsigned int id;
	u64 lun;
	enum scsi_scan_mode rescan;
};

static int iscsi_user_scan_session(struct device *dev, void *data)
{
	struct iscsi_scan_data *scan_data = data;
	struct iscsi_cls_session *session;
	struct Scsi_Host *shost;
	struct iscsi_cls_host *ihost;
	unsigned long flags;
	unsigned int id;

	if (!iscsi_is_session_dev(dev))
		return 0;

	session = iscsi_dev_to_session(dev);

	ISCSI_DBG_TRANS_SESSION(session, "Scanning session\n");

	shost = iscsi_session_to_shost(session);
	ihost = shost->shost_data;

	mutex_lock(&ihost->mutex);
	spin_lock_irqsave(&session->lock, flags);
	if (session->state != ISCSI_SESSION_LOGGED_IN) {
		spin_unlock_irqrestore(&session->lock, flags);
		goto user_scan_exit;
	}
	id = session->target_id;
	spin_unlock_irqrestore(&session->lock, flags);

	if (id != ISCSI_MAX_TARGET) {
		if ((scan_data->channel == SCAN_WILD_CARD ||
		     scan_data->channel == 0) &&
		    (scan_data->id == SCAN_WILD_CARD ||
		     scan_data->id == id))
			scsi_scan_target(&session->dev, 0, id,
					 scan_data->lun, scan_data->rescan);
	}

user_scan_exit:
	mutex_unlock(&ihost->mutex);
	ISCSI_DBG_TRANS_SESSION(session, "Completed session scan\n");
	return 0;
}

static int iscsi_user_scan(struct Scsi_Host *shost, uint channel,
			   uint id, u64 lun)
{
	struct iscsi_scan_data scan_data;

	scan_data.channel = channel;
	scan_data.id = id;
	scan_data.lun = lun;
	scan_data.rescan = SCSI_SCAN_MANUAL;

	return device_for_each_child(&shost->shost_gendev, &scan_data,
				     iscsi_user_scan_session);
}

static void iscsi_scan_session(struct work_struct *work)
{
	struct iscsi_cls_session *session =
			container_of(work, struct iscsi_cls_session, scan_work);
	struct Scsi_Host *shost = iscsi_session_to_shost(session);
	struct iscsi_cls_host *ihost = shost->shost_data;
	struct iscsi_scan_data scan_data;

	scan_data.channel = 0;
	scan_data.id = SCAN_WILD_CARD;
	scan_data.lun = SCAN_WILD_CARD;
	scan_data.rescan = SCSI_SCAN_RESCAN;

	iscsi_user_scan_session(&session->dev, &scan_data);
	atomic_dec(&ihost->nr_scans);
}

/**
 * iscsi_block_scsi_eh - block scsi eh until session state has transistioned
 * @cmd: scsi cmd passed to scsi eh handler
 *
 * If the session is down this function will wait for the recovery
 * timer to fire or for the session to be logged back in. If the
 * recovery timer fires then FAST_IO_FAIL is returned. The caller
 * should pass this error value to the scsi eh.
 */
int iscsi_block_scsi_eh(struct scsi_cmnd *cmd)
{
	struct iscsi_cls_session *session =
			starget_to_session(scsi_target(cmd->device));
	unsigned long flags;
	int ret = 0;

	spin_lock_irqsave(&session->lock, flags);
	while (session->state != ISCSI_SESSION_LOGGED_IN) {
		if (session->state == ISCSI_SESSION_FREE) {
			ret = FAST_IO_FAIL;
			break;
		}
		spin_unlock_irqrestore(&session->lock, flags);
		msleep(1000);
		spin_lock_irqsave(&session->lock, flags);
	}
	spin_unlock_irqrestore(&session->lock, flags);
	return ret;
}
EXPORT_SYMBOL_GPL(iscsi_block_scsi_eh);

static void session_recovery_timedout(struct work_struct *work)
{
	struct iscsi_cls_session *session =
		container_of(work, struct iscsi_cls_session,
			     recovery_work.work);
	unsigned long flags;

	iscsi_cls_session_printk(KERN_INFO, session,
				 "session recovery timed out after %d secs\n",
				 session->recovery_tmo);

	spin_lock_irqsave(&session->lock, flags);
	switch (session->state) {
	case ISCSI_SESSION_FAILED:
		session->state = ISCSI_SESSION_FREE;
		break;
	case ISCSI_SESSION_LOGGED_IN:
	case ISCSI_SESSION_FREE:
		/* we raced with the unblock's flush */
		spin_unlock_irqrestore(&session->lock, flags);
		return;
	}
	spin_unlock_irqrestore(&session->lock, flags);

	if (session->transport->session_recovery_timedout)
		session->transport->session_recovery_timedout(session);

	ISCSI_DBG_TRANS_SESSION(session, "Unblocking SCSI target\n");
	scsi_target_unblock(&session->dev, SDEV_TRANSPORT_OFFLINE);
	ISCSI_DBG_TRANS_SESSION(session, "Completed unblocking SCSI target\n");
}

static void __iscsi_unblock_session(struct work_struct *work)
{
	struct iscsi_cls_session *session =
			container_of(work, struct iscsi_cls_session,
				     unblock_work);
	struct Scsi_Host *shost = iscsi_session_to_shost(session);
	struct iscsi_cls_host *ihost = shost->shost_data;
	unsigned long flags;

	ISCSI_DBG_TRANS_SESSION(session, "Unblocking session\n");
	/*
	 * The recovery and unblock work get run from the same workqueue,
	 * so try to cancel it if it was going to run after this unblock.
	 */
	cancel_delayed_work(&session->recovery_work);
	spin_lock_irqsave(&session->lock, flags);
	session->state = ISCSI_SESSION_LOGGED_IN;
	spin_unlock_irqrestore(&session->lock, flags);
	/* start IO */
	scsi_target_unblock(&session->dev, SDEV_RUNNING);
	/*
	 * Only do kernel scanning if the driver is properly hooked into
	 * the async scanning code (drivers like iscsi_tcp do login and
	 * scanning from userspace).
	 */
	if (shost->hostt->scan_finished) {
		if (scsi_queue_work(shost, &session->scan_work))
			atomic_inc(&ihost->nr_scans);
	}
	ISCSI_DBG_TRANS_SESSION(session, "Completed unblocking session\n");
}

/**
 * iscsi_unblock_session - set a session as logged in and start IO.
 * @session: iscsi session
 *
 * Mark a session as ready to accept IO.
 */
void iscsi_unblock_session(struct iscsi_cls_session *session)
{
	queue_work(iscsi_eh_timer_workq, &session->unblock_work);
	/*
	 * make sure all the events have completed before tell the driver
	 * it is safe
	 */
	flush_workqueue(iscsi_eh_timer_workq);
}
EXPORT_SYMBOL_GPL(iscsi_unblock_session);

static void __iscsi_block_session(struct work_struct *work)
{
	struct iscsi_cls_session *session =
			container_of(work, struct iscsi_cls_session,
				     block_work);
	unsigned long flags;

	ISCSI_DBG_TRANS_SESSION(session, "Blocking session\n");
	spin_lock_irqsave(&session->lock, flags);
	session->state = ISCSI_SESSION_FAILED;
	spin_unlock_irqrestore(&session->lock, flags);
	scsi_target_block(&session->dev);
	ISCSI_DBG_TRANS_SESSION(session, "Completed SCSI target blocking\n");
	if (session->recovery_tmo >= 0)
		queue_delayed_work(iscsi_eh_timer_workq,
				   &session->recovery_work,
				   session->recovery_tmo * HZ);
}

void iscsi_block_session(struct iscsi_cls_session *session)
{
	queue_work(iscsi_eh_timer_workq, &session->block_work);
}
EXPORT_SYMBOL_GPL(iscsi_block_session);

static void __iscsi_unbind_session(struct work_struct *work)
{
	struct iscsi_cls_session *session =
			container_of(work, struct iscsi_cls_session,
				     unbind_work);
	struct Scsi_Host *shost = iscsi_session_to_shost(session);
	struct iscsi_cls_host *ihost = shost->shost_data;
	unsigned long flags;
	unsigned int target_id;

	ISCSI_DBG_TRANS_SESSION(session, "Unbinding session\n");

	/* Prevent new scans and make sure scanning is not in progress */
	mutex_lock(&ihost->mutex);
	spin_lock_irqsave(&session->lock, flags);
	if (session->target_id == ISCSI_MAX_TARGET) {
		spin_unlock_irqrestore(&session->lock, flags);
		mutex_unlock(&ihost->mutex);
		return;
	}

	target_id = session->target_id;
	session->target_id = ISCSI_MAX_TARGET;
	spin_unlock_irqrestore(&session->lock, flags);
	mutex_unlock(&ihost->mutex);

	if (session->ida_used)
		ida_simple_remove(&iscsi_sess_ida, target_id);

	scsi_remove_target(&session->dev);
	iscsi_session_event(session, ISCSI_KEVENT_UNBIND_SESSION);
	ISCSI_DBG_TRANS_SESSION(session, "Completed target removal\n");
}

struct iscsi_cls_session *
iscsi_alloc_session(struct Scsi_Host *shost, struct iscsi_transport *transport,
		    int dd_size)
{
	struct iscsi_cls_session *session;

	session = kzalloc(sizeof(*session) + dd_size,
			  GFP_KERNEL);
	if (!session)
		return NULL;

	session->transport = transport;
	session->creator = -1;
	session->recovery_tmo = 120;
	session->recovery_tmo_sysfs_override = false;
	session->state = ISCSI_SESSION_FREE;
	INIT_DELAYED_WORK(&session->recovery_work, session_recovery_timedout);
	INIT_LIST_HEAD(&session->sess_list);
	INIT_WORK(&session->unblock_work, __iscsi_unblock_session);
	INIT_WORK(&session->block_work, __iscsi_block_session);
	INIT_WORK(&session->unbind_work, __iscsi_unbind_session);
	INIT_WORK(&session->scan_work, iscsi_scan_session);
	spin_lock_init(&session->lock);

	/* this is released in the dev's release function */
	scsi_host_get(shost);
	session->dev.parent = &shost->shost_gendev;
	session->dev.release = iscsi_session_release;
	device_initialize(&session->dev);
	if (dd_size)
		session->dd_data = &session[1];

	ISCSI_DBG_TRANS_SESSION(session, "Completed session allocation\n");
	return session;
}
EXPORT_SYMBOL_GPL(iscsi_alloc_session);

int iscsi_add_session(struct iscsi_cls_session *session, unsigned int target_id)
{
	unsigned long flags;
	int id = 0;
	int err;

	session->sid = atomic_add_return(1, &iscsi_session_nr);

	if (target_id == ISCSI_MAX_TARGET) {
		id = ida_simple_get(&iscsi_sess_ida, 0, 0, GFP_KERNEL);

		if (id < 0) {
			iscsi_cls_session_printk(KERN_ERR, session,
					"Failure in Target ID Allocation\n");
			return id;
		}
		session->target_id = (unsigned int)id;
		session->ida_used = true;
	} else
		session->target_id = target_id;

	dev_set_name(&session->dev, "session%u", session->sid);
	err = device_add(&session->dev);
	if (err) {
		iscsi_cls_session_printk(KERN_ERR, session,
					 "could not register session's dev\n");
		goto release_ida;
	}
	transport_register_device(&session->dev);

	spin_lock_irqsave(&sesslock, flags);
	list_add(&session->sess_list, &sesslist);
	spin_unlock_irqrestore(&sesslock, flags);

	iscsi_session_event(session, ISCSI_KEVENT_CREATE_SESSION);
	ISCSI_DBG_TRANS_SESSION(session, "Completed session adding\n");
	return 0;

release_ida:
	if (session->ida_used)
		ida_simple_remove(&iscsi_sess_ida, session->target_id);

	return err;
}
EXPORT_SYMBOL_GPL(iscsi_add_session);

/**
 * iscsi_create_session - create iscsi class session
 * @shost: scsi host
 * @transport: iscsi transport
 * @dd_size: private driver data size
 * @target_id: which target
 *
 * This can be called from a LLD or iscsi_transport.
 */
struct iscsi_cls_session *
iscsi_create_session(struct Scsi_Host *shost, struct iscsi_transport *transport,
		     int dd_size, unsigned int target_id)
{
	struct iscsi_cls_session *session;

	session = iscsi_alloc_session(shost, transport, dd_size);
	if (!session)
		return NULL;

	if (iscsi_add_session(session, target_id)) {
		iscsi_free_session(session);
		return NULL;
	}
	return session;
}
EXPORT_SYMBOL_GPL(iscsi_create_session);

static void iscsi_conn_release(struct device *dev)
{
	struct iscsi_cls_conn *conn = iscsi_dev_to_conn(dev);
	struct device *parent = conn->dev.parent;

	ISCSI_DBG_TRANS_CONN(conn, "Releasing conn\n");
	kfree(conn);
	put_device(parent);
}

static int iscsi_is_conn_dev(const struct device *dev)
{
	return dev->release == iscsi_conn_release;
}

static int iscsi_iter_destroy_conn_fn(struct device *dev, void *data)
{
	if (!iscsi_is_conn_dev(dev))
		return 0;
	return iscsi_destroy_conn(iscsi_dev_to_conn(dev));
}

void iscsi_remove_session(struct iscsi_cls_session *session)
{
	unsigned long flags;
	int err;

	ISCSI_DBG_TRANS_SESSION(session, "Removing session\n");

	spin_lock_irqsave(&sesslock, flags);
	list_del(&session->sess_list);
	spin_unlock_irqrestore(&sesslock, flags);

	/* make sure there are no blocks/unblocks queued */
	flush_workqueue(iscsi_eh_timer_workq);
	/* make sure the timedout callout is not running */
	if (!cancel_delayed_work(&session->recovery_work))
		flush_workqueue(iscsi_eh_timer_workq);
	/*
	 * If we are blocked let commands flow again. The lld or iscsi
	 * layer should set up the queuecommand to fail commands.
	 * We assume that LLD will not be calling block/unblock while
	 * removing the session.
	 */
	spin_lock_irqsave(&session->lock, flags);
	session->state = ISCSI_SESSION_FREE;
	spin_unlock_irqrestore(&session->lock, flags);

	scsi_target_unblock(&session->dev, SDEV_TRANSPORT_OFFLINE);
	/* flush running scans then delete devices */
	flush_work(&session->scan_work);
	__iscsi_unbind_session(&session->unbind_work);

	/* hw iscsi may not have removed all connections from session */
	err = device_for_each_child(&session->dev, NULL,
				    iscsi_iter_destroy_conn_fn);
	if (err)
		iscsi_cls_session_printk(KERN_ERR, session,
					 "Could not delete all connections "
					 "for session. Error %d.\n", err);

	transport_unregister_device(&session->dev);

	ISCSI_DBG_TRANS_SESSION(session, "Completing session removal\n");
	device_del(&session->dev);
}
EXPORT_SYMBOL_GPL(iscsi_remove_session);

void iscsi_free_session(struct iscsi_cls_session *session)
{
	ISCSI_DBG_TRANS_SESSION(session, "Freeing session\n");
	iscsi_session_event(session, ISCSI_KEVENT_DESTROY_SESSION);
	put_device(&session->dev);
}
EXPORT_SYMBOL_GPL(iscsi_free_session);

/**
 * iscsi_create_conn - create iscsi class connection
 * @session: iscsi cls session
 * @dd_size: private driver data size
 * @cid: connection id
 *
 * This can be called from a LLD or iscsi_transport. The connection
 * is child of the session so cid must be unique for all connections
 * on the session.
 *
 * Since we do not support MCS, cid will normally be zero. In some cases
 * for software iscsi we could be trying to preallocate a connection struct
 * in which case there could be two connection structs and cid would be
 * non-zero.
 */
struct iscsi_cls_conn *
iscsi_create_conn(struct iscsi_cls_session *session, int dd_size, uint32_t cid)
{
	struct iscsi_transport *transport = session->transport;
	struct iscsi_cls_conn *conn;
	unsigned long flags;
	int err;

	conn = kzalloc(sizeof(*conn) + dd_size, GFP_KERNEL);
	if (!conn)
		return NULL;
	if (dd_size)
		conn->dd_data = &conn[1];

	mutex_init(&conn->ep_mutex);
	INIT_LIST_HEAD(&conn->conn_list);
	conn->transport = transport;
	conn->cid = cid;

	/* this is released in the dev's release function */
	if (!get_device(&session->dev))
		goto free_conn;

	dev_set_name(&conn->dev, "connection%d:%u", session->sid, cid);
	conn->dev.parent = &session->dev;
	conn->dev.release = iscsi_conn_release;
	err = device_register(&conn->dev);
	if (err) {
		iscsi_cls_session_printk(KERN_ERR, session, "could not "
					 "register connection's dev\n");
		goto release_parent_ref;
	}
	transport_register_device(&conn->dev);

	spin_lock_irqsave(&connlock, flags);
	list_add(&conn->conn_list, &connlist);
	spin_unlock_irqrestore(&connlock, flags);

	ISCSI_DBG_TRANS_CONN(conn, "Completed conn creation\n");
	return conn;

release_parent_ref:
	put_device(&session->dev);
free_conn:
	kfree(conn);
	return NULL;
}

EXPORT_SYMBOL_GPL(iscsi_create_conn);

/**
 * iscsi_destroy_conn - destroy iscsi class connection
 * @conn: iscsi cls session
 *
 * This can be called from a LLD or iscsi_transport.
 */
int iscsi_destroy_conn(struct iscsi_cls_conn *conn)
{
	unsigned long flags;

	spin_lock_irqsave(&connlock, flags);
	list_del(&conn->conn_list);
	spin_unlock_irqrestore(&connlock, flags);

	transport_unregister_device(&conn->dev);
	ISCSI_DBG_TRANS_CONN(conn, "Completing conn destruction\n");
	device_unregister(&conn->dev);
	return 0;
}
EXPORT_SYMBOL_GPL(iscsi_destroy_conn);

/*
 * iscsi interface functions
 */
static struct iscsi_internal *
iscsi_if_transport_lookup(struct iscsi_transport *tt)
{
	struct iscsi_internal *priv;
	unsigned long flags;

	spin_lock_irqsave(&iscsi_transport_lock, flags);
	list_for_each_entry(priv, &iscsi_transports, list) {
		if (tt == priv->iscsi_transport) {
			spin_unlock_irqrestore(&iscsi_transport_lock, flags);
			return priv;
		}
	}
	spin_unlock_irqrestore(&iscsi_transport_lock, flags);
	return NULL;
}

static int
iscsi_multicast_skb(struct sk_buff *skb, uint32_t group, gfp_t gfp)
{
	return nlmsg_multicast(nls, skb, 0, group, gfp);
}

static int
iscsi_unicast_skb(struct sk_buff *skb, u32 portid)
{
	return nlmsg_unicast(nls, skb, portid);
}

int iscsi_recv_pdu(struct iscsi_cls_conn *conn, struct iscsi_hdr *hdr,
		   char *data, uint32_t data_size)
{
	struct nlmsghdr	*nlh;
	struct sk_buff *skb;
	struct iscsi_uevent *ev;
	char *pdu;
	struct iscsi_internal *priv;
	int len = nlmsg_total_size(sizeof(*ev) + sizeof(struct iscsi_hdr) +
				   data_size);

	priv = iscsi_if_transport_lookup(conn->transport);
	if (!priv)
		return -EINVAL;

	skb = alloc_skb(len, GFP_ATOMIC);
	if (!skb) {
		iscsi_conn_error_event(conn, ISCSI_ERR_CONN_FAILED);
		iscsi_cls_conn_printk(KERN_ERR, conn, "can not deliver "
				      "control PDU: OOM\n");
		return -ENOMEM;
	}

	nlh = __nlmsg_put(skb, 0, 0, 0, (len - sizeof(*nlh)), 0);
	ev = nlmsg_data(nlh);
	memset(ev, 0, sizeof(*ev));
	ev->transport_handle = iscsi_handle(conn->transport);
	ev->type = ISCSI_KEVENT_RECV_PDU;
	ev->r.recv_req.cid = conn->cid;
	ev->r.recv_req.sid = iscsi_conn_get_sid(conn);
	pdu = (char*)ev + sizeof(*ev);
	memcpy(pdu, hdr, sizeof(struct iscsi_hdr));
	memcpy(pdu + sizeof(struct iscsi_hdr), data, data_size);

	return iscsi_multicast_skb(skb, ISCSI_NL_GRP_ISCSID, GFP_ATOMIC);
}
EXPORT_SYMBOL_GPL(iscsi_recv_pdu);

int iscsi_offload_mesg(struct Scsi_Host *shost,
		       struct iscsi_transport *transport, uint32_t type,
		       char *data, uint16_t data_size)
{
	struct nlmsghdr	*nlh;
	struct sk_buff *skb;
	struct iscsi_uevent *ev;
	int len = nlmsg_total_size(sizeof(*ev) + data_size);

	skb = alloc_skb(len, GFP_ATOMIC);
	if (!skb) {
		printk(KERN_ERR "can not deliver iscsi offload message:OOM\n");
		return -ENOMEM;
	}

	nlh = __nlmsg_put(skb, 0, 0, 0, (len - sizeof(*nlh)), 0);
	ev = nlmsg_data(nlh);
	memset(ev, 0, sizeof(*ev));
	ev->type = type;
	ev->transport_handle = iscsi_handle(transport);
	switch (type) {
	case ISCSI_KEVENT_PATH_REQ:
		ev->r.req_path.host_no = shost->host_no;
		break;
	case ISCSI_KEVENT_IF_DOWN:
		ev->r.notify_if_down.host_no = shost->host_no;
		break;
	}

	memcpy((char *)ev + sizeof(*ev), data, data_size);

	return iscsi_multicast_skb(skb, ISCSI_NL_GRP_UIP, GFP_ATOMIC);
}
EXPORT_SYMBOL_GPL(iscsi_offload_mesg);

void iscsi_conn_error_event(struct iscsi_cls_conn *conn, enum iscsi_err error)
{
	struct nlmsghdr	*nlh;
	struct sk_buff	*skb;
	struct iscsi_uevent *ev;
	struct iscsi_internal *priv;
	int len = nlmsg_total_size(sizeof(*ev));

	priv = iscsi_if_transport_lookup(conn->transport);
	if (!priv)
		return;

	skb = alloc_skb(len, GFP_ATOMIC);
	if (!skb) {
		iscsi_cls_conn_printk(KERN_ERR, conn, "gracefully ignored "
				      "conn error (%d)\n", error);
		return;
	}

	nlh = __nlmsg_put(skb, 0, 0, 0, (len - sizeof(*nlh)), 0);
	ev = nlmsg_data(nlh);
	ev->transport_handle = iscsi_handle(conn->transport);
	ev->type = ISCSI_KEVENT_CONN_ERROR;
	ev->r.connerror.error = error;
	ev->r.connerror.cid = conn->cid;
	ev->r.connerror.sid = iscsi_conn_get_sid(conn);

	iscsi_multicast_skb(skb, ISCSI_NL_GRP_ISCSID, GFP_ATOMIC);

	iscsi_cls_conn_printk(KERN_INFO, conn, "detected conn error (%d)\n",
			      error);
}
EXPORT_SYMBOL_GPL(iscsi_conn_error_event);

void iscsi_conn_login_event(struct iscsi_cls_conn *conn,
			    enum iscsi_conn_state state)
{
	struct nlmsghdr *nlh;
	struct sk_buff  *skb;
	struct iscsi_uevent *ev;
	struct iscsi_internal *priv;
	int len = nlmsg_total_size(sizeof(*ev));

	priv = iscsi_if_transport_lookup(conn->transport);
	if (!priv)
		return;

	skb = alloc_skb(len, GFP_ATOMIC);
	if (!skb) {
		iscsi_cls_conn_printk(KERN_ERR, conn, "gracefully ignored "
				      "conn login (%d)\n", state);
		return;
	}

	nlh = __nlmsg_put(skb, 0, 0, 0, (len - sizeof(*nlh)), 0);
	ev = nlmsg_data(nlh);
	ev->transport_handle = iscsi_handle(conn->transport);
	ev->type = ISCSI_KEVENT_CONN_LOGIN_STATE;
	ev->r.conn_login.state = state;
	ev->r.conn_login.cid = conn->cid;
	ev->r.conn_login.sid = iscsi_conn_get_sid(conn);
	iscsi_multicast_skb(skb, ISCSI_NL_GRP_ISCSID, GFP_ATOMIC);

	iscsi_cls_conn_printk(KERN_INFO, conn, "detected conn login (%d)\n",
			      state);
}
EXPORT_SYMBOL_GPL(iscsi_conn_login_event);

void iscsi_post_host_event(uint32_t host_no, struct iscsi_transport *transport,
			   enum iscsi_host_event_code code, uint32_t data_size,
			   uint8_t *data)
{
	struct nlmsghdr *nlh;
	struct sk_buff *skb;
	struct iscsi_uevent *ev;
	int len = nlmsg_total_size(sizeof(*ev) + data_size);

	skb = alloc_skb(len, GFP_NOIO);
	if (!skb) {
		printk(KERN_ERR "gracefully ignored host event (%d):%d OOM\n",
		       host_no, code);
		return;
	}

	nlh = __nlmsg_put(skb, 0, 0, 0, (len - sizeof(*nlh)), 0);
	ev = nlmsg_data(nlh);
	ev->transport_handle = iscsi_handle(transport);
	ev->type = ISCSI_KEVENT_HOST_EVENT;
	ev->r.host_event.host_no = host_no;
	ev->r.host_event.code = code;
	ev->r.host_event.data_size = data_size;

	if (data_size)
		memcpy((char *)ev + sizeof(*ev), data, data_size);

	iscsi_multicast_skb(skb, ISCSI_NL_GRP_ISCSID, GFP_NOIO);
}
EXPORT_SYMBOL_GPL(iscsi_post_host_event);

void iscsi_ping_comp_event(uint32_t host_no, struct iscsi_transport *transport,
			   uint32_t status, uint32_t pid, uint32_t data_size,
			   uint8_t *data)
{
	struct nlmsghdr *nlh;
	struct sk_buff *skb;
	struct iscsi_uevent *ev;
	int len = nlmsg_total_size(sizeof(*ev) + data_size);

	skb = alloc_skb(len, GFP_NOIO);
	if (!skb) {
		printk(KERN_ERR "gracefully ignored ping comp: OOM\n");
		return;
	}

	nlh = __nlmsg_put(skb, 0, 0, 0, (len - sizeof(*nlh)), 0);
	ev = nlmsg_data(nlh);
	ev->transport_handle = iscsi_handle(transport);
	ev->type = ISCSI_KEVENT_PING_COMP;
	ev->r.ping_comp.host_no = host_no;
	ev->r.ping_comp.status = status;
	ev->r.ping_comp.pid = pid;
	ev->r.ping_comp.data_size = data_size;
	memcpy((char *)ev + sizeof(*ev), data, data_size);

	iscsi_multicast_skb(skb, ISCSI_NL_GRP_ISCSID, GFP_NOIO);
}
EXPORT_SYMBOL_GPL(iscsi_ping_comp_event);

static int
iscsi_if_send_reply(u32 portid, int type, void *payload, int size)
{
	struct sk_buff	*skb;
	struct nlmsghdr	*nlh;
	int len = nlmsg_total_size(size);

	skb = alloc_skb(len, GFP_ATOMIC);
	if (!skb) {
		printk(KERN_ERR "Could not allocate skb to send reply.\n");
		return -ENOMEM;
	}

	nlh = __nlmsg_put(skb, 0, 0, type, (len - sizeof(*nlh)), 0);
	memcpy(nlmsg_data(nlh), payload, size);
	return iscsi_unicast_skb(skb, portid);
}

static int
iscsi_if_get_stats(struct iscsi_transport *transport, struct nlmsghdr *nlh)
{
	struct iscsi_uevent *ev = nlmsg_data(nlh);
	struct iscsi_stats *stats;
	struct sk_buff *skbstat;
	struct iscsi_cls_conn *conn;
	struct nlmsghdr	*nlhstat;
	struct iscsi_uevent *evstat;
	struct iscsi_internal *priv;
	int len = nlmsg_total_size(sizeof(*ev) +
				   sizeof(struct iscsi_stats) +
				   sizeof(struct iscsi_stats_custom) *
				   ISCSI_STATS_CUSTOM_MAX);
	int err = 0;

	priv = iscsi_if_transport_lookup(transport);
	if (!priv)
		return -EINVAL;

	conn = iscsi_conn_lookup(ev->u.get_stats.sid, ev->u.get_stats.cid);
	if (!conn)
		return -EEXIST;

	do {
		int actual_size;

		skbstat = alloc_skb(len, GFP_ATOMIC);
		if (!skbstat) {
			iscsi_cls_conn_printk(KERN_ERR, conn, "can not "
					      "deliver stats: OOM\n");
			return -ENOMEM;
		}

		nlhstat = __nlmsg_put(skbstat, 0, 0, 0,
				      (len - sizeof(*nlhstat)), 0);
		evstat = nlmsg_data(nlhstat);
		memset(evstat, 0, sizeof(*evstat));
		evstat->transport_handle = iscsi_handle(conn->transport);
		evstat->type = nlh->nlmsg_type;
		evstat->u.get_stats.cid =
			ev->u.get_stats.cid;
		evstat->u.get_stats.sid =
			ev->u.get_stats.sid;
		stats = (struct iscsi_stats *)
			((char*)evstat + sizeof(*evstat));
		memset(stats, 0, sizeof(*stats));

		transport->get_stats(conn, stats);
		actual_size = nlmsg_total_size(sizeof(struct iscsi_uevent) +
					       sizeof(struct iscsi_stats) +
					       sizeof(struct iscsi_stats_custom) *
					       stats->custom_length);
		actual_size -= sizeof(*nlhstat);
		actual_size = nlmsg_msg_size(actual_size);
		skb_trim(skbstat, NLMSG_ALIGN(actual_size));
		nlhstat->nlmsg_len = actual_size;

		err = iscsi_multicast_skb(skbstat, ISCSI_NL_GRP_ISCSID,
					  GFP_ATOMIC);
	} while (err < 0 && err != -ECONNREFUSED);

	return err;
}

/**
 * iscsi_session_event - send session destr. completion event
 * @session: iscsi class session
 * @event: type of event
 */
int iscsi_session_event(struct iscsi_cls_session *session,
			enum iscsi_uevent_e event)
{
	struct iscsi_internal *priv;
	struct Scsi_Host *shost;
	struct iscsi_uevent *ev;
	struct sk_buff  *skb;
	struct nlmsghdr *nlh;
	int rc, len = nlmsg_total_size(sizeof(*ev));

	priv = iscsi_if_transport_lookup(session->transport);
	if (!priv)
		return -EINVAL;
	shost = iscsi_session_to_shost(session);

	skb = alloc_skb(len, GFP_KERNEL);
	if (!skb) {
		iscsi_cls_session_printk(KERN_ERR, session,
					 "Cannot notify userspace of session "
					 "event %u\n", event);
		return -ENOMEM;
	}

	nlh = __nlmsg_put(skb, 0, 0, 0, (len - sizeof(*nlh)), 0);
	ev = nlmsg_data(nlh);
	ev->transport_handle = iscsi_handle(session->transport);

	ev->type = event;
	switch (event) {
	case ISCSI_KEVENT_DESTROY_SESSION:
		ev->r.d_session.host_no = shost->host_no;
		ev->r.d_session.sid = session->sid;
		break;
	case ISCSI_KEVENT_CREATE_SESSION:
		ev->r.c_session_ret.host_no = shost->host_no;
		ev->r.c_session_ret.sid = session->sid;
		break;
	case ISCSI_KEVENT_UNBIND_SESSION:
		ev->r.unbind_session.host_no = shost->host_no;
		ev->r.unbind_session.sid = session->sid;
		break;
	default:
		iscsi_cls_session_printk(KERN_ERR, session, "Invalid event "
					 "%u.\n", event);
		kfree_skb(skb);
		return -EINVAL;
	}

	/*
	 * this will occur if the daemon is not up, so we just warn
	 * the user and when the daemon is restarted it will handle it
	 */
	rc = iscsi_multicast_skb(skb, ISCSI_NL_GRP_ISCSID, GFP_KERNEL);
	if (rc == -ESRCH)
		iscsi_cls_session_printk(KERN_ERR, session,
					 "Cannot notify userspace of session "
					 "event %u. Check iscsi daemon\n",
					 event);

	ISCSI_DBG_TRANS_SESSION(session, "Completed handling event %d rc %d\n",
				event, rc);
	return rc;
}
EXPORT_SYMBOL_GPL(iscsi_session_event);

static int
iscsi_if_create_session(struct iscsi_internal *priv, struct iscsi_endpoint *ep,
			struct iscsi_uevent *ev, pid_t pid,
			uint32_t initial_cmdsn,	uint16_t cmds_max,
			uint16_t queue_depth)
{
	struct iscsi_transport *transport = priv->iscsi_transport;
	struct iscsi_cls_session *session;
	struct Scsi_Host *shost;

	session = transport->create_session(ep, cmds_max, queue_depth,
					    initial_cmdsn);
	if (!session)
		return -ENOMEM;

	session->creator = pid;
	shost = iscsi_session_to_shost(session);
	ev->r.c_session_ret.host_no = shost->host_no;
	ev->r.c_session_ret.sid = session->sid;
	ISCSI_DBG_TRANS_SESSION(session,
				"Completed creating transport session\n");
	return 0;
}

static int
iscsi_if_create_conn(struct iscsi_transport *transport, struct iscsi_uevent *ev)
{
	struct iscsi_cls_conn *conn;
	struct iscsi_cls_session *session;

	session = iscsi_session_lookup(ev->u.c_conn.sid);
	if (!session) {
		printk(KERN_ERR "iscsi: invalid session %d.\n",
		       ev->u.c_conn.sid);
		return -EINVAL;
	}

	conn = transport->create_conn(session, ev->u.c_conn.cid);
	if (!conn) {
		iscsi_cls_session_printk(KERN_ERR, session,
					 "couldn't create a new connection.");
		return -ENOMEM;
	}

	ev->r.c_conn_ret.sid = session->sid;
	ev->r.c_conn_ret.cid = conn->cid;

	ISCSI_DBG_TRANS_CONN(conn, "Completed creating transport conn\n");
	return 0;
}

static int
iscsi_if_destroy_conn(struct iscsi_transport *transport, struct iscsi_uevent *ev)
{
	struct iscsi_cls_conn *conn;

	conn = iscsi_conn_lookup(ev->u.d_conn.sid, ev->u.d_conn.cid);
	if (!conn)
		return -EINVAL;

	ISCSI_DBG_TRANS_CONN(conn, "Destroying transport conn\n");
	if (transport->destroy_conn)
		transport->destroy_conn(conn);

	return 0;
}

static int
iscsi_set_param(struct iscsi_transport *transport, struct iscsi_uevent *ev)
{
	char *data = (char*)ev + sizeof(*ev);
	struct iscsi_cls_conn *conn;
	struct iscsi_cls_session *session;
	int err = 0, value = 0;

	if (ev->u.set_param.len > PAGE_SIZE)
		return -EINVAL;

	session = iscsi_session_lookup(ev->u.set_param.sid);
	conn = iscsi_conn_lookup(ev->u.set_param.sid, ev->u.set_param.cid);
	if (!conn || !session)
		return -EINVAL;

	switch (ev->u.set_param.param) {
	case ISCSI_PARAM_SESS_RECOVERY_TMO:
		sscanf(data, "%d", &value);
		if (!session->recovery_tmo_sysfs_override)
			session->recovery_tmo = value;
		break;
	default:
		err = transport->set_param(conn, ev->u.set_param.param,
					   data, ev->u.set_param.len);
	}

	return err;
}

static int iscsi_if_ep_connect(struct iscsi_transport *transport,
			       struct iscsi_uevent *ev, int msg_type)
{
	struct iscsi_endpoint *ep;
	struct sockaddr *dst_addr;
	struct Scsi_Host *shost = NULL;
	int non_blocking, err = 0;

	if (!transport->ep_connect)
		return -EINVAL;

	if (msg_type == ISCSI_UEVENT_TRANSPORT_EP_CONNECT_THROUGH_HOST) {
		shost = scsi_host_lookup(ev->u.ep_connect_through_host.host_no);
		if (!shost) {
			printk(KERN_ERR "ep connect failed. Could not find "
			       "host no %u\n",
			       ev->u.ep_connect_through_host.host_no);
			return -ENODEV;
		}
		non_blocking = ev->u.ep_connect_through_host.non_blocking;
	} else
		non_blocking = ev->u.ep_connect.non_blocking;

	dst_addr = (struct sockaddr *)((char*)ev + sizeof(*ev));
	ep = transport->ep_connect(shost, dst_addr, non_blocking);
	if (IS_ERR(ep)) {
		err = PTR_ERR(ep);
		goto release_host;
	}

	ev->r.ep_connect_ret.handle = ep->id;
release_host:
	if (shost)
		scsi_host_put(shost);
	return err;
}

static int iscsi_if_ep_disconnect(struct iscsi_transport *transport,
				  u64 ep_handle)
{
	struct iscsi_cls_conn *conn;
	struct iscsi_endpoint *ep;

	if (!transport->ep_disconnect)
		return -EINVAL;

	ep = iscsi_lookup_endpoint(ep_handle);
	if (!ep)
		return -EINVAL;
	conn = ep->conn;
	if (conn) {
		mutex_lock(&conn->ep_mutex);
		conn->ep = NULL;
		mutex_unlock(&conn->ep_mutex);
	}

	transport->ep_disconnect(ep);
	return 0;
}

static int
iscsi_if_transport_ep(struct iscsi_transport *transport,
		      struct iscsi_uevent *ev, int msg_type)
{
	struct iscsi_endpoint *ep;
	int rc = 0;

	switch (msg_type) {
	case ISCSI_UEVENT_TRANSPORT_EP_CONNECT_THROUGH_HOST:
	case ISCSI_UEVENT_TRANSPORT_EP_CONNECT:
		rc = iscsi_if_ep_connect(transport, ev, msg_type);
		break;
	case ISCSI_UEVENT_TRANSPORT_EP_POLL:
		if (!transport->ep_poll)
			return -EINVAL;

		ep = iscsi_lookup_endpoint(ev->u.ep_poll.ep_handle);
		if (!ep)
			return -EINVAL;

		ev->r.retcode = transport->ep_poll(ep,
						   ev->u.ep_poll.timeout_ms);
		break;
	case ISCSI_UEVENT_TRANSPORT_EP_DISCONNECT:
		rc = iscsi_if_ep_disconnect(transport,
					    ev->u.ep_disconnect.ep_handle);
		break;
	}
	return rc;
}

static int
iscsi_tgt_dscvr(struct iscsi_transport *transport,
		struct iscsi_uevent *ev)
{
	struct Scsi_Host *shost;
	struct sockaddr *dst_addr;
	int err;

	if (!transport->tgt_dscvr)
		return -EINVAL;

	shost = scsi_host_lookup(ev->u.tgt_dscvr.host_no);
	if (!shost) {
		printk(KERN_ERR "target discovery could not find host no %u\n",
		       ev->u.tgt_dscvr.host_no);
		return -ENODEV;
	}


	dst_addr = (struct sockaddr *)((char*)ev + sizeof(*ev));
	err = transport->tgt_dscvr(shost, ev->u.tgt_dscvr.type,
				   ev->u.tgt_dscvr.enable, dst_addr);
	scsi_host_put(shost);
	return err;
}

static int
iscsi_set_host_param(struct iscsi_transport *transport,
		     struct iscsi_uevent *ev)
{
	char *data = (char*)ev + sizeof(*ev);
	struct Scsi_Host *shost;
	int err;

	if (!transport->set_host_param)
		return -ENOSYS;

	if (ev->u.set_host_param.len > PAGE_SIZE)
		return -EINVAL;

	shost = scsi_host_lookup(ev->u.set_host_param.host_no);
	if (!shost) {
		printk(KERN_ERR "set_host_param could not find host no %u\n",
		       ev->u.set_host_param.host_no);
		return -ENODEV;
	}

	err = transport->set_host_param(shost, ev->u.set_host_param.param,
					data, ev->u.set_host_param.len);
	scsi_host_put(shost);
	return err;
}

static int
iscsi_set_path(struct iscsi_transport *transport, struct iscsi_uevent *ev)
{
	struct Scsi_Host *shost;
	struct iscsi_path *params;
	int err;

	if (!transport->set_path)
		return -ENOSYS;

	shost = scsi_host_lookup(ev->u.set_path.host_no);
	if (!shost) {
		printk(KERN_ERR "set path could not find host no %u\n",
		       ev->u.set_path.host_no);
		return -ENODEV;
	}

	params = (struct iscsi_path *)((char *)ev + sizeof(*ev));
	err = transport->set_path(shost, params);

	scsi_host_put(shost);
	return err;
}

static int
iscsi_set_iface_params(struct iscsi_transport *transport,
		       struct iscsi_uevent *ev, uint32_t len)
{
	char *data = (char *)ev + sizeof(*ev);
	struct Scsi_Host *shost;
	int err;

	if (!transport->set_iface_param)
		return -ENOSYS;

	shost = scsi_host_lookup(ev->u.set_iface_params.host_no);
	if (!shost) {
		printk(KERN_ERR "set_iface_params could not find host no %u\n",
		       ev->u.set_iface_params.host_no);
		return -ENODEV;
	}

	err = transport->set_iface_param(shost, data, len);
	scsi_host_put(shost);
	return err;
}

static int
iscsi_send_ping(struct iscsi_transport *transport, struct iscsi_uevent *ev)
{
	struct Scsi_Host *shost;
	struct sockaddr *dst_addr;
	int err;

	if (!transport->send_ping)
		return -ENOSYS;

	shost = scsi_host_lookup(ev->u.iscsi_ping.host_no);
	if (!shost) {
		printk(KERN_ERR "iscsi_ping could not find host no %u\n",
		       ev->u.iscsi_ping.host_no);
		return -ENODEV;
	}

	dst_addr = (struct sockaddr *)((char *)ev + sizeof(*ev));
	err = transport->send_ping(shost, ev->u.iscsi_ping.iface_num,
				   ev->u.iscsi_ping.iface_type,
				   ev->u.iscsi_ping.payload_size,
				   ev->u.iscsi_ping.pid,
				   dst_addr);
	scsi_host_put(shost);
	return err;
}

static int
iscsi_get_chap(struct iscsi_transport *transport, struct nlmsghdr *nlh)
{
	struct iscsi_uevent *ev = nlmsg_data(nlh);
	struct Scsi_Host *shost = NULL;
	struct iscsi_chap_rec *chap_rec;
	struct iscsi_internal *priv;
	struct sk_buff *skbchap;
	struct nlmsghdr *nlhchap;
	struct iscsi_uevent *evchap;
	uint32_t chap_buf_size;
	int len, err = 0;
	char *buf;

	if (!transport->get_chap)
		return -EINVAL;

	priv = iscsi_if_transport_lookup(transport);
	if (!priv)
		return -EINVAL;

	chap_buf_size = (ev->u.get_chap.num_entries * sizeof(*chap_rec));
	len = nlmsg_total_size(sizeof(*ev) + chap_buf_size);

	shost = scsi_host_lookup(ev->u.get_chap.host_no);
	if (!shost) {
		printk(KERN_ERR "%s: failed. Could not find host no %u\n",
		       __func__, ev->u.get_chap.host_no);
		return -ENODEV;
	}

	do {
		int actual_size;

		skbchap = alloc_skb(len, GFP_KERNEL);
		if (!skbchap) {
			printk(KERN_ERR "can not deliver chap: OOM\n");
			err = -ENOMEM;
			goto exit_get_chap;
		}

		nlhchap = __nlmsg_put(skbchap, 0, 0, 0,
				      (len - sizeof(*nlhchap)), 0);
		evchap = nlmsg_data(nlhchap);
		memset(evchap, 0, sizeof(*evchap));
		evchap->transport_handle = iscsi_handle(transport);
		evchap->type = nlh->nlmsg_type;
		evchap->u.get_chap.host_no = ev->u.get_chap.host_no;
		evchap->u.get_chap.chap_tbl_idx = ev->u.get_chap.chap_tbl_idx;
		evchap->u.get_chap.num_entries = ev->u.get_chap.num_entries;
		buf = (char *)evchap + sizeof(*evchap);
		memset(buf, 0, chap_buf_size);

		err = transport->get_chap(shost, ev->u.get_chap.chap_tbl_idx,
				    &evchap->u.get_chap.num_entries, buf);

		actual_size = nlmsg_total_size(sizeof(*ev) + chap_buf_size);
		skb_trim(skbchap, NLMSG_ALIGN(actual_size));
		nlhchap->nlmsg_len = actual_size;

		err = iscsi_multicast_skb(skbchap, ISCSI_NL_GRP_ISCSID,
					  GFP_KERNEL);
	} while (err < 0 && err != -ECONNREFUSED);

exit_get_chap:
	scsi_host_put(shost);
	return err;
}

static int iscsi_set_chap(struct iscsi_transport *transport,
			  struct iscsi_uevent *ev, uint32_t len)
{
	char *data = (char *)ev + sizeof(*ev);
	struct Scsi_Host *shost;
	int err = 0;

	if (!transport->set_chap)
		return -ENOSYS;

	shost = scsi_host_lookup(ev->u.set_path.host_no);
	if (!shost) {
		pr_err("%s could not find host no %u\n",
		       __func__, ev->u.set_path.host_no);
		return -ENODEV;
	}

	err = transport->set_chap(shost, data, len);
	scsi_host_put(shost);
	return err;
}

static int iscsi_delete_chap(struct iscsi_transport *transport,
			     struct iscsi_uevent *ev)
{
	struct Scsi_Host *shost;
	int err = 0;

	if (!transport->delete_chap)
		return -ENOSYS;

	shost = scsi_host_lookup(ev->u.delete_chap.host_no);
	if (!shost) {
		printk(KERN_ERR "%s could not find host no %u\n",
		       __func__, ev->u.delete_chap.host_no);
		return -ENODEV;
	}

	err = transport->delete_chap(shost, ev->u.delete_chap.chap_tbl_idx);
	scsi_host_put(shost);
	return err;
}

static const struct {
	enum iscsi_discovery_parent_type value;
	char				*name;
} iscsi_discovery_parent_names[] = {
	{ISCSI_DISC_PARENT_UNKNOWN,	"Unknown" },
	{ISCSI_DISC_PARENT_SENDTGT,	"Sendtarget" },
	{ISCSI_DISC_PARENT_ISNS,	"isns" },
};

char *iscsi_get_discovery_parent_name(int parent_type)
{
	int i;
	char *state = "Unknown!";

	for (i = 0; i < ARRAY_SIZE(iscsi_discovery_parent_names); i++) {
		if (iscsi_discovery_parent_names[i].value & parent_type) {
			state = iscsi_discovery_parent_names[i].name;
			break;
		}
	}
	return state;
}
EXPORT_SYMBOL_GPL(iscsi_get_discovery_parent_name);

static int iscsi_set_flashnode_param(struct iscsi_transport *transport,
				     struct iscsi_uevent *ev, uint32_t len)
{
	char *data = (char *)ev + sizeof(*ev);
	struct Scsi_Host *shost;
	struct iscsi_bus_flash_session *fnode_sess;
	struct iscsi_bus_flash_conn *fnode_conn;
	struct device *dev;
	uint32_t idx;
	int err = 0;

	if (!transport->set_flashnode_param) {
		err = -ENOSYS;
		goto exit_set_fnode;
	}

	shost = scsi_host_lookup(ev->u.set_flashnode.host_no);
	if (!shost) {
		pr_err("%s could not find host no %u\n",
		       __func__, ev->u.set_flashnode.host_no);
		err = -ENODEV;
		goto put_host;
	}

	idx = ev->u.set_flashnode.flashnode_idx;
	fnode_sess = iscsi_get_flashnode_by_index(shost, idx);
	if (!fnode_sess) {
		pr_err("%s could not find flashnode %u for host no %u\n",
		       __func__, idx, ev->u.set_flashnode.host_no);
		err = -ENODEV;
		goto put_host;
	}

	dev = iscsi_find_flashnode_conn(fnode_sess);
	if (!dev) {
		err = -ENODEV;
		goto put_sess;
	}

	fnode_conn = iscsi_dev_to_flash_conn(dev);
	err = transport->set_flashnode_param(fnode_sess, fnode_conn, data, len);
	put_device(dev);

put_sess:
	put_device(&fnode_sess->dev);

put_host:
	scsi_host_put(shost);

exit_set_fnode:
	return err;
}

static int iscsi_new_flashnode(struct iscsi_transport *transport,
			       struct iscsi_uevent *ev, uint32_t len)
{
	char *data = (char *)ev + sizeof(*ev);
	struct Scsi_Host *shost;
	int index;
	int err = 0;

	if (!transport->new_flashnode) {
		err = -ENOSYS;
		goto exit_new_fnode;
	}

	shost = scsi_host_lookup(ev->u.new_flashnode.host_no);
	if (!shost) {
		pr_err("%s could not find host no %u\n",
		       __func__, ev->u.new_flashnode.host_no);
		err = -ENODEV;
		goto put_host;
	}

	index = transport->new_flashnode(shost, data, len);

	if (index >= 0)
		ev->r.new_flashnode_ret.flashnode_idx = index;
	else
		err = -EIO;

put_host:
	scsi_host_put(shost);

exit_new_fnode:
	return err;
}

static int iscsi_del_flashnode(struct iscsi_transport *transport,
			       struct iscsi_uevent *ev)
{
	struct Scsi_Host *shost;
	struct iscsi_bus_flash_session *fnode_sess;
	uint32_t idx;
	int err = 0;

	if (!transport->del_flashnode) {
		err = -ENOSYS;
		goto exit_del_fnode;
	}

	shost = scsi_host_lookup(ev->u.del_flashnode.host_no);
	if (!shost) {
		pr_err("%s could not find host no %u\n",
		       __func__, ev->u.del_flashnode.host_no);
		err = -ENODEV;
		goto put_host;
	}

	idx = ev->u.del_flashnode.flashnode_idx;
	fnode_sess = iscsi_get_flashnode_by_index(shost, idx);
	if (!fnode_sess) {
		pr_err("%s could not find flashnode %u for host no %u\n",
		       __func__, idx, ev->u.del_flashnode.host_no);
		err = -ENODEV;
		goto put_host;
	}

	err = transport->del_flashnode(fnode_sess);
	put_device(&fnode_sess->dev);

put_host:
	scsi_host_put(shost);

exit_del_fnode:
	return err;
}

static int iscsi_login_flashnode(struct iscsi_transport *transport,
				 struct iscsi_uevent *ev)
{
	struct Scsi_Host *shost;
	struct iscsi_bus_flash_session *fnode_sess;
	struct iscsi_bus_flash_conn *fnode_conn;
	struct device *dev;
	uint32_t idx;
	int err = 0;

	if (!transport->login_flashnode) {
		err = -ENOSYS;
		goto exit_login_fnode;
	}

	shost = scsi_host_lookup(ev->u.login_flashnode.host_no);
	if (!shost) {
		pr_err("%s could not find host no %u\n",
		       __func__, ev->u.login_flashnode.host_no);
		err = -ENODEV;
		goto put_host;
	}

	idx = ev->u.login_flashnode.flashnode_idx;
	fnode_sess = iscsi_get_flashnode_by_index(shost, idx);
	if (!fnode_sess) {
		pr_err("%s could not find flashnode %u for host no %u\n",
		       __func__, idx, ev->u.login_flashnode.host_no);
		err = -ENODEV;
		goto put_host;
	}

	dev = iscsi_find_flashnode_conn(fnode_sess);
	if (!dev) {
		err = -ENODEV;
		goto put_sess;
	}

	fnode_conn = iscsi_dev_to_flash_conn(dev);
	err = transport->login_flashnode(fnode_sess, fnode_conn);
	put_device(dev);

put_sess:
	put_device(&fnode_sess->dev);

put_host:
	scsi_host_put(shost);

exit_login_fnode:
	return err;
}

static int iscsi_logout_flashnode(struct iscsi_transport *transport,
				  struct iscsi_uevent *ev)
{
	struct Scsi_Host *shost;
	struct iscsi_bus_flash_session *fnode_sess;
	struct iscsi_bus_flash_conn *fnode_conn;
	struct device *dev;
	uint32_t idx;
	int err = 0;

	if (!transport->logout_flashnode) {
		err = -ENOSYS;
		goto exit_logout_fnode;
	}

	shost = scsi_host_lookup(ev->u.logout_flashnode.host_no);
	if (!shost) {
		pr_err("%s could not find host no %u\n",
		       __func__, ev->u.logout_flashnode.host_no);
		err = -ENODEV;
		goto put_host;
	}

	idx = ev->u.logout_flashnode.flashnode_idx;
	fnode_sess = iscsi_get_flashnode_by_index(shost, idx);
	if (!fnode_sess) {
		pr_err("%s could not find flashnode %u for host no %u\n",
		       __func__, idx, ev->u.logout_flashnode.host_no);
		err = -ENODEV;
		goto put_host;
	}

	dev = iscsi_find_flashnode_conn(fnode_sess);
	if (!dev) {
		err = -ENODEV;
		goto put_sess;
	}

	fnode_conn = iscsi_dev_to_flash_conn(dev);

	err = transport->logout_flashnode(fnode_sess, fnode_conn);
	put_device(dev);

put_sess:
	put_device(&fnode_sess->dev);

put_host:
	scsi_host_put(shost);

exit_logout_fnode:
	return err;
}

static int iscsi_logout_flashnode_sid(struct iscsi_transport *transport,
				      struct iscsi_uevent *ev)
{
	struct Scsi_Host *shost;
	struct iscsi_cls_session *session;
	int err = 0;

	if (!transport->logout_flashnode_sid) {
		err = -ENOSYS;
		goto exit_logout_sid;
	}

	shost = scsi_host_lookup(ev->u.logout_flashnode_sid.host_no);
	if (!shost) {
		pr_err("%s could not find host no %u\n",
		       __func__, ev->u.logout_flashnode.host_no);
		err = -ENODEV;
		goto put_host;
	}

	session = iscsi_session_lookup(ev->u.logout_flashnode_sid.sid);
	if (!session) {
		pr_err("%s could not find session id %u\n",
		       __func__, ev->u.logout_flashnode_sid.sid);
		err = -EINVAL;
		goto put_host;
	}

	err = transport->logout_flashnode_sid(session);

put_host:
	scsi_host_put(shost);

exit_logout_sid:
	return err;
}

static int
iscsi_get_host_stats(struct iscsi_transport *transport, struct nlmsghdr *nlh)
{
	struct iscsi_uevent *ev = nlmsg_data(nlh);
	struct Scsi_Host *shost = NULL;
	struct iscsi_internal *priv;
	struct sk_buff *skbhost_stats;
	struct nlmsghdr *nlhhost_stats;
	struct iscsi_uevent *evhost_stats;
	int host_stats_size = 0;
	int len, err = 0;
	char *buf;

	if (!transport->get_host_stats)
		return -ENOSYS;

	priv = iscsi_if_transport_lookup(transport);
	if (!priv)
		return -EINVAL;

	host_stats_size = sizeof(struct iscsi_offload_host_stats);
	len = nlmsg_total_size(sizeof(*ev) + host_stats_size);

	shost = scsi_host_lookup(ev->u.get_host_stats.host_no);
	if (!shost) {
		pr_err("%s: failed. Could not find host no %u\n",
		       __func__, ev->u.get_host_stats.host_no);
		return -ENODEV;
	}

	do {
		int actual_size;

		skbhost_stats = alloc_skb(len, GFP_KERNEL);
		if (!skbhost_stats) {
			pr_err("cannot deliver host stats: OOM\n");
			err = -ENOMEM;
			goto exit_host_stats;
		}

		nlhhost_stats = __nlmsg_put(skbhost_stats, 0, 0, 0,
				      (len - sizeof(*nlhhost_stats)), 0);
		evhost_stats = nlmsg_data(nlhhost_stats);
		memset(evhost_stats, 0, sizeof(*evhost_stats));
		evhost_stats->transport_handle = iscsi_handle(transport);
		evhost_stats->type = nlh->nlmsg_type;
		evhost_stats->u.get_host_stats.host_no =
					ev->u.get_host_stats.host_no;
		buf = (char *)evhost_stats + sizeof(*evhost_stats);
		memset(buf, 0, host_stats_size);

		err = transport->get_host_stats(shost, buf, host_stats_size);
		if (err) {
			kfree_skb(skbhost_stats);
			goto exit_host_stats;
		}

		actual_size = nlmsg_total_size(sizeof(*ev) + host_stats_size);
		skb_trim(skbhost_stats, NLMSG_ALIGN(actual_size));
		nlhhost_stats->nlmsg_len = actual_size;

		err = iscsi_multicast_skb(skbhost_stats, ISCSI_NL_GRP_ISCSID,
					  GFP_KERNEL);
	} while (err < 0 && err != -ECONNREFUSED);

exit_host_stats:
	scsi_host_put(shost);
	return err;
}


static int
iscsi_if_recv_msg(struct sk_buff *skb, struct nlmsghdr *nlh, uint32_t *group)
{
	int err = 0;
<<<<<<< HEAD
	u32 portid;
=======
	u32 pdu_len;
>>>>>>> e636bd17
	struct iscsi_uevent *ev = nlmsg_data(nlh);
	struct iscsi_transport *transport = NULL;
	struct iscsi_internal *priv;
	struct iscsi_cls_session *session;
	struct iscsi_cls_conn *conn;
	struct iscsi_endpoint *ep = NULL;

	if (!netlink_capable(skb, CAP_SYS_ADMIN))
		return -EPERM;

	if (nlh->nlmsg_type == ISCSI_UEVENT_PATH_UPDATE)
		*group = ISCSI_NL_GRP_UIP;
	else
		*group = ISCSI_NL_GRP_ISCSID;

	priv = iscsi_if_transport_lookup(iscsi_ptr(ev->transport_handle));
	if (!priv)
		return -EINVAL;
	transport = priv->iscsi_transport;

	if (!try_module_get(transport->owner))
		return -EINVAL;

	portid = NETLINK_CB(skb).portid;

	switch (nlh->nlmsg_type) {
	case ISCSI_UEVENT_CREATE_SESSION:
		err = iscsi_if_create_session(priv, ep, ev,
					      portid,
					      ev->u.c_session.initial_cmdsn,
					      ev->u.c_session.cmds_max,
					      ev->u.c_session.queue_depth);
		break;
	case ISCSI_UEVENT_CREATE_BOUND_SESSION:
		ep = iscsi_lookup_endpoint(ev->u.c_bound_session.ep_handle);
		if (!ep) {
			err = -EINVAL;
			break;
		}

		err = iscsi_if_create_session(priv, ep, ev,
					portid,
					ev->u.c_bound_session.initial_cmdsn,
					ev->u.c_bound_session.cmds_max,
					ev->u.c_bound_session.queue_depth);
		break;
	case ISCSI_UEVENT_DESTROY_SESSION:
		session = iscsi_session_lookup(ev->u.d_session.sid);
		if (session)
			transport->destroy_session(session);
		else
			err = -EINVAL;
		break;
	case ISCSI_UEVENT_UNBIND_SESSION:
		session = iscsi_session_lookup(ev->u.d_session.sid);
		if (session)
			scsi_queue_work(iscsi_session_to_shost(session),
					&session->unbind_work);
		else
			err = -EINVAL;
		break;
	case ISCSI_UEVENT_CREATE_CONN:
		err = iscsi_if_create_conn(transport, ev);
		break;
	case ISCSI_UEVENT_DESTROY_CONN:
		err = iscsi_if_destroy_conn(transport, ev);
		break;
	case ISCSI_UEVENT_BIND_CONN:
		session = iscsi_session_lookup(ev->u.b_conn.sid);
		conn = iscsi_conn_lookup(ev->u.b_conn.sid, ev->u.b_conn.cid);

		if (conn && conn->ep)
			iscsi_if_ep_disconnect(transport, conn->ep->id);

		if (!session || !conn) {
			err = -EINVAL;
			break;
		}

		ev->r.retcode =	transport->bind_conn(session, conn,
						ev->u.b_conn.transport_eph,
						ev->u.b_conn.is_leading);
		if (ev->r.retcode || !transport->ep_connect)
			break;

		ep = iscsi_lookup_endpoint(ev->u.b_conn.transport_eph);
		if (ep) {
			ep->conn = conn;

			mutex_lock(&conn->ep_mutex);
			conn->ep = ep;
			mutex_unlock(&conn->ep_mutex);
		} else
			iscsi_cls_conn_printk(KERN_ERR, conn,
					      "Could not set ep conn "
					      "binding\n");
		break;
	case ISCSI_UEVENT_SET_PARAM:
		err = iscsi_set_param(transport, ev);
		break;
	case ISCSI_UEVENT_START_CONN:
		conn = iscsi_conn_lookup(ev->u.start_conn.sid, ev->u.start_conn.cid);
		if (conn)
			ev->r.retcode = transport->start_conn(conn);
		else
			err = -EINVAL;
		break;
	case ISCSI_UEVENT_STOP_CONN:
		conn = iscsi_conn_lookup(ev->u.stop_conn.sid, ev->u.stop_conn.cid);
		if (conn)
			transport->stop_conn(conn, ev->u.stop_conn.flag);
		else
			err = -EINVAL;
		break;
	case ISCSI_UEVENT_SEND_PDU:
		pdu_len = nlh->nlmsg_len - sizeof(*nlh) - sizeof(*ev);

		if ((ev->u.send_pdu.hdr_size > pdu_len) ||
		    (ev->u.send_pdu.data_size > (pdu_len - ev->u.send_pdu.hdr_size))) {
			err = -EINVAL;
			break;
		}

		conn = iscsi_conn_lookup(ev->u.send_pdu.sid, ev->u.send_pdu.cid);
		if (conn)
			ev->r.retcode =	transport->send_pdu(conn,
				(struct iscsi_hdr*)((char*)ev + sizeof(*ev)),
				(char*)ev + sizeof(*ev) + ev->u.send_pdu.hdr_size,
				ev->u.send_pdu.data_size);
		else
			err = -EINVAL;
		break;
	case ISCSI_UEVENT_GET_STATS:
		err = iscsi_if_get_stats(transport, nlh);
		break;
	case ISCSI_UEVENT_TRANSPORT_EP_CONNECT:
	case ISCSI_UEVENT_TRANSPORT_EP_POLL:
	case ISCSI_UEVENT_TRANSPORT_EP_DISCONNECT:
	case ISCSI_UEVENT_TRANSPORT_EP_CONNECT_THROUGH_HOST:
		err = iscsi_if_transport_ep(transport, ev, nlh->nlmsg_type);
		break;
	case ISCSI_UEVENT_TGT_DSCVR:
		err = iscsi_tgt_dscvr(transport, ev);
		break;
	case ISCSI_UEVENT_SET_HOST_PARAM:
		err = iscsi_set_host_param(transport, ev);
		break;
	case ISCSI_UEVENT_PATH_UPDATE:
		err = iscsi_set_path(transport, ev);
		break;
	case ISCSI_UEVENT_SET_IFACE_PARAMS:
		err = iscsi_set_iface_params(transport, ev,
					     nlmsg_attrlen(nlh, sizeof(*ev)));
		break;
	case ISCSI_UEVENT_PING:
		err = iscsi_send_ping(transport, ev);
		break;
	case ISCSI_UEVENT_GET_CHAP:
		err = iscsi_get_chap(transport, nlh);
		break;
	case ISCSI_UEVENT_DELETE_CHAP:
		err = iscsi_delete_chap(transport, ev);
		break;
	case ISCSI_UEVENT_SET_FLASHNODE_PARAMS:
		err = iscsi_set_flashnode_param(transport, ev,
						nlmsg_attrlen(nlh,
							      sizeof(*ev)));
		break;
	case ISCSI_UEVENT_NEW_FLASHNODE:
		err = iscsi_new_flashnode(transport, ev,
					  nlmsg_attrlen(nlh, sizeof(*ev)));
		break;
	case ISCSI_UEVENT_DEL_FLASHNODE:
		err = iscsi_del_flashnode(transport, ev);
		break;
	case ISCSI_UEVENT_LOGIN_FLASHNODE:
		err = iscsi_login_flashnode(transport, ev);
		break;
	case ISCSI_UEVENT_LOGOUT_FLASHNODE:
		err = iscsi_logout_flashnode(transport, ev);
		break;
	case ISCSI_UEVENT_LOGOUT_FLASHNODE_SID:
		err = iscsi_logout_flashnode_sid(transport, ev);
		break;
	case ISCSI_UEVENT_SET_CHAP:
		err = iscsi_set_chap(transport, ev,
				     nlmsg_attrlen(nlh, sizeof(*ev)));
		break;
	case ISCSI_UEVENT_GET_HOST_STATS:
		err = iscsi_get_host_stats(transport, nlh);
		break;
	default:
		err = -ENOSYS;
		break;
	}

	module_put(transport->owner);
	return err;
}

/*
 * Get message from skb.  Each message is processed by iscsi_if_recv_msg.
 * Malformed skbs with wrong lengths or invalid creds are not processed.
 */
static void
iscsi_if_rx(struct sk_buff *skb)
{
	u32 portid = NETLINK_CB(skb).portid;

	mutex_lock(&rx_queue_mutex);
	while (skb->len >= NLMSG_HDRLEN) {
		int err;
		uint32_t rlen;
		struct nlmsghdr	*nlh;
		struct iscsi_uevent *ev;
		uint32_t group;
		int retries = ISCSI_SEND_MAX_ALLOWED;

		nlh = nlmsg_hdr(skb);
		if (nlh->nlmsg_len < sizeof(*nlh) + sizeof(*ev) ||
		    skb->len < nlh->nlmsg_len) {
			break;
		}

		ev = nlmsg_data(nlh);
		rlen = NLMSG_ALIGN(nlh->nlmsg_len);
		if (rlen > skb->len)
			rlen = skb->len;

		err = iscsi_if_recv_msg(skb, nlh, &group);
		if (err) {
			ev->type = ISCSI_KEVENT_IF_ERROR;
			ev->iferror = err;
		}
		do {
			/*
			 * special case for GET_STATS:
			 * on success - sending reply and stats from
			 * inside of if_recv_msg(),
			 * on error - fall through.
			 */
			if (ev->type == ISCSI_UEVENT_GET_STATS && !err)
				break;
			if (ev->type == ISCSI_UEVENT_GET_CHAP && !err)
				break;
			err = iscsi_if_send_reply(portid, nlh->nlmsg_type,
						  ev, sizeof(*ev));
			if (err == -EAGAIN && --retries < 0) {
				printk(KERN_WARNING "Send reply failed, error %d\n", err);
				break;
			}
		} while (err < 0 && err != -ECONNREFUSED && err != -ESRCH);
		skb_pull(skb, rlen);
	}
	mutex_unlock(&rx_queue_mutex);
}

#define ISCSI_CLASS_ATTR(_prefix,_name,_mode,_show,_store)		\
struct device_attribute dev_attr_##_prefix##_##_name =	\
	__ATTR(_name,_mode,_show,_store)

/*
 * iSCSI connection attrs
 */
#define iscsi_conn_attr_show(param)					\
static ssize_t								\
show_conn_param_##param(struct device *dev, 				\
			struct device_attribute *attr, char *buf)	\
{									\
	struct iscsi_cls_conn *conn = iscsi_dev_to_conn(dev->parent);	\
	struct iscsi_transport *t = conn->transport;			\
	return t->get_conn_param(conn, param, buf);			\
}

#define iscsi_conn_attr(field, param)					\
	iscsi_conn_attr_show(param)					\
static ISCSI_CLASS_ATTR(conn, field, S_IRUGO, show_conn_param_##param,	\
			NULL);

iscsi_conn_attr(max_recv_dlength, ISCSI_PARAM_MAX_RECV_DLENGTH);
iscsi_conn_attr(max_xmit_dlength, ISCSI_PARAM_MAX_XMIT_DLENGTH);
iscsi_conn_attr(header_digest, ISCSI_PARAM_HDRDGST_EN);
iscsi_conn_attr(data_digest, ISCSI_PARAM_DATADGST_EN);
iscsi_conn_attr(ifmarker, ISCSI_PARAM_IFMARKER_EN);
iscsi_conn_attr(ofmarker, ISCSI_PARAM_OFMARKER_EN);
iscsi_conn_attr(persistent_port, ISCSI_PARAM_PERSISTENT_PORT);
iscsi_conn_attr(exp_statsn, ISCSI_PARAM_EXP_STATSN);
iscsi_conn_attr(persistent_address, ISCSI_PARAM_PERSISTENT_ADDRESS);
iscsi_conn_attr(ping_tmo, ISCSI_PARAM_PING_TMO);
iscsi_conn_attr(recv_tmo, ISCSI_PARAM_RECV_TMO);
iscsi_conn_attr(local_port, ISCSI_PARAM_LOCAL_PORT);
iscsi_conn_attr(statsn, ISCSI_PARAM_STATSN);
iscsi_conn_attr(keepalive_tmo, ISCSI_PARAM_KEEPALIVE_TMO);
iscsi_conn_attr(max_segment_size, ISCSI_PARAM_MAX_SEGMENT_SIZE);
iscsi_conn_attr(tcp_timestamp_stat, ISCSI_PARAM_TCP_TIMESTAMP_STAT);
iscsi_conn_attr(tcp_wsf_disable, ISCSI_PARAM_TCP_WSF_DISABLE);
iscsi_conn_attr(tcp_nagle_disable, ISCSI_PARAM_TCP_NAGLE_DISABLE);
iscsi_conn_attr(tcp_timer_scale, ISCSI_PARAM_TCP_TIMER_SCALE);
iscsi_conn_attr(tcp_timestamp_enable, ISCSI_PARAM_TCP_TIMESTAMP_EN);
iscsi_conn_attr(fragment_disable, ISCSI_PARAM_IP_FRAGMENT_DISABLE);
iscsi_conn_attr(ipv4_tos, ISCSI_PARAM_IPV4_TOS);
iscsi_conn_attr(ipv6_traffic_class, ISCSI_PARAM_IPV6_TC);
iscsi_conn_attr(ipv6_flow_label, ISCSI_PARAM_IPV6_FLOW_LABEL);
iscsi_conn_attr(is_fw_assigned_ipv6, ISCSI_PARAM_IS_FW_ASSIGNED_IPV6);
iscsi_conn_attr(tcp_xmit_wsf, ISCSI_PARAM_TCP_XMIT_WSF);
iscsi_conn_attr(tcp_recv_wsf, ISCSI_PARAM_TCP_RECV_WSF);
iscsi_conn_attr(local_ipaddr, ISCSI_PARAM_LOCAL_IPADDR);


#define iscsi_conn_ep_attr_show(param)					\
static ssize_t show_conn_ep_param_##param(struct device *dev,		\
					  struct device_attribute *attr,\
					  char *buf)			\
{									\
	struct iscsi_cls_conn *conn = iscsi_dev_to_conn(dev->parent);	\
	struct iscsi_transport *t = conn->transport;			\
	struct iscsi_endpoint *ep;					\
	ssize_t rc;							\
									\
	/*								\
	 * Need to make sure ep_disconnect does not free the LLD's	\
	 * interconnect resources while we are trying to read them.	\
	 */								\
	mutex_lock(&conn->ep_mutex);					\
	ep = conn->ep;							\
	if (!ep && t->ep_connect) {					\
		mutex_unlock(&conn->ep_mutex);				\
		return -ENOTCONN;					\
	}								\
									\
	if (ep)								\
		rc = t->get_ep_param(ep, param, buf);			\
	else								\
		rc = t->get_conn_param(conn, param, buf);		\
	mutex_unlock(&conn->ep_mutex);					\
	return rc;							\
}

#define iscsi_conn_ep_attr(field, param)				\
	iscsi_conn_ep_attr_show(param)					\
static ISCSI_CLASS_ATTR(conn, field, S_IRUGO,				\
			show_conn_ep_param_##param, NULL);

iscsi_conn_ep_attr(address, ISCSI_PARAM_CONN_ADDRESS);
iscsi_conn_ep_attr(port, ISCSI_PARAM_CONN_PORT);

static struct attribute *iscsi_conn_attrs[] = {
	&dev_attr_conn_max_recv_dlength.attr,
	&dev_attr_conn_max_xmit_dlength.attr,
	&dev_attr_conn_header_digest.attr,
	&dev_attr_conn_data_digest.attr,
	&dev_attr_conn_ifmarker.attr,
	&dev_attr_conn_ofmarker.attr,
	&dev_attr_conn_address.attr,
	&dev_attr_conn_port.attr,
	&dev_attr_conn_exp_statsn.attr,
	&dev_attr_conn_persistent_address.attr,
	&dev_attr_conn_persistent_port.attr,
	&dev_attr_conn_ping_tmo.attr,
	&dev_attr_conn_recv_tmo.attr,
	&dev_attr_conn_local_port.attr,
	&dev_attr_conn_statsn.attr,
	&dev_attr_conn_keepalive_tmo.attr,
	&dev_attr_conn_max_segment_size.attr,
	&dev_attr_conn_tcp_timestamp_stat.attr,
	&dev_attr_conn_tcp_wsf_disable.attr,
	&dev_attr_conn_tcp_nagle_disable.attr,
	&dev_attr_conn_tcp_timer_scale.attr,
	&dev_attr_conn_tcp_timestamp_enable.attr,
	&dev_attr_conn_fragment_disable.attr,
	&dev_attr_conn_ipv4_tos.attr,
	&dev_attr_conn_ipv6_traffic_class.attr,
	&dev_attr_conn_ipv6_flow_label.attr,
	&dev_attr_conn_is_fw_assigned_ipv6.attr,
	&dev_attr_conn_tcp_xmit_wsf.attr,
	&dev_attr_conn_tcp_recv_wsf.attr,
	&dev_attr_conn_local_ipaddr.attr,
	NULL,
};

static umode_t iscsi_conn_attr_is_visible(struct kobject *kobj,
					 struct attribute *attr, int i)
{
	struct device *cdev = container_of(kobj, struct device, kobj);
	struct iscsi_cls_conn *conn = transport_class_to_conn(cdev);
	struct iscsi_transport *t = conn->transport;
	int param;

	if (attr == &dev_attr_conn_max_recv_dlength.attr)
		param = ISCSI_PARAM_MAX_RECV_DLENGTH;
	else if (attr == &dev_attr_conn_max_xmit_dlength.attr)
		param = ISCSI_PARAM_MAX_XMIT_DLENGTH;
	else if (attr == &dev_attr_conn_header_digest.attr)
		param = ISCSI_PARAM_HDRDGST_EN;
	else if (attr == &dev_attr_conn_data_digest.attr)
		param = ISCSI_PARAM_DATADGST_EN;
	else if (attr == &dev_attr_conn_ifmarker.attr)
		param = ISCSI_PARAM_IFMARKER_EN;
	else if (attr == &dev_attr_conn_ofmarker.attr)
		param = ISCSI_PARAM_OFMARKER_EN;
	else if (attr == &dev_attr_conn_address.attr)
		param = ISCSI_PARAM_CONN_ADDRESS;
	else if (attr == &dev_attr_conn_port.attr)
		param = ISCSI_PARAM_CONN_PORT;
	else if (attr == &dev_attr_conn_exp_statsn.attr)
		param = ISCSI_PARAM_EXP_STATSN;
	else if (attr == &dev_attr_conn_persistent_address.attr)
		param = ISCSI_PARAM_PERSISTENT_ADDRESS;
	else if (attr == &dev_attr_conn_persistent_port.attr)
		param = ISCSI_PARAM_PERSISTENT_PORT;
	else if (attr == &dev_attr_conn_ping_tmo.attr)
		param = ISCSI_PARAM_PING_TMO;
	else if (attr == &dev_attr_conn_recv_tmo.attr)
		param = ISCSI_PARAM_RECV_TMO;
	else if (attr == &dev_attr_conn_local_port.attr)
		param = ISCSI_PARAM_LOCAL_PORT;
	else if (attr == &dev_attr_conn_statsn.attr)
		param = ISCSI_PARAM_STATSN;
	else if (attr == &dev_attr_conn_keepalive_tmo.attr)
		param = ISCSI_PARAM_KEEPALIVE_TMO;
	else if (attr == &dev_attr_conn_max_segment_size.attr)
		param = ISCSI_PARAM_MAX_SEGMENT_SIZE;
	else if (attr == &dev_attr_conn_tcp_timestamp_stat.attr)
		param = ISCSI_PARAM_TCP_TIMESTAMP_STAT;
	else if (attr == &dev_attr_conn_tcp_wsf_disable.attr)
		param = ISCSI_PARAM_TCP_WSF_DISABLE;
	else if (attr == &dev_attr_conn_tcp_nagle_disable.attr)
		param = ISCSI_PARAM_TCP_NAGLE_DISABLE;
	else if (attr == &dev_attr_conn_tcp_timer_scale.attr)
		param = ISCSI_PARAM_TCP_TIMER_SCALE;
	else if (attr == &dev_attr_conn_tcp_timestamp_enable.attr)
		param = ISCSI_PARAM_TCP_TIMESTAMP_EN;
	else if (attr == &dev_attr_conn_fragment_disable.attr)
		param = ISCSI_PARAM_IP_FRAGMENT_DISABLE;
	else if (attr == &dev_attr_conn_ipv4_tos.attr)
		param = ISCSI_PARAM_IPV4_TOS;
	else if (attr == &dev_attr_conn_ipv6_traffic_class.attr)
		param = ISCSI_PARAM_IPV6_TC;
	else if (attr == &dev_attr_conn_ipv6_flow_label.attr)
		param = ISCSI_PARAM_IPV6_FLOW_LABEL;
	else if (attr == &dev_attr_conn_is_fw_assigned_ipv6.attr)
		param = ISCSI_PARAM_IS_FW_ASSIGNED_IPV6;
	else if (attr == &dev_attr_conn_tcp_xmit_wsf.attr)
		param = ISCSI_PARAM_TCP_XMIT_WSF;
	else if (attr == &dev_attr_conn_tcp_recv_wsf.attr)
		param = ISCSI_PARAM_TCP_RECV_WSF;
	else if (attr == &dev_attr_conn_local_ipaddr.attr)
		param = ISCSI_PARAM_LOCAL_IPADDR;
	else {
		WARN_ONCE(1, "Invalid conn attr");
		return 0;
	}

	return t->attr_is_visible(ISCSI_PARAM, param);
}

static struct attribute_group iscsi_conn_group = {
	.attrs = iscsi_conn_attrs,
	.is_visible = iscsi_conn_attr_is_visible,
};

/*
 * iSCSI session attrs
 */
#define iscsi_session_attr_show(param, perm)				\
static ssize_t								\
show_session_param_##param(struct device *dev,				\
			   struct device_attribute *attr, char *buf)	\
{									\
	struct iscsi_cls_session *session = 				\
		iscsi_dev_to_session(dev->parent);			\
	struct iscsi_transport *t = session->transport;			\
									\
	if (perm && !capable(CAP_SYS_ADMIN))				\
		return -EACCES;						\
	return t->get_session_param(session, param, buf);		\
}

#define iscsi_session_attr(field, param, perm)				\
	iscsi_session_attr_show(param, perm)				\
static ISCSI_CLASS_ATTR(sess, field, S_IRUGO, show_session_param_##param, \
			NULL);
iscsi_session_attr(targetname, ISCSI_PARAM_TARGET_NAME, 0);
iscsi_session_attr(initial_r2t, ISCSI_PARAM_INITIAL_R2T_EN, 0);
iscsi_session_attr(max_outstanding_r2t, ISCSI_PARAM_MAX_R2T, 0);
iscsi_session_attr(immediate_data, ISCSI_PARAM_IMM_DATA_EN, 0);
iscsi_session_attr(first_burst_len, ISCSI_PARAM_FIRST_BURST, 0);
iscsi_session_attr(max_burst_len, ISCSI_PARAM_MAX_BURST, 0);
iscsi_session_attr(data_pdu_in_order, ISCSI_PARAM_PDU_INORDER_EN, 0);
iscsi_session_attr(data_seq_in_order, ISCSI_PARAM_DATASEQ_INORDER_EN, 0);
iscsi_session_attr(erl, ISCSI_PARAM_ERL, 0);
iscsi_session_attr(tpgt, ISCSI_PARAM_TPGT, 0);
iscsi_session_attr(username, ISCSI_PARAM_USERNAME, 1);
iscsi_session_attr(username_in, ISCSI_PARAM_USERNAME_IN, 1);
iscsi_session_attr(password, ISCSI_PARAM_PASSWORD, 1);
iscsi_session_attr(password_in, ISCSI_PARAM_PASSWORD_IN, 1);
iscsi_session_attr(chap_out_idx, ISCSI_PARAM_CHAP_OUT_IDX, 1);
iscsi_session_attr(chap_in_idx, ISCSI_PARAM_CHAP_IN_IDX, 1);
iscsi_session_attr(fast_abort, ISCSI_PARAM_FAST_ABORT, 0);
iscsi_session_attr(abort_tmo, ISCSI_PARAM_ABORT_TMO, 0);
iscsi_session_attr(lu_reset_tmo, ISCSI_PARAM_LU_RESET_TMO, 0);
iscsi_session_attr(tgt_reset_tmo, ISCSI_PARAM_TGT_RESET_TMO, 0);
iscsi_session_attr(ifacename, ISCSI_PARAM_IFACE_NAME, 0);
iscsi_session_attr(initiatorname, ISCSI_PARAM_INITIATOR_NAME, 0);
iscsi_session_attr(targetalias, ISCSI_PARAM_TARGET_ALIAS, 0);
iscsi_session_attr(boot_root, ISCSI_PARAM_BOOT_ROOT, 0);
iscsi_session_attr(boot_nic, ISCSI_PARAM_BOOT_NIC, 0);
iscsi_session_attr(boot_target, ISCSI_PARAM_BOOT_TARGET, 0);
iscsi_session_attr(auto_snd_tgt_disable, ISCSI_PARAM_AUTO_SND_TGT_DISABLE, 0);
iscsi_session_attr(discovery_session, ISCSI_PARAM_DISCOVERY_SESS, 0);
iscsi_session_attr(portal_type, ISCSI_PARAM_PORTAL_TYPE, 0);
iscsi_session_attr(chap_auth, ISCSI_PARAM_CHAP_AUTH_EN, 0);
iscsi_session_attr(discovery_logout, ISCSI_PARAM_DISCOVERY_LOGOUT_EN, 0);
iscsi_session_attr(bidi_chap, ISCSI_PARAM_BIDI_CHAP_EN, 0);
iscsi_session_attr(discovery_auth_optional,
		   ISCSI_PARAM_DISCOVERY_AUTH_OPTIONAL, 0);
iscsi_session_attr(def_time2wait, ISCSI_PARAM_DEF_TIME2WAIT, 0);
iscsi_session_attr(def_time2retain, ISCSI_PARAM_DEF_TIME2RETAIN, 0);
iscsi_session_attr(isid, ISCSI_PARAM_ISID, 0);
iscsi_session_attr(tsid, ISCSI_PARAM_TSID, 0);
iscsi_session_attr(def_taskmgmt_tmo, ISCSI_PARAM_DEF_TASKMGMT_TMO, 0);
iscsi_session_attr(discovery_parent_idx, ISCSI_PARAM_DISCOVERY_PARENT_IDX, 0);
iscsi_session_attr(discovery_parent_type, ISCSI_PARAM_DISCOVERY_PARENT_TYPE, 0);

static ssize_t
show_priv_session_state(struct device *dev, struct device_attribute *attr,
			char *buf)
{
	struct iscsi_cls_session *session = iscsi_dev_to_session(dev->parent);
	return scnprintf(buf, PAGE_SIZE, "%s\n", iscsi_session_state_name(session->state));
}
static ISCSI_CLASS_ATTR(priv_sess, state, S_IRUGO, show_priv_session_state,
			NULL);
static ssize_t
show_priv_session_creator(struct device *dev, struct device_attribute *attr,
			char *buf)
{
	struct iscsi_cls_session *session = iscsi_dev_to_session(dev->parent);
	return scnprintf(buf, PAGE_SIZE, "%d\n", session->creator);
}
static ISCSI_CLASS_ATTR(priv_sess, creator, S_IRUGO, show_priv_session_creator,
			NULL);
static ssize_t
show_priv_session_target_id(struct device *dev, struct device_attribute *attr,
			    char *buf)
{
	struct iscsi_cls_session *session = iscsi_dev_to_session(dev->parent);
	return scnprintf(buf, PAGE_SIZE, "%d\n", session->target_id);
}
static ISCSI_CLASS_ATTR(priv_sess, target_id, S_IRUGO,
			show_priv_session_target_id, NULL);

#define iscsi_priv_session_attr_show(field, format)			\
static ssize_t								\
show_priv_session_##field(struct device *dev, 				\
			  struct device_attribute *attr, char *buf)	\
{									\
	struct iscsi_cls_session *session = 				\
			iscsi_dev_to_session(dev->parent);		\
	if (session->field == -1)					\
		return scnprintf(buf, PAGE_SIZE, "off\n");			\
	return scnprintf(buf, PAGE_SIZE, format"\n", session->field);		\
}

#define iscsi_priv_session_attr_store(field)				\
static ssize_t								\
store_priv_session_##field(struct device *dev,				\
			   struct device_attribute *attr,		\
			   const char *buf, size_t count)		\
{									\
	int val;							\
	char *cp;							\
	struct iscsi_cls_session *session =				\
		iscsi_dev_to_session(dev->parent);			\
	if ((session->state == ISCSI_SESSION_FREE) ||			\
	    (session->state == ISCSI_SESSION_FAILED))			\
		return -EBUSY;						\
	if (strncmp(buf, "off", 3) == 0) {				\
		session->field = -1;					\
		session->field##_sysfs_override = true;			\
	} else {							\
		val = simple_strtoul(buf, &cp, 0);			\
		if (*cp != '\0' && *cp != '\n')				\
			return -EINVAL;					\
		session->field = val;					\
		session->field##_sysfs_override = true;			\
	}								\
	return count;							\
}

#define iscsi_priv_session_rw_attr(field, format)			\
	iscsi_priv_session_attr_show(field, format)			\
	iscsi_priv_session_attr_store(field)				\
static ISCSI_CLASS_ATTR(priv_sess, field, S_IRUGO | S_IWUSR,		\
			show_priv_session_##field,			\
			store_priv_session_##field)

iscsi_priv_session_rw_attr(recovery_tmo, "%d");

static struct attribute *iscsi_session_attrs[] = {
	&dev_attr_sess_initial_r2t.attr,
	&dev_attr_sess_max_outstanding_r2t.attr,
	&dev_attr_sess_immediate_data.attr,
	&dev_attr_sess_first_burst_len.attr,
	&dev_attr_sess_max_burst_len.attr,
	&dev_attr_sess_data_pdu_in_order.attr,
	&dev_attr_sess_data_seq_in_order.attr,
	&dev_attr_sess_erl.attr,
	&dev_attr_sess_targetname.attr,
	&dev_attr_sess_tpgt.attr,
	&dev_attr_sess_password.attr,
	&dev_attr_sess_password_in.attr,
	&dev_attr_sess_username.attr,
	&dev_attr_sess_username_in.attr,
	&dev_attr_sess_fast_abort.attr,
	&dev_attr_sess_abort_tmo.attr,
	&dev_attr_sess_lu_reset_tmo.attr,
	&dev_attr_sess_tgt_reset_tmo.attr,
	&dev_attr_sess_ifacename.attr,
	&dev_attr_sess_initiatorname.attr,
	&dev_attr_sess_targetalias.attr,
	&dev_attr_sess_boot_root.attr,
	&dev_attr_sess_boot_nic.attr,
	&dev_attr_sess_boot_target.attr,
	&dev_attr_priv_sess_recovery_tmo.attr,
	&dev_attr_priv_sess_state.attr,
	&dev_attr_priv_sess_creator.attr,
	&dev_attr_sess_chap_out_idx.attr,
	&dev_attr_sess_chap_in_idx.attr,
	&dev_attr_priv_sess_target_id.attr,
	&dev_attr_sess_auto_snd_tgt_disable.attr,
	&dev_attr_sess_discovery_session.attr,
	&dev_attr_sess_portal_type.attr,
	&dev_attr_sess_chap_auth.attr,
	&dev_attr_sess_discovery_logout.attr,
	&dev_attr_sess_bidi_chap.attr,
	&dev_attr_sess_discovery_auth_optional.attr,
	&dev_attr_sess_def_time2wait.attr,
	&dev_attr_sess_def_time2retain.attr,
	&dev_attr_sess_isid.attr,
	&dev_attr_sess_tsid.attr,
	&dev_attr_sess_def_taskmgmt_tmo.attr,
	&dev_attr_sess_discovery_parent_idx.attr,
	&dev_attr_sess_discovery_parent_type.attr,
	NULL,
};

static umode_t iscsi_session_attr_is_visible(struct kobject *kobj,
					    struct attribute *attr, int i)
{
	struct device *cdev = container_of(kobj, struct device, kobj);
	struct iscsi_cls_session *session = transport_class_to_session(cdev);
	struct iscsi_transport *t = session->transport;
	int param;

	if (attr == &dev_attr_sess_initial_r2t.attr)
		param = ISCSI_PARAM_INITIAL_R2T_EN;
	else if (attr == &dev_attr_sess_max_outstanding_r2t.attr)
		param = ISCSI_PARAM_MAX_R2T;
	else if (attr == &dev_attr_sess_immediate_data.attr)
		param = ISCSI_PARAM_IMM_DATA_EN;
	else if (attr == &dev_attr_sess_first_burst_len.attr)
		param = ISCSI_PARAM_FIRST_BURST;
	else if (attr == &dev_attr_sess_max_burst_len.attr)
		param = ISCSI_PARAM_MAX_BURST;
	else if (attr == &dev_attr_sess_data_pdu_in_order.attr)
		param = ISCSI_PARAM_PDU_INORDER_EN;
	else if (attr == &dev_attr_sess_data_seq_in_order.attr)
		param = ISCSI_PARAM_DATASEQ_INORDER_EN;
	else if (attr == &dev_attr_sess_erl.attr)
		param = ISCSI_PARAM_ERL;
	else if (attr == &dev_attr_sess_targetname.attr)
		param = ISCSI_PARAM_TARGET_NAME;
	else if (attr == &dev_attr_sess_tpgt.attr)
		param = ISCSI_PARAM_TPGT;
	else if (attr == &dev_attr_sess_chap_in_idx.attr)
		param = ISCSI_PARAM_CHAP_IN_IDX;
	else if (attr == &dev_attr_sess_chap_out_idx.attr)
		param = ISCSI_PARAM_CHAP_OUT_IDX;
	else if (attr == &dev_attr_sess_password.attr)
		param = ISCSI_PARAM_USERNAME;
	else if (attr == &dev_attr_sess_password_in.attr)
		param = ISCSI_PARAM_USERNAME_IN;
	else if (attr == &dev_attr_sess_username.attr)
		param = ISCSI_PARAM_PASSWORD;
	else if (attr == &dev_attr_sess_username_in.attr)
		param = ISCSI_PARAM_PASSWORD_IN;
	else if (attr == &dev_attr_sess_fast_abort.attr)
		param = ISCSI_PARAM_FAST_ABORT;
	else if (attr == &dev_attr_sess_abort_tmo.attr)
		param = ISCSI_PARAM_ABORT_TMO;
	else if (attr == &dev_attr_sess_lu_reset_tmo.attr)
		param = ISCSI_PARAM_LU_RESET_TMO;
	else if (attr == &dev_attr_sess_tgt_reset_tmo.attr)
		param = ISCSI_PARAM_TGT_RESET_TMO;
	else if (attr == &dev_attr_sess_ifacename.attr)
		param = ISCSI_PARAM_IFACE_NAME;
	else if (attr == &dev_attr_sess_initiatorname.attr)
		param = ISCSI_PARAM_INITIATOR_NAME;
	else if (attr == &dev_attr_sess_targetalias.attr)
		param = ISCSI_PARAM_TARGET_ALIAS;
	else if (attr == &dev_attr_sess_boot_root.attr)
		param = ISCSI_PARAM_BOOT_ROOT;
	else if (attr == &dev_attr_sess_boot_nic.attr)
		param = ISCSI_PARAM_BOOT_NIC;
	else if (attr == &dev_attr_sess_boot_target.attr)
		param = ISCSI_PARAM_BOOT_TARGET;
	else if (attr == &dev_attr_sess_auto_snd_tgt_disable.attr)
		param = ISCSI_PARAM_AUTO_SND_TGT_DISABLE;
	else if (attr == &dev_attr_sess_discovery_session.attr)
		param = ISCSI_PARAM_DISCOVERY_SESS;
	else if (attr == &dev_attr_sess_portal_type.attr)
		param = ISCSI_PARAM_PORTAL_TYPE;
	else if (attr == &dev_attr_sess_chap_auth.attr)
		param = ISCSI_PARAM_CHAP_AUTH_EN;
	else if (attr == &dev_attr_sess_discovery_logout.attr)
		param = ISCSI_PARAM_DISCOVERY_LOGOUT_EN;
	else if (attr == &dev_attr_sess_bidi_chap.attr)
		param = ISCSI_PARAM_BIDI_CHAP_EN;
	else if (attr == &dev_attr_sess_discovery_auth_optional.attr)
		param = ISCSI_PARAM_DISCOVERY_AUTH_OPTIONAL;
	else if (attr == &dev_attr_sess_def_time2wait.attr)
		param = ISCSI_PARAM_DEF_TIME2WAIT;
	else if (attr == &dev_attr_sess_def_time2retain.attr)
		param = ISCSI_PARAM_DEF_TIME2RETAIN;
	else if (attr == &dev_attr_sess_isid.attr)
		param = ISCSI_PARAM_ISID;
	else if (attr == &dev_attr_sess_tsid.attr)
		param = ISCSI_PARAM_TSID;
	else if (attr == &dev_attr_sess_def_taskmgmt_tmo.attr)
		param = ISCSI_PARAM_DEF_TASKMGMT_TMO;
	else if (attr == &dev_attr_sess_discovery_parent_idx.attr)
		param = ISCSI_PARAM_DISCOVERY_PARENT_IDX;
	else if (attr == &dev_attr_sess_discovery_parent_type.attr)
		param = ISCSI_PARAM_DISCOVERY_PARENT_TYPE;
	else if (attr == &dev_attr_priv_sess_recovery_tmo.attr)
		return S_IRUGO | S_IWUSR;
	else if (attr == &dev_attr_priv_sess_state.attr)
		return S_IRUGO;
	else if (attr == &dev_attr_priv_sess_creator.attr)
		return S_IRUGO;
	else if (attr == &dev_attr_priv_sess_target_id.attr)
		return S_IRUGO;
	else {
		WARN_ONCE(1, "Invalid session attr");
		return 0;
	}

	return t->attr_is_visible(ISCSI_PARAM, param);
}

static struct attribute_group iscsi_session_group = {
	.attrs = iscsi_session_attrs,
	.is_visible = iscsi_session_attr_is_visible,
};

/*
 * iSCSI host attrs
 */
#define iscsi_host_attr_show(param)					\
static ssize_t								\
show_host_param_##param(struct device *dev, 				\
			struct device_attribute *attr, char *buf)	\
{									\
	struct Scsi_Host *shost = transport_class_to_shost(dev);	\
	struct iscsi_internal *priv = to_iscsi_internal(shost->transportt); \
	return priv->iscsi_transport->get_host_param(shost, param, buf); \
}

#define iscsi_host_attr(field, param)					\
	iscsi_host_attr_show(param)					\
static ISCSI_CLASS_ATTR(host, field, S_IRUGO, show_host_param_##param,	\
			NULL);

iscsi_host_attr(netdev, ISCSI_HOST_PARAM_NETDEV_NAME);
iscsi_host_attr(hwaddress, ISCSI_HOST_PARAM_HWADDRESS);
iscsi_host_attr(ipaddress, ISCSI_HOST_PARAM_IPADDRESS);
iscsi_host_attr(initiatorname, ISCSI_HOST_PARAM_INITIATOR_NAME);
iscsi_host_attr(port_state, ISCSI_HOST_PARAM_PORT_STATE);
iscsi_host_attr(port_speed, ISCSI_HOST_PARAM_PORT_SPEED);

static struct attribute *iscsi_host_attrs[] = {
	&dev_attr_host_netdev.attr,
	&dev_attr_host_hwaddress.attr,
	&dev_attr_host_ipaddress.attr,
	&dev_attr_host_initiatorname.attr,
	&dev_attr_host_port_state.attr,
	&dev_attr_host_port_speed.attr,
	NULL,
};

static umode_t iscsi_host_attr_is_visible(struct kobject *kobj,
					 struct attribute *attr, int i)
{
	struct device *cdev = container_of(kobj, struct device, kobj);
	struct Scsi_Host *shost = transport_class_to_shost(cdev);
	struct iscsi_internal *priv = to_iscsi_internal(shost->transportt);
	int param;

	if (attr == &dev_attr_host_netdev.attr)
		param = ISCSI_HOST_PARAM_NETDEV_NAME;
	else if (attr == &dev_attr_host_hwaddress.attr)
		param = ISCSI_HOST_PARAM_HWADDRESS;
	else if (attr == &dev_attr_host_ipaddress.attr)
		param = ISCSI_HOST_PARAM_IPADDRESS;
	else if (attr == &dev_attr_host_initiatorname.attr)
		param = ISCSI_HOST_PARAM_INITIATOR_NAME;
	else if (attr == &dev_attr_host_port_state.attr)
		param = ISCSI_HOST_PARAM_PORT_STATE;
	else if (attr == &dev_attr_host_port_speed.attr)
		param = ISCSI_HOST_PARAM_PORT_SPEED;
	else {
		WARN_ONCE(1, "Invalid host attr");
		return 0;
	}

	return priv->iscsi_transport->attr_is_visible(ISCSI_HOST_PARAM, param);
}

static struct attribute_group iscsi_host_group = {
	.attrs = iscsi_host_attrs,
	.is_visible = iscsi_host_attr_is_visible,
};

/* convert iscsi_port_speed values to ascii string name */
static const struct {
	enum iscsi_port_speed	value;
	char			*name;
} iscsi_port_speed_names[] = {
	{ISCSI_PORT_SPEED_UNKNOWN,	"Unknown" },
	{ISCSI_PORT_SPEED_10MBPS,	"10 Mbps" },
	{ISCSI_PORT_SPEED_100MBPS,	"100 Mbps" },
	{ISCSI_PORT_SPEED_1GBPS,	"1 Gbps" },
	{ISCSI_PORT_SPEED_10GBPS,	"10 Gbps" },
	{ISCSI_PORT_SPEED_25GBPS,       "25 Gbps" },
	{ISCSI_PORT_SPEED_40GBPS,       "40 Gbps" },
};

char *iscsi_get_port_speed_name(struct Scsi_Host *shost)
{
	int i;
	char *speed = "Unknown!";
	struct iscsi_cls_host *ihost = shost->shost_data;
	uint32_t port_speed = ihost->port_speed;

	for (i = 0; i < ARRAY_SIZE(iscsi_port_speed_names); i++) {
		if (iscsi_port_speed_names[i].value & port_speed) {
			speed = iscsi_port_speed_names[i].name;
			break;
		}
	}
	return speed;
}
EXPORT_SYMBOL_GPL(iscsi_get_port_speed_name);

/* convert iscsi_port_state values to ascii string name */
static const struct {
	enum iscsi_port_state	value;
	char			*name;
} iscsi_port_state_names[] = {
	{ISCSI_PORT_STATE_DOWN,		"LINK DOWN" },
	{ISCSI_PORT_STATE_UP,		"LINK UP" },
};

char *iscsi_get_port_state_name(struct Scsi_Host *shost)
{
	int i;
	char *state = "Unknown!";
	struct iscsi_cls_host *ihost = shost->shost_data;
	uint32_t port_state = ihost->port_state;

	for (i = 0; i < ARRAY_SIZE(iscsi_port_state_names); i++) {
		if (iscsi_port_state_names[i].value & port_state) {
			state = iscsi_port_state_names[i].name;
			break;
		}
	}
	return state;
}
EXPORT_SYMBOL_GPL(iscsi_get_port_state_name);

static int iscsi_session_match(struct attribute_container *cont,
			   struct device *dev)
{
	struct iscsi_cls_session *session;
	struct Scsi_Host *shost;
	struct iscsi_internal *priv;

	if (!iscsi_is_session_dev(dev))
		return 0;

	session = iscsi_dev_to_session(dev);
	shost = iscsi_session_to_shost(session);
	if (!shost->transportt)
		return 0;

	priv = to_iscsi_internal(shost->transportt);
	if (priv->session_cont.ac.class != &iscsi_session_class.class)
		return 0;

	return &priv->session_cont.ac == cont;
}

static int iscsi_conn_match(struct attribute_container *cont,
			   struct device *dev)
{
	struct iscsi_cls_session *session;
	struct iscsi_cls_conn *conn;
	struct Scsi_Host *shost;
	struct iscsi_internal *priv;

	if (!iscsi_is_conn_dev(dev))
		return 0;

	conn = iscsi_dev_to_conn(dev);
	session = iscsi_dev_to_session(conn->dev.parent);
	shost = iscsi_session_to_shost(session);

	if (!shost->transportt)
		return 0;

	priv = to_iscsi_internal(shost->transportt);
	if (priv->conn_cont.ac.class != &iscsi_connection_class.class)
		return 0;

	return &priv->conn_cont.ac == cont;
}

static int iscsi_host_match(struct attribute_container *cont,
			    struct device *dev)
{
	struct Scsi_Host *shost;
	struct iscsi_internal *priv;

	if (!scsi_is_host_device(dev))
		return 0;

	shost = dev_to_shost(dev);
	if (!shost->transportt  ||
	    shost->transportt->host_attrs.ac.class != &iscsi_host_class.class)
		return 0;

        priv = to_iscsi_internal(shost->transportt);
        return &priv->t.host_attrs.ac == cont;
}

struct scsi_transport_template *
iscsi_register_transport(struct iscsi_transport *tt)
{
	struct iscsi_internal *priv;
	unsigned long flags;
	int err;

	BUG_ON(!tt);

	priv = iscsi_if_transport_lookup(tt);
	if (priv)
		return NULL;

	priv = kzalloc(sizeof(*priv), GFP_KERNEL);
	if (!priv)
		return NULL;
	INIT_LIST_HEAD(&priv->list);
	priv->iscsi_transport = tt;
	priv->t.user_scan = iscsi_user_scan;
	priv->t.create_work_queue = 1;

	priv->dev.class = &iscsi_transport_class;
	dev_set_name(&priv->dev, "%s", tt->name);
	err = device_register(&priv->dev);
	if (err)
		goto free_priv;

	err = sysfs_create_group(&priv->dev.kobj, &iscsi_transport_group);
	if (err)
		goto unregister_dev;

	/* host parameters */
	priv->t.host_attrs.ac.class = &iscsi_host_class.class;
	priv->t.host_attrs.ac.match = iscsi_host_match;
	priv->t.host_attrs.ac.grp = &iscsi_host_group;
	priv->t.host_size = sizeof(struct iscsi_cls_host);
	transport_container_register(&priv->t.host_attrs);

	/* connection parameters */
	priv->conn_cont.ac.class = &iscsi_connection_class.class;
	priv->conn_cont.ac.match = iscsi_conn_match;
	priv->conn_cont.ac.grp = &iscsi_conn_group;
	transport_container_register(&priv->conn_cont);

	/* session parameters */
	priv->session_cont.ac.class = &iscsi_session_class.class;
	priv->session_cont.ac.match = iscsi_session_match;
	priv->session_cont.ac.grp = &iscsi_session_group;
	transport_container_register(&priv->session_cont);

	spin_lock_irqsave(&iscsi_transport_lock, flags);
	list_add(&priv->list, &iscsi_transports);
	spin_unlock_irqrestore(&iscsi_transport_lock, flags);

	printk(KERN_NOTICE "iscsi: registered transport (%s)\n", tt->name);
	return &priv->t;

unregister_dev:
	device_unregister(&priv->dev);
	return NULL;
free_priv:
	kfree(priv);
	return NULL;
}
EXPORT_SYMBOL_GPL(iscsi_register_transport);

int iscsi_unregister_transport(struct iscsi_transport *tt)
{
	struct iscsi_internal *priv;
	unsigned long flags;

	BUG_ON(!tt);

	mutex_lock(&rx_queue_mutex);

	priv = iscsi_if_transport_lookup(tt);
	BUG_ON (!priv);

	spin_lock_irqsave(&iscsi_transport_lock, flags);
	list_del(&priv->list);
	spin_unlock_irqrestore(&iscsi_transport_lock, flags);

	transport_container_unregister(&priv->conn_cont);
	transport_container_unregister(&priv->session_cont);
	transport_container_unregister(&priv->t.host_attrs);

	sysfs_remove_group(&priv->dev.kobj, &iscsi_transport_group);
	device_unregister(&priv->dev);
	mutex_unlock(&rx_queue_mutex);

	return 0;
}
EXPORT_SYMBOL_GPL(iscsi_unregister_transport);

static __init int iscsi_transport_init(void)
{
	int err;
	struct netlink_kernel_cfg cfg = {
		.groups	= 1,
		.input	= iscsi_if_rx,
	};
	printk(KERN_INFO "Loading iSCSI transport class v%s.\n",
		ISCSI_TRANSPORT_VERSION);

	atomic_set(&iscsi_session_nr, 0);

	err = class_register(&iscsi_transport_class);
	if (err)
		return err;

	err = class_register(&iscsi_endpoint_class);
	if (err)
		goto unregister_transport_class;

	err = class_register(&iscsi_iface_class);
	if (err)
		goto unregister_endpoint_class;

	err = transport_class_register(&iscsi_host_class);
	if (err)
		goto unregister_iface_class;

	err = transport_class_register(&iscsi_connection_class);
	if (err)
		goto unregister_host_class;

	err = transport_class_register(&iscsi_session_class);
	if (err)
		goto unregister_conn_class;

	err = bus_register(&iscsi_flashnode_bus);
	if (err)
		goto unregister_session_class;

	nls = netlink_kernel_create(&init_net, NETLINK_ISCSI, &cfg);
	if (!nls) {
		err = -ENOBUFS;
		goto unregister_flashnode_bus;
	}

	iscsi_eh_timer_workq = create_singlethread_workqueue("iscsi_eh");
	if (!iscsi_eh_timer_workq) {
		err = -ENOMEM;
		goto release_nls;
	}

	return 0;

release_nls:
	netlink_kernel_release(nls);
unregister_flashnode_bus:
	bus_unregister(&iscsi_flashnode_bus);
unregister_session_class:
	transport_class_unregister(&iscsi_session_class);
unregister_conn_class:
	transport_class_unregister(&iscsi_connection_class);
unregister_host_class:
	transport_class_unregister(&iscsi_host_class);
unregister_iface_class:
	class_unregister(&iscsi_iface_class);
unregister_endpoint_class:
	class_unregister(&iscsi_endpoint_class);
unregister_transport_class:
	class_unregister(&iscsi_transport_class);
	return err;
}

static void __exit iscsi_transport_exit(void)
{
	destroy_workqueue(iscsi_eh_timer_workq);
	netlink_kernel_release(nls);
	bus_unregister(&iscsi_flashnode_bus);
	transport_class_unregister(&iscsi_connection_class);
	transport_class_unregister(&iscsi_session_class);
	transport_class_unregister(&iscsi_host_class);
	class_unregister(&iscsi_endpoint_class);
	class_unregister(&iscsi_iface_class);
	class_unregister(&iscsi_transport_class);
}

module_init(iscsi_transport_init);
module_exit(iscsi_transport_exit);

MODULE_AUTHOR("Mike Christie <michaelc@cs.wisc.edu>, "
	      "Dmitry Yusupov <dmitry_yus@yahoo.com>, "
	      "Alex Aizman <itn780@yahoo.com>");
MODULE_DESCRIPTION("iSCSI Transport Interface");
MODULE_LICENSE("GPL");
MODULE_VERSION(ISCSI_TRANSPORT_VERSION);
MODULE_ALIAS_NET_PF_PROTO(PF_NETLINK, NETLINK_ISCSI);<|MERGE_RESOLUTION|>--- conflicted
+++ resolved
@@ -3484,11 +3484,8 @@
 iscsi_if_recv_msg(struct sk_buff *skb, struct nlmsghdr *nlh, uint32_t *group)
 {
 	int err = 0;
-<<<<<<< HEAD
 	u32 portid;
-=======
 	u32 pdu_len;
->>>>>>> e636bd17
 	struct iscsi_uevent *ev = nlmsg_data(nlh);
 	struct iscsi_transport *transport = NULL;
 	struct iscsi_internal *priv;
