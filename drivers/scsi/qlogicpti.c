// SPDX-License-Identifier: GPL-2.0-only
/* qlogicpti.c: Performance Technologies QlogicISP sbus card driver.
 *
 * Copyright (C) 1996, 2006, 2008 David S. Miller (davem@davemloft.net)
 *
 * A lot of this driver was directly stolen from Erik H. Moe's PCI
 * Qlogic ISP driver.  Mucho kudos to him for this code.
 *
 * An even bigger kudos to John Grana at Performance Technologies
 * for providing me with the hardware to write this driver, you rule
 * John you really do.
 *
 * May, 2, 1997: Added support for QLGC,isp --jj
 */

#include <linux/kernel.h>
#include <linux/delay.h>
#include <linux/types.h>
#include <linux/string.h>
#include <linux/gfp.h>
#include <linux/blkdev.h>
#include <linux/proc_fs.h>
#include <linux/stat.h>
#include <linux/init.h>
#include <linux/spinlock.h>
#include <linux/interrupt.h>
#include <linux/module.h>
#include <linux/jiffies.h>
#include <linux/dma-mapping.h>
#include <linux/of.h>
#include <linux/of_device.h>
#include <linux/firmware.h>
#include <linux/pgtable.h>

#include <asm/byteorder.h>

#include "qlogicpti.h"

#include <asm/dma.h>
#include <asm/ptrace.h>
#include <asm/oplib.h>
#include <asm/io.h>
#include <asm/irq.h>

#include <scsi/scsi.h>
#include <scsi/scsi_cmnd.h>
#include <scsi/scsi_device.h>
#include <scsi/scsi_eh.h>
#include <scsi/scsi_tcq.h>
#include <scsi/scsi_host.h>

#define MAX_TARGETS	16
#define MAX_LUNS	8	/* 32 for 1.31 F/W */

#define DEFAULT_LOOP_COUNT	10000

static struct qlogicpti *qptichain = NULL;
static DEFINE_SPINLOCK(qptichain_lock);

#define PACKB(a, b)			(((a)<<4)|(b))

static const u_char mbox_param[] = {
	PACKB(1, 1),	/* MBOX_NO_OP */
	PACKB(5, 5),	/* MBOX_LOAD_RAM */
	PACKB(2, 0),	/* MBOX_EXEC_FIRMWARE */
	PACKB(5, 5),	/* MBOX_DUMP_RAM */
	PACKB(3, 3),	/* MBOX_WRITE_RAM_WORD */
	PACKB(2, 3),	/* MBOX_READ_RAM_WORD */
	PACKB(6, 6),	/* MBOX_MAILBOX_REG_TEST */
	PACKB(2, 3),	/* MBOX_VERIFY_CHECKSUM	*/
	PACKB(1, 3),	/* MBOX_ABOUT_FIRMWARE */
	PACKB(0, 0),	/* 0x0009 */
	PACKB(0, 0),	/* 0x000a */
	PACKB(0, 0),	/* 0x000b */
	PACKB(0, 0),	/* 0x000c */
	PACKB(0, 0),	/* 0x000d */
	PACKB(1, 2),	/* MBOX_CHECK_FIRMWARE */
	PACKB(0, 0),	/* 0x000f */
	PACKB(5, 5),	/* MBOX_INIT_REQ_QUEUE */
	PACKB(6, 6),	/* MBOX_INIT_RES_QUEUE */
	PACKB(4, 4),	/* MBOX_EXECUTE_IOCB */
	PACKB(2, 2),	/* MBOX_WAKE_UP	*/
	PACKB(1, 6),	/* MBOX_STOP_FIRMWARE */
	PACKB(4, 4),	/* MBOX_ABORT */
	PACKB(2, 2),	/* MBOX_ABORT_DEVICE */
	PACKB(3, 3),	/* MBOX_ABORT_TARGET */
	PACKB(2, 2),	/* MBOX_BUS_RESET */
	PACKB(2, 3),	/* MBOX_STOP_QUEUE */
	PACKB(2, 3),	/* MBOX_START_QUEUE */
	PACKB(2, 3),	/* MBOX_SINGLE_STEP_QUEUE */
	PACKB(2, 3),	/* MBOX_ABORT_QUEUE */
	PACKB(2, 4),	/* MBOX_GET_DEV_QUEUE_STATUS */
	PACKB(0, 0),	/* 0x001e */
	PACKB(1, 3),	/* MBOX_GET_FIRMWARE_STATUS */
	PACKB(1, 2),	/* MBOX_GET_INIT_SCSI_ID */
	PACKB(1, 2),	/* MBOX_GET_SELECT_TIMEOUT */
	PACKB(1, 3),	/* MBOX_GET_RETRY_COUNT	*/
	PACKB(1, 2),	/* MBOX_GET_TAG_AGE_LIMIT */
	PACKB(1, 2),	/* MBOX_GET_CLOCK_RATE */
	PACKB(1, 2),	/* MBOX_GET_ACT_NEG_STATE */
	PACKB(1, 2),	/* MBOX_GET_ASYNC_DATA_SETUP_TIME */
	PACKB(1, 3),	/* MBOX_GET_SBUS_PARAMS */
	PACKB(2, 4),	/* MBOX_GET_TARGET_PARAMS */
	PACKB(2, 4),	/* MBOX_GET_DEV_QUEUE_PARAMS */
	PACKB(0, 0),	/* 0x002a */
	PACKB(0, 0),	/* 0x002b */
	PACKB(0, 0),	/* 0x002c */
	PACKB(0, 0),	/* 0x002d */
	PACKB(0, 0),	/* 0x002e */
	PACKB(0, 0),	/* 0x002f */
	PACKB(2, 2),	/* MBOX_SET_INIT_SCSI_ID */
	PACKB(2, 2),	/* MBOX_SET_SELECT_TIMEOUT */
	PACKB(3, 3),	/* MBOX_SET_RETRY_COUNT	*/
	PACKB(2, 2),	/* MBOX_SET_TAG_AGE_LIMIT */
	PACKB(2, 2),	/* MBOX_SET_CLOCK_RATE */
	PACKB(2, 2),	/* MBOX_SET_ACTIVE_NEG_STATE */
	PACKB(2, 2),	/* MBOX_SET_ASYNC_DATA_SETUP_TIME */
	PACKB(3, 3),	/* MBOX_SET_SBUS_CONTROL_PARAMS */
	PACKB(4, 4),	/* MBOX_SET_TARGET_PARAMS */
	PACKB(4, 4),	/* MBOX_SET_DEV_QUEUE_PARAMS */
	PACKB(0, 0),	/* 0x003a */
	PACKB(0, 0),	/* 0x003b */
	PACKB(0, 0),	/* 0x003c */
	PACKB(0, 0),	/* 0x003d */
	PACKB(0, 0),	/* 0x003e */
	PACKB(0, 0),	/* 0x003f */
	PACKB(0, 0),	/* 0x0040 */
	PACKB(0, 0),	/* 0x0041 */
	PACKB(0, 0)	/* 0x0042 */
};

#define MAX_MBOX_COMMAND	ARRAY_SIZE(mbox_param)

/* queue length's _must_ be power of two: */
#define QUEUE_DEPTH(in, out, ql)	((in - out) & (ql))
#define REQ_QUEUE_DEPTH(in, out)	QUEUE_DEPTH(in, out, 		     \
						    QLOGICPTI_REQ_QUEUE_LEN)
#define RES_QUEUE_DEPTH(in, out)	QUEUE_DEPTH(in, out, RES_QUEUE_LEN)

static inline void qlogicpti_enable_irqs(struct qlogicpti *qpti)
{
	sbus_writew(SBUS_CTRL_ERIRQ | SBUS_CTRL_GENAB,
		    qpti->qregs + SBUS_CTRL);
}

static inline void qlogicpti_disable_irqs(struct qlogicpti *qpti)
{
	sbus_writew(0, qpti->qregs + SBUS_CTRL);
}

static inline void set_sbus_cfg1(struct qlogicpti *qpti)
{
	u16 val;
	u8 bursts = qpti->bursts;

#if 0	/* It appears that at least PTI cards do not support
	 * 64-byte bursts and that setting the B64 bit actually
	 * is a nop and the chip ends up using the smallest burst
	 * size. -DaveM
	 */
	if (sbus_can_burst64() && (bursts & DMA_BURST64)) {
		val = (SBUS_CFG1_BENAB | SBUS_CFG1_B64);
	} else
#endif
	if (bursts & DMA_BURST32) {
		val = (SBUS_CFG1_BENAB | SBUS_CFG1_B32);
	} else if (bursts & DMA_BURST16) {
		val = (SBUS_CFG1_BENAB | SBUS_CFG1_B16);
	} else if (bursts & DMA_BURST8) {
		val = (SBUS_CFG1_BENAB | SBUS_CFG1_B8);
	} else {
		val = 0; /* No sbus bursts for you... */
	}
	sbus_writew(val, qpti->qregs + SBUS_CFG1);
}

static int qlogicpti_mbox_command(struct qlogicpti *qpti, u_short param[], int force)
{
	int loop_count;
	u16 tmp;

	if (mbox_param[param[0]] == 0)
		return 1;

	/* Set SBUS semaphore. */
	tmp = sbus_readw(qpti->qregs + SBUS_SEMAPHORE);
	tmp |= SBUS_SEMAPHORE_LCK;
	sbus_writew(tmp, qpti->qregs + SBUS_SEMAPHORE);

	/* Wait for host IRQ bit to clear. */
	loop_count = DEFAULT_LOOP_COUNT;
	while (--loop_count && (sbus_readw(qpti->qregs + HCCTRL) & HCCTRL_HIRQ)) {
		barrier();
		cpu_relax();
	}
	if (!loop_count)
		printk(KERN_EMERG "qlogicpti%d: mbox_command loop timeout #1\n",
		       qpti->qpti_id);

	/* Write mailbox command registers. */
	switch (mbox_param[param[0]] >> 4) {
	case 6: sbus_writew(param[5], qpti->qregs + MBOX5);
<<<<<<< HEAD
		/* Fall through */
	case 5: sbus_writew(param[4], qpti->qregs + MBOX4);
		/* Fall through */
	case 4: sbus_writew(param[3], qpti->qregs + MBOX3);
		/* Fall through */
	case 3: sbus_writew(param[2], qpti->qregs + MBOX2);
		/* Fall through */
	case 2: sbus_writew(param[1], qpti->qregs + MBOX1);
		/* Fall through */
=======
		fallthrough;
	case 5: sbus_writew(param[4], qpti->qregs + MBOX4);
		fallthrough;
	case 4: sbus_writew(param[3], qpti->qregs + MBOX3);
		fallthrough;
	case 3: sbus_writew(param[2], qpti->qregs + MBOX2);
		fallthrough;
	case 2: sbus_writew(param[1], qpti->qregs + MBOX1);
		fallthrough;
>>>>>>> 7d2a07b7
	case 1: sbus_writew(param[0], qpti->qregs + MBOX0);
	}

	/* Clear RISC interrupt. */
	tmp = sbus_readw(qpti->qregs + HCCTRL);
	tmp |= HCCTRL_CRIRQ;
	sbus_writew(tmp, qpti->qregs + HCCTRL);

	/* Clear SBUS semaphore. */
	sbus_writew(0, qpti->qregs + SBUS_SEMAPHORE);

	/* Set HOST interrupt. */
	tmp = sbus_readw(qpti->qregs + HCCTRL);
	tmp |= HCCTRL_SHIRQ;
	sbus_writew(tmp, qpti->qregs + HCCTRL);

	/* Wait for HOST interrupt clears. */
	loop_count = DEFAULT_LOOP_COUNT;
	while (--loop_count &&
	       (sbus_readw(qpti->qregs + HCCTRL) & HCCTRL_CRIRQ))
		udelay(20);
	if (!loop_count)
		printk(KERN_EMERG "qlogicpti%d: mbox_command[%04x] loop timeout #2\n",
		       qpti->qpti_id, param[0]);

	/* Wait for SBUS semaphore to get set. */
	loop_count = DEFAULT_LOOP_COUNT;
	while (--loop_count &&
	       !(sbus_readw(qpti->qregs + SBUS_SEMAPHORE) & SBUS_SEMAPHORE_LCK)) {
		udelay(20);

		/* Workaround for some buggy chips. */
		if (sbus_readw(qpti->qregs + MBOX0) & 0x4000)
			break;
	}
	if (!loop_count)
		printk(KERN_EMERG "qlogicpti%d: mbox_command[%04x] loop timeout #3\n",
		       qpti->qpti_id, param[0]);

	/* Wait for MBOX busy condition to go away. */
	loop_count = DEFAULT_LOOP_COUNT;
	while (--loop_count && (sbus_readw(qpti->qregs + MBOX0) == 0x04))
		udelay(20);
	if (!loop_count)
		printk(KERN_EMERG "qlogicpti%d: mbox_command[%04x] loop timeout #4\n",
		       qpti->qpti_id, param[0]);

	/* Read back output parameters. */
	switch (mbox_param[param[0]] & 0xf) {
	case 6: param[5] = sbus_readw(qpti->qregs + MBOX5);
<<<<<<< HEAD
		/* Fall through */
	case 5: param[4] = sbus_readw(qpti->qregs + MBOX4);
		/* Fall through */
	case 4: param[3] = sbus_readw(qpti->qregs + MBOX3);
		/* Fall through */
	case 3: param[2] = sbus_readw(qpti->qregs + MBOX2);
		/* Fall through */
	case 2: param[1] = sbus_readw(qpti->qregs + MBOX1);
		/* Fall through */
=======
		fallthrough;
	case 5: param[4] = sbus_readw(qpti->qregs + MBOX4);
		fallthrough;
	case 4: param[3] = sbus_readw(qpti->qregs + MBOX3);
		fallthrough;
	case 3: param[2] = sbus_readw(qpti->qregs + MBOX2);
		fallthrough;
	case 2: param[1] = sbus_readw(qpti->qregs + MBOX1);
		fallthrough;
>>>>>>> 7d2a07b7
	case 1: param[0] = sbus_readw(qpti->qregs + MBOX0);
	}

	/* Clear RISC interrupt. */
	tmp = sbus_readw(qpti->qregs + HCCTRL);
	tmp |= HCCTRL_CRIRQ;
	sbus_writew(tmp, qpti->qregs + HCCTRL);

	/* Release SBUS semaphore. */
	tmp = sbus_readw(qpti->qregs + SBUS_SEMAPHORE);
	tmp &= ~(SBUS_SEMAPHORE_LCK);
	sbus_writew(tmp, qpti->qregs + SBUS_SEMAPHORE);

	/* We're done. */
	return 0;
}

static inline void qlogicpti_set_hostdev_defaults(struct qlogicpti *qpti)
{
	int i;

	qpti->host_param.initiator_scsi_id = qpti->scsi_id;
	qpti->host_param.bus_reset_delay = 3;
	qpti->host_param.retry_count = 0;
	qpti->host_param.retry_delay = 5;
	qpti->host_param.async_data_setup_time = 3;
	qpti->host_param.req_ack_active_negation = 1;
	qpti->host_param.data_line_active_negation = 1;
	qpti->host_param.data_dma_burst_enable = 1;
	qpti->host_param.command_dma_burst_enable = 1;
	qpti->host_param.tag_aging = 8;
	qpti->host_param.selection_timeout = 250;
	qpti->host_param.max_queue_depth = 256;

	for(i = 0; i < MAX_TARGETS; i++) {
		/*
		 * disconnect, parity, arq, reneg on reset, and, oddly enough
		 * tags...the midlayer's notion of tagged support has to match
		 * our device settings, and since we base whether we enable a
		 * tag on a  per-cmnd basis upon what the midlayer sez, we
		 * actually enable the capability here.
		 */
		qpti->dev_param[i].device_flags = 0xcd;
		qpti->dev_param[i].execution_throttle = 16;
		if (qpti->ultra) {
			qpti->dev_param[i].synchronous_period = 12;
			qpti->dev_param[i].synchronous_offset = 8;
		} else {
			qpti->dev_param[i].synchronous_period = 25;
			qpti->dev_param[i].synchronous_offset = 12;
		}
		qpti->dev_param[i].device_enable = 1;
	}
}

static int qlogicpti_reset_hardware(struct Scsi_Host *host)
{
	struct qlogicpti *qpti = (struct qlogicpti *) host->hostdata;
	u_short param[6];
	unsigned short risc_code_addr;
	int loop_count, i;
	unsigned long flags;

	risc_code_addr = 0x1000;	/* all load addresses are at 0x1000 */

	spin_lock_irqsave(host->host_lock, flags);

	sbus_writew(HCCTRL_PAUSE, qpti->qregs + HCCTRL);

	/* Only reset the scsi bus if it is not free. */
	if (sbus_readw(qpti->qregs + CPU_PCTRL) & CPU_PCTRL_BSY) {
		sbus_writew(CPU_ORIDE_RMOD, qpti->qregs + CPU_ORIDE);
		sbus_writew(CPU_CMD_BRESET, qpti->qregs + CPU_CMD);
		udelay(400);
	}

	sbus_writew(SBUS_CTRL_RESET, qpti->qregs + SBUS_CTRL);
	sbus_writew((DMA_CTRL_CCLEAR | DMA_CTRL_CIRQ), qpti->qregs + CMD_DMA_CTRL);
	sbus_writew((DMA_CTRL_CCLEAR | DMA_CTRL_CIRQ), qpti->qregs + DATA_DMA_CTRL);

	loop_count = DEFAULT_LOOP_COUNT;
	while (--loop_count && ((sbus_readw(qpti->qregs + MBOX0) & 0xff) == 0x04))
		udelay(20);
	if (!loop_count)
		printk(KERN_EMERG "qlogicpti%d: reset_hardware loop timeout\n",
		       qpti->qpti_id);

	sbus_writew(HCCTRL_PAUSE, qpti->qregs + HCCTRL);
	set_sbus_cfg1(qpti);
	qlogicpti_enable_irqs(qpti);

	if (sbus_readw(qpti->qregs + RISC_PSR) & RISC_PSR_ULTRA) {
		qpti->ultra = 1;
		sbus_writew((RISC_MTREG_P0ULTRA | RISC_MTREG_P1ULTRA),
			    qpti->qregs + RISC_MTREG);
	} else {
		qpti->ultra = 0;
		sbus_writew((RISC_MTREG_P0DFLT | RISC_MTREG_P1DFLT),
			    qpti->qregs + RISC_MTREG);
	}

	/* reset adapter and per-device default values. */
	/* do it after finding out whether we're ultra mode capable */
	qlogicpti_set_hostdev_defaults(qpti);

	/* Release the RISC processor. */
	sbus_writew(HCCTRL_REL, qpti->qregs + HCCTRL);

	/* Get RISC to start executing the firmware code. */
	param[0] = MBOX_EXEC_FIRMWARE;
	param[1] = risc_code_addr;
	if (qlogicpti_mbox_command(qpti, param, 1)) {
		printk(KERN_EMERG "qlogicpti%d: Cannot execute ISP firmware.\n",
		       qpti->qpti_id);
		spin_unlock_irqrestore(host->host_lock, flags);
		return 1;
	}

	/* Set initiator scsi ID. */
	param[0] = MBOX_SET_INIT_SCSI_ID;
	param[1] = qpti->host_param.initiator_scsi_id;
	if (qlogicpti_mbox_command(qpti, param, 1) ||
	   (param[0] != MBOX_COMMAND_COMPLETE)) {
		printk(KERN_EMERG "qlogicpti%d: Cannot set initiator SCSI ID.\n",
		       qpti->qpti_id);
		spin_unlock_irqrestore(host->host_lock, flags);
		return 1;
	}

	/* Initialize state of the queues, both hw and sw. */
	qpti->req_in_ptr = qpti->res_out_ptr = 0;

	param[0] = MBOX_INIT_RES_QUEUE;
	param[1] = RES_QUEUE_LEN + 1;
	param[2] = (u_short) (qpti->res_dvma >> 16);
	param[3] = (u_short) (qpti->res_dvma & 0xffff);
	param[4] = param[5] = 0;
	if (qlogicpti_mbox_command(qpti, param, 1)) {
		printk(KERN_EMERG "qlogicpti%d: Cannot init response queue.\n",
		       qpti->qpti_id);
		spin_unlock_irqrestore(host->host_lock, flags);
		return 1;
	}

	param[0] = MBOX_INIT_REQ_QUEUE;
	param[1] = QLOGICPTI_REQ_QUEUE_LEN + 1;
	param[2] = (u_short) (qpti->req_dvma >> 16);
	param[3] = (u_short) (qpti->req_dvma & 0xffff);
	param[4] = param[5] = 0;
	if (qlogicpti_mbox_command(qpti, param, 1)) {
		printk(KERN_EMERG "qlogicpti%d: Cannot init request queue.\n",
		       qpti->qpti_id);
		spin_unlock_irqrestore(host->host_lock, flags);
		return 1;
	}

	param[0] = MBOX_SET_RETRY_COUNT;
	param[1] = qpti->host_param.retry_count;
	param[2] = qpti->host_param.retry_delay;
	qlogicpti_mbox_command(qpti, param, 0);

	param[0] = MBOX_SET_TAG_AGE_LIMIT;
	param[1] = qpti->host_param.tag_aging;
	qlogicpti_mbox_command(qpti, param, 0);

	for (i = 0; i < MAX_TARGETS; i++) {
		param[0] = MBOX_GET_DEV_QUEUE_PARAMS;
		param[1] = (i << 8);
		qlogicpti_mbox_command(qpti, param, 0);
	}

	param[0] = MBOX_GET_FIRMWARE_STATUS;
	qlogicpti_mbox_command(qpti, param, 0);

	param[0] = MBOX_SET_SELECT_TIMEOUT;
	param[1] = qpti->host_param.selection_timeout;
	qlogicpti_mbox_command(qpti, param, 0);

	for (i = 0; i < MAX_TARGETS; i++) {
		param[0] = MBOX_SET_TARGET_PARAMS;
		param[1] = (i << 8);
		param[2] = (qpti->dev_param[i].device_flags << 8);
		/*
		 * Since we're now loading 1.31 f/w, force narrow/async.
		 */
		param[2] |= 0xc0;
		param[3] = 0;	/* no offset, we do not have sync mode yet */
		qlogicpti_mbox_command(qpti, param, 0);
	}

	/*
	 * Always (sigh) do an initial bus reset (kicks f/w).
	 */
	param[0] = MBOX_BUS_RESET;
	param[1] = qpti->host_param.bus_reset_delay;
	qlogicpti_mbox_command(qpti, param, 0);
	qpti->send_marker = 1;

	spin_unlock_irqrestore(host->host_lock, flags);
	return 0;
}

#define PTI_RESET_LIMIT 400

static int qlogicpti_load_firmware(struct qlogicpti *qpti)
{
	const struct firmware *fw;
	const char fwname[] = "qlogic/isp1000.bin";
	const __le16 *fw_data;
	struct Scsi_Host *host = qpti->qhost;
	unsigned short csum = 0;
	unsigned short param[6];
	unsigned short risc_code_addr, risc_code_length;
	int err;
	unsigned long flags;
	int i, timeout;

	err = request_firmware(&fw, fwname, &qpti->op->dev);
	if (err) {
		printk(KERN_ERR "Failed to load image \"%s\" err %d\n",
		       fwname, err);
		return err;
	}
	if (fw->size % 2) {
		printk(KERN_ERR "Bogus length %zu in image \"%s\"\n",
		       fw->size, fwname);
		err = -EINVAL;
		goto outfirm;
	}
	fw_data = (const __le16 *)&fw->data[0];
	risc_code_addr = 0x1000;	/* all f/w modules load at 0x1000 */
	risc_code_length = fw->size / 2;

	spin_lock_irqsave(host->host_lock, flags);

	/* Verify the checksum twice, one before loading it, and once
	 * afterwards via the mailbox commands.
	 */
	for (i = 0; i < risc_code_length; i++)
		csum += __le16_to_cpu(fw_data[i]);
	if (csum) {
		printk(KERN_EMERG "qlogicpti%d: Aieee, firmware checksum failed!",
		       qpti->qpti_id);
		err = 1;
		goto out;
	}		
	sbus_writew(SBUS_CTRL_RESET, qpti->qregs + SBUS_CTRL);
	sbus_writew((DMA_CTRL_CCLEAR | DMA_CTRL_CIRQ), qpti->qregs + CMD_DMA_CTRL);
	sbus_writew((DMA_CTRL_CCLEAR | DMA_CTRL_CIRQ), qpti->qregs + DATA_DMA_CTRL);
	timeout = PTI_RESET_LIMIT;
	while (--timeout && (sbus_readw(qpti->qregs + SBUS_CTRL) & SBUS_CTRL_RESET))
		udelay(20);
	if (!timeout) {
		printk(KERN_EMERG "qlogicpti%d: Cannot reset the ISP.", qpti->qpti_id);
		err = 1;
		goto out;
	}

	sbus_writew(HCCTRL_RESET, qpti->qregs + HCCTRL);
	mdelay(1);

	sbus_writew((SBUS_CTRL_GENAB | SBUS_CTRL_ERIRQ), qpti->qregs + SBUS_CTRL);
	set_sbus_cfg1(qpti);
	sbus_writew(0, qpti->qregs + SBUS_SEMAPHORE);

	if (sbus_readw(qpti->qregs + RISC_PSR) & RISC_PSR_ULTRA) {
		qpti->ultra = 1;
		sbus_writew((RISC_MTREG_P0ULTRA | RISC_MTREG_P1ULTRA),
			    qpti->qregs + RISC_MTREG);
	} else {
		qpti->ultra = 0;
		sbus_writew((RISC_MTREG_P0DFLT | RISC_MTREG_P1DFLT),
			    qpti->qregs + RISC_MTREG);
	}

	sbus_writew(HCCTRL_REL, qpti->qregs + HCCTRL);

	/* Pin lines are only stable while RISC is paused. */
	sbus_writew(HCCTRL_PAUSE, qpti->qregs + HCCTRL);
	if (sbus_readw(qpti->qregs + CPU_PDIFF) & CPU_PDIFF_MODE)
		qpti->differential = 1;
	else
		qpti->differential = 0;
	sbus_writew(HCCTRL_REL, qpti->qregs + HCCTRL);

	/* This shouldn't be necessary- we've reset things so we should be
	   running from the ROM now.. */

	param[0] = MBOX_STOP_FIRMWARE;
	param[1] = param[2] = param[3] = param[4] = param[5] = 0;
	if (qlogicpti_mbox_command(qpti, param, 1)) {
		printk(KERN_EMERG "qlogicpti%d: Cannot stop firmware for reload.\n",
		       qpti->qpti_id);
		err = 1;
		goto out;
	}		

	/* Load it up.. */
	for (i = 0; i < risc_code_length; i++) {
		param[0] = MBOX_WRITE_RAM_WORD;
		param[1] = risc_code_addr + i;
		param[2] = __le16_to_cpu(fw_data[i]);
		if (qlogicpti_mbox_command(qpti, param, 1) ||
		    param[0] != MBOX_COMMAND_COMPLETE) {
			printk("qlogicpti%d: Firmware dload failed, I'm bolixed!\n",
			       qpti->qpti_id);
			err = 1;
			goto out;
		}
	}

	/* Reset the ISP again. */
	sbus_writew(HCCTRL_RESET, qpti->qregs + HCCTRL);
	mdelay(1);

	qlogicpti_enable_irqs(qpti);
	sbus_writew(0, qpti->qregs + SBUS_SEMAPHORE);
	sbus_writew(HCCTRL_REL, qpti->qregs + HCCTRL);

	/* Ask ISP to verify the checksum of the new code. */
	param[0] = MBOX_VERIFY_CHECKSUM;
	param[1] = risc_code_addr;
	if (qlogicpti_mbox_command(qpti, param, 1) ||
	    (param[0] != MBOX_COMMAND_COMPLETE)) {
		printk(KERN_EMERG "qlogicpti%d: New firmware csum failure!\n",
		       qpti->qpti_id);
		err = 1;
		goto out;
	}

	/* Start using newly downloaded firmware. */
	param[0] = MBOX_EXEC_FIRMWARE;
	param[1] = risc_code_addr;
	qlogicpti_mbox_command(qpti, param, 1);

	param[0] = MBOX_ABOUT_FIRMWARE;
	if (qlogicpti_mbox_command(qpti, param, 1) ||
	    (param[0] != MBOX_COMMAND_COMPLETE)) {
		printk(KERN_EMERG "qlogicpti%d: AboutFirmware cmd fails.\n",
		       qpti->qpti_id);
		err = 1;
		goto out;
	}

	/* Snag the major and minor revisions from the result. */
	qpti->fware_majrev = param[1];
	qpti->fware_minrev = param[2];
	qpti->fware_micrev = param[3];

	/* Set the clock rate */
	param[0] = MBOX_SET_CLOCK_RATE;
	param[1] = qpti->clock;
	if (qlogicpti_mbox_command(qpti, param, 1) ||
	    (param[0] != MBOX_COMMAND_COMPLETE)) {
		printk(KERN_EMERG "qlogicpti%d: could not set clock rate.\n",
		       qpti->qpti_id);
		err = 1;
		goto out;
	}

	if (qpti->is_pti != 0) {
		/* Load scsi initiator ID and interrupt level into sbus static ram. */
		param[0] = MBOX_WRITE_RAM_WORD;
		param[1] = 0xff80;
		param[2] = (unsigned short) qpti->scsi_id;
		qlogicpti_mbox_command(qpti, param, 1);

		param[0] = MBOX_WRITE_RAM_WORD;
		param[1] = 0xff00;
		param[2] = (unsigned short) 3;
		qlogicpti_mbox_command(qpti, param, 1);
	}

out:
	spin_unlock_irqrestore(host->host_lock, flags);
outfirm:
	release_firmware(fw);
	return err;
}

static int qlogicpti_verify_tmon(struct qlogicpti *qpti)
{
	int curstat = sbus_readb(qpti->sreg);

	curstat &= 0xf0;
	if (!(curstat & SREG_FUSE) && (qpti->swsreg & SREG_FUSE))
		printk("qlogicpti%d: Fuse returned to normal state.\n", qpti->qpti_id);
	if (!(curstat & SREG_TPOWER) && (qpti->swsreg & SREG_TPOWER))
		printk("qlogicpti%d: termpwr back to normal state.\n", qpti->qpti_id);
	if (curstat != qpti->swsreg) {
		int error = 0;
		if (curstat & SREG_FUSE) {
			error++;
			printk("qlogicpti%d: Fuse is open!\n", qpti->qpti_id);
		}
		if (curstat & SREG_TPOWER) {
			error++;
			printk("qlogicpti%d: termpwr failure\n", qpti->qpti_id);
		}
		if (qpti->differential &&
		    (curstat & SREG_DSENSE) != SREG_DSENSE) {
			error++;
			printk("qlogicpti%d: You have a single ended device on a "
			       "differential bus!  Please fix!\n", qpti->qpti_id);
		}
		qpti->swsreg = curstat;
		return error;
	}
	return 0;
}

static irqreturn_t qpti_intr(int irq, void *dev_id);

static void qpti_chain_add(struct qlogicpti *qpti)
{
	spin_lock_irq(&qptichain_lock);
	if (qptichain != NULL) {
		struct qlogicpti *qlink = qptichain;

		while(qlink->next)
			qlink = qlink->next;
		qlink->next = qpti;
	} else {
		qptichain = qpti;
	}
	qpti->next = NULL;
	spin_unlock_irq(&qptichain_lock);
}

static void qpti_chain_del(struct qlogicpti *qpti)
{
	spin_lock_irq(&qptichain_lock);
	if (qptichain == qpti) {
		qptichain = qpti->next;
	} else {
		struct qlogicpti *qlink = qptichain;
		while(qlink->next != qpti)
			qlink = qlink->next;
		qlink->next = qpti->next;
	}
	qpti->next = NULL;
	spin_unlock_irq(&qptichain_lock);
}

static int qpti_map_regs(struct qlogicpti *qpti)
{
	struct platform_device *op = qpti->op;

	qpti->qregs = of_ioremap(&op->resource[0], 0,
				 resource_size(&op->resource[0]),
				 "PTI Qlogic/ISP");
	if (!qpti->qregs) {
		printk("PTI: Qlogic/ISP registers are unmappable\n");
		return -ENODEV;
	}
	if (qpti->is_pti) {
		qpti->sreg = of_ioremap(&op->resource[0], (16 * 4096),
					sizeof(unsigned char),
					"PTI Qlogic/ISP statreg");
		if (!qpti->sreg) {
			printk("PTI: Qlogic/ISP status register is unmappable\n");
			return -ENODEV;
		}
	}
	return 0;
}

static int qpti_register_irq(struct qlogicpti *qpti)
{
	struct platform_device *op = qpti->op;

	qpti->qhost->irq = qpti->irq = op->archdata.irqs[0];

	/* We used to try various overly-clever things to
	 * reduce the interrupt processing overhead on
	 * sun4c/sun4m when multiple PTI's shared the
	 * same IRQ.  It was too complex and messy to
	 * sanely maintain.
	 */
	if (request_irq(qpti->irq, qpti_intr,
			IRQF_SHARED, "QlogicPTI", qpti))
		goto fail;

	printk("qlogicpti%d: IRQ %d ", qpti->qpti_id, qpti->irq);

	return 0;

fail:
	printk("qlogicpti%d: Cannot acquire irq line\n", qpti->qpti_id);
	return -1;
}

static void qpti_get_scsi_id(struct qlogicpti *qpti)
{
	struct platform_device *op = qpti->op;
	struct device_node *dp;

	dp = op->dev.of_node;

	qpti->scsi_id = of_getintprop_default(dp, "initiator-id", -1);
	if (qpti->scsi_id == -1)
		qpti->scsi_id = of_getintprop_default(dp, "scsi-initiator-id",
						      -1);
	if (qpti->scsi_id == -1)
		qpti->scsi_id =
			of_getintprop_default(dp->parent,
					      "scsi-initiator-id", 7);
	qpti->qhost->this_id = qpti->scsi_id;
	qpti->qhost->max_sectors = 64;

	printk("SCSI ID %d ", qpti->scsi_id);
}

static void qpti_get_bursts(struct qlogicpti *qpti)
{
	struct platform_device *op = qpti->op;
	u8 bursts, bmask;

	bursts = of_getintprop_default(op->dev.of_node, "burst-sizes", 0xff);
	bmask = of_getintprop_default(op->dev.of_node->parent, "burst-sizes", 0xff);
	if (bmask != 0xff)
		bursts &= bmask;
	if (bursts == 0xff ||
	    (bursts & DMA_BURST16) == 0 ||
	    (bursts & DMA_BURST32) == 0)
		bursts = (DMA_BURST32 - 1);

	qpti->bursts = bursts;
}

static void qpti_get_clock(struct qlogicpti *qpti)
{
	unsigned int cfreq;

	/* Check for what the clock input to this card is.
	 * Default to 40Mhz.
	 */
	cfreq = prom_getintdefault(qpti->prom_node,"clock-frequency",40000000);
	qpti->clock = (cfreq + 500000)/1000000;
	if (qpti->clock == 0) /* bullshit */
		qpti->clock = 40;
}

/* The request and response queues must each be aligned
 * on a page boundary.
 */
static int qpti_map_queues(struct qlogicpti *qpti)
{
	struct platform_device *op = qpti->op;

#define QSIZE(entries)	(((entries) + 1) * QUEUE_ENTRY_LEN)
	qpti->res_cpu = dma_alloc_coherent(&op->dev,
					   QSIZE(RES_QUEUE_LEN),
					   &qpti->res_dvma, GFP_ATOMIC);
	if (qpti->res_cpu == NULL ||
	    qpti->res_dvma == 0) {
		printk("QPTI: Cannot map response queue.\n");
		return -1;
	}

	qpti->req_cpu = dma_alloc_coherent(&op->dev,
					   QSIZE(QLOGICPTI_REQ_QUEUE_LEN),
					   &qpti->req_dvma, GFP_ATOMIC);
	if (qpti->req_cpu == NULL ||
	    qpti->req_dvma == 0) {
		dma_free_coherent(&op->dev, QSIZE(RES_QUEUE_LEN),
				  qpti->res_cpu, qpti->res_dvma);
		printk("QPTI: Cannot map request queue.\n");
		return -1;
	}
	memset(qpti->res_cpu, 0, QSIZE(RES_QUEUE_LEN));
	memset(qpti->req_cpu, 0, QSIZE(QLOGICPTI_REQ_QUEUE_LEN));
	return 0;
}

const char *qlogicpti_info(struct Scsi_Host *host)
{
	static char buf[80];
	struct qlogicpti *qpti = (struct qlogicpti *) host->hostdata;

	sprintf(buf, "PTI Qlogic,ISP SBUS SCSI irq %d regs at %p",
		qpti->qhost->irq, qpti->qregs);
	return buf;
}

/* I am a certified frobtronicist. */
static inline void marker_frob(struct Command_Entry *cmd)
{
	struct Marker_Entry *marker = (struct Marker_Entry *) cmd;

	memset(marker, 0, sizeof(struct Marker_Entry));
	marker->hdr.entry_cnt = 1;
	marker->hdr.entry_type = ENTRY_MARKER;
	marker->modifier = SYNC_ALL;
	marker->rsvd = 0;
}

static inline void cmd_frob(struct Command_Entry *cmd, struct scsi_cmnd *Cmnd,
			    struct qlogicpti *qpti)
{
	memset(cmd, 0, sizeof(struct Command_Entry));
	cmd->hdr.entry_cnt = 1;
	cmd->hdr.entry_type = ENTRY_COMMAND;
	cmd->target_id = Cmnd->device->id;
	cmd->target_lun = Cmnd->device->lun;
	cmd->cdb_length = Cmnd->cmd_len;
	cmd->control_flags = 0;
	if (Cmnd->device->tagged_supported) {
		if (qpti->cmd_count[Cmnd->device->id] == 0)
			qpti->tag_ages[Cmnd->device->id] = jiffies;
		if (time_after(jiffies, qpti->tag_ages[Cmnd->device->id] + (5*HZ))) {
			cmd->control_flags = CFLAG_ORDERED_TAG;
			qpti->tag_ages[Cmnd->device->id] = jiffies;
		} else
			cmd->control_flags = CFLAG_SIMPLE_TAG;
	}
	if ((Cmnd->cmnd[0] == WRITE_6) ||
	    (Cmnd->cmnd[0] == WRITE_10) ||
	    (Cmnd->cmnd[0] == WRITE_12))
		cmd->control_flags |= CFLAG_WRITE;
	else
		cmd->control_flags |= CFLAG_READ;
	cmd->time_out = Cmnd->request->timeout/HZ;
	memcpy(cmd->cdb, Cmnd->cmnd, Cmnd->cmd_len);
}

/* Do it to it baby. */
static inline int load_cmd(struct scsi_cmnd *Cmnd, struct Command_Entry *cmd,
			   struct qlogicpti *qpti, u_int in_ptr, u_int out_ptr)
{
	struct dataseg *ds;
	struct scatterlist *sg, *s;
	int i, n;

	if (scsi_bufflen(Cmnd)) {
		int sg_count;

		sg = scsi_sglist(Cmnd);
		sg_count = dma_map_sg(&qpti->op->dev, sg,
				      scsi_sg_count(Cmnd),
				      Cmnd->sc_data_direction);

		ds = cmd->dataseg;
		cmd->segment_cnt = sg_count;

		/* Fill in first four sg entries: */
		n = sg_count;
		if (n > 4)
			n = 4;
		for_each_sg(sg, s, n, i) {
			ds[i].d_base = sg_dma_address(s);
			ds[i].d_count = sg_dma_len(s);
		}
		sg_count -= 4;
		sg = s;
		while (sg_count > 0) {
			struct Continuation_Entry *cont;

			++cmd->hdr.entry_cnt;
			cont = (struct Continuation_Entry *) &qpti->req_cpu[in_ptr];
			in_ptr = NEXT_REQ_PTR(in_ptr);
			if (in_ptr == out_ptr)
				return -1;

			cont->hdr.entry_type = ENTRY_CONTINUATION;
			cont->hdr.entry_cnt = 0;
			cont->hdr.sys_def_1 = 0;
			cont->hdr.flags = 0;
			cont->reserved = 0;
			ds = cont->dataseg;
			n = sg_count;
			if (n > 7)
				n = 7;
			for_each_sg(sg, s, n, i) {
				ds[i].d_base = sg_dma_address(s);
				ds[i].d_count = sg_dma_len(s);
			}
			sg_count -= n;
			sg = s;
		}
	} else {
		cmd->dataseg[0].d_base = 0;
		cmd->dataseg[0].d_count = 0;
		cmd->segment_cnt = 1; /* Shouldn't this be 0? */
	}

	/* Committed, record Scsi_Cmd so we can find it later. */
	cmd->handle = in_ptr;
	qpti->cmd_slots[in_ptr] = Cmnd;

	qpti->cmd_count[Cmnd->device->id]++;
	sbus_writew(in_ptr, qpti->qregs + MBOX4);
	qpti->req_in_ptr = in_ptr;

	return in_ptr;
}

static inline void update_can_queue(struct Scsi_Host *host, u_int in_ptr, u_int out_ptr)
{
	/* Temporary workaround until bug is found and fixed (one bug has been found
	   already, but fixing it makes things even worse) -jj */
	int num_free = QLOGICPTI_REQ_QUEUE_LEN - REQ_QUEUE_DEPTH(in_ptr, out_ptr) - 64;
	host->can_queue = scsi_host_busy(host) + num_free;
	host->sg_tablesize = QLOGICPTI_MAX_SG(num_free);
}

static int qlogicpti_slave_configure(struct scsi_device *sdev)
{
	struct qlogicpti *qpti = shost_priv(sdev->host);
	int tgt = sdev->id;
	u_short param[6];

	/* tags handled in midlayer */
	/* enable sync mode? */
	if (sdev->sdtr) {
		qpti->dev_param[tgt].device_flags |= 0x10;
	} else {
		qpti->dev_param[tgt].synchronous_offset = 0;
		qpti->dev_param[tgt].synchronous_period = 0;
	}
	/* are we wide capable? */
	if (sdev->wdtr)
		qpti->dev_param[tgt].device_flags |= 0x20;

	param[0] = MBOX_SET_TARGET_PARAMS;
	param[1] = (tgt << 8);
	param[2] = (qpti->dev_param[tgt].device_flags << 8);
	if (qpti->dev_param[tgt].device_flags & 0x10) {
		param[3] = (qpti->dev_param[tgt].synchronous_offset << 8) |
			qpti->dev_param[tgt].synchronous_period;
	} else {
		param[3] = 0;
	}
	qlogicpti_mbox_command(qpti, param, 0);
	return 0;
}

/*
 * The middle SCSI layer ensures that queuecommand never gets invoked
 * concurrently with itself or the interrupt handler (though the
 * interrupt handler may call this routine as part of
 * request-completion handling).
 *
 * "This code must fly." -davem
 */
static int qlogicpti_queuecommand_lck(struct scsi_cmnd *Cmnd, void (*done)(struct scsi_cmnd *))
{
	struct Scsi_Host *host = Cmnd->device->host;
	struct qlogicpti *qpti = (struct qlogicpti *) host->hostdata;
	struct Command_Entry *cmd;
	u_int out_ptr;
	int in_ptr;

	Cmnd->scsi_done = done;

	in_ptr = qpti->req_in_ptr;
	cmd = (struct Command_Entry *) &qpti->req_cpu[in_ptr];
	out_ptr = sbus_readw(qpti->qregs + MBOX4);
	in_ptr = NEXT_REQ_PTR(in_ptr);
	if (in_ptr == out_ptr)
		goto toss_command;

	if (qpti->send_marker) {
		marker_frob(cmd);
		qpti->send_marker = 0;
		if (NEXT_REQ_PTR(in_ptr) == out_ptr) {
			sbus_writew(in_ptr, qpti->qregs + MBOX4);
			qpti->req_in_ptr = in_ptr;
			goto toss_command;
		}
		cmd = (struct Command_Entry *) &qpti->req_cpu[in_ptr];
		in_ptr = NEXT_REQ_PTR(in_ptr);
	}
	cmd_frob(cmd, Cmnd, qpti);
	if ((in_ptr = load_cmd(Cmnd, cmd, qpti, in_ptr, out_ptr)) == -1)
		goto toss_command;

	update_can_queue(host, in_ptr, out_ptr);

	return 0;

toss_command:
	printk(KERN_EMERG "qlogicpti%d: request queue overflow\n",
	       qpti->qpti_id);

	/* Unfortunately, unless you use the new EH code, which
	 * we don't, the midlayer will ignore the return value,
	 * which is insane.  We pick up the pieces like this.
	 */
	Cmnd->result = DID_BUS_BUSY;
	done(Cmnd);
	return 1;
}

static DEF_SCSI_QCMD(qlogicpti_queuecommand)

static int qlogicpti_return_status(struct Status_Entry *sts, int id)
{
	int host_status = DID_ERROR;

	switch (sts->completion_status) {
	      case CS_COMPLETE:
		host_status = DID_OK;
		break;
	      case CS_INCOMPLETE:
		if (!(sts->state_flags & SF_GOT_BUS))
			host_status = DID_NO_CONNECT;
		else if (!(sts->state_flags & SF_GOT_TARGET))
			host_status = DID_BAD_TARGET;
		else if (!(sts->state_flags & SF_SENT_CDB))
			host_status = DID_ERROR;
		else if (!(sts->state_flags & SF_TRANSFERRED_DATA))
			host_status = DID_ERROR;
		else if (!(sts->state_flags & SF_GOT_STATUS))
			host_status = DID_ERROR;
		else if (!(sts->state_flags & SF_GOT_SENSE))
			host_status = DID_ERROR;
		break;
	      case CS_DMA_ERROR:
	      case CS_TRANSPORT_ERROR:
		host_status = DID_ERROR;
		break;
	      case CS_RESET_OCCURRED:
	      case CS_BUS_RESET:
		host_status = DID_RESET;
		break;
	      case CS_ABORTED:
		host_status = DID_ABORT;
		break;
	      case CS_TIMEOUT:
		host_status = DID_TIME_OUT;
		break;
	      case CS_DATA_OVERRUN:
	      case CS_COMMAND_OVERRUN:
	      case CS_STATUS_OVERRUN:
	      case CS_BAD_MESSAGE:
	      case CS_NO_MESSAGE_OUT:
	      case CS_EXT_ID_FAILED:
	      case CS_IDE_MSG_FAILED:
	      case CS_ABORT_MSG_FAILED:
	      case CS_NOP_MSG_FAILED:
	      case CS_PARITY_ERROR_MSG_FAILED:
	      case CS_DEVICE_RESET_MSG_FAILED:
	      case CS_ID_MSG_FAILED:
	      case CS_UNEXP_BUS_FREE:
		host_status = DID_ERROR;
		break;
	      case CS_DATA_UNDERRUN:
		host_status = DID_OK;
		break;
	      default:
		printk(KERN_EMERG "qlogicpti%d: unknown completion status 0x%04x\n",
		       id, sts->completion_status);
		host_status = DID_ERROR;
		break;
	}

	return (sts->scsi_status & STATUS_MASK) | (host_status << 16);
}

static struct scsi_cmnd *qlogicpti_intr_handler(struct qlogicpti *qpti)
{
	struct scsi_cmnd *Cmnd, *done_queue = NULL;
	struct Status_Entry *sts;
	u_int in_ptr, out_ptr;

	if (!(sbus_readw(qpti->qregs + SBUS_STAT) & SBUS_STAT_RINT))
		return NULL;
		
	in_ptr = sbus_readw(qpti->qregs + MBOX5);
	sbus_writew(HCCTRL_CRIRQ, qpti->qregs + HCCTRL);
	if (sbus_readw(qpti->qregs + SBUS_SEMAPHORE) & SBUS_SEMAPHORE_LCK) {
		switch (sbus_readw(qpti->qregs + MBOX0)) {
		case ASYNC_SCSI_BUS_RESET:
		case EXECUTION_TIMEOUT_RESET:
			qpti->send_marker = 1;
			break;
		case INVALID_COMMAND:
		case HOST_INTERFACE_ERROR:
		case COMMAND_ERROR:
		case COMMAND_PARAM_ERROR:
			break;
		};
		sbus_writew(0, qpti->qregs + SBUS_SEMAPHORE);
	}

	/* This looks like a network driver! */
	out_ptr = qpti->res_out_ptr;
	while (out_ptr != in_ptr) {
		u_int cmd_slot;

		sts = (struct Status_Entry *) &qpti->res_cpu[out_ptr];
		out_ptr = NEXT_RES_PTR(out_ptr);

		/* We store an index in the handle, not the pointer in
		 * some form.  This avoids problems due to the fact
		 * that the handle provided is only 32-bits. -DaveM
		 */
		cmd_slot = sts->handle;
		Cmnd = qpti->cmd_slots[cmd_slot];
		qpti->cmd_slots[cmd_slot] = NULL;

		if (sts->completion_status == CS_RESET_OCCURRED ||
		    sts->completion_status == CS_ABORTED ||
		    (sts->status_flags & STF_BUS_RESET))
			qpti->send_marker = 1;

		if (sts->state_flags & SF_GOT_SENSE)
			memcpy(Cmnd->sense_buffer, sts->req_sense_data,
			       SCSI_SENSE_BUFFERSIZE);

		if (sts->hdr.entry_type == ENTRY_STATUS)
			Cmnd->result =
			    qlogicpti_return_status(sts, qpti->qpti_id);
		else
			Cmnd->result = DID_ERROR << 16;

		if (scsi_bufflen(Cmnd))
			dma_unmap_sg(&qpti->op->dev,
				     scsi_sglist(Cmnd), scsi_sg_count(Cmnd),
				     Cmnd->sc_data_direction);

		qpti->cmd_count[Cmnd->device->id]--;
		sbus_writew(out_ptr, qpti->qregs + MBOX5);
		Cmnd->host_scribble = (unsigned char *) done_queue;
		done_queue = Cmnd;
	}
	qpti->res_out_ptr = out_ptr;

	return done_queue;
}

static irqreturn_t qpti_intr(int irq, void *dev_id)
{
	struct qlogicpti *qpti = dev_id;
	unsigned long flags;
	struct scsi_cmnd *dq;

	spin_lock_irqsave(qpti->qhost->host_lock, flags);
	dq = qlogicpti_intr_handler(qpti);

	if (dq != NULL) {
		do {
			struct scsi_cmnd *next;

			next = (struct scsi_cmnd *) dq->host_scribble;
			dq->scsi_done(dq);
			dq = next;
		} while (dq != NULL);
	}
	spin_unlock_irqrestore(qpti->qhost->host_lock, flags);

	return IRQ_HANDLED;
}

static int qlogicpti_abort(struct scsi_cmnd *Cmnd)
{
	u_short param[6];
	struct Scsi_Host *host = Cmnd->device->host;
	struct qlogicpti *qpti = (struct qlogicpti *) host->hostdata;
	int return_status = SUCCESS;
	u32 cmd_cookie;
	int i;

	printk(KERN_WARNING "qlogicpti%d: Aborting cmd for tgt[%d] lun[%d]\n",
	       qpti->qpti_id, (int)Cmnd->device->id, (int)Cmnd->device->lun);

	qlogicpti_disable_irqs(qpti);

	/* Find the 32-bit cookie we gave to the firmware for
	 * this command.
	 */
	for (i = 0; i < QLOGICPTI_REQ_QUEUE_LEN + 1; i++)
		if (qpti->cmd_slots[i] == Cmnd)
			break;
	cmd_cookie = i;

	param[0] = MBOX_ABORT;
	param[1] = (((u_short) Cmnd->device->id) << 8) | Cmnd->device->lun;
	param[2] = cmd_cookie >> 16;
	param[3] = cmd_cookie & 0xffff;
	if (qlogicpti_mbox_command(qpti, param, 0) ||
	    (param[0] != MBOX_COMMAND_COMPLETE)) {
		printk(KERN_EMERG "qlogicpti%d: scsi abort failure: %x\n",
		       qpti->qpti_id, param[0]);
		return_status = FAILED;
	}

	qlogicpti_enable_irqs(qpti);

	return return_status;
}

static int qlogicpti_reset(struct scsi_cmnd *Cmnd)
{
	u_short param[6];
	struct Scsi_Host *host = Cmnd->device->host;
	struct qlogicpti *qpti = (struct qlogicpti *) host->hostdata;
	int return_status = SUCCESS;

	printk(KERN_WARNING "qlogicpti%d: Resetting SCSI bus!\n",
	       qpti->qpti_id);

	qlogicpti_disable_irqs(qpti);

	param[0] = MBOX_BUS_RESET;
	param[1] = qpti->host_param.bus_reset_delay;
	if (qlogicpti_mbox_command(qpti, param, 0) ||
	   (param[0] != MBOX_COMMAND_COMPLETE)) {
		printk(KERN_EMERG "qlogicisp%d: scsi bus reset failure: %x\n",
		       qpti->qpti_id, param[0]);
		return_status = FAILED;
	}

	qlogicpti_enable_irqs(qpti);

	return return_status;
}

static struct scsi_host_template qpti_template = {
	.module			= THIS_MODULE,
	.name			= "qlogicpti",
	.info			= qlogicpti_info,
	.queuecommand		= qlogicpti_queuecommand,
	.slave_configure	= qlogicpti_slave_configure,
	.eh_abort_handler	= qlogicpti_abort,
	.eh_host_reset_handler	= qlogicpti_reset,
	.can_queue		= QLOGICPTI_REQ_QUEUE_LEN,
	.this_id		= 7,
	.sg_tablesize		= QLOGICPTI_MAX_SG(QLOGICPTI_REQ_QUEUE_LEN),
};

static const struct of_device_id qpti_match[];
static int qpti_sbus_probe(struct platform_device *op)
{
	struct device_node *dp = op->dev.of_node;
	struct Scsi_Host *host;
	struct qlogicpti *qpti;
	static int nqptis;
	const char *fcode;

	/* Sometimes Antares cards come up not completely
	 * setup, and we get a report of a zero IRQ.
	 */
	if (op->archdata.irqs[0] == 0)
		return -ENODEV;

	host = scsi_host_alloc(&qpti_template, sizeof(struct qlogicpti));
	if (!host)
		return -ENOMEM;

	qpti = shost_priv(host);

	host->max_id = MAX_TARGETS;
	qpti->qhost = host;
	qpti->op = op;
	qpti->qpti_id = nqptis;
	qpti->is_pti = !of_node_name_eq(op->dev.of_node, "QLGC,isp");

	if (qpti_map_regs(qpti) < 0)
		goto fail_unlink;

	if (qpti_register_irq(qpti) < 0)
		goto fail_unmap_regs;

	qpti_get_scsi_id(qpti);
	qpti_get_bursts(qpti);
	qpti_get_clock(qpti);

	/* Clear out scsi_cmnd array. */
	memset(qpti->cmd_slots, 0, sizeof(qpti->cmd_slots));

	if (qpti_map_queues(qpti) < 0)
		goto fail_free_irq;

	/* Load the firmware. */
	if (qlogicpti_load_firmware(qpti))
		goto fail_unmap_queues;
	if (qpti->is_pti) {
		/* Check the PTI status reg. */
		if (qlogicpti_verify_tmon(qpti))
			goto fail_unmap_queues;
	}

	/* Reset the ISP and init res/req queues. */
	if (qlogicpti_reset_hardware(host))
		goto fail_unmap_queues;

	printk("(Firmware v%d.%d.%d)", qpti->fware_majrev,
	       qpti->fware_minrev, qpti->fware_micrev);

	fcode = of_get_property(dp, "isp-fcode", NULL);
	if (fcode && fcode[0])
		printk("(FCode %s)", fcode);
	if (of_find_property(dp, "differential", NULL) != NULL)
		qpti->differential = 1;
			
	printk("\nqlogicpti%d: [%s Wide, using %s interface]\n",
		qpti->qpti_id,
		(qpti->ultra ? "Ultra" : "Fast"),
		(qpti->differential ? "differential" : "single ended"));

	if (scsi_add_host(host, &op->dev)) {
		printk("qlogicpti%d: Failed scsi_add_host\n", qpti->qpti_id);
		goto fail_unmap_queues;
	}

	dev_set_drvdata(&op->dev, qpti);

	qpti_chain_add(qpti);

	scsi_scan_host(host);
	nqptis++;

	return 0;

fail_unmap_queues:
#define QSIZE(entries)	(((entries) + 1) * QUEUE_ENTRY_LEN)
	dma_free_coherent(&op->dev,
			  QSIZE(RES_QUEUE_LEN),
			  qpti->res_cpu, qpti->res_dvma);
	dma_free_coherent(&op->dev,
			  QSIZE(QLOGICPTI_REQ_QUEUE_LEN),
			  qpti->req_cpu, qpti->req_dvma);
#undef QSIZE

fail_free_irq:
	free_irq(qpti->irq, qpti);

fail_unmap_regs:
	of_iounmap(&op->resource[0], qpti->qregs,
		   resource_size(&op->resource[0]));
	if (qpti->is_pti)
		of_iounmap(&op->resource[0], qpti->sreg,
			   sizeof(unsigned char));

fail_unlink:
	scsi_host_put(host);

	return -ENODEV;
}

static int qpti_sbus_remove(struct platform_device *op)
{
	struct qlogicpti *qpti = dev_get_drvdata(&op->dev);

	qpti_chain_del(qpti);

	scsi_remove_host(qpti->qhost);

	/* Shut up the card. */
	sbus_writew(0, qpti->qregs + SBUS_CTRL);

	/* Free IRQ handler and unmap Qlogic,ISP and PTI status regs. */
	free_irq(qpti->irq, qpti);

#define QSIZE(entries)	(((entries) + 1) * QUEUE_ENTRY_LEN)
	dma_free_coherent(&op->dev,
			  QSIZE(RES_QUEUE_LEN),
			  qpti->res_cpu, qpti->res_dvma);
	dma_free_coherent(&op->dev,
			  QSIZE(QLOGICPTI_REQ_QUEUE_LEN),
			  qpti->req_cpu, qpti->req_dvma);
#undef QSIZE

	of_iounmap(&op->resource[0], qpti->qregs,
		   resource_size(&op->resource[0]));
	if (qpti->is_pti)
		of_iounmap(&op->resource[0], qpti->sreg, sizeof(unsigned char));

	scsi_host_put(qpti->qhost);

	return 0;
}

static const struct of_device_id qpti_match[] = {
	{
		.name = "ptisp",
	},
	{
		.name = "PTI,ptisp",
	},
	{
		.name = "QLGC,isp",
	},
	{
		.name = "SUNW,isp",
	},
	{},
};
MODULE_DEVICE_TABLE(of, qpti_match);

static struct platform_driver qpti_sbus_driver = {
	.driver = {
		.name = "qpti",
		.of_match_table = qpti_match,
	},
	.probe		= qpti_sbus_probe,
	.remove		= qpti_sbus_remove,
};
module_platform_driver(qpti_sbus_driver);

MODULE_DESCRIPTION("QlogicISP SBUS driver");
MODULE_AUTHOR("David S. Miller (davem@davemloft.net)");
MODULE_LICENSE("GPL");
MODULE_VERSION("2.1");
MODULE_FIRMWARE("qlogic/isp1000.bin");<|MERGE_RESOLUTION|>--- conflicted
+++ resolved
@@ -200,17 +200,6 @@
 	/* Write mailbox command registers. */
 	switch (mbox_param[param[0]] >> 4) {
 	case 6: sbus_writew(param[5], qpti->qregs + MBOX5);
-<<<<<<< HEAD
-		/* Fall through */
-	case 5: sbus_writew(param[4], qpti->qregs + MBOX4);
-		/* Fall through */
-	case 4: sbus_writew(param[3], qpti->qregs + MBOX3);
-		/* Fall through */
-	case 3: sbus_writew(param[2], qpti->qregs + MBOX2);
-		/* Fall through */
-	case 2: sbus_writew(param[1], qpti->qregs + MBOX1);
-		/* Fall through */
-=======
 		fallthrough;
 	case 5: sbus_writew(param[4], qpti->qregs + MBOX4);
 		fallthrough;
@@ -220,7 +209,6 @@
 		fallthrough;
 	case 2: sbus_writew(param[1], qpti->qregs + MBOX1);
 		fallthrough;
->>>>>>> 7d2a07b7
 	case 1: sbus_writew(param[0], qpti->qregs + MBOX0);
 	}
 
@@ -271,17 +259,6 @@
 	/* Read back output parameters. */
 	switch (mbox_param[param[0]] & 0xf) {
 	case 6: param[5] = sbus_readw(qpti->qregs + MBOX5);
-<<<<<<< HEAD
-		/* Fall through */
-	case 5: param[4] = sbus_readw(qpti->qregs + MBOX4);
-		/* Fall through */
-	case 4: param[3] = sbus_readw(qpti->qregs + MBOX3);
-		/* Fall through */
-	case 3: param[2] = sbus_readw(qpti->qregs + MBOX2);
-		/* Fall through */
-	case 2: param[1] = sbus_readw(qpti->qregs + MBOX1);
-		/* Fall through */
-=======
 		fallthrough;
 	case 5: param[4] = sbus_readw(qpti->qregs + MBOX4);
 		fallthrough;
@@ -291,7 +268,6 @@
 		fallthrough;
 	case 2: param[1] = sbus_readw(qpti->qregs + MBOX1);
 		fallthrough;
->>>>>>> 7d2a07b7
 	case 1: param[0] = sbus_readw(qpti->qregs + MBOX0);
 	}
 
