/*******************************************************************
 * This file is part of the Emulex Linux Device Driver for         *
 * Fibre Channel Host Bus Adapters.                                *
 * Copyright (C) 2017-2019 Broadcom. All Rights Reserved. The term *
 * “Broadcom” refers to Broadcom Inc. and/or its subsidiaries.     *
 * Copyright (C) 2004-2016 Emulex.  All rights reserved.           *
 * EMULEX and SLI are trademarks of Emulex.                        *
 * www.broadcom.com                                                *
 * Portions Copyright (C) 2004-2005 Christoph Hellwig              *
 *                                                                 *
 * This program is free software; you can redistribute it and/or   *
 * modify it under the terms of version 2 of the GNU General       *
 * Public License as published by the Free Software Foundation.    *
 * This program is distributed in the hope that it will be useful. *
 * ALL EXPRESS OR IMPLIED CONDITIONS, REPRESENTATIONS AND          *
 * WARRANTIES, INCLUDING ANY IMPLIED WARRANTY OF MERCHANTABILITY,  *
 * FITNESS FOR A PARTICULAR PURPOSE, OR NON-INFRINGEMENT, ARE      *
 * DISCLAIMED, EXCEPT TO THE EXTENT THAT SUCH DISCLAIMERS ARE HELD *
 * TO BE LEGALLY INVALID.  See the GNU General Public License for  *
 * more details, a copy of which can be found in the file COPYING  *
 * included with this package.                                     *
 *******************************************************************/

#include <scsi/scsi_host.h>
#include <linux/ktime.h>
#include <linux/workqueue.h>

#if defined(CONFIG_DEBUG_FS) && !defined(CONFIG_SCSI_LPFC_DEBUG_FS)
#define CONFIG_SCSI_LPFC_DEBUG_FS
#endif

struct lpfc_sli2_slim;

#define ELX_MODEL_NAME_SIZE	80

#define LPFC_PCI_DEV_LP		0x1
#define LPFC_PCI_DEV_OC		0x2

#define LPFC_SLI_REV2		2
#define LPFC_SLI_REV3		3
#define LPFC_SLI_REV4		4

#define LPFC_MAX_TARGET		4096	/* max number of targets supported */
#define LPFC_MAX_DISC_THREADS	64	/* max outstanding discovery els
					   requests */
#define LPFC_MAX_NS_RETRY	3	/* Number of retry attempts to contact
					   the NameServer  before giving up. */
#define LPFC_CMD_PER_LUN	3	/* max outstanding cmds per lun */
#define LPFC_DEFAULT_SG_SEG_CNT 64	/* sg element count per scsi cmnd */
#define LPFC_DEFAULT_MENLO_SG_SEG_CNT 128	/* sg element count per scsi
		cmnd for menlo needs nearly twice as for firmware
		downloads using bsg */

#define LPFC_DEFAULT_XPSGL_SIZE	256
#define LPFC_MAX_SG_TABLESIZE	0xffff
#define LPFC_MIN_SG_SLI4_BUF_SZ	0x800	/* based on LPFC_DEFAULT_SG_SEG_CNT */
#define LPFC_MAX_BG_SLI4_SEG_CNT_DIF 128 /* sg element count for BlockGuard */
#define LPFC_MAX_SG_SEG_CNT_DIF 512	/* sg element count per scsi cmnd  */
#define LPFC_MAX_SG_SEG_CNT	4096	/* sg element count per scsi cmnd */
#define LPFC_MIN_SG_SEG_CNT	32	/* sg element count per scsi cmnd */
#define LPFC_MAX_SGL_SEG_CNT	512	/* SGL element count per scsi cmnd */
#define LPFC_MAX_BPL_SEG_CNT	4096	/* BPL element count per scsi cmnd */
#define LPFC_MAX_NVME_SEG_CNT	256	/* max SGL element cnt per NVME cmnd */

#define LPFC_MAX_SGE_SIZE       0x80000000 /* Maximum data allowed in a SGE */
#define LPFC_IOCB_LIST_CNT	2250	/* list of IOCBs for fast-path usage. */
#define LPFC_Q_RAMP_UP_INTERVAL 120     /* lun q_depth ramp up interval */
#define LPFC_VNAME_LEN		100	/* vport symbolic name length */
#define LPFC_TGTQ_RAMPUP_PCENT	5	/* Target queue rampup in percentage */
#define LPFC_MIN_TGT_QDEPTH	10
#define LPFC_MAX_TGT_QDEPTH	0xFFFF

#define  LPFC_MAX_BUCKET_COUNT 20	/* Maximum no. of buckets for stat data
					   collection. */
/*
 * Following time intervals are used of adjusting SCSI device
 * queue depths when there are driver resource error or Firmware
 * resource error.
 */
/* 1 Second */
#define QUEUE_RAMP_DOWN_INTERVAL	(msecs_to_jiffies(1000 * 1))

/* Number of exchanges reserved for discovery to complete */
#define LPFC_DISC_IOCB_BUFF_COUNT 20

#define LPFC_HB_MBOX_INTERVAL   5	/* Heart beat interval in seconds. */
#define LPFC_HB_MBOX_TIMEOUT    30	/* Heart beat timeout  in seconds. */

/* Error Attention event polling interval */
#define LPFC_ERATT_POLL_INTERVAL	5 /* EATT poll interval in seconds */

/* Define macros for 64 bit support */
#define putPaddrLow(addr)    ((uint32_t) (0xffffffff & (u64)(addr)))
#define putPaddrHigh(addr)   ((uint32_t) (0xffffffff & (((u64)(addr))>>32)))
#define getPaddr(high, low)  ((dma_addr_t)( \
			     (( (u64)(high)<<16 ) << 16)|( (u64)(low))))
/* Provide maximum configuration definitions. */
#define LPFC_DRVR_TIMEOUT	16	/* driver iocb timeout value in sec */
#define FC_MAX_ADPTMSG		64

#define MAX_HBAEVT	32
#define MAX_HBAS_NO_RESET 16

/* Number of MSI-X vectors the driver uses */
#define LPFC_MSIX_VECTORS	2

/* lpfc wait event data ready flag */
#define LPFC_DATA_READY		0	/* bit 0 */

/* queue dump line buffer size */
#define LPFC_LBUF_SZ		128

/* mailbox system shutdown options */
#define LPFC_MBX_NO_WAIT	0
#define LPFC_MBX_WAIT		1

enum lpfc_polling_flags {
	ENABLE_FCP_RING_POLLING = 0x1,
	DISABLE_FCP_RING_INT    = 0x2
};

struct perf_prof {
	uint16_t cmd_cpu[40];
	uint16_t rsp_cpu[40];
	uint16_t qh_cpu[40];
	uint16_t wqidx[40];
};

/*
 * Provide for FC4 TYPE x28 - NVME.  The
 * bit mask for FCP and NVME is 0x8 identically
 * because they are 32 bit positions distance.
 */
#define LPFC_FC4_TYPE_BITMASK	0x00000100

/* Provide DMA memory definitions the driver uses per port instance. */
struct lpfc_dmabuf {
	struct list_head list;
	void *virt;		/* virtual address ptr */
	dma_addr_t phys;	/* mapped address */
	uint32_t   buffer_tag;	/* used for tagged queue ring */
};

struct lpfc_nvmet_ctxbuf {
	struct list_head list;
	struct lpfc_nvmet_rcv_ctx *context;
	struct lpfc_iocbq *iocbq;
	struct lpfc_sglq *sglq;
	struct work_struct defer_work;
};

struct lpfc_dma_pool {
	struct lpfc_dmabuf   *elements;
	uint32_t    max_count;
	uint32_t    current_count;
};

struct hbq_dmabuf {
	struct lpfc_dmabuf hbuf;
	struct lpfc_dmabuf dbuf;
	uint16_t total_size;
	uint16_t bytes_recv;
	uint32_t tag;
	struct lpfc_cq_event cq_event;
	unsigned long time_stamp;
	void *context;
};

struct rqb_dmabuf {
	struct lpfc_dmabuf hbuf;
	struct lpfc_dmabuf dbuf;
	uint16_t total_size;
	uint16_t bytes_recv;
	uint16_t idx;
	struct lpfc_queue *hrq;	  /* ptr to associated Header RQ */
	struct lpfc_queue *drq;	  /* ptr to associated Data RQ */
};

/* Priority bit.  Set value to exceed low water mark in lpfc_mem. */
#define MEM_PRI		0x100


/****************************************************************************/
/*      Device VPD save area                                                */
/****************************************************************************/
typedef struct lpfc_vpd {
	uint32_t status;	/* vpd status value */
	uint32_t length;	/* number of bytes actually returned */
	struct {
		uint32_t rsvd1;	/* Revision numbers */
		uint32_t biuRev;
		uint32_t smRev;
		uint32_t smFwRev;
		uint32_t endecRev;
		uint16_t rBit;
		uint8_t fcphHigh;
		uint8_t fcphLow;
		uint8_t feaLevelHigh;
		uint8_t feaLevelLow;
		uint32_t postKernRev;
		uint32_t opFwRev;
		uint8_t opFwName[16];
		uint32_t sli1FwRev;
		uint8_t sli1FwName[16];
		uint32_t sli2FwRev;
		uint8_t sli2FwName[16];
	} rev;
	struct {
#ifdef __BIG_ENDIAN_BITFIELD
		uint32_t rsvd3  :19;  /* Reserved                             */
		uint32_t cdss	: 1;  /* Configure Data Security SLI          */
		uint32_t rsvd2	: 3;  /* Reserved                             */
		uint32_t cbg	: 1;  /* Configure BlockGuard                 */
		uint32_t cmv	: 1;  /* Configure Max VPIs                   */
		uint32_t ccrp   : 1;  /* Config Command Ring Polling          */
		uint32_t csah   : 1;  /* Configure Synchronous Abort Handling */
		uint32_t chbs   : 1;  /* Cofigure Host Backing store          */
		uint32_t cinb   : 1;  /* Enable Interrupt Notification Block  */
		uint32_t cerbm	: 1;  /* Configure Enhanced Receive Buf Mgmt  */
		uint32_t cmx	: 1;  /* Configure Max XRIs                   */
		uint32_t cmr	: 1;  /* Configure Max RPIs                   */
#else	/*  __LITTLE_ENDIAN */
		uint32_t cmr	: 1;  /* Configure Max RPIs                   */
		uint32_t cmx	: 1;  /* Configure Max XRIs                   */
		uint32_t cerbm	: 1;  /* Configure Enhanced Receive Buf Mgmt  */
		uint32_t cinb   : 1;  /* Enable Interrupt Notification Block  */
		uint32_t chbs   : 1;  /* Cofigure Host Backing store          */
		uint32_t csah   : 1;  /* Configure Synchronous Abort Handling */
		uint32_t ccrp   : 1;  /* Config Command Ring Polling          */
		uint32_t cmv	: 1;  /* Configure Max VPIs                   */
		uint32_t cbg	: 1;  /* Configure BlockGuard                 */
		uint32_t rsvd2	: 3;  /* Reserved                             */
		uint32_t cdss	: 1;  /* Configure Data Security SLI          */
		uint32_t rsvd3  :19;  /* Reserved                             */
#endif
	} sli3Feat;
} lpfc_vpd_t;


/*
 * lpfc stat counters
 */
struct lpfc_stats {
	/* Statistics for ELS commands */
	uint32_t elsLogiCol;
	uint32_t elsRetryExceeded;
	uint32_t elsXmitRetry;
	uint32_t elsDelayRetry;
	uint32_t elsRcvDrop;
	uint32_t elsRcvFrame;
	uint32_t elsRcvRSCN;
	uint32_t elsRcvRNID;
	uint32_t elsRcvFARP;
	uint32_t elsRcvFARPR;
	uint32_t elsRcvFLOGI;
	uint32_t elsRcvPLOGI;
	uint32_t elsRcvADISC;
	uint32_t elsRcvPDISC;
	uint32_t elsRcvFAN;
	uint32_t elsRcvLOGO;
	uint32_t elsRcvPRLO;
	uint32_t elsRcvPRLI;
	uint32_t elsRcvLIRR;
	uint32_t elsRcvRLS;
	uint32_t elsRcvRPS;
	uint32_t elsRcvRPL;
	uint32_t elsRcvRRQ;
	uint32_t elsRcvRTV;
	uint32_t elsRcvECHO;
	uint32_t elsRcvLCB;
	uint32_t elsRcvRDP;
	uint32_t elsXmitFLOGI;
	uint32_t elsXmitFDISC;
	uint32_t elsXmitPLOGI;
	uint32_t elsXmitPRLI;
	uint32_t elsXmitADISC;
	uint32_t elsXmitLOGO;
	uint32_t elsXmitSCR;
	uint32_t elsXmitRNID;
	uint32_t elsXmitFARP;
	uint32_t elsXmitFARPR;
	uint32_t elsXmitACC;
	uint32_t elsXmitLSRJT;

	uint32_t frameRcvBcast;
	uint32_t frameRcvMulti;
	uint32_t strayXmitCmpl;
	uint32_t frameXmitDelay;
	uint32_t xriCmdCmpl;
	uint32_t xriStatErr;
	uint32_t LinkUp;
	uint32_t LinkDown;
	uint32_t LinkMultiEvent;
	uint32_t NoRcvBuf;
	uint32_t fcpCmd;
	uint32_t fcpCmpl;
	uint32_t fcpRspErr;
	uint32_t fcpRemoteStop;
	uint32_t fcpPortRjt;
	uint32_t fcpPortBusy;
	uint32_t fcpError;
	uint32_t fcpLocalErr;
};

struct lpfc_hba;


enum discovery_state {
	LPFC_VPORT_UNKNOWN     =  0,    /* vport state is unknown */
	LPFC_VPORT_FAILED      =  1,    /* vport has failed */
	LPFC_LOCAL_CFG_LINK    =  6,    /* local NPORT Id configured */
	LPFC_FLOGI             =  7,    /* FLOGI sent to Fabric */
	LPFC_FDISC             =  8,    /* FDISC sent for vport */
	LPFC_FABRIC_CFG_LINK   =  9,    /* Fabric assigned NPORT Id
				         * configured */
	LPFC_NS_REG            =  10,   /* Register with NameServer */
	LPFC_NS_QRY            =  11,   /* Query NameServer for NPort ID list */
	LPFC_BUILD_DISC_LIST   =  12,   /* Build ADISC and PLOGI lists for
				         * device authentication / discovery */
	LPFC_DISC_AUTH         =  13,   /* Processing ADISC list */
	LPFC_VPORT_READY       =  32,
};

enum hba_state {
	LPFC_LINK_UNKNOWN    =   0,   /* HBA state is unknown */
	LPFC_WARM_START      =   1,   /* HBA state after selective reset */
	LPFC_INIT_START      =   2,   /* Initial state after board reset */
	LPFC_INIT_MBX_CMDS   =   3,   /* Initialize HBA with mbox commands */
	LPFC_LINK_DOWN       =   4,   /* HBA initialized, link is down */
	LPFC_LINK_UP         =   5,   /* Link is up  - issue READ_LA */
	LPFC_CLEAR_LA        =   6,   /* authentication cmplt - issue
				       * CLEAR_LA */
	LPFC_HBA_READY       =  32,
	LPFC_HBA_ERROR       =  -1
};

struct lpfc_trunk_link_state {
	enum hba_state state;
	uint8_t fault;
};

struct lpfc_trunk_link  {
	struct lpfc_trunk_link_state link0,
				     link1,
				     link2,
				     link3;
};

struct lpfc_vport {
	struct lpfc_hba *phba;
	struct list_head listentry;
	uint8_t port_type;
#define LPFC_PHYSICAL_PORT 1
#define LPFC_NPIV_PORT  2
#define LPFC_FABRIC_PORT 3
	enum discovery_state port_state;

	uint16_t vpi;
	uint16_t vfi;
	uint8_t vpi_state;
#define LPFC_VPI_REGISTERED	0x1

	uint32_t fc_flag;	/* FC flags */
/* Several of these flags are HBA centric and should be moved to
 * phba->link_flag (e.g. FC_PTP, FC_PUBLIC_LOOP)
 */
#define FC_PT2PT                0x1	 /* pt2pt with no fabric */
#define FC_PT2PT_PLOGI          0x2	 /* pt2pt initiate PLOGI */
#define FC_DISC_TMO             0x4	 /* Discovery timer running */
#define FC_PUBLIC_LOOP          0x8	 /* Public loop */
#define FC_LBIT                 0x10	 /* LOGIN bit in loopinit set */
#define FC_RSCN_MODE            0x20	 /* RSCN cmd rcv'ed */
#define FC_NLP_MORE             0x40	 /* More node to process in node tbl */
#define FC_OFFLINE_MODE         0x80	 /* Interface is offline for diag */
#define FC_FABRIC               0x100	 /* We are fabric attached */
#define FC_VPORT_LOGO_RCVD      0x200    /* LOGO received on vport */
#define FC_RSCN_DISCOVERY       0x400	 /* Auth all devices after RSCN */
#define FC_LOGO_RCVD_DID_CHNG   0x800    /* FDISC on phys port detect DID chng*/
#define FC_SCSI_SCAN_TMO        0x4000	 /* scsi scan timer running */
#define FC_ABORT_DISCOVERY      0x8000	 /* we want to abort discovery */
#define FC_NDISC_ACTIVE         0x10000	 /* NPort discovery active */
#define FC_BYPASSED_MODE        0x20000	 /* NPort is in bypassed mode */
#define FC_VPORT_NEEDS_REG_VPI	0x80000  /* Needs to have its vpi registered */
#define FC_RSCN_DEFERRED	0x100000 /* A deferred RSCN being processed */
#define FC_VPORT_NEEDS_INIT_VPI 0x200000 /* Need to INIT_VPI before FDISC */
#define FC_VPORT_CVL_RCVD	0x400000 /* VLink failed due to CVL	 */
#define FC_VFI_REGISTERED	0x800000 /* VFI is registered */
#define FC_FDISC_COMPLETED	0x1000000/* FDISC completed */
#define FC_DISC_DELAYED		0x2000000/* Delay NPort discovery */

	uint32_t ct_flags;
#define FC_CT_RFF_ID		0x1	 /* RFF_ID accepted by switch */
#define FC_CT_RNN_ID		0x2	 /* RNN_ID accepted by switch */
#define FC_CT_RSNN_NN		0x4	 /* RSNN_NN accepted by switch */
#define FC_CT_RSPN_ID		0x8	 /* RSPN_ID accepted by switch */
#define FC_CT_RFT_ID		0x10	 /* RFT_ID accepted by switch */

	struct list_head fc_nodes;

	/* Keep counters for the number of entries in each list. */
	uint16_t fc_plogi_cnt;
	uint16_t fc_adisc_cnt;
	uint16_t fc_reglogin_cnt;
	uint16_t fc_prli_cnt;
	uint16_t fc_unmap_cnt;
	uint16_t fc_map_cnt;
	uint16_t fc_npr_cnt;
	uint16_t fc_unused_cnt;
	struct serv_parm fc_sparam;	/* buffer for our service parameters */

	uint32_t fc_myDID;	/* fibre channel S_ID */
	uint32_t fc_prevDID;	/* previous fibre channel S_ID */
	struct lpfc_name fabric_portname;
	struct lpfc_name fabric_nodename;

	int32_t stopped;   /* HBA has not been restarted since last ERATT */
	uint8_t fc_linkspeed;	/* Link speed after last READ_LA */

	uint32_t num_disc_nodes;	/* in addition to hba_state */
	uint32_t gidft_inp;		/* cnt of outstanding GID_FTs */

	uint32_t fc_nlp_cnt;	/* outstanding NODELIST requests */
	uint32_t fc_rscn_id_cnt;	/* count of RSCNs payloads in list */
	uint32_t fc_rscn_flush;		/* flag use of fc_rscn_id_list */
	struct lpfc_dmabuf *fc_rscn_id_list[FC_MAX_HOLD_RSCN];
	struct lpfc_name fc_nodename;	/* fc nodename */
	struct lpfc_name fc_portname;	/* fc portname */

	struct lpfc_work_evt disc_timeout_evt;

	struct timer_list fc_disctmo;	/* Discovery rescue timer */
	uint8_t fc_ns_retry;	/* retries for fabric nameserver */
	uint32_t fc_prli_sent;	/* cntr for outstanding PRLIs */

	spinlock_t work_port_lock;
	uint32_t work_port_events; /* Timeout to be handled  */
#define WORKER_DISC_TMO                0x1	/* vport: Discovery timeout */
#define WORKER_ELS_TMO                 0x2	/* vport: ELS timeout */
#define WORKER_DELAYED_DISC_TMO        0x8	/* vport: delayed discovery */

#define WORKER_MBOX_TMO                0x100	/* hba: MBOX timeout */
#define WORKER_HB_TMO                  0x200	/* hba: Heart beat timeout */
#define WORKER_FABRIC_BLOCK_TMO        0x400	/* hba: fabric block timeout */
#define WORKER_RAMP_DOWN_QUEUE         0x800	/* hba: Decrease Q depth */
#define WORKER_RAMP_UP_QUEUE           0x1000	/* hba: Increase Q depth */
#define WORKER_SERVICE_TXQ             0x2000	/* hba: IOCBs on the txq */

	struct timer_list els_tmofunc;
	struct timer_list delayed_disc_tmo;

	int unreg_vpi_cmpl;

	uint8_t load_flag;
#define FC_LOADING		0x1	/* HBA in process of loading drvr */
#define FC_UNLOADING		0x2	/* HBA in process of unloading drvr */
#define FC_ALLOW_FDMI		0x4	/* port is ready for FDMI requests */
	/* Vport Config Parameters */
	uint32_t cfg_scan_down;
	uint32_t cfg_lun_queue_depth;
	uint32_t cfg_nodev_tmo;
	uint32_t cfg_devloss_tmo;
	uint32_t cfg_restrict_login;
	uint32_t cfg_peer_port_login;
	uint32_t cfg_fcp_class;
	uint32_t cfg_use_adisc;
	uint32_t cfg_discovery_threads;
	uint32_t cfg_log_verbose;
	uint32_t cfg_enable_fc4_type;
	uint32_t cfg_max_luns;
	uint32_t cfg_enable_da_id;
	uint32_t cfg_max_scsicmpl_time;
	uint32_t cfg_tgt_queue_depth;
	uint32_t cfg_first_burst_size;
	uint32_t dev_loss_tmo_changed;

	struct fc_vport *fc_vport;

#ifdef CONFIG_SCSI_LPFC_DEBUG_FS
	struct dentry *debug_disc_trc;
	struct dentry *debug_nodelist;
	struct dentry *debug_nvmestat;
	struct dentry *debug_scsistat;
	struct dentry *debug_nvmektime;
	struct dentry *debug_cpucheck;
	struct dentry *vport_debugfs_root;
	struct lpfc_debugfs_trc *disc_trc;
	atomic_t disc_trc_cnt;
#endif
	uint8_t stat_data_enabled;
	uint8_t stat_data_blocked;
	struct list_head rcv_buffer_list;
	unsigned long rcv_buffer_time_stamp;
	uint32_t vport_flag;
#define STATIC_VPORT	1
#define FAWWPN_SET	2
#define FAWWPN_PARAM_CHG	4

	uint16_t fdmi_num_disc;
	uint32_t fdmi_hba_mask;
	uint32_t fdmi_port_mask;

	/* There is a single nvme instance per vport. */
	struct nvme_fc_local_port *localport;
	uint8_t  nvmei_support; /* driver supports NVME Initiator */
	uint32_t last_fcp_wqidx;
	uint32_t rcv_flogi_cnt; /* How many unsol FLOGIs ACK'd. */
};

struct hbq_s {
	uint16_t entry_count;	  /* Current number of HBQ slots */
	uint16_t buffer_count;	  /* Current number of buffers posted */
	uint32_t next_hbqPutIdx;  /* Index to next HBQ slot to use */
	uint32_t hbqPutIdx;	  /* HBQ slot to use */
	uint32_t local_hbqGetIdx; /* Local copy of Get index from Port */
	void    *hbq_virt;	  /* Virtual ptr to this hbq */
	struct list_head hbq_buffer_list;  /* buffers assigned to this HBQ */
				  /* Callback for HBQ buffer allocation */
	struct hbq_dmabuf *(*hbq_alloc_buffer) (struct lpfc_hba *);
				  /* Callback for HBQ buffer free */
	void               (*hbq_free_buffer) (struct lpfc_hba *,
					       struct hbq_dmabuf *);
};

/* this matches the position in the lpfc_hbq_defs array */
#define LPFC_ELS_HBQ	0
#define LPFC_MAX_HBQS	1

enum hba_temp_state {
	HBA_NORMAL_TEMP,
	HBA_OVER_TEMP
};

enum intr_type_t {
	NONE = 0,
	INTx,
	MSI,
	MSIX,
};

#define LPFC_CT_CTX_MAX		64
struct unsol_rcv_ct_ctx {
	uint32_t ctxt_id;
	uint32_t SID;
	uint32_t valid;
#define UNSOL_INVALID		0
#define UNSOL_VALID		1
	uint16_t oxid;
	uint16_t rxid;
};

#define LPFC_USER_LINK_SPEED_AUTO	0	/* auto select (default)*/
#define LPFC_USER_LINK_SPEED_1G		1	/* 1 Gigabaud */
#define LPFC_USER_LINK_SPEED_2G		2	/* 2 Gigabaud */
#define LPFC_USER_LINK_SPEED_4G		4	/* 4 Gigabaud */
#define LPFC_USER_LINK_SPEED_8G		8	/* 8 Gigabaud */
#define LPFC_USER_LINK_SPEED_10G	10	/* 10 Gigabaud */
#define LPFC_USER_LINK_SPEED_16G	16	/* 16 Gigabaud */
#define LPFC_USER_LINK_SPEED_32G	32	/* 32 Gigabaud */
#define LPFC_USER_LINK_SPEED_64G	64	/* 64 Gigabaud */
#define LPFC_USER_LINK_SPEED_MAX	LPFC_USER_LINK_SPEED_64G

#define LPFC_LINK_SPEED_STRING "0, 1, 2, 4, 8, 10, 16, 32, 64"

enum nemb_type {
	nemb_mse = 1,
	nemb_hbd
};

enum mbox_type {
	mbox_rd = 1,
	mbox_wr
};

enum dma_type {
	dma_mbox = 1,
	dma_ebuf
};

enum sta_type {
	sta_pre_addr = 1,
	sta_pos_addr
};

struct lpfc_mbox_ext_buf_ctx {
	uint32_t state;
#define LPFC_BSG_MBOX_IDLE		0
#define LPFC_BSG_MBOX_HOST              1
#define LPFC_BSG_MBOX_PORT		2
#define LPFC_BSG_MBOX_DONE		3
#define LPFC_BSG_MBOX_ABTS		4
	enum nemb_type nembType;
	enum mbox_type mboxType;
	uint32_t numBuf;
	uint32_t mbxTag;
	uint32_t seqNum;
	struct lpfc_dmabuf *mbx_dmabuf;
	struct list_head ext_dmabuf_list;
};

struct lpfc_epd_pool {
	/* Expedite pool */
	struct list_head list;
	u32 count;
	spinlock_t lock;	/* lock for expedite pool */
};

enum ras_state {
	INACTIVE,
	REG_INPROGRESS,
	ACTIVE
};

struct lpfc_ras_fwlog {
	uint8_t *fwlog_buff;
	uint32_t fw_buffcount; /* Buffer size posted to FW */
#define LPFC_RAS_BUFF_ENTERIES  16      /* Each entry can hold max of 64k */
#define LPFC_RAS_MAX_ENTRY_SIZE (64 * 1024)
#define LPFC_RAS_MIN_BUFF_POST_SIZE (256 * 1024)
#define LPFC_RAS_MAX_BUFF_POST_SIZE (1024 * 1024)
	uint32_t fw_loglevel; /* Log level set */
	struct lpfc_dmabuf lwpd;
	struct list_head fwlog_buff_list;

	/* RAS support status on adapter */
	bool ras_hwsupport; /* RAS Support available on HW or not */
	bool ras_enabled;   /* Ras Enabled for the function */
#define LPFC_RAS_DISABLE_LOGGING 0x00
#define LPFC_RAS_ENABLE_LOGGING 0x01
	enum ras_state state;    /* RAS logging running state */
};

struct lpfc_hba {
	/* SCSI interface function jump table entries */
	struct lpfc_io_buf * (*lpfc_get_scsi_buf)
		(struct lpfc_hba *phba, struct lpfc_nodelist *ndlp,
		struct scsi_cmnd *cmnd);
	int (*lpfc_scsi_prep_dma_buf)
		(struct lpfc_hba *, struct lpfc_io_buf *);
	void (*lpfc_scsi_unprep_dma_buf)
		(struct lpfc_hba *, struct lpfc_io_buf *);
	void (*lpfc_release_scsi_buf)
		(struct lpfc_hba *, struct lpfc_io_buf *);
	void (*lpfc_rampdown_queue_depth)
		(struct lpfc_hba *);
	void (*lpfc_scsi_prep_cmnd)
		(struct lpfc_vport *, struct lpfc_io_buf *,
		 struct lpfc_nodelist *);

	/* IOCB interface function jump table entries */
	int (*__lpfc_sli_issue_iocb)
		(struct lpfc_hba *, uint32_t,
		 struct lpfc_iocbq *, uint32_t);
	void (*__lpfc_sli_release_iocbq)(struct lpfc_hba *,
			 struct lpfc_iocbq *);
	int (*lpfc_hba_down_post)(struct lpfc_hba *phba);
	IOCB_t * (*lpfc_get_iocb_from_iocbq)
		(struct lpfc_iocbq *);
	void (*lpfc_scsi_cmd_iocb_cmpl)
		(struct lpfc_hba *, struct lpfc_iocbq *, struct lpfc_iocbq *);

	/* MBOX interface function jump table entries */
	int (*lpfc_sli_issue_mbox)
		(struct lpfc_hba *, LPFC_MBOXQ_t *, uint32_t);

	/* Slow-path IOCB process function jump table entries */
	void (*lpfc_sli_handle_slow_ring_event)
		(struct lpfc_hba *phba, struct lpfc_sli_ring *pring,
		 uint32_t mask);

	/* INIT device interface function jump table entries */
	int (*lpfc_sli_hbq_to_firmware)
		(struct lpfc_hba *, uint32_t, struct hbq_dmabuf *);
	int (*lpfc_sli_brdrestart)
		(struct lpfc_hba *);
	int (*lpfc_sli_brdready)
		(struct lpfc_hba *, uint32_t);
	void (*lpfc_handle_eratt)
		(struct lpfc_hba *);
	void (*lpfc_stop_port)
		(struct lpfc_hba *);
	int (*lpfc_hba_init_link)
		(struct lpfc_hba *, uint32_t);
	int (*lpfc_hba_down_link)
		(struct lpfc_hba *, uint32_t);
	int (*lpfc_selective_reset)
		(struct lpfc_hba *);

	int (*lpfc_bg_scsi_prep_dma_buf)
		(struct lpfc_hba *, struct lpfc_io_buf *);
	/* Add new entries here */

	/* expedite pool */
	struct lpfc_epd_pool epd_pool;

	/* SLI4 specific HBA data structure */
	struct lpfc_sli4_hba sli4_hba;

	struct workqueue_struct *wq;
	struct delayed_work     eq_delay_work;

	struct lpfc_sli sli;
	uint8_t pci_dev_grp;	/* lpfc PCI dev group: 0x0, 0x1, 0x2,... */
	uint32_t sli_rev;		/* SLI2, SLI3, or SLI4 */
	uint32_t sli3_options;		/* Mask of enabled SLI3 options */
#define LPFC_SLI3_HBQ_ENABLED		0x01
#define LPFC_SLI3_NPIV_ENABLED		0x02
#define LPFC_SLI3_VPORT_TEARDOWN	0x04
#define LPFC_SLI3_CRP_ENABLED		0x08
#define LPFC_SLI3_BG_ENABLED		0x20
#define LPFC_SLI3_DSS_ENABLED		0x40
#define LPFC_SLI4_PERFH_ENABLED		0x80
#define LPFC_SLI4_PHWQ_ENABLED		0x100
	uint32_t iocb_cmd_size;
	uint32_t iocb_rsp_size;

	struct lpfc_trunk_link  trunk_link;
	enum hba_state link_state;
	uint32_t link_flag;	/* link state flags */
#define LS_LOOPBACK_MODE      0x1	/* NPort is in Loopback mode */
					/* This flag is set while issuing */
					/* INIT_LINK mailbox command */
#define LS_NPIV_FAB_SUPPORTED 0x2	/* Fabric supports NPIV */
#define LS_IGNORE_ERATT       0x4	/* intr handler should ignore ERATT */
#define LS_MDS_LINK_DOWN      0x8	/* MDS Diagnostics Link Down */
#define LS_MDS_LOOPBACK      0x10	/* MDS Diagnostics Link Up (Loopback) */

	uint32_t hba_flag;	/* hba generic flags */
#define HBA_ERATT_HANDLED	0x1 /* This flag is set when eratt handled */
#define DEFER_ERATT		0x2 /* Deferred error attention in progress */
#define HBA_FCOE_MODE		0x4 /* HBA function in FCoE Mode */
#define HBA_SP_QUEUE_EVT	0x8 /* Slow-path qevt posted to worker thread*/
#define HBA_POST_RECEIVE_BUFFER 0x10 /* Rcv buffers need to be posted */
#define HBA_PERSISTENT_TOPO	0x20 /* Persistent topology support in hba */
#define ELS_XRI_ABORT_EVENT	0x40
#define ASYNC_EVENT		0x80
#define LINK_DISABLED		0x100 /* Link disabled by user */
#define FCF_TS_INPROG           0x200 /* FCF table scan in progress */
#define FCF_RR_INPROG           0x400 /* FCF roundrobin flogi in progress */
#define HBA_FIP_SUPPORT		0x800 /* FIP support in HBA */
#define HBA_AER_ENABLED		0x1000 /* AER enabled with HBA */
#define HBA_DEVLOSS_TMO         0x2000 /* HBA in devloss timeout */
#define HBA_RRQ_ACTIVE		0x4000 /* process the rrq active list */
#define HBA_IOQ_FLUSH		0x8000 /* FCP/NVME I/O queues being flushed */
#define HBA_FW_DUMP_OP		0x10000 /* Skips fn reset before FW dump */
#define HBA_RECOVERABLE_UE	0x20000 /* Firmware supports recoverable UE */
#define HBA_FORCED_LINK_SPEED	0x40000 /*
					 * Firmware supports Forced Link Speed
					 * capability
					 */
#define HBA_FLOGI_ISSUED	0x100000 /* FLOGI was issued */

	uint32_t fcp_ring_in_use; /* When polling test if intr-hndlr active*/
	struct lpfc_dmabuf slim2p;

	MAILBOX_t *mbox;
	uint32_t *mbox_ext;
	struct lpfc_mbox_ext_buf_ctx mbox_ext_buf_ctx;
	uint32_t ha_copy;
	struct _PCB *pcb;
	struct _IOCB *IOCBs;

	struct lpfc_dmabuf hbqslimp;

	uint16_t pci_cfg_value;

	uint8_t fc_linkspeed;	/* Link speed after last READ_LA */

	uint32_t fc_eventTag;	/* event tag for link attention */
	uint32_t link_events;

	/* These fields used to be binfo */
	uint32_t fc_pref_DID;	/* preferred D_ID */
	uint8_t  fc_pref_ALPA;	/* preferred AL_PA */
	uint32_t fc_edtovResol; /* E_D_TOV timer resolution */
	uint32_t fc_edtov;	/* E_D_TOV timer value */
	uint32_t fc_arbtov;	/* ARB_TOV timer value */
	uint32_t fc_ratov;	/* R_A_TOV timer value */
	uint32_t fc_rttov;	/* R_T_TOV timer value */
	uint32_t fc_altov;	/* AL_TOV timer value */
	uint32_t fc_crtov;	/* C_R_TOV timer value */

	struct serv_parm fc_fabparam;	/* fabric service parameters buffer */
	uint8_t alpa_map[128];	/* AL_PA map from READ_LA */

	uint32_t lmt;

	uint32_t fc_topology;	/* link topology, from LINK INIT */
	uint32_t fc_topology_changed;	/* link topology, from LINK INIT */

	struct lpfc_stats fc_stat;

	struct lpfc_nodelist fc_fcpnodev; /* nodelist entry for no device */
	uint32_t nport_event_cnt;	/* timestamp for nlplist entry */

	uint8_t  wwnn[8];
	uint8_t  wwpn[8];
	uint32_t RandomData[7];
	uint8_t  fcp_embed_io;
	uint8_t  nvme_support;	/* Firmware supports NVME */
	uint8_t  nvmet_support;	/* driver supports NVMET */
#define LPFC_NVMET_MAX_PORTS	32
	uint8_t  mds_diags_support;
	uint8_t  bbcredit_support;
	uint8_t  enab_exp_wqcq_pages;
	u8	 nsler; /* Firmware supports FC-NVMe-2 SLER */

	/* HBA Config Parameters */
	uint32_t cfg_ack0;
	uint32_t cfg_xri_rebalancing;
	uint32_t cfg_xpsgl;
	uint32_t cfg_enable_npiv;
	uint32_t cfg_enable_rrq;
	uint32_t cfg_topology;
	uint32_t cfg_link_speed;
#define LPFC_FCF_FOV 1		/* Fast fcf failover */
#define LPFC_FCF_PRIORITY 2	/* Priority fcf failover */
	uint32_t cfg_fcf_failover_policy;
	uint32_t cfg_fcp_io_sched;
	uint32_t cfg_ns_query;
	uint32_t cfg_fcp2_no_tgt_reset;
	uint32_t cfg_cr_delay;
	uint32_t cfg_cr_count;
	uint32_t cfg_multi_ring_support;
	uint32_t cfg_multi_ring_rctl;
	uint32_t cfg_multi_ring_type;
	uint32_t cfg_poll;
	uint32_t cfg_poll_tmo;
	uint32_t cfg_task_mgmt_tmo;
	uint32_t cfg_use_msi;
	uint32_t cfg_auto_imax;
	uint32_t cfg_fcp_imax;
	uint32_t cfg_cq_poll_threshold;
	uint32_t cfg_cq_max_proc_limit;
	uint32_t cfg_fcp_cpu_map;
<<<<<<< HEAD
	uint32_t cfg_hdw_queue;
	uint32_t cfg_irq_chann;
=======
	uint32_t cfg_fcp_mq_threshold;
	uint32_t cfg_hdw_queue;
	uint32_t cfg_irq_chann;
	uint32_t cfg_irq_numa;
>>>>>>> 17d93760
	uint32_t cfg_suppress_rsp;
	uint32_t cfg_nvme_oas;
	uint32_t cfg_nvme_embed_cmd;
	uint32_t cfg_nvmet_mrq_post;
	uint32_t cfg_nvmet_mrq;
	uint32_t cfg_enable_nvmet;
	uint32_t cfg_nvme_enable_fb;
	uint32_t cfg_nvmet_fb_size;
	uint32_t cfg_total_seg_cnt;
	uint32_t cfg_sg_seg_cnt;
	uint32_t cfg_nvme_seg_cnt;
	uint32_t cfg_scsi_seg_cnt;
	uint32_t cfg_sg_dma_buf_size;
	uint64_t cfg_soft_wwnn;
	uint64_t cfg_soft_wwpn;
	uint32_t cfg_hba_queue_depth;
	uint32_t cfg_enable_hba_reset;
	uint32_t cfg_enable_hba_heartbeat;
	uint32_t cfg_fof;
	uint32_t cfg_EnableXLane;
	uint8_t cfg_oas_tgt_wwpn[8];
	uint8_t cfg_oas_vpt_wwpn[8];
	uint32_t cfg_oas_lun_state;
#define OAS_LUN_ENABLE	1
#define OAS_LUN_DISABLE	0
	uint32_t cfg_oas_lun_status;
#define OAS_LUN_STATUS_EXISTS	0x01
	uint32_t cfg_oas_flags;
#define OAS_FIND_ANY_VPORT	0x01
#define OAS_FIND_ANY_TARGET	0x02
#define OAS_LUN_VALID	0x04
	uint32_t cfg_oas_priority;
	uint32_t cfg_XLanePriority;
	uint32_t cfg_enable_bg;
	uint32_t cfg_prot_mask;
	uint32_t cfg_prot_guard;
	uint32_t cfg_hostmem_hgp;
	uint32_t cfg_log_verbose;
	uint32_t cfg_enable_fc4_type;
	uint32_t cfg_aer_support;
	uint32_t cfg_sriov_nr_virtfn;
	uint32_t cfg_request_firmware_upgrade;
	uint32_t cfg_suppress_link_up;
	uint32_t cfg_rrq_xri_bitmap_sz;
	uint32_t cfg_delay_discovery;
	uint32_t cfg_sli_mode;
#define LPFC_INITIALIZE_LINK              0	/* do normal init_link mbox */
#define LPFC_DELAY_INIT_LINK              1	/* layered driver hold off */
#define LPFC_DELAY_INIT_LINK_INDEFINITELY 2	/* wait, manual intervention */
	uint32_t cfg_enable_dss;
	uint32_t cfg_fdmi_on;
#define LPFC_FDMI_NO_SUPPORT	0	/* FDMI not supported */
#define LPFC_FDMI_SUPPORT	1	/* FDMI supported? */
	uint32_t cfg_enable_SmartSAN;
	uint32_t cfg_enable_mds_diags;
	uint32_t cfg_ras_fwlog_level;
	uint32_t cfg_ras_fwlog_buffsize;
	uint32_t cfg_ras_fwlog_func;
	uint32_t cfg_enable_bbcr;	/* Enable BB Credit Recovery */
	uint32_t cfg_enable_dpp;	/* Enable Direct Packet Push */
#define LPFC_ENABLE_FCP  1
#define LPFC_ENABLE_NVME 2
#define LPFC_ENABLE_BOTH 3
	uint32_t cfg_enable_pbde;
	struct nvmet_fc_target_port *targetport;
	lpfc_vpd_t vpd;		/* vital product data */

	struct pci_dev *pcidev;
	struct list_head      work_list;
	uint32_t              work_ha;      /* Host Attention Bits for WT */
	uint32_t              work_ha_mask; /* HA Bits owned by WT        */
	uint32_t              work_hs;      /* HS stored in case of ERRAT */
	uint32_t              work_status[2]; /* Extra status from SLIM */

	wait_queue_head_t    work_waitq;
	struct task_struct   *worker_thread;
	unsigned long data_flags;
	uint32_t border_sge_num;

	uint32_t hbq_in_use;		/* HBQs in use flag */
	uint32_t hbq_count;	        /* Count of configured HBQs */
	struct hbq_s hbqs[LPFC_MAX_HBQS]; /* local copy of hbq indicies  */

	atomic_t fcp_qidx;         /* next FCP WQ (RR Policy) */
	atomic_t nvme_qidx;        /* next NVME WQ (RR Policy) */

	phys_addr_t pci_bar0_map;     /* Physical address for PCI BAR0 */
	phys_addr_t pci_bar1_map;     /* Physical address for PCI BAR1 */
	phys_addr_t pci_bar2_map;     /* Physical address for PCI BAR2 */
	void __iomem *slim_memmap_p;	/* Kernel memory mapped address for
					   PCI BAR0 */
	void __iomem *ctrl_regs_memmap_p;/* Kernel memory mapped address for
					    PCI BAR2 */

	void __iomem *pci_bar0_memmap_p; /* Kernel memory mapped address for
					    PCI BAR0 with dual-ULP support */
	void __iomem *pci_bar2_memmap_p; /* Kernel memory mapped address for
					    PCI BAR2 with dual-ULP support */
	void __iomem *pci_bar4_memmap_p; /* Kernel memory mapped address for
					    PCI BAR4 with dual-ULP support */
#define PCI_64BIT_BAR0	0
#define PCI_64BIT_BAR2	2
#define PCI_64BIT_BAR4	4
	void __iomem *MBslimaddr;	/* virtual address for mbox cmds */
	void __iomem *HAregaddr;	/* virtual address for host attn reg */
	void __iomem *CAregaddr;	/* virtual address for chip attn reg */
	void __iomem *HSregaddr;	/* virtual address for host status
					   reg */
	void __iomem *HCregaddr;	/* virtual address for host ctl reg */

	struct lpfc_hgp __iomem *host_gp; /* Host side get/put pointers */
	struct lpfc_pgp   *port_gp;
	uint32_t __iomem  *hbq_put;     /* Address in SLIM to HBQ put ptrs */
	uint32_t          *hbq_get;     /* Host mem address of HBQ get ptrs */

	int brd_no;			/* FC board number */
	char SerialNumber[32];		/* adapter Serial Number */
	char OptionROMVersion[32];	/* adapter BIOS / Fcode version */
	char BIOSVersion[16];		/* Boot BIOS version */
	char ModelDesc[256];		/* Model Description */
	char ModelName[80];		/* Model Name */
	char ProgramType[256];		/* Program Type */
	char Port[20];			/* Port No */
	uint8_t vpd_flag;               /* VPD data flag */

#define VPD_MODEL_DESC      0x1         /* valid vpd model description */
#define VPD_MODEL_NAME      0x2         /* valid vpd model name */
#define VPD_PROGRAM_TYPE    0x4         /* valid vpd program type */
#define VPD_PORT            0x8         /* valid vpd port data */
#define VPD_MASK            0xf         /* mask for any vpd data */

	uint8_t soft_wwn_enable;

	struct timer_list fcp_poll_timer;
	struct timer_list eratt_poll;
	uint32_t eratt_poll_interval;

	uint64_t bg_guard_err_cnt;
	uint64_t bg_apptag_err_cnt;
	uint64_t bg_reftag_err_cnt;

	/* fastpath list. */
	spinlock_t scsi_buf_list_get_lock;  /* SCSI buf alloc list lock */
	spinlock_t scsi_buf_list_put_lock;  /* SCSI buf free list lock */
	struct list_head lpfc_scsi_buf_list_get;
	struct list_head lpfc_scsi_buf_list_put;
	uint32_t total_scsi_bufs;
	struct list_head lpfc_iocb_list;
	uint32_t total_iocbq_bufs;
	struct list_head active_rrq_list;
	spinlock_t hbalock;

	/* dma_mem_pools */
	struct dma_pool *lpfc_sg_dma_buf_pool;
	struct dma_pool *lpfc_mbuf_pool;
	struct dma_pool *lpfc_hrb_pool;	/* header receive buffer pool */
	struct dma_pool *lpfc_drb_pool; /* data receive buffer pool */
	struct dma_pool *lpfc_nvmet_drb_pool; /* data receive buffer pool */
	struct dma_pool *lpfc_hbq_pool;	/* SLI3 hbq buffer pool */
	struct dma_pool *lpfc_cmd_rsp_buf_pool;
	struct lpfc_dma_pool lpfc_mbuf_safety_pool;

	mempool_t *mbox_mem_pool;
	mempool_t *nlp_mem_pool;
	mempool_t *rrq_pool;
	mempool_t *active_rrq_pool;

	struct fc_host_statistics link_stats;
	enum intr_type_t intr_type;
	uint32_t intr_mode;
#define LPFC_INTR_ERROR	0xFFFFFFFF
	struct list_head port_list;
	spinlock_t port_list_lock;	/* lock for port_list mutations */
	struct lpfc_vport *pport;	/* physical lpfc_vport pointer */
	uint16_t max_vpi;		/* Maximum virtual nports */
#define LPFC_MAX_VPI	0xFF		/* Max number VPI supported 0 - 0xff */
#define LPFC_MAX_VPORTS	0x100		/* Max vports per port, with pport */
	uint16_t max_vports;            /*
					 * For IOV HBAs max_vpi can change
					 * after a reset. max_vports is max
					 * number of vports present. This can
					 * be greater than max_vpi.
					 */
	uint16_t vpi_base;
	uint16_t vfi_base;
	unsigned long *vpi_bmask;	/* vpi allocation table */
	uint16_t *vpi_ids;
	uint16_t vpi_count;
	struct list_head lpfc_vpi_blk_list;

	/* Data structure used by fabric iocb scheduler */
	struct list_head fabric_iocb_list;
	atomic_t fabric_iocb_count;
	struct timer_list fabric_block_timer;
	unsigned long bit_flags;
#define	FABRIC_COMANDS_BLOCKED	0
	atomic_t num_rsrc_err;
	atomic_t num_cmd_success;
	unsigned long last_rsrc_error_time;
	unsigned long last_ramp_down_time;
#ifdef CONFIG_SCSI_LPFC_DEBUG_FS
	struct dentry *hba_debugfs_root;
	atomic_t debugfs_vport_count;
	struct dentry *debug_multixri_pools;
	struct dentry *debug_hbqinfo;
	struct dentry *debug_dumpHostSlim;
	struct dentry *debug_dumpHBASlim;
	struct dentry *debug_InjErrLBA;  /* LBA to inject errors at */
	struct dentry *debug_InjErrNPortID;  /* NPortID to inject errors at */
	struct dentry *debug_InjErrWWPN;  /* WWPN to inject errors at */
	struct dentry *debug_writeGuard; /* inject write guard_tag errors */
	struct dentry *debug_writeApp;   /* inject write app_tag errors */
	struct dentry *debug_writeRef;   /* inject write ref_tag errors */
	struct dentry *debug_readGuard;  /* inject read guard_tag errors */
	struct dentry *debug_readApp;    /* inject read app_tag errors */
	struct dentry *debug_readRef;    /* inject read ref_tag errors */

	struct dentry *debug_nvmeio_trc;
	struct lpfc_debugfs_nvmeio_trc *nvmeio_trc;
	struct dentry *debug_hdwqinfo;
#ifdef LPFC_HDWQ_LOCK_STAT
	struct dentry *debug_lockstat;
#endif
	struct dentry *debug_ras_log;
	atomic_t nvmeio_trc_cnt;
	uint32_t nvmeio_trc_size;
	uint32_t nvmeio_trc_output_idx;

	/* T10 DIF error injection */
	uint32_t lpfc_injerr_wgrd_cnt;
	uint32_t lpfc_injerr_wapp_cnt;
	uint32_t lpfc_injerr_wref_cnt;
	uint32_t lpfc_injerr_rgrd_cnt;
	uint32_t lpfc_injerr_rapp_cnt;
	uint32_t lpfc_injerr_rref_cnt;
	uint32_t lpfc_injerr_nportid;
	struct lpfc_name lpfc_injerr_wwpn;
	sector_t lpfc_injerr_lba;
#define LPFC_INJERR_LBA_OFF	(sector_t)(-1)

	struct dentry *debug_slow_ring_trc;
	struct lpfc_debugfs_trc *slow_ring_trc;
	atomic_t slow_ring_trc_cnt;
	/* iDiag debugfs sub-directory */
	struct dentry *idiag_root;
	struct dentry *idiag_pci_cfg;
	struct dentry *idiag_bar_acc;
	struct dentry *idiag_que_info;
	struct dentry *idiag_que_acc;
	struct dentry *idiag_drb_acc;
	struct dentry *idiag_ctl_acc;
	struct dentry *idiag_mbx_acc;
	struct dentry *idiag_ext_acc;
	uint8_t lpfc_idiag_last_eq;
#endif
	uint16_t nvmeio_trc_on;

	/* Used for deferred freeing of ELS data buffers */
	struct list_head elsbuf;
	int elsbuf_cnt;
	int elsbuf_prev_cnt;

	uint8_t temp_sensor_support;
	/* Fields used for heart beat. */
	unsigned long last_completion_time;
	unsigned long skipped_hb;
	struct timer_list hb_tmofunc;
	uint8_t hb_outstanding;
	struct timer_list rrq_tmr;
	enum hba_temp_state over_temp_state;
	/* ndlp reference management */
	spinlock_t ndlp_lock;
	/*
	 * Following bit will be set for all buffer tags which are not
	 * associated with any HBQ.
	 */
#define QUE_BUFTAG_BIT  (1<<31)
	uint32_t buffer_tag_count;
	int wait_4_mlo_maint_flg;
	wait_queue_head_t wait_4_mlo_m_q;
	/* data structure used for latency data collection */
#define LPFC_NO_BUCKET	   0
#define LPFC_LINEAR_BUCKET 1
#define LPFC_POWER2_BUCKET 2
	uint8_t  bucket_type;
	uint32_t bucket_base;
	uint32_t bucket_step;

/* Maximum number of events that can be outstanding at any time*/
#define LPFC_MAX_EVT_COUNT 512
	atomic_t fast_event_count;
	uint32_t fcoe_eventtag;
	uint32_t fcoe_eventtag_at_fcf_scan;
	uint32_t fcoe_cvl_eventtag;
	uint32_t fcoe_cvl_eventtag_attn;
	struct lpfc_fcf fcf;
	uint8_t fc_map[3];
	uint8_t valid_vlan;
	uint16_t vlan_id;
	struct list_head fcf_conn_rec_list;

	bool defer_flogi_acc_flag;
	uint16_t defer_flogi_acc_rx_id;
	uint16_t defer_flogi_acc_ox_id;

	spinlock_t ct_ev_lock; /* synchronize access to ct_ev_waiters */
	struct list_head ct_ev_waiters;
	struct unsol_rcv_ct_ctx ct_ctx[LPFC_CT_CTX_MAX];
	uint32_t ctx_idx;

	/* RAS Support */
	struct lpfc_ras_fwlog ras_fwlog;

	uint8_t menlo_flag;	/* menlo generic flags */
#define HBA_MENLO_SUPPORT	0x1 /* HBA supports menlo commands */
	uint32_t iocb_cnt;
	uint32_t iocb_max;
	atomic_t sdev_cnt;
	uint8_t fips_spec_rev;
	uint8_t fips_level;
	spinlock_t devicelock;	/* lock for luns list */
	mempool_t *device_data_mem_pool;
	struct list_head luns;
#define LPFC_TRANSGRESSION_HIGH_TEMPERATURE	0x0080
#define LPFC_TRANSGRESSION_LOW_TEMPERATURE	0x0040
#define LPFC_TRANSGRESSION_HIGH_VOLTAGE		0x0020
#define LPFC_TRANSGRESSION_LOW_VOLTAGE		0x0010
#define LPFC_TRANSGRESSION_HIGH_TXBIAS		0x0008
#define LPFC_TRANSGRESSION_LOW_TXBIAS		0x0004
#define LPFC_TRANSGRESSION_HIGH_TXPOWER		0x0002
#define LPFC_TRANSGRESSION_LOW_TXPOWER		0x0001
#define LPFC_TRANSGRESSION_HIGH_RXPOWER		0x8000
#define LPFC_TRANSGRESSION_LOW_RXPOWER		0x4000
	uint16_t sfp_alarm;
	uint16_t sfp_warning;

#ifdef CONFIG_SCSI_LPFC_DEBUG_FS
	uint16_t cpucheck_on;
#define LPFC_CHECK_OFF		0
#define LPFC_CHECK_NVME_IO	1
#define LPFC_CHECK_NVMET_RCV	2
#define LPFC_CHECK_NVMET_IO	4
#define LPFC_CHECK_SCSI_IO	8
	uint16_t ktime_on;
	uint64_t ktime_data_samples;
	uint64_t ktime_status_samples;
	uint64_t ktime_last_cmd;
	uint64_t ktime_seg1_total;
	uint64_t ktime_seg1_min;
	uint64_t ktime_seg1_max;
	uint64_t ktime_seg2_total;
	uint64_t ktime_seg2_min;
	uint64_t ktime_seg2_max;
	uint64_t ktime_seg3_total;
	uint64_t ktime_seg3_min;
	uint64_t ktime_seg3_max;
	uint64_t ktime_seg4_total;
	uint64_t ktime_seg4_min;
	uint64_t ktime_seg4_max;
	uint64_t ktime_seg5_total;
	uint64_t ktime_seg5_min;
	uint64_t ktime_seg5_max;
	uint64_t ktime_seg6_total;
	uint64_t ktime_seg6_min;
	uint64_t ktime_seg6_max;
	uint64_t ktime_seg7_total;
	uint64_t ktime_seg7_min;
	uint64_t ktime_seg7_max;
	uint64_t ktime_seg8_total;
	uint64_t ktime_seg8_min;
	uint64_t ktime_seg8_max;
	uint64_t ktime_seg9_total;
	uint64_t ktime_seg9_min;
	uint64_t ktime_seg9_max;
	uint64_t ktime_seg10_total;
	uint64_t ktime_seg10_min;
	uint64_t ktime_seg10_max;
#endif

	struct hlist_node cpuhp;	/* used for cpuhp per hba callback */
	struct timer_list cpuhp_poll_timer;
	struct list_head poll_list;	/* slowpath eq polling list */
#define LPFC_POLL_HB	1		/* slowpath heartbeat */
#define LPFC_POLL_FASTPATH	0	/* called from fastpath */
#define LPFC_POLL_SLOWPATH	1	/* called from slowpath */
};

static inline struct Scsi_Host *
lpfc_shost_from_vport(struct lpfc_vport *vport)
{
	return container_of((void *) vport, struct Scsi_Host, hostdata[0]);
}

static inline void
lpfc_set_loopback_flag(struct lpfc_hba *phba)
{
	if (phba->cfg_topology == FLAGS_LOCAL_LB)
		phba->link_flag |= LS_LOOPBACK_MODE;
	else
		phba->link_flag &= ~LS_LOOPBACK_MODE;
}

static inline int
lpfc_is_link_up(struct lpfc_hba *phba)
{
	return  phba->link_state == LPFC_LINK_UP ||
		phba->link_state == LPFC_CLEAR_LA ||
		phba->link_state == LPFC_HBA_READY;
}

static inline void
lpfc_worker_wake_up(struct lpfc_hba *phba)
{
	/* Set the lpfc data pending flag */
	set_bit(LPFC_DATA_READY, &phba->data_flags);

	/* Wake up worker thread */
	wake_up(&phba->work_waitq);
	return;
}

static inline int
lpfc_readl(void __iomem *addr, uint32_t *data)
{
	uint32_t temp;
	temp = readl(addr);
	if (temp == 0xffffffff)
		return -EIO;
	*data = temp;
	return 0;
}

static inline int
lpfc_sli_read_hs(struct lpfc_hba *phba)
{
	/*
	 * There was a link/board error. Read the status register to retrieve
	 * the error event and process it.
	 */
	phba->sli.slistat.err_attn_event++;

	/* Save status info and check for unplug error */
	if (lpfc_readl(phba->HSregaddr, &phba->work_hs) ||
		lpfc_readl(phba->MBslimaddr + 0xa8, &phba->work_status[0]) ||
		lpfc_readl(phba->MBslimaddr + 0xac, &phba->work_status[1])) {
		return -EIO;
	}

	/* Clear chip Host Attention error bit */
	writel(HA_ERATT, phba->HAregaddr);
	readl(phba->HAregaddr); /* flush */
	phba->pport->stopped = 1;

	return 0;
}

static inline struct lpfc_sli_ring *
lpfc_phba_elsring(struct lpfc_hba *phba)
{
	/* Return NULL if sli_rev has become invalid due to bad fw */
	if (phba->sli_rev != LPFC_SLI_REV4  &&
	    phba->sli_rev != LPFC_SLI_REV3  &&
	    phba->sli_rev != LPFC_SLI_REV2)
		return NULL;

	if (phba->sli_rev == LPFC_SLI_REV4) {
		if (phba->sli4_hba.els_wq)
			return phba->sli4_hba.els_wq->pring;
		else
			return NULL;
	}
	return &phba->sli.sli3_ring[LPFC_ELS_RING];
}

/**
<<<<<<< HEAD
=======
 * lpfc_next_online_numa_cpu - Finds next online CPU on NUMA node
 * @numa_mask: Pointer to phba's numa_mask member.
 * @start: starting cpu index
 *
 * Note: If no valid cpu found, then nr_cpu_ids is returned.
 *
 **/
static inline unsigned int
lpfc_next_online_numa_cpu(const struct cpumask *numa_mask, unsigned int start)
{
	unsigned int cpu_it;

	for_each_cpu_wrap(cpu_it, numa_mask, start) {
		if (cpu_online(cpu_it))
			break;
	}

	return cpu_it;
}
/**
>>>>>>> 17d93760
 * lpfc_sli4_mod_hba_eq_delay - update EQ delay
 * @phba: Pointer to HBA context object.
 * @q: The Event Queue to update.
 * @delay: The delay value (in us) to be written.
 *
 **/
static inline void
lpfc_sli4_mod_hba_eq_delay(struct lpfc_hba *phba, struct lpfc_queue *eq,
			   u32 delay)
{
	struct lpfc_register reg_data;

	reg_data.word0 = 0;
	bf_set(lpfc_sliport_eqdelay_id, &reg_data, eq->queue_id);
	bf_set(lpfc_sliport_eqdelay_delay, &reg_data, delay);
	writel(reg_data.word0, phba->sli4_hba.u.if_type2.EQDregaddr);
	eq->q_mode = delay;
}<|MERGE_RESOLUTION|>--- conflicted
+++ resolved
@@ -832,15 +832,10 @@
 	uint32_t cfg_cq_poll_threshold;
 	uint32_t cfg_cq_max_proc_limit;
 	uint32_t cfg_fcp_cpu_map;
-<<<<<<< HEAD
-	uint32_t cfg_hdw_queue;
-	uint32_t cfg_irq_chann;
-=======
 	uint32_t cfg_fcp_mq_threshold;
 	uint32_t cfg_hdw_queue;
 	uint32_t cfg_irq_chann;
 	uint32_t cfg_irq_numa;
->>>>>>> 17d93760
 	uint32_t cfg_suppress_rsp;
 	uint32_t cfg_nvme_oas;
 	uint32_t cfg_nvme_embed_cmd;
@@ -1316,8 +1311,6 @@
 }
 
 /**
-<<<<<<< HEAD
-=======
  * lpfc_next_online_numa_cpu - Finds next online CPU on NUMA node
  * @numa_mask: Pointer to phba's numa_mask member.
  * @start: starting cpu index
@@ -1338,7 +1331,6 @@
 	return cpu_it;
 }
 /**
->>>>>>> 17d93760
  * lpfc_sli4_mod_hba_eq_delay - update EQ delay
  * @phba: Pointer to HBA context object.
  * @q: The Event Queue to update.
