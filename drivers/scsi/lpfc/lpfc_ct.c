--- conflicted
+++ resolved
@@ -1,11 +1,7 @@
 /*******************************************************************
  * This file is part of the Emulex Linux Device Driver for         *
  * Fibre Channel Host Bus Adapters.                                *
-<<<<<<< HEAD
- * Copyright (C) 2017-2019 Broadcom. All Rights Reserved. The term *
-=======
  * Copyright (C) 2017-2020 Broadcom. All Rights Reserved. The term *
->>>>>>> e12a87e7
  * “Broadcom” refers to Broadcom Inc. and/or its subsidiaries.     *
  * Copyright (C) 2004-2016 Emulex.  All rights reserved.           *
  * EMULEX and SLI are trademarks of Emulex.                        *
@@ -1253,19 +1249,11 @@
 					 ndlp, did, ndlp->nlp_fc4_type,
 					 FC_TYPE_FCP, FC_TYPE_NVME,
 					 ndlp->nlp_state);
-<<<<<<< HEAD
 
 			if (ndlp->nlp_state == NLP_STE_REG_LOGIN_ISSUE &&
 			    ndlp->nlp_fc4_type) {
 				ndlp->nlp_prev_state = NLP_STE_REG_LOGIN_ISSUE;
 
-=======
-
-			if (ndlp->nlp_state == NLP_STE_REG_LOGIN_ISSUE &&
-			    ndlp->nlp_fc4_type) {
-				ndlp->nlp_prev_state = NLP_STE_REG_LOGIN_ISSUE;
-
->>>>>>> e12a87e7
 				lpfc_nlp_set_state(vport, ndlp,
 						   NLP_STE_PRLI_ISSUE);
 				lpfc_issue_els_prli(vport, ndlp, 0);
@@ -1510,30 +1498,6 @@
 
 	memset(symbol, 0, size);
 
-<<<<<<< HEAD
-	n = scnprintf(symbol, size, "Emulex %s", vport->phba->ModelName);
-	if (size < n)
-		return n;
-
-	n += scnprintf(symbol + n, size - n, " FV%s", fwrev);
-	if (size < n)
-		return n;
-
-	n += scnprintf(symbol + n, size - n, " DV%s.",
-		      lpfc_release_version);
-	if (size < n)
-		return n;
-
-	n += scnprintf(symbol + n, size - n, " HN:%s.",
-		      init_utsname()->nodename);
-	if (size < n)
-		return n;
-
-	/* Note :- OS name is "Linux" */
-	n += scnprintf(symbol + n, size - n, " OS:%s",
-		      init_utsname()->sysname);
-	return n;
-=======
 	scnprintf(tmp, sizeof(tmp), "Emulex %s", vport->phba->ModelName);
 	if (strlcat(symbol, tmp, size) >= size)
 		goto buffer_done;
@@ -1558,7 +1522,6 @@
 buffer_done:
 	return strnlen(symbol, size);
 
->>>>>>> e12a87e7
 }
 
 static uint32_t
@@ -2498,18 +2461,6 @@
 	    phba->sli4_hba.pc_sli4_params.nvme)
 		ae->un.AttrTypes[6] = 0x01; /* Type 0x28 - NVME */
 
-<<<<<<< HEAD
-	ae->un.AttrTypes[3] = 0x02; /* Type 0x1 - ELS */
-	ae->un.AttrTypes[2] = 0x01; /* Type 0x8 - FCP */
-	ae->un.AttrTypes[7] = 0x01; /* Type 0x20 - CT */
-
-	/* Check to see if Firmware supports NVME and on physical port */
-	if ((phba->sli_rev == LPFC_SLI_REV4) && (vport == phba->pport) &&
-	    phba->sli4_hba.pc_sli4_params.nvme)
-		ae->un.AttrTypes[6] = 0x01; /* Type 0x28 - NVME */
-
-=======
->>>>>>> e12a87e7
 	size = FOURBYTES + 32;
 	ad->AttrLen = cpu_to_be16(size);
 	ad->AttrType = cpu_to_be16(RPRT_SUPPORTED_FC4_TYPES);
@@ -2826,17 +2777,6 @@
 	if (vport->phba->cfg_enable_fc4_type & LPFC_ENABLE_NVME)
 		ae->un.AttrTypes[6] = 0x1; /* Type 0x28 - NVME */
 
-<<<<<<< HEAD
-	ae->un.AttrTypes[3] = 0x02; /* Type 0x1 - ELS */
-	ae->un.AttrTypes[2] = 0x01; /* Type 0x8 - FCP */
-	ae->un.AttrTypes[7] = 0x01; /* Type 0x20 - CT */
-
-	/* Check to see if NVME is configured or not */
-	if (vport->phba->cfg_enable_fc4_type & LPFC_ENABLE_NVME)
-		ae->un.AttrTypes[6] = 0x1; /* Type 0x28 - NVME */
-
-=======
->>>>>>> e12a87e7
 	size = FOURBYTES + 32;
 	ad->AttrLen = cpu_to_be16(size);
 	ad->AttrType = cpu_to_be16(RPRT_ACTIVE_FC4_TYPES);
