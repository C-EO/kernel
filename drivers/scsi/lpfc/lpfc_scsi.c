/*******************************************************************
 * This file is part of the Emulex Linux Device Driver for         *
 * Fibre Channel Host Bus Adapters.                                *
 * Copyright (C) 2017-2019 Broadcom. All Rights Reserved. The term *
 * “Broadcom” refers to Broadcom Inc. and/or its subsidiaries.  *
 * Copyright (C) 2004-2016 Emulex.  All rights reserved.           *
 * EMULEX and SLI are trademarks of Emulex.                        *
 * www.broadcom.com                                                *
 * Portions Copyright (C) 2004-2005 Christoph Hellwig              *
 *                                                                 *
 * This program is free software; you can redistribute it and/or   *
 * modify it under the terms of version 2 of the GNU General       *
 * Public License as published by the Free Software Foundation.    *
 * This program is distributed in the hope that it will be useful. *
 * ALL EXPRESS OR IMPLIED CONDITIONS, REPRESENTATIONS AND          *
 * WARRANTIES, INCLUDING ANY IMPLIED WARRANTY OF MERCHANTABILITY,  *
 * FITNESS FOR A PARTICULAR PURPOSE, OR NON-INFRINGEMENT, ARE      *
 * DISCLAIMED, EXCEPT TO THE EXTENT THAT SUCH DISCLAIMERS ARE HELD *
 * TO BE LEGALLY INVALID.  See the GNU General Public License for  *
 * more details, a copy of which can be found in the file COPYING  *
 * included with this package.                                     *
 *******************************************************************/
#include <linux/pci.h>
#include <linux/slab.h>
#include <linux/interrupt.h>
#include <linux/export.h>
#include <linux/delay.h>
#include <asm/unaligned.h>
#include <linux/t10-pi.h>
#include <linux/crc-t10dif.h>
#include <net/checksum.h>

#include <scsi/scsi.h>
#include <scsi/scsi_device.h>
#include <scsi/scsi_eh.h>
#include <scsi/scsi_host.h>
#include <scsi/scsi_tcq.h>
#include <scsi/scsi_transport_fc.h>

#include "lpfc_version.h"
#include "lpfc_hw4.h"
#include "lpfc_hw.h"
#include "lpfc_sli.h"
#include "lpfc_sli4.h"
#include "lpfc_nl.h"
#include "lpfc_disc.h"
#include "lpfc.h"
#include "lpfc_scsi.h"
#include "lpfc_logmsg.h"
#include "lpfc_crtn.h"
#include "lpfc_vport.h"

#define LPFC_RESET_WAIT  2
#define LPFC_ABORT_WAIT  2

static char *dif_op_str[] = {
	"PROT_NORMAL",
	"PROT_READ_INSERT",
	"PROT_WRITE_STRIP",
	"PROT_READ_STRIP",
	"PROT_WRITE_INSERT",
	"PROT_READ_PASS",
	"PROT_WRITE_PASS",
};

struct scsi_dif_tuple {
	__be16 guard_tag;       /* Checksum */
	__be16 app_tag;         /* Opaque storage */
	__be32 ref_tag;         /* Target LBA or indirect LBA */
};

static struct lpfc_rport_data *
lpfc_rport_data_from_scsi_device(struct scsi_device *sdev)
{
	struct lpfc_vport *vport = (struct lpfc_vport *)sdev->host->hostdata;

	if (vport->phba->cfg_fof)
		return ((struct lpfc_device_data *)sdev->hostdata)->rport_data;
	else
		return (struct lpfc_rport_data *)sdev->hostdata;
}

static void
lpfc_release_scsi_buf_s4(struct lpfc_hba *phba, struct lpfc_io_buf *psb);
static void
lpfc_release_scsi_buf_s3(struct lpfc_hba *phba, struct lpfc_io_buf *psb);
static int
lpfc_prot_group_type(struct lpfc_hba *phba, struct scsi_cmnd *sc);

static inline unsigned
lpfc_cmd_blksize(struct scsi_cmnd *sc)
{
	return sc->device->sector_size;
}

#define LPFC_CHECK_PROTECT_GUARD	1
#define LPFC_CHECK_PROTECT_REF		2
static inline unsigned
lpfc_cmd_protect(struct scsi_cmnd *sc, int flag)
{
	return 1;
}

static inline unsigned
lpfc_cmd_guard_csum(struct scsi_cmnd *sc)
{
	if (lpfc_prot_group_type(NULL, sc) == LPFC_PG_TYPE_NO_DIF)
		return 0;
	if (scsi_host_get_guard(sc->device->host) == SHOST_DIX_GUARD_IP)
		return 1;
	return 0;
}

/**
 * lpfc_sli4_set_rsp_sgl_last - Set the last bit in the response sge.
 * @phba: Pointer to HBA object.
 * @lpfc_cmd: lpfc scsi command object pointer.
 *
 * This function is called from the lpfc_prep_task_mgmt_cmd function to
 * set the last bit in the response sge entry.
 **/
static void
lpfc_sli4_set_rsp_sgl_last(struct lpfc_hba *phba,
				struct lpfc_io_buf *lpfc_cmd)
{
	struct sli4_sge *sgl = (struct sli4_sge *)lpfc_cmd->dma_sgl;
	if (sgl) {
		sgl += 1;
		sgl->word2 = le32_to_cpu(sgl->word2);
		bf_set(lpfc_sli4_sge_last, sgl, 1);
		sgl->word2 = cpu_to_le32(sgl->word2);
	}
}

/**
 * lpfc_update_stats - Update statistical data for the command completion
 * @phba: Pointer to HBA object.
 * @lpfc_cmd: lpfc scsi command object pointer.
 *
 * This function is called when there is a command completion and this
 * function updates the statistical data for the command completion.
 **/
static void
lpfc_update_stats(struct lpfc_hba *phba, struct lpfc_io_buf *lpfc_cmd)
{
	struct lpfc_rport_data *rdata;
	struct lpfc_nodelist *pnode;
	struct scsi_cmnd *cmd = lpfc_cmd->pCmd;
	unsigned long flags;
	struct Scsi_Host  *shost = cmd->device->host;
	struct lpfc_vport *vport = (struct lpfc_vport *) shost->hostdata;
	unsigned long latency;
	int i;

	if (!vport->stat_data_enabled ||
	    vport->stat_data_blocked ||
	    (cmd->result))
		return;

	latency = jiffies_to_msecs((long)jiffies - (long)lpfc_cmd->start_time);
	rdata = lpfc_cmd->rdata;
	pnode = rdata->pnode;

	spin_lock_irqsave(shost->host_lock, flags);
	if (!pnode ||
	    !pnode->lat_data ||
	    (phba->bucket_type == LPFC_NO_BUCKET)) {
		spin_unlock_irqrestore(shost->host_lock, flags);
		return;
	}

	if (phba->bucket_type == LPFC_LINEAR_BUCKET) {
		i = (latency + phba->bucket_step - 1 - phba->bucket_base)/
			phba->bucket_step;
		/* check array subscript bounds */
		if (i < 0)
			i = 0;
		else if (i >= LPFC_MAX_BUCKET_COUNT)
			i = LPFC_MAX_BUCKET_COUNT - 1;
	} else {
		for (i = 0; i < LPFC_MAX_BUCKET_COUNT-1; i++)
			if (latency <= (phba->bucket_base +
				((1<<i)*phba->bucket_step)))
				break;
	}

	pnode->lat_data[i].cmd_count++;
	spin_unlock_irqrestore(shost->host_lock, flags);
}

/**
 * lpfc_rampdown_queue_depth - Post RAMP_DOWN_QUEUE event to worker thread
 * @phba: The Hba for which this call is being executed.
 *
 * This routine is called when there is resource error in driver or firmware.
 * This routine posts WORKER_RAMP_DOWN_QUEUE event for @phba. This routine
 * posts at most 1 event each second. This routine wakes up worker thread of
 * @phba to process WORKER_RAM_DOWN_EVENT event.
 *
 * This routine should be called with no lock held.
 **/
void
lpfc_rampdown_queue_depth(struct lpfc_hba *phba)
{
	unsigned long flags;
	uint32_t evt_posted;
	unsigned long expires;

	spin_lock_irqsave(&phba->hbalock, flags);
	atomic_inc(&phba->num_rsrc_err);
	phba->last_rsrc_error_time = jiffies;

	expires = phba->last_ramp_down_time + QUEUE_RAMP_DOWN_INTERVAL;
	if (time_after(expires, jiffies)) {
		spin_unlock_irqrestore(&phba->hbalock, flags);
		return;
	}

	phba->last_ramp_down_time = jiffies;

	spin_unlock_irqrestore(&phba->hbalock, flags);

	spin_lock_irqsave(&phba->pport->work_port_lock, flags);
	evt_posted = phba->pport->work_port_events & WORKER_RAMP_DOWN_QUEUE;
	if (!evt_posted)
		phba->pport->work_port_events |= WORKER_RAMP_DOWN_QUEUE;
	spin_unlock_irqrestore(&phba->pport->work_port_lock, flags);

	if (!evt_posted)
		lpfc_worker_wake_up(phba);
	return;
}

/**
 * lpfc_ramp_down_queue_handler - WORKER_RAMP_DOWN_QUEUE event handler
 * @phba: The Hba for which this call is being executed.
 *
 * This routine is called to  process WORKER_RAMP_DOWN_QUEUE event for worker
 * thread.This routine reduces queue depth for all scsi device on each vport
 * associated with @phba.
 **/
void
lpfc_ramp_down_queue_handler(struct lpfc_hba *phba)
{
	struct lpfc_vport **vports;
	struct Scsi_Host  *shost;
	struct scsi_device *sdev;
	unsigned long new_queue_depth;
	unsigned long num_rsrc_err, num_cmd_success;
	int i;

	num_rsrc_err = atomic_read(&phba->num_rsrc_err);
	num_cmd_success = atomic_read(&phba->num_cmd_success);

	/*
	 * The error and success command counters are global per
	 * driver instance.  If another handler has already
	 * operated on this error event, just exit.
	 */
	if (num_rsrc_err == 0)
		return;

	vports = lpfc_create_vport_work_array(phba);
	if (vports != NULL)
		for (i = 0; i <= phba->max_vports && vports[i] != NULL; i++) {
			shost = lpfc_shost_from_vport(vports[i]);
			shost_for_each_device(sdev, shost) {
				new_queue_depth =
					sdev->queue_depth * num_rsrc_err /
					(num_rsrc_err + num_cmd_success);
				if (!new_queue_depth)
					new_queue_depth = sdev->queue_depth - 1;
				else
					new_queue_depth = sdev->queue_depth -
								new_queue_depth;
				scsi_change_queue_depth(sdev, new_queue_depth);
			}
		}
	lpfc_destroy_vport_work_array(phba, vports);
	atomic_set(&phba->num_rsrc_err, 0);
	atomic_set(&phba->num_cmd_success, 0);
}

/**
 * lpfc_scsi_dev_block - set all scsi hosts to block state
 * @phba: Pointer to HBA context object.
 *
 * This function walks vport list and set each SCSI host to block state
 * by invoking fc_remote_port_delete() routine. This function is invoked
 * with EEH when device's PCI slot has been permanently disabled.
 **/
void
lpfc_scsi_dev_block(struct lpfc_hba *phba)
{
	struct lpfc_vport **vports;
	struct Scsi_Host  *shost;
	struct scsi_device *sdev;
	struct fc_rport *rport;
	int i;

	vports = lpfc_create_vport_work_array(phba);
	if (vports != NULL)
		for (i = 0; i <= phba->max_vports && vports[i] != NULL; i++) {
			shost = lpfc_shost_from_vport(vports[i]);
			shost_for_each_device(sdev, shost) {
				rport = starget_to_rport(scsi_target(sdev));
				fc_remote_port_delete(rport);
			}
		}
	lpfc_destroy_vport_work_array(phba, vports);
}

/**
 * lpfc_new_scsi_buf_s3 - Scsi buffer allocator for HBA with SLI3 IF spec
 * @vport: The virtual port for which this call being executed.
 * @num_to_allocate: The requested number of buffers to allocate.
 *
 * This routine allocates a scsi buffer for device with SLI-3 interface spec,
 * the scsi buffer contains all the necessary information needed to initiate
 * a SCSI I/O. The non-DMAable buffer region contains information to build
 * the IOCB. The DMAable region contains memory for the FCP CMND, FCP RSP,
 * and the initial BPL. In addition to allocating memory, the FCP CMND and
 * FCP RSP BDEs are setup in the BPL and the BPL BDE is setup in the IOCB.
 *
 * Return codes:
 *   int - number of scsi buffers that were allocated.
 *   0 = failure, less than num_to_alloc is a partial failure.
 **/
static int
lpfc_new_scsi_buf_s3(struct lpfc_vport *vport, int num_to_alloc)
{
	struct lpfc_hba *phba = vport->phba;
	struct lpfc_io_buf *psb;
	struct ulp_bde64 *bpl;
	IOCB_t *iocb;
	dma_addr_t pdma_phys_fcp_cmd;
	dma_addr_t pdma_phys_fcp_rsp;
	dma_addr_t pdma_phys_sgl;
	uint16_t iotag;
	int bcnt, bpl_size;

	bpl_size = phba->cfg_sg_dma_buf_size -
		(sizeof(struct fcp_cmnd) + sizeof(struct fcp_rsp));

	lpfc_printf_vlog(vport, KERN_INFO, LOG_FCP,
			 "9067 ALLOC %d scsi_bufs: %d (%d + %d + %d)\n",
			 num_to_alloc, phba->cfg_sg_dma_buf_size,
			 (int)sizeof(struct fcp_cmnd),
			 (int)sizeof(struct fcp_rsp), bpl_size);

	for (bcnt = 0; bcnt < num_to_alloc; bcnt++) {
		psb = kzalloc(sizeof(struct lpfc_io_buf), GFP_KERNEL);
		if (!psb)
			break;

		/*
		 * Get memory from the pci pool to map the virt space to pci
		 * bus space for an I/O.  The DMA buffer includes space for the
		 * struct fcp_cmnd, struct fcp_rsp and the number of bde's
		 * necessary to support the sg_tablesize.
		 */
		psb->data = dma_pool_zalloc(phba->lpfc_sg_dma_buf_pool,
					GFP_KERNEL, &psb->dma_handle);
		if (!psb->data) {
			kfree(psb);
			break;
		}


		/* Allocate iotag for psb->cur_iocbq. */
		iotag = lpfc_sli_next_iotag(phba, &psb->cur_iocbq);
		if (iotag == 0) {
			dma_pool_free(phba->lpfc_sg_dma_buf_pool,
				      psb->data, psb->dma_handle);
			kfree(psb);
			break;
		}
		psb->cur_iocbq.iocb_flag |= LPFC_IO_FCP;

		psb->fcp_cmnd = psb->data;
		psb->fcp_rsp = psb->data + sizeof(struct fcp_cmnd);
		psb->dma_sgl = psb->data + sizeof(struct fcp_cmnd) +
			sizeof(struct fcp_rsp);

		/* Initialize local short-hand pointers. */
		bpl = (struct ulp_bde64 *)psb->dma_sgl;
		pdma_phys_fcp_cmd = psb->dma_handle;
		pdma_phys_fcp_rsp = psb->dma_handle + sizeof(struct fcp_cmnd);
		pdma_phys_sgl = psb->dma_handle + sizeof(struct fcp_cmnd) +
			sizeof(struct fcp_rsp);

		/*
		 * The first two bdes are the FCP_CMD and FCP_RSP. The balance
		 * are sg list bdes.  Initialize the first two and leave the
		 * rest for queuecommand.
		 */
		bpl[0].addrHigh = le32_to_cpu(putPaddrHigh(pdma_phys_fcp_cmd));
		bpl[0].addrLow = le32_to_cpu(putPaddrLow(pdma_phys_fcp_cmd));
		bpl[0].tus.f.bdeSize = sizeof(struct fcp_cmnd);
		bpl[0].tus.f.bdeFlags = BUFF_TYPE_BDE_64;
		bpl[0].tus.w = le32_to_cpu(bpl[0].tus.w);

		/* Setup the physical region for the FCP RSP */
		bpl[1].addrHigh = le32_to_cpu(putPaddrHigh(pdma_phys_fcp_rsp));
		bpl[1].addrLow = le32_to_cpu(putPaddrLow(pdma_phys_fcp_rsp));
		bpl[1].tus.f.bdeSize = sizeof(struct fcp_rsp);
		bpl[1].tus.f.bdeFlags = BUFF_TYPE_BDE_64;
		bpl[1].tus.w = le32_to_cpu(bpl[1].tus.w);

		/*
		 * Since the IOCB for the FCP I/O is built into this
		 * lpfc_scsi_buf, initialize it with all known data now.
		 */
		iocb = &psb->cur_iocbq.iocb;
		iocb->un.fcpi64.bdl.ulpIoTag32 = 0;
		if ((phba->sli_rev == 3) &&
				!(phba->sli3_options & LPFC_SLI3_BG_ENABLED)) {
			/* fill in immediate fcp command BDE */
			iocb->un.fcpi64.bdl.bdeFlags = BUFF_TYPE_BDE_IMMED;
			iocb->un.fcpi64.bdl.bdeSize = sizeof(struct fcp_cmnd);
			iocb->un.fcpi64.bdl.addrLow = offsetof(IOCB_t,
					unsli3.fcp_ext.icd);
			iocb->un.fcpi64.bdl.addrHigh = 0;
			iocb->ulpBdeCount = 0;
			iocb->ulpLe = 0;
			/* fill in response BDE */
			iocb->unsli3.fcp_ext.rbde.tus.f.bdeFlags =
							BUFF_TYPE_BDE_64;
			iocb->unsli3.fcp_ext.rbde.tus.f.bdeSize =
				sizeof(struct fcp_rsp);
			iocb->unsli3.fcp_ext.rbde.addrLow =
				putPaddrLow(pdma_phys_fcp_rsp);
			iocb->unsli3.fcp_ext.rbde.addrHigh =
				putPaddrHigh(pdma_phys_fcp_rsp);
		} else {
			iocb->un.fcpi64.bdl.bdeFlags = BUFF_TYPE_BLP_64;
			iocb->un.fcpi64.bdl.bdeSize =
					(2 * sizeof(struct ulp_bde64));
			iocb->un.fcpi64.bdl.addrLow =
					putPaddrLow(pdma_phys_sgl);
			iocb->un.fcpi64.bdl.addrHigh =
					putPaddrHigh(pdma_phys_sgl);
			iocb->ulpBdeCount = 1;
			iocb->ulpLe = 1;
		}
		iocb->ulpClass = CLASS3;
		psb->status = IOSTAT_SUCCESS;
		/* Put it back into the SCSI buffer list */
		psb->cur_iocbq.context1  = psb;
		spin_lock_init(&psb->buf_lock);
		lpfc_release_scsi_buf_s3(phba, psb);

	}

	return bcnt;
}

/**
 * lpfc_sli4_vport_delete_fcp_xri_aborted -Remove all ndlp references for vport
 * @vport: pointer to lpfc vport data structure.
 *
 * This routine is invoked by the vport cleanup for deletions and the cleanup
 * for an ndlp on removal.
 **/
void
lpfc_sli4_vport_delete_fcp_xri_aborted(struct lpfc_vport *vport)
{
	struct lpfc_hba *phba = vport->phba;
	struct lpfc_io_buf *psb, *next_psb;
	struct lpfc_sli4_hdw_queue *qp;
	unsigned long iflag = 0;
	int idx;

	if (!(vport->cfg_enable_fc4_type & LPFC_ENABLE_FCP))
		return;

	spin_lock_irqsave(&phba->hbalock, iflag);
	for (idx = 0; idx < phba->cfg_hdw_queue; idx++) {
		qp = &phba->sli4_hba.hdwq[idx];

		spin_lock(&qp->abts_io_buf_list_lock);
		list_for_each_entry_safe(psb, next_psb,
					 &qp->lpfc_abts_io_buf_list, list) {
			if (psb->cur_iocbq.iocb_flag == LPFC_IO_NVME)
				continue;

			if (psb->rdata && psb->rdata->pnode &&
			    psb->rdata->pnode->vport == vport)
				psb->rdata = NULL;
		}
		spin_unlock(&qp->abts_io_buf_list_lock);
	}
	spin_unlock_irqrestore(&phba->hbalock, iflag);
}

/**
 * lpfc_sli4_io_xri_aborted - Fast-path process of fcp xri abort
 * @phba: pointer to lpfc hba data structure.
 * @axri: pointer to the fcp xri abort wcqe structure.
 *
 * This routine is invoked by the worker thread to process a SLI4 fast-path
 * FCP or NVME aborted xri.
 **/
void
lpfc_sli4_io_xri_aborted(struct lpfc_hba *phba,
			 struct sli4_wcqe_xri_aborted *axri, int idx)
{
	uint16_t xri = bf_get(lpfc_wcqe_xa_xri, axri);
	uint16_t rxid = bf_get(lpfc_wcqe_xa_remote_xid, axri);
	struct lpfc_io_buf *psb, *next_psb;
	struct lpfc_sli4_hdw_queue *qp;
	unsigned long iflag = 0;
	struct lpfc_iocbq *iocbq;
	int i;
	struct lpfc_nodelist *ndlp;
	int rrq_empty = 0;
	struct lpfc_sli_ring *pring = phba->sli4_hba.els_wq->pring;

	if (!(phba->cfg_enable_fc4_type & LPFC_ENABLE_FCP))
		return;

	qp = &phba->sli4_hba.hdwq[idx];
	spin_lock_irqsave(&phba->hbalock, iflag);
	spin_lock(&qp->abts_io_buf_list_lock);
	list_for_each_entry_safe(psb, next_psb,
		&qp->lpfc_abts_io_buf_list, list) {
		if (psb->cur_iocbq.sli4_xritag == xri) {
			list_del_init(&psb->list);
			psb->exch_busy = 0;
			psb->status = IOSTAT_SUCCESS;
#ifdef BUILD_NVME
			if (psb->cur_iocbq.iocb_flag == LPFC_IO_NVME) {
				qp->abts_nvme_io_bufs--;
				spin_unlock(&qp->abts_io_buf_list_lock);
				spin_unlock_irqrestore(&phba->hbalock, iflag);
				lpfc_sli4_nvme_xri_aborted(phba, axri, psb);
				return;
			}
#endif
			qp->abts_scsi_io_bufs--;
			spin_unlock(&qp->abts_io_buf_list_lock);

			if (psb->rdata && psb->rdata->pnode)
				ndlp = psb->rdata->pnode;
			else
				ndlp = NULL;

			rrq_empty = list_empty(&phba->active_rrq_list);
			spin_unlock_irqrestore(&phba->hbalock, iflag);
			if (ndlp) {
				lpfc_set_rrq_active(phba, ndlp,
					psb->cur_iocbq.sli4_lxritag, rxid, 1);
				lpfc_sli4_abts_err_handler(phba, ndlp, axri);
			}
			lpfc_release_scsi_buf_s4(phba, psb);
			if (rrq_empty)
				lpfc_worker_wake_up(phba);
			return;
		}
	}
	spin_unlock(&qp->abts_io_buf_list_lock);
	for (i = 1; i <= phba->sli.last_iotag; i++) {
		iocbq = phba->sli.iocbq_lookup[i];

		if (!(iocbq->iocb_flag & LPFC_IO_FCP) ||
		    (iocbq->iocb_flag & LPFC_IO_LIBDFC))
			continue;
		if (iocbq->sli4_xritag != xri)
			continue;
		psb = container_of(iocbq, struct lpfc_io_buf, cur_iocbq);
		psb->exch_busy = 0;
		spin_unlock_irqrestore(&phba->hbalock, iflag);
		if (!list_empty(&pring->txq))
			lpfc_worker_wake_up(phba);
		return;

	}
	spin_unlock_irqrestore(&phba->hbalock, iflag);
}

/**
 * lpfc_get_scsi_buf_s3 - Get a scsi buffer from lpfc_scsi_buf_list of the HBA
 * @phba: The HBA for which this call is being executed.
 *
 * This routine removes a scsi buffer from head of @phba lpfc_scsi_buf_list list
 * and returns to caller.
 *
 * Return codes:
 *   NULL - Error
 *   Pointer to lpfc_scsi_buf - Success
 **/
static struct lpfc_io_buf *
lpfc_get_scsi_buf_s3(struct lpfc_hba *phba, struct lpfc_nodelist *ndlp,
		     struct scsi_cmnd *cmnd)
{
	struct lpfc_io_buf *lpfc_cmd = NULL;
	struct list_head *scsi_buf_list_get = &phba->lpfc_scsi_buf_list_get;
	unsigned long iflag = 0;

	spin_lock_irqsave(&phba->scsi_buf_list_get_lock, iflag);
	list_remove_head(scsi_buf_list_get, lpfc_cmd, struct lpfc_io_buf,
			 list);
	if (!lpfc_cmd) {
		spin_lock(&phba->scsi_buf_list_put_lock);
		list_splice(&phba->lpfc_scsi_buf_list_put,
			    &phba->lpfc_scsi_buf_list_get);
		INIT_LIST_HEAD(&phba->lpfc_scsi_buf_list_put);
		list_remove_head(scsi_buf_list_get, lpfc_cmd,
				 struct lpfc_io_buf, list);
		spin_unlock(&phba->scsi_buf_list_put_lock);
	}
	spin_unlock_irqrestore(&phba->scsi_buf_list_get_lock, iflag);

	if (lpfc_ndlp_check_qdepth(phba, ndlp) && lpfc_cmd) {
		atomic_inc(&ndlp->cmd_pending);
		lpfc_cmd->flags |= LPFC_SBUF_BUMP_QDEPTH;
	}
	return  lpfc_cmd;
}
/**
 * lpfc_get_scsi_buf_s4 - Get a scsi buffer from io_buf_list of the HBA
 * @phba: The HBA for which this call is being executed.
 *
 * This routine removes a scsi buffer from head of @hdwq io_buf_list
 * and returns to caller.
 *
 * Return codes:
 *   NULL - Error
 *   Pointer to lpfc_scsi_buf - Success
 **/
static struct lpfc_io_buf *
lpfc_get_scsi_buf_s4(struct lpfc_hba *phba, struct lpfc_nodelist *ndlp,
		     struct scsi_cmnd *cmnd)
{
	struct lpfc_io_buf *lpfc_cmd;
	struct lpfc_sli4_hdw_queue *qp;
	struct sli4_sge *sgl;
	IOCB_t *iocb;
	dma_addr_t pdma_phys_fcp_rsp;
	dma_addr_t pdma_phys_fcp_cmd;
	uint32_t cpu, idx;
	int tag;
	struct fcp_cmd_rsp_buf *tmp = NULL;

	cpu = raw_smp_processor_id();
	if (cmnd && phba->cfg_fcp_io_sched == LPFC_FCP_SCHED_BY_HDWQ) {
		tag = blk_mq_unique_tag(cmnd->request);
		idx = blk_mq_unique_tag_to_hwq(tag);
	} else {
		idx = phba->sli4_hba.cpu_map[cpu].hdwq;
	}

	lpfc_cmd = lpfc_get_io_buf(phba, ndlp, idx,
				   !phba->cfg_xri_rebalancing);
	if (!lpfc_cmd) {
		qp = &phba->sli4_hba.hdwq[idx];
		qp->empty_io_bufs++;
		return NULL;
	}

	/* Setup key fields in buffer that may have been changed
	 * if other protocols used this buffer.
	 */
	lpfc_cmd->cur_iocbq.iocb_flag = LPFC_IO_FCP;
	lpfc_cmd->prot_seg_cnt = 0;
	lpfc_cmd->seg_cnt = 0;
	lpfc_cmd->timeout = 0;
	lpfc_cmd->flags = 0;
	lpfc_cmd->start_time = jiffies;
	lpfc_cmd->waitq = NULL;
	lpfc_cmd->cpu = cpu;
#ifdef CONFIG_SCSI_LPFC_DEBUG_FS
	lpfc_cmd->prot_data_type = 0;
#endif
	tmp = lpfc_get_cmd_rsp_buf_per_hdwq(phba, lpfc_cmd);
	if (!tmp)
		return NULL;

	lpfc_cmd->fcp_cmnd = tmp->fcp_cmnd;
	lpfc_cmd->fcp_rsp = tmp->fcp_rsp;

	/*
	 * The first two SGEs are the FCP_CMD and FCP_RSP.
	 * The balance are sg list bdes. Initialize the
	 * first two and leave the rest for queuecommand.
	 */
	sgl = (struct sli4_sge *)lpfc_cmd->dma_sgl;
	pdma_phys_fcp_cmd = tmp->fcp_cmd_rsp_dma_handle;
	sgl->addr_hi = cpu_to_le32(putPaddrHigh(pdma_phys_fcp_cmd));
	sgl->addr_lo = cpu_to_le32(putPaddrLow(pdma_phys_fcp_cmd));
	sgl->word2 = le32_to_cpu(sgl->word2);
	bf_set(lpfc_sli4_sge_last, sgl, 0);
	sgl->word2 = cpu_to_le32(sgl->word2);
	sgl->sge_len = cpu_to_le32(sizeof(struct fcp_cmnd));
	sgl++;

	/* Setup the physical region for the FCP RSP */
	pdma_phys_fcp_rsp = pdma_phys_fcp_cmd + sizeof(struct fcp_cmnd);
	sgl->addr_hi = cpu_to_le32(putPaddrHigh(pdma_phys_fcp_rsp));
	sgl->addr_lo = cpu_to_le32(putPaddrLow(pdma_phys_fcp_rsp));
	sgl->word2 = le32_to_cpu(sgl->word2);
	bf_set(lpfc_sli4_sge_last, sgl, 1);
	sgl->word2 = cpu_to_le32(sgl->word2);
	sgl->sge_len = cpu_to_le32(sizeof(struct fcp_rsp));

	/*
	 * Since the IOCB for the FCP I/O is built into this
	 * lpfc_io_buf, initialize it with all known data now.
	 */
	iocb = &lpfc_cmd->cur_iocbq.iocb;
	iocb->un.fcpi64.bdl.ulpIoTag32 = 0;
	iocb->un.fcpi64.bdl.bdeFlags = BUFF_TYPE_BDE_64;
	/* setting the BLP size to 2 * sizeof BDE may not be correct.
	 * We are setting the bpl to point to out sgl. An sgl's
	 * entries are 16 bytes, a bpl entries are 12 bytes.
	 */
	iocb->un.fcpi64.bdl.bdeSize = sizeof(struct fcp_cmnd);
	iocb->un.fcpi64.bdl.addrLow = putPaddrLow(pdma_phys_fcp_cmd);
	iocb->un.fcpi64.bdl.addrHigh = putPaddrHigh(pdma_phys_fcp_cmd);
	iocb->ulpBdeCount = 1;
	iocb->ulpLe = 1;
	iocb->ulpClass = CLASS3;

	if (lpfc_ndlp_check_qdepth(phba, ndlp)) {
		atomic_inc(&ndlp->cmd_pending);
		lpfc_cmd->flags |= LPFC_SBUF_BUMP_QDEPTH;
	}
	return  lpfc_cmd;
}
/**
 * lpfc_get_scsi_buf - Get a scsi buffer from lpfc_scsi_buf_list of the HBA
 * @phba: The HBA for which this call is being executed.
 *
 * This routine removes a scsi buffer from head of @phba lpfc_scsi_buf_list list
 * and returns to caller.
 *
 * Return codes:
 *   NULL - Error
 *   Pointer to lpfc_scsi_buf - Success
 **/
static struct lpfc_io_buf*
lpfc_get_scsi_buf(struct lpfc_hba *phba, struct lpfc_nodelist *ndlp,
		  struct scsi_cmnd *cmnd)
{
	return  phba->lpfc_get_scsi_buf(phba, ndlp, cmnd);
}

/**
 * lpfc_release_scsi_buf - Return a scsi buffer back to hba scsi buf list
 * @phba: The Hba for which this call is being executed.
 * @psb: The scsi buffer which is being released.
 *
 * This routine releases @psb scsi buffer by adding it to tail of @phba
 * lpfc_scsi_buf_list list.
 **/
static void
lpfc_release_scsi_buf_s3(struct lpfc_hba *phba, struct lpfc_io_buf *psb)
{
	unsigned long iflag = 0;

	psb->seg_cnt = 0;
	psb->prot_seg_cnt = 0;

	spin_lock_irqsave(&phba->scsi_buf_list_put_lock, iflag);
	psb->pCmd = NULL;
	psb->cur_iocbq.iocb_flag = LPFC_IO_FCP;
	list_add_tail(&psb->list, &phba->lpfc_scsi_buf_list_put);
	spin_unlock_irqrestore(&phba->scsi_buf_list_put_lock, iflag);
}

/**
 * lpfc_release_scsi_buf_s4: Return a scsi buffer back to hba scsi buf list.
 * @phba: The Hba for which this call is being executed.
 * @psb: The scsi buffer which is being released.
 *
 * This routine releases @psb scsi buffer by adding it to tail of @hdwq
 * io_buf_list list. For SLI4 XRI's are tied to the scsi buffer
 * and cannot be reused for at least RA_TOV amount of time if it was
 * aborted.
 **/
static void
lpfc_release_scsi_buf_s4(struct lpfc_hba *phba, struct lpfc_io_buf *psb)
{
	struct lpfc_sli4_hdw_queue *qp;
	unsigned long iflag = 0;

	psb->seg_cnt = 0;
	psb->prot_seg_cnt = 0;

	qp = psb->hdwq;
	if (psb->exch_busy) {
		spin_lock_irqsave(&qp->abts_io_buf_list_lock, iflag);
		psb->pCmd = NULL;
		list_add_tail(&psb->list, &qp->lpfc_abts_io_buf_list);
		qp->abts_scsi_io_bufs++;
		spin_unlock_irqrestore(&qp->abts_io_buf_list_lock, iflag);
	} else {
		lpfc_release_io_buf(phba, (struct lpfc_io_buf *)psb, qp);
	}
}

/**
 * lpfc_release_scsi_buf: Return a scsi buffer back to hba scsi buf list.
 * @phba: The Hba for which this call is being executed.
 * @psb: The scsi buffer which is being released.
 *
 * This routine releases @psb scsi buffer by adding it to tail of @phba
 * lpfc_scsi_buf_list list.
 **/
static void
lpfc_release_scsi_buf(struct lpfc_hba *phba, struct lpfc_io_buf *psb)
{
	if ((psb->flags & LPFC_SBUF_BUMP_QDEPTH) && psb->ndlp)
		atomic_dec(&psb->ndlp->cmd_pending);

	psb->flags &= ~LPFC_SBUF_BUMP_QDEPTH;
	phba->lpfc_release_scsi_buf(phba, psb);
}

/**
 * lpfc_scsi_prep_dma_buf_s3 - DMA mapping for scsi buffer to SLI3 IF spec
 * @phba: The Hba for which this call is being executed.
 * @lpfc_cmd: The scsi buffer which is going to be mapped.
 *
 * This routine does the pci dma mapping for scatter-gather list of scsi cmnd
 * field of @lpfc_cmd for device with SLI-3 interface spec. This routine scans
 * through sg elements and format the bde. This routine also initializes all
 * IOCB fields which are dependent on scsi command request buffer.
 *
 * Return codes:
 *   1 - Error
 *   0 - Success
 **/
static int
lpfc_scsi_prep_dma_buf_s3(struct lpfc_hba *phba, struct lpfc_io_buf *lpfc_cmd)
{
	struct scsi_cmnd *scsi_cmnd = lpfc_cmd->pCmd;
	struct scatterlist *sgel = NULL;
	struct fcp_cmnd *fcp_cmnd = lpfc_cmd->fcp_cmnd;
	struct ulp_bde64 *bpl = (struct ulp_bde64 *)lpfc_cmd->dma_sgl;
	struct lpfc_iocbq *iocbq = &lpfc_cmd->cur_iocbq;
	IOCB_t *iocb_cmd = &lpfc_cmd->cur_iocbq.iocb;
	struct ulp_bde64 *data_bde = iocb_cmd->unsli3.fcp_ext.dbde;
	dma_addr_t physaddr;
	uint32_t num_bde = 0;
	int nseg, datadir = scsi_cmnd->sc_data_direction;

	/*
	 * There are three possibilities here - use scatter-gather segment, use
	 * the single mapping, or neither.  Start the lpfc command prep by
	 * bumping the bpl beyond the fcp_cmnd and fcp_rsp regions to the first
	 * data bde entry.
	 */
	bpl += 2;
	if (scsi_sg_count(scsi_cmnd)) {
		/*
		 * The driver stores the segment count returned from pci_map_sg
		 * because this a count of dma-mappings used to map the use_sg
		 * pages.  They are not guaranteed to be the same for those
		 * architectures that implement an IOMMU.
		 */

		nseg = dma_map_sg(&phba->pcidev->dev, scsi_sglist(scsi_cmnd),
				  scsi_sg_count(scsi_cmnd), datadir);
		if (unlikely(!nseg))
			return 1;

		lpfc_cmd->seg_cnt = nseg;
		if (lpfc_cmd->seg_cnt > phba->cfg_sg_seg_cnt) {
			lpfc_printf_log(phba, KERN_ERR, LOG_BG,
				"9064 BLKGRD: %s: Too many sg segments from "
			       "dma_map_sg.  Config %d, seg_cnt %d\n",
			       __func__, phba->cfg_sg_seg_cnt,
			       lpfc_cmd->seg_cnt);
			WARN_ON_ONCE(lpfc_cmd->seg_cnt > phba->cfg_sg_seg_cnt);
			lpfc_cmd->seg_cnt = 0;
			scsi_dma_unmap(scsi_cmnd);
			return 2;
		}

		/*
		 * The driver established a maximum scatter-gather segment count
		 * during probe that limits the number of sg elements in any
		 * single scsi command.  Just run through the seg_cnt and format
		 * the bde's.
		 * When using SLI-3 the driver will try to fit all the BDEs into
		 * the IOCB. If it can't then the BDEs get added to a BPL as it
		 * does for SLI-2 mode.
		 */
		scsi_for_each_sg(scsi_cmnd, sgel, nseg, num_bde) {
			physaddr = sg_dma_address(sgel);
			if (phba->sli_rev == 3 &&
			    !(phba->sli3_options & LPFC_SLI3_BG_ENABLED) &&
			    !(iocbq->iocb_flag & DSS_SECURITY_OP) &&
			    nseg <= LPFC_EXT_DATA_BDE_COUNT) {
				data_bde->tus.f.bdeFlags = BUFF_TYPE_BDE_64;
				data_bde->tus.f.bdeSize = sg_dma_len(sgel);
				data_bde->addrLow = putPaddrLow(physaddr);
				data_bde->addrHigh = putPaddrHigh(physaddr);
				data_bde++;
			} else {
				bpl->tus.f.bdeFlags = BUFF_TYPE_BDE_64;
				bpl->tus.f.bdeSize = sg_dma_len(sgel);
				bpl->tus.w = le32_to_cpu(bpl->tus.w);
				bpl->addrLow =
					le32_to_cpu(putPaddrLow(physaddr));
				bpl->addrHigh =
					le32_to_cpu(putPaddrHigh(physaddr));
				bpl++;
			}
		}
	}

	/*
	 * Finish initializing those IOCB fields that are dependent on the
	 * scsi_cmnd request_buffer.  Note that for SLI-2 the bdeSize is
	 * explicitly reinitialized and for SLI-3 the extended bde count is
	 * explicitly reinitialized since all iocb memory resources are reused.
	 */
	if (phba->sli_rev == 3 &&
	    !(phba->sli3_options & LPFC_SLI3_BG_ENABLED) &&
	    !(iocbq->iocb_flag & DSS_SECURITY_OP)) {
		if (num_bde > LPFC_EXT_DATA_BDE_COUNT) {
			/*
			 * The extended IOCB format can only fit 3 BDE or a BPL.
			 * This I/O has more than 3 BDE so the 1st data bde will
			 * be a BPL that is filled in here.
			 */
			physaddr = lpfc_cmd->dma_handle;
			data_bde->tus.f.bdeFlags = BUFF_TYPE_BLP_64;
			data_bde->tus.f.bdeSize = (num_bde *
						   sizeof(struct ulp_bde64));
			physaddr += (sizeof(struct fcp_cmnd) +
				     sizeof(struct fcp_rsp) +
				     (2 * sizeof(struct ulp_bde64)));
			data_bde->addrHigh = putPaddrHigh(physaddr);
			data_bde->addrLow = putPaddrLow(physaddr);
			/* ebde count includes the response bde and data bpl */
			iocb_cmd->unsli3.fcp_ext.ebde_count = 2;
		} else {
			/* ebde count includes the response bde and data bdes */
			iocb_cmd->unsli3.fcp_ext.ebde_count = (num_bde + 1);
		}
	} else {
		iocb_cmd->un.fcpi64.bdl.bdeSize =
			((num_bde + 2) * sizeof(struct ulp_bde64));
		iocb_cmd->unsli3.fcp_ext.ebde_count = (num_bde + 1);
	}
	fcp_cmnd->fcpDl = cpu_to_be32(scsi_bufflen(scsi_cmnd));

	/*
	 * Due to difference in data length between DIF/non-DIF paths,
	 * we need to set word 4 of IOCB here
	 */
	iocb_cmd->un.fcpi.fcpi_parm = scsi_bufflen(scsi_cmnd);
	return 0;
}

#ifdef CONFIG_SCSI_LPFC_DEBUG_FS

/* Return BG_ERR_INIT if error injection is detected by Initiator */
#define BG_ERR_INIT	0x1
/* Return BG_ERR_TGT if error injection is detected by Target */
#define BG_ERR_TGT	0x2
/* Return BG_ERR_SWAP if swapping CSUM<-->CRC is required for error injection */
#define BG_ERR_SWAP	0x10
/**
 * Return BG_ERR_CHECK if disabling Guard/Ref/App checking is required for
 * error injection
 **/
#define BG_ERR_CHECK	0x20

/**
 * lpfc_bg_err_inject - Determine if we should inject an error
 * @phba: The Hba for which this call is being executed.
 * @sc: The SCSI command to examine
 * @reftag: (out) BlockGuard reference tag for transmitted data
 * @apptag: (out) BlockGuard application tag for transmitted data
 * @new_guard (in) Value to replace CRC with if needed
 *
 * Returns BG_ERR_* bit mask or 0 if request ignored
 **/
static int
lpfc_bg_err_inject(struct lpfc_hba *phba, struct scsi_cmnd *sc,
		uint32_t *reftag, uint16_t *apptag, uint32_t new_guard)
{
	struct scatterlist *sgpe; /* s/g prot entry */
	struct lpfc_io_buf *lpfc_cmd = NULL;
	struct scsi_dif_tuple *src = NULL;
	struct lpfc_nodelist *ndlp;
	struct lpfc_rport_data *rdata;
	uint32_t op = scsi_get_prot_op(sc);
	uint32_t blksize;
	uint32_t numblks;
	sector_t lba;
	int rc = 0;
	int blockoff = 0;

	if (op == SCSI_PROT_NORMAL)
		return 0;

	sgpe = scsi_prot_sglist(sc);
	lba = scsi_get_lba(sc);

	/* First check if we need to match the LBA */
	if (phba->lpfc_injerr_lba != LPFC_INJERR_LBA_OFF) {
		blksize = lpfc_cmd_blksize(sc);
		numblks = (scsi_bufflen(sc) + blksize - 1) / blksize;

		/* Make sure we have the right LBA if one is specified */
		if ((phba->lpfc_injerr_lba < lba) ||
			(phba->lpfc_injerr_lba >= (lba + numblks)))
			return 0;
		if (sgpe) {
			blockoff = phba->lpfc_injerr_lba - lba;
			numblks = sg_dma_len(sgpe) /
				sizeof(struct scsi_dif_tuple);
			if (numblks < blockoff)
				blockoff = numblks;
		}
	}

	/* Next check if we need to match the remote NPortID or WWPN */
	rdata = lpfc_rport_data_from_scsi_device(sc->device);
	if (rdata && rdata->pnode) {
		ndlp = rdata->pnode;

		/* Make sure we have the right NPortID if one is specified */
		if (phba->lpfc_injerr_nportid  &&
			(phba->lpfc_injerr_nportid != ndlp->nlp_DID))
			return 0;

		/*
		 * Make sure we have the right WWPN if one is specified.
		 * wwn[0] should be a non-zero NAA in a good WWPN.
		 */
		if (phba->lpfc_injerr_wwpn.u.wwn[0]  &&
			(memcmp(&ndlp->nlp_portname, &phba->lpfc_injerr_wwpn,
				sizeof(struct lpfc_name)) != 0))
			return 0;
	}

	/* Setup a ptr to the protection data if the SCSI host provides it */
	if (sgpe) {
		src = (struct scsi_dif_tuple *)sg_virt(sgpe);
		src += blockoff;
		lpfc_cmd = (struct lpfc_io_buf *)sc->host_scribble;
	}

	/* Should we change the Reference Tag */
	if (reftag) {
		if (phba->lpfc_injerr_wref_cnt) {
			switch (op) {
			case SCSI_PROT_WRITE_PASS:
				if (src) {
					/*
					 * For WRITE_PASS, force the error
					 * to be sent on the wire. It should
					 * be detected by the Target.
					 * If blockoff != 0 error will be
					 * inserted in middle of the IO.
					 */

					lpfc_printf_log(phba, KERN_ERR, LOG_BG,
					"9076 BLKGRD: Injecting reftag error: "
					"write lba x%lx + x%x oldrefTag x%x\n",
					(unsigned long)lba, blockoff,
					be32_to_cpu(src->ref_tag));

					/*
					 * Save the old ref_tag so we can
					 * restore it on completion.
					 */
					if (lpfc_cmd) {
						lpfc_cmd->prot_data_type =
							LPFC_INJERR_REFTAG;
						lpfc_cmd->prot_data_segment =
							src;
						lpfc_cmd->prot_data =
							src->ref_tag;
					}
					src->ref_tag = cpu_to_be32(0xDEADBEEF);
					phba->lpfc_injerr_wref_cnt--;
					if (phba->lpfc_injerr_wref_cnt == 0) {
						phba->lpfc_injerr_nportid = 0;
						phba->lpfc_injerr_lba =
							LPFC_INJERR_LBA_OFF;
						memset(&phba->lpfc_injerr_wwpn,
						  0, sizeof(struct lpfc_name));
					}
					rc = BG_ERR_TGT | BG_ERR_CHECK;

					break;
				}
				/* fall through */
			case SCSI_PROT_WRITE_INSERT:
				/*
				 * For WRITE_INSERT, force the error
				 * to be sent on the wire. It should be
				 * detected by the Target.
				 */
				/* DEADBEEF will be the reftag on the wire */
				*reftag = 0xDEADBEEF;
				phba->lpfc_injerr_wref_cnt--;
				if (phba->lpfc_injerr_wref_cnt == 0) {
					phba->lpfc_injerr_nportid = 0;
					phba->lpfc_injerr_lba =
					LPFC_INJERR_LBA_OFF;
					memset(&phba->lpfc_injerr_wwpn,
						0, sizeof(struct lpfc_name));
				}
				rc = BG_ERR_TGT | BG_ERR_CHECK;

				lpfc_printf_log(phba, KERN_ERR, LOG_BG,
					"9078 BLKGRD: Injecting reftag error: "
					"write lba x%lx\n", (unsigned long)lba);
				break;
			case SCSI_PROT_WRITE_STRIP:
				/*
				 * For WRITE_STRIP and WRITE_PASS,
				 * force the error on data
				 * being copied from SLI-Host to SLI-Port.
				 */
				*reftag = 0xDEADBEEF;
				phba->lpfc_injerr_wref_cnt--;
				if (phba->lpfc_injerr_wref_cnt == 0) {
					phba->lpfc_injerr_nportid = 0;
					phba->lpfc_injerr_lba =
						LPFC_INJERR_LBA_OFF;
					memset(&phba->lpfc_injerr_wwpn,
						0, sizeof(struct lpfc_name));
				}
				rc = BG_ERR_INIT;

				lpfc_printf_log(phba, KERN_ERR, LOG_BG,
					"9077 BLKGRD: Injecting reftag error: "
					"write lba x%lx\n", (unsigned long)lba);
				break;
			}
		}
		if (phba->lpfc_injerr_rref_cnt) {
			switch (op) {
			case SCSI_PROT_READ_INSERT:
			case SCSI_PROT_READ_STRIP:
			case SCSI_PROT_READ_PASS:
				/*
				 * For READ_STRIP and READ_PASS, force the
				 * error on data being read off the wire. It
				 * should force an IO error to the driver.
				 */
				*reftag = 0xDEADBEEF;
				phba->lpfc_injerr_rref_cnt--;
				if (phba->lpfc_injerr_rref_cnt == 0) {
					phba->lpfc_injerr_nportid = 0;
					phba->lpfc_injerr_lba =
						LPFC_INJERR_LBA_OFF;
					memset(&phba->lpfc_injerr_wwpn,
						0, sizeof(struct lpfc_name));
				}
				rc = BG_ERR_INIT;

				lpfc_printf_log(phba, KERN_ERR, LOG_BG,
					"9079 BLKGRD: Injecting reftag error: "
					"read lba x%lx\n", (unsigned long)lba);
				break;
			}
		}
	}

	/* Should we change the Application Tag */
	if (apptag) {
		if (phba->lpfc_injerr_wapp_cnt) {
			switch (op) {
			case SCSI_PROT_WRITE_PASS:
				if (src) {
					/*
					 * For WRITE_PASS, force the error
					 * to be sent on the wire. It should
					 * be detected by the Target.
					 * If blockoff != 0 error will be
					 * inserted in middle of the IO.
					 */

					lpfc_printf_log(phba, KERN_ERR, LOG_BG,
					"9080 BLKGRD: Injecting apptag error: "
					"write lba x%lx + x%x oldappTag x%x\n",
					(unsigned long)lba, blockoff,
					be16_to_cpu(src->app_tag));

					/*
					 * Save the old app_tag so we can
					 * restore it on completion.
					 */
					if (lpfc_cmd) {
						lpfc_cmd->prot_data_type =
							LPFC_INJERR_APPTAG;
						lpfc_cmd->prot_data_segment =
							src;
						lpfc_cmd->prot_data =
							src->app_tag;
					}
					src->app_tag = cpu_to_be16(0xDEAD);
					phba->lpfc_injerr_wapp_cnt--;
					if (phba->lpfc_injerr_wapp_cnt == 0) {
						phba->lpfc_injerr_nportid = 0;
						phba->lpfc_injerr_lba =
							LPFC_INJERR_LBA_OFF;
						memset(&phba->lpfc_injerr_wwpn,
						  0, sizeof(struct lpfc_name));
					}
					rc = BG_ERR_TGT | BG_ERR_CHECK;
					break;
				}
				/* fall through */
			case SCSI_PROT_WRITE_INSERT:
				/*
				 * For WRITE_INSERT, force the
				 * error to be sent on the wire. It should be
				 * detected by the Target.
				 */
				/* DEAD will be the apptag on the wire */
				*apptag = 0xDEAD;
				phba->lpfc_injerr_wapp_cnt--;
				if (phba->lpfc_injerr_wapp_cnt == 0) {
					phba->lpfc_injerr_nportid = 0;
					phba->lpfc_injerr_lba =
						LPFC_INJERR_LBA_OFF;
					memset(&phba->lpfc_injerr_wwpn,
						0, sizeof(struct lpfc_name));
				}
				rc = BG_ERR_TGT | BG_ERR_CHECK;

				lpfc_printf_log(phba, KERN_ERR, LOG_BG,
					"0813 BLKGRD: Injecting apptag error: "
					"write lba x%lx\n", (unsigned long)lba);
				break;
			case SCSI_PROT_WRITE_STRIP:
				/*
				 * For WRITE_STRIP and WRITE_PASS,
				 * force the error on data
				 * being copied from SLI-Host to SLI-Port.
				 */
				*apptag = 0xDEAD;
				phba->lpfc_injerr_wapp_cnt--;
				if (phba->lpfc_injerr_wapp_cnt == 0) {
					phba->lpfc_injerr_nportid = 0;
					phba->lpfc_injerr_lba =
						LPFC_INJERR_LBA_OFF;
					memset(&phba->lpfc_injerr_wwpn,
						0, sizeof(struct lpfc_name));
				}
				rc = BG_ERR_INIT;

				lpfc_printf_log(phba, KERN_ERR, LOG_BG,
					"0812 BLKGRD: Injecting apptag error: "
					"write lba x%lx\n", (unsigned long)lba);
				break;
			}
		}
		if (phba->lpfc_injerr_rapp_cnt) {
			switch (op) {
			case SCSI_PROT_READ_INSERT:
			case SCSI_PROT_READ_STRIP:
			case SCSI_PROT_READ_PASS:
				/*
				 * For READ_STRIP and READ_PASS, force the
				 * error on data being read off the wire. It
				 * should force an IO error to the driver.
				 */
				*apptag = 0xDEAD;
				phba->lpfc_injerr_rapp_cnt--;
				if (phba->lpfc_injerr_rapp_cnt == 0) {
					phba->lpfc_injerr_nportid = 0;
					phba->lpfc_injerr_lba =
						LPFC_INJERR_LBA_OFF;
					memset(&phba->lpfc_injerr_wwpn,
						0, sizeof(struct lpfc_name));
				}
				rc = BG_ERR_INIT;

				lpfc_printf_log(phba, KERN_ERR, LOG_BG,
					"0814 BLKGRD: Injecting apptag error: "
					"read lba x%lx\n", (unsigned long)lba);
				break;
			}
		}
	}


	/* Should we change the Guard Tag */
	if (new_guard) {
		if (phba->lpfc_injerr_wgrd_cnt) {
			switch (op) {
			case SCSI_PROT_WRITE_PASS:
				rc = BG_ERR_CHECK;
				/* fall through */

			case SCSI_PROT_WRITE_INSERT:
				/*
				 * For WRITE_INSERT, force the
				 * error to be sent on the wire. It should be
				 * detected by the Target.
				 */
				phba->lpfc_injerr_wgrd_cnt--;
				if (phba->lpfc_injerr_wgrd_cnt == 0) {
					phba->lpfc_injerr_nportid = 0;
					phba->lpfc_injerr_lba =
						LPFC_INJERR_LBA_OFF;
					memset(&phba->lpfc_injerr_wwpn,
						0, sizeof(struct lpfc_name));
				}

				rc |= BG_ERR_TGT | BG_ERR_SWAP;
				/* Signals the caller to swap CRC->CSUM */

				lpfc_printf_log(phba, KERN_ERR, LOG_BG,
					"0817 BLKGRD: Injecting guard error: "
					"write lba x%lx\n", (unsigned long)lba);
				break;
			case SCSI_PROT_WRITE_STRIP:
				/*
				 * For WRITE_STRIP and WRITE_PASS,
				 * force the error on data
				 * being copied from SLI-Host to SLI-Port.
				 */
				phba->lpfc_injerr_wgrd_cnt--;
				if (phba->lpfc_injerr_wgrd_cnt == 0) {
					phba->lpfc_injerr_nportid = 0;
					phba->lpfc_injerr_lba =
						LPFC_INJERR_LBA_OFF;
					memset(&phba->lpfc_injerr_wwpn,
						0, sizeof(struct lpfc_name));
				}

				rc = BG_ERR_INIT | BG_ERR_SWAP;
				/* Signals the caller to swap CRC->CSUM */

				lpfc_printf_log(phba, KERN_ERR, LOG_BG,
					"0816 BLKGRD: Injecting guard error: "
					"write lba x%lx\n", (unsigned long)lba);
				break;
			}
		}
		if (phba->lpfc_injerr_rgrd_cnt) {
			switch (op) {
			case SCSI_PROT_READ_INSERT:
			case SCSI_PROT_READ_STRIP:
			case SCSI_PROT_READ_PASS:
				/*
				 * For READ_STRIP and READ_PASS, force the
				 * error on data being read off the wire. It
				 * should force an IO error to the driver.
				 */
				phba->lpfc_injerr_rgrd_cnt--;
				if (phba->lpfc_injerr_rgrd_cnt == 0) {
					phba->lpfc_injerr_nportid = 0;
					phba->lpfc_injerr_lba =
						LPFC_INJERR_LBA_OFF;
					memset(&phba->lpfc_injerr_wwpn,
						0, sizeof(struct lpfc_name));
				}

				rc = BG_ERR_INIT | BG_ERR_SWAP;
				/* Signals the caller to swap CRC->CSUM */

				lpfc_printf_log(phba, KERN_ERR, LOG_BG,
					"0818 BLKGRD: Injecting guard error: "
					"read lba x%lx\n", (unsigned long)lba);
			}
		}
	}

	return rc;
}
#endif

/**
 * lpfc_sc_to_bg_opcodes - Determine the BlockGuard opcodes to be used with
 * the specified SCSI command.
 * @phba: The Hba for which this call is being executed.
 * @sc: The SCSI command to examine
 * @txopt: (out) BlockGuard operation for transmitted data
 * @rxopt: (out) BlockGuard operation for received data
 *
 * Returns: zero on success; non-zero if tx and/or rx op cannot be determined
 *
 **/
static int
lpfc_sc_to_bg_opcodes(struct lpfc_hba *phba, struct scsi_cmnd *sc,
		uint8_t *txop, uint8_t *rxop)
{
	uint8_t ret = 0;

	if (lpfc_cmd_guard_csum(sc)) {
		switch (scsi_get_prot_op(sc)) {
		case SCSI_PROT_READ_INSERT:
		case SCSI_PROT_WRITE_STRIP:
			*rxop = BG_OP_IN_NODIF_OUT_CSUM;
			*txop = BG_OP_IN_CSUM_OUT_NODIF;
			break;

		case SCSI_PROT_READ_STRIP:
		case SCSI_PROT_WRITE_INSERT:
			*rxop = BG_OP_IN_CRC_OUT_NODIF;
			*txop = BG_OP_IN_NODIF_OUT_CRC;
			break;

		case SCSI_PROT_READ_PASS:
		case SCSI_PROT_WRITE_PASS:
			*rxop = BG_OP_IN_CRC_OUT_CSUM;
			*txop = BG_OP_IN_CSUM_OUT_CRC;
			break;

		case SCSI_PROT_NORMAL:
		default:
			lpfc_printf_log(phba, KERN_ERR, LOG_BG,
				"9063 BLKGRD: Bad op/guard:%d/IP combination\n",
					scsi_get_prot_op(sc));
			ret = 1;
			break;

		}
	} else {
		switch (scsi_get_prot_op(sc)) {
		case SCSI_PROT_READ_STRIP:
		case SCSI_PROT_WRITE_INSERT:
			*rxop = BG_OP_IN_CRC_OUT_NODIF;
			*txop = BG_OP_IN_NODIF_OUT_CRC;
			break;

		case SCSI_PROT_READ_PASS:
		case SCSI_PROT_WRITE_PASS:
			*rxop = BG_OP_IN_CRC_OUT_CRC;
			*txop = BG_OP_IN_CRC_OUT_CRC;
			break;

		case SCSI_PROT_READ_INSERT:
		case SCSI_PROT_WRITE_STRIP:
			*rxop = BG_OP_IN_NODIF_OUT_CRC;
			*txop = BG_OP_IN_CRC_OUT_NODIF;
			break;

		case SCSI_PROT_NORMAL:
		default:
			lpfc_printf_log(phba, KERN_ERR, LOG_BG,
				"9075 BLKGRD: Bad op/guard:%d/CRC combination\n",
					scsi_get_prot_op(sc));
			ret = 1;
			break;
		}
	}

	return ret;
}

#ifdef CONFIG_SCSI_LPFC_DEBUG_FS
/**
 * lpfc_bg_err_opcodes - reDetermine the BlockGuard opcodes to be used with
 * the specified SCSI command in order to force a guard tag error.
 * @phba: The Hba for which this call is being executed.
 * @sc: The SCSI command to examine
 * @txopt: (out) BlockGuard operation for transmitted data
 * @rxopt: (out) BlockGuard operation for received data
 *
 * Returns: zero on success; non-zero if tx and/or rx op cannot be determined
 *
 **/
static int
lpfc_bg_err_opcodes(struct lpfc_hba *phba, struct scsi_cmnd *sc,
		uint8_t *txop, uint8_t *rxop)
{
	uint8_t ret = 0;

	if (lpfc_cmd_guard_csum(sc)) {
		switch (scsi_get_prot_op(sc)) {
		case SCSI_PROT_READ_INSERT:
		case SCSI_PROT_WRITE_STRIP:
			*rxop = BG_OP_IN_NODIF_OUT_CRC;
			*txop = BG_OP_IN_CRC_OUT_NODIF;
			break;

		case SCSI_PROT_READ_STRIP:
		case SCSI_PROT_WRITE_INSERT:
			*rxop = BG_OP_IN_CSUM_OUT_NODIF;
			*txop = BG_OP_IN_NODIF_OUT_CSUM;
			break;

		case SCSI_PROT_READ_PASS:
		case SCSI_PROT_WRITE_PASS:
			*rxop = BG_OP_IN_CSUM_OUT_CRC;
			*txop = BG_OP_IN_CRC_OUT_CSUM;
			break;

		case SCSI_PROT_NORMAL:
		default:
			break;

		}
	} else {
		switch (scsi_get_prot_op(sc)) {
		case SCSI_PROT_READ_STRIP:
		case SCSI_PROT_WRITE_INSERT:
			*rxop = BG_OP_IN_CSUM_OUT_NODIF;
			*txop = BG_OP_IN_NODIF_OUT_CSUM;
			break;

		case SCSI_PROT_READ_PASS:
		case SCSI_PROT_WRITE_PASS:
			*rxop = BG_OP_IN_CSUM_OUT_CSUM;
			*txop = BG_OP_IN_CSUM_OUT_CSUM;
			break;

		case SCSI_PROT_READ_INSERT:
		case SCSI_PROT_WRITE_STRIP:
			*rxop = BG_OP_IN_NODIF_OUT_CSUM;
			*txop = BG_OP_IN_CSUM_OUT_NODIF;
			break;

		case SCSI_PROT_NORMAL:
		default:
			break;
		}
	}

	return ret;
}
#endif

/**
 * lpfc_bg_setup_bpl - Setup BlockGuard BPL with no protection data
 * @phba: The Hba for which this call is being executed.
 * @sc: pointer to scsi command we're working on
 * @bpl: pointer to buffer list for protection groups
 * @datacnt: number of segments of data that have been dma mapped
 *
 * This function sets up BPL buffer list for protection groups of
 * type LPFC_PG_TYPE_NO_DIF
 *
 * This is usually used when the HBA is instructed to generate
 * DIFs and insert them into data stream (or strip DIF from
 * incoming data stream)
 *
 * The buffer list consists of just one protection group described
 * below:
 *                                +-------------------------+
 *   start of prot group  -->     |          PDE_5          |
 *                                +-------------------------+
 *                                |          PDE_6          |
 *                                +-------------------------+
 *                                |         Data BDE        |
 *                                +-------------------------+
 *                                |more Data BDE's ... (opt)|
 *                                +-------------------------+
 *
 *
 * Note: Data s/g buffers have been dma mapped
 *
 * Returns the number of BDEs added to the BPL.
 **/
static int
lpfc_bg_setup_bpl(struct lpfc_hba *phba, struct scsi_cmnd *sc,
		struct ulp_bde64 *bpl, int datasegcnt)
{
	struct scatterlist *sgde = NULL; /* s/g data entry */
	struct lpfc_pde5 *pde5 = NULL;
	struct lpfc_pde6 *pde6 = NULL;
	dma_addr_t physaddr;
	int i = 0, num_bde = 0, status;
	int datadir = sc->sc_data_direction;
#ifdef CONFIG_SCSI_LPFC_DEBUG_FS
	uint32_t rc;
#endif
	uint32_t checking = 1;
	uint32_t reftag;
	uint8_t txop, rxop;

	status  = lpfc_sc_to_bg_opcodes(phba, sc, &txop, &rxop);
	if (status)
		goto out;

	/* extract some info from the scsi command for pde*/
	reftag = (uint32_t)scsi_get_lba(sc); /* Truncate LBA */

#ifdef CONFIG_SCSI_LPFC_DEBUG_FS
	rc = lpfc_bg_err_inject(phba, sc, &reftag, NULL, 1);
	if (rc) {
		if (rc & BG_ERR_SWAP)
			lpfc_bg_err_opcodes(phba, sc, &txop, &rxop);
		if (rc & BG_ERR_CHECK)
			checking = 0;
	}
#endif

	/* setup PDE5 with what we have */
	pde5 = (struct lpfc_pde5 *) bpl;
	memset(pde5, 0, sizeof(struct lpfc_pde5));
	bf_set(pde5_type, pde5, LPFC_PDE5_DESCRIPTOR);

	/* Endianness conversion if necessary for PDE5 */
	pde5->word0 = cpu_to_le32(pde5->word0);
	pde5->reftag = cpu_to_le32(reftag);

	/* advance bpl and increment bde count */
	num_bde++;
	bpl++;
	pde6 = (struct lpfc_pde6 *) bpl;

	/* setup PDE6 with the rest of the info */
	memset(pde6, 0, sizeof(struct lpfc_pde6));
	bf_set(pde6_type, pde6, LPFC_PDE6_DESCRIPTOR);
	bf_set(pde6_optx, pde6, txop);
	bf_set(pde6_oprx, pde6, rxop);

	/*
	 * We only need to check the data on READs, for WRITEs
	 * protection data is automatically generated, not checked.
	 */
	if (datadir == DMA_FROM_DEVICE) {
		if (lpfc_cmd_protect(sc, LPFC_CHECK_PROTECT_GUARD))
			bf_set(pde6_ce, pde6, checking);
		else
			bf_set(pde6_ce, pde6, 0);

		if (lpfc_cmd_protect(sc, LPFC_CHECK_PROTECT_REF))
			bf_set(pde6_re, pde6, checking);
		else
			bf_set(pde6_re, pde6, 0);
	}
	bf_set(pde6_ai, pde6, 1);
	bf_set(pde6_ae, pde6, 0);
	bf_set(pde6_apptagval, pde6, 0);

	/* Endianness conversion if necessary for PDE6 */
	pde6->word0 = cpu_to_le32(pde6->word0);
	pde6->word1 = cpu_to_le32(pde6->word1);
	pde6->word2 = cpu_to_le32(pde6->word2);

	/* advance bpl and increment bde count */
	num_bde++;
	bpl++;

	/* assumption: caller has already run dma_map_sg on command data */
	scsi_for_each_sg(sc, sgde, datasegcnt, i) {
		physaddr = sg_dma_address(sgde);
		bpl->addrLow = le32_to_cpu(putPaddrLow(physaddr));
		bpl->addrHigh = le32_to_cpu(putPaddrHigh(physaddr));
		bpl->tus.f.bdeSize = sg_dma_len(sgde);
		if (datadir == DMA_TO_DEVICE)
			bpl->tus.f.bdeFlags = BUFF_TYPE_BDE_64;
		else
			bpl->tus.f.bdeFlags = BUFF_TYPE_BDE_64I;
		bpl->tus.w = le32_to_cpu(bpl->tus.w);
		bpl++;
		num_bde++;
	}

out:
	return num_bde;
}

/**
 * lpfc_bg_setup_bpl_prot - Setup BlockGuard BPL with protection data
 * @phba: The Hba for which this call is being executed.
 * @sc: pointer to scsi command we're working on
 * @bpl: pointer to buffer list for protection groups
 * @datacnt: number of segments of data that have been dma mapped
 * @protcnt: number of segment of protection data that have been dma mapped
 *
 * This function sets up BPL buffer list for protection groups of
 * type LPFC_PG_TYPE_DIF
 *
 * This is usually used when DIFs are in their own buffers,
 * separate from the data. The HBA can then by instructed
 * to place the DIFs in the outgoing stream.  For read operations,
 * The HBA could extract the DIFs and place it in DIF buffers.
 *
 * The buffer list for this type consists of one or more of the
 * protection groups described below:
 *                                    +-------------------------+
 *   start of first prot group  -->   |          PDE_5          |
 *                                    +-------------------------+
 *                                    |          PDE_6          |
 *                                    +-------------------------+
 *                                    |      PDE_7 (Prot BDE)   |
 *                                    +-------------------------+
 *                                    |        Data BDE         |
 *                                    +-------------------------+
 *                                    |more Data BDE's ... (opt)|
 *                                    +-------------------------+
 *   start of new  prot group  -->    |          PDE_5          |
 *                                    +-------------------------+
 *                                    |          ...            |
 *                                    +-------------------------+
 *
 * Note: It is assumed that both data and protection s/g buffers have been
 *       mapped for DMA
 *
 * Returns the number of BDEs added to the BPL.
 **/
static int
lpfc_bg_setup_bpl_prot(struct lpfc_hba *phba, struct scsi_cmnd *sc,
		struct ulp_bde64 *bpl, int datacnt, int protcnt)
{
	struct scatterlist *sgde = NULL; /* s/g data entry */
	struct scatterlist *sgpe = NULL; /* s/g prot entry */
	struct lpfc_pde5 *pde5 = NULL;
	struct lpfc_pde6 *pde6 = NULL;
	struct lpfc_pde7 *pde7 = NULL;
	dma_addr_t dataphysaddr, protphysaddr;
	unsigned short curr_data = 0, curr_prot = 0;
	unsigned int split_offset;
	unsigned int protgroup_len, protgroup_offset = 0, protgroup_remainder;
	unsigned int protgrp_blks, protgrp_bytes;
	unsigned int remainder, subtotal;
	int status;
	int datadir = sc->sc_data_direction;
	unsigned char pgdone = 0, alldone = 0;
	unsigned blksize;
#ifdef CONFIG_SCSI_LPFC_DEBUG_FS
	uint32_t rc;
#endif
	uint32_t checking = 1;
	uint32_t reftag;
	uint8_t txop, rxop;
	int num_bde = 0;

	sgpe = scsi_prot_sglist(sc);
	sgde = scsi_sglist(sc);

	if (!sgpe || !sgde) {
		lpfc_printf_log(phba, KERN_ERR, LOG_FCP,
				"9020 Invalid s/g entry: data=x%px prot=x%px\n",
				sgpe, sgde);
		return 0;
	}

	status = lpfc_sc_to_bg_opcodes(phba, sc, &txop, &rxop);
	if (status)
		goto out;

	/* extract some info from the scsi command */
	blksize = lpfc_cmd_blksize(sc);
	reftag = (uint32_t)scsi_get_lba(sc); /* Truncate LBA */

#ifdef CONFIG_SCSI_LPFC_DEBUG_FS
	rc = lpfc_bg_err_inject(phba, sc, &reftag, NULL, 1);
	if (rc) {
		if (rc & BG_ERR_SWAP)
			lpfc_bg_err_opcodes(phba, sc, &txop, &rxop);
		if (rc & BG_ERR_CHECK)
			checking = 0;
	}
#endif

	split_offset = 0;
	do {
		/* Check to see if we ran out of space */
		if (num_bde >= (phba->cfg_total_seg_cnt - 2))
			return num_bde + 3;

		/* setup PDE5 with what we have */
		pde5 = (struct lpfc_pde5 *) bpl;
		memset(pde5, 0, sizeof(struct lpfc_pde5));
		bf_set(pde5_type, pde5, LPFC_PDE5_DESCRIPTOR);

		/* Endianness conversion if necessary for PDE5 */
		pde5->word0 = cpu_to_le32(pde5->word0);
		pde5->reftag = cpu_to_le32(reftag);

		/* advance bpl and increment bde count */
		num_bde++;
		bpl++;
		pde6 = (struct lpfc_pde6 *) bpl;

		/* setup PDE6 with the rest of the info */
		memset(pde6, 0, sizeof(struct lpfc_pde6));
		bf_set(pde6_type, pde6, LPFC_PDE6_DESCRIPTOR);
		bf_set(pde6_optx, pde6, txop);
		bf_set(pde6_oprx, pde6, rxop);

		if (lpfc_cmd_protect(sc, LPFC_CHECK_PROTECT_GUARD))
			bf_set(pde6_ce, pde6, checking);
		else
			bf_set(pde6_ce, pde6, 0);

		if (lpfc_cmd_protect(sc, LPFC_CHECK_PROTECT_REF))
			bf_set(pde6_re, pde6, checking);
		else
			bf_set(pde6_re, pde6, 0);

		bf_set(pde6_ai, pde6, 1);
		bf_set(pde6_ae, pde6, 0);
		bf_set(pde6_apptagval, pde6, 0);

		/* Endianness conversion if necessary for PDE6 */
		pde6->word0 = cpu_to_le32(pde6->word0);
		pde6->word1 = cpu_to_le32(pde6->word1);
		pde6->word2 = cpu_to_le32(pde6->word2);

		/* advance bpl and increment bde count */
		num_bde++;
		bpl++;

		/* setup the first BDE that points to protection buffer */
		protphysaddr = sg_dma_address(sgpe) + protgroup_offset;
		protgroup_len = sg_dma_len(sgpe) - protgroup_offset;

		/* must be integer multiple of the DIF block length */
		BUG_ON(protgroup_len % 8);

		pde7 = (struct lpfc_pde7 *) bpl;
		memset(pde7, 0, sizeof(struct lpfc_pde7));
		bf_set(pde7_type, pde7, LPFC_PDE7_DESCRIPTOR);

		pde7->addrHigh = le32_to_cpu(putPaddrHigh(protphysaddr));
		pde7->addrLow = le32_to_cpu(putPaddrLow(protphysaddr));

		protgrp_blks = protgroup_len / 8;
		protgrp_bytes = protgrp_blks * blksize;

		/* check if this pde is crossing the 4K boundary; if so split */
		if ((pde7->addrLow & 0xfff) + protgroup_len > 0x1000) {
			protgroup_remainder = 0x1000 - (pde7->addrLow & 0xfff);
			protgroup_offset += protgroup_remainder;
			protgrp_blks = protgroup_remainder / 8;
			protgrp_bytes = protgrp_blks * blksize;
		} else {
			protgroup_offset = 0;
			curr_prot++;
		}

		num_bde++;

		/* setup BDE's for data blocks associated with DIF data */
		pgdone = 0;
		subtotal = 0; /* total bytes processed for current prot grp */
		while (!pgdone) {
			/* Check to see if we ran out of space */
			if (num_bde >= phba->cfg_total_seg_cnt)
				return num_bde + 1;

			if (!sgde) {
				lpfc_printf_log(phba, KERN_ERR, LOG_BG,
					"9065 BLKGRD:%s Invalid data segment\n",
						__func__);
				return 0;
			}
			bpl++;
			dataphysaddr = sg_dma_address(sgde) + split_offset;
			bpl->addrLow = le32_to_cpu(putPaddrLow(dataphysaddr));
			bpl->addrHigh = le32_to_cpu(putPaddrHigh(dataphysaddr));

			remainder = sg_dma_len(sgde) - split_offset;

			if ((subtotal + remainder) <= protgrp_bytes) {
				/* we can use this whole buffer */
				bpl->tus.f.bdeSize = remainder;
				split_offset = 0;

				if ((subtotal + remainder) == protgrp_bytes)
					pgdone = 1;
			} else {
				/* must split this buffer with next prot grp */
				bpl->tus.f.bdeSize = protgrp_bytes - subtotal;
				split_offset += bpl->tus.f.bdeSize;
			}

			subtotal += bpl->tus.f.bdeSize;

			if (datadir == DMA_TO_DEVICE)
				bpl->tus.f.bdeFlags = BUFF_TYPE_BDE_64;
			else
				bpl->tus.f.bdeFlags = BUFF_TYPE_BDE_64I;
			bpl->tus.w = le32_to_cpu(bpl->tus.w);

			num_bde++;
			curr_data++;

			if (split_offset)
				break;

			/* Move to the next s/g segment if possible */
			sgde = sg_next(sgde);

		}

		if (protgroup_offset) {
			/* update the reference tag */
			reftag += protgrp_blks;
			bpl++;
			continue;
		}

		/* are we done ? */
		if (curr_prot == protcnt) {
			alldone = 1;
		} else if (curr_prot < protcnt) {
			/* advance to next prot buffer */
			sgpe = sg_next(sgpe);
			bpl++;

			/* update the reference tag */
			reftag += protgrp_blks;
		} else {
			/* if we're here, we have a bug */
			lpfc_printf_log(phba, KERN_ERR, LOG_BG,
				"9054 BLKGRD: bug in %s\n", __func__);
		}

	} while (!alldone);
out:

	return num_bde;
}

/**
 * lpfc_bg_setup_sgl - Setup BlockGuard SGL with no protection data
 * @phba: The Hba for which this call is being executed.
 * @sc: pointer to scsi command we're working on
 * @sgl: pointer to buffer list for protection groups
 * @datacnt: number of segments of data that have been dma mapped
 *
 * This function sets up SGL buffer list for protection groups of
 * type LPFC_PG_TYPE_NO_DIF
 *
 * This is usually used when the HBA is instructed to generate
 * DIFs and insert them into data stream (or strip DIF from
 * incoming data stream)
 *
 * The buffer list consists of just one protection group described
 * below:
 *                                +-------------------------+
 *   start of prot group  -->     |         DI_SEED         |
 *                                +-------------------------+
 *                                |         Data SGE        |
 *                                +-------------------------+
 *                                |more Data SGE's ... (opt)|
 *                                +-------------------------+
 *
 *
 * Note: Data s/g buffers have been dma mapped
 *
 * Returns the number of SGEs added to the SGL.
 **/
static int
lpfc_bg_setup_sgl(struct lpfc_hba *phba, struct scsi_cmnd *sc,
		struct sli4_sge *sgl, int datasegcnt,
		struct lpfc_io_buf *lpfc_cmd)
{
	struct scatterlist *sgde = NULL; /* s/g data entry */
	struct sli4_sge_diseed *diseed = NULL;
	dma_addr_t physaddr;
	int i = 0, num_sge = 0, status;
	uint32_t reftag;
	uint8_t txop, rxop;
#ifdef CONFIG_SCSI_LPFC_DEBUG_FS
	uint32_t rc;
#endif
	uint32_t checking = 1;
	uint32_t dma_len;
	uint32_t dma_offset = 0;
	struct sli4_hybrid_sgl *sgl_xtra = NULL;
	int j;
	bool lsp_just_set = false;

	status  = lpfc_sc_to_bg_opcodes(phba, sc, &txop, &rxop);
	if (status)
		goto out;

	/* extract some info from the scsi command for pde*/
	reftag = (uint32_t)scsi_get_lba(sc); /* Truncate LBA */

#ifdef CONFIG_SCSI_LPFC_DEBUG_FS
	rc = lpfc_bg_err_inject(phba, sc, &reftag, NULL, 1);
	if (rc) {
		if (rc & BG_ERR_SWAP)
			lpfc_bg_err_opcodes(phba, sc, &txop, &rxop);
		if (rc & BG_ERR_CHECK)
			checking = 0;
	}
#endif

	/* setup DISEED with what we have */
	diseed = (struct sli4_sge_diseed *) sgl;
	memset(diseed, 0, sizeof(struct sli4_sge_diseed));
	bf_set(lpfc_sli4_sge_type, sgl, LPFC_SGE_TYPE_DISEED);

	/* Endianness conversion if necessary */
	diseed->ref_tag = cpu_to_le32(reftag);
	diseed->ref_tag_tran = diseed->ref_tag;

	/*
	 * We only need to check the data on READs, for WRITEs
	 * protection data is automatically generated, not checked.
	 */
	if (sc->sc_data_direction == DMA_FROM_DEVICE) {
		if (lpfc_cmd_protect(sc, LPFC_CHECK_PROTECT_GUARD))
			bf_set(lpfc_sli4_sge_dif_ce, diseed, checking);
		else
			bf_set(lpfc_sli4_sge_dif_ce, diseed, 0);

		if (lpfc_cmd_protect(sc, LPFC_CHECK_PROTECT_REF))
			bf_set(lpfc_sli4_sge_dif_re, diseed, checking);
		else
			bf_set(lpfc_sli4_sge_dif_re, diseed, 0);
	}

	/* setup DISEED with the rest of the info */
	bf_set(lpfc_sli4_sge_dif_optx, diseed, txop);
	bf_set(lpfc_sli4_sge_dif_oprx, diseed, rxop);

	bf_set(lpfc_sli4_sge_dif_ai, diseed, 1);
	bf_set(lpfc_sli4_sge_dif_me, diseed, 0);

	/* Endianness conversion if necessary for DISEED */
	diseed->word2 = cpu_to_le32(diseed->word2);
	diseed->word3 = cpu_to_le32(diseed->word3);

	/* advance bpl and increment sge count */
	num_sge++;
	sgl++;

	/* assumption: caller has already run dma_map_sg on command data */
	sgde = scsi_sglist(sc);
	j = 3;
	for (i = 0; i < datasegcnt; i++) {
		/* clear it */
		sgl->word2 = 0;
<<<<<<< HEAD

		/* do we need to expand the segment */
		if (!lsp_just_set && !((j + 1) % phba->border_sge_num) &&
		    ((datasegcnt - 1) != i)) {
			/* set LSP type */
			bf_set(lpfc_sli4_sge_type, sgl, LPFC_SGE_TYPE_LSP);

			sgl_xtra = lpfc_get_sgl_per_hdwq(phba, lpfc_cmd);

			if (unlikely(!sgl_xtra)) {
				lpfc_cmd->seg_cnt = 0;
				return 0;
			}
			sgl->addr_lo = cpu_to_le32(putPaddrLow(
						sgl_xtra->dma_phys_sgl));
			sgl->addr_hi = cpu_to_le32(putPaddrHigh(
						sgl_xtra->dma_phys_sgl));

		} else {
			bf_set(lpfc_sli4_sge_type, sgl, LPFC_SGE_TYPE_DATA);
		}

		if (!(bf_get(lpfc_sli4_sge_type, sgl) & LPFC_SGE_TYPE_LSP)) {
			if ((datasegcnt - 1) == i)
				bf_set(lpfc_sli4_sge_last, sgl, 1);
			physaddr = sg_dma_address(sgde);
			dma_len = sg_dma_len(sgde);
			sgl->addr_lo = cpu_to_le32(putPaddrLow(physaddr));
			sgl->addr_hi = cpu_to_le32(putPaddrHigh(physaddr));

			bf_set(lpfc_sli4_sge_offset, sgl, dma_offset);
			sgl->word2 = cpu_to_le32(sgl->word2);
			sgl->sge_len = cpu_to_le32(dma_len);

			dma_offset += dma_len;
			sgde = sg_next(sgde);

			sgl++;
			num_sge++;
			lsp_just_set = false;

		} else {
			sgl->word2 = cpu_to_le32(sgl->word2);
			sgl->sge_len = cpu_to_le32(phba->cfg_sg_dma_buf_size);

			sgl = (struct sli4_sge *)sgl_xtra->dma_sgl;
			i = i - 1;

			lsp_just_set = true;
		}

=======

		/* do we need to expand the segment */
		if (!lsp_just_set && !((j + 1) % phba->border_sge_num) &&
		    ((datasegcnt - 1) != i)) {
			/* set LSP type */
			bf_set(lpfc_sli4_sge_type, sgl, LPFC_SGE_TYPE_LSP);

			sgl_xtra = lpfc_get_sgl_per_hdwq(phba, lpfc_cmd);

			if (unlikely(!sgl_xtra)) {
				lpfc_cmd->seg_cnt = 0;
				return 0;
			}
			sgl->addr_lo = cpu_to_le32(putPaddrLow(
						sgl_xtra->dma_phys_sgl));
			sgl->addr_hi = cpu_to_le32(putPaddrHigh(
						sgl_xtra->dma_phys_sgl));

		} else {
			bf_set(lpfc_sli4_sge_type, sgl, LPFC_SGE_TYPE_DATA);
		}

		if (!(bf_get(lpfc_sli4_sge_type, sgl) & LPFC_SGE_TYPE_LSP)) {
			if ((datasegcnt - 1) == i)
				bf_set(lpfc_sli4_sge_last, sgl, 1);
			physaddr = sg_dma_address(sgde);
			dma_len = sg_dma_len(sgde);
			sgl->addr_lo = cpu_to_le32(putPaddrLow(physaddr));
			sgl->addr_hi = cpu_to_le32(putPaddrHigh(physaddr));

			bf_set(lpfc_sli4_sge_offset, sgl, dma_offset);
			sgl->word2 = cpu_to_le32(sgl->word2);
			sgl->sge_len = cpu_to_le32(dma_len);

			dma_offset += dma_len;
			sgde = sg_next(sgde);

			sgl++;
			num_sge++;
			lsp_just_set = false;

		} else {
			sgl->word2 = cpu_to_le32(sgl->word2);
			sgl->sge_len = cpu_to_le32(phba->cfg_sg_dma_buf_size);

			sgl = (struct sli4_sge *)sgl_xtra->dma_sgl;
			i = i - 1;

			lsp_just_set = true;
		}

>>>>>>> ecd3ad1c
		j++;

	}

out:
	return num_sge;
}

/**
 * lpfc_bg_setup_sgl_prot - Setup BlockGuard SGL with protection data
 * @phba: The Hba for which this call is being executed.
 * @sc: pointer to scsi command we're working on
 * @sgl: pointer to buffer list for protection groups
 * @datacnt: number of segments of data that have been dma mapped
 * @protcnt: number of segment of protection data that have been dma mapped
 *
 * This function sets up SGL buffer list for protection groups of
 * type LPFC_PG_TYPE_DIF
 *
 * This is usually used when DIFs are in their own buffers,
 * separate from the data. The HBA can then by instructed
 * to place the DIFs in the outgoing stream.  For read operations,
 * The HBA could extract the DIFs and place it in DIF buffers.
 *
 * The buffer list for this type consists of one or more of the
 * protection groups described below:
 *                                    +-------------------------+
 *   start of first prot group  -->   |         DISEED          |
 *                                    +-------------------------+
 *                                    |      DIF (Prot SGE)     |
 *                                    +-------------------------+
 *                                    |        Data SGE         |
 *                                    +-------------------------+
 *                                    |more Data SGE's ... (opt)|
 *                                    +-------------------------+
 *   start of new  prot group  -->    |         DISEED          |
 *                                    +-------------------------+
 *                                    |          ...            |
 *                                    +-------------------------+
 *
 * Note: It is assumed that both data and protection s/g buffers have been
 *       mapped for DMA
 *
 * Returns the number of SGEs added to the SGL.
 **/
static int
lpfc_bg_setup_sgl_prot(struct lpfc_hba *phba, struct scsi_cmnd *sc,
		struct sli4_sge *sgl, int datacnt, int protcnt,
		struct lpfc_io_buf *lpfc_cmd)
{
	struct scatterlist *sgde = NULL; /* s/g data entry */
	struct scatterlist *sgpe = NULL; /* s/g prot entry */
	struct sli4_sge_diseed *diseed = NULL;
	dma_addr_t dataphysaddr, protphysaddr;
	unsigned short curr_data = 0, curr_prot = 0;
	unsigned int split_offset;
	unsigned int protgroup_len, protgroup_offset = 0, protgroup_remainder;
	unsigned int protgrp_blks, protgrp_bytes;
	unsigned int remainder, subtotal;
	int status;
	unsigned char pgdone = 0, alldone = 0;
	unsigned blksize;
	uint32_t reftag;
	uint8_t txop, rxop;
	uint32_t dma_len;
#ifdef CONFIG_SCSI_LPFC_DEBUG_FS
	uint32_t rc;
#endif
	uint32_t checking = 1;
	uint32_t dma_offset = 0;
	int num_sge = 0, j = 2;
	struct sli4_hybrid_sgl *sgl_xtra = NULL;

	sgpe = scsi_prot_sglist(sc);
	sgde = scsi_sglist(sc);

	if (!sgpe || !sgde) {
		lpfc_printf_log(phba, KERN_ERR, LOG_FCP,
				"9082 Invalid s/g entry: data=x%px prot=x%px\n",
				sgpe, sgde);
		return 0;
	}

	status = lpfc_sc_to_bg_opcodes(phba, sc, &txop, &rxop);
	if (status)
		goto out;

	/* extract some info from the scsi command */
	blksize = lpfc_cmd_blksize(sc);
	reftag = (uint32_t)scsi_get_lba(sc); /* Truncate LBA */

#ifdef CONFIG_SCSI_LPFC_DEBUG_FS
	rc = lpfc_bg_err_inject(phba, sc, &reftag, NULL, 1);
	if (rc) {
		if (rc & BG_ERR_SWAP)
			lpfc_bg_err_opcodes(phba, sc, &txop, &rxop);
		if (rc & BG_ERR_CHECK)
			checking = 0;
	}
#endif

	split_offset = 0;
	do {
		/* Check to see if we ran out of space */
		if ((num_sge >= (phba->cfg_total_seg_cnt - 2)) &&
		    !(phba->cfg_xpsgl))
			return num_sge + 3;

		/* DISEED and DIF have to be together */
		if (!((j + 1) % phba->border_sge_num) ||
		    !((j + 2) % phba->border_sge_num) ||
		    !((j + 3) % phba->border_sge_num)) {
			sgl->word2 = 0;

			/* set LSP type */
			bf_set(lpfc_sli4_sge_type, sgl, LPFC_SGE_TYPE_LSP);

			sgl_xtra = lpfc_get_sgl_per_hdwq(phba, lpfc_cmd);

			if (unlikely(!sgl_xtra)) {
				goto out;
			} else {
				sgl->addr_lo = cpu_to_le32(putPaddrLow(
						sgl_xtra->dma_phys_sgl));
				sgl->addr_hi = cpu_to_le32(putPaddrHigh(
						       sgl_xtra->dma_phys_sgl));
			}

			sgl->word2 = cpu_to_le32(sgl->word2);
			sgl->sge_len = cpu_to_le32(phba->cfg_sg_dma_buf_size);

			sgl = (struct sli4_sge *)sgl_xtra->dma_sgl;
			j = 0;
		}

		/* setup DISEED with what we have */
		diseed = (struct sli4_sge_diseed *) sgl;
		memset(diseed, 0, sizeof(struct sli4_sge_diseed));
		bf_set(lpfc_sli4_sge_type, sgl, LPFC_SGE_TYPE_DISEED);

		/* Endianness conversion if necessary */
		diseed->ref_tag = cpu_to_le32(reftag);
		diseed->ref_tag_tran = diseed->ref_tag;

		if (lpfc_cmd_protect(sc, LPFC_CHECK_PROTECT_GUARD)) {
			bf_set(lpfc_sli4_sge_dif_ce, diseed, checking);

		} else {
			bf_set(lpfc_sli4_sge_dif_ce, diseed, 0);
			/*
			 * When in this mode, the hardware will replace
			 * the guard tag from the host with a
			 * newly generated good CRC for the wire.
			 * Switch to raw mode here to avoid this
			 * behavior. What the host sends gets put on the wire.
			 */
			if (txop == BG_OP_IN_CRC_OUT_CRC) {
				txop = BG_OP_RAW_MODE;
				rxop = BG_OP_RAW_MODE;
			}
		}


		if (lpfc_cmd_protect(sc, LPFC_CHECK_PROTECT_REF))
			bf_set(lpfc_sli4_sge_dif_re, diseed, checking);
		else
			bf_set(lpfc_sli4_sge_dif_re, diseed, 0);

		/* setup DISEED with the rest of the info */
		bf_set(lpfc_sli4_sge_dif_optx, diseed, txop);
		bf_set(lpfc_sli4_sge_dif_oprx, diseed, rxop);

		bf_set(lpfc_sli4_sge_dif_ai, diseed, 1);
		bf_set(lpfc_sli4_sge_dif_me, diseed, 0);

		/* Endianness conversion if necessary for DISEED */
		diseed->word2 = cpu_to_le32(diseed->word2);
		diseed->word3 = cpu_to_le32(diseed->word3);

		/* advance sgl and increment bde count */
		num_sge++;

		sgl++;
		j++;

		/* setup the first BDE that points to protection buffer */
		protphysaddr = sg_dma_address(sgpe) + protgroup_offset;
		protgroup_len = sg_dma_len(sgpe) - protgroup_offset;

		/* must be integer multiple of the DIF block length */
		BUG_ON(protgroup_len % 8);

		/* Now setup DIF SGE */
		sgl->word2 = 0;
		bf_set(lpfc_sli4_sge_type, sgl, LPFC_SGE_TYPE_DIF);
		sgl->addr_hi = le32_to_cpu(putPaddrHigh(protphysaddr));
		sgl->addr_lo = le32_to_cpu(putPaddrLow(protphysaddr));
		sgl->word2 = cpu_to_le32(sgl->word2);
		sgl->sge_len = 0;

		protgrp_blks = protgroup_len / 8;
		protgrp_bytes = protgrp_blks * blksize;

		/* check if DIF SGE is crossing the 4K boundary; if so split */
		if ((sgl->addr_lo & 0xfff) + protgroup_len > 0x1000) {
			protgroup_remainder = 0x1000 - (sgl->addr_lo & 0xfff);
			protgroup_offset += protgroup_remainder;
			protgrp_blks = protgroup_remainder / 8;
			protgrp_bytes = protgrp_blks * blksize;
		} else {
			protgroup_offset = 0;
			curr_prot++;
		}

		num_sge++;

		/* setup SGE's for data blocks associated with DIF data */
		pgdone = 0;
		subtotal = 0; /* total bytes processed for current prot grp */

		sgl++;
		j++;

		while (!pgdone) {
			/* Check to see if we ran out of space */
			if ((num_sge >= phba->cfg_total_seg_cnt) &&
			    !phba->cfg_xpsgl)
				return num_sge + 1;

			if (!sgde) {
				lpfc_printf_log(phba, KERN_ERR, LOG_BG,
					"9086 BLKGRD:%s Invalid data segment\n",
						__func__);
				return 0;
			}

			if (!((j + 1) % phba->border_sge_num)) {
				sgl->word2 = 0;

				/* set LSP type */
				bf_set(lpfc_sli4_sge_type, sgl,
				       LPFC_SGE_TYPE_LSP);

				sgl_xtra = lpfc_get_sgl_per_hdwq(phba,
								 lpfc_cmd);

				if (unlikely(!sgl_xtra)) {
					goto out;
				} else {
					sgl->addr_lo = cpu_to_le32(
					  putPaddrLow(sgl_xtra->dma_phys_sgl));
					sgl->addr_hi = cpu_to_le32(
					  putPaddrHigh(sgl_xtra->dma_phys_sgl));
				}

				sgl->word2 = cpu_to_le32(sgl->word2);
				sgl->sge_len = cpu_to_le32(
						     phba->cfg_sg_dma_buf_size);

				sgl = (struct sli4_sge *)sgl_xtra->dma_sgl;
			} else {
				dataphysaddr = sg_dma_address(sgde) +
								   split_offset;

				remainder = sg_dma_len(sgde) - split_offset;

				if ((subtotal + remainder) <= protgrp_bytes) {
					/* we can use this whole buffer */
					dma_len = remainder;
					split_offset = 0;

					if ((subtotal + remainder) ==
								  protgrp_bytes)
						pgdone = 1;
				} else {
					/* must split this buffer with next
					 * prot grp
					 */
					dma_len = protgrp_bytes - subtotal;
					split_offset += dma_len;
				}

				subtotal += dma_len;

				sgl->word2 = 0;
				sgl->addr_lo = cpu_to_le32(putPaddrLow(
								 dataphysaddr));
				sgl->addr_hi = cpu_to_le32(putPaddrHigh(
								 dataphysaddr));
				bf_set(lpfc_sli4_sge_last, sgl, 0);
				bf_set(lpfc_sli4_sge_offset, sgl, dma_offset);
				bf_set(lpfc_sli4_sge_type, sgl,
				       LPFC_SGE_TYPE_DATA);

				sgl->sge_len = cpu_to_le32(dma_len);
				dma_offset += dma_len;

				num_sge++;
				curr_data++;

				if (split_offset) {
					sgl++;
					j++;
					break;
				}

				/* Move to the next s/g segment if possible */
				sgde = sg_next(sgde);

				sgl++;
			}

			j++;
		}

		if (protgroup_offset) {
			/* update the reference tag */
			reftag += protgrp_blks;
			continue;
		}

		/* are we done ? */
		if (curr_prot == protcnt) {
			/* mark the last SGL */
			sgl--;
			bf_set(lpfc_sli4_sge_last, sgl, 1);
			alldone = 1;
		} else if (curr_prot < protcnt) {
			/* advance to next prot buffer */
			sgpe = sg_next(sgpe);

			/* update the reference tag */
			reftag += protgrp_blks;
		} else {
			/* if we're here, we have a bug */
			lpfc_printf_log(phba, KERN_ERR, LOG_BG,
				"9085 BLKGRD: bug in %s\n", __func__);
		}

	} while (!alldone);

out:

	return num_sge;
}

/**
 * lpfc_prot_group_type - Get prtotection group type of SCSI command
 * @phba: The Hba for which this call is being executed.
 * @sc: pointer to scsi command we're working on
 *
 * Given a SCSI command that supports DIF, determine composition of protection
 * groups involved in setting up buffer lists
 *
 * Returns: Protection group type (with or without DIF)
 *
 **/
static int
lpfc_prot_group_type(struct lpfc_hba *phba, struct scsi_cmnd *sc)
{
	int ret = LPFC_PG_TYPE_INVALID;
	unsigned char op = scsi_get_prot_op(sc);

	switch (op) {
	case SCSI_PROT_READ_STRIP:
	case SCSI_PROT_WRITE_INSERT:
		ret = LPFC_PG_TYPE_NO_DIF;
		break;
	case SCSI_PROT_READ_INSERT:
	case SCSI_PROT_WRITE_STRIP:
	case SCSI_PROT_READ_PASS:
	case SCSI_PROT_WRITE_PASS:
		ret = LPFC_PG_TYPE_DIF_BUF;
		break;
	default:
		if (phba)
			lpfc_printf_log(phba, KERN_ERR, LOG_FCP,
					"9021 Unsupported protection op:%d\n",
					op);
		break;
	}
	return ret;
}

/**
 * lpfc_bg_scsi_adjust_dl - Adjust SCSI data length for BlockGuard
 * @phba: The Hba for which this call is being executed.
 * @lpfc_cmd: The scsi buffer which is going to be adjusted.
 *
 * Adjust the data length to account for how much data
 * is actually on the wire.
 *
 * returns the adjusted data length
 **/
static int
lpfc_bg_scsi_adjust_dl(struct lpfc_hba *phba,
		       struct lpfc_io_buf *lpfc_cmd)
{
	struct scsi_cmnd *sc = lpfc_cmd->pCmd;
	int fcpdl;

	fcpdl = scsi_bufflen(sc);

	/* Check if there is protection data on the wire */
	if (sc->sc_data_direction == DMA_FROM_DEVICE) {
		/* Read check for protection data */
		if (scsi_get_prot_op(sc) ==  SCSI_PROT_READ_INSERT)
			return fcpdl;

	} else {
		/* Write check for protection data */
		if (scsi_get_prot_op(sc) ==  SCSI_PROT_WRITE_STRIP)
			return fcpdl;
	}

	/*
	 * If we are in DIF Type 1 mode every data block has a 8 byte
	 * DIF (trailer) attached to it. Must ajust FCP data length
	 * to account for the protection data.
	 */
	fcpdl += (fcpdl / lpfc_cmd_blksize(sc)) * 8;

	return fcpdl;
}

/**
 * lpfc_bg_scsi_prep_dma_buf_s3 - DMA mapping for scsi buffer to SLI3 IF spec
 * @phba: The Hba for which this call is being executed.
 * @lpfc_cmd: The scsi buffer which is going to be prep'ed.
 *
 * This is the protection/DIF aware version of
 * lpfc_scsi_prep_dma_buf(). It may be a good idea to combine the
 * two functions eventually, but for now, it's here.
 * RETURNS 0 - SUCCESS,
 *         1 - Failed DMA map, retry.
 *         2 - Invalid scsi cmd or prot-type. Do not rety.
 **/
static int
lpfc_bg_scsi_prep_dma_buf_s3(struct lpfc_hba *phba,
		struct lpfc_io_buf *lpfc_cmd)
{
	struct scsi_cmnd *scsi_cmnd = lpfc_cmd->pCmd;
	struct fcp_cmnd *fcp_cmnd = lpfc_cmd->fcp_cmnd;
	struct ulp_bde64 *bpl = (struct ulp_bde64 *)lpfc_cmd->dma_sgl;
	IOCB_t *iocb_cmd = &lpfc_cmd->cur_iocbq.iocb;
	uint32_t num_bde = 0;
	int datasegcnt, protsegcnt, datadir = scsi_cmnd->sc_data_direction;
	int prot_group_type = 0;
	int fcpdl;
	int ret = 1;
	struct lpfc_vport *vport = phba->pport;

	/*
	 * Start the lpfc command prep by bumping the bpl beyond fcp_cmnd
	 *  fcp_rsp regions to the first data bde entry
	 */
	bpl += 2;
	if (scsi_sg_count(scsi_cmnd)) {
		/*
		 * The driver stores the segment count returned from pci_map_sg
		 * because this a count of dma-mappings used to map the use_sg
		 * pages.  They are not guaranteed to be the same for those
		 * architectures that implement an IOMMU.
		 */
		datasegcnt = dma_map_sg(&phba->pcidev->dev,
					scsi_sglist(scsi_cmnd),
					scsi_sg_count(scsi_cmnd), datadir);
		if (unlikely(!datasegcnt))
			return 1;

		lpfc_cmd->seg_cnt = datasegcnt;

		/* First check if data segment count from SCSI Layer is good */
		if (lpfc_cmd->seg_cnt > phba->cfg_sg_seg_cnt) {
			WARN_ON_ONCE(lpfc_cmd->seg_cnt > phba->cfg_sg_seg_cnt);
			ret = 2;
			goto err;
		}

		prot_group_type = lpfc_prot_group_type(phba, scsi_cmnd);

		switch (prot_group_type) {
		case LPFC_PG_TYPE_NO_DIF:

			/* Here we need to add a PDE5 and PDE6 to the count */
			if ((lpfc_cmd->seg_cnt + 2) > phba->cfg_total_seg_cnt) {
				ret = 2;
				goto err;
			}

			num_bde = lpfc_bg_setup_bpl(phba, scsi_cmnd, bpl,
					datasegcnt);
			/* we should have 2 or more entries in buffer list */
			if (num_bde < 2) {
				ret = 2;
				goto err;
			}
			break;

		case LPFC_PG_TYPE_DIF_BUF:
			/*
			 * This type indicates that protection buffers are
			 * passed to the driver, so that needs to be prepared
			 * for DMA
			 */
			protsegcnt = dma_map_sg(&phba->pcidev->dev,
					scsi_prot_sglist(scsi_cmnd),
					scsi_prot_sg_count(scsi_cmnd), datadir);
			if (unlikely(!protsegcnt)) {
				scsi_dma_unmap(scsi_cmnd);
				return 1;
			}

			lpfc_cmd->prot_seg_cnt = protsegcnt;

			/*
			 * There is a minimun of 4 BPLs used for every
			 * protection data segment.
			 */
			if ((lpfc_cmd->prot_seg_cnt * 4) >
			    (phba->cfg_total_seg_cnt - 2)) {
				ret = 2;
				goto err;
			}

			num_bde = lpfc_bg_setup_bpl_prot(phba, scsi_cmnd, bpl,
					datasegcnt, protsegcnt);
			/* we should have 3 or more entries in buffer list */
			if ((num_bde < 3) ||
			    (num_bde > phba->cfg_total_seg_cnt)) {
				ret = 2;
				goto err;
			}
			break;

		case LPFC_PG_TYPE_INVALID:
		default:
			scsi_dma_unmap(scsi_cmnd);
			lpfc_cmd->seg_cnt = 0;

			lpfc_printf_log(phba, KERN_ERR, LOG_FCP,
					"9022 Unexpected protection group %i\n",
					prot_group_type);
			return 2;
		}
	}

	/*
	 * Finish initializing those IOCB fields that are dependent on the
	 * scsi_cmnd request_buffer.  Note that the bdeSize is explicitly
	 * reinitialized since all iocb memory resources are used many times
	 * for transmit, receive, and continuation bpl's.
	 */
	iocb_cmd->un.fcpi64.bdl.bdeSize = (2 * sizeof(struct ulp_bde64));
	iocb_cmd->un.fcpi64.bdl.bdeSize += (num_bde * sizeof(struct ulp_bde64));
	iocb_cmd->ulpBdeCount = 1;
	iocb_cmd->ulpLe = 1;

	fcpdl = lpfc_bg_scsi_adjust_dl(phba, lpfc_cmd);
	fcp_cmnd->fcpDl = be32_to_cpu(fcpdl);

	/*
	 * Due to difference in data length between DIF/non-DIF paths,
	 * we need to set word 4 of IOCB here
	 */
	iocb_cmd->un.fcpi.fcpi_parm = fcpdl;

	/*
	 * For First burst, we may need to adjust the initial transfer
	 * length for DIF
	 */
	if (iocb_cmd->un.fcpi.fcpi_XRdy &&
	    (fcpdl < vport->cfg_first_burst_size))
		iocb_cmd->un.fcpi.fcpi_XRdy = fcpdl;

	return 0;
err:
	if (lpfc_cmd->seg_cnt)
		scsi_dma_unmap(scsi_cmnd);
	if (lpfc_cmd->prot_seg_cnt)
		dma_unmap_sg(&phba->pcidev->dev, scsi_prot_sglist(scsi_cmnd),
			     scsi_prot_sg_count(scsi_cmnd),
			     scsi_cmnd->sc_data_direction);

	lpfc_printf_log(phba, KERN_ERR, LOG_FCP,
			"9023 Cannot setup S/G List for HBA"
			"IO segs %d/%d BPL %d SCSI %d: %d %d\n",
			lpfc_cmd->seg_cnt, lpfc_cmd->prot_seg_cnt,
			phba->cfg_total_seg_cnt, phba->cfg_sg_seg_cnt,
			prot_group_type, num_bde);

	lpfc_cmd->seg_cnt = 0;
	lpfc_cmd->prot_seg_cnt = 0;
	return ret;
}

/*
 * This function calcuates the T10 DIF guard tag
 * on the specified data using a CRC algorithmn
 * using crc_t10dif.
 */
static uint16_t
lpfc_bg_crc(uint8_t *data, int count)
{
	uint16_t crc = 0;
	uint16_t x;

	crc = crc_t10dif(data, count);
	x = cpu_to_be16(crc);
	return x;
}

/*
 * This function calcuates the T10 DIF guard tag
 * on the specified data using a CSUM algorithmn
 * using ip_compute_csum.
 */
static uint16_t
lpfc_bg_csum(uint8_t *data, int count)
{
	uint16_t ret;

	ret = ip_compute_csum(data, count);
	return ret;
}

/*
 * This function examines the protection data to try to determine
 * what type of T10-DIF error occurred.
 */
static void
lpfc_calc_bg_err(struct lpfc_hba *phba, struct lpfc_io_buf *lpfc_cmd)
{
	struct scatterlist *sgpe; /* s/g prot entry */
	struct scatterlist *sgde; /* s/g data entry */
	struct scsi_cmnd *cmd = lpfc_cmd->pCmd;
	struct scsi_dif_tuple *src = NULL;
	uint8_t *data_src = NULL;
	uint16_t guard_tag;
	uint16_t start_app_tag, app_tag;
	uint32_t start_ref_tag, ref_tag;
	int prot, protsegcnt;
	int err_type, len, data_len;
	int chk_ref, chk_app, chk_guard;
	uint16_t sum;
	unsigned blksize;

	err_type = BGS_GUARD_ERR_MASK;
	sum = 0;
	guard_tag = 0;

	/* First check to see if there is protection data to examine */
	prot = scsi_get_prot_op(cmd);
	if ((prot == SCSI_PROT_READ_STRIP) ||
	    (prot == SCSI_PROT_WRITE_INSERT) ||
	    (prot == SCSI_PROT_NORMAL))
		goto out;

	/* Currently the driver just supports ref_tag and guard_tag checking */
	chk_ref = 1;
	chk_app = 0;
	chk_guard = 0;

	/* Setup a ptr to the protection data provided by the SCSI host */
	sgpe = scsi_prot_sglist(cmd);
	protsegcnt = lpfc_cmd->prot_seg_cnt;

	if (sgpe && protsegcnt) {

		/*
		 * We will only try to verify guard tag if the segment
		 * data length is a multiple of the blksize.
		 */
		sgde = scsi_sglist(cmd);
		blksize = lpfc_cmd_blksize(cmd);
		data_src = (uint8_t *)sg_virt(sgde);
		data_len = sgde->length;
		if ((data_len & (blksize - 1)) == 0)
			chk_guard = 1;

		src = (struct scsi_dif_tuple *)sg_virt(sgpe);
		start_ref_tag = (uint32_t)scsi_get_lba(cmd); /* Truncate LBA */
		start_app_tag = src->app_tag;
		len = sgpe->length;
		while (src && protsegcnt) {
			while (len) {

				/*
				 * First check to see if a protection data
				 * check is valid
				 */
				if ((src->ref_tag == T10_PI_REF_ESCAPE) ||
				    (src->app_tag == T10_PI_APP_ESCAPE)) {
					start_ref_tag++;
					goto skipit;
				}

				/* First Guard Tag checking */
				if (chk_guard) {
					guard_tag = src->guard_tag;
					if (lpfc_cmd_guard_csum(cmd))
						sum = lpfc_bg_csum(data_src,
								   blksize);
					else
						sum = lpfc_bg_crc(data_src,
								  blksize);
					if ((guard_tag != sum)) {
						err_type = BGS_GUARD_ERR_MASK;
						goto out;
					}
				}

				/* Reference Tag checking */
				ref_tag = be32_to_cpu(src->ref_tag);
				if (chk_ref && (ref_tag != start_ref_tag)) {
					err_type = BGS_REFTAG_ERR_MASK;
					goto out;
				}
				start_ref_tag++;

				/* App Tag checking */
				app_tag = src->app_tag;
				if (chk_app && (app_tag != start_app_tag)) {
					err_type = BGS_APPTAG_ERR_MASK;
					goto out;
				}
skipit:
				len -= sizeof(struct scsi_dif_tuple);
				if (len < 0)
					len = 0;
				src++;

				data_src += blksize;
				data_len -= blksize;

				/*
				 * Are we at the end of the Data segment?
				 * The data segment is only used for Guard
				 * tag checking.
				 */
				if (chk_guard && (data_len == 0)) {
					chk_guard = 0;
					sgde = sg_next(sgde);
					if (!sgde)
						goto out;

					data_src = (uint8_t *)sg_virt(sgde);
					data_len = sgde->length;
					if ((data_len & (blksize - 1)) == 0)
						chk_guard = 1;
				}
			}

			/* Goto the next Protection data segment */
			sgpe = sg_next(sgpe);
			if (sgpe) {
				src = (struct scsi_dif_tuple *)sg_virt(sgpe);
				len = sgpe->length;
			} else {
				src = NULL;
			}
			protsegcnt--;
		}
	}
out:
	if (err_type == BGS_GUARD_ERR_MASK) {
		scsi_build_sense_buffer(1, cmd->sense_buffer, ILLEGAL_REQUEST,
					0x10, 0x1);
		cmd->result = DRIVER_SENSE << 24 | DID_ABORT << 16 |
			      SAM_STAT_CHECK_CONDITION;
		phba->bg_guard_err_cnt++;
		lpfc_printf_log(phba, KERN_WARNING, LOG_FCP | LOG_BG,
				"9069 BLKGRD: LBA %lx grd_tag error %x != %x\n",
				(unsigned long)scsi_get_lba(cmd),
				sum, guard_tag);

	} else if (err_type == BGS_REFTAG_ERR_MASK) {
		scsi_build_sense_buffer(1, cmd->sense_buffer, ILLEGAL_REQUEST,
					0x10, 0x3);
		cmd->result = DRIVER_SENSE << 24 | DID_ABORT << 16 |
			      SAM_STAT_CHECK_CONDITION;

		phba->bg_reftag_err_cnt++;
		lpfc_printf_log(phba, KERN_WARNING, LOG_FCP | LOG_BG,
				"9066 BLKGRD: LBA %lx ref_tag error %x != %x\n",
				(unsigned long)scsi_get_lba(cmd),
				ref_tag, start_ref_tag);

	} else if (err_type == BGS_APPTAG_ERR_MASK) {
		scsi_build_sense_buffer(1, cmd->sense_buffer, ILLEGAL_REQUEST,
					0x10, 0x2);
		cmd->result = DRIVER_SENSE << 24 | DID_ABORT << 16 |
			      SAM_STAT_CHECK_CONDITION;

		phba->bg_apptag_err_cnt++;
		lpfc_printf_log(phba, KERN_WARNING, LOG_FCP | LOG_BG,
				"9041 BLKGRD: LBA %lx app_tag error %x != %x\n",
				(unsigned long)scsi_get_lba(cmd),
				app_tag, start_app_tag);
	}
}


/*
 * This function checks for BlockGuard errors detected by
 * the HBA.  In case of errors, the ASC/ASCQ fields in the
 * sense buffer will be set accordingly, paired with
 * ILLEGAL_REQUEST to signal to the kernel that the HBA
 * detected corruption.
 *
 * Returns:
 *  0 - No error found
 *  1 - BlockGuard error found
 * -1 - Internal error (bad profile, ...etc)
 */
static int
lpfc_parse_bg_err(struct lpfc_hba *phba, struct lpfc_io_buf *lpfc_cmd,
		  struct lpfc_iocbq *pIocbOut)
{
	struct scsi_cmnd *cmd = lpfc_cmd->pCmd;
	struct sli3_bg_fields *bgf = &pIocbOut->iocb.unsli3.sli3_bg;
	int ret = 0;
	uint32_t bghm = bgf->bghm;
	uint32_t bgstat = bgf->bgstat;
	uint64_t failing_sector = 0;

	if (lpfc_bgs_get_invalid_prof(bgstat)) {
		cmd->result = DID_ERROR << 16;
		lpfc_printf_log(phba, KERN_WARNING, LOG_FCP | LOG_BG,
				"9072 BLKGRD: Invalid BG Profile in cmd"
				" 0x%x lba 0x%llx blk cnt 0x%x "
				"bgstat=x%x bghm=x%x\n", cmd->cmnd[0],
				(unsigned long long)scsi_get_lba(cmd),
				blk_rq_sectors(cmd->request), bgstat, bghm);
		ret = (-1);
		goto out;
	}

	if (lpfc_bgs_get_uninit_dif_block(bgstat)) {
		cmd->result = DID_ERROR << 16;
		lpfc_printf_log(phba, KERN_WARNING, LOG_FCP | LOG_BG,
				"9073 BLKGRD: Invalid BG PDIF Block in cmd"
				" 0x%x lba 0x%llx blk cnt 0x%x "
				"bgstat=x%x bghm=x%x\n", cmd->cmnd[0],
				(unsigned long long)scsi_get_lba(cmd),
				blk_rq_sectors(cmd->request), bgstat, bghm);
		ret = (-1);
		goto out;
	}

	if (lpfc_bgs_get_guard_err(bgstat)) {
		ret = 1;

		scsi_build_sense_buffer(1, cmd->sense_buffer, ILLEGAL_REQUEST,
				0x10, 0x1);
		cmd->result = DRIVER_SENSE << 24 | DID_ABORT << 16 |
			      SAM_STAT_CHECK_CONDITION;
		phba->bg_guard_err_cnt++;
		lpfc_printf_log(phba, KERN_WARNING, LOG_FCP | LOG_BG,
				"9055 BLKGRD: Guard Tag error in cmd"
				" 0x%x lba 0x%llx blk cnt 0x%x "
				"bgstat=x%x bghm=x%x\n", cmd->cmnd[0],
				(unsigned long long)scsi_get_lba(cmd),
				blk_rq_sectors(cmd->request), bgstat, bghm);
	}

	if (lpfc_bgs_get_reftag_err(bgstat)) {
		ret = 1;

		scsi_build_sense_buffer(1, cmd->sense_buffer, ILLEGAL_REQUEST,
				0x10, 0x3);
		cmd->result = DRIVER_SENSE << 24 | DID_ABORT << 16 |
			      SAM_STAT_CHECK_CONDITION;

		phba->bg_reftag_err_cnt++;
		lpfc_printf_log(phba, KERN_WARNING, LOG_FCP | LOG_BG,
				"9056 BLKGRD: Ref Tag error in cmd"
				" 0x%x lba 0x%llx blk cnt 0x%x "
				"bgstat=x%x bghm=x%x\n", cmd->cmnd[0],
				(unsigned long long)scsi_get_lba(cmd),
				blk_rq_sectors(cmd->request), bgstat, bghm);
	}

	if (lpfc_bgs_get_apptag_err(bgstat)) {
		ret = 1;

		scsi_build_sense_buffer(1, cmd->sense_buffer, ILLEGAL_REQUEST,
				0x10, 0x2);
		cmd->result = DRIVER_SENSE << 24 | DID_ABORT << 16 |
			      SAM_STAT_CHECK_CONDITION;

		phba->bg_apptag_err_cnt++;
		lpfc_printf_log(phba, KERN_WARNING, LOG_FCP | LOG_BG,
				"9061 BLKGRD: App Tag error in cmd"
				" 0x%x lba 0x%llx blk cnt 0x%x "
				"bgstat=x%x bghm=x%x\n", cmd->cmnd[0],
				(unsigned long long)scsi_get_lba(cmd),
				blk_rq_sectors(cmd->request), bgstat, bghm);
	}

	if (lpfc_bgs_get_hi_water_mark_present(bgstat)) {
		/*
		 * setup sense data descriptor 0 per SPC-4 as an information
		 * field, and put the failing LBA in it.
		 * This code assumes there was also a guard/app/ref tag error
		 * indication.
		 */
		cmd->sense_buffer[7] = 0xc;   /* Additional sense length */
		cmd->sense_buffer[8] = 0;     /* Information descriptor type */
		cmd->sense_buffer[9] = 0xa;   /* Additional descriptor length */
		cmd->sense_buffer[10] = 0x80; /* Validity bit */

		/* bghm is a "on the wire" FC frame based count */
		switch (scsi_get_prot_op(cmd)) {
		case SCSI_PROT_READ_INSERT:
		case SCSI_PROT_WRITE_STRIP:
			bghm /= cmd->device->sector_size;
			break;
		case SCSI_PROT_READ_STRIP:
		case SCSI_PROT_WRITE_INSERT:
		case SCSI_PROT_READ_PASS:
		case SCSI_PROT_WRITE_PASS:
			bghm /= (cmd->device->sector_size +
				sizeof(struct scsi_dif_tuple));
			break;
		}

		failing_sector = scsi_get_lba(cmd);
		failing_sector += bghm;

		/* Descriptor Information */
		put_unaligned_be64(failing_sector, &cmd->sense_buffer[12]);
	}

	if (!ret) {
		/* No error was reported - problem in FW? */
		lpfc_printf_log(phba, KERN_WARNING, LOG_FCP | LOG_BG,
				"9057 BLKGRD: Unknown error in cmd"
				" 0x%x lba 0x%llx blk cnt 0x%x "
				"bgstat=x%x bghm=x%x\n", cmd->cmnd[0],
				(unsigned long long)scsi_get_lba(cmd),
				blk_rq_sectors(cmd->request), bgstat, bghm);

		/* Calcuate what type of error it was */
		lpfc_calc_bg_err(phba, lpfc_cmd);
	}
out:
	return ret;
}

/**
 * lpfc_scsi_prep_dma_buf_s4 - DMA mapping for scsi buffer to SLI4 IF spec
 * @phba: The Hba for which this call is being executed.
 * @lpfc_cmd: The scsi buffer which is going to be mapped.
 *
 * This routine does the pci dma mapping for scatter-gather list of scsi cmnd
 * field of @lpfc_cmd for device with SLI-4 interface spec.
 *
 * Return codes:
 *	2 - Error - Do not retry
 *	1 - Error - Retry
 *	0 - Success
 **/
static int
lpfc_scsi_prep_dma_buf_s4(struct lpfc_hba *phba, struct lpfc_io_buf *lpfc_cmd)
{
	struct scsi_cmnd *scsi_cmnd = lpfc_cmd->pCmd;
	struct scatterlist *sgel = NULL;
	struct fcp_cmnd *fcp_cmnd = lpfc_cmd->fcp_cmnd;
	struct sli4_sge *sgl = (struct sli4_sge *)lpfc_cmd->dma_sgl;
	struct sli4_sge *first_data_sgl;
	IOCB_t *iocb_cmd = &lpfc_cmd->cur_iocbq.iocb;
	dma_addr_t physaddr;
	uint32_t num_bde = 0;
	uint32_t dma_len;
	uint32_t dma_offset = 0;
	int nseg, i, j;
	struct ulp_bde64 *bde;
	bool lsp_just_set = false;
	struct sli4_hybrid_sgl *sgl_xtra = NULL;

	/*
	 * There are three possibilities here - use scatter-gather segment, use
	 * the single mapping, or neither.  Start the lpfc command prep by
	 * bumping the bpl beyond the fcp_cmnd and fcp_rsp regions to the first
	 * data bde entry.
	 */
	if (scsi_sg_count(scsi_cmnd)) {
		/*
		 * The driver stores the segment count returned from pci_map_sg
		 * because this a count of dma-mappings used to map the use_sg
		 * pages.  They are not guaranteed to be the same for those
		 * architectures that implement an IOMMU.
		 */

		nseg = scsi_dma_map(scsi_cmnd);
		if (unlikely(nseg <= 0))
			return 1;
		sgl += 1;
		/* clear the last flag in the fcp_rsp map entry */
		sgl->word2 = le32_to_cpu(sgl->word2);
		bf_set(lpfc_sli4_sge_last, sgl, 0);
		sgl->word2 = cpu_to_le32(sgl->word2);
		sgl += 1;
		first_data_sgl = sgl;
		lpfc_cmd->seg_cnt = nseg;
		if (!phba->cfg_xpsgl &&
		    lpfc_cmd->seg_cnt > phba->cfg_sg_seg_cnt) {
			lpfc_printf_log(phba, KERN_ERR, LOG_BG, "9074 BLKGRD:"
				" %s: Too many sg segments from "
				"dma_map_sg.  Config %d, seg_cnt %d\n",
				__func__, phba->cfg_sg_seg_cnt,
			       lpfc_cmd->seg_cnt);
			WARN_ON_ONCE(lpfc_cmd->seg_cnt > phba->cfg_sg_seg_cnt);
			lpfc_cmd->seg_cnt = 0;
			scsi_dma_unmap(scsi_cmnd);
			return 2;
		}

		/*
		 * The driver established a maximum scatter-gather segment count
		 * during probe that limits the number of sg elements in any
		 * single scsi command.  Just run through the seg_cnt and format
		 * the sge's.
		 * When using SLI-3 the driver will try to fit all the BDEs into
		 * the IOCB. If it can't then the BDEs get added to a BPL as it
		 * does for SLI-2 mode.
		 */

		/* for tracking segment boundaries */
		sgel = scsi_sglist(scsi_cmnd);
		j = 2;
		for (i = 0; i < nseg; i++) {
			sgl->word2 = 0;
			if ((num_bde + 1) == nseg) {
				bf_set(lpfc_sli4_sge_last, sgl, 1);
				bf_set(lpfc_sli4_sge_type, sgl,
				       LPFC_SGE_TYPE_DATA);
			} else {
				bf_set(lpfc_sli4_sge_last, sgl, 0);

				/* do we need to expand the segment */
				if (!lsp_just_set &&
				    !((j + 1) % phba->border_sge_num) &&
				    ((nseg - 1) != i)) {
					/* set LSP type */
					bf_set(lpfc_sli4_sge_type, sgl,
					       LPFC_SGE_TYPE_LSP);

					sgl_xtra = lpfc_get_sgl_per_hdwq(
							phba, lpfc_cmd);

					if (unlikely(!sgl_xtra)) {
						lpfc_cmd->seg_cnt = 0;
						scsi_dma_unmap(scsi_cmnd);
						return 1;
					}
					sgl->addr_lo = cpu_to_le32(putPaddrLow(
						       sgl_xtra->dma_phys_sgl));
					sgl->addr_hi = cpu_to_le32(putPaddrHigh(
						       sgl_xtra->dma_phys_sgl));

				} else {
					bf_set(lpfc_sli4_sge_type, sgl,
					       LPFC_SGE_TYPE_DATA);
				}
			}

			if (!(bf_get(lpfc_sli4_sge_type, sgl) &
				     LPFC_SGE_TYPE_LSP)) {
				if ((nseg - 1) == i)
					bf_set(lpfc_sli4_sge_last, sgl, 1);

				physaddr = sg_dma_address(sgel);
				dma_len = sg_dma_len(sgel);
				sgl->addr_lo = cpu_to_le32(putPaddrLow(
							   physaddr));
				sgl->addr_hi = cpu_to_le32(putPaddrHigh(
							   physaddr));

				bf_set(lpfc_sli4_sge_offset, sgl, dma_offset);
				sgl->word2 = cpu_to_le32(sgl->word2);
				sgl->sge_len = cpu_to_le32(dma_len);

				dma_offset += dma_len;
				sgel = sg_next(sgel);

				sgl++;
				lsp_just_set = false;

			} else {
				sgl->word2 = cpu_to_le32(sgl->word2);
				sgl->sge_len = cpu_to_le32(
						     phba->cfg_sg_dma_buf_size);

				sgl = (struct sli4_sge *)sgl_xtra->dma_sgl;
				i = i - 1;

				lsp_just_set = true;
			}

			j++;
		}
		/*
		 * Setup the first Payload BDE. For FCoE we just key off
		 * Performance Hints, for FC we use lpfc_enable_pbde.
		 * We populate words 13-15 of IOCB/WQE.
		 */
		if ((phba->sli3_options & LPFC_SLI4_PERFH_ENABLED) ||
		    phba->cfg_enable_pbde) {
			bde = (struct ulp_bde64 *)
				&(iocb_cmd->unsli3.sli3Words[5]);
			bde->addrLow = first_data_sgl->addr_lo;
			bde->addrHigh = first_data_sgl->addr_hi;
			bde->tus.f.bdeSize =
					le32_to_cpu(first_data_sgl->sge_len);
			bde->tus.f.bdeFlags = BUFF_TYPE_BDE_64;
			bde->tus.w = cpu_to_le32(bde->tus.w);
		}
	} else {
		sgl += 1;
		/* clear the last flag in the fcp_rsp map entry */
		sgl->word2 = le32_to_cpu(sgl->word2);
		bf_set(lpfc_sli4_sge_last, sgl, 1);
		sgl->word2 = cpu_to_le32(sgl->word2);

		if ((phba->sli3_options & LPFC_SLI4_PERFH_ENABLED) ||
		    phba->cfg_enable_pbde) {
			bde = (struct ulp_bde64 *)
				&(iocb_cmd->unsli3.sli3Words[5]);
			memset(bde, 0, (sizeof(uint32_t) * 3));
		}
	}

	/*
	 * Finish initializing those IOCB fields that are dependent on the
	 * scsi_cmnd request_buffer.  Note that for SLI-2 the bdeSize is
	 * explicitly reinitialized.
	 * all iocb memory resources are reused.
	 */
	fcp_cmnd->fcpDl = cpu_to_be32(scsi_bufflen(scsi_cmnd));

	/*
	 * Due to difference in data length between DIF/non-DIF paths,
	 * we need to set word 4 of IOCB here
	 */
	iocb_cmd->un.fcpi.fcpi_parm = scsi_bufflen(scsi_cmnd);

	/*
	 * If the OAS driver feature is enabled and the lun is enabled for
	 * OAS, set the oas iocb related flags.
	 */
	if ((phba->cfg_fof) && ((struct lpfc_device_data *)
		scsi_cmnd->device->hostdata)->oas_enabled) {
		lpfc_cmd->cur_iocbq.iocb_flag |= (LPFC_IO_OAS | LPFC_IO_FOF);
		lpfc_cmd->cur_iocbq.priority = ((struct lpfc_device_data *)
			scsi_cmnd->device->hostdata)->priority;
	}

	return 0;
}

/**
 * lpfc_bg_scsi_prep_dma_buf_s4 - DMA mapping for scsi buffer to SLI4 IF spec
 * @phba: The Hba for which this call is being executed.
 * @lpfc_cmd: The scsi buffer which is going to be mapped.
 *
 * This is the protection/DIF aware version of
 * lpfc_scsi_prep_dma_buf(). It may be a good idea to combine the
 * two functions eventually, but for now, it's here
 * Return codes:
 *	2 - Error - Do not retry
 *	1 - Error - Retry
 *	0 - Success
 **/
static int
lpfc_bg_scsi_prep_dma_buf_s4(struct lpfc_hba *phba,
		struct lpfc_io_buf *lpfc_cmd)
{
	struct scsi_cmnd *scsi_cmnd = lpfc_cmd->pCmd;
	struct fcp_cmnd *fcp_cmnd = lpfc_cmd->fcp_cmnd;
	struct sli4_sge *sgl = (struct sli4_sge *)(lpfc_cmd->dma_sgl);
	IOCB_t *iocb_cmd = &lpfc_cmd->cur_iocbq.iocb;
	uint32_t num_sge = 0;
	int datasegcnt, protsegcnt, datadir = scsi_cmnd->sc_data_direction;
	int prot_group_type = 0;
	int fcpdl;
	int ret = 1;
	struct lpfc_vport *vport = phba->pport;

	/*
	 * Start the lpfc command prep by bumping the sgl beyond fcp_cmnd
	 *  fcp_rsp regions to the first data sge entry
	 */
	if (scsi_sg_count(scsi_cmnd)) {
		/*
		 * The driver stores the segment count returned from pci_map_sg
		 * because this a count of dma-mappings used to map the use_sg
		 * pages.  They are not guaranteed to be the same for those
		 * architectures that implement an IOMMU.
		 */
		datasegcnt = dma_map_sg(&phba->pcidev->dev,
					scsi_sglist(scsi_cmnd),
					scsi_sg_count(scsi_cmnd), datadir);
		if (unlikely(!datasegcnt))
			return 1;

		sgl += 1;
		/* clear the last flag in the fcp_rsp map entry */
		sgl->word2 = le32_to_cpu(sgl->word2);
		bf_set(lpfc_sli4_sge_last, sgl, 0);
		sgl->word2 = cpu_to_le32(sgl->word2);

		sgl += 1;
		lpfc_cmd->seg_cnt = datasegcnt;

		/* First check if data segment count from SCSI Layer is good */
		if (lpfc_cmd->seg_cnt > phba->cfg_sg_seg_cnt &&
		    !phba->cfg_xpsgl) {
			WARN_ON_ONCE(lpfc_cmd->seg_cnt > phba->cfg_sg_seg_cnt);
			ret = 2;
			goto err;
		}

		prot_group_type = lpfc_prot_group_type(phba, scsi_cmnd);

		switch (prot_group_type) {
		case LPFC_PG_TYPE_NO_DIF:
			/* Here we need to add a DISEED to the count */
			if (((lpfc_cmd->seg_cnt + 1) >
					phba->cfg_total_seg_cnt) &&
			    !phba->cfg_xpsgl) {
				ret = 2;
				goto err;
			}

			num_sge = lpfc_bg_setup_sgl(phba, scsi_cmnd, sgl,
					datasegcnt, lpfc_cmd);

			/* we should have 2 or more entries in buffer list */
			if (num_sge < 2) {
				ret = 2;
				goto err;
			}
			break;

		case LPFC_PG_TYPE_DIF_BUF:
			/*
			 * This type indicates that protection buffers are
			 * passed to the driver, so that needs to be prepared
			 * for DMA
			 */
			protsegcnt = dma_map_sg(&phba->pcidev->dev,
					scsi_prot_sglist(scsi_cmnd),
					scsi_prot_sg_count(scsi_cmnd), datadir);
			if (unlikely(!protsegcnt)) {
				scsi_dma_unmap(scsi_cmnd);
				return 1;
			}

			lpfc_cmd->prot_seg_cnt = protsegcnt;
			/*
			 * There is a minimun of 3 SGEs used for every
			 * protection data segment.
			 */
			if (((lpfc_cmd->prot_seg_cnt * 3) >
					(phba->cfg_total_seg_cnt - 2)) &&
			    !phba->cfg_xpsgl) {
				ret = 2;
				goto err;
			}

			num_sge = lpfc_bg_setup_sgl_prot(phba, scsi_cmnd, sgl,
					datasegcnt, protsegcnt, lpfc_cmd);

			/* we should have 3 or more entries in buffer list */
			if (num_sge < 3 ||
			    (num_sge > phba->cfg_total_seg_cnt &&
			     !phba->cfg_xpsgl)) {
				ret = 2;
				goto err;
			}
			break;

		case LPFC_PG_TYPE_INVALID:
		default:
			scsi_dma_unmap(scsi_cmnd);
			lpfc_cmd->seg_cnt = 0;

			lpfc_printf_log(phba, KERN_ERR, LOG_FCP,
					"9083 Unexpected protection group %i\n",
					prot_group_type);
			return 2;
		}
	}

	switch (scsi_get_prot_op(scsi_cmnd)) {
	case SCSI_PROT_WRITE_STRIP:
	case SCSI_PROT_READ_STRIP:
		lpfc_cmd->cur_iocbq.iocb_flag |= LPFC_IO_DIF_STRIP;
		break;
	case SCSI_PROT_WRITE_INSERT:
	case SCSI_PROT_READ_INSERT:
		lpfc_cmd->cur_iocbq.iocb_flag |= LPFC_IO_DIF_INSERT;
		break;
	case SCSI_PROT_WRITE_PASS:
	case SCSI_PROT_READ_PASS:
		lpfc_cmd->cur_iocbq.iocb_flag |= LPFC_IO_DIF_PASS;
		break;
	}

	fcpdl = lpfc_bg_scsi_adjust_dl(phba, lpfc_cmd);
	fcp_cmnd->fcpDl = be32_to_cpu(fcpdl);

	/*
	 * Due to difference in data length between DIF/non-DIF paths,
	 * we need to set word 4 of IOCB here
	 */
	iocb_cmd->un.fcpi.fcpi_parm = fcpdl;

	/*
	 * For First burst, we may need to adjust the initial transfer
	 * length for DIF
	 */
	if (iocb_cmd->un.fcpi.fcpi_XRdy &&
	    (fcpdl < vport->cfg_first_burst_size))
		iocb_cmd->un.fcpi.fcpi_XRdy = fcpdl;

	/*
	 * If the OAS driver feature is enabled and the lun is enabled for
	 * OAS, set the oas iocb related flags.
	 */
	if ((phba->cfg_fof) && ((struct lpfc_device_data *)
		scsi_cmnd->device->hostdata)->oas_enabled)
		lpfc_cmd->cur_iocbq.iocb_flag |= (LPFC_IO_OAS | LPFC_IO_FOF);

	return 0;
err:
	if (lpfc_cmd->seg_cnt)
		scsi_dma_unmap(scsi_cmnd);
	if (lpfc_cmd->prot_seg_cnt)
		dma_unmap_sg(&phba->pcidev->dev, scsi_prot_sglist(scsi_cmnd),
			     scsi_prot_sg_count(scsi_cmnd),
			     scsi_cmnd->sc_data_direction);

	lpfc_printf_log(phba, KERN_ERR, LOG_FCP,
			"9084 Cannot setup S/G List for HBA"
			"IO segs %d/%d SGL %d SCSI %d: %d %d\n",
			lpfc_cmd->seg_cnt, lpfc_cmd->prot_seg_cnt,
			phba->cfg_total_seg_cnt, phba->cfg_sg_seg_cnt,
			prot_group_type, num_sge);

	lpfc_cmd->seg_cnt = 0;
	lpfc_cmd->prot_seg_cnt = 0;
	return ret;
}

/**
 * lpfc_scsi_prep_dma_buf - Wrapper function for DMA mapping of scsi buffer
 * @phba: The Hba for which this call is being executed.
 * @lpfc_cmd: The scsi buffer which is going to be mapped.
 *
 * This routine wraps the actual DMA mapping function pointer from the
 * lpfc_hba struct.
 *
 * Return codes:
 *	1 - Error
 *	0 - Success
 **/
static inline int
lpfc_scsi_prep_dma_buf(struct lpfc_hba *phba, struct lpfc_io_buf *lpfc_cmd)
{
	return phba->lpfc_scsi_prep_dma_buf(phba, lpfc_cmd);
}

/**
 * lpfc_bg_scsi_prep_dma_buf - Wrapper function for DMA mapping of scsi buffer
 * using BlockGuard.
 * @phba: The Hba for which this call is being executed.
 * @lpfc_cmd: The scsi buffer which is going to be mapped.
 *
 * This routine wraps the actual DMA mapping function pointer from the
 * lpfc_hba struct.
 *
 * Return codes:
 *	1 - Error
 *	0 - Success
 **/
static inline int
lpfc_bg_scsi_prep_dma_buf(struct lpfc_hba *phba, struct lpfc_io_buf *lpfc_cmd)
{
	return phba->lpfc_bg_scsi_prep_dma_buf(phba, lpfc_cmd);
}

/**
 * lpfc_send_scsi_error_event - Posts an event when there is SCSI error
 * @phba: Pointer to hba context object.
 * @vport: Pointer to vport object.
 * @lpfc_cmd: Pointer to lpfc scsi command which reported the error.
 * @rsp_iocb: Pointer to response iocb object which reported error.
 *
 * This function posts an event when there is a SCSI command reporting
 * error from the scsi device.
 **/
static void
lpfc_send_scsi_error_event(struct lpfc_hba *phba, struct lpfc_vport *vport,
		struct lpfc_io_buf *lpfc_cmd, struct lpfc_iocbq *rsp_iocb) {
	struct scsi_cmnd *cmnd = lpfc_cmd->pCmd;
	struct fcp_rsp *fcprsp = lpfc_cmd->fcp_rsp;
	uint32_t resp_info = fcprsp->rspStatus2;
	uint32_t scsi_status = fcprsp->rspStatus3;
	uint32_t fcpi_parm = rsp_iocb->iocb.un.fcpi.fcpi_parm;
	struct lpfc_fast_path_event *fast_path_evt = NULL;
	struct lpfc_nodelist *pnode = lpfc_cmd->rdata->pnode;
	unsigned long flags;

	if (!pnode || !NLP_CHK_NODE_ACT(pnode))
		return;

	/* If there is queuefull or busy condition send a scsi event */
	if ((cmnd->result == SAM_STAT_TASK_SET_FULL) ||
		(cmnd->result == SAM_STAT_BUSY)) {
		fast_path_evt = lpfc_alloc_fast_evt(phba);
		if (!fast_path_evt)
			return;
		fast_path_evt->un.scsi_evt.event_type =
			FC_REG_SCSI_EVENT;
		fast_path_evt->un.scsi_evt.subcategory =
		(cmnd->result == SAM_STAT_TASK_SET_FULL) ?
		LPFC_EVENT_QFULL : LPFC_EVENT_DEVBSY;
		fast_path_evt->un.scsi_evt.lun = cmnd->device->lun;
		memcpy(&fast_path_evt->un.scsi_evt.wwpn,
			&pnode->nlp_portname, sizeof(struct lpfc_name));
		memcpy(&fast_path_evt->un.scsi_evt.wwnn,
			&pnode->nlp_nodename, sizeof(struct lpfc_name));
	} else if ((resp_info & SNS_LEN_VALID) && fcprsp->rspSnsLen &&
		((cmnd->cmnd[0] == READ_10) || (cmnd->cmnd[0] == WRITE_10))) {
		fast_path_evt = lpfc_alloc_fast_evt(phba);
		if (!fast_path_evt)
			return;
		fast_path_evt->un.check_cond_evt.scsi_event.event_type =
			FC_REG_SCSI_EVENT;
		fast_path_evt->un.check_cond_evt.scsi_event.subcategory =
			LPFC_EVENT_CHECK_COND;
		fast_path_evt->un.check_cond_evt.scsi_event.lun =
			cmnd->device->lun;
		memcpy(&fast_path_evt->un.check_cond_evt.scsi_event.wwpn,
			&pnode->nlp_portname, sizeof(struct lpfc_name));
		memcpy(&fast_path_evt->un.check_cond_evt.scsi_event.wwnn,
			&pnode->nlp_nodename, sizeof(struct lpfc_name));
		fast_path_evt->un.check_cond_evt.sense_key =
			cmnd->sense_buffer[2] & 0xf;
		fast_path_evt->un.check_cond_evt.asc = cmnd->sense_buffer[12];
		fast_path_evt->un.check_cond_evt.ascq = cmnd->sense_buffer[13];
	} else if ((cmnd->sc_data_direction == DMA_FROM_DEVICE) &&
		     fcpi_parm &&
		     ((be32_to_cpu(fcprsp->rspResId) != fcpi_parm) ||
			((scsi_status == SAM_STAT_GOOD) &&
			!(resp_info & (RESID_UNDER | RESID_OVER))))) {
		/*
		 * If status is good or resid does not match with fcp_param and
		 * there is valid fcpi_parm, then there is a read_check error
		 */
		fast_path_evt = lpfc_alloc_fast_evt(phba);
		if (!fast_path_evt)
			return;
		fast_path_evt->un.read_check_error.header.event_type =
			FC_REG_FABRIC_EVENT;
		fast_path_evt->un.read_check_error.header.subcategory =
			LPFC_EVENT_FCPRDCHKERR;
		memcpy(&fast_path_evt->un.read_check_error.header.wwpn,
			&pnode->nlp_portname, sizeof(struct lpfc_name));
		memcpy(&fast_path_evt->un.read_check_error.header.wwnn,
			&pnode->nlp_nodename, sizeof(struct lpfc_name));
		fast_path_evt->un.read_check_error.lun = cmnd->device->lun;
		fast_path_evt->un.read_check_error.opcode = cmnd->cmnd[0];
		fast_path_evt->un.read_check_error.fcpiparam =
			fcpi_parm;
	} else
		return;

	fast_path_evt->vport = vport;
	spin_lock_irqsave(&phba->hbalock, flags);
	list_add_tail(&fast_path_evt->work_evt.evt_listp, &phba->work_list);
	spin_unlock_irqrestore(&phba->hbalock, flags);
	lpfc_worker_wake_up(phba);
	return;
}

/**
 * lpfc_scsi_unprep_dma_buf - Un-map DMA mapping of SG-list for dev
 * @phba: The HBA for which this call is being executed.
 * @psb: The scsi buffer which is going to be un-mapped.
 *
 * This routine does DMA un-mapping of scatter gather list of scsi command
 * field of @lpfc_cmd for device with SLI-3 interface spec.
 **/
static void
lpfc_scsi_unprep_dma_buf(struct lpfc_hba *phba, struct lpfc_io_buf *psb)
{
	/*
	 * There are only two special cases to consider.  (1) the scsi command
	 * requested scatter-gather usage or (2) the scsi command allocated
	 * a request buffer, but did not request use_sg.  There is a third
	 * case, but it does not require resource deallocation.
	 */
	if (psb->seg_cnt > 0)
		scsi_dma_unmap(psb->pCmd);
	if (psb->prot_seg_cnt > 0)
		dma_unmap_sg(&phba->pcidev->dev, scsi_prot_sglist(psb->pCmd),
				scsi_prot_sg_count(psb->pCmd),
				psb->pCmd->sc_data_direction);
}

/**
 * lpfc_handler_fcp_err - FCP response handler
 * @vport: The virtual port for which this call is being executed.
 * @lpfc_cmd: Pointer to lpfc_io_buf data structure.
 * @rsp_iocb: The response IOCB which contains FCP error.
 *
 * This routine is called to process response IOCB with status field
 * IOSTAT_FCP_RSP_ERROR. This routine sets result field of scsi command
 * based upon SCSI and FCP error.
 **/
static void
lpfc_handle_fcp_err(struct lpfc_vport *vport, struct lpfc_io_buf *lpfc_cmd,
		    struct lpfc_iocbq *rsp_iocb)
{
	struct lpfc_hba *phba = vport->phba;
	struct scsi_cmnd *cmnd = lpfc_cmd->pCmd;
	struct fcp_cmnd *fcpcmd = lpfc_cmd->fcp_cmnd;
	struct fcp_rsp *fcprsp = lpfc_cmd->fcp_rsp;
	uint32_t fcpi_parm = rsp_iocb->iocb.un.fcpi.fcpi_parm;
	uint32_t resp_info = fcprsp->rspStatus2;
	uint32_t scsi_status = fcprsp->rspStatus3;
	uint32_t *lp;
	uint32_t host_status = DID_OK;
	uint32_t rsplen = 0;
	uint32_t fcpDl;
	uint32_t logit = LOG_FCP | LOG_FCP_ERROR;


	/*
	 *  If this is a task management command, there is no
	 *  scsi packet associated with this lpfc_cmd.  The driver
	 *  consumes it.
	 */
	if (fcpcmd->fcpCntl2) {
		scsi_status = 0;
		goto out;
	}

	if (resp_info & RSP_LEN_VALID) {
		rsplen = be32_to_cpu(fcprsp->rspRspLen);
		if (rsplen != 0 && rsplen != 4 && rsplen != 8) {
			lpfc_printf_vlog(vport, KERN_ERR, LOG_FCP,
				 "2719 Invalid response length: "
				 "tgt x%x lun x%llx cmnd x%x rsplen x%x\n",
				 cmnd->device->id,
				 cmnd->device->lun, cmnd->cmnd[0],
				 rsplen);
			host_status = DID_ERROR;
			goto out;
		}
		if (fcprsp->rspInfo3 != RSP_NO_FAILURE) {
			lpfc_printf_vlog(vport, KERN_ERR, LOG_FCP,
				 "2757 Protocol failure detected during "
				 "processing of FCP I/O op: "
				 "tgt x%x lun x%llx cmnd x%x rspInfo3 x%x\n",
				 cmnd->device->id,
				 cmnd->device->lun, cmnd->cmnd[0],
				 fcprsp->rspInfo3);
			host_status = DID_ERROR;
			goto out;
		}
	}

	if ((resp_info & SNS_LEN_VALID) && fcprsp->rspSnsLen) {
		uint32_t snslen = be32_to_cpu(fcprsp->rspSnsLen);
		if (snslen > SCSI_SENSE_BUFFERSIZE)
			snslen = SCSI_SENSE_BUFFERSIZE;

		if (resp_info & RSP_LEN_VALID)
		  rsplen = be32_to_cpu(fcprsp->rspRspLen);
		memcpy(cmnd->sense_buffer, &fcprsp->rspInfo0 + rsplen, snslen);
	}
	lp = (uint32_t *)cmnd->sense_buffer;

	/* special handling for under run conditions */
	if (!scsi_status && (resp_info & RESID_UNDER)) {
		/* don't log under runs if fcp set... */
		if (vport->cfg_log_verbose & LOG_FCP)
			logit = LOG_FCP_ERROR;
		/* unless operator says so */
		if (vport->cfg_log_verbose & LOG_FCP_UNDER)
			logit = LOG_FCP_UNDER;
	}

	lpfc_printf_vlog(vport, KERN_WARNING, logit,
			 "9024 FCP command x%x failed: x%x SNS x%x x%x "
			 "Data: x%x x%x x%x x%x x%x\n",
			 cmnd->cmnd[0], scsi_status,
			 be32_to_cpu(*lp), be32_to_cpu(*(lp + 3)), resp_info,
			 be32_to_cpu(fcprsp->rspResId),
			 be32_to_cpu(fcprsp->rspSnsLen),
			 be32_to_cpu(fcprsp->rspRspLen),
			 fcprsp->rspInfo3);

	scsi_set_resid(cmnd, 0);
	fcpDl = be32_to_cpu(fcpcmd->fcpDl);
	if (resp_info & RESID_UNDER) {
		scsi_set_resid(cmnd, be32_to_cpu(fcprsp->rspResId));

		lpfc_printf_vlog(vport, KERN_INFO, LOG_FCP_UNDER,
				 "9025 FCP Underrun, expected %d, "
				 "residual %d Data: x%x x%x x%x\n",
				 fcpDl,
				 scsi_get_resid(cmnd), fcpi_parm, cmnd->cmnd[0],
				 cmnd->underflow);

		/*
		 * If there is an under run, check if under run reported by
		 * storage array is same as the under run reported by HBA.
		 * If this is not same, there is a dropped frame.
		 */
		if (fcpi_parm && (scsi_get_resid(cmnd) != fcpi_parm)) {
			lpfc_printf_vlog(vport, KERN_WARNING,
					 LOG_FCP | LOG_FCP_ERROR,
					 "9026 FCP Read Check Error "
					 "and Underrun Data: x%x x%x x%x x%x\n",
					 fcpDl,
					 scsi_get_resid(cmnd), fcpi_parm,
					 cmnd->cmnd[0]);
			scsi_set_resid(cmnd, scsi_bufflen(cmnd));
			host_status = DID_ERROR;
		}
		/*
		 * The cmnd->underflow is the minimum number of bytes that must
		 * be transferred for this command.  Provided a sense condition
		 * is not present, make sure the actual amount transferred is at
		 * least the underflow value or fail.
		 */
		if (!(resp_info & SNS_LEN_VALID) &&
		    (scsi_status == SAM_STAT_GOOD) &&
		    (scsi_bufflen(cmnd) - scsi_get_resid(cmnd)
		     < cmnd->underflow)) {
			lpfc_printf_vlog(vport, KERN_INFO, LOG_FCP,
					 "9027 FCP command x%x residual "
					 "underrun converted to error "
					 "Data: x%x x%x x%x\n",
					 cmnd->cmnd[0], scsi_bufflen(cmnd),
					 scsi_get_resid(cmnd), cmnd->underflow);
			host_status = DID_ERROR;
		}
	} else if (resp_info & RESID_OVER) {
		lpfc_printf_vlog(vport, KERN_WARNING, LOG_FCP,
				 "9028 FCP command x%x residual overrun error. "
				 "Data: x%x x%x\n", cmnd->cmnd[0],
				 scsi_bufflen(cmnd), scsi_get_resid(cmnd));
		host_status = DID_ERROR;

	/*
	 * Check SLI validation that all the transfer was actually done
	 * (fcpi_parm should be zero). Apply check only to reads.
	 */
	} else if (fcpi_parm) {
		lpfc_printf_vlog(vport, KERN_WARNING, LOG_FCP | LOG_FCP_ERROR,
				 "9029 FCP %s Check Error xri x%x  Data: "
				 "x%x x%x x%x x%x x%x\n",
				 ((cmnd->sc_data_direction == DMA_FROM_DEVICE) ?
				 "Read" : "Write"),
				 ((phba->sli_rev == LPFC_SLI_REV4) ?
				 lpfc_cmd->cur_iocbq.sli4_xritag :
				 rsp_iocb->iocb.ulpContext),
				 fcpDl, be32_to_cpu(fcprsp->rspResId),
				 fcpi_parm, cmnd->cmnd[0], scsi_status);

		/* There is some issue with the LPe12000 that causes it
		 * to miscalculate the fcpi_parm and falsely trip this
		 * recovery logic.  Detect this case and don't error when true.
		 */
		if (fcpi_parm > fcpDl)
			goto out;

		switch (scsi_status) {
		case SAM_STAT_GOOD:
		case SAM_STAT_CHECK_CONDITION:
			/* Fabric dropped a data frame. Fail any successful
			 * command in which we detected dropped frames.
			 * A status of good or some check conditions could
			 * be considered a successful command.
			 */
			host_status = DID_ERROR;
			break;
		}
		scsi_set_resid(cmnd, scsi_bufflen(cmnd));
	}

 out:
	cmnd->result = host_status << 16 | scsi_status;
	lpfc_send_scsi_error_event(vport->phba, vport, lpfc_cmd, rsp_iocb);
}

/**
 * lpfc_scsi_cmd_iocb_cmpl - Scsi cmnd IOCB completion routine
 * @phba: The Hba for which this call is being executed.
 * @pIocbIn: The command IOCBQ for the scsi cmnd.
 * @pIocbOut: The response IOCBQ for the scsi cmnd.
 *
 * This routine assigns scsi command result by looking into response IOCB
 * status field appropriately. This routine handles QUEUE FULL condition as
 * well by ramping down device queue depth.
 **/
static void
lpfc_scsi_cmd_iocb_cmpl(struct lpfc_hba *phba, struct lpfc_iocbq *pIocbIn,
			struct lpfc_iocbq *pIocbOut)
{
	struct lpfc_io_buf *lpfc_cmd =
		(struct lpfc_io_buf *) pIocbIn->context1;
	struct lpfc_vport      *vport = pIocbIn->vport;
	struct lpfc_rport_data *rdata = lpfc_cmd->rdata;
	struct lpfc_nodelist *pnode = rdata->pnode;
	struct scsi_cmnd *cmd;
	unsigned long flags;
	struct lpfc_fast_path_event *fast_path_evt;
	struct Scsi_Host *shost;
	int idx;
	uint32_t logit = LOG_FCP;
#ifdef CONFIG_SCSI_LPFC_DEBUG_FS
	int cpu;
#endif

	/* Guard against abort handler being called at same time */
	spin_lock(&lpfc_cmd->buf_lock);

	/* Sanity check on return of outstanding command */
	cmd = lpfc_cmd->pCmd;
	if (!cmd) {
		lpfc_printf_vlog(vport, KERN_ERR, LOG_INIT,
				 "2621 IO completion: Not an active IO\n");
		spin_unlock(&lpfc_cmd->buf_lock);
		return;
	}

	idx = lpfc_cmd->cur_iocbq.hba_wqidx;
	if (phba->sli4_hba.hdwq)
		phba->sli4_hba.hdwq[idx].scsi_cstat.io_cmpls++;

#ifdef CONFIG_SCSI_LPFC_DEBUG_FS
	if (phba->cpucheck_on & LPFC_CHECK_SCSI_IO) {
		cpu = raw_smp_processor_id();
		if (cpu < LPFC_CHECK_CPU_CNT && phba->sli4_hba.hdwq)
			phba->sli4_hba.hdwq[idx].cpucheck_cmpl_io[cpu]++;
	}
#endif
	shost = cmd->device->host;

	lpfc_cmd->result = (pIocbOut->iocb.un.ulpWord[4] & IOERR_PARAM_MASK);
	lpfc_cmd->status = pIocbOut->iocb.ulpStatus;
	/* pick up SLI4 exhange busy status from HBA */
	lpfc_cmd->exch_busy = pIocbOut->iocb_flag & LPFC_EXCHANGE_BUSY;

#ifdef CONFIG_SCSI_LPFC_DEBUG_FS
	if (lpfc_cmd->prot_data_type) {
		struct scsi_dif_tuple *src = NULL;

		src =  (struct scsi_dif_tuple *)lpfc_cmd->prot_data_segment;
		/*
		 * Used to restore any changes to protection
		 * data for error injection.
		 */
		switch (lpfc_cmd->prot_data_type) {
		case LPFC_INJERR_REFTAG:
			src->ref_tag =
				lpfc_cmd->prot_data;
			break;
		case LPFC_INJERR_APPTAG:
			src->app_tag =
				(uint16_t)lpfc_cmd->prot_data;
			break;
		case LPFC_INJERR_GUARD:
			src->guard_tag =
				(uint16_t)lpfc_cmd->prot_data;
			break;
		default:
			break;
		}

		lpfc_cmd->prot_data = 0;
		lpfc_cmd->prot_data_type = 0;
		lpfc_cmd->prot_data_segment = NULL;
	}
#endif

	if (lpfc_cmd->status) {
		if (lpfc_cmd->status == IOSTAT_LOCAL_REJECT &&
		    (lpfc_cmd->result & IOERR_DRVR_MASK))
			lpfc_cmd->status = IOSTAT_DRIVER_REJECT;
		else if (lpfc_cmd->status >= IOSTAT_CNT)
			lpfc_cmd->status = IOSTAT_DEFAULT;
		if (lpfc_cmd->status == IOSTAT_FCP_RSP_ERROR &&
		    !lpfc_cmd->fcp_rsp->rspStatus3 &&
		    (lpfc_cmd->fcp_rsp->rspStatus2 & RESID_UNDER) &&
		    !(vport->cfg_log_verbose & LOG_FCP_UNDER))
			logit = 0;
		else
			logit = LOG_FCP | LOG_FCP_UNDER;
		lpfc_printf_vlog(vport, KERN_WARNING, logit,
			 "9030 FCP cmd x%x failed <%d/%lld> "
			 "status: x%x result: x%x "
			 "sid: x%x did: x%x oxid: x%x "
			 "Data: x%x x%x\n",
			 cmd->cmnd[0],
			 cmd->device ? cmd->device->id : 0xffff,
			 cmd->device ? cmd->device->lun : 0xffff,
			 lpfc_cmd->status, lpfc_cmd->result,
			 vport->fc_myDID,
			 (pnode) ? pnode->nlp_DID : 0,
			 phba->sli_rev == LPFC_SLI_REV4 ?
			     lpfc_cmd->cur_iocbq.sli4_xritag : 0xffff,
			 pIocbOut->iocb.ulpContext,
			 lpfc_cmd->cur_iocbq.iocb.ulpIoTag);

		switch (lpfc_cmd->status) {
		case IOSTAT_FCP_RSP_ERROR:
			/* Call FCP RSP handler to determine result */
			lpfc_handle_fcp_err(vport, lpfc_cmd, pIocbOut);
			break;
		case IOSTAT_NPORT_BSY:
		case IOSTAT_FABRIC_BSY:
			cmd->result = DID_TRANSPORT_DISRUPTED << 16;
			fast_path_evt = lpfc_alloc_fast_evt(phba);
			if (!fast_path_evt)
				break;
			fast_path_evt->un.fabric_evt.event_type =
				FC_REG_FABRIC_EVENT;
			fast_path_evt->un.fabric_evt.subcategory =
				(lpfc_cmd->status == IOSTAT_NPORT_BSY) ?
				LPFC_EVENT_PORT_BUSY : LPFC_EVENT_FABRIC_BUSY;
			if (pnode && NLP_CHK_NODE_ACT(pnode)) {
				memcpy(&fast_path_evt->un.fabric_evt.wwpn,
					&pnode->nlp_portname,
					sizeof(struct lpfc_name));
				memcpy(&fast_path_evt->un.fabric_evt.wwnn,
					&pnode->nlp_nodename,
					sizeof(struct lpfc_name));
			}
			fast_path_evt->vport = vport;
			fast_path_evt->work_evt.evt =
				LPFC_EVT_FASTPATH_MGMT_EVT;
			spin_lock_irqsave(&phba->hbalock, flags);
			list_add_tail(&fast_path_evt->work_evt.evt_listp,
				&phba->work_list);
			spin_unlock_irqrestore(&phba->hbalock, flags);
			lpfc_worker_wake_up(phba);
			break;
		case IOSTAT_LOCAL_REJECT:
		case IOSTAT_REMOTE_STOP:
			if (lpfc_cmd->result == IOERR_ELXSEC_KEY_UNWRAP_ERROR ||
			    lpfc_cmd->result ==
					IOERR_ELXSEC_KEY_UNWRAP_COMPARE_ERROR ||
			    lpfc_cmd->result == IOERR_ELXSEC_CRYPTO_ERROR ||
			    lpfc_cmd->result ==
					IOERR_ELXSEC_CRYPTO_COMPARE_ERROR) {
				cmd->result = DID_NO_CONNECT << 16;
				break;
			}
			if (lpfc_cmd->result == IOERR_INVALID_RPI ||
			    lpfc_cmd->result == IOERR_NO_RESOURCES ||
			    lpfc_cmd->result == IOERR_ABORT_REQUESTED ||
			    lpfc_cmd->result == IOERR_SLER_CMD_RCV_FAILURE) {
				cmd->result = DID_REQUEUE << 16;
				break;
			}
			if ((lpfc_cmd->result == IOERR_RX_DMA_FAILED ||
			     lpfc_cmd->result == IOERR_TX_DMA_FAILED) &&
			     pIocbOut->iocb.unsli3.sli3_bg.bgstat) {
				if (scsi_get_prot_op(cmd) != SCSI_PROT_NORMAL) {
					/*
					 * This is a response for a BG enabled
					 * cmd. Parse BG error
					 */
					lpfc_parse_bg_err(phba, lpfc_cmd,
							pIocbOut);
					break;
				} else {
					lpfc_printf_vlog(vport, KERN_WARNING,
							LOG_BG,
							"9031 non-zero BGSTAT "
							"on unprotected cmd\n");
				}
			}
			if ((lpfc_cmd->status == IOSTAT_REMOTE_STOP)
				&& (phba->sli_rev == LPFC_SLI_REV4)
				&& (pnode && NLP_CHK_NODE_ACT(pnode))) {
				/* This IO was aborted by the target, we don't
				 * know the rxid and because we did not send the
				 * ABTS we cannot generate and RRQ.
				 */
				lpfc_set_rrq_active(phba, pnode,
					lpfc_cmd->cur_iocbq.sli4_lxritag,
					0, 0);
			}
			/* fall through */
		default:
			cmd->result = DID_ERROR << 16;
			break;
		}

		if (!pnode || !NLP_CHK_NODE_ACT(pnode)
		    || (pnode->nlp_state != NLP_STE_MAPPED_NODE))
			cmd->result = DID_TRANSPORT_DISRUPTED << 16 |
				      SAM_STAT_BUSY;
	} else
		cmd->result = DID_OK << 16;

	if (cmd->result || lpfc_cmd->fcp_rsp->rspSnsLen) {
		uint32_t *lp = (uint32_t *)cmd->sense_buffer;

		lpfc_printf_vlog(vport, KERN_INFO, LOG_FCP,
				 "0710 Iodone <%d/%llu> cmd x%px, error "
				 "x%x SNS x%x x%x Data: x%x x%x\n",
				 cmd->device->id, cmd->device->lun, cmd,
				 cmd->result, *lp, *(lp + 3), cmd->retries,
				 scsi_get_resid(cmd));
	}

	lpfc_update_stats(phba, lpfc_cmd);
	if (vport->cfg_max_scsicmpl_time &&
	   time_after(jiffies, lpfc_cmd->start_time +
		msecs_to_jiffies(vport->cfg_max_scsicmpl_time))) {
		spin_lock_irqsave(shost->host_lock, flags);
		if (pnode && NLP_CHK_NODE_ACT(pnode)) {
			if (pnode->cmd_qdepth >
				atomic_read(&pnode->cmd_pending) &&
				(atomic_read(&pnode->cmd_pending) >
				LPFC_MIN_TGT_QDEPTH) &&
				((cmd->cmnd[0] == READ_10) ||
				(cmd->cmnd[0] == WRITE_10)))
				pnode->cmd_qdepth =
					atomic_read(&pnode->cmd_pending);

			pnode->last_change_time = jiffies;
		}
		spin_unlock_irqrestore(shost->host_lock, flags);
	}
	lpfc_scsi_unprep_dma_buf(phba, lpfc_cmd);

	lpfc_cmd->pCmd = NULL;
	spin_unlock(&lpfc_cmd->buf_lock);

	/* The sdev is not guaranteed to be valid post scsi_done upcall. */
	cmd->scsi_done(cmd);

	/*
	 * If there is an abort thread waiting for command completion
	 * wake up the thread.
	 */
	spin_lock(&lpfc_cmd->buf_lock);
	lpfc_cmd->cur_iocbq.iocb_flag &= ~LPFC_DRIVER_ABORTED;
	if (lpfc_cmd->waitq)
		wake_up(lpfc_cmd->waitq);
	spin_unlock(&lpfc_cmd->buf_lock);

	lpfc_release_scsi_buf(phba, lpfc_cmd);
}

/**
 * lpfc_fcpcmd_to_iocb - copy the fcp_cmd data into the IOCB
 * @data: A pointer to the immediate command data portion of the IOCB.
 * @fcp_cmnd: The FCP Command that is provided by the SCSI layer.
 *
 * The routine copies the entire FCP command from @fcp_cmnd to @data while
 * byte swapping the data to big endian format for transmission on the wire.
 **/
static void
lpfc_fcpcmd_to_iocb(uint8_t *data, struct fcp_cmnd *fcp_cmnd)
{
	int i, j;
	for (i = 0, j = 0; i < sizeof(struct fcp_cmnd);
	     i += sizeof(uint32_t), j++) {
		((uint32_t *)data)[j] = cpu_to_be32(((uint32_t *)fcp_cmnd)[j]);
	}
}

/**
 * lpfc_scsi_prep_cmnd - Wrapper func for convert scsi cmnd to FCP info unit
 * @vport: The virtual port for which this call is being executed.
 * @lpfc_cmd: The scsi command which needs to send.
 * @pnode: Pointer to lpfc_nodelist.
 *
 * This routine initializes fcp_cmnd and iocb data structure from scsi command
 * to transfer for device with SLI3 interface spec.
 **/
static void
lpfc_scsi_prep_cmnd(struct lpfc_vport *vport, struct lpfc_io_buf *lpfc_cmd,
		    struct lpfc_nodelist *pnode)
{
	struct lpfc_hba *phba = vport->phba;
	struct scsi_cmnd *scsi_cmnd = lpfc_cmd->pCmd;
	struct fcp_cmnd *fcp_cmnd = lpfc_cmd->fcp_cmnd;
	IOCB_t *iocb_cmd = &lpfc_cmd->cur_iocbq.iocb;
	struct lpfc_iocbq *piocbq = &(lpfc_cmd->cur_iocbq);
	struct lpfc_sli4_hdw_queue *hdwq = NULL;
	int datadir = scsi_cmnd->sc_data_direction;
	int idx;
	uint8_t *ptr;
	bool sli4;
	uint32_t fcpdl;

	if (!pnode || !NLP_CHK_NODE_ACT(pnode))
		return;

	lpfc_cmd->fcp_rsp->rspSnsLen = 0;
	/* clear task management bits */
	lpfc_cmd->fcp_cmnd->fcpCntl2 = 0;

	int_to_scsilun(lpfc_cmd->pCmd->device->lun,
			&lpfc_cmd->fcp_cmnd->fcp_lun);

	ptr = &fcp_cmnd->fcpCdb[0];
	memcpy(ptr, scsi_cmnd->cmnd, scsi_cmnd->cmd_len);
	if (scsi_cmnd->cmd_len < LPFC_FCP_CDB_LEN) {
		ptr += scsi_cmnd->cmd_len;
		memset(ptr, 0, (LPFC_FCP_CDB_LEN - scsi_cmnd->cmd_len));
	}

	fcp_cmnd->fcpCntl1 = SIMPLE_Q;

	sli4 = (phba->sli_rev == LPFC_SLI_REV4);
	piocbq->iocb.un.fcpi.fcpi_XRdy = 0;
	idx = lpfc_cmd->hdwq_no;
	if (phba->sli4_hba.hdwq)
		hdwq = &phba->sli4_hba.hdwq[idx];

	/*
	 * There are three possibilities here - use scatter-gather segment, use
	 * the single mapping, or neither.  Start the lpfc command prep by
	 * bumping the bpl beyond the fcp_cmnd and fcp_rsp regions to the first
	 * data bde entry.
	 */
	if (scsi_sg_count(scsi_cmnd)) {
		if (datadir == DMA_TO_DEVICE) {
			iocb_cmd->ulpCommand = CMD_FCP_IWRITE64_CR;
			iocb_cmd->ulpPU = PARM_READ_CHECK;
			if (vport->cfg_first_burst_size &&
			    (pnode->nlp_flag & NLP_FIRSTBURST)) {
				fcpdl = scsi_bufflen(scsi_cmnd);
				if (fcpdl < vport->cfg_first_burst_size)
					piocbq->iocb.un.fcpi.fcpi_XRdy = fcpdl;
				else
					piocbq->iocb.un.fcpi.fcpi_XRdy =
						vport->cfg_first_burst_size;
			}
			fcp_cmnd->fcpCntl3 = WRITE_DATA;
			if (hdwq)
				hdwq->scsi_cstat.output_requests++;
		} else {
			iocb_cmd->ulpCommand = CMD_FCP_IREAD64_CR;
			iocb_cmd->ulpPU = PARM_READ_CHECK;
			fcp_cmnd->fcpCntl3 = READ_DATA;
			if (hdwq)
				hdwq->scsi_cstat.input_requests++;
		}
	} else {
		iocb_cmd->ulpCommand = CMD_FCP_ICMND64_CR;
		iocb_cmd->un.fcpi.fcpi_parm = 0;
		iocb_cmd->ulpPU = 0;
		fcp_cmnd->fcpCntl3 = 0;
		if (hdwq)
			hdwq->scsi_cstat.control_requests++;
	}
	if (phba->sli_rev == 3 &&
	    !(phba->sli3_options & LPFC_SLI3_BG_ENABLED))
		lpfc_fcpcmd_to_iocb(iocb_cmd->unsli3.fcp_ext.icd, fcp_cmnd);
	/*
	 * Finish initializing those IOCB fields that are independent
	 * of the scsi_cmnd request_buffer
	 */
	piocbq->iocb.ulpContext = pnode->nlp_rpi;
	if (sli4)
		piocbq->iocb.ulpContext =
		  phba->sli4_hba.rpi_ids[pnode->nlp_rpi];
	if (pnode->nlp_fcp_info & NLP_FCP_2_DEVICE)
		piocbq->iocb.ulpFCP2Rcvy = 1;
	else
		piocbq->iocb.ulpFCP2Rcvy = 0;

	piocbq->iocb.ulpClass = (pnode->nlp_fcp_info & 0x0f);
	piocbq->context1  = lpfc_cmd;
	piocbq->iocb_cmpl = lpfc_scsi_cmd_iocb_cmpl;
	piocbq->iocb.ulpTimeout = lpfc_cmd->timeout;
	piocbq->vport = vport;
}

/**
 * lpfc_scsi_prep_task_mgmt_cmd - Convert SLI3 scsi TM cmd to FCP info unit
 * @vport: The virtual port for which this call is being executed.
 * @lpfc_cmd: Pointer to lpfc_io_buf data structure.
 * @lun: Logical unit number.
 * @task_mgmt_cmd: SCSI task management command.
 *
 * This routine creates FCP information unit corresponding to @task_mgmt_cmd
 * for device with SLI-3 interface spec.
 *
 * Return codes:
 *   0 - Error
 *   1 - Success
 **/
static int
lpfc_scsi_prep_task_mgmt_cmd(struct lpfc_vport *vport,
			     struct lpfc_io_buf *lpfc_cmd,
			     uint64_t lun,
			     uint8_t task_mgmt_cmd)
{
	struct lpfc_iocbq *piocbq;
	IOCB_t *piocb;
	struct fcp_cmnd *fcp_cmnd;
	struct lpfc_rport_data *rdata = lpfc_cmd->rdata;
	struct lpfc_nodelist *ndlp = rdata->pnode;

	if (!ndlp || !NLP_CHK_NODE_ACT(ndlp) ||
	    ndlp->nlp_state != NLP_STE_MAPPED_NODE)
		return 0;

	piocbq = &(lpfc_cmd->cur_iocbq);
	piocbq->vport = vport;

	piocb = &piocbq->iocb;

	fcp_cmnd = lpfc_cmd->fcp_cmnd;
	/* Clear out any old data in the FCP command area */
	memset(fcp_cmnd, 0, sizeof(struct fcp_cmnd));
	int_to_scsilun(lun, &fcp_cmnd->fcp_lun);
	fcp_cmnd->fcpCntl2 = task_mgmt_cmd;
	if (vport->phba->sli_rev == 3 &&
	    !(vport->phba->sli3_options & LPFC_SLI3_BG_ENABLED))
		lpfc_fcpcmd_to_iocb(piocb->unsli3.fcp_ext.icd, fcp_cmnd);
	piocb->ulpCommand = CMD_FCP_ICMND64_CR;
	piocb->ulpContext = ndlp->nlp_rpi;
	if (vport->phba->sli_rev == LPFC_SLI_REV4) {
		piocb->ulpContext =
		  vport->phba->sli4_hba.rpi_ids[ndlp->nlp_rpi];
	}
	piocb->ulpFCP2Rcvy = (ndlp->nlp_fcp_info & NLP_FCP_2_DEVICE) ? 1 : 0;
	piocb->ulpClass = (ndlp->nlp_fcp_info & 0x0f);
	piocb->ulpPU = 0;
	piocb->un.fcpi.fcpi_parm = 0;

	/* ulpTimeout is only one byte */
	if (lpfc_cmd->timeout > 0xff) {
		/*
		 * Do not timeout the command at the firmware level.
		 * The driver will provide the timeout mechanism.
		 */
		piocb->ulpTimeout = 0;
	} else
		piocb->ulpTimeout = lpfc_cmd->timeout;

	if (vport->phba->sli_rev == LPFC_SLI_REV4)
		lpfc_sli4_set_rsp_sgl_last(vport->phba, lpfc_cmd);

	return 1;
}

/**
 * lpfc_scsi_api_table_setup - Set up scsi api function jump table
 * @phba: The hba struct for which this call is being executed.
 * @dev_grp: The HBA PCI-Device group number.
 *
 * This routine sets up the SCSI interface API function jump table in @phba
 * struct.
 * Returns: 0 - success, -ENODEV - failure.
 **/
int
lpfc_scsi_api_table_setup(struct lpfc_hba *phba, uint8_t dev_grp)
{

	phba->lpfc_scsi_unprep_dma_buf = lpfc_scsi_unprep_dma_buf;
	phba->lpfc_scsi_prep_cmnd = lpfc_scsi_prep_cmnd;

	switch (dev_grp) {
	case LPFC_PCI_DEV_LP:
		phba->lpfc_scsi_prep_dma_buf = lpfc_scsi_prep_dma_buf_s3;
		phba->lpfc_bg_scsi_prep_dma_buf = lpfc_bg_scsi_prep_dma_buf_s3;
		phba->lpfc_release_scsi_buf = lpfc_release_scsi_buf_s3;
		phba->lpfc_get_scsi_buf = lpfc_get_scsi_buf_s3;
		break;
	case LPFC_PCI_DEV_OC:
		phba->lpfc_scsi_prep_dma_buf = lpfc_scsi_prep_dma_buf_s4;
		phba->lpfc_bg_scsi_prep_dma_buf = lpfc_bg_scsi_prep_dma_buf_s4;
		phba->lpfc_release_scsi_buf = lpfc_release_scsi_buf_s4;
		phba->lpfc_get_scsi_buf = lpfc_get_scsi_buf_s4;
		break;
	default:
		lpfc_printf_log(phba, KERN_ERR, LOG_INIT,
				"1418 Invalid HBA PCI-device group: 0x%x\n",
				dev_grp);
		return -ENODEV;
		break;
	}
	phba->lpfc_rampdown_queue_depth = lpfc_rampdown_queue_depth;
	phba->lpfc_scsi_cmd_iocb_cmpl = lpfc_scsi_cmd_iocb_cmpl;
	return 0;
}

/**
 * lpfc_taskmgmt_def_cmpl - IOCB completion routine for task management command
 * @phba: The Hba for which this call is being executed.
 * @cmdiocbq: Pointer to lpfc_iocbq data structure.
 * @rspiocbq: Pointer to lpfc_iocbq data structure.
 *
 * This routine is IOCB completion routine for device reset and target reset
 * routine. This routine release scsi buffer associated with lpfc_cmd.
 **/
static void
lpfc_tskmgmt_def_cmpl(struct lpfc_hba *phba,
			struct lpfc_iocbq *cmdiocbq,
			struct lpfc_iocbq *rspiocbq)
{
	struct lpfc_io_buf *lpfc_cmd =
		(struct lpfc_io_buf *) cmdiocbq->context1;
	if (lpfc_cmd)
		lpfc_release_scsi_buf(phba, lpfc_cmd);
	return;
}

/**
 * lpfc_check_pci_resettable - Walks list of devices on pci_dev's bus to check
 *                             if issuing a pci_bus_reset is possibly unsafe
 * @phba: lpfc_hba pointer.
 *
 * Description:
 * Walks the bus_list to ensure only PCI devices with Emulex
 * vendor id, device ids that support hot reset, and only one occurrence
 * of function 0.
 *
 * Returns:
 * -EBADSLT,  detected invalid device
 *      0,    successful
 */
int
lpfc_check_pci_resettable(const struct lpfc_hba *phba)
{
	const struct pci_dev *pdev = phba->pcidev;
	struct pci_dev *ptr = NULL;
	u8 counter = 0;

	/* Walk the list of devices on the pci_dev's bus */
	list_for_each_entry(ptr, &pdev->bus->devices, bus_list) {
		/* Check for Emulex Vendor ID */
		if (ptr->vendor != PCI_VENDOR_ID_EMULEX) {
			lpfc_printf_log(phba, KERN_INFO, LOG_INIT,
					"8346 Non-Emulex vendor found: "
					"0x%04x\n", ptr->vendor);
			return -EBADSLT;
		}

		/* Check for valid Emulex Device ID */
		switch (ptr->device) {
		case PCI_DEVICE_ID_LANCER_FC:
		case PCI_DEVICE_ID_LANCER_G6_FC:
		case PCI_DEVICE_ID_LANCER_G7_FC:
			break;
		default:
			lpfc_printf_log(phba, KERN_INFO, LOG_INIT,
					"8347 Invalid device found: "
					"0x%04x\n", ptr->device);
			return -EBADSLT;
		}

		/* Check for only one function 0 ID to ensure only one HBA on
		 * secondary bus
		 */
		if (ptr->devfn == 0) {
			if (++counter > 1) {
				lpfc_printf_log(phba, KERN_INFO, LOG_INIT,
						"8348 More than one device on "
						"secondary bus found\n");
				return -EBADSLT;
			}
		}
	}

	return 0;
}

/**
 * lpfc_info - Info entry point of scsi_host_template data structure
 * @host: The scsi host for which this call is being executed.
 *
 * This routine provides module information about hba.
 *
 * Reutrn code:
 *   Pointer to char - Success.
 **/
const char *
lpfc_info(struct Scsi_Host *host)
{
	struct lpfc_vport *vport = (struct lpfc_vport *) host->hostdata;
	struct lpfc_hba   *phba = vport->phba;
	int link_speed = 0;
	static char lpfcinfobuf[384];
	char tmp[384] = {0};

	memset(lpfcinfobuf, 0, sizeof(lpfcinfobuf));
	if (phba && phba->pcidev){
		/* Model Description */
		scnprintf(tmp, sizeof(tmp), phba->ModelDesc);
		if (strlcat(lpfcinfobuf, tmp, sizeof(lpfcinfobuf)) >=
		    sizeof(lpfcinfobuf))
			goto buffer_done;

		/* PCI Info */
		scnprintf(tmp, sizeof(tmp),
			  " on PCI bus %02x device %02x irq %d",
			  phba->pcidev->bus->number, phba->pcidev->devfn,
			  phba->pcidev->irq);
		if (strlcat(lpfcinfobuf, tmp, sizeof(lpfcinfobuf)) >=
		    sizeof(lpfcinfobuf))
			goto buffer_done;

		/* Port Number */
		if (phba->Port[0]) {
			scnprintf(tmp, sizeof(tmp), " port %s", phba->Port);
			if (strlcat(lpfcinfobuf, tmp, sizeof(lpfcinfobuf)) >=
			    sizeof(lpfcinfobuf))
				goto buffer_done;
		}

		/* Link Speed */
		link_speed = lpfc_sli_port_speed_get(phba);
		if (link_speed != 0) {
			scnprintf(tmp, sizeof(tmp),
				  " Logical Link Speed: %d Mbps", link_speed);
			if (strlcat(lpfcinfobuf, tmp, sizeof(lpfcinfobuf)) >=
			    sizeof(lpfcinfobuf))
				goto buffer_done;
		}

		/* PCI resettable */
		if (!lpfc_check_pci_resettable(phba)) {
			scnprintf(tmp, sizeof(tmp), " PCI resettable");
			strlcat(lpfcinfobuf, tmp, sizeof(lpfcinfobuf));
		}
	}

buffer_done:
	return lpfcinfobuf;
}

/**
 * lpfc_poll_rearm_time - Routine to modify fcp_poll timer of hba
 * @phba: The Hba for which this call is being executed.
 *
 * This routine modifies fcp_poll_timer  field of @phba by cfg_poll_tmo.
 * The default value of cfg_poll_tmo is 10 milliseconds.
 **/
static __inline__ void lpfc_poll_rearm_timer(struct lpfc_hba * phba)
{
	unsigned long  poll_tmo_expires =
		(jiffies + msecs_to_jiffies(phba->cfg_poll_tmo));

	if (!list_empty(&phba->sli.sli3_ring[LPFC_FCP_RING].txcmplq))
		mod_timer(&phba->fcp_poll_timer,
			  poll_tmo_expires);
}

/**
 * lpfc_poll_start_timer - Routine to start fcp_poll_timer of HBA
 * @phba: The Hba for which this call is being executed.
 *
 * This routine starts the fcp_poll_timer of @phba.
 **/
void lpfc_poll_start_timer(struct lpfc_hba * phba)
{
	lpfc_poll_rearm_timer(phba);
}

/**
 * lpfc_poll_timeout - Restart polling timer
 * @ptr: Map to lpfc_hba data structure pointer.
 *
 * This routine restarts fcp_poll timer, when FCP ring  polling is enable
 * and FCP Ring interrupt is disable.
 **/

void lpfc_poll_timeout(struct timer_list *t)
{
	struct lpfc_hba *phba = from_timer(phba, t, fcp_poll_timer);

	if (phba->cfg_poll & ENABLE_FCP_RING_POLLING) {
		lpfc_sli_handle_fast_ring_event(phba,
			&phba->sli.sli3_ring[LPFC_FCP_RING], HA_R0RE_REQ);

		if (phba->cfg_poll & DISABLE_FCP_RING_INT)
			lpfc_poll_rearm_timer(phba);
	}
}

/**
 * lpfc_queuecommand - scsi_host_template queuecommand entry point
 * @cmnd: Pointer to scsi_cmnd data structure.
 * @done: Pointer to done routine.
 *
 * Driver registers this routine to scsi midlayer to submit a @cmd to process.
 * This routine prepares an IOCB from scsi command and provides to firmware.
 * The @done callback is invoked after driver finished processing the command.
 *
 * Return value :
 *   0 - Success
 *   SCSI_MLQUEUE_HOST_BUSY - Block all devices served by this host temporarily.
 **/
static int
lpfc_queuecommand(struct Scsi_Host *shost, struct scsi_cmnd *cmnd)
{
	struct lpfc_vport *vport = (struct lpfc_vport *) shost->hostdata;
	struct lpfc_hba   *phba = vport->phba;
	struct lpfc_rport_data *rdata;
	struct lpfc_nodelist *ndlp;
	struct lpfc_io_buf *lpfc_cmd;
	struct fc_rport *rport = starget_to_rport(scsi_target(cmnd->device));
	int err, idx;
#ifdef CONFIG_SCSI_LPFC_DEBUG_FS
	int cpu;
#endif

	rdata = lpfc_rport_data_from_scsi_device(cmnd->device);

	/* sanity check on references */
	if (unlikely(!rdata) || unlikely(!rport))
		goto out_fail_command;

	err = fc_remote_port_chkready(rport);
	if (err) {
		cmnd->result = err;
		goto out_fail_command;
	}
	ndlp = rdata->pnode;

	if ((scsi_get_prot_op(cmnd) != SCSI_PROT_NORMAL) &&
		(!(phba->sli3_options & LPFC_SLI3_BG_ENABLED))) {

		lpfc_printf_log(phba, KERN_ERR, LOG_BG,
				"9058 BLKGRD: ERROR: rcvd protected cmd:%02x"
				" op:%02x str=%s without registering for"
				" BlockGuard - Rejecting command\n",
				cmnd->cmnd[0], scsi_get_prot_op(cmnd),
				dif_op_str[scsi_get_prot_op(cmnd)]);
		goto out_fail_command;
	}

	/*
	 * Catch race where our node has transitioned, but the
	 * transport is still transitioning.
	 */
	if (!ndlp || !NLP_CHK_NODE_ACT(ndlp))
		goto out_tgt_busy;
	if (lpfc_ndlp_check_qdepth(phba, ndlp)) {
		if (atomic_read(&ndlp->cmd_pending) >= ndlp->cmd_qdepth) {
			lpfc_printf_vlog(vport, KERN_INFO, LOG_FCP_ERROR,
					 "3377 Target Queue Full, scsi Id:%d "
					 "Qdepth:%d Pending command:%d"
					 " WWNN:%02x:%02x:%02x:%02x:"
					 "%02x:%02x:%02x:%02x, "
					 " WWPN:%02x:%02x:%02x:%02x:"
					 "%02x:%02x:%02x:%02x",
					 ndlp->nlp_sid, ndlp->cmd_qdepth,
					 atomic_read(&ndlp->cmd_pending),
					 ndlp->nlp_nodename.u.wwn[0],
					 ndlp->nlp_nodename.u.wwn[1],
					 ndlp->nlp_nodename.u.wwn[2],
					 ndlp->nlp_nodename.u.wwn[3],
					 ndlp->nlp_nodename.u.wwn[4],
					 ndlp->nlp_nodename.u.wwn[5],
					 ndlp->nlp_nodename.u.wwn[6],
					 ndlp->nlp_nodename.u.wwn[7],
					 ndlp->nlp_portname.u.wwn[0],
					 ndlp->nlp_portname.u.wwn[1],
					 ndlp->nlp_portname.u.wwn[2],
					 ndlp->nlp_portname.u.wwn[3],
					 ndlp->nlp_portname.u.wwn[4],
					 ndlp->nlp_portname.u.wwn[5],
					 ndlp->nlp_portname.u.wwn[6],
					 ndlp->nlp_portname.u.wwn[7]);
			goto out_tgt_busy;
		}
	}

	lpfc_cmd = lpfc_get_scsi_buf(phba, ndlp, cmnd);
	if (lpfc_cmd == NULL) {
		lpfc_rampdown_queue_depth(phba);

		lpfc_printf_vlog(vport, KERN_INFO, LOG_FCP_ERROR,
				 "0707 driver's buffer pool is empty, "
				 "IO busied\n");
		goto out_host_busy;
	}

	/*
	 * Store the midlayer's command structure for the completion phase
	 * and complete the command initialization.
	 */
	lpfc_cmd->pCmd  = cmnd;
	lpfc_cmd->rdata = rdata;
	lpfc_cmd->ndlp = ndlp;
	cmnd->host_scribble = (unsigned char *)lpfc_cmd;

	if (scsi_get_prot_op(cmnd) != SCSI_PROT_NORMAL) {
		if (vport->phba->cfg_enable_bg) {
			lpfc_printf_vlog(vport,
					 KERN_INFO, LOG_SCSI_CMD,
					 "9033 BLKGRD: rcvd %s cmd:x%x "
					 "sector x%llx cnt %u pt %x\n",
					 dif_op_str[scsi_get_prot_op(cmnd)],
					 cmnd->cmnd[0],
					 (unsigned long long)scsi_get_lba(cmnd),
					 blk_rq_sectors(cmnd->request),
					 (cmnd->cmnd[1]>>5));
		}
		err = lpfc_bg_scsi_prep_dma_buf(phba, lpfc_cmd);
	} else {
		if (vport->phba->cfg_enable_bg) {
			lpfc_printf_vlog(vport,
					 KERN_INFO, LOG_SCSI_CMD,
					 "9038 BLKGRD: rcvd PROT_NORMAL cmd: "
					 "x%x sector x%llx cnt %u pt %x\n",
					 cmnd->cmnd[0],
					 (unsigned long long)scsi_get_lba(cmnd),
					 blk_rq_sectors(cmnd->request),
					 (cmnd->cmnd[1]>>5));
		}
		err = lpfc_scsi_prep_dma_buf(phba, lpfc_cmd);
	}

	if (err == 2) {
		cmnd->result = DID_ERROR << 16;
		goto out_fail_command_release_buf;
	} else if (err) {
		goto out_host_busy_free_buf;
	}

	lpfc_scsi_prep_cmnd(vport, lpfc_cmd, ndlp);

#ifdef CONFIG_SCSI_LPFC_DEBUG_FS
	if (phba->cpucheck_on & LPFC_CHECK_SCSI_IO) {
		cpu = raw_smp_processor_id();
		if (cpu < LPFC_CHECK_CPU_CNT) {
			struct lpfc_sli4_hdw_queue *hdwq =
					&phba->sli4_hba.hdwq[lpfc_cmd->hdwq_no];
			hdwq->cpucheck_xmt_io[cpu]++;
		}
	}
#endif
	err = lpfc_sli_issue_iocb(phba, LPFC_FCP_RING,
				  &lpfc_cmd->cur_iocbq, SLI_IOCB_RET_IOCB);
	if (err) {
		lpfc_printf_vlog(vport, KERN_INFO, LOG_FCP,
				 "3376 FCP could not issue IOCB err %x"
				 "FCP cmd x%x <%d/%llu> "
				 "sid: x%x did: x%x oxid: x%x "
				 "Data: x%x x%x x%x x%x\n",
				 err, cmnd->cmnd[0],
				 cmnd->device ? cmnd->device->id : 0xffff,
				 cmnd->device ? cmnd->device->lun : (u64) -1,
				 vport->fc_myDID, ndlp->nlp_DID,
				 phba->sli_rev == LPFC_SLI_REV4 ?
				 lpfc_cmd->cur_iocbq.sli4_xritag : 0xffff,
				 lpfc_cmd->cur_iocbq.iocb.ulpContext,
				 lpfc_cmd->cur_iocbq.iocb.ulpIoTag,
				 lpfc_cmd->cur_iocbq.iocb.ulpTimeout,
				 (uint32_t)
				 (cmnd->request->timeout / 1000));

		goto out_host_busy_free_buf;
	}
	if (phba->cfg_poll & ENABLE_FCP_RING_POLLING) {
		lpfc_sli_handle_fast_ring_event(phba,
			&phba->sli.sli3_ring[LPFC_FCP_RING], HA_R0RE_REQ);

		if (phba->cfg_poll & DISABLE_FCP_RING_INT)
			lpfc_poll_rearm_timer(phba);
	}

	if (phba->cfg_xri_rebalancing)
		lpfc_keep_pvt_pool_above_lowwm(phba, lpfc_cmd->hdwq_no);

	return 0;

 out_host_busy_free_buf:
	idx = lpfc_cmd->hdwq_no;
	lpfc_scsi_unprep_dma_buf(phba, lpfc_cmd);
	if (phba->sli4_hba.hdwq) {
		switch (lpfc_cmd->fcp_cmnd->fcpCntl3) {
		case WRITE_DATA:
			phba->sli4_hba.hdwq[idx].scsi_cstat.output_requests--;
			break;
		case READ_DATA:
			phba->sli4_hba.hdwq[idx].scsi_cstat.input_requests--;
			break;
		default:
			phba->sli4_hba.hdwq[idx].scsi_cstat.control_requests--;
		}
	}
	lpfc_release_scsi_buf(phba, lpfc_cmd);
 out_host_busy:
	return SCSI_MLQUEUE_HOST_BUSY;

 out_tgt_busy:
	return SCSI_MLQUEUE_TARGET_BUSY;

 out_fail_command_release_buf:
	lpfc_release_scsi_buf(phba, lpfc_cmd);

 out_fail_command:
	cmnd->scsi_done(cmnd);
	return 0;
}


/**
 * lpfc_abort_handler - scsi_host_template eh_abort_handler entry point
 * @cmnd: Pointer to scsi_cmnd data structure.
 *
 * This routine aborts @cmnd pending in base driver.
 *
 * Return code :
 *   0x2003 - Error
 *   0x2002 - Success
 **/
static int
lpfc_abort_handler(struct scsi_cmnd *cmnd)
{
	struct Scsi_Host  *shost = cmnd->device->host;
	struct lpfc_vport *vport = (struct lpfc_vport *) shost->hostdata;
	struct lpfc_hba   *phba = vport->phba;
	struct lpfc_iocbq *iocb;
	struct lpfc_iocbq *abtsiocb;
	struct lpfc_io_buf *lpfc_cmd;
	IOCB_t *cmd, *icmd;
	int ret = SUCCESS, status = 0;
	struct lpfc_sli_ring *pring_s4 = NULL;
	int ret_val;
	unsigned long flags;
	DECLARE_WAIT_QUEUE_HEAD_ONSTACK(waitq);

	status = fc_block_scsi_eh(cmnd);
	if (status != 0 && status != SUCCESS)
		return status;

	lpfc_cmd = (struct lpfc_io_buf *)cmnd->host_scribble;
	if (!lpfc_cmd)
		return ret;

	spin_lock_irqsave(&phba->hbalock, flags);
	/* driver queued commands are in process of being flushed */
	if (phba->hba_flag & HBA_IOQ_FLUSH) {
		lpfc_printf_vlog(vport, KERN_WARNING, LOG_FCP,
			"3168 SCSI Layer abort requested I/O has been "
			"flushed by LLD.\n");
		ret = FAILED;
		goto out_unlock;
	}

	/* Guard against IO completion being called at same time */
	spin_lock(&lpfc_cmd->buf_lock);

	if (!lpfc_cmd->pCmd) {
		lpfc_printf_vlog(vport, KERN_WARNING, LOG_FCP,
			 "2873 SCSI Layer I/O Abort Request IO CMPL Status "
			 "x%x ID %d LUN %llu\n",
			 SUCCESS, cmnd->device->id, cmnd->device->lun);
		goto out_unlock_buf;
	}

	iocb = &lpfc_cmd->cur_iocbq;
	if (phba->sli_rev == LPFC_SLI_REV4) {
		pring_s4 = phba->sli4_hba.hdwq[iocb->hba_wqidx].io_wq->pring;
		if (!pring_s4) {
			ret = FAILED;
			goto out_unlock_buf;
		}
		spin_lock(&pring_s4->ring_lock);
	}
	/* the command is in process of being cancelled */
	if (!(iocb->iocb_flag & LPFC_IO_ON_TXCMPLQ)) {
		lpfc_printf_vlog(vport, KERN_WARNING, LOG_FCP,
			"3169 SCSI Layer abort requested I/O has been "
			"cancelled by LLD.\n");
		ret = FAILED;
		goto out_unlock_ring;
	}
	/*
	 * If pCmd field of the corresponding lpfc_io_buf structure
	 * points to a different SCSI command, then the driver has
	 * already completed this command, but the midlayer did not
	 * see the completion before the eh fired. Just return SUCCESS.
	 */
	if (lpfc_cmd->pCmd != cmnd) {
		lpfc_printf_vlog(vport, KERN_WARNING, LOG_FCP,
			"3170 SCSI Layer abort requested I/O has been "
			"completed by LLD.\n");
		goto out_unlock_ring;
	}

	BUG_ON(iocb->context1 != lpfc_cmd);

	/* abort issued in recovery is still in progress */
	if (iocb->iocb_flag & LPFC_DRIVER_ABORTED) {
		lpfc_printf_vlog(vport, KERN_WARNING, LOG_FCP,
			 "3389 SCSI Layer I/O Abort Request is pending\n");
		if (phba->sli_rev == LPFC_SLI_REV4)
			spin_unlock(&pring_s4->ring_lock);
		spin_unlock(&lpfc_cmd->buf_lock);
		spin_unlock_irqrestore(&phba->hbalock, flags);
		goto wait_for_cmpl;
	}

	abtsiocb = __lpfc_sli_get_iocbq(phba);
	if (abtsiocb == NULL) {
		ret = FAILED;
		goto out_unlock_ring;
	}

	/* Indicate the IO is being aborted by the driver. */
	iocb->iocb_flag |= LPFC_DRIVER_ABORTED;

	/*
	 * The scsi command can not be in txq and it is in flight because the
	 * pCmd is still pointig at the SCSI command we have to abort. There
	 * is no need to search the txcmplq. Just send an abort to the FW.
	 */

	cmd = &iocb->iocb;
	icmd = &abtsiocb->iocb;
	icmd->un.acxri.abortType = ABORT_TYPE_ABTS;
	icmd->un.acxri.abortContextTag = cmd->ulpContext;
	if (phba->sli_rev == LPFC_SLI_REV4)
		icmd->un.acxri.abortIoTag = iocb->sli4_xritag;
	else
		icmd->un.acxri.abortIoTag = cmd->ulpIoTag;

	icmd->ulpLe = 1;
	icmd->ulpClass = cmd->ulpClass;

	/* ABTS WQE must go to the same WQ as the WQE to be aborted */
	abtsiocb->hba_wqidx = iocb->hba_wqidx;
	abtsiocb->iocb_flag |= LPFC_USE_FCPWQIDX;
	if (iocb->iocb_flag & LPFC_IO_FOF)
		abtsiocb->iocb_flag |= LPFC_IO_FOF;

	if (lpfc_is_link_up(phba))
		icmd->ulpCommand = CMD_ABORT_XRI_CN;
	else
		icmd->ulpCommand = CMD_CLOSE_XRI_CN;

	abtsiocb->iocb_cmpl = lpfc_sli_abort_fcp_cmpl;
	abtsiocb->vport = vport;
	lpfc_cmd->waitq = &waitq;
	if (phba->sli_rev == LPFC_SLI_REV4) {
		/* Note: both hbalock and ring_lock must be set here */
		ret_val = __lpfc_sli_issue_iocb(phba, pring_s4->ringno,
						abtsiocb, 0);
		spin_unlock(&pring_s4->ring_lock);
	} else {
		ret_val = __lpfc_sli_issue_iocb(phba, LPFC_FCP_RING,
						abtsiocb, 0);
	}
	/* no longer need the lock after this point */
	spin_unlock_irqrestore(&phba->hbalock, flags);

	if (ret_val == IOCB_ERROR) {
		/* Indicate the IO is not being aborted by the driver. */
		iocb->iocb_flag &= ~LPFC_DRIVER_ABORTED;
		lpfc_cmd->waitq = NULL;
		spin_unlock(&lpfc_cmd->buf_lock);
		lpfc_sli_release_iocbq(phba, abtsiocb);
		ret = FAILED;
		goto out;
	}

	spin_unlock(&lpfc_cmd->buf_lock);

	if (phba->cfg_poll & DISABLE_FCP_RING_INT)
		lpfc_sli_handle_fast_ring_event(phba,
			&phba->sli.sli3_ring[LPFC_FCP_RING], HA_R0RE_REQ);

wait_for_cmpl:
	/* Wait for abort to complete */
	wait_event_timeout(waitq,
			  (lpfc_cmd->pCmd != cmnd),
			   msecs_to_jiffies(2*vport->cfg_devloss_tmo*1000));

	spin_lock(&lpfc_cmd->buf_lock);

	if (lpfc_cmd->pCmd == cmnd) {
		ret = FAILED;
		lpfc_printf_vlog(vport, KERN_ERR, LOG_FCP,
				 "0748 abort handler timed out waiting "
				 "for aborting I/O (xri:x%x) to complete: "
				 "ret %#x, ID %d, LUN %llu\n",
				 iocb->sli4_xritag, ret,
				 cmnd->device->id, cmnd->device->lun);
	}

	lpfc_cmd->waitq = NULL;

	spin_unlock(&lpfc_cmd->buf_lock);
	goto out;

out_unlock_ring:
	if (phba->sli_rev == LPFC_SLI_REV4)
		spin_unlock(&pring_s4->ring_lock);
out_unlock_buf:
	spin_unlock(&lpfc_cmd->buf_lock);
out_unlock:
	spin_unlock_irqrestore(&phba->hbalock, flags);
out:
	lpfc_printf_vlog(vport, KERN_WARNING, LOG_FCP,
			 "0749 SCSI Layer I/O Abort Request Status x%x ID %d "
			 "LUN %llu\n", ret, cmnd->device->id,
			 cmnd->device->lun);
	return ret;
}

static char *
lpfc_taskmgmt_name(uint8_t task_mgmt_cmd)
{
	switch (task_mgmt_cmd) {
	case FCP_ABORT_TASK_SET:
		return "ABORT_TASK_SET";
	case FCP_CLEAR_TASK_SET:
		return "FCP_CLEAR_TASK_SET";
	case FCP_BUS_RESET:
		return "FCP_BUS_RESET";
	case FCP_LUN_RESET:
		return "FCP_LUN_RESET";
	case FCP_TARGET_RESET:
		return "FCP_TARGET_RESET";
	case FCP_CLEAR_ACA:
		return "FCP_CLEAR_ACA";
	case FCP_TERMINATE_TASK:
		return "FCP_TERMINATE_TASK";
	default:
		return "unknown";
	}
}


/**
 * lpfc_check_fcp_rsp - check the returned fcp_rsp to see if task failed
 * @vport: The virtual port for which this call is being executed.
 * @lpfc_cmd: Pointer to lpfc_io_buf data structure.
 *
 * This routine checks the FCP RSP INFO to see if the tsk mgmt command succeded
 *
 * Return code :
 *   0x2003 - Error
 *   0x2002 - Success
 **/
static int
lpfc_check_fcp_rsp(struct lpfc_vport *vport, struct lpfc_io_buf *lpfc_cmd)
{
	struct fcp_rsp *fcprsp = lpfc_cmd->fcp_rsp;
	uint32_t rsp_info;
	uint32_t rsp_len;
	uint8_t  rsp_info_code;
	int ret = FAILED;


	if (fcprsp == NULL)
		lpfc_printf_vlog(vport, KERN_INFO, LOG_FCP,
				 "0703 fcp_rsp is missing\n");
	else {
		rsp_info = fcprsp->rspStatus2;
		rsp_len = be32_to_cpu(fcprsp->rspRspLen);
		rsp_info_code = fcprsp->rspInfo3;


		lpfc_printf_vlog(vport, KERN_INFO,
				 LOG_FCP,
				 "0706 fcp_rsp valid 0x%x,"
				 " rsp len=%d code 0x%x\n",
				 rsp_info,
				 rsp_len, rsp_info_code);

		/* If FCP_RSP_LEN_VALID bit is one, then the FCP_RSP_LEN
		 * field specifies the number of valid bytes of FCP_RSP_INFO.
		 * The FCP_RSP_LEN field shall be set to 0x04 or 0x08
		 */
		if ((fcprsp->rspStatus2 & RSP_LEN_VALID) &&
		    ((rsp_len == 8) || (rsp_len == 4))) {
			switch (rsp_info_code) {
			case RSP_NO_FAILURE:
				lpfc_printf_vlog(vport, KERN_INFO, LOG_FCP,
						 "0715 Task Mgmt No Failure\n");
				ret = SUCCESS;
				break;
			case RSP_TM_NOT_SUPPORTED: /* TM rejected */
				lpfc_printf_vlog(vport, KERN_INFO, LOG_FCP,
						 "0716 Task Mgmt Target "
						"reject\n");
				break;
			case RSP_TM_NOT_COMPLETED: /* TM failed */
				lpfc_printf_vlog(vport, KERN_INFO, LOG_FCP,
						 "0717 Task Mgmt Target "
						"failed TM\n");
				break;
			case RSP_TM_INVALID_LU: /* TM to invalid LU! */
				lpfc_printf_vlog(vport, KERN_INFO, LOG_FCP,
						 "0718 Task Mgmt to invalid "
						"LUN\n");
				break;
			}
		}
	}
	return ret;
}


/**
 * lpfc_send_taskmgmt - Generic SCSI Task Mgmt Handler
 * @vport: The virtual port for which this call is being executed.
 * @rdata: Pointer to remote port local data
 * @tgt_id: Target ID of remote device.
 * @lun_id: Lun number for the TMF
 * @task_mgmt_cmd: type of TMF to send
 *
 * This routine builds and sends a TMF (SCSI Task Mgmt Function) to
 * a remote port.
 *
 * Return Code:
 *   0x2003 - Error
 *   0x2002 - Success.
 **/
static int
lpfc_send_taskmgmt(struct lpfc_vport *vport, struct scsi_cmnd *cmnd,
		   unsigned int tgt_id, uint64_t lun_id,
		   uint8_t task_mgmt_cmd)
{
	struct lpfc_hba   *phba = vport->phba;
	struct lpfc_io_buf *lpfc_cmd;
	struct lpfc_iocbq *iocbq;
	struct lpfc_iocbq *iocbqrsp;
	struct lpfc_rport_data *rdata;
	struct lpfc_nodelist *pnode;
	int ret;
	int status;

	rdata = lpfc_rport_data_from_scsi_device(cmnd->device);
	if (!rdata || !rdata->pnode || !NLP_CHK_NODE_ACT(rdata->pnode))
		return FAILED;
	pnode = rdata->pnode;

	lpfc_cmd = lpfc_get_scsi_buf(phba, pnode, NULL);
	if (lpfc_cmd == NULL)
		return FAILED;
	lpfc_cmd->timeout = phba->cfg_task_mgmt_tmo;
	lpfc_cmd->rdata = rdata;
	lpfc_cmd->pCmd = cmnd;
	lpfc_cmd->ndlp = pnode;

	status = lpfc_scsi_prep_task_mgmt_cmd(vport, lpfc_cmd, lun_id,
					   task_mgmt_cmd);
	if (!status) {
		lpfc_release_scsi_buf(phba, lpfc_cmd);
		return FAILED;
	}

	iocbq = &lpfc_cmd->cur_iocbq;
	iocbqrsp = lpfc_sli_get_iocbq(phba);
	if (iocbqrsp == NULL) {
		lpfc_release_scsi_buf(phba, lpfc_cmd);
		return FAILED;
	}
	iocbq->iocb_cmpl = lpfc_tskmgmt_def_cmpl;

	lpfc_printf_vlog(vport, KERN_INFO, LOG_FCP,
			 "0702 Issue %s to TGT %d LUN %llu "
			 "rpi x%x nlp_flag x%x Data: x%x x%x\n",
			 lpfc_taskmgmt_name(task_mgmt_cmd), tgt_id, lun_id,
			 pnode->nlp_rpi, pnode->nlp_flag, iocbq->sli4_xritag,
			 iocbq->iocb_flag);

	status = lpfc_sli_issue_iocb_wait(phba, LPFC_FCP_RING,
					  iocbq, iocbqrsp, lpfc_cmd->timeout);
	if ((status != IOCB_SUCCESS) ||
	    (iocbqrsp->iocb.ulpStatus != IOSTAT_SUCCESS)) {
		if (status != IOCB_SUCCESS ||
		    iocbqrsp->iocb.ulpStatus != IOSTAT_FCP_RSP_ERROR)
			lpfc_printf_vlog(vport, KERN_ERR, LOG_FCP,
					 "0727 TMF %s to TGT %d LUN %llu "
					 "failed (%d, %d) iocb_flag x%x\n",
					 lpfc_taskmgmt_name(task_mgmt_cmd),
					 tgt_id, lun_id,
					 iocbqrsp->iocb.ulpStatus,
					 iocbqrsp->iocb.un.ulpWord[4],
					 iocbq->iocb_flag);
		/* if ulpStatus != IOCB_SUCCESS, then status == IOCB_SUCCESS */
		if (status == IOCB_SUCCESS) {
			if (iocbqrsp->iocb.ulpStatus == IOSTAT_FCP_RSP_ERROR)
				/* Something in the FCP_RSP was invalid.
				 * Check conditions */
				ret = lpfc_check_fcp_rsp(vport, lpfc_cmd);
			else
				ret = FAILED;
		} else if (status == IOCB_TIMEDOUT) {
			ret = TIMEOUT_ERROR;
		} else {
			ret = FAILED;
		}
	} else
		ret = SUCCESS;

	lpfc_sli_release_iocbq(phba, iocbqrsp);

	if (ret != TIMEOUT_ERROR)
		lpfc_release_scsi_buf(phba, lpfc_cmd);

	return ret;
}

/**
 * lpfc_chk_tgt_mapped -
 * @vport: The virtual port to check on
 * @cmnd: Pointer to scsi_cmnd data structure.
 *
 * This routine delays until the scsi target (aka rport) for the
 * command exists (is present and logged in) or we declare it non-existent.
 *
 * Return code :
 *  0x2003 - Error
 *  0x2002 - Success
 **/
static int
lpfc_chk_tgt_mapped(struct lpfc_vport *vport, struct scsi_cmnd *cmnd)
{
	struct lpfc_rport_data *rdata;
	struct lpfc_nodelist *pnode;
	unsigned long later;

	rdata = lpfc_rport_data_from_scsi_device(cmnd->device);
	if (!rdata) {
		lpfc_printf_vlog(vport, KERN_INFO, LOG_FCP,
			"0797 Tgt Map rport failure: rdata x%px\n", rdata);
		return FAILED;
	}
	pnode = rdata->pnode;
	/*
	 * If target is not in a MAPPED state, delay until
	 * target is rediscovered or devloss timeout expires.
	 */
	later = msecs_to_jiffies(2 * vport->cfg_devloss_tmo * 1000) + jiffies;
	while (time_after(later, jiffies)) {
		if (!pnode || !NLP_CHK_NODE_ACT(pnode))
			return FAILED;
		if (pnode->nlp_state == NLP_STE_MAPPED_NODE)
			return SUCCESS;
		schedule_timeout_uninterruptible(msecs_to_jiffies(500));
		rdata = lpfc_rport_data_from_scsi_device(cmnd->device);
		if (!rdata)
			return FAILED;
		pnode = rdata->pnode;
	}
	if (!pnode || !NLP_CHK_NODE_ACT(pnode) ||
	    (pnode->nlp_state != NLP_STE_MAPPED_NODE))
		return FAILED;
	return SUCCESS;
}

/**
 * lpfc_reset_flush_io_context -
 * @vport: The virtual port (scsi_host) for the flush context
 * @tgt_id: If aborting by Target contect - specifies the target id
 * @lun_id: If aborting by Lun context - specifies the lun id
 * @context: specifies the context level to flush at.
 *
 * After a reset condition via TMF, we need to flush orphaned i/o
 * contexts from the adapter. This routine aborts any contexts
 * outstanding, then waits for their completions. The wait is
 * bounded by devloss_tmo though.
 *
 * Return code :
 *  0x2003 - Error
 *  0x2002 - Success
 **/
static int
lpfc_reset_flush_io_context(struct lpfc_vport *vport, uint16_t tgt_id,
			uint64_t lun_id, lpfc_ctx_cmd context)
{
	struct lpfc_hba   *phba = vport->phba;
	unsigned long later;
	int cnt;

	cnt = lpfc_sli_sum_iocb(vport, tgt_id, lun_id, context);
	if (cnt)
		lpfc_sli_abort_taskmgmt(vport,
					&phba->sli.sli3_ring[LPFC_FCP_RING],
					tgt_id, lun_id, context);
	later = msecs_to_jiffies(2 * vport->cfg_devloss_tmo * 1000) + jiffies;
	while (time_after(later, jiffies) && cnt) {
		schedule_timeout_uninterruptible(msecs_to_jiffies(20));
		cnt = lpfc_sli_sum_iocb(vport, tgt_id, lun_id, context);
	}
	if (cnt) {
		lpfc_printf_vlog(vport, KERN_ERR, LOG_FCP,
			"0724 I/O flush failure for context %s : cnt x%x\n",
			((context == LPFC_CTX_LUN) ? "LUN" :
			 ((context == LPFC_CTX_TGT) ? "TGT" :
			  ((context == LPFC_CTX_HOST) ? "HOST" : "Unknown"))),
			cnt);
		return FAILED;
	}
	return SUCCESS;
}

/**
 * lpfc_device_reset_handler - scsi_host_template eh_device_reset entry point
 * @cmnd: Pointer to scsi_cmnd data structure.
 *
 * This routine does a device reset by sending a LUN_RESET task management
 * command.
 *
 * Return code :
 *  0x2003 - Error
 *  0x2002 - Success
 **/
static int
lpfc_device_reset_handler(struct scsi_cmnd *cmnd)
{
	struct Scsi_Host  *shost = cmnd->device->host;
	struct lpfc_vport *vport = (struct lpfc_vport *) shost->hostdata;
	struct lpfc_rport_data *rdata;
	struct lpfc_nodelist *pnode;
	unsigned tgt_id = cmnd->device->id;
	uint64_t lun_id = cmnd->device->lun;
	struct lpfc_scsi_event_header scsi_event;
	int status;

	rdata = lpfc_rport_data_from_scsi_device(cmnd->device);
	if (!rdata || !rdata->pnode) {
		lpfc_printf_vlog(vport, KERN_ERR, LOG_FCP,
				 "0798 Device Reset rdata failure: rdata x%px\n",
				 rdata);
		return FAILED;
	}
	pnode = rdata->pnode;
	status = fc_block_scsi_eh(cmnd);
	if (status != 0 && status != SUCCESS)
		return status;

	status = lpfc_chk_tgt_mapped(vport, cmnd);
	if (status == FAILED) {
		lpfc_printf_vlog(vport, KERN_ERR, LOG_FCP,
			"0721 Device Reset rport failure: rdata x%px\n", rdata);
		return FAILED;
	}

	scsi_event.event_type = FC_REG_SCSI_EVENT;
	scsi_event.subcategory = LPFC_EVENT_LUNRESET;
	scsi_event.lun = lun_id;
	memcpy(scsi_event.wwpn, &pnode->nlp_portname, sizeof(struct lpfc_name));
	memcpy(scsi_event.wwnn, &pnode->nlp_nodename, sizeof(struct lpfc_name));

	fc_host_post_vendor_event(shost, fc_get_event_number(),
		sizeof(scsi_event), (char *)&scsi_event, LPFC_NL_VENDOR_ID);

	status = lpfc_send_taskmgmt(vport, cmnd, tgt_id, lun_id,
						FCP_LUN_RESET);

	lpfc_printf_vlog(vport, KERN_ERR, LOG_FCP,
			 "0713 SCSI layer issued Device Reset (%d, %llu) "
			 "return x%x\n", tgt_id, lun_id, status);

	/*
	 * We have to clean up i/o as : they may be orphaned by the TMF;
	 * or if the TMF failed, they may be in an indeterminate state.
	 * So, continue on.
	 * We will report success if all the i/o aborts successfully.
	 */
	if (status == SUCCESS)
		status = lpfc_reset_flush_io_context(vport, tgt_id, lun_id,
						LPFC_CTX_LUN);

	return status;
}

/**
 * lpfc_target_reset_handler - scsi_host_template eh_target_reset entry point
 * @cmnd: Pointer to scsi_cmnd data structure.
 *
 * This routine does a target reset by sending a TARGET_RESET task management
 * command.
 *
 * Return code :
 *  0x2003 - Error
 *  0x2002 - Success
 **/
static int
lpfc_target_reset_handler(struct scsi_cmnd *cmnd)
{
	struct Scsi_Host  *shost = cmnd->device->host;
	struct lpfc_vport *vport = (struct lpfc_vport *) shost->hostdata;
	struct lpfc_rport_data *rdata;
	struct lpfc_nodelist *pnode;
	unsigned tgt_id = cmnd->device->id;
	uint64_t lun_id = cmnd->device->lun;
	struct lpfc_scsi_event_header scsi_event;
	int status;

	rdata = lpfc_rport_data_from_scsi_device(cmnd->device);
	if (!rdata || !rdata->pnode) {
		lpfc_printf_vlog(vport, KERN_ERR, LOG_FCP,
				 "0799 Target Reset rdata failure: rdata x%px\n",
				 rdata);
		return FAILED;
	}
	pnode = rdata->pnode;
	status = fc_block_scsi_eh(cmnd);
	if (status != 0 && status != SUCCESS)
		return status;

	status = lpfc_chk_tgt_mapped(vport, cmnd);
	if (status == FAILED) {
		lpfc_printf_vlog(vport, KERN_ERR, LOG_FCP,
			"0722 Target Reset rport failure: rdata x%px\n", rdata);
		if (pnode) {
			spin_lock_irq(shost->host_lock);
			pnode->nlp_flag &= ~NLP_NPR_ADISC;
			pnode->nlp_fcp_info &= ~NLP_FCP_2_DEVICE;
			spin_unlock_irq(shost->host_lock);
		}
		lpfc_reset_flush_io_context(vport, tgt_id, lun_id,
					  LPFC_CTX_TGT);
		return FAST_IO_FAIL;
	}

	scsi_event.event_type = FC_REG_SCSI_EVENT;
	scsi_event.subcategory = LPFC_EVENT_TGTRESET;
	scsi_event.lun = 0;
	memcpy(scsi_event.wwpn, &pnode->nlp_portname, sizeof(struct lpfc_name));
	memcpy(scsi_event.wwnn, &pnode->nlp_nodename, sizeof(struct lpfc_name));

	fc_host_post_vendor_event(shost, fc_get_event_number(),
		sizeof(scsi_event), (char *)&scsi_event, LPFC_NL_VENDOR_ID);

	status = lpfc_send_taskmgmt(vport, cmnd, tgt_id, lun_id,
					FCP_TARGET_RESET);

	lpfc_printf_vlog(vport, KERN_ERR, LOG_FCP,
			 "0723 SCSI layer issued Target Reset (%d, %llu) "
			 "return x%x\n", tgt_id, lun_id, status);

	/*
	 * We have to clean up i/o as : they may be orphaned by the TMF;
	 * or if the TMF failed, they may be in an indeterminate state.
	 * So, continue on.
	 * We will report success if all the i/o aborts successfully.
	 */
	if (status == SUCCESS)
		status = lpfc_reset_flush_io_context(vport, tgt_id, lun_id,
					  LPFC_CTX_TGT);
	return status;
}

/**
 * lpfc_bus_reset_handler - scsi_host_template eh_bus_reset_handler entry point
 * @cmnd: Pointer to scsi_cmnd data structure.
 *
 * This routine does target reset to all targets on @cmnd->device->host.
 * This emulates Parallel SCSI Bus Reset Semantics.
 *
 * Return code :
 *  0x2003 - Error
 *  0x2002 - Success
 **/
static int
lpfc_bus_reset_handler(struct scsi_cmnd *cmnd)
{
	struct Scsi_Host  *shost = cmnd->device->host;
	struct lpfc_vport *vport = (struct lpfc_vport *) shost->hostdata;
	struct lpfc_nodelist *ndlp = NULL;
	struct lpfc_scsi_event_header scsi_event;
	int match;
	int ret = SUCCESS, status, i;

	scsi_event.event_type = FC_REG_SCSI_EVENT;
	scsi_event.subcategory = LPFC_EVENT_BUSRESET;
	scsi_event.lun = 0;
	memcpy(scsi_event.wwpn, &vport->fc_portname, sizeof(struct lpfc_name));
	memcpy(scsi_event.wwnn, &vport->fc_nodename, sizeof(struct lpfc_name));

	fc_host_post_vendor_event(shost, fc_get_event_number(),
		sizeof(scsi_event), (char *)&scsi_event, LPFC_NL_VENDOR_ID);

	status = fc_block_scsi_eh(cmnd);
	if (status != 0 && status != SUCCESS)
		return status;

	/*
	 * Since the driver manages a single bus device, reset all
	 * targets known to the driver.  Should any target reset
	 * fail, this routine returns failure to the midlayer.
	 */
	for (i = 0; i < LPFC_MAX_TARGET; i++) {
		/* Search for mapped node by target ID */
		match = 0;
		spin_lock_irq(shost->host_lock);
		list_for_each_entry(ndlp, &vport->fc_nodes, nlp_listp) {
			if (!NLP_CHK_NODE_ACT(ndlp))
				continue;
			if (vport->phba->cfg_fcp2_no_tgt_reset &&
			    (ndlp->nlp_fcp_info & NLP_FCP_2_DEVICE))
				continue;
			if (ndlp->nlp_state == NLP_STE_MAPPED_NODE &&
			    ndlp->nlp_sid == i &&
			    ndlp->rport &&
			    ndlp->nlp_type & NLP_FCP_TARGET) {
				match = 1;
				break;
			}
		}
		spin_unlock_irq(shost->host_lock);
		if (!match)
			continue;

		status = lpfc_send_taskmgmt(vport, cmnd,
					i, 0, FCP_TARGET_RESET);

		if (status != SUCCESS) {
			lpfc_printf_vlog(vport, KERN_ERR, LOG_FCP,
					 "0700 Bus Reset on target %d failed\n",
					 i);
			ret = FAILED;
		}
	}
	/*
	 * We have to clean up i/o as : they may be orphaned by the TMFs
	 * above; or if any of the TMFs failed, they may be in an
	 * indeterminate state.
	 * We will report success if all the i/o aborts successfully.
	 */

	status = lpfc_reset_flush_io_context(vport, 0, 0, LPFC_CTX_HOST);
	if (status != SUCCESS)
		ret = FAILED;

	lpfc_printf_vlog(vport, KERN_ERR, LOG_FCP,
			 "0714 SCSI layer issued Bus Reset Data: x%x\n", ret);
	return ret;
}

/**
 * lpfc_host_reset_handler - scsi_host_template eh_host_reset_handler entry pt
 * @cmnd: Pointer to scsi_cmnd data structure.
 *
 * This routine does host reset to the adaptor port. It brings the HBA
 * offline, performs a board restart, and then brings the board back online.
 * The lpfc_offline calls lpfc_sli_hba_down which will abort and local
 * reject all outstanding SCSI commands to the host and error returned
 * back to SCSI mid-level. As this will be SCSI mid-level's last resort
 * of error handling, it will only return error if resetting of the adapter
 * is not successful; in all other cases, will return success.
 *
 * Return code :
 *  0x2003 - Error
 *  0x2002 - Success
 **/
static int
lpfc_host_reset_handler(struct scsi_cmnd *cmnd)
{
	struct Scsi_Host *shost = cmnd->device->host;
	struct lpfc_vport *vport = (struct lpfc_vport *) shost->hostdata;
	struct lpfc_hba *phba = vport->phba;
	int rc, ret = SUCCESS;

	lpfc_printf_vlog(vport, KERN_ERR, LOG_FCP,
			 "3172 SCSI layer issued Host Reset Data:\n");

	lpfc_offline_prep(phba, LPFC_MBX_WAIT);
	lpfc_offline(phba);
	rc = lpfc_sli_brdrestart(phba);
	if (rc)
		goto error;

	rc = lpfc_online(phba);
	if (rc)
		goto error;

	lpfc_unblock_mgmt_io(phba);

	return ret;
error:
	lpfc_printf_vlog(vport, KERN_ERR, LOG_FCP,
			 "3323 Failed host reset\n");
	lpfc_unblock_mgmt_io(phba);
	return FAILED;
}

/**
 * lpfc_slave_alloc - scsi_host_template slave_alloc entry point
 * @sdev: Pointer to scsi_device.
 *
 * This routine populates the cmds_per_lun count + 2 scsi_bufs into  this host's
 * globally available list of scsi buffers. This routine also makes sure scsi
 * buffer is not allocated more than HBA limit conveyed to midlayer. This list
 * of scsi buffer exists for the lifetime of the driver.
 *
 * Return codes:
 *   non-0 - Error
 *   0 - Success
 **/
static int
lpfc_slave_alloc(struct scsi_device *sdev)
{
	struct lpfc_vport *vport = (struct lpfc_vport *) sdev->host->hostdata;
	struct lpfc_hba   *phba = vport->phba;
	struct fc_rport *rport = starget_to_rport(scsi_target(sdev));
	uint32_t total = 0;
	uint32_t num_to_alloc = 0;
	int num_allocated = 0;
	uint32_t sdev_cnt;
	struct lpfc_device_data *device_data;
	unsigned long flags;
	struct lpfc_name target_wwpn;

	if (!rport || fc_remote_port_chkready(rport))
		return -ENXIO;

	if (phba->cfg_fof) {

		/*
		 * Check to see if the device data structure for the lun
		 * exists.  If not, create one.
		 */

		u64_to_wwn(rport->port_name, target_wwpn.u.wwn);
		spin_lock_irqsave(&phba->devicelock, flags);
		device_data = __lpfc_get_device_data(phba,
						     &phba->luns,
						     &vport->fc_portname,
						     &target_wwpn,
						     sdev->lun);
		if (!device_data) {
			spin_unlock_irqrestore(&phba->devicelock, flags);
			device_data = lpfc_create_device_data(phba,
							&vport->fc_portname,
							&target_wwpn,
							sdev->lun,
							phba->cfg_XLanePriority,
							true);
			if (!device_data)
				return -ENOMEM;
			spin_lock_irqsave(&phba->devicelock, flags);
			list_add_tail(&device_data->listentry, &phba->luns);
		}
		device_data->rport_data = rport->dd_data;
		device_data->available = true;
		spin_unlock_irqrestore(&phba->devicelock, flags);
		sdev->hostdata = device_data;
	} else {
		sdev->hostdata = rport->dd_data;
	}
	sdev_cnt = atomic_inc_return(&phba->sdev_cnt);

	/* For SLI4, all IO buffers are pre-allocated */
	if (phba->sli_rev == LPFC_SLI_REV4)
		return 0;

	/* This code path is now ONLY for SLI3 adapters */

	/*
	 * Populate the cmds_per_lun count scsi_bufs into this host's globally
	 * available list of scsi buffers.  Don't allocate more than the
	 * HBA limit conveyed to the midlayer via the host structure.  The
	 * formula accounts for the lun_queue_depth + error handlers + 1
	 * extra.  This list of scsi bufs exists for the lifetime of the driver.
	 */
	total = phba->total_scsi_bufs;
	num_to_alloc = vport->cfg_lun_queue_depth + 2;

	/* If allocated buffers are enough do nothing */
	if ((sdev_cnt * (vport->cfg_lun_queue_depth + 2)) < total)
		return 0;

	/* Allow some exchanges to be available always to complete discovery */
	if (total >= phba->cfg_hba_queue_depth - LPFC_DISC_IOCB_BUFF_COUNT ) {
		lpfc_printf_vlog(vport, KERN_WARNING, LOG_FCP,
				 "0704 At limitation of %d preallocated "
				 "command buffers\n", total);
		return 0;
	/* Allow some exchanges to be available always to complete discovery */
	} else if (total + num_to_alloc >
		phba->cfg_hba_queue_depth - LPFC_DISC_IOCB_BUFF_COUNT ) {
		lpfc_printf_vlog(vport, KERN_WARNING, LOG_FCP,
				 "0705 Allocation request of %d "
				 "command buffers will exceed max of %d.  "
				 "Reducing allocation request to %d.\n",
				 num_to_alloc, phba->cfg_hba_queue_depth,
				 (phba->cfg_hba_queue_depth - total));
		num_to_alloc = phba->cfg_hba_queue_depth - total;
	}
	num_allocated = lpfc_new_scsi_buf_s3(vport, num_to_alloc);
	if (num_to_alloc != num_allocated) {
			lpfc_printf_vlog(vport, KERN_ERR, LOG_FCP,
					 "0708 Allocation request of %d "
					 "command buffers did not succeed.  "
					 "Allocated %d buffers.\n",
					 num_to_alloc, num_allocated);
	}
	if (num_allocated > 0)
		phba->total_scsi_bufs += num_allocated;
	return 0;
}

/**
 * lpfc_slave_configure - scsi_host_template slave_configure entry point
 * @sdev: Pointer to scsi_device.
 *
 * This routine configures following items
 *   - Tag command queuing support for @sdev if supported.
 *   - Enable SLI polling for fcp ring if ENABLE_FCP_RING_POLLING flag is set.
 *
 * Return codes:
 *   0 - Success
 **/
static int
lpfc_slave_configure(struct scsi_device *sdev)
{
	struct lpfc_vport *vport = (struct lpfc_vport *) sdev->host->hostdata;
	struct lpfc_hba   *phba = vport->phba;

	scsi_change_queue_depth(sdev, vport->cfg_lun_queue_depth);

	if (phba->cfg_poll & ENABLE_FCP_RING_POLLING) {
		lpfc_sli_handle_fast_ring_event(phba,
			&phba->sli.sli3_ring[LPFC_FCP_RING], HA_R0RE_REQ);
		if (phba->cfg_poll & DISABLE_FCP_RING_INT)
			lpfc_poll_rearm_timer(phba);
	}

	return 0;
}

/**
 * lpfc_slave_destroy - slave_destroy entry point of SHT data structure
 * @sdev: Pointer to scsi_device.
 *
 * This routine sets @sdev hostatdata filed to null.
 **/
static void
lpfc_slave_destroy(struct scsi_device *sdev)
{
	struct lpfc_vport *vport = (struct lpfc_vport *) sdev->host->hostdata;
	struct lpfc_hba   *phba = vport->phba;
	unsigned long flags;
	struct lpfc_device_data *device_data = sdev->hostdata;

	atomic_dec(&phba->sdev_cnt);
	if ((phba->cfg_fof) && (device_data)) {
		spin_lock_irqsave(&phba->devicelock, flags);
		device_data->available = false;
		if (!device_data->oas_enabled)
			lpfc_delete_device_data(phba, device_data);
		spin_unlock_irqrestore(&phba->devicelock, flags);
	}
	sdev->hostdata = NULL;
	return;
}

/**
 * lpfc_create_device_data - creates and initializes device data structure for OAS
 * @pha: Pointer to host bus adapter structure.
 * @vport_wwpn: Pointer to vport's wwpn information
 * @target_wwpn: Pointer to target's wwpn information
 * @lun: Lun on target
 * @atomic_create: Flag to indicate if memory should be allocated using the
 *		  GFP_ATOMIC flag or not.
 *
 * This routine creates a device data structure which will contain identifying
 * information for the device (host wwpn, target wwpn, lun), state of OAS,
 * whether or not the corresponding lun is available by the system,
 * and pointer to the rport data.
 *
 * Return codes:
 *   NULL - Error
 *   Pointer to lpfc_device_data - Success
 **/
struct lpfc_device_data*
lpfc_create_device_data(struct lpfc_hba *phba, struct lpfc_name *vport_wwpn,
			struct lpfc_name *target_wwpn, uint64_t lun,
			uint32_t pri, bool atomic_create)
{

	struct lpfc_device_data *lun_info;
	int memory_flags;

	if (unlikely(!phba) || !vport_wwpn || !target_wwpn  ||
	    !(phba->cfg_fof))
		return NULL;

	/* Attempt to create the device data to contain lun info */

	if (atomic_create)
		memory_flags = GFP_ATOMIC;
	else
		memory_flags = GFP_KERNEL;
	lun_info = mempool_alloc(phba->device_data_mem_pool, memory_flags);
	if (!lun_info)
		return NULL;
	INIT_LIST_HEAD(&lun_info->listentry);
	lun_info->rport_data  = NULL;
	memcpy(&lun_info->device_id.vport_wwpn, vport_wwpn,
	       sizeof(struct lpfc_name));
	memcpy(&lun_info->device_id.target_wwpn, target_wwpn,
	       sizeof(struct lpfc_name));
	lun_info->device_id.lun = lun;
	lun_info->oas_enabled = false;
	lun_info->priority = pri;
	lun_info->available = false;
	return lun_info;
}

/**
 * lpfc_delete_device_data - frees a device data structure for OAS
 * @pha: Pointer to host bus adapter structure.
 * @lun_info: Pointer to device data structure to free.
 *
 * This routine frees the previously allocated device data structure passed.
 *
 **/
void
lpfc_delete_device_data(struct lpfc_hba *phba,
			struct lpfc_device_data *lun_info)
{

	if (unlikely(!phba) || !lun_info  ||
	    !(phba->cfg_fof))
		return;

	if (!list_empty(&lun_info->listentry))
		list_del(&lun_info->listentry);
	mempool_free(lun_info, phba->device_data_mem_pool);
	return;
}

/**
 * __lpfc_get_device_data - returns the device data for the specified lun
 * @pha: Pointer to host bus adapter structure.
 * @list: Point to list to search.
 * @vport_wwpn: Pointer to vport's wwpn information
 * @target_wwpn: Pointer to target's wwpn information
 * @lun: Lun on target
 *
 * This routine searches the list passed for the specified lun's device data.
 * This function does not hold locks, it is the responsibility of the caller
 * to ensure the proper lock is held before calling the function.
 *
 * Return codes:
 *   NULL - Error
 *   Pointer to lpfc_device_data - Success
 **/
struct lpfc_device_data*
__lpfc_get_device_data(struct lpfc_hba *phba, struct list_head *list,
		       struct lpfc_name *vport_wwpn,
		       struct lpfc_name *target_wwpn, uint64_t lun)
{

	struct lpfc_device_data *lun_info;

	if (unlikely(!phba) || !list || !vport_wwpn || !target_wwpn ||
	    !phba->cfg_fof)
		return NULL;

	/* Check to see if the lun is already enabled for OAS. */

	list_for_each_entry(lun_info, list, listentry) {
		if ((memcmp(&lun_info->device_id.vport_wwpn, vport_wwpn,
			    sizeof(struct lpfc_name)) == 0) &&
		    (memcmp(&lun_info->device_id.target_wwpn, target_wwpn,
			    sizeof(struct lpfc_name)) == 0) &&
		    (lun_info->device_id.lun == lun))
			return lun_info;
	}

	return NULL;
}

/**
 * lpfc_find_next_oas_lun - searches for the next oas lun
 * @pha: Pointer to host bus adapter structure.
 * @vport_wwpn: Pointer to vport's wwpn information
 * @target_wwpn: Pointer to target's wwpn information
 * @starting_lun: Pointer to the lun to start searching for
 * @found_vport_wwpn: Pointer to the found lun's vport wwpn information
 * @found_target_wwpn: Pointer to the found lun's target wwpn information
 * @found_lun: Pointer to the found lun.
 * @found_lun_status: Pointer to status of the found lun.
 *
 * This routine searches the luns list for the specified lun
 * or the first lun for the vport/target.  If the vport wwpn contains
 * a zero value then a specific vport is not specified. In this case
 * any vport which contains the lun will be considered a match.  If the
 * target wwpn contains a zero value then a specific target is not specified.
 * In this case any target which contains the lun will be considered a
 * match.  If the lun is found, the lun, vport wwpn, target wwpn and lun status
 * are returned.  The function will also return the next lun if available.
 * If the next lun is not found, starting_lun parameter will be set to
 * NO_MORE_OAS_LUN.
 *
 * Return codes:
 *   non-0 - Error
 *   0 - Success
 **/
bool
lpfc_find_next_oas_lun(struct lpfc_hba *phba, struct lpfc_name *vport_wwpn,
		       struct lpfc_name *target_wwpn, uint64_t *starting_lun,
		       struct lpfc_name *found_vport_wwpn,
		       struct lpfc_name *found_target_wwpn,
		       uint64_t *found_lun,
		       uint32_t *found_lun_status,
		       uint32_t *found_lun_pri)
{

	unsigned long flags;
	struct lpfc_device_data *lun_info;
	struct lpfc_device_id *device_id;
	uint64_t lun;
	bool found = false;

	if (unlikely(!phba) || !vport_wwpn || !target_wwpn ||
	    !starting_lun || !found_vport_wwpn ||
	    !found_target_wwpn || !found_lun || !found_lun_status ||
	    (*starting_lun == NO_MORE_OAS_LUN) ||
	    !phba->cfg_fof)
		return false;

	lun = *starting_lun;
	*found_lun = NO_MORE_OAS_LUN;
	*starting_lun = NO_MORE_OAS_LUN;

	/* Search for lun or the lun closet in value */

	spin_lock_irqsave(&phba->devicelock, flags);
	list_for_each_entry(lun_info, &phba->luns, listentry) {
		if (((wwn_to_u64(vport_wwpn->u.wwn) == 0) ||
		     (memcmp(&lun_info->device_id.vport_wwpn, vport_wwpn,
			    sizeof(struct lpfc_name)) == 0)) &&
		    ((wwn_to_u64(target_wwpn->u.wwn) == 0) ||
		     (memcmp(&lun_info->device_id.target_wwpn, target_wwpn,
			    sizeof(struct lpfc_name)) == 0)) &&
		    (lun_info->oas_enabled)) {
			device_id = &lun_info->device_id;
			if ((!found) &&
			    ((lun == FIND_FIRST_OAS_LUN) ||
			     (device_id->lun == lun))) {
				*found_lun = device_id->lun;
				memcpy(found_vport_wwpn,
				       &device_id->vport_wwpn,
				       sizeof(struct lpfc_name));
				memcpy(found_target_wwpn,
				       &device_id->target_wwpn,
				       sizeof(struct lpfc_name));
				if (lun_info->available)
					*found_lun_status =
						OAS_LUN_STATUS_EXISTS;
				else
					*found_lun_status = 0;
				*found_lun_pri = lun_info->priority;
				if (phba->cfg_oas_flags & OAS_FIND_ANY_VPORT)
					memset(vport_wwpn, 0x0,
					       sizeof(struct lpfc_name));
				if (phba->cfg_oas_flags & OAS_FIND_ANY_TARGET)
					memset(target_wwpn, 0x0,
					       sizeof(struct lpfc_name));
				found = true;
			} else if (found) {
				*starting_lun = device_id->lun;
				memcpy(vport_wwpn, &device_id->vport_wwpn,
				       sizeof(struct lpfc_name));
				memcpy(target_wwpn, &device_id->target_wwpn,
				       sizeof(struct lpfc_name));
				break;
			}
		}
	}
	spin_unlock_irqrestore(&phba->devicelock, flags);
	return found;
}

/**
 * lpfc_enable_oas_lun - enables a lun for OAS operations
 * @pha: Pointer to host bus adapter structure.
 * @vport_wwpn: Pointer to vport's wwpn information
 * @target_wwpn: Pointer to target's wwpn information
 * @lun: Lun
 *
 * This routine enables a lun for oas operations.  The routines does so by
 * doing the following :
 *
 *   1) Checks to see if the device data for the lun has been created.
 *   2) If found, sets the OAS enabled flag if not set and returns.
 *   3) Otherwise, creates a device data structure.
 *   4) If successfully created, indicates the device data is for an OAS lun,
 *   indicates the lun is not available and add to the list of luns.
 *
 * Return codes:
 *   false - Error
 *   true - Success
 **/
bool
lpfc_enable_oas_lun(struct lpfc_hba *phba, struct lpfc_name *vport_wwpn,
		    struct lpfc_name *target_wwpn, uint64_t lun, uint8_t pri)
{

	struct lpfc_device_data *lun_info;
	unsigned long flags;

	if (unlikely(!phba) || !vport_wwpn || !target_wwpn ||
	    !phba->cfg_fof)
		return false;

	spin_lock_irqsave(&phba->devicelock, flags);

	/* Check to see if the device data for the lun has been created */
	lun_info = __lpfc_get_device_data(phba, &phba->luns, vport_wwpn,
					  target_wwpn, lun);
	if (lun_info) {
		if (!lun_info->oas_enabled)
			lun_info->oas_enabled = true;
		lun_info->priority = pri;
		spin_unlock_irqrestore(&phba->devicelock, flags);
		return true;
	}

	/* Create an lun info structure and add to list of luns */
	lun_info = lpfc_create_device_data(phba, vport_wwpn, target_wwpn, lun,
					   pri, true);
	if (lun_info) {
		lun_info->oas_enabled = true;
		lun_info->priority = pri;
		lun_info->available = false;
		list_add_tail(&lun_info->listentry, &phba->luns);
		spin_unlock_irqrestore(&phba->devicelock, flags);
		return true;
	}
	spin_unlock_irqrestore(&phba->devicelock, flags);
	return false;
}

/**
 * lpfc_disable_oas_lun - disables a lun for OAS operations
 * @pha: Pointer to host bus adapter structure.
 * @vport_wwpn: Pointer to vport's wwpn information
 * @target_wwpn: Pointer to target's wwpn information
 * @lun: Lun
 *
 * This routine disables a lun for oas operations.  The routines does so by
 * doing the following :
 *
 *   1) Checks to see if the device data for the lun is created.
 *   2) If present, clears the flag indicating this lun is for OAS.
 *   3) If the lun is not available by the system, the device data is
 *   freed.
 *
 * Return codes:
 *   false - Error
 *   true - Success
 **/
bool
lpfc_disable_oas_lun(struct lpfc_hba *phba, struct lpfc_name *vport_wwpn,
		     struct lpfc_name *target_wwpn, uint64_t lun, uint8_t pri)
{

	struct lpfc_device_data *lun_info;
	unsigned long flags;

	if (unlikely(!phba) || !vport_wwpn || !target_wwpn ||
	    !phba->cfg_fof)
		return false;

	spin_lock_irqsave(&phba->devicelock, flags);

	/* Check to see if the lun is available. */
	lun_info = __lpfc_get_device_data(phba,
					  &phba->luns, vport_wwpn,
					  target_wwpn, lun);
	if (lun_info) {
		lun_info->oas_enabled = false;
		lun_info->priority = pri;
		if (!lun_info->available)
			lpfc_delete_device_data(phba, lun_info);
		spin_unlock_irqrestore(&phba->devicelock, flags);
		return true;
	}

	spin_unlock_irqrestore(&phba->devicelock, flags);
	return false;
}

static int
lpfc_no_command(struct Scsi_Host *shost, struct scsi_cmnd *cmnd)
{
	return SCSI_MLQUEUE_HOST_BUSY;
}

static int
lpfc_no_handler(struct scsi_cmnd *cmnd)
{
	return FAILED;
}

static int
lpfc_no_slave(struct scsi_device *sdev)
{
	return -ENODEV;
}

struct scsi_host_template lpfc_template_nvme = {
	.module			= THIS_MODULE,
	.name			= LPFC_DRIVER_NAME,
	.proc_name		= LPFC_DRIVER_NAME,
	.info			= lpfc_info,
	.queuecommand		= lpfc_no_command,
	.eh_abort_handler	= lpfc_no_handler,
	.eh_device_reset_handler = lpfc_no_handler,
	.eh_target_reset_handler = lpfc_no_handler,
	.eh_bus_reset_handler	= lpfc_no_handler,
	.eh_host_reset_handler  = lpfc_no_handler,
	.slave_alloc		= lpfc_no_slave,
	.slave_configure	= lpfc_no_slave,
	.scan_finished		= lpfc_scan_finished,
	.this_id		= -1,
	.sg_tablesize		= 1,
	.cmd_per_lun		= 1,
	.use_clustering		= ENABLE_CLUSTERING,
	.shost_attrs		= lpfc_hba_attrs,
	.max_sectors		= 0xFFFF,
	.vendor_id		= LPFC_NL_VENDOR_ID,
	.track_queue_depth	= 0,
};

struct scsi_host_template lpfc_template_no_hr = {
	.module			= THIS_MODULE,
	.name			= LPFC_DRIVER_NAME,
	.proc_name		= LPFC_DRIVER_NAME,
	.info			= lpfc_info,
	.queuecommand		= lpfc_queuecommand,
	.eh_timed_out		= fc_eh_timed_out,
	.eh_abort_handler	= lpfc_abort_handler,
	.eh_device_reset_handler = lpfc_device_reset_handler,
	.eh_target_reset_handler = lpfc_target_reset_handler,
	.eh_bus_reset_handler	= lpfc_bus_reset_handler,
	.slave_alloc		= lpfc_slave_alloc,
	.slave_configure	= lpfc_slave_configure,
	.slave_destroy		= lpfc_slave_destroy,
	.scan_finished		= lpfc_scan_finished,
	.this_id		= -1,
	.sg_tablesize		= LPFC_DEFAULT_SG_SEG_CNT,
	.cmd_per_lun		= LPFC_CMD_PER_LUN,
	.use_clustering		= ENABLE_CLUSTERING,
	.shost_attrs		= lpfc_hba_attrs,
	.max_sectors		= 0xFFFFFFFF,
	.vendor_id		= LPFC_NL_VENDOR_ID,
	.change_queue_depth	= scsi_change_queue_depth,
	.track_queue_depth	= 1,
};

struct scsi_host_template lpfc_template = {
	.module			= THIS_MODULE,
	.name			= LPFC_DRIVER_NAME,
	.proc_name		= LPFC_DRIVER_NAME,
	.info			= lpfc_info,
	.queuecommand		= lpfc_queuecommand,
	.eh_timed_out		= fc_eh_timed_out,
	.eh_abort_handler	= lpfc_abort_handler,
	.eh_device_reset_handler = lpfc_device_reset_handler,
	.eh_target_reset_handler = lpfc_target_reset_handler,
	.eh_bus_reset_handler	= lpfc_bus_reset_handler,
	.eh_host_reset_handler  = lpfc_host_reset_handler,
	.slave_alloc		= lpfc_slave_alloc,
	.slave_configure	= lpfc_slave_configure,
	.slave_destroy		= lpfc_slave_destroy,
	.scan_finished		= lpfc_scan_finished,
	.this_id		= -1,
	.sg_tablesize		= LPFC_DEFAULT_SG_SEG_CNT,
	.cmd_per_lun		= LPFC_CMD_PER_LUN,
	.use_clustering		= ENABLE_CLUSTERING,
	.shost_attrs		= lpfc_hba_attrs,
	.max_sectors		= 0xFFFF,
	.vendor_id		= LPFC_NL_VENDOR_ID,
	.change_queue_depth	= scsi_change_queue_depth,
	.track_queue_depth	= 1,
};

struct scsi_host_template lpfc_vport_template = {
	.module			= THIS_MODULE,
	.name			= LPFC_DRIVER_NAME,
	.proc_name		= LPFC_DRIVER_NAME,
	.info			= lpfc_info,
	.queuecommand		= lpfc_queuecommand,
	.eh_timed_out		= fc_eh_timed_out,
	.eh_abort_handler	= lpfc_abort_handler,
	.eh_device_reset_handler = lpfc_device_reset_handler,
	.eh_target_reset_handler = lpfc_target_reset_handler,
	.slave_alloc		= lpfc_slave_alloc,
	.slave_configure	= lpfc_slave_configure,
	.slave_destroy		= lpfc_slave_destroy,
	.scan_finished		= lpfc_scan_finished,
	.this_id		= -1,
	.sg_tablesize		= LPFC_DEFAULT_SG_SEG_CNT,
	.cmd_per_lun		= LPFC_CMD_PER_LUN,
	.use_clustering		= ENABLE_CLUSTERING,
	.shost_attrs		= lpfc_vport_attrs,
	.max_sectors		= 0xFFFF,
	.change_queue_depth	= scsi_change_queue_depth,
	.track_queue_depth	= 1,
};<|MERGE_RESOLUTION|>--- conflicted
+++ resolved
@@ -2026,7 +2026,6 @@
 	for (i = 0; i < datasegcnt; i++) {
 		/* clear it */
 		sgl->word2 = 0;
-<<<<<<< HEAD
 
 		/* do we need to expand the segment */
 		if (!lsp_just_set && !((j + 1) % phba->border_sge_num) &&
@@ -2078,59 +2077,6 @@
 			lsp_just_set = true;
 		}
 
-=======
-
-		/* do we need to expand the segment */
-		if (!lsp_just_set && !((j + 1) % phba->border_sge_num) &&
-		    ((datasegcnt - 1) != i)) {
-			/* set LSP type */
-			bf_set(lpfc_sli4_sge_type, sgl, LPFC_SGE_TYPE_LSP);
-
-			sgl_xtra = lpfc_get_sgl_per_hdwq(phba, lpfc_cmd);
-
-			if (unlikely(!sgl_xtra)) {
-				lpfc_cmd->seg_cnt = 0;
-				return 0;
-			}
-			sgl->addr_lo = cpu_to_le32(putPaddrLow(
-						sgl_xtra->dma_phys_sgl));
-			sgl->addr_hi = cpu_to_le32(putPaddrHigh(
-						sgl_xtra->dma_phys_sgl));
-
-		} else {
-			bf_set(lpfc_sli4_sge_type, sgl, LPFC_SGE_TYPE_DATA);
-		}
-
-		if (!(bf_get(lpfc_sli4_sge_type, sgl) & LPFC_SGE_TYPE_LSP)) {
-			if ((datasegcnt - 1) == i)
-				bf_set(lpfc_sli4_sge_last, sgl, 1);
-			physaddr = sg_dma_address(sgde);
-			dma_len = sg_dma_len(sgde);
-			sgl->addr_lo = cpu_to_le32(putPaddrLow(physaddr));
-			sgl->addr_hi = cpu_to_le32(putPaddrHigh(physaddr));
-
-			bf_set(lpfc_sli4_sge_offset, sgl, dma_offset);
-			sgl->word2 = cpu_to_le32(sgl->word2);
-			sgl->sge_len = cpu_to_le32(dma_len);
-
-			dma_offset += dma_len;
-			sgde = sg_next(sgde);
-
-			sgl++;
-			num_sge++;
-			lsp_just_set = false;
-
-		} else {
-			sgl->word2 = cpu_to_le32(sgl->word2);
-			sgl->sge_len = cpu_to_le32(phba->cfg_sg_dma_buf_size);
-
-			sgl = (struct sli4_sge *)sgl_xtra->dma_sgl;
-			i = i - 1;
-
-			lsp_just_set = true;
-		}
-
->>>>>>> ecd3ad1c
 		j++;
 
 	}
