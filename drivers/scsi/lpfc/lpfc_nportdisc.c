--- conflicted
+++ resolved
@@ -308,11 +308,7 @@
 				mb->mbxStatus);
 		mempool_free(login_mbox, phba->mbox_mem_pool);
 		mempool_free(link_mbox, phba->mbox_mem_pool);
-<<<<<<< HEAD
-		lpfc_sli_release_iocbq(phba, save_iocb);
-=======
 		kfree(save_iocb);
->>>>>>> e12a87e7
 		return;
 	}
 
@@ -329,9 +325,6 @@
 	}
 
 	mempool_free(link_mbox, phba->mbox_mem_pool);
-<<<<<<< HEAD
-	lpfc_sli_release_iocbq(phba, save_iocb);
-=======
 	kfree(save_iocb);
 }
 
@@ -387,7 +380,6 @@
 	kfree(piocb);
 out:
 	lpfc_nlp_put(ndlp);
->>>>>>> e12a87e7
 }
 
 static int
@@ -407,10 +399,7 @@
 	struct lpfc_iocbq *save_iocb;
 	struct ls_rjt stat;
 	uint32_t vid, flag;
-<<<<<<< HEAD
-=======
 	u16 rpi;
->>>>>>> e12a87e7
 	int rc, defer_acc;
 
 	memset(&stat, 0, sizeof (struct ls_rjt));
@@ -554,11 +543,7 @@
 			link_mbox->vport = vport;
 			link_mbox->ctx_ndlp = ndlp;
 
-<<<<<<< HEAD
-			save_iocb = lpfc_sli_get_iocbq(phba);
-=======
 			save_iocb = kzalloc(sizeof(*save_iocb), GFP_KERNEL);
->>>>>>> e12a87e7
 			if (!save_iocb)
 				goto out;
 			/* Save info from cmd IOCB used in rsp */
@@ -673,17 +658,12 @@
 	}
 	if (defer_acc) {
 		/* So the order here should be:
-<<<<<<< HEAD
-		 * Issue CONFIG_LINK mbox
-		 * CONFIG_LINK cmpl
-=======
 		 * SLI3 pt2pt
 		 *   Issue CONFIG_LINK mbox
 		 *   CONFIG_LINK cmpl
 		 * SLI4 tgt
 		 *   Issue UNREG RPI mbx
 		 *   UNREG RPI cmpl
->>>>>>> e12a87e7
 		 * Issue PLOGI ACC
 		 * PLOGI ACC cmpl
 		 * Issue REG_LOGIN mbox
@@ -707,16 +687,9 @@
 out:
 	if (defer_acc)
 		lpfc_printf_log(phba, KERN_ERR, LOG_DISCOVERY,
-<<<<<<< HEAD
-				"4577 pt2pt discovery failure: %p %p %p\n",
-				save_iocb, link_mbox, login_mbox);
-	if (save_iocb)
-		lpfc_sli_release_iocbq(phba, save_iocb);
-=======
 				"4577 discovery failure: %p %p %p\n",
 				save_iocb, link_mbox, login_mbox);
 	kfree(save_iocb);
->>>>>>> e12a87e7
 	if (link_mbox)
 		mempool_free(link_mbox, phba->mbox_mem_pool);
 	if (login_mbox)
