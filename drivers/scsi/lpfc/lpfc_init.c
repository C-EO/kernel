--- conflicted
+++ resolved
@@ -3385,11 +3385,8 @@
 	if (phba->cfg_xri_rebalancing)
 		lpfc_create_multixri_pools(phba);
 
-<<<<<<< HEAD
-=======
 	lpfc_cpuhp_add(phba);
 
->>>>>>> 17d93760
 	lpfc_unblock_mgmt_io(phba);
 	return 0;
 }
@@ -3553,10 +3550,7 @@
 			spin_unlock_irq(shost->host_lock);
 		}
 	lpfc_destroy_vport_work_array(phba, vports);
-<<<<<<< HEAD
-=======
 	__lpfc_cpuhp_remove(phba);
->>>>>>> 17d93760
 
 	if (phba->cfg_xri_rebalancing)
 		lpfc_destroy_multixri_pools(phba);
@@ -4311,19 +4305,12 @@
 	shost->max_cmd_len = 16;
 
 	if (phba->sli_rev == LPFC_SLI_REV4) {
-<<<<<<< HEAD
-		if (phba->cfg_fcp_io_sched == LPFC_FCP_SCHED_BY_HDWQ)
-			shost->nr_hw_queues = phba->cfg_hdw_queue;
-		else
-			shost->nr_hw_queues = phba->sli4_hba.num_present_cpu;
-=======
 		if (!phba->cfg_fcp_mq_threshold ||
 		    phba->cfg_fcp_mq_threshold > phba->cfg_hdw_queue)
 			phba->cfg_fcp_mq_threshold = phba->cfg_hdw_queue;
 
 		shost->nr_hw_queues = min_t(int, 2 * num_possible_nodes(),
 					    phba->cfg_fcp_mq_threshold);
->>>>>>> 17d93760
 
 		shost->dma_boundary =
 			phba->sli4_hba.pc_sli4_params.sge_supp_len-1;
@@ -4358,19 +4345,11 @@
 	spin_lock_init(&vport->work_port_lock);
 
 	timer_setup(&vport->fc_disctmo, lpfc_disc_timeout, 0);
-<<<<<<< HEAD
 
 	timer_setup(&vport->els_tmofunc, lpfc_els_timeout, 0);
 
 	timer_setup(&vport->delayed_disc_tmo, lpfc_delayed_disc_tmo, 0);
 
-=======
-
-	timer_setup(&vport->els_tmofunc, lpfc_els_timeout, 0);
-
-	timer_setup(&vport->delayed_disc_tmo, lpfc_delayed_disc_tmo, 0);
-
->>>>>>> 17d93760
 	if (phba->sli3_options & LPFC_SLI3_BG_ENABLED)
 		lpfc_setup_bg(phba, shost);
 
@@ -5461,6 +5440,13 @@
 				"Event Data1:x%08x Event Data2: x%08x\n",
 				acqe_sli->event_data1, acqe_sli->event_data2);
 		break;
+	case LPFC_SLI_EVENT_TYPE_EEPROM_FAILURE:
+		/* EEPROM failure. No driver action is required */
+		lpfc_printf_log(phba, KERN_WARNING, LOG_SLI,
+				"2518 EEPROM failure - "
+				"Event Data1: x%08x Event Data2: x%08x\n",
+				acqe_sli->event_data1, acqe_sli->event_data2);
+		break;
 	case LPFC_SLI_EVENT_TYPE_MISCONF_FAWWN:
 		/* Misconfigured WWN. Reports that the SLI Port is configured
 		 * to use FA-WWN, but the attached device doesn’t support it.
@@ -5468,15 +5454,8 @@
 		 * Event Data1 - N.A, Event Data2 - N.A
 		 */
 		lpfc_log_msg(phba, KERN_WARNING, LOG_SLI,
-			     "2699 Misconfigured FA-WWN - Attached device does "
-			     "not support FA-WWN\n");
-		break;
-	case LPFC_SLI_EVENT_TYPE_EEPROM_FAILURE:
-		/* EEPROM failure. No driver action is required */
-		lpfc_printf_log(phba, KERN_WARNING, LOG_SLI,
-			     "2518 EEPROM failure - "
-			     "Event Data1: x%08x Event Data2: x%08x\n",
-			     acqe_sli->event_data1, acqe_sli->event_data2);
+				"2699 Misconfigured FA-WWN - Attached device does "
+				"not support FA-WWN\n");
 		break;
 	default:
 		lpfc_printf_log(phba, KERN_INFO, LOG_SLI,
@@ -8976,7 +8955,6 @@
 		qdesc->hdwq = cpup->hdwq;
 		qdesc->chann = cpu; /* First CPU this EQ is affinitized to */
 		qdesc->last_cpu = qdesc->chann;
-<<<<<<< HEAD
 
 		/* Save the allocated EQ in the Hardware Queue */
 		qp->hba_eq = qdesc;
@@ -9000,31 +8978,6 @@
 		if (qp->hba_eq)
 			continue;
 
-=======
-
-		/* Save the allocated EQ in the Hardware Queue */
-		qp->hba_eq = qdesc;
-
-		eqi = per_cpu_ptr(phba->sli4_hba.eq_info, qdesc->last_cpu);
-		list_add(&qdesc->cpu_list, &eqi->list);
-	}
-
-	/* Now we need to populate the other Hardware Queues, that share
-	 * an IRQ vector, with the associated EQ ptr.
-	 */
-	for_each_present_cpu(cpu) {
-		cpup = &phba->sli4_hba.cpu_map[cpu];
-
-		/* Check for EQ already allocated in previous loop */
-		if (cpup->flag & LPFC_CPU_FIRST_IRQ)
-			continue;
-
-		/* Check for multiple CPUs per hdwq */
-		qp = &phba->sli4_hba.hdwq[cpup->hdwq];
-		if (qp->hba_eq)
-			continue;
-
->>>>>>> 17d93760
 		/* We need to share an EQ for this hdwq */
 		eqcpu = lpfc_find_cpu_handle(phba, cpup->eq, LPFC_FIND_BY_EQ);
 		eqcpup = &phba->sli4_hba.cpu_map[eqcpu];
@@ -9334,11 +9287,8 @@
 	}
 	spin_unlock_irq(&phba->hbalock);
 
-<<<<<<< HEAD
-=======
 	lpfc_sli4_cleanup_poll_list(phba);
 
->>>>>>> 17d93760
 	/* Release HBA eqs */
 	if (phba->sli4_hba.hdwq)
 		lpfc_sli4_release_hdwq(phba);
@@ -10760,10 +10710,6 @@
 		 */
 		if ((match == LPFC_FIND_BY_EQ) &&
 		    (cpup->flag & LPFC_CPU_FIRST_IRQ) &&
-<<<<<<< HEAD
-		    (cpup->irq != LPFC_VECTOR_MAP_EMPTY) &&
-=======
->>>>>>> 17d93760
 		    (cpup->eq == id))
 			return cpu;
 
@@ -10801,8 +10747,6 @@
 }
 #endif
 
-<<<<<<< HEAD
-=======
 /*
  * lpfc_assign_eq_map_info - Assigns eq for vector_map structure
  * @phba: pointer to lpfc hba data structure.
@@ -10872,7 +10816,6 @@
 	}
 }
 
->>>>>>> 17d93760
 /**
  * lpfc_cpu_affinity_check - Check vector CPU affinity mappings
  * @phba: pointer to lpfc hba data structure.
@@ -10891,241 +10834,14 @@
 	int max_core_id, min_core_id;
 	struct lpfc_vector_map_info *cpup;
 	struct lpfc_vector_map_info *new_cpup;
-<<<<<<< HEAD
-	const struct cpumask *maskp;
-=======
->>>>>>> 17d93760
 #ifdef CONFIG_X86
 	struct cpuinfo_x86 *cpuinfo;
 #endif
 
-<<<<<<< HEAD
-	/* Init cpu_map array */
-	for_each_possible_cpu(cpu) {
-		cpup = &phba->sli4_hba.cpu_map[cpu];
-		cpup->phys_id = LPFC_VECTOR_MAP_EMPTY;
-		cpup->core_id = LPFC_VECTOR_MAP_EMPTY;
-		cpup->hdwq = LPFC_VECTOR_MAP_EMPTY;
-		cpup->eq = LPFC_VECTOR_MAP_EMPTY;
-		cpup->irq = LPFC_VECTOR_MAP_EMPTY;
-		cpup->flag = 0;
-	}
-
-=======
->>>>>>> 17d93760
 	max_phys_id = 0;
 	min_phys_id = LPFC_VECTOR_MAP_EMPTY;
 	max_core_id = 0;
 	min_core_id = LPFC_VECTOR_MAP_EMPTY;
-<<<<<<< HEAD
-
-	/* Update CPU map with physical id and core id of each CPU */
-	for_each_present_cpu(cpu) {
-		cpup = &phba->sli4_hba.cpu_map[cpu];
-#ifdef CONFIG_X86
-		cpuinfo = &cpu_data(cpu);
-		cpup->phys_id = cpuinfo->phys_proc_id;
-		cpup->core_id = cpuinfo->cpu_core_id;
-		if (lpfc_find_hyper(phba, cpu, cpup->phys_id, cpup->core_id))
-			cpup->flag |= LPFC_CPU_MAP_HYPER;
-#else
-		/* No distinction between CPUs for other platforms */
-		cpup->phys_id = 0;
-		cpup->core_id = cpu;
-#endif
-
-		lpfc_printf_log(phba, KERN_INFO, LOG_INIT,
-				"3328 CPU %d physid %d coreid %d flag x%x\n",
-				cpu, cpup->phys_id, cpup->core_id, cpup->flag);
-
-		if (cpup->phys_id > max_phys_id)
-			max_phys_id = cpup->phys_id;
-		if (cpup->phys_id < min_phys_id)
-			min_phys_id = cpup->phys_id;
-
-		if (cpup->core_id > max_core_id)
-			max_core_id = cpup->core_id;
-		if (cpup->core_id < min_core_id)
-			min_core_id = cpup->core_id;
-	}
-
-	for_each_possible_cpu(i) {
-		struct lpfc_eq_intr_info *eqi =
-			per_cpu_ptr(phba->sli4_hba.eq_info, i);
-
-		INIT_LIST_HEAD(&eqi->list);
-		eqi->icnt = 0;
-	}
-
-	/* This loop sets up all CPUs that are affinitized with a
-	 * irq vector assigned to the driver. All affinitized CPUs
-	 * will get a link to that vectors IRQ and EQ.
-	 *
-	 * NULL affinity mask handling:
-	 * If irq count is greater than one, log an error message.
-	 * If the null mask is received for the first irq, find the
-	 * first present cpu, and assign the eq index to ensure at
-	 * least one EQ is assigned.
-	 */
-	for (idx = 0; idx <  phba->cfg_irq_chann; idx++) {
-		/* Get a CPU mask for all CPUs affinitized to this vector */
-		maskp = pci_irq_get_affinity(phba->pcidev, idx);
-		if (!maskp) {
-			if (phba->cfg_irq_chann > 1)
-				lpfc_printf_log(phba, KERN_ERR, LOG_INIT,
-						"3329 No affinity mask found "
-						"for vector %d (%d)\n",
-						idx, phba->cfg_irq_chann);
-			if (!idx) {
-				cpu = cpumask_first(cpu_present_mask);
-				cpup = &phba->sli4_hba.cpu_map[cpu];
-				cpup->eq = idx;
-				cpup->irq = pci_irq_vector(phba->pcidev, idx);
-				cpup->flag |= LPFC_CPU_FIRST_IRQ;
-			}
-			break;
-		}
-
-		i = 0;
-		/* Loop through all CPUs associated with vector idx */
-		for_each_cpu_and(cpu, maskp, cpu_present_mask) {
-			/* Set the EQ index and IRQ for that vector */
-			cpup = &phba->sli4_hba.cpu_map[cpu];
-			cpup->eq = idx;
-			cpup->irq = pci_irq_vector(phba->pcidev, idx);
-
-			/* If this is the first CPU thats assigned to this
-			 * vector, set LPFC_CPU_FIRST_IRQ.
-			 */
-			if (!i)
-				cpup->flag |= LPFC_CPU_FIRST_IRQ;
-			i++;
-
-			lpfc_printf_log(phba, KERN_INFO, LOG_INIT,
-					"3336 Set Affinity: CPU %d "
-					"irq %d eq %d flag x%x\n",
-					cpu, cpup->irq, cpup->eq, cpup->flag);
-		}
-	}
-
-	/* After looking at each irq vector assigned to this pcidev, its
-	 * possible to see that not ALL CPUs have been accounted for.
-	 * Next we will set any unassigned (unaffinitized) cpu map
-	 * entries to a IRQ on the same phys_id.
-	 */
-	first_cpu = cpumask_first(cpu_present_mask);
-	start_cpu = first_cpu;
-
-	for_each_present_cpu(cpu) {
-		cpup = &phba->sli4_hba.cpu_map[cpu];
-
-		/* Is this CPU entry unassigned */
-		if (cpup->eq == LPFC_VECTOR_MAP_EMPTY) {
-			/* Mark CPU as IRQ not assigned by the kernel */
-			cpup->flag |= LPFC_CPU_MAP_UNASSIGN;
-
-			/* If so, find a new_cpup thats on the the SAME
-			 * phys_id as cpup. start_cpu will start where we
-			 * left off so all unassigned entries don't get assgined
-			 * the IRQ of the first entry.
-			 */
-			new_cpu = start_cpu;
-			for (i = 0; i < phba->sli4_hba.num_present_cpu; i++) {
-				new_cpup = &phba->sli4_hba.cpu_map[new_cpu];
-				if (!(new_cpup->flag & LPFC_CPU_MAP_UNASSIGN) &&
-				    (new_cpup->irq != LPFC_VECTOR_MAP_EMPTY) &&
-				    (new_cpup->phys_id == cpup->phys_id))
-					goto found_same;
-				new_cpu = cpumask_next(
-					new_cpu, cpu_present_mask);
-				if (new_cpu == nr_cpumask_bits)
-					new_cpu = first_cpu;
-			}
-			/* At this point, we leave the CPU as unassigned */
-			continue;
-found_same:
-			/* We found a matching phys_id, so copy the IRQ info */
-			cpup->eq = new_cpup->eq;
-			cpup->irq = new_cpup->irq;
-
-			/* Bump start_cpu to the next slot to minmize the
-			 * chance of having multiple unassigned CPU entries
-			 * selecting the same IRQ.
-			 */
-			start_cpu = cpumask_next(new_cpu, cpu_present_mask);
-			if (start_cpu == nr_cpumask_bits)
-				start_cpu = first_cpu;
-
-			lpfc_printf_log(phba, KERN_INFO, LOG_INIT,
-					"3337 Set Affinity: CPU %d "
-					"irq %d from id %d same "
-					"phys_id (%d)\n",
-					cpu, cpup->irq, new_cpu, cpup->phys_id);
-		}
-	}
-
-	/* Set any unassigned cpu map entries to a IRQ on any phys_id */
-	start_cpu = first_cpu;
-
-	for_each_present_cpu(cpu) {
-		cpup = &phba->sli4_hba.cpu_map[cpu];
-
-		/* Is this entry unassigned */
-		if (cpup->eq == LPFC_VECTOR_MAP_EMPTY) {
-			/* Mark it as IRQ not assigned by the kernel */
-			cpup->flag |= LPFC_CPU_MAP_UNASSIGN;
-
-			/* If so, find a new_cpup thats on ANY phys_id
-			 * as the cpup. start_cpu will start where we
-			 * left off so all unassigned entries don't get
-			 * assigned the IRQ of the first entry.
-			 */
-			new_cpu = start_cpu;
-			for (i = 0; i < phba->sli4_hba.num_present_cpu; i++) {
-				new_cpup = &phba->sli4_hba.cpu_map[new_cpu];
-				if (!(new_cpup->flag & LPFC_CPU_MAP_UNASSIGN) &&
-				    (new_cpup->irq != LPFC_VECTOR_MAP_EMPTY))
-					goto found_any;
-				new_cpu = cpumask_next(
-					new_cpu, cpu_present_mask);
-				if (new_cpu == nr_cpumask_bits)
-					new_cpu = first_cpu;
-			}
-			/* We should never leave an entry unassigned */
-			lpfc_printf_log(phba, KERN_ERR, LOG_INIT,
-					"3339 Set Affinity: CPU %d "
-					"irq %d UNASSIGNED\n",
-					cpup->hdwq, cpup->irq);
-			continue;
-found_any:
-			/* We found an available entry, copy the IRQ info */
-			cpup->eq = new_cpup->eq;
-			cpup->irq = new_cpup->irq;
-
-			/* Bump start_cpu to the next slot to minmize the
-			 * chance of having multiple unassigned CPU entries
-			 * selecting the same IRQ.
-			 */
-			start_cpu = cpumask_next(new_cpu, cpu_present_mask);
-			if (start_cpu == nr_cpumask_bits)
-				start_cpu = first_cpu;
-
-			lpfc_printf_log(phba, KERN_INFO, LOG_INIT,
-					"3338 Set Affinity: CPU %d "
-					"irq %d from id %d (%d/%d)\n",
-					cpu, cpup->irq, new_cpu,
-					new_cpup->phys_id, new_cpup->core_id);
-		}
-	}
-
-	/* Assign hdwq indices that are unique across all cpus in the map
-	 * that are also FIRST_CPUs.
-	 */
-	idx = 0;
-	for_each_present_cpu(cpu) {
-		cpup = &phba->sli4_hba.cpu_map[cpu];
-
-=======
 
 	/* Update CPU map with physical id and core id of each CPU */
 	for_each_present_cpu(cpu) {
@@ -11273,7 +10989,6 @@
 	for_each_present_cpu(cpu) {
 		cpup = &phba->sli4_hba.cpu_map[cpu];
 
->>>>>>> 17d93760
 		/* Only FIRST IRQs get a hdwq index assignment. */
 		if (!(cpup->flag & LPFC_CPU_FIRST_IRQ))
 			continue;
@@ -11283,19 +10998,11 @@
 		idx++;
 		lpfc_printf_log(phba, KERN_ERR, LOG_INIT,
 				"3333 Set Affinity: CPU %d (phys %d core %d): "
-<<<<<<< HEAD
-				"hdwq %d eq %d irq %d flg x%x\n",
-				cpu, cpup->phys_id, cpup->core_id,
-				cpup->hdwq, cpup->eq, cpup->irq, cpup->flag);
-	}
-	/* Finally we need to associate a hdwq with each cpu_map entry
-=======
 				"hdwq %d eq %d flg x%x\n",
 				cpu, cpup->phys_id, cpup->core_id,
 				cpup->hdwq, cpup->eq, cpup->flag);
 	}
 	/* Associate a hdwq with each cpu_map entry
->>>>>>> 17d93760
 	 * This will be 1 to 1 - hdwq to cpu, unless there are less
 	 * hardware queues then CPUs. For that case we will just round-robin
 	 * the available hardware queues as they get assigned to CPUs.
@@ -11369,17 +11076,6 @@
  logit:
 		lpfc_printf_log(phba, KERN_ERR, LOG_INIT,
 				"3335 Set Affinity: CPU %d (phys %d core %d): "
-<<<<<<< HEAD
-				"hdwq %d eq %d irq %d flg x%x\n",
-				cpu, cpup->phys_id, cpup->core_id,
-				cpup->hdwq, cpup->eq, cpup->irq, cpup->flag);
-	}
-
-	/* The cpu_map array will be used later during initialization
-	 * when EQ / CQ / WQs are allocated and configured.
-	 */
-	return;
-=======
 				"hdwq %d eq %d flg x%x\n",
 				cpu, cpup->phys_id, cpup->core_id,
 				cpup->hdwq, cpup->eq, cpup->flag);
@@ -11658,7 +11354,6 @@
 	}
 
 	return 0;
->>>>>>> 17d93760
 }
 
 /**
@@ -11704,11 +11399,6 @@
 	/* Set up MSI-X multi-message vectors */
 	vectors = phba->cfg_irq_chann;
 
-<<<<<<< HEAD
-	rc = pci_alloc_irq_vectors(phba->pcidev,
-				1,
-				vectors, PCI_IRQ_MSIX | PCI_IRQ_AFFINITY);
-=======
 	if (phba->cfg_irq_numa) {
 		numa_mask = &phba->sli4_hba.numa_mask;
 		cpu_cnt = cpumask_weight(numa_mask);
@@ -11724,7 +11414,6 @@
 	}
 
 	rc = pci_alloc_irq_vectors(phba->pcidev, 1, vectors, flags);
->>>>>>> 17d93760
 	if (rc < 0) {
 		lpfc_printf_log(phba, KERN_INFO, LOG_INIT,
 				"0484 PCI enable MSI-X failed (%d)\n", rc);
@@ -11740,19 +11429,10 @@
 		snprintf(name, LPFC_SLI4_HANDLER_NAME_SZ,
 			 LPFC_DRIVER_HANDLER_NAME"%d", index);
 
-<<<<<<< HEAD
-		phba->sli4_hba.hba_eq_hdl[index].idx = index;
-		phba->sli4_hba.hba_eq_hdl[index].phba = phba;
-		rc = request_irq(pci_irq_vector(phba->pcidev, index),
-			 &lpfc_sli4_hba_intr_handler, 0,
-			 name,
-			 &phba->sli4_hba.hba_eq_hdl[index]);
-=======
 		eqhdl->idx = index;
 		rc = request_irq(pci_irq_vector(phba->pcidev, index),
 			 &lpfc_sli4_hba_intr_handler, 0,
 			 name, eqhdl);
->>>>>>> 17d93760
 		if (rc) {
 			lpfc_printf_log(phba, KERN_WARNING, LOG_INIT,
 					"0486 MSI-X fast-path (%d) "
@@ -11760,8 +11440,6 @@
 			goto cfg_fail_out;
 		}
 
-<<<<<<< HEAD
-=======
 		eqhdl->irq = pci_irq_vector(phba->pcidev, index);
 
 		if (phba->cfg_irq_numa) {
@@ -11802,7 +11480,6 @@
 		}
 	}
 
->>>>>>> 17d93760
 	if (vectors != phba->cfg_irq_chann) {
 		lpfc_printf_log(phba, KERN_ERR, LOG_INIT,
 				"3238 Reducing IO channels to match number of "
@@ -11871,13 +11548,6 @@
 		return rc;
 	}
 
-<<<<<<< HEAD
-	for (index = 0; index < phba->cfg_irq_chann; index++) {
-		phba->sli4_hba.hba_eq_hdl[index].idx = index;
-		phba->sli4_hba.hba_eq_hdl[index].phba = phba;
-	}
-
-=======
 	eqhdl = lpfc_get_eq_hdl(0);
 	eqhdl->irq = pci_irq_vector(phba->pcidev, 0);
 
@@ -11889,7 +11559,6 @@
 		eqhdl->idx = index;
 	}
 
->>>>>>> 17d93760
 	return 0;
 }
 
@@ -11951,12 +11620,6 @@
 			phba->intr_type = INTx;
 			intr_mode = 0;
 
-<<<<<<< HEAD
-			for (idx = 0; idx < phba->cfg_irq_chann; idx++) {
-				eqhdl = &phba->sli4_hba.hba_eq_hdl[idx];
-				eqhdl->idx = idx;
-				eqhdl->phba = phba;
-=======
 			eqhdl = lpfc_get_eq_hdl(0);
 			eqhdl->irq = pci_irq_vector(phba->pcidev, 0);
 
@@ -11966,7 +11629,6 @@
 			for (idx = 0; idx < phba->cfg_irq_chann; idx++) {
 				eqhdl = lpfc_get_eq_hdl(idx);
 				eqhdl->idx = idx;
->>>>>>> 17d93760
 			}
 		}
 	}
@@ -11992,18 +11654,10 @@
 
 		/* Free up MSI-X multi-message vectors */
 		for (index = 0; index < phba->cfg_irq_chann; index++) {
-<<<<<<< HEAD
-			irq_set_affinity_hint(
-				pci_irq_vector(phba->pcidev, index),
-				NULL);
-			free_irq(pci_irq_vector(phba->pcidev, index),
-					&phba->sli4_hba.hba_eq_hdl[index]);
-=======
 			eqhdl = lpfc_get_eq_hdl(index);
 			lpfc_irq_clear_aff(eqhdl);
 			irq_set_affinity_hint(eqhdl->irq, NULL);
 			free_irq(eqhdl->irq, eqhdl);
->>>>>>> 17d93760
 		}
 	} else {
 		free_irq(phba->pcidev->irq, phba);
@@ -13162,11 +12816,7 @@
 	    (phba->pcidev->device == PCI_DEVICE_ID_LANCER_G6_FC &&
 	     magic_number != MAGIC_NUMBER_G6) ||
 	    (phba->pcidev->device == PCI_DEVICE_ID_LANCER_G7_FC &&
-<<<<<<< HEAD
-	     magic_number != MAGIC_NUMER_G7)) {
-=======
 	     magic_number != MAGIC_NUMBER_G7)) {
->>>>>>> 17d93760
 		lpfc_printf_log(phba, KERN_ERR, LOG_INIT,
 				"3030 This firmware version is not supported on"
 				" this HBA model. Device:%x Magic:%x Type:%x "
@@ -13175,7 +12825,6 @@
 				fsize, fw->size);
 		rc = -EINVAL;
 	} else if (offset == ADD_STATUS_FW_DOWNLOAD_HW_DISABLED) {
-<<<<<<< HEAD
 		lpfc_printf_log(phba, KERN_ERR, LOG_INIT,
 				"3021 Firmware downloads have been prohibited "
 				"by a system configuration setting on "
@@ -13186,18 +12835,6 @@
 		rc = -EACCES;
 	} else {
 		lpfc_printf_log(phba, KERN_ERR, LOG_INIT,
-=======
-		lpfc_printf_log(phba, KERN_ERR, LOG_INIT,
-				"3021 Firmware downloads have been prohibited "
-				"by a system configuration setting on "
-				"Device:%x Magic:%x Type:%x ID:%x Size %d "
-				"%zd\n",
-				phba->pcidev->device, magic_number, ftype, fid,
-				fsize, fw->size);
-		rc = -EACCES;
-	} else {
-		lpfc_printf_log(phba, KERN_ERR, LOG_INIT,
->>>>>>> 17d93760
 				"3022 FW Download failed. Add Status x%x "
 				"Device:%x Magic:%x Type:%x ID:%x Size %d "
 				"%zd\n",
