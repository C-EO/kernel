/*******************************************************************
 * This file is part of the Emulex Linux Device Driver for         *
 * Fibre Channel Host Bus Adapters.                                *
 * Copyright (C) 2004-2009 Emulex.  All rights reserved.           *
 * EMULEX and SLI are trademarks of Emulex.                        *
 * www.emulex.com                                                  *
 * Portions Copyright (C) 2004-2005 Christoph Hellwig              *
 *                                                                 *
 * This program is free software; you can redistribute it and/or   *
 * modify it under the terms of version 2 of the GNU General       *
 * Public License as published by the Free Software Foundation.    *
 * This program is distributed in the hope that it will be useful. *
 * ALL EXPRESS OR IMPLIED CONDITIONS, REPRESENTATIONS AND          *
 * WARRANTIES, INCLUDING ANY IMPLIED WARRANTY OF MERCHANTABILITY,  *
 * FITNESS FOR A PARTICULAR PURPOSE, OR NON-INFRINGEMENT, ARE      *
 * DISCLAIMED, EXCEPT TO THE EXTENT THAT SUCH DISCLAIMERS ARE HELD *
 * TO BE LEGALLY INVALID.  See the GNU General Public License for  *
 * more details, a copy of which can be found in the file COPYING  *
 * included with this package.                                     *
 *******************************************************************/

#include <linux/blkdev.h>
#include <linux/delay.h>
#include <linux/dma-mapping.h>
#include <linux/idr.h>
#include <linux/interrupt.h>
#include <linux/kthread.h>
#include <linux/pci.h>
#include <linux/spinlock.h>
#include <linux/ctype.h>
#include <linux/aer.h>

#include <scsi/scsi.h>
#include <scsi/scsi_device.h>
#include <scsi/scsi_host.h>
#include <scsi/scsi_transport_fc.h>

#include "lpfc_hw4.h"
#include "lpfc_hw.h"
#include "lpfc_sli.h"
#include "lpfc_sli4.h"
#include "lpfc_nl.h"
#include "lpfc_disc.h"
#include "lpfc_scsi.h"
#include "lpfc.h"
#include "lpfc_logmsg.h"
#include "lpfc_crtn.h"
#include "lpfc_vport.h"
#include "lpfc_version.h"
#include "lpfc_auth_access.h"
#include "lpfc_security.h"
#include <net/sock.h>
#include <linux/netlink.h>

/* vendor ID used in SCSI netlink calls */
#define LPFC_NL_VENDOR_ID (SCSI_NL_VID_TYPE_PCI | PCI_VENDOR_ID_EMULEX)
const char *security_work_q_name = "fc_sc_wq";

char *_dump_buf_data;
unsigned long _dump_buf_data_order;
char *_dump_buf_dif;
unsigned long _dump_buf_dif_order;
spinlock_t _dump_buf_lock;

static void lpfc_get_hba_model_desc(struct lpfc_hba *, uint8_t *, uint8_t *);
static int lpfc_post_rcv_buf(struct lpfc_hba *);
static int lpfc_sli4_queue_create(struct lpfc_hba *);
static void lpfc_sli4_queue_destroy(struct lpfc_hba *);
static int lpfc_create_bootstrap_mbox(struct lpfc_hba *);
static int lpfc_setup_endian_order(struct lpfc_hba *);
static int lpfc_sli4_read_config(struct lpfc_hba *);
static void lpfc_destroy_bootstrap_mbox(struct lpfc_hba *);
static void lpfc_free_sgl_list(struct lpfc_hba *);
static int lpfc_init_sgl_list(struct lpfc_hba *);
static int lpfc_init_active_sgl_array(struct lpfc_hba *);
static void lpfc_free_active_sgl(struct lpfc_hba *);
static int lpfc_hba_down_post_s3(struct lpfc_hba *phba);
static int lpfc_hba_down_post_s4(struct lpfc_hba *phba);
static int lpfc_sli4_cq_event_pool_create(struct lpfc_hba *);
static void lpfc_sli4_cq_event_pool_destroy(struct lpfc_hba *);
static void lpfc_sli4_cq_event_release_all(struct lpfc_hba *);

static struct scsi_transport_template *lpfc_transport_template = NULL;
static struct scsi_transport_template *lpfc_vport_transport_template = NULL;
static DEFINE_IDR(lpfc_hba_index);

/**
 * lpfc_config_port_prep - Perform lpfc initialization prior to config port
 * @phba: pointer to lpfc hba data structure.
 *
 * This routine will do LPFC initialization prior to issuing the CONFIG_PORT
 * mailbox command. It retrieves the revision information from the HBA and
 * collects the Vital Product Data (VPD) about the HBA for preparing the
 * configuration of the HBA.
 *
 * Return codes:
 *   0 - success.
 *   -ERESTART - requests the SLI layer to reset the HBA and try again.
 *   Any other value - indicates an error.
 **/
int
lpfc_config_port_prep(struct lpfc_hba *phba)
{
	lpfc_vpd_t *vp = &phba->vpd;
	int i = 0, rc;
	LPFC_MBOXQ_t *pmb;
	MAILBOX_t *mb;
	char *lpfc_vpd_data = NULL;
	uint16_t offset = 0;
	static char licensed[56] =
		    "key unlock for use with gnu public licensed code only\0";
	static int init_key = 1;

	pmb = mempool_alloc(phba->mbox_mem_pool, GFP_KERNEL);
	if (!pmb) {
		phba->link_state = LPFC_HBA_ERROR;
		return -ENOMEM;
	}

	mb = &pmb->u.mb;
	phba->link_state = LPFC_INIT_MBX_CMDS;

	if (lpfc_is_LC_HBA(phba->pcidev->device)) {
		if (init_key) {
			uint32_t *ptext = (uint32_t *) licensed;

			for (i = 0; i < 56; i += sizeof (uint32_t), ptext++)
				*ptext = cpu_to_be32(*ptext);
			init_key = 0;
		}

		lpfc_read_nv(phba, pmb);
		memset((char*)mb->un.varRDnvp.rsvd3, 0,
			sizeof (mb->un.varRDnvp.rsvd3));
		memcpy((char*)mb->un.varRDnvp.rsvd3, licensed,
			 sizeof (licensed));

		rc = lpfc_sli_issue_mbox(phba, pmb, MBX_POLL);

		if (rc != MBX_SUCCESS) {
			lpfc_printf_log(phba, KERN_ERR, LOG_MBOX,
					"0324 Config Port initialization "
					"error, mbxCmd x%x READ_NVPARM, "
					"mbxStatus x%x\n",
					mb->mbxCommand, mb->mbxStatus);
			mempool_free(pmb, phba->mbox_mem_pool);
			return -ERESTART;
		}
		memcpy(phba->wwnn, (char *)mb->un.varRDnvp.nodename,
		       sizeof(phba->wwnn));
		memcpy(phba->wwpn, (char *)mb->un.varRDnvp.portname,
		       sizeof(phba->wwpn));
	}

	phba->sli3_options = 0x0;

	/* Setup and issue mailbox READ REV command */
	lpfc_read_rev(phba, pmb);
	rc = lpfc_sli_issue_mbox(phba, pmb, MBX_POLL);
	if (rc != MBX_SUCCESS) {
		lpfc_printf_log(phba, KERN_ERR, LOG_INIT,
				"0439 Adapter failed to init, mbxCmd x%x "
				"READ_REV, mbxStatus x%x\n",
				mb->mbxCommand, mb->mbxStatus);
		mempool_free( pmb, phba->mbox_mem_pool);
		return -ERESTART;
	}


	/*
	 * The value of rr must be 1 since the driver set the cv field to 1.
	 * This setting requires the FW to set all revision fields.
	 */
	if (mb->un.varRdRev.rr == 0) {
		vp->rev.rBit = 0;
		lpfc_printf_log(phba, KERN_ERR, LOG_INIT,
				"0440 Adapter failed to init, READ_REV has "
				"missing revision information.\n");
		mempool_free(pmb, phba->mbox_mem_pool);
		return -ERESTART;
	}

	if (phba->sli_rev == 3 && !mb->un.varRdRev.v3rsp) {
		mempool_free(pmb, phba->mbox_mem_pool);
		return -EINVAL;
	}

	/* Save information as VPD data */
	vp->rev.rBit = 1;
	memcpy(&vp->sli3Feat, &mb->un.varRdRev.sli3Feat, sizeof(uint32_t));
	vp->rev.sli1FwRev = mb->un.varRdRev.sli1FwRev;
	memcpy(vp->rev.sli1FwName, (char*) mb->un.varRdRev.sli1FwName, 16);
	vp->rev.sli2FwRev = mb->un.varRdRev.sli2FwRev;
	memcpy(vp->rev.sli2FwName, (char *) mb->un.varRdRev.sli2FwName, 16);
	vp->rev.biuRev = mb->un.varRdRev.biuRev;
	vp->rev.smRev = mb->un.varRdRev.smRev;
	vp->rev.smFwRev = mb->un.varRdRev.un.smFwRev;
	vp->rev.endecRev = mb->un.varRdRev.endecRev;
	vp->rev.fcphHigh = mb->un.varRdRev.fcphHigh;
	vp->rev.fcphLow = mb->un.varRdRev.fcphLow;
	vp->rev.feaLevelHigh = mb->un.varRdRev.feaLevelHigh;
	vp->rev.feaLevelLow = mb->un.varRdRev.feaLevelLow;
	vp->rev.postKernRev = mb->un.varRdRev.postKernRev;
	vp->rev.opFwRev = mb->un.varRdRev.opFwRev;

	/* If the sli feature level is less then 9, we must
	 * tear down all RPIs and VPIs on link down if NPIV
	 * is enabled.
	 */
	if (vp->rev.feaLevelHigh < 9)
		phba->sli3_options |= LPFC_SLI3_VPORT_TEARDOWN;

	if (lpfc_is_LC_HBA(phba->pcidev->device))
		memcpy(phba->RandomData, (char *)&mb->un.varWords[24],
						sizeof (phba->RandomData));

	/* Get adapter VPD information */
	lpfc_vpd_data = kmalloc(DMP_VPD_SIZE, GFP_KERNEL);
	if (!lpfc_vpd_data)
		goto out_free_mbox;

	do {
		lpfc_dump_mem(phba, pmb, offset, DMP_REGION_VPD);
		rc = lpfc_sli_issue_mbox(phba, pmb, MBX_POLL);

		if (rc != MBX_SUCCESS) {
			lpfc_printf_log(phba, KERN_INFO, LOG_INIT,
					"0441 VPD not present on adapter, "
					"mbxCmd x%x DUMP VPD, mbxStatus x%x\n",
					mb->mbxCommand, mb->mbxStatus);
			mb->un.varDmp.word_cnt = 0;
		}
		/* dump mem may return a zero when finished or we got a
		 * mailbox error, either way we are done.
		 */
		if (mb->un.varDmp.word_cnt == 0)
			break;
		if (mb->un.varDmp.word_cnt > DMP_VPD_SIZE - offset)
			mb->un.varDmp.word_cnt = DMP_VPD_SIZE - offset;
		lpfc_sli_pcimem_bcopy(((uint8_t *)mb) + DMP_RSP_OFFSET,
				      lpfc_vpd_data + offset,
				      mb->un.varDmp.word_cnt);
		offset += mb->un.varDmp.word_cnt;
	} while (mb->un.varDmp.word_cnt && offset < DMP_VPD_SIZE);
	lpfc_parse_vpd(phba, lpfc_vpd_data, offset);

	kfree(lpfc_vpd_data);
out_free_mbox:
	mempool_free(pmb, phba->mbox_mem_pool);
	return 0;
}

/**
 * lpfc_config_async_cmpl - Completion handler for config async event mbox cmd
 * @phba: pointer to lpfc hba data structure.
 * @pmboxq: pointer to the driver internal queue element for mailbox command.
 *
 * This is the completion handler for driver's configuring asynchronous event
 * mailbox command to the device. If the mailbox command returns successfully,
 * it will set internal async event support flag to 1; otherwise, it will
 * set internal async event support flag to 0.
 **/
static void
lpfc_config_async_cmpl(struct lpfc_hba * phba, LPFC_MBOXQ_t * pmboxq)
{
	if (pmboxq->u.mb.mbxStatus == MBX_SUCCESS)
		phba->temp_sensor_support = 1;
	else
		phba->temp_sensor_support = 0;
	mempool_free(pmboxq, phba->mbox_mem_pool);
	return;
}

/**
 * lpfc_dump_wakeup_param_cmpl - dump memory mailbox command completion handler
 * @phba: pointer to lpfc hba data structure.
 * @pmboxq: pointer to the driver internal queue element for mailbox command.
 *
 * This is the completion handler for dump mailbox command for getting
 * wake up parameters. When this command complete, the response contain
 * Option rom version of the HBA. This function translate the version number
 * into a human readable string and store it in OptionROMVersion.
 **/
static void
lpfc_dump_wakeup_param_cmpl(struct lpfc_hba *phba, LPFC_MBOXQ_t *pmboxq)
{
	struct prog_id *prg;
	uint32_t prog_id_word;
	char dist = ' ';
	/* character array used for decoding dist type. */
	char dist_char[] = "nabx";

	if (pmboxq->u.mb.mbxStatus != MBX_SUCCESS) {
		mempool_free(pmboxq, phba->mbox_mem_pool);
		return;
	}

	prg = (struct prog_id *) &prog_id_word;

	/* word 7 contain option rom version */
	prog_id_word = pmboxq->u.mb.un.varWords[7];

	/* Decode the Option rom version word to a readable string */
	if (prg->dist < 4)
		dist = dist_char[prg->dist];

	if ((prg->dist == 3) && (prg->num == 0))
		sprintf(phba->OptionROMVersion, "%d.%d%d",
			prg->ver, prg->rev, prg->lev);
	else
		sprintf(phba->OptionROMVersion, "%d.%d%d%c%d",
			prg->ver, prg->rev, prg->lev,
			dist, prg->num);
	mempool_free(pmboxq, phba->mbox_mem_pool);
	return;
}

/**
 * lpfc_config_port_post - Perform lpfc initialization after config port
 * @phba: pointer to lpfc hba data structure.
 *
 * This routine will do LPFC initialization after the CONFIG_PORT mailbox
 * command call. It performs all internal resource and state setups on the
 * port: post IOCB buffers, enable appropriate host interrupt attentions,
 * ELS ring timers, etc.
 *
 * Return codes
 *   0 - success.
 *   Any other value - error.
 **/
int
lpfc_config_port_post(struct lpfc_hba *phba)
{
	struct lpfc_vport *vport = phba->pport;
	struct Scsi_Host *shost = lpfc_shost_from_vport(vport);
	LPFC_MBOXQ_t *pmb;
	MAILBOX_t *mb;
	struct lpfc_dmabuf *mp;
	struct lpfc_sli *psli = &phba->sli;
	uint32_t status, timeout;
	int i, j;
	int rc;

	spin_lock_irq(&phba->hbalock);
	/*
	 * If the Config port completed correctly the HBA is not
	 * over heated any more.
	 */
	if (phba->over_temp_state == HBA_OVER_TEMP)
		phba->over_temp_state = HBA_NORMAL_TEMP;
	spin_unlock_irq(&phba->hbalock);

	pmb = mempool_alloc(phba->mbox_mem_pool, GFP_KERNEL);
	if (!pmb) {
		phba->link_state = LPFC_HBA_ERROR;
		return -ENOMEM;
	}
	mb = &pmb->u.mb;

	/* Get login parameters for NID.  */
	lpfc_read_sparam(phba, pmb, 0);
	pmb->vport = vport;
	if (lpfc_sli_issue_mbox(phba, pmb, MBX_POLL) != MBX_SUCCESS) {
		lpfc_printf_log(phba, KERN_ERR, LOG_INIT,
				"0448 Adapter failed init, mbxCmd x%x "
				"READ_SPARM mbxStatus x%x\n",
				mb->mbxCommand, mb->mbxStatus);
		phba->link_state = LPFC_HBA_ERROR;
		mp = (struct lpfc_dmabuf *) pmb->context1;
		mempool_free( pmb, phba->mbox_mem_pool);
		lpfc_mbuf_free(phba, mp->virt, mp->phys);
		kfree(mp);
		return -EIO;
	}

	mp = (struct lpfc_dmabuf *) pmb->context1;

	memcpy(&vport->fc_sparam, mp->virt, sizeof (struct serv_parm));
	lpfc_mbuf_free(phba, mp->virt, mp->phys);
	kfree(mp);
	pmb->context1 = NULL;

	if (phba->cfg_soft_wwnn)
		u64_to_wwn(phba->cfg_soft_wwnn,
			   vport->fc_sparam.nodeName.u.wwn);
	if (phba->cfg_soft_wwpn)
		u64_to_wwn(phba->cfg_soft_wwpn,
			   vport->fc_sparam.portName.u.wwn);
	memcpy(&vport->fc_nodename, &vport->fc_sparam.nodeName,
	       sizeof (struct lpfc_name));
	memcpy(&vport->fc_portname, &vport->fc_sparam.portName,
	       sizeof (struct lpfc_name));

	/* Update the fc_host data structures with new wwn. */
	fc_host_node_name(shost) = wwn_to_u64(vport->fc_nodename.u.wwn);
	fc_host_port_name(shost) = wwn_to_u64(vport->fc_portname.u.wwn);
	fc_host_max_npiv_vports(shost) = phba->max_vpi;

	/* If no serial number in VPD data, use low 6 bytes of WWNN */
	/* This should be consolidated into parse_vpd ? - mr */
	if (phba->SerialNumber[0] == 0) {
		uint8_t *outptr;

		outptr = &vport->fc_nodename.u.s.IEEE[0];
		for (i = 0; i < 12; i++) {
			status = *outptr++;
			j = ((status & 0xf0) >> 4);
			if (j <= 9)
				phba->SerialNumber[i] =
				    (char)((uint8_t) 0x30 + (uint8_t) j);
			else
				phba->SerialNumber[i] =
				    (char)((uint8_t) 0x61 + (uint8_t) (j - 10));
			i++;
			j = (status & 0xf);
			if (j <= 9)
				phba->SerialNumber[i] =
				    (char)((uint8_t) 0x30 + (uint8_t) j);
			else
				phba->SerialNumber[i] =
				    (char)((uint8_t) 0x61 + (uint8_t) (j - 10));
		}
	}

	lpfc_read_config(phba, pmb);
	pmb->vport = vport;
	if (lpfc_sli_issue_mbox(phba, pmb, MBX_POLL) != MBX_SUCCESS) {
		lpfc_printf_log(phba, KERN_ERR, LOG_INIT,
				"0453 Adapter failed to init, mbxCmd x%x "
				"READ_CONFIG, mbxStatus x%x\n",
				mb->mbxCommand, mb->mbxStatus);
		phba->link_state = LPFC_HBA_ERROR;
		mempool_free( pmb, phba->mbox_mem_pool);
		return -EIO;
	}

	/* Check if the port is disabled */
	lpfc_sli_read_link_ste(phba);

	/* Reset the DFT_HBA_Q_DEPTH to the max xri  */
	if (phba->cfg_hba_queue_depth > (mb->un.varRdConfig.max_xri+1))
		phba->cfg_hba_queue_depth =
			(mb->un.varRdConfig.max_xri + 1) -
					lpfc_sli4_get_els_iocb_cnt(phba);

	phba->lmt = mb->un.varRdConfig.lmt;

	/* Get the default values for Model Name and Description */
	lpfc_get_hba_model_desc(phba, phba->ModelName, phba->ModelDesc);

	if ((phba->cfg_link_speed > LINK_SPEED_10G)
	    || ((phba->cfg_link_speed == LINK_SPEED_1G)
		&& !(phba->lmt & LMT_1Gb))
	    || ((phba->cfg_link_speed == LINK_SPEED_2G)
		&& !(phba->lmt & LMT_2Gb))
	    || ((phba->cfg_link_speed == LINK_SPEED_4G)
		&& !(phba->lmt & LMT_4Gb))
	    || ((phba->cfg_link_speed == LINK_SPEED_8G)
		&& !(phba->lmt & LMT_8Gb))
	    || ((phba->cfg_link_speed == LINK_SPEED_10G)
		&& !(phba->lmt & LMT_10Gb))) {
		/* Reset link speed to auto */
		lpfc_printf_log(phba, KERN_WARNING, LOG_LINK_EVENT,
			"1302 Invalid speed for this board: "
			"Reset link speed to auto: x%x\n",
			phba->cfg_link_speed);
			phba->cfg_link_speed = LINK_SPEED_AUTO;
	}

	phba->link_state = LPFC_LINK_DOWN;

	/* Only process IOCBs on ELS ring till hba_state is READY */
	if (psli->ring[psli->extra_ring].cmdringaddr)
		psli->ring[psli->extra_ring].flag |= LPFC_STOP_IOCB_EVENT;
	if (psli->ring[psli->fcp_ring].cmdringaddr)
		psli->ring[psli->fcp_ring].flag |= LPFC_STOP_IOCB_EVENT;
	if (psli->ring[psli->next_ring].cmdringaddr)
		psli->ring[psli->next_ring].flag |= LPFC_STOP_IOCB_EVENT;

	/* Post receive buffers for desired rings */
	if (phba->sli_rev != 3)
		lpfc_post_rcv_buf(phba);

	/*
	 * Configure HBA MSI-X attention conditions to messages if MSI-X mode
	 */
	if (phba->intr_type == MSIX) {
		rc = lpfc_config_msi(phba, pmb);
		if (rc) {
			mempool_free(pmb, phba->mbox_mem_pool);
			return -EIO;
		}
		rc = lpfc_sli_issue_mbox(phba, pmb, MBX_POLL);
		if (rc != MBX_SUCCESS) {
			lpfc_printf_log(phba, KERN_ERR, LOG_MBOX,
					"0352 Config MSI mailbox command "
					"failed, mbxCmd x%x, mbxStatus x%x\n",
					pmb->u.mb.mbxCommand,
					pmb->u.mb.mbxStatus);
			mempool_free(pmb, phba->mbox_mem_pool);
			return -EIO;
		}
	}

	spin_lock_irq(&phba->hbalock);
	/* Initialize ERATT handling flag */
	phba->hba_flag &= ~HBA_ERATT_HANDLED;

	/* Enable appropriate host interrupts */
	status = readl(phba->HCregaddr);
	status |= HC_MBINT_ENA | HC_ERINT_ENA | HC_LAINT_ENA;
	if (psli->num_rings > 0)
		status |= HC_R0INT_ENA;
	if (psli->num_rings > 1)
		status |= HC_R1INT_ENA;
	if (psli->num_rings > 2)
		status |= HC_R2INT_ENA;
	if (psli->num_rings > 3)
		status |= HC_R3INT_ENA;

	if ((phba->cfg_poll & ENABLE_FCP_RING_POLLING) &&
	    (phba->cfg_poll & DISABLE_FCP_RING_INT))
		status &= ~(HC_R0INT_ENA);

	writel(status, phba->HCregaddr);
	readl(phba->HCregaddr); /* flush */
	spin_unlock_irq(&phba->hbalock);

	/* Set up ring-0 (ELS) timer */
	timeout = phba->fc_ratov * 2;
	mod_timer(&vport->els_tmofunc, jiffies + HZ * timeout);
	/* Set up heart beat (HB) timer */
	mod_timer(&phba->hb_tmofunc, jiffies + HZ * LPFC_HB_MBOX_INTERVAL);
	phba->hb_outstanding = 0;
	phba->last_completion_time = jiffies;
	/* Set up error attention (ERATT) polling timer */
	mod_timer(&phba->eratt_poll, jiffies + HZ * LPFC_ERATT_POLL_INTERVAL);

	if (vport->cfg_enable_auth &&
	    vport->security_service_state == SECURITY_OFFLINE)
			vport->auth.auth_mode = FC_AUTHMODE_UNKNOWN;
	if (phba->hba_flag & LINK_DISABLED) {
		lpfc_printf_log(phba,
			KERN_ERR, LOG_INIT,
			"2598 Adapter Link is disabled.\n");
		lpfc_down_link(phba, pmb);
		pmb->mbox_cmpl = lpfc_sli_def_mbox_cmpl;
		rc = lpfc_sli_issue_mbox(phba, pmb, MBX_NOWAIT);
		if ((rc != MBX_SUCCESS) && (rc != MBX_BUSY)) {
			lpfc_printf_log(phba,
			KERN_ERR, LOG_INIT,
			"2599 Adapter failed to issue DOWN_LINK"
			" mbox command rc 0x%x\n", rc);

			mempool_free(pmb, phba->mbox_mem_pool);
			return -EIO;
		}
	} else {
		lpfc_init_link(phba, pmb, phba->cfg_topology,
			phba->cfg_link_speed);
		pmb->mbox_cmpl = lpfc_sli_def_mbox_cmpl;
		lpfc_set_loopback_flag(phba);
		rc = lpfc_sli_issue_mbox(phba, pmb, MBX_NOWAIT);
		if (rc != MBX_SUCCESS) {
			lpfc_printf_log(phba, KERN_ERR, LOG_INIT,
				"0454 Adapter failed to init, mbxCmd x%x "
				"INIT_LINK, mbxStatus x%x\n",
				mb->mbxCommand, mb->mbxStatus);

			/* Clear all interrupt enable conditions */
			writel(0, phba->HCregaddr);
			readl(phba->HCregaddr); /* flush */
			/* Clear all pending interrupts */
			writel(0xffffffff, phba->HAregaddr);
			readl(phba->HAregaddr); /* flush */

			phba->link_state = LPFC_HBA_ERROR;
			if (rc != MBX_BUSY)
				mempool_free(pmb, phba->mbox_mem_pool);
			return -EIO;
		}
	}
	/* MBOX buffer will be freed in mbox compl */
	pmb = mempool_alloc(phba->mbox_mem_pool, GFP_KERNEL);
	lpfc_config_async(phba, pmb, LPFC_ELS_RING);
	pmb->mbox_cmpl = lpfc_config_async_cmpl;
	pmb->vport = phba->pport;
	rc = lpfc_sli_issue_mbox(phba, pmb, MBX_NOWAIT);

	if ((rc != MBX_BUSY) && (rc != MBX_SUCCESS)) {
		lpfc_printf_log(phba,
				KERN_ERR,
				LOG_INIT,
				"0456 Adapter failed to issue "
				"ASYNCEVT_ENABLE mbox status x%x\n",
				rc);
		mempool_free(pmb, phba->mbox_mem_pool);
	}

	/* Get Option rom version */
	pmb = mempool_alloc(phba->mbox_mem_pool, GFP_KERNEL);
	lpfc_dump_wakeup_param(phba, pmb);
	pmb->mbox_cmpl = lpfc_dump_wakeup_param_cmpl;
	pmb->vport = phba->pport;
	rc = lpfc_sli_issue_mbox(phba, pmb, MBX_NOWAIT);

	if ((rc != MBX_BUSY) && (rc != MBX_SUCCESS)) {
		lpfc_printf_log(phba, KERN_ERR, LOG_INIT, "0435 Adapter failed "
				"to get Option ROM version status x%x\n", rc);
		mempool_free(pmb, phba->mbox_mem_pool);
	}

	return 0;
}

/**
 * lpfc_hba_down_prep - Perform lpfc uninitialization prior to HBA reset
 * @phba: pointer to lpfc HBA data structure.
 *
 * This routine will do LPFC uninitialization before the HBA is reset when
 * bringing down the SLI Layer.
 *
 * Return codes
 *   0 - success.
 *   Any other value - error.
 **/
int
lpfc_hba_down_prep(struct lpfc_hba *phba)
{
	struct lpfc_vport **vports;
	int i;

	if (phba->sli_rev <= LPFC_SLI_REV3) {
		/* Disable interrupts */
		writel(0, phba->HCregaddr);
		readl(phba->HCregaddr); /* flush */
	}

	if (phba->pport->load_flag & FC_UNLOADING)
		lpfc_cleanup_discovery_resources(phba->pport);
	else {
		vports = lpfc_create_vport_work_array(phba);
		if (vports != NULL)
			for (i = 0; i <= phba->max_vports &&
				vports[i] != NULL; i++)
				lpfc_cleanup_discovery_resources(vports[i]);
		lpfc_destroy_vport_work_array(phba, vports);
	}
	return 0;
}

/**
 * lpfc_hba_down_post_s3 - Perform lpfc uninitialization after HBA reset
 * @phba: pointer to lpfc HBA data structure.
 *
 * This routine will do uninitialization after the HBA is reset when bring
 * down the SLI Layer.
 *
 * Return codes
 *   0 - success.
 *   Any other value - error.
 **/
static int
lpfc_hba_down_post_s3(struct lpfc_hba *phba)
{
	struct lpfc_sli *psli = &phba->sli;
	struct lpfc_sli_ring *pring;
	struct lpfc_dmabuf *mp, *next_mp;
	LIST_HEAD(completions);
	int i;

	if (phba->sli3_options & LPFC_SLI3_HBQ_ENABLED)
		lpfc_sli_hbqbuf_free_all(phba);
	else {
		/* Cleanup preposted buffers on the ELS ring */
		pring = &psli->ring[LPFC_ELS_RING];
		list_for_each_entry_safe(mp, next_mp, &pring->postbufq, list) {
			list_del(&mp->list);
			pring->postbufq_cnt--;
			lpfc_mbuf_free(phba, mp->virt, mp->phys);
			kfree(mp);
		}
	}

	spin_lock_irq(&phba->hbalock);
	for (i = 0; i < psli->num_rings; i++) {
		pring = &psli->ring[i];

		/* At this point in time the HBA is either reset or DOA. Either
		 * way, nothing should be on txcmplq as it will NEVER complete.
		 */
		list_splice_init(&pring->txcmplq, &completions);
		pring->txcmplq_cnt = 0;
		spin_unlock_irq(&phba->hbalock);

		/* Cancel all the IOCBs from the completions list */
		lpfc_sli_cancel_iocbs(phba, &completions, IOSTAT_LOCAL_REJECT,
				      IOERR_SLI_ABORTED);

		lpfc_sli_abort_iocb_ring(phba, pring);
		spin_lock_irq(&phba->hbalock);
	}
	spin_unlock_irq(&phba->hbalock);

	return 0;
}
/**
 * lpfc_hba_down_post_s4 - Perform lpfc uninitialization after HBA reset
 * @phba: pointer to lpfc HBA data structure.
 *
 * This routine will do uninitialization after the HBA is reset when bring
 * down the SLI Layer.
 *
 * Return codes
 *   0 - success.
 *   Any other value - error.
 **/
static int
lpfc_hba_down_post_s4(struct lpfc_hba *phba)
{
	struct lpfc_scsi_buf *psb, *psb_next;
	LIST_HEAD(aborts);
	int ret;
	unsigned long iflag = 0;
	ret = lpfc_hba_down_post_s3(phba);
	if (ret)
		return ret;
	/* At this point in time the HBA is either reset or DOA. Either
	 * way, nothing should be on lpfc_abts_els_sgl_list, it needs to be
	 * on the lpfc_sgl_list so that it can either be freed if the
	 * driver is unloading or reposted if the driver is restarting
	 * the port.
	 */
	spin_lock_irq(&phba->hbalock);  /* required for lpfc_sgl_list and */
					/* scsl_buf_list */
	/* abts_sgl_list_lock required because worker thread uses this
	 * list.
	 */
	spin_lock(&phba->sli4_hba.abts_sgl_list_lock);
	list_splice_init(&phba->sli4_hba.lpfc_abts_els_sgl_list,
			&phba->sli4_hba.lpfc_sgl_list);
	spin_unlock(&phba->sli4_hba.abts_sgl_list_lock);
	/* abts_scsi_buf_list_lock required because worker thread uses this
	 * list.
	 */
	spin_lock(&phba->sli4_hba.abts_scsi_buf_list_lock);
	list_splice_init(&phba->sli4_hba.lpfc_abts_scsi_buf_list,
			&aborts);
	spin_unlock(&phba->sli4_hba.abts_scsi_buf_list_lock);
	spin_unlock_irq(&phba->hbalock);

	list_for_each_entry_safe(psb, psb_next, &aborts, list) {
		psb->pCmd = NULL;
		psb->status = IOSTAT_SUCCESS;
	}
	spin_lock_irqsave(&phba->scsi_buf_list_lock, iflag);
	list_splice(&aborts, &phba->lpfc_scsi_buf_list);
	spin_unlock_irqrestore(&phba->scsi_buf_list_lock, iflag);
	return 0;
}

/**
 * lpfc_hba_down_post - Wrapper func for hba down post routine
 * @phba: pointer to lpfc HBA data structure.
 *
 * This routine wraps the actual SLI3 or SLI4 routine for performing
 * uninitialization after the HBA is reset when bring down the SLI Layer.
 *
 * Return codes
 *   0 - success.
 *   Any other value - error.
 **/
int
lpfc_hba_down_post(struct lpfc_hba *phba)
{
	return (*phba->lpfc_hba_down_post)(phba);
}

/**
 * lpfc_hb_timeout - The HBA-timer timeout handler
 * @ptr: unsigned long holds the pointer to lpfc hba data structure.
 *
 * This is the HBA-timer timeout handler registered to the lpfc driver. When
 * this timer fires, a HBA timeout event shall be posted to the lpfc driver
 * work-port-events bitmap and the worker thread is notified. This timeout
 * event will be used by the worker thread to invoke the actual timeout
 * handler routine, lpfc_hb_timeout_handler. Any periodical operations will
 * be performed in the timeout handler and the HBA timeout event bit shall
 * be cleared by the worker thread after it has taken the event bitmap out.
 **/
static void
lpfc_hb_timeout(unsigned long ptr)
{
	struct lpfc_hba *phba;
	uint32_t tmo_posted;
	unsigned long iflag;

	phba = (struct lpfc_hba *)ptr;

	/* Check for heart beat timeout conditions */
	spin_lock_irqsave(&phba->pport->work_port_lock, iflag);
	tmo_posted = phba->pport->work_port_events & WORKER_HB_TMO;
	if (!tmo_posted)
		phba->pport->work_port_events |= WORKER_HB_TMO;
	spin_unlock_irqrestore(&phba->pport->work_port_lock, iflag);

	/* Tell the worker thread there is work to do */
	if (!tmo_posted)
		lpfc_worker_wake_up(phba);
	return;
}

/**
 * lpfc_hb_mbox_cmpl - The lpfc heart-beat mailbox command callback function
 * @phba: pointer to lpfc hba data structure.
 * @pmboxq: pointer to the driver internal queue element for mailbox command.
 *
 * This is the callback function to the lpfc heart-beat mailbox command.
 * If configured, the lpfc driver issues the heart-beat mailbox command to
 * the HBA every LPFC_HB_MBOX_INTERVAL (current 5) seconds. At the time the
 * heart-beat mailbox command is issued, the driver shall set up heart-beat
 * timeout timer to LPFC_HB_MBOX_TIMEOUT (current 30) seconds and marks
 * heart-beat outstanding state. Once the mailbox command comes back and
 * no error conditions detected, the heart-beat mailbox command timer is
 * reset to LPFC_HB_MBOX_INTERVAL seconds and the heart-beat outstanding
 * state is cleared for the next heart-beat. If the timer expired with the
 * heart-beat outstanding state set, the driver will put the HBA offline.
 **/
static void
lpfc_hb_mbox_cmpl(struct lpfc_hba * phba, LPFC_MBOXQ_t * pmboxq)
{
	unsigned long drvr_flag;

	spin_lock_irqsave(&phba->hbalock, drvr_flag);
	phba->hb_outstanding = 0;
	spin_unlock_irqrestore(&phba->hbalock, drvr_flag);

	/* Check and reset heart-beat timer is necessary */
	mempool_free(pmboxq, phba->mbox_mem_pool);
	if (!(phba->pport->fc_flag & FC_OFFLINE_MODE) &&
		!(phba->link_state == LPFC_HBA_ERROR) &&
		!(phba->pport->load_flag & FC_UNLOADING))
		mod_timer(&phba->hb_tmofunc,
			jiffies + HZ * LPFC_HB_MBOX_INTERVAL);
	return;
}

/**
 * lpfc_hb_timeout_handler - The HBA-timer timeout handler
 * @phba: pointer to lpfc hba data structure.
 *
 * This is the actual HBA-timer timeout handler to be invoked by the worker
 * thread whenever the HBA timer fired and HBA-timeout event posted. This
 * handler performs any periodic operations needed for the device. If such
 * periodic event has already been attended to either in the interrupt handler
 * or by processing slow-ring or fast-ring events within the HBA-timer
 * timeout window (LPFC_HB_MBOX_INTERVAL), this handler just simply resets
 * the timer for the next timeout period. If lpfc heart-beat mailbox command
 * is configured and there is no heart-beat mailbox command outstanding, a
 * heart-beat mailbox is issued and timer set properly. Otherwise, if there
 * has been a heart-beat mailbox command outstanding, the HBA shall be put
 * to offline.
 **/
void
lpfc_hb_timeout_handler(struct lpfc_hba *phba)
{
	struct lpfc_vport **vports;
	LPFC_MBOXQ_t *pmboxq;
	struct lpfc_dmabuf *buf_ptr;
	int retval, i;
	struct lpfc_sli *psli = &phba->sli;
	LIST_HEAD(completions);

	vports = lpfc_create_vport_work_array(phba);
	if (vports != NULL)
		for (i = 0; i <= phba->max_vports && vports[i] != NULL; i++)
			lpfc_rcv_seq_check_edtov(vports[i]);
	lpfc_destroy_vport_work_array(phba, vports);

	if ((phba->link_state == LPFC_HBA_ERROR) ||
		(phba->pport->load_flag & FC_UNLOADING) ||
		(phba->pport->fc_flag & FC_OFFLINE_MODE))
		return;

	spin_lock_irq(&phba->pport->work_port_lock);

	if (time_after(phba->last_completion_time + LPFC_HB_MBOX_INTERVAL * HZ,
		jiffies)) {
		spin_unlock_irq(&phba->pport->work_port_lock);
		if (!phba->hb_outstanding)
			mod_timer(&phba->hb_tmofunc,
				jiffies + HZ * LPFC_HB_MBOX_INTERVAL);
		else
			mod_timer(&phba->hb_tmofunc,
				jiffies + HZ * LPFC_HB_MBOX_TIMEOUT);
		return;
	}
	spin_unlock_irq(&phba->pport->work_port_lock);

	if (phba->elsbuf_cnt &&
		(phba->elsbuf_cnt == phba->elsbuf_prev_cnt)) {
		spin_lock_irq(&phba->hbalock);
		list_splice_init(&phba->elsbuf, &completions);
		phba->elsbuf_cnt = 0;
		phba->elsbuf_prev_cnt = 0;
		spin_unlock_irq(&phba->hbalock);

		while (!list_empty(&completions)) {
			list_remove_head(&completions, buf_ptr,
				struct lpfc_dmabuf, list);
			lpfc_mbuf_free(phba, buf_ptr->virt, buf_ptr->phys);
			kfree(buf_ptr);
		}
	}
	phba->elsbuf_prev_cnt = phba->elsbuf_cnt;

	/* If there is no heart beat outstanding, issue a heartbeat command */
	if (phba->cfg_enable_hba_heartbeat) {
		if (!phba->hb_outstanding) {
			pmboxq = mempool_alloc(phba->mbox_mem_pool,GFP_KERNEL);
			if (!pmboxq) {
				mod_timer(&phba->hb_tmofunc,
					  jiffies + HZ * LPFC_HB_MBOX_INTERVAL);
				return;
			}

			lpfc_heart_beat(phba, pmboxq);
			pmboxq->mbox_cmpl = lpfc_hb_mbox_cmpl;
			pmboxq->vport = phba->pport;
			retval = lpfc_sli_issue_mbox(phba, pmboxq, MBX_NOWAIT);

			if (retval != MBX_BUSY && retval != MBX_SUCCESS) {
				mempool_free(pmboxq, phba->mbox_mem_pool);
				mod_timer(&phba->hb_tmofunc,
					  jiffies + HZ * LPFC_HB_MBOX_INTERVAL);
				return;
			}
			mod_timer(&phba->hb_tmofunc,
				  jiffies + HZ * LPFC_HB_MBOX_TIMEOUT);
			phba->hb_outstanding = 1;
			return;
		} else {
			/*
			* If heart beat timeout called with hb_outstanding set
			* we need to take the HBA offline.
			*/
			lpfc_printf_log(phba, KERN_ERR, LOG_INIT,
					"0459 Adapter heartbeat failure, "
					"taking this port offline.\n");

			spin_lock_irq(&phba->hbalock);
			psli->sli_flag &= ~LPFC_SLI_ACTIVE;
			spin_unlock_irq(&phba->hbalock);

			lpfc_offline_prep(phba);
			lpfc_offline(phba);
			lpfc_unblock_mgmt_io(phba);
			phba->link_state = LPFC_HBA_ERROR;
			lpfc_hba_down_post(phba);
		}
	}
}

/**
 * lpfc_offline_eratt - Bring lpfc offline on hardware error attention
 * @phba: pointer to lpfc hba data structure.
 *
 * This routine is called to bring the HBA offline when HBA hardware error
 * other than Port Error 6 has been detected.
 **/
static void
lpfc_offline_eratt(struct lpfc_hba *phba)
{
	struct lpfc_sli   *psli = &phba->sli;

	spin_lock_irq(&phba->hbalock);
	psli->sli_flag &= ~LPFC_SLI_ACTIVE;
	spin_unlock_irq(&phba->hbalock);
	lpfc_offline_prep(phba);

	lpfc_offline(phba);
	lpfc_reset_barrier(phba);
	spin_lock_irq(&phba->hbalock);
	lpfc_sli_brdreset(phba);
	spin_unlock_irq(&phba->hbalock);
	lpfc_hba_down_post(phba);
	lpfc_sli_brdready(phba, HS_MBRDY);
	lpfc_unblock_mgmt_io(phba);
	phba->link_state = LPFC_HBA_ERROR;
	return;
}

/**
 * lpfc_sli4_offline_eratt - Bring lpfc offline on SLI4 hardware error attention
 * @phba: pointer to lpfc hba data structure.
 *
 * This routine is called to bring a SLI4 HBA offline when HBA hardware error
 * other than Port Error 6 has been detected.
 **/
static void
lpfc_sli4_offline_eratt(struct lpfc_hba *phba)
{
	lpfc_offline_prep(phba);
	lpfc_offline(phba);
	lpfc_sli4_brdreset(phba);
	lpfc_hba_down_post(phba);
	lpfc_sli4_post_status_check(phba);
	lpfc_unblock_mgmt_io(phba);
	phba->link_state = LPFC_HBA_ERROR;
}

/**
 * lpfc_handle_deferred_eratt - The HBA hardware deferred error handler
 * @phba: pointer to lpfc hba data structure.
 *
 * This routine is invoked to handle the deferred HBA hardware error
 * conditions. This type of error is indicated by HBA by setting ER1
 * and another ER bit in the host status register. The driver will
 * wait until the ER1 bit clears before handling the error condition.
 **/
static void
lpfc_handle_deferred_eratt(struct lpfc_hba *phba)
{
	uint32_t old_host_status = phba->work_hs;
	struct lpfc_sli_ring  *pring;
	struct lpfc_sli *psli = &phba->sli;

	/* If the pci channel is offline, ignore possible errors,
	 * since we cannot communicate with the pci card anyway.
	 */
	if (pci_channel_offline(phba->pcidev)) {
		spin_lock_irq(&phba->hbalock);
		phba->hba_flag &= ~DEFER_ERATT;
		spin_unlock_irq(&phba->hbalock);
		return;
	}

	lpfc_printf_log(phba, KERN_ERR, LOG_INIT,
		"0479 Deferred Adapter Hardware Error "
		"Data: x%x x%x x%x\n",
		phba->work_hs,
		phba->work_status[0], phba->work_status[1]);

	spin_lock_irq(&phba->hbalock);
	psli->sli_flag &= ~LPFC_SLI_ACTIVE;
	spin_unlock_irq(&phba->hbalock);


	/*
	 * Firmware stops when it triggred erratt. That could cause the I/Os
	 * dropped by the firmware. Error iocb (I/O) on txcmplq and let the
	 * SCSI layer retry it after re-establishing link.
	 */
	pring = &psli->ring[psli->fcp_ring];
	lpfc_sli_abort_iocb_ring(phba, pring);

	/*
	 * There was a firmware error. Take the hba offline and then
	 * attempt to restart it.
	 */
	lpfc_offline_prep(phba);
	lpfc_offline(phba);

	/* Wait for the ER1 bit to clear.*/
	while (phba->work_hs & HS_FFER1) {
		msleep(100);
		phba->work_hs = readl(phba->HSregaddr);
		/* If driver is unloading let the worker thread continue */
		if (phba->pport->load_flag & FC_UNLOADING) {
			phba->work_hs = 0;
			break;
		}
	}

	/*
	 * This is to ptrotect against a race condition in which
	 * first write to the host attention register clear the
	 * host status register.
	 */
	if ((!phba->work_hs) && (!(phba->pport->load_flag & FC_UNLOADING)))
		phba->work_hs = old_host_status & ~HS_FFER1;

	spin_lock_irq(&phba->hbalock);
	phba->hba_flag &= ~DEFER_ERATT;
	spin_unlock_irq(&phba->hbalock);
	phba->work_status[0] = readl(phba->MBslimaddr + 0xa8);
	phba->work_status[1] = readl(phba->MBslimaddr + 0xac);
}

static void
lpfc_board_errevt_to_mgmt(struct lpfc_hba *phba)
{
	struct lpfc_board_event_header board_event;
	struct Scsi_Host *shost;

	board_event.event_type = FC_REG_BOARD_EVENT;
	board_event.subcategory = LPFC_EVENT_PORTINTERR;
	shost = lpfc_shost_from_vport(phba->pport);
	fc_host_post_vendor_event(shost, fc_get_event_number(),
				  sizeof(board_event),
				  (char *) &board_event,
				  LPFC_NL_VENDOR_ID);
}

/**
 * lpfc_handle_eratt_s3 - The SLI3 HBA hardware error handler
 * @phba: pointer to lpfc hba data structure.
 *
 * This routine is invoked to handle the following HBA hardware error
 * conditions:
 * 1 - HBA error attention interrupt
 * 2 - DMA ring index out of range
 * 3 - Mailbox command came back as unknown
 **/
static void
lpfc_handle_eratt_s3(struct lpfc_hba *phba)
{
	struct lpfc_vport *vport = phba->pport;
	struct lpfc_sli   *psli = &phba->sli;
	struct lpfc_sli_ring  *pring;
	uint32_t event_data;
	unsigned long temperature;
	struct temp_event temp_event_data;
	struct Scsi_Host  *shost;

	/* If the pci channel is offline, ignore possible errors,
	 * since we cannot communicate with the pci card anyway.
	 */
	if (pci_channel_offline(phba->pcidev)) {
		spin_lock_irq(&phba->hbalock);
		phba->hba_flag &= ~DEFER_ERATT;
		spin_unlock_irq(&phba->hbalock);
		return;
	}

	/* If resets are disabled then leave the HBA alone and return */
	if (!phba->cfg_enable_hba_reset)
		return;

	/* Send an internal error event to mgmt application */
	lpfc_board_errevt_to_mgmt(phba);

	if (phba->hba_flag & DEFER_ERATT)
		lpfc_handle_deferred_eratt(phba);

	if (phba->work_hs & HS_FFER6) {
		/* Re-establishing Link */
		lpfc_printf_log(phba, KERN_INFO, LOG_LINK_EVENT,
				"1301 Re-establishing Link "
				"Data: x%x x%x x%x\n",
				phba->work_hs,
				phba->work_status[0], phba->work_status[1]);

		spin_lock_irq(&phba->hbalock);
		psli->sli_flag &= ~LPFC_SLI_ACTIVE;
		spin_unlock_irq(&phba->hbalock);

		/*
		* Firmware stops when it triggled erratt with HS_FFER6.
		* That could cause the I/Os dropped by the firmware.
		* Error iocb (I/O) on txcmplq and let the SCSI layer
		* retry it after re-establishing link.
		*/
		pring = &psli->ring[psli->fcp_ring];
		lpfc_sli_abort_iocb_ring(phba, pring);

		/*
		 * There was a firmware error.  Take the hba offline and then
		 * attempt to restart it.
		 */
		lpfc_offline_prep(phba);
		lpfc_offline(phba);
		lpfc_sli_brdrestart(phba);
		if (lpfc_online(phba) == 0) {	/* Initialize the HBA */
			lpfc_unblock_mgmt_io(phba);
			return;
		}
		lpfc_unblock_mgmt_io(phba);
	} else if (phba->work_hs & HS_CRIT_TEMP) {
		temperature = readl(phba->MBslimaddr + TEMPERATURE_OFFSET);
		temp_event_data.event_type = FC_REG_TEMPERATURE_EVENT;
		temp_event_data.event_code = LPFC_CRIT_TEMP;
		temp_event_data.data = (uint32_t)temperature;

		lpfc_printf_log(phba, KERN_ERR, LOG_INIT,
				"0406 Adapter maximum temperature exceeded "
				"(%ld), taking this port offline "
				"Data: x%x x%x x%x\n",
				temperature, phba->work_hs,
				phba->work_status[0], phba->work_status[1]);

		shost = lpfc_shost_from_vport(phba->pport);
		fc_host_post_vendor_event(shost, fc_get_event_number(),
					  sizeof(temp_event_data),
					  (char *) &temp_event_data,
					  LPFC_NL_VENDOR_ID);

		spin_lock_irq(&phba->hbalock);
		phba->over_temp_state = HBA_OVER_TEMP;
		spin_unlock_irq(&phba->hbalock);
		lpfc_offline_eratt(phba);

	} else {
		/* The if clause above forces this code path when the status
		 * failure is a value other than FFER6. Do not call the offline
		 * twice. This is the adapter hardware error path.
		 */
		lpfc_printf_log(phba, KERN_ERR, LOG_INIT,
				"0457 Adapter Hardware Error "
				"Data: x%x x%x x%x\n",
				phba->work_hs,
				phba->work_status[0], phba->work_status[1]);

		event_data = FC_REG_DUMP_EVENT;
		shost = lpfc_shost_from_vport(vport);
		fc_host_post_vendor_event(shost, fc_get_event_number(),
				sizeof(event_data), (char *) &event_data,
				LPFC_NL_VENDOR_ID);

		lpfc_offline_eratt(phba);
	}
	return;
}

/**
 * lpfc_handle_eratt_s4 - The SLI4 HBA hardware error handler
 * @phba: pointer to lpfc hba data structure.
 *
 * This routine is invoked to handle the SLI4 HBA hardware error attention
 * conditions.
 **/
static void
lpfc_handle_eratt_s4(struct lpfc_hba *phba)
{
	struct lpfc_vport *vport = phba->pport;
	uint32_t event_data;
	struct Scsi_Host *shost;

	/* If the pci channel is offline, ignore possible errors, since
	 * we cannot communicate with the pci card anyway.
	 */
	if (pci_channel_offline(phba->pcidev))
		return;
	/* If resets are disabled then leave the HBA alone and return */
	if (!phba->cfg_enable_hba_reset)
		return;

	/* Send an internal error event to mgmt application */
	lpfc_board_errevt_to_mgmt(phba);

	/* For now, the actual action for SLI4 device handling is not
	 * specified yet, just treated it as adaptor hardware failure
	 */
	lpfc_printf_log(phba, KERN_ERR, LOG_INIT,
			"0143 SLI4 Adapter Hardware Error Data: x%x x%x\n",
			phba->work_status[0], phba->work_status[1]);

	event_data = FC_REG_DUMP_EVENT;
	shost = lpfc_shost_from_vport(vport);
	fc_host_post_vendor_event(shost, fc_get_event_number(),
				  sizeof(event_data), (char *) &event_data,
				  SCSI_NL_VID_TYPE_PCI | PCI_VENDOR_ID_EMULEX);

	lpfc_sli4_offline_eratt(phba);
}

/**
 * lpfc_handle_eratt - Wrapper func for handling hba error attention
 * @phba: pointer to lpfc HBA data structure.
 *
 * This routine wraps the actual SLI3 or SLI4 hba error attention handling
 * routine from the API jump table function pointer from the lpfc_hba struct.
 *
 * Return codes
 *   0 - success.
 *   Any other value - error.
 **/
void
lpfc_handle_eratt(struct lpfc_hba *phba)
{
	(*phba->lpfc_handle_eratt)(phba);
}

/**
 * lpfc_handle_latt - The HBA link event handler
 * @phba: pointer to lpfc hba data structure.
 *
 * This routine is invoked from the worker thread to handle a HBA host
 * attention link event.
 **/
void
lpfc_handle_latt(struct lpfc_hba *phba)
{
	struct lpfc_vport *vport = phba->pport;
	struct lpfc_sli   *psli = &phba->sli;
	LPFC_MBOXQ_t *pmb;
	volatile uint32_t control;
	struct lpfc_dmabuf *mp;
	int rc = 0;

	pmb = (LPFC_MBOXQ_t *)mempool_alloc(phba->mbox_mem_pool, GFP_KERNEL);
	if (!pmb) {
		rc = 1;
		goto lpfc_handle_latt_err_exit;
	}

	mp = kmalloc(sizeof(struct lpfc_dmabuf), GFP_KERNEL);
	if (!mp) {
		rc = 2;
		goto lpfc_handle_latt_free_pmb;
	}

	mp->virt = lpfc_mbuf_alloc(phba, 0, &mp->phys);
	if (!mp->virt) {
		rc = 3;
		goto lpfc_handle_latt_free_mp;
	}

	/* Cleanup any outstanding ELS commands */
	lpfc_els_flush_all_cmd(phba);

	psli->slistat.link_event++;
	lpfc_read_la(phba, pmb, mp);
	pmb->mbox_cmpl = lpfc_mbx_cmpl_read_la;
	pmb->vport = vport;
	/* Block ELS IOCBs until we have processed this mbox command */
	phba->sli.ring[LPFC_ELS_RING].flag |= LPFC_STOP_IOCB_EVENT;
	rc = lpfc_sli_issue_mbox (phba, pmb, MBX_NOWAIT);
	if (rc == MBX_NOT_FINISHED) {
		rc = 4;
		goto lpfc_handle_latt_free_mbuf;
	}

	/* Clear Link Attention in HA REG */
	spin_lock_irq(&phba->hbalock);
	writel(HA_LATT, phba->HAregaddr);
	readl(phba->HAregaddr); /* flush */
	spin_unlock_irq(&phba->hbalock);

	return;

lpfc_handle_latt_free_mbuf:
	phba->sli.ring[LPFC_ELS_RING].flag &= ~LPFC_STOP_IOCB_EVENT;
	lpfc_mbuf_free(phba, mp->virt, mp->phys);
lpfc_handle_latt_free_mp:
	kfree(mp);
lpfc_handle_latt_free_pmb:
	mempool_free(pmb, phba->mbox_mem_pool);
lpfc_handle_latt_err_exit:
	/* Enable Link attention interrupts */
	spin_lock_irq(&phba->hbalock);
	psli->sli_flag |= LPFC_PROCESS_LA;
	control = readl(phba->HCregaddr);
	control |= HC_LAINT_ENA;
	writel(control, phba->HCregaddr);
	readl(phba->HCregaddr); /* flush */

	/* Clear Link Attention in HA REG */
	writel(HA_LATT, phba->HAregaddr);
	readl(phba->HAregaddr); /* flush */
	spin_unlock_irq(&phba->hbalock);
	lpfc_linkdown(phba);
	phba->link_state = LPFC_HBA_ERROR;

	lpfc_printf_log(phba, KERN_ERR, LOG_MBOX,
		     "0300 LATT: Cannot issue READ_LA: Data:%d\n", rc);

	return;
}

/**
 * lpfc_parse_vpd - Parse VPD (Vital Product Data)
 * @phba: pointer to lpfc hba data structure.
 * @vpd: pointer to the vital product data.
 * @len: length of the vital product data in bytes.
 *
 * This routine parses the Vital Product Data (VPD). The VPD is treated as
 * an array of characters. In this routine, the ModelName, ProgramType, and
 * ModelDesc, etc. fields of the phba data structure will be populated.
 *
 * Return codes
 *   0 - pointer to the VPD passed in is NULL
 *   1 - success
 **/
int
lpfc_parse_vpd(struct lpfc_hba *phba, uint8_t *vpd, int len)
{
	uint8_t lenlo, lenhi;
	int Length;
	int i, j;
	int finished = 0;
	int index = 0;

	if (!vpd)
		return 0;

	/* Vital Product */
	lpfc_printf_log(phba, KERN_INFO, LOG_INIT,
			"0455 Vital Product Data: x%x x%x x%x x%x\n",
			(uint32_t) vpd[0], (uint32_t) vpd[1], (uint32_t) vpd[2],
			(uint32_t) vpd[3]);
	while (!finished && (index < (len - 4))) {
		switch (vpd[index]) {
		case 0x82:
		case 0x91:
			index += 1;
			lenlo = vpd[index];
			index += 1;
			lenhi = vpd[index];
			index += 1;
			i = ((((unsigned short)lenhi) << 8) + lenlo);
			index += i;
			break;
		case 0x90:
			index += 1;
			lenlo = vpd[index];
			index += 1;
			lenhi = vpd[index];
			index += 1;
			Length = ((((unsigned short)lenhi) << 8) + lenlo);
			if (Length > len - index)
				Length = len - index;
			while (Length > 0) {
			/* Look for Serial Number */
			if ((vpd[index] == 'S') && (vpd[index+1] == 'N')) {
				index += 2;
				i = vpd[index];
				index += 1;
				j = 0;
				Length -= (3+i);
				while(i--) {
					phba->SerialNumber[j++] = vpd[index++];
					if (j == 31)
						break;
				}
				phba->SerialNumber[j] = 0;
				continue;
			}
			else if ((vpd[index] == 'V') && (vpd[index+1] == '1')) {
				phba->vpd_flag |= VPD_MODEL_DESC;
				index += 2;
				i = vpd[index];
				index += 1;
				j = 0;
				Length -= (3+i);
				while(i--) {
					phba->ModelDesc[j++] = vpd[index++];
					if (j == 255)
						break;
				}
				phba->ModelDesc[j] = 0;
				continue;
			}
			else if ((vpd[index] == 'V') && (vpd[index+1] == '2')) {
				phba->vpd_flag |= VPD_MODEL_NAME;
				index += 2;
				i = vpd[index];
				index += 1;
				j = 0;
				Length -= (3+i);
				while(i--) {
					phba->ModelName[j++] = vpd[index++];
					if (j == 79)
						break;
				}
				phba->ModelName[j] = 0;
				continue;
			}
			else if ((vpd[index] == 'V') && (vpd[index+1] == '3')) {
				phba->vpd_flag |= VPD_PROGRAM_TYPE;
				index += 2;
				i = vpd[index];
				index += 1;
				j = 0;
				Length -= (3+i);
				while(i--) {
					phba->ProgramType[j++] = vpd[index++];
					if (j == 255)
						break;
				}
				phba->ProgramType[j] = 0;
				continue;
			}
			else if ((vpd[index] == 'V') && (vpd[index+1] == '4')) {
				phba->vpd_flag |= VPD_PORT;
				index += 2;
				i = vpd[index];
				index += 1;
				j = 0;
				Length -= (3+i);
				while(i--) {
				phba->Port[j++] = vpd[index++];
				if (j == 19)
					break;
				}
				phba->Port[j] = 0;
				continue;
			}
			else {
				index += 2;
				i = vpd[index];
				index += 1;
				index += i;
				Length -= (3 + i);
			}
		}
		finished = 0;
		break;
		case 0x78:
			finished = 1;
			break;
		default:
			index ++;
			break;
		}
	}

	return(1);
}

/**
 * lpfc_get_hba_model_desc - Retrieve HBA device model name and description
 * @phba: pointer to lpfc hba data structure.
 * @mdp: pointer to the data structure to hold the derived model name.
 * @descp: pointer to the data structure to hold the derived description.
 *
 * This routine retrieves HBA's description based on its registered PCI device
 * ID. The @descp passed into this function points to an array of 256 chars. It
 * shall be returned with the model name, maximum speed, and the host bus type.
 * The @mdp passed into this function points to an array of 80 chars. When the
 * function returns, the @mdp will be filled with the model name.
 **/
static void
lpfc_get_hba_model_desc(struct lpfc_hba *phba, uint8_t *mdp, uint8_t *descp)
{
	lpfc_vpd_t *vp;
	uint16_t dev_id = phba->pcidev->device;
	int max_speed;
	int GE = 0;
	int oneConnect = 0; /* default is not a oneConnect */
	struct {
		char *name;
		char *bus;
		char *function;
	} m = {"<Unknown>", "", ""};

	if (mdp && mdp[0] != '\0'
		&& descp && descp[0] != '\0')
		return;

	if (phba->lmt & LMT_10Gb)
		max_speed = 10;
	else if (phba->lmt & LMT_8Gb)
		max_speed = 8;
	else if (phba->lmt & LMT_4Gb)
		max_speed = 4;
	else if (phba->lmt & LMT_2Gb)
		max_speed = 2;
	else
		max_speed = 1;

	vp = &phba->vpd;

	switch (dev_id) {
	case PCI_DEVICE_ID_FIREFLY:
		m = (typeof(m)){"LP6000", "PCI", "Fibre Channel Adapter"};
		break;
	case PCI_DEVICE_ID_SUPERFLY:
		if (vp->rev.biuRev >= 1 && vp->rev.biuRev <= 3)
			m = (typeof(m)){"LP7000", "PCI",
					"Fibre Channel Adapter"};
		else
			m = (typeof(m)){"LP7000E", "PCI",
					"Fibre Channel Adapter"};
		break;
	case PCI_DEVICE_ID_DRAGONFLY:
		m = (typeof(m)){"LP8000", "PCI",
				"Fibre Channel Adapter"};
		break;
	case PCI_DEVICE_ID_CENTAUR:
		if (FC_JEDEC_ID(vp->rev.biuRev) == CENTAUR_2G_JEDEC_ID)
			m = (typeof(m)){"LP9002", "PCI",
					"Fibre Channel Adapter"};
		else
			m = (typeof(m)){"LP9000", "PCI",
					"Fibre Channel Adapter"};
		break;
	case PCI_DEVICE_ID_RFLY:
		m = (typeof(m)){"LP952", "PCI",
				"Fibre Channel Adapter"};
		break;
	case PCI_DEVICE_ID_PEGASUS:
		m = (typeof(m)){"LP9802", "PCI-X",
				"Fibre Channel Adapter"};
		break;
	case PCI_DEVICE_ID_THOR:
		m = (typeof(m)){"LP10000", "PCI-X",
				"Fibre Channel Adapter"};
		break;
	case PCI_DEVICE_ID_VIPER:
		m = (typeof(m)){"LPX1000",  "PCI-X",
				"Fibre Channel Adapter"};
		break;
	case PCI_DEVICE_ID_PFLY:
		m = (typeof(m)){"LP982", "PCI-X",
				"Fibre Channel Adapter"};
		break;
	case PCI_DEVICE_ID_TFLY:
		m = (typeof(m)){"LP1050", "PCI-X",
				"Fibre Channel Adapter"};
		break;
	case PCI_DEVICE_ID_HELIOS:
		m = (typeof(m)){"LP11000", "PCI-X2",
				"Fibre Channel Adapter"};
		break;
	case PCI_DEVICE_ID_HELIOS_SCSP:
		m = (typeof(m)){"LP11000-SP", "PCI-X2",
				"Fibre Channel Adapter"};
		break;
	case PCI_DEVICE_ID_HELIOS_DCSP:
		m = (typeof(m)){"LP11002-SP",  "PCI-X2",
				"Fibre Channel Adapter"};
		break;
	case PCI_DEVICE_ID_NEPTUNE:
		m = (typeof(m)){"LPe1000", "PCIe", "Fibre Channel Adapter"};
		break;
	case PCI_DEVICE_ID_NEPTUNE_SCSP:
		m = (typeof(m)){"LPe1000-SP", "PCIe", "Fibre Channel Adapter"};
		break;
	case PCI_DEVICE_ID_NEPTUNE_DCSP:
		m = (typeof(m)){"LPe1002-SP", "PCIe", "Fibre Channel Adapter"};
		break;
	case PCI_DEVICE_ID_BMID:
		m = (typeof(m)){"LP1150", "PCI-X2", "Fibre Channel Adapter"};
		break;
	case PCI_DEVICE_ID_BSMB:
		m = (typeof(m)){"LP111", "PCI-X2", "Fibre Channel Adapter"};
		break;
	case PCI_DEVICE_ID_ZEPHYR:
		m = (typeof(m)){"LPe11000", "PCIe", "Fibre Channel Adapter"};
		break;
	case PCI_DEVICE_ID_ZEPHYR_SCSP:
		m = (typeof(m)){"LPe11000", "PCIe", "Fibre Channel Adapter"};
		break;
	case PCI_DEVICE_ID_ZEPHYR_DCSP:
		m = (typeof(m)){"LP2105", "PCIe", "FCoE Adapter"};
		GE = 1;
		break;
	case PCI_DEVICE_ID_ZMID:
		m = (typeof(m)){"LPe1150", "PCIe", "Fibre Channel Adapter"};
		break;
	case PCI_DEVICE_ID_ZSMB:
		m = (typeof(m)){"LPe111", "PCIe", "Fibre Channel Adapter"};
		break;
	case PCI_DEVICE_ID_LP101:
		m = (typeof(m)){"LP101", "PCI-X", "Fibre Channel Adapter"};
		break;
	case PCI_DEVICE_ID_LP10000S:
		m = (typeof(m)){"LP10000-S", "PCI", "Fibre Channel Adapter"};
		break;
	case PCI_DEVICE_ID_LP11000S:
		m = (typeof(m)){"LP11000-S", "PCI-X2", "Fibre Channel Adapter"};
		break;
	case PCI_DEVICE_ID_LPE11000S:
		m = (typeof(m)){"LPe11000-S", "PCIe", "Fibre Channel Adapter"};
		break;
	case PCI_DEVICE_ID_SAT:
		m = (typeof(m)){"LPe12000", "PCIe", "Fibre Channel Adapter"};
		break;
	case PCI_DEVICE_ID_SAT_MID:
		m = (typeof(m)){"LPe1250", "PCIe", "Fibre Channel Adapter"};
		break;
	case PCI_DEVICE_ID_SAT_SMB:
		m = (typeof(m)){"LPe121", "PCIe", "Fibre Channel Adapter"};
		break;
	case PCI_DEVICE_ID_SAT_DCSP:
		m = (typeof(m)){"LPe12002-SP", "PCIe", "Fibre Channel Adapter"};
		break;
	case PCI_DEVICE_ID_SAT_SCSP:
		m = (typeof(m)){"LPe12000-SP", "PCIe", "Fibre Channel Adapter"};
		break;
	case PCI_DEVICE_ID_SAT_S:
		m = (typeof(m)){"LPe12000-S", "PCIe", "Fibre Channel Adapter"};
		break;
	case PCI_DEVICE_ID_HORNET:
		m = (typeof(m)){"LP21000", "PCIe", "FCoE Adapter"};
		GE = 1;
		break;
	case PCI_DEVICE_ID_PROTEUS_VF:
		m = (typeof(m)){"LPev12000", "PCIe IOV",
				"Fibre Channel Adapter"};
		break;
	case PCI_DEVICE_ID_PROTEUS_PF:
		m = (typeof(m)){"LPev12000", "PCIe IOV",
				"Fibre Channel Adapter"};
		break;
	case PCI_DEVICE_ID_PROTEUS_S:
		m = (typeof(m)){"LPemv12002-S", "PCIe IOV",
				"Fibre Channel Adapter"};
		break;
	case PCI_DEVICE_ID_TIGERSHARK:
		oneConnect = 1;
		m = (typeof(m)){"OCe10100", "PCIe", "FCoE"};
		break;
	case PCI_DEVICE_ID_TOMCAT:
		oneConnect = 1;
		m = (typeof(m)){"OCe11100", "PCIe", "FCoE"};
		break;
	case PCI_DEVICE_ID_FALCON:
		m = (typeof(m)){"LPSe12002-ML1-E", "PCIe",
				"EmulexSecure Fibre"};
		break;
	default:
		m = (typeof(m)){"Unknown", "", ""};
		break;
	}

	if (mdp && mdp[0] == '\0')
		snprintf(mdp, 79,"%s", m.name);
	/* oneConnect hba requires special processing, they are all initiators
	 * and we put the port number on the end
	 */
	if (descp && descp[0] == '\0') {
		if (oneConnect)
			snprintf(descp, 255,
				"Emulex OneConnect %s, %s Initiator, Port %s",
				m.name, m.function,
				phba->Port);
		else
			snprintf(descp, 255,
				"Emulex %s %d%s %s %s",
				m.name, max_speed, (GE) ? "GE" : "Gb",
				m.bus, m.function);
	}
}

/**
 * lpfc_post_buffer - Post IOCB(s) with DMA buffer descriptor(s) to a IOCB ring
 * @phba: pointer to lpfc hba data structure.
 * @pring: pointer to a IOCB ring.
 * @cnt: the number of IOCBs to be posted to the IOCB ring.
 *
 * This routine posts a given number of IOCBs with the associated DMA buffer
 * descriptors specified by the cnt argument to the given IOCB ring.
 *
 * Return codes
 *   The number of IOCBs NOT able to be posted to the IOCB ring.
 **/
int
lpfc_post_buffer(struct lpfc_hba *phba, struct lpfc_sli_ring *pring, int cnt)
{
	IOCB_t *icmd;
	struct lpfc_iocbq *iocb;
	struct lpfc_dmabuf *mp1, *mp2;

	cnt += pring->missbufcnt;

	/* While there are buffers to post */
	while (cnt > 0) {
		/* Allocate buffer for  command iocb */
		iocb = lpfc_sli_get_iocbq(phba);
		if (iocb == NULL) {
			pring->missbufcnt = cnt;
			return cnt;
		}
		icmd = &iocb->iocb;

		/* 2 buffers can be posted per command */
		/* Allocate buffer to post */
		mp1 = kmalloc(sizeof (struct lpfc_dmabuf), GFP_KERNEL);
		if (mp1)
		    mp1->virt = lpfc_mbuf_alloc(phba, MEM_PRI, &mp1->phys);
		if (!mp1 || !mp1->virt) {
			kfree(mp1);
			lpfc_sli_release_iocbq(phba, iocb);
			pring->missbufcnt = cnt;
			return cnt;
		}

		INIT_LIST_HEAD(&mp1->list);
		/* Allocate buffer to post */
		if (cnt > 1) {
			mp2 = kmalloc(sizeof (struct lpfc_dmabuf), GFP_KERNEL);
			if (mp2)
				mp2->virt = lpfc_mbuf_alloc(phba, MEM_PRI,
							    &mp2->phys);
			if (!mp2 || !mp2->virt) {
				kfree(mp2);
				lpfc_mbuf_free(phba, mp1->virt, mp1->phys);
				kfree(mp1);
				lpfc_sli_release_iocbq(phba, iocb);
				pring->missbufcnt = cnt;
				return cnt;
			}

			INIT_LIST_HEAD(&mp2->list);
		} else {
			mp2 = NULL;
		}

		icmd->un.cont64[0].addrHigh = putPaddrHigh(mp1->phys);
		icmd->un.cont64[0].addrLow = putPaddrLow(mp1->phys);
		icmd->un.cont64[0].tus.f.bdeSize = FCELSSIZE;
		icmd->ulpBdeCount = 1;
		cnt--;
		if (mp2) {
			icmd->un.cont64[1].addrHigh = putPaddrHigh(mp2->phys);
			icmd->un.cont64[1].addrLow = putPaddrLow(mp2->phys);
			icmd->un.cont64[1].tus.f.bdeSize = FCELSSIZE;
			cnt--;
			icmd->ulpBdeCount = 2;
		}

		icmd->ulpCommand = CMD_QUE_RING_BUF64_CN;
		icmd->ulpLe = 1;

		if (lpfc_sli_issue_iocb(phba, pring->ringno, iocb, 0) ==
		    IOCB_ERROR) {
			lpfc_mbuf_free(phba, mp1->virt, mp1->phys);
			kfree(mp1);
			cnt++;
			if (mp2) {
				lpfc_mbuf_free(phba, mp2->virt, mp2->phys);
				kfree(mp2);
				cnt++;
			}
			lpfc_sli_release_iocbq(phba, iocb);
			pring->missbufcnt = cnt;
			return cnt;
		}
		lpfc_sli_ringpostbuf_put(phba, pring, mp1);
		if (mp2)
			lpfc_sli_ringpostbuf_put(phba, pring, mp2);
	}
	pring->missbufcnt = 0;
	return 0;
}

/**
 * lpfc_post_rcv_buf - Post the initial receive IOCB buffers to ELS ring
 * @phba: pointer to lpfc hba data structure.
 *
 * This routine posts initial receive IOCB buffers to the ELS ring. The
 * current number of initial IOCB buffers specified by LPFC_BUF_RING0 is
 * set to 64 IOCBs.
 *
 * Return codes
 *   0 - success (currently always success)
 **/
static int
lpfc_post_rcv_buf(struct lpfc_hba *phba)
{
	struct lpfc_sli *psli = &phba->sli;

	/* Ring 0, ELS / CT buffers */
	lpfc_post_buffer(phba, &psli->ring[LPFC_ELS_RING], LPFC_BUF_RING0);
	/* Ring 2 - FCP no buffers needed */

	return 0;
}

#define S(N,V) (((V)<<(N))|((V)>>(32-(N))))

/**
 * lpfc_sha_init - Set up initial array of hash table entries
 * @HashResultPointer: pointer to an array as hash table.
 *
 * This routine sets up the initial values to the array of hash table entries
 * for the LC HBAs.
 **/
static void
lpfc_sha_init(uint32_t * HashResultPointer)
{
	HashResultPointer[0] = 0x67452301;
	HashResultPointer[1] = 0xEFCDAB89;
	HashResultPointer[2] = 0x98BADCFE;
	HashResultPointer[3] = 0x10325476;
	HashResultPointer[4] = 0xC3D2E1F0;
}

/**
 * lpfc_sha_iterate - Iterate initial hash table with the working hash table
 * @HashResultPointer: pointer to an initial/result hash table.
 * @HashWorkingPointer: pointer to an working hash table.
 *
 * This routine iterates an initial hash table pointed by @HashResultPointer
 * with the values from the working hash table pointeed by @HashWorkingPointer.
 * The results are putting back to the initial hash table, returned through
 * the @HashResultPointer as the result hash table.
 **/
static void
lpfc_sha_iterate(uint32_t * HashResultPointer, uint32_t * HashWorkingPointer)
{
	int t;
	uint32_t TEMP;
	uint32_t A, B, C, D, E;
	t = 16;
	do {
		HashWorkingPointer[t] =
		    S(1,
		      HashWorkingPointer[t - 3] ^ HashWorkingPointer[t -
								     8] ^
		      HashWorkingPointer[t - 14] ^ HashWorkingPointer[t - 16]);
	} while (++t <= 79);
	t = 0;
	A = HashResultPointer[0];
	B = HashResultPointer[1];
	C = HashResultPointer[2];
	D = HashResultPointer[3];
	E = HashResultPointer[4];

	do {
		if (t < 20) {
			TEMP = ((B & C) | ((~B) & D)) + 0x5A827999;
		} else if (t < 40) {
			TEMP = (B ^ C ^ D) + 0x6ED9EBA1;
		} else if (t < 60) {
			TEMP = ((B & C) | (B & D) | (C & D)) + 0x8F1BBCDC;
		} else {
			TEMP = (B ^ C ^ D) + 0xCA62C1D6;
		}
		TEMP += S(5, A) + E + HashWorkingPointer[t];
		E = D;
		D = C;
		C = S(30, B);
		B = A;
		A = TEMP;
	} while (++t <= 79);

	HashResultPointer[0] += A;
	HashResultPointer[1] += B;
	HashResultPointer[2] += C;
	HashResultPointer[3] += D;
	HashResultPointer[4] += E;

}

/**
 * lpfc_challenge_key - Create challenge key based on WWPN of the HBA
 * @RandomChallenge: pointer to the entry of host challenge random number array.
 * @HashWorking: pointer to the entry of the working hash array.
 *
 * This routine calculates the working hash array referred by @HashWorking
 * from the challenge random numbers associated with the host, referred by
 * @RandomChallenge. The result is put into the entry of the working hash
 * array and returned by reference through @HashWorking.
 **/
static void
lpfc_challenge_key(uint32_t * RandomChallenge, uint32_t * HashWorking)
{
	*HashWorking = (*RandomChallenge ^ *HashWorking);
}

/**
 * lpfc_hba_init - Perform special handling for LC HBA initialization
 * @phba: pointer to lpfc hba data structure.
 * @hbainit: pointer to an array of unsigned 32-bit integers.
 *
 * This routine performs the special handling for LC HBA initialization.
 **/
void
lpfc_hba_init(struct lpfc_hba *phba, uint32_t *hbainit)
{
	int t;
	uint32_t *HashWorking;
	uint32_t *pwwnn = (uint32_t *) phba->wwnn;

	HashWorking = kcalloc(80, sizeof(uint32_t), GFP_KERNEL);
	if (!HashWorking)
		return;

	HashWorking[0] = HashWorking[78] = *pwwnn++;
	HashWorking[1] = HashWorking[79] = *pwwnn;

	for (t = 0; t < 7; t++)
		lpfc_challenge_key(phba->RandomData + t, HashWorking + t);

	lpfc_sha_init(hbainit);
	lpfc_sha_iterate(hbainit, HashWorking);
	kfree(HashWorking);
}

/**
 * lpfc_cleanup - Performs vport cleanups before deleting a vport
 * @vport: pointer to a virtual N_Port data structure.
 *
 * This routine performs the necessary cleanups before deleting the @vport.
 * It invokes the discovery state machine to perform necessary state
 * transitions and to release the ndlps associated with the @vport. Note,
 * the physical port is treated as @vport 0.
 **/
void
lpfc_cleanup(struct lpfc_vport *vport)
{
	struct lpfc_hba   *phba = vport->phba;
	struct lpfc_nodelist *ndlp, *next_ndlp;
	int i = 0;

	if (phba->link_state > LPFC_LINK_DOWN)
		lpfc_port_link_failure(vport);

	list_for_each_entry_safe(ndlp, next_ndlp, &vport->fc_nodes, nlp_listp) {
		if (!NLP_CHK_NODE_ACT(ndlp)) {
			ndlp = lpfc_enable_node(vport, ndlp,
						NLP_STE_UNUSED_NODE);
			if (!ndlp)
				continue;
			spin_lock_irq(&phba->ndlp_lock);
			NLP_SET_FREE_REQ(ndlp);
			spin_unlock_irq(&phba->ndlp_lock);
			/* Trigger the release of the ndlp memory */
			lpfc_nlp_put(ndlp);
			continue;
		}
		spin_lock_irq(&phba->ndlp_lock);
		if (NLP_CHK_FREE_REQ(ndlp)) {
			/* The ndlp should not be in memory free mode already */
			spin_unlock_irq(&phba->ndlp_lock);
			continue;
		} else
			/* Indicate request for freeing ndlp memory */
			NLP_SET_FREE_REQ(ndlp);
		spin_unlock_irq(&phba->ndlp_lock);

		if (vport->port_type != LPFC_PHYSICAL_PORT &&
		    ndlp->nlp_DID == Fabric_DID) {
			/* Just free up ndlp with Fabric_DID for vports */
			lpfc_nlp_put(ndlp);
			continue;
		}

		if (ndlp->nlp_type & NLP_FABRIC)
			lpfc_disc_state_machine(vport, ndlp, NULL,
					NLP_EVT_DEVICE_RECOVERY);

		lpfc_disc_state_machine(vport, ndlp, NULL,
					     NLP_EVT_DEVICE_RM);

	}

	/* At this point, ALL ndlp's should be gone
	 * because of the previous NLP_EVT_DEVICE_RM.
	 * Lets wait for this to happen, if needed.
	 */
	while (!list_empty(&vport->fc_nodes)) {
		if (i++ > 3000) {
			lpfc_printf_vlog(vport, KERN_ERR, LOG_DISCOVERY,
				"0233 Nodelist not empty\n");
			list_for_each_entry_safe(ndlp, next_ndlp,
						&vport->fc_nodes, nlp_listp) {
				lpfc_printf_vlog(ndlp->vport, KERN_ERR,
						LOG_NODE,
						"0282 did:x%x ndlp:x%p "
						"usgmap:x%x refcnt:%d\n",
						ndlp->nlp_DID, (void *)ndlp,
						ndlp->nlp_usg_map,
						atomic_read(
							&ndlp->kref.refcount));
			}
			break;
		}

		/* Wait for any activity on ndlps to settle */
		msleep(10);
	}
}

/**
 * lpfc_stop_vport_timers - Stop all the timers associated with a vport
 * @vport: pointer to a virtual N_Port data structure.
 *
 * This routine stops all the timers associated with a @vport. This function
 * is invoked before disabling or deleting a @vport. Note that the physical
 * port is treated as @vport 0.
 **/
void
lpfc_stop_vport_timers(struct lpfc_vport *vport)
{
	struct fc_security_request *fc_sc_req;
	del_timer_sync(&vport->els_tmofunc);
	del_timer_sync(&vport->fc_fdmitmo);
	while (!list_empty(&vport->sc_response_wait_queue)) {
		list_remove_head(&vport->sc_response_wait_queue, fc_sc_req,
					   struct fc_security_request, rlist);
		if (!fc_sc_req)
			continue;
		del_timer_sync(&fc_sc_req->timer);
		kfree(fc_sc_req);
	}
	lpfc_can_disctmo(vport);
	return;
}

/**
 * lpfc_stop_hba_timers - Stop all the timers associated with an HBA
 * @phba: pointer to lpfc hba data structure.
 *
 * This routine stops all the timers associated with a HBA. This function is
 * invoked before either putting a HBA offline or unloading the driver.
 **/
void
lpfc_stop_hba_timers(struct lpfc_hba *phba)
{
	lpfc_stop_vport_timers(phba->pport);
	del_timer_sync(&phba->sli.mbox_tmo);
	del_timer_sync(&phba->fabric_block_timer);
	del_timer_sync(&phba->eratt_poll);
	del_timer_sync(&phba->hb_tmofunc);
	phba->hb_outstanding = 0;

	switch (phba->pci_dev_grp) {
	case LPFC_PCI_DEV_LP:
		/* Stop any LightPulse device specific driver timers */
		del_timer_sync(&phba->fcp_poll_timer);
		break;
	case LPFC_PCI_DEV_OC:
		/* Stop any OneConnect device sepcific driver timers */
		break;
	default:
		lpfc_printf_log(phba, KERN_ERR, LOG_INIT,
				"0297 Invalid device group (x%x)\n",
				phba->pci_dev_grp);
		break;
	}
	return;
}

/**
 * lpfc_block_mgmt_io - Mark a HBA's management interface as blocked
 * @phba: pointer to lpfc hba data structure.
 *
 * This routine marks a HBA's management interface as blocked. Once the HBA's
 * management interface is marked as blocked, all the user space access to
 * the HBA, whether they are from sysfs interface or libdfc interface will
 * all be blocked. The HBA is set to block the management interface when the
 * driver prepares the HBA interface for online or offline.
 **/
static void
lpfc_block_mgmt_io(struct lpfc_hba * phba)
{
	unsigned long iflag;

	spin_lock_irqsave(&phba->hbalock, iflag);
	phba->sli.sli_flag |= LPFC_BLOCK_MGMT_IO;
	spin_unlock_irqrestore(&phba->hbalock, iflag);
}

/**
 * lpfc_online - Initialize and bring a HBA online
 * @phba: pointer to lpfc hba data structure.
 *
 * This routine initializes the HBA and brings a HBA online. During this
 * process, the management interface is blocked to prevent user space access
 * to the HBA interfering with the driver initialization.
 *
 * Return codes
 *   0 - successful
 *   1 - failed
 **/
int
lpfc_online(struct lpfc_hba *phba)
{
	struct lpfc_vport *vport;
	struct lpfc_vport **vports;
	int i;

	if (!phba)
		return 0;
	vport = phba->pport;

	if (!(vport->fc_flag & FC_OFFLINE_MODE))
		return 0;

	lpfc_printf_log(phba, KERN_WARNING, LOG_INIT,
			"0458 Bring Adapter online\n");

	lpfc_block_mgmt_io(phba);

	if (!lpfc_sli_queue_setup(phba)) {
		lpfc_unblock_mgmt_io(phba);
		return 1;
	}

	if (phba->sli_rev == LPFC_SLI_REV4) {
		if (lpfc_sli4_hba_setup(phba)) { /* Initialize SLI4 HBA */
			lpfc_unblock_mgmt_io(phba);
			return 1;
		}
	} else {
		if (lpfc_sli_hba_setup(phba)) {	/* Initialize SLI2/SLI3 HBA */
			lpfc_unblock_mgmt_io(phba);
			return 1;
		}
	}

	vports = lpfc_create_vport_work_array(phba);
	if (vports != NULL)
		for (i = 0; i <= phba->max_vports && vports[i] != NULL; i++) {
			struct Scsi_Host *shost;
			shost = lpfc_shost_from_vport(vports[i]);
			spin_lock_irq(shost->host_lock);
			vports[i]->fc_flag &= ~FC_OFFLINE_MODE;
			if (phba->sli3_options & LPFC_SLI3_NPIV_ENABLED)
				vports[i]->fc_flag |= FC_VPORT_NEEDS_REG_VPI;
			if (phba->sli_rev == LPFC_SLI_REV4)
				vports[i]->fc_flag |= FC_VPORT_NEEDS_INIT_VPI;
			spin_unlock_irq(shost->host_lock);
		}
		lpfc_destroy_vport_work_array(phba, vports);

	lpfc_unblock_mgmt_io(phba);
	return 0;
}

/**
 * lpfc_unblock_mgmt_io - Mark a HBA's management interface to be not blocked
 * @phba: pointer to lpfc hba data structure.
 *
 * This routine marks a HBA's management interface as not blocked. Once the
 * HBA's management interface is marked as not blocked, all the user space
 * access to the HBA, whether they are from sysfs interface or libdfc
 * interface will be allowed. The HBA is set to block the management interface
 * when the driver prepares the HBA interface for online or offline and then
 * set to unblock the management interface afterwards.
 **/
void
lpfc_unblock_mgmt_io(struct lpfc_hba * phba)
{
	unsigned long iflag;

	spin_lock_irqsave(&phba->hbalock, iflag);
	phba->sli.sli_flag &= ~LPFC_BLOCK_MGMT_IO;
	spin_unlock_irqrestore(&phba->hbalock, iflag);
}

/**
 * lpfc_offline_prep - Prepare a HBA to be brought offline
 * @phba: pointer to lpfc hba data structure.
 *
 * This routine is invoked to prepare a HBA to be brought offline. It performs
 * unregistration login to all the nodes on all vports and flushes the mailbox
 * queue to make it ready to be brought offline.
 **/
void
lpfc_offline_prep(struct lpfc_hba * phba)
{
	struct lpfc_vport *vport = phba->pport;
	struct lpfc_nodelist  *ndlp, *next_ndlp;
	struct lpfc_vport **vports;
	int i;

	if (vport->fc_flag & FC_OFFLINE_MODE)
		return;

	lpfc_block_mgmt_io(phba);

	lpfc_linkdown(phba);

	/* Issue an unreg_login to all nodes on all vports */
	vports = lpfc_create_vport_work_array(phba);
	if (vports != NULL) {
		for (i = 0; i <= phba->max_vports && vports[i] != NULL; i++) {
			struct Scsi_Host *shost;

			if (vports[i]->load_flag & FC_UNLOADING)
				continue;
			vports[i]->vpi_state &= ~LPFC_VPI_REGISTERED;
<<<<<<< HEAD
			vports[i]->fc_flag |= FC_VPORT_NEEDS_REG_VPI;
			vports[i]->fc_flag &= ~FC_VFI_REGISTERED;

=======
>>>>>>> 92dcffb9
			shost =	lpfc_shost_from_vport(vports[i]);
			list_for_each_entry_safe(ndlp, next_ndlp,
						 &vports[i]->fc_nodes,
						 nlp_listp) {
				if (!NLP_CHK_NODE_ACT(ndlp))
					continue;
				if (ndlp->nlp_state == NLP_STE_UNUSED_NODE)
					continue;
				if (ndlp->nlp_type & NLP_FABRIC) {
					lpfc_disc_state_machine(vports[i], ndlp,
						NULL, NLP_EVT_DEVICE_RECOVERY);
					lpfc_disc_state_machine(vports[i], ndlp,
						NULL, NLP_EVT_DEVICE_RM);
				}
				spin_lock_irq(shost->host_lock);
				ndlp->nlp_flag &= ~NLP_NPR_ADISC;
				spin_unlock_irq(shost->host_lock);
				lpfc_unreg_rpi(vports[i], ndlp);
			}
		}
	}
	lpfc_destroy_vport_work_array(phba, vports);

	lpfc_sli_mbox_sys_shutdown(phba);
}

/**
 * lpfc_offline - Bring a HBA offline
 * @phba: pointer to lpfc hba data structure.
 *
 * This routine actually brings a HBA offline. It stops all the timers
 * associated with the HBA, brings down the SLI layer, and eventually
 * marks the HBA as in offline state for the upper layer protocol.
 **/
void
lpfc_offline(struct lpfc_hba *phba)
{
	struct Scsi_Host  *shost;
	struct lpfc_vport **vports;
	int i;

	if (phba->pport->fc_flag & FC_OFFLINE_MODE)
		return;

	/* stop port and all timers associated with this hba */
	lpfc_stop_port(phba);
	vports = lpfc_create_vport_work_array(phba);
	if (vports != NULL)
		for (i = 0; i <= phba->max_vports && vports[i] != NULL; i++)
			lpfc_stop_vport_timers(vports[i]);
	lpfc_destroy_vport_work_array(phba, vports);
	lpfc_printf_log(phba, KERN_WARNING, LOG_INIT,
			"0460 Bring Adapter offline\n");
	/* Bring down the SLI Layer and cleanup.  The HBA is offline
	   now.  */
	lpfc_sli_hba_down(phba);
	spin_lock_irq(&phba->hbalock);
	phba->work_ha = 0;
	spin_unlock_irq(&phba->hbalock);
	vports = lpfc_create_vport_work_array(phba);
	if (vports != NULL)
		for (i = 0; i <= phba->max_vports && vports[i] != NULL; i++) {
			shost = lpfc_shost_from_vport(vports[i]);
			spin_lock_irq(shost->host_lock);
			vports[i]->work_port_events = 0;
			vports[i]->fc_flag |= FC_OFFLINE_MODE;
			spin_unlock_irq(shost->host_lock);
		}
	lpfc_destroy_vport_work_array(phba, vports);
}

/**
 * lpfc_scsi_free - Free all the SCSI buffers and IOCBs from driver lists
 * @phba: pointer to lpfc hba data structure.
 *
 * This routine is to free all the SCSI buffers and IOCBs from the driver
 * list back to kernel. It is called from lpfc_pci_remove_one to free
 * the internal resources before the device is removed from the system.
 *
 * Return codes
 *   0 - successful (for now, it always returns 0)
 **/
static int
lpfc_scsi_free(struct lpfc_hba *phba)
{
	struct lpfc_scsi_buf *sb, *sb_next;
	struct lpfc_iocbq *io, *io_next;

	spin_lock_irq(&phba->hbalock);
	/* Release all the lpfc_scsi_bufs maintained by this host. */
	spin_lock(&phba->scsi_buf_list_lock);
	list_for_each_entry_safe(sb, sb_next, &phba->lpfc_scsi_buf_list, list) {
		list_del(&sb->list);
		pci_pool_free(phba->lpfc_scsi_dma_buf_pool, sb->data,
			      sb->dma_handle);
		kfree(sb);
		phba->total_scsi_bufs--;
	}
	spin_unlock(&phba->scsi_buf_list_lock);

	/* Release all the lpfc_iocbq entries maintained by this host. */
	list_for_each_entry_safe(io, io_next, &phba->lpfc_iocb_list, list) {
		list_del(&io->list);
		kfree(io);
		phba->total_iocbq_bufs--;
	}
	spin_unlock_irq(&phba->hbalock);
	return 0;
}

/**
 * lpfc_create_port - Create an FC port
 * @phba: pointer to lpfc hba data structure.
 * @instance: a unique integer ID to this FC port.
 * @dev: pointer to the device data structure.
 *
 * This routine creates a FC port for the upper layer protocol. The FC port
 * can be created on top of either a physical port or a virtual port provided
 * by the HBA. This routine also allocates a SCSI host data structure (shost)
 * and associates the FC port created before adding the shost into the SCSI
 * layer.
 *
 * Return codes
 *   @vport - pointer to the virtual N_Port data structure.
 *   NULL - port create failed.
 **/
struct lpfc_vport *
lpfc_create_port(struct lpfc_hba *phba, int instance, struct device *dev)
{
	struct lpfc_vport *vport;
	struct Scsi_Host  *shost;
	int error = 0;

	if (dev != &phba->pcidev->dev)
		shost = scsi_host_alloc(&lpfc_vport_template,
					sizeof(struct lpfc_vport));
	else
		shost = scsi_host_alloc(&lpfc_template,
					sizeof(struct lpfc_vport));
	if (!shost)
		goto out;

	vport = (struct lpfc_vport *) shost->hostdata;
	vport->phba = phba;
	vport->load_flag |= FC_LOADING;
	vport->fc_flag |= FC_VPORT_NEEDS_REG_VPI;
	vport->fc_rscn_flush = 0;

	INIT_WORK(&vport->sc_online_work, lpfc_fc_sc_security_online);
	INIT_WORK(&vport->sc_offline_work, lpfc_fc_sc_security_offline);
	INIT_LIST_HEAD(&vport->sc_users);
	INIT_LIST_HEAD(&vport->sc_response_wait_queue);
	vport->security_service_state = SECURITY_OFFLINE;

	lpfc_get_vport_cfgparam(vport);
	shost->unique_id = instance;
	shost->max_id = LPFC_MAX_TARGET;
	shost->max_lun = vport->cfg_max_luns;
	shost->this_id = -1;
	shost->max_cmd_len = 16;
	if (phba->sli_rev == LPFC_SLI_REV4) {
		shost->dma_boundary = LPFC_SLI4_MAX_SEGMENT_SIZE;
		shost->sg_tablesize = phba->cfg_sg_seg_cnt;
	}

	/*
	 * Set initial can_queue value since 0 is no longer supported and
	 * scsi_add_host will fail. This will be adjusted later based on the
	 * max xri value determined in hba setup.
	 */
	shost->can_queue = phba->cfg_hba_queue_depth - 10;
	if (dev != &phba->pcidev->dev) {
		shost->transportt = lpfc_vport_transport_template;
		vport->port_type = LPFC_NPIV_PORT;
	} else {
		shost->transportt = lpfc_transport_template;
		vport->port_type = LPFC_PHYSICAL_PORT;
	}

	/* Initialize all internally managed lists. */
	INIT_LIST_HEAD(&vport->fc_nodes);
	INIT_LIST_HEAD(&vport->rcv_buffer_list);
	spin_lock_init(&vport->work_port_lock);

	init_timer(&vport->fc_disctmo);
	vport->fc_disctmo.function = lpfc_disc_timeout;
	vport->fc_disctmo.data = (unsigned long)vport;

	init_timer(&vport->fc_fdmitmo);
	vport->fc_fdmitmo.function = lpfc_fdmi_tmo;
	vport->fc_fdmitmo.data = (unsigned long)vport;

	init_timer(&vport->els_tmofunc);
	vport->els_tmofunc.function = lpfc_els_timeout;
	vport->els_tmofunc.data = (unsigned long)vport;

	error = scsi_add_host_with_dma(shost, dev, &phba->pcidev->dev);
	if (error)
		goto out_put_shost;
	vport->auth.challenge = NULL;
	vport->auth.challenge_len = 0;
	vport->auth.dh_pub_key = NULL;
	vport->auth.dh_pub_key_len = 0;

	spin_lock_irq(&phba->hbalock);
	list_add_tail(&vport->listentry, &phba->port_list);
	spin_unlock_irq(&phba->hbalock);
	return vport;

out_put_shost:
	scsi_host_put(shost);
out:
	return NULL;
}

/**
 * destroy_port -  destroy an FC port
 * @vport: pointer to an lpfc virtual N_Port data structure.
 *
 * This routine destroys a FC port from the upper layer protocol. All the
 * resources associated with the port are released.
 **/
void
destroy_port(struct lpfc_vport *vport)
{
	struct Scsi_Host *shost = lpfc_shost_from_vport(vport);
	struct lpfc_hba  *phba = vport->phba;

	lpfc_debugfs_terminate(vport);
	fc_remove_host(shost);
	scsi_remove_host(shost);

	spin_lock_irq(&phba->hbalock);
	list_del_init(&vport->listentry);
	spin_unlock_irq(&phba->hbalock);

	lpfc_cleanup(vport);
	return;
}

/**
 * lpfc_get_instance - Get a unique integer ID
 *
 * This routine allocates a unique integer ID from lpfc_hba_index pool. It
 * uses the kernel idr facility to perform the task.
 *
 * Return codes:
 *   instance - a unique integer ID allocated as the new instance.
 *   -1 - lpfc get instance failed.
 **/
int
lpfc_get_instance(void)
{
	int instance = 0;

	/* Assign an unused number */
	if (!idr_pre_get(&lpfc_hba_index, GFP_KERNEL))
		return -1;
	if (idr_get_new(&lpfc_hba_index, NULL, &instance))
		return -1;
	return instance;
}

/**
 * lpfc_scan_finished - method for SCSI layer to detect whether scan is done
 * @shost: pointer to SCSI host data structure.
 * @time: elapsed time of the scan in jiffies.
 *
 * This routine is called by the SCSI layer with a SCSI host to determine
 * whether the scan host is finished.
 *
 * Note: there is no scan_start function as adapter initialization will have
 * asynchronously kicked off the link initialization.
 *
 * Return codes
 *   0 - SCSI host scan is not over yet.
 *   1 - SCSI host scan is over.
 **/
int lpfc_scan_finished(struct Scsi_Host *shost, unsigned long time)
{
	struct lpfc_vport *vport = (struct lpfc_vport *) shost->hostdata;
	struct lpfc_hba   *phba = vport->phba;
	int stat = 0;

	spin_lock_irq(shost->host_lock);

	if (vport->load_flag & FC_UNLOADING) {
		stat = 1;
		goto finished;
	}
	if (time >= 30 * HZ) {
		lpfc_printf_log(phba, KERN_INFO, LOG_INIT,
				"0461 Scanning longer than 30 "
				"seconds.  Continuing initialization\n");
		stat = 1;
		goto finished;
	}
	if (time >= 15 * HZ && phba->link_state <= LPFC_LINK_DOWN) {
		lpfc_printf_log(phba, KERN_INFO, LOG_INIT,
				"0465 Link down longer than 15 "
				"seconds.  Continuing initialization\n");
		stat = 1;
		goto finished;
	}

	if (vport->port_state != LPFC_VPORT_READY)
		goto finished;
	if (vport->num_disc_nodes || vport->fc_prli_sent)
		goto finished;
	if (vport->fc_map_cnt == 0 && time < 2 * HZ)
		goto finished;
	if ((phba->sli.sli_flag & LPFC_SLI_MBOX_ACTIVE) != 0)
		goto finished;

	stat = 1;

finished:
	spin_unlock_irq(shost->host_lock);
	return stat;
}

/**
 * lpfc_host_attrib_init - Initialize SCSI host attributes on a FC port
 * @shost: pointer to SCSI host data structure.
 *
 * This routine initializes a given SCSI host attributes on a FC port. The
 * SCSI host can be either on top of a physical port or a virtual port.
 **/
void lpfc_host_attrib_init(struct Scsi_Host *shost)
{
	struct lpfc_vport *vport = (struct lpfc_vport *) shost->hostdata;
	struct lpfc_hba   *phba = vport->phba;
	/*
	 * Set fixed host attributes.  Must done after lpfc_sli_hba_setup().
	 */

	fc_host_node_name(shost) = wwn_to_u64(vport->fc_nodename.u.wwn);
	fc_host_port_name(shost) = wwn_to_u64(vport->fc_portname.u.wwn);
	fc_host_supported_classes(shost) = FC_COS_CLASS3;

	memset(fc_host_supported_fc4s(shost), 0,
	       sizeof(fc_host_supported_fc4s(shost)));
	fc_host_supported_fc4s(shost)[2] = 1;
	fc_host_supported_fc4s(shost)[7] = 1;

	lpfc_vport_symbolic_node_name(vport, fc_host_symbolic_name(shost),
				 sizeof fc_host_symbolic_name(shost));

	fc_host_supported_speeds(shost) = 0;
	if (phba->lmt & LMT_10Gb)
		fc_host_supported_speeds(shost) |= FC_PORTSPEED_10GBIT;
	if (phba->lmt & LMT_8Gb)
		fc_host_supported_speeds(shost) |= FC_PORTSPEED_8GBIT;
	if (phba->lmt & LMT_4Gb)
		fc_host_supported_speeds(shost) |= FC_PORTSPEED_4GBIT;
	if (phba->lmt & LMT_2Gb)
		fc_host_supported_speeds(shost) |= FC_PORTSPEED_2GBIT;
	if (phba->lmt & LMT_1Gb)
		fc_host_supported_speeds(shost) |= FC_PORTSPEED_1GBIT;

	fc_host_maxframe_size(shost) =
		(((uint32_t) vport->fc_sparam.cmn.bbRcvSizeMsb & 0x0F) << 8) |
		(uint32_t) vport->fc_sparam.cmn.bbRcvSizeLsb;

	/* This value is also unchanging */
	memset(fc_host_active_fc4s(shost), 0,
	       sizeof(fc_host_active_fc4s(shost)));
	fc_host_active_fc4s(shost)[2] = 1;
	fc_host_active_fc4s(shost)[7] = 1;

	fc_host_max_npiv_vports(shost) = phba->max_vpi;
	spin_lock_irq(shost->host_lock);
	vport->load_flag &= ~FC_LOADING;
	spin_unlock_irq(shost->host_lock);
}

/**
 * lpfc_stop_port_s3 - Stop SLI3 device port
 * @phba: pointer to lpfc hba data structure.
 *
 * This routine is invoked to stop an SLI3 device port, it stops the device
 * from generating interrupts and stops the device driver's timers for the
 * device.
 **/
static void
lpfc_stop_port_s3(struct lpfc_hba *phba)
{
	/* Clear all interrupt enable conditions */
	writel(0, phba->HCregaddr);
	readl(phba->HCregaddr); /* flush */
	/* Clear all pending interrupts */
	writel(0xffffffff, phba->HAregaddr);
	readl(phba->HAregaddr); /* flush */

	/* Reset some HBA SLI setup states */
	lpfc_stop_hba_timers(phba);
	phba->pport->work_port_events = 0;
}

/**
 * lpfc_stop_port_s4 - Stop SLI4 device port
 * @phba: pointer to lpfc hba data structure.
 *
 * This routine is invoked to stop an SLI4 device port, it stops the device
 * from generating interrupts and stops the device driver's timers for the
 * device.
 **/
static void
lpfc_stop_port_s4(struct lpfc_hba *phba)
{
	/* Reset some HBA SLI4 setup states */
	lpfc_stop_hba_timers(phba);
	phba->pport->work_port_events = 0;
	phba->sli4_hba.intr_enable = 0;
	/* Hard clear it for now, shall have more graceful way to wait later */
	phba->sli.sli_flag &= ~LPFC_SLI_MBOX_ACTIVE;
}

/**
 * lpfc_stop_port - Wrapper function for stopping hba port
 * @phba: Pointer to HBA context object.
 *
 * This routine wraps the actual SLI3 or SLI4 hba stop port routine from
 * the API jump table function pointer from the lpfc_hba struct.
 **/
void
lpfc_stop_port(struct lpfc_hba *phba)
{
	phba->lpfc_stop_port(phba);
}

/**
 * lpfc_sli4_remove_dflt_fcf - Remove the driver default fcf record from the port.
 * @phba: pointer to lpfc hba data structure.
 *
 * This routine is invoked to remove the driver default fcf record from
 * the port.  This routine currently acts on FCF Index 0.
 *
 **/
void
lpfc_sli_remove_dflt_fcf(struct lpfc_hba *phba)
{
	int rc = 0;
	LPFC_MBOXQ_t *mboxq;
	struct lpfc_mbx_del_fcf_tbl_entry *del_fcf_record;
	uint32_t mbox_tmo, req_len;
	uint32_t shdr_status, shdr_add_status;

	mboxq = mempool_alloc(phba->mbox_mem_pool, GFP_KERNEL);
	if (!mboxq) {
		lpfc_printf_log(phba, KERN_ERR, LOG_INIT,
			"2020 Failed to allocate mbox for ADD_FCF cmd\n");
		return;
	}

	req_len = sizeof(struct lpfc_mbx_del_fcf_tbl_entry) -
		  sizeof(struct lpfc_sli4_cfg_mhdr);
	rc = lpfc_sli4_config(phba, mboxq, LPFC_MBOX_SUBSYSTEM_FCOE,
			      LPFC_MBOX_OPCODE_FCOE_DELETE_FCF,
			      req_len, LPFC_SLI4_MBX_EMBED);
	/*
	 * In phase 1, there is a single FCF index, 0.  In phase2, the driver
	 * supports multiple FCF indices.
	 */
	del_fcf_record = &mboxq->u.mqe.un.del_fcf_entry;
	bf_set(lpfc_mbx_del_fcf_tbl_count, del_fcf_record, 1);
	bf_set(lpfc_mbx_del_fcf_tbl_index, del_fcf_record,
	       phba->fcf.fcf_indx);

	if (!phba->sli4_hba.intr_enable)
		rc = lpfc_sli_issue_mbox(phba, mboxq, MBX_POLL);
	else {
		mbox_tmo = lpfc_mbox_tmo_val(phba, MBX_SLI4_CONFIG);
		rc = lpfc_sli_issue_mbox_wait(phba, mboxq, mbox_tmo);
	}
	/* The IOCTL status is embedded in the mailbox subheader. */
	shdr_status = bf_get(lpfc_mbox_hdr_status,
			     &del_fcf_record->header.cfg_shdr.response);
	shdr_add_status = bf_get(lpfc_mbox_hdr_add_status,
				 &del_fcf_record->header.cfg_shdr.response);
	if (shdr_status || shdr_add_status || rc != MBX_SUCCESS) {
		lpfc_printf_log(phba, KERN_ERR, LOG_SLI,
				"2516 DEL FCF of default FCF Index failed "
				"mbx status x%x, status x%x add_status x%x\n",
				rc, shdr_status, shdr_add_status);
	}
	if (rc != MBX_TIMEOUT)
		mempool_free(mboxq, phba->mbox_mem_pool);
}

/**
 * lpfc_sli4_fw_cfg_check - Read the firmware config and verify FCoE support
 * @phba: pointer to lpfc hba data structure.
 *
 * This function uses the QUERY_FW_CFG mailbox command to determine if the
 * firmware loaded supports FCoE. A return of zero indicates that the mailbox
 * was successful and the firmware supports FCoE. Any other return indicates
 * a error. It is assumed that this function will be called before interrupts
 * are enabled.
 **/
static int
lpfc_sli4_fw_cfg_check(struct lpfc_hba *phba)
{
	int rc = 0;
	LPFC_MBOXQ_t *mboxq;
	struct lpfc_mbx_query_fw_cfg *query_fw_cfg;
	uint32_t length;
	uint32_t shdr_status, shdr_add_status;

	mboxq = mempool_alloc(phba->mbox_mem_pool, GFP_KERNEL);
	if (!mboxq) {
		lpfc_printf_log(phba, KERN_ERR, LOG_INIT,
				"2621 Failed to allocate mbox for "
				"query firmware config cmd\n");
		return -ENOMEM;
	}
	query_fw_cfg = &mboxq->u.mqe.un.query_fw_cfg;
	length = (sizeof(struct lpfc_mbx_query_fw_cfg) -
		  sizeof(struct lpfc_sli4_cfg_mhdr));
	lpfc_sli4_config(phba, mboxq, LPFC_MBOX_SUBSYSTEM_COMMON,
			 LPFC_MBOX_OPCODE_QUERY_FW_CFG,
			 length, LPFC_SLI4_MBX_EMBED);
	rc = lpfc_sli_issue_mbox(phba, mboxq, MBX_POLL);
	/* The IOCTL status is embedded in the mailbox subheader. */
	shdr_status = bf_get(lpfc_mbox_hdr_status,
			     &query_fw_cfg->header.cfg_shdr.response);
	shdr_add_status = bf_get(lpfc_mbox_hdr_add_status,
				 &query_fw_cfg->header.cfg_shdr.response);
	if (shdr_status || shdr_add_status || rc != MBX_SUCCESS) {
		lpfc_printf_log(phba, KERN_ERR, LOG_SLI,
				"2622 Query Firmware Config failed "
				"mbx status x%x, status x%x add_status x%x\n",
				rc, shdr_status, shdr_add_status);
		return -EINVAL;
	}
	if (!bf_get(lpfc_function_mode_fcoe_i, query_fw_cfg)) {
		lpfc_printf_log(phba, KERN_ERR, LOG_SLI,
				"2623 FCoE Function not supported by firmware. "
				"Function mode = %08x\n",
				query_fw_cfg->function_mode);
		return -EINVAL;
	}
	if (rc != MBX_TIMEOUT)
		mempool_free(mboxq, phba->mbox_mem_pool);
	return 0;
}

/**
 * lpfc_sli4_parse_latt_fault - Parse sli4 link-attention link fault code
 * @phba: pointer to lpfc hba data structure.
 * @acqe_link: pointer to the async link completion queue entry.
 *
 * This routine is to parse the SLI4 link-attention link fault code and
 * translate it into the base driver's read link attention mailbox command
 * status.
 *
 * Return: Link-attention status in terms of base driver's coding.
 **/
static uint16_t
lpfc_sli4_parse_latt_fault(struct lpfc_hba *phba,
			   struct lpfc_acqe_link *acqe_link)
{
	uint16_t latt_fault;

	switch (bf_get(lpfc_acqe_link_fault, acqe_link)) {
	case LPFC_ASYNC_LINK_FAULT_NONE:
	case LPFC_ASYNC_LINK_FAULT_LOCAL:
	case LPFC_ASYNC_LINK_FAULT_REMOTE:
		latt_fault = 0;
		break;
	default:
		lpfc_printf_log(phba, KERN_ERR, LOG_INIT,
				"0398 Invalid link fault code: x%x\n",
				bf_get(lpfc_acqe_link_fault, acqe_link));
		latt_fault = MBXERR_ERROR;
		break;
	}
	return latt_fault;
}

/**
 * lpfc_sli4_parse_latt_type - Parse sli4 link attention type
 * @phba: pointer to lpfc hba data structure.
 * @acqe_link: pointer to the async link completion queue entry.
 *
 * This routine is to parse the SLI4 link attention type and translate it
 * into the base driver's link attention type coding.
 *
 * Return: Link attention type in terms of base driver's coding.
 **/
static uint8_t
lpfc_sli4_parse_latt_type(struct lpfc_hba *phba,
			  struct lpfc_acqe_link *acqe_link)
{
	uint8_t att_type;

	switch (bf_get(lpfc_acqe_link_status, acqe_link)) {
	case LPFC_ASYNC_LINK_STATUS_DOWN:
	case LPFC_ASYNC_LINK_STATUS_LOGICAL_DOWN:
		att_type = AT_LINK_DOWN;
		break;
	case LPFC_ASYNC_LINK_STATUS_UP:
		/* Ignore physical link up events - wait for logical link up */
		att_type = AT_RESERVED;
		break;
	case LPFC_ASYNC_LINK_STATUS_LOGICAL_UP:
		att_type = AT_LINK_UP;
		break;
	default:
		lpfc_printf_log(phba, KERN_ERR, LOG_INIT,
				"0399 Invalid link attention type: x%x\n",
				bf_get(lpfc_acqe_link_status, acqe_link));
		att_type = AT_RESERVED;
		break;
	}
	return att_type;
}

/**
 * lpfc_sli4_parse_latt_link_speed - Parse sli4 link-attention link speed
 * @phba: pointer to lpfc hba data structure.
 * @acqe_link: pointer to the async link completion queue entry.
 *
 * This routine is to parse the SLI4 link-attention link speed and translate
 * it into the base driver's link-attention link speed coding.
 *
 * Return: Link-attention link speed in terms of base driver's coding.
 **/
static uint8_t
lpfc_sli4_parse_latt_link_speed(struct lpfc_hba *phba,
				struct lpfc_acqe_link *acqe_link)
{
	uint8_t link_speed;

	switch (bf_get(lpfc_acqe_link_speed, acqe_link)) {
	case LPFC_ASYNC_LINK_SPEED_ZERO:
		link_speed = LA_UNKNW_LINK;
		break;
	case LPFC_ASYNC_LINK_SPEED_10MBPS:
		link_speed = LA_UNKNW_LINK;
		break;
	case LPFC_ASYNC_LINK_SPEED_100MBPS:
		link_speed = LA_UNKNW_LINK;
		break;
	case LPFC_ASYNC_LINK_SPEED_1GBPS:
		link_speed = LA_1GHZ_LINK;
		break;
	case LPFC_ASYNC_LINK_SPEED_10GBPS:
		link_speed = LA_10GHZ_LINK;
		break;
	default:
		lpfc_printf_log(phba, KERN_ERR, LOG_INIT,
				"0483 Invalid link-attention link speed: x%x\n",
				bf_get(lpfc_acqe_link_speed, acqe_link));
		link_speed = LA_UNKNW_LINK;
		break;
	}
	return link_speed;
}

/**
 * lpfc_sli4_async_link_evt - Process the asynchronous link event
 * @phba: pointer to lpfc hba data structure.
 * @acqe_link: pointer to the async link completion queue entry.
 *
 * This routine is to handle the SLI4 asynchronous link event.
 **/
static void
lpfc_sli4_async_link_evt(struct lpfc_hba *phba,
			 struct lpfc_acqe_link *acqe_link)
{
	struct lpfc_dmabuf *mp;
	LPFC_MBOXQ_t *pmb;
	MAILBOX_t *mb;
	READ_LA_VAR *la;
	uint8_t att_type;

	att_type = lpfc_sli4_parse_latt_type(phba, acqe_link);
	if (att_type != AT_LINK_DOWN && att_type != AT_LINK_UP)
		return;
	phba->fcoe_eventtag = acqe_link->event_tag;
	pmb = (LPFC_MBOXQ_t *)mempool_alloc(phba->mbox_mem_pool, GFP_KERNEL);
	if (!pmb) {
		lpfc_printf_log(phba, KERN_ERR, LOG_SLI,
				"0395 The mboxq allocation failed\n");
		return;
	}
	mp = kmalloc(sizeof(struct lpfc_dmabuf), GFP_KERNEL);
	if (!mp) {
		lpfc_printf_log(phba, KERN_ERR, LOG_SLI,
				"0396 The lpfc_dmabuf allocation failed\n");
		goto out_free_pmb;
	}
	mp->virt = lpfc_mbuf_alloc(phba, 0, &mp->phys);
	if (!mp->virt) {
		lpfc_printf_log(phba, KERN_ERR, LOG_SLI,
				"0397 The mbuf allocation failed\n");
		goto out_free_dmabuf;
	}

	/* Cleanup any outstanding ELS commands */
	lpfc_els_flush_all_cmd(phba);

	/* Block ELS IOCBs until we have done process link event */
	phba->sli.ring[LPFC_ELS_RING].flag |= LPFC_STOP_IOCB_EVENT;

	/* Update link event statistics */
	phba->sli.slistat.link_event++;

	/* Create pseudo lpfc_handle_latt mailbox command from link ACQE */
	lpfc_read_la(phba, pmb, mp);
	pmb->vport = phba->pport;

	/* Parse and translate status field */
	mb = &pmb->u.mb;
	mb->mbxStatus = lpfc_sli4_parse_latt_fault(phba, acqe_link);

	/* Parse and translate link attention fields */
	la = (READ_LA_VAR *) &pmb->u.mb.un.varReadLA;
	la->eventTag = acqe_link->event_tag;
	la->attType = att_type;
	la->UlnkSpeed = lpfc_sli4_parse_latt_link_speed(phba, acqe_link);

	/* Fake the the following irrelvant fields */
	la->topology = TOPOLOGY_PT_PT;
	la->granted_AL_PA = 0;
	la->il = 0;
	la->pb = 0;
	la->fa = 0;
	la->mm = 0;

	/* Keep the link status for extra SLI4 state machine reference */
	phba->sli4_hba.link_state.speed =
				bf_get(lpfc_acqe_link_speed, acqe_link);
	phba->sli4_hba.link_state.duplex =
				bf_get(lpfc_acqe_link_duplex, acqe_link);
	phba->sli4_hba.link_state.status =
				bf_get(lpfc_acqe_link_status, acqe_link);
	phba->sli4_hba.link_state.physical =
				bf_get(lpfc_acqe_link_physical, acqe_link);
	phba->sli4_hba.link_state.fault =
				bf_get(lpfc_acqe_link_fault, acqe_link);
	phba->sli4_hba.link_state.logical_speed =
				bf_get(lpfc_acqe_qos_link_speed, acqe_link);

	/* Invoke the lpfc_handle_latt mailbox command callback function */
	lpfc_mbx_cmpl_read_la(phba, pmb);

	return;

out_free_dmabuf:
	kfree(mp);
out_free_pmb:
	mempool_free(pmb, phba->mbox_mem_pool);
}

/**
 * lpfc_sli4_async_fcoe_evt - Process the asynchronous fcoe event
 * @phba: pointer to lpfc hba data structure.
 * @acqe_link: pointer to the async fcoe completion queue entry.
 *
 * This routine is to handle the SLI4 asynchronous fcoe event.
 **/
static void
lpfc_sli4_async_fcoe_evt(struct lpfc_hba *phba,
			 struct lpfc_acqe_fcoe *acqe_fcoe)
{
	uint8_t event_type = bf_get(lpfc_acqe_fcoe_event_type, acqe_fcoe);
	int rc;
	struct lpfc_vport *vport;
	struct lpfc_nodelist *ndlp;
	struct Scsi_Host  *shost;
	uint32_t link_state;
<<<<<<< HEAD
	int active_vlink_present;
	struct lpfc_vport **vports;
	int i;
=======
>>>>>>> 92dcffb9

	phba->fc_eventTag = acqe_fcoe->event_tag;
	phba->fcoe_eventtag = acqe_fcoe->event_tag;
	switch (event_type) {
	case LPFC_FCOE_EVENT_TYPE_NEW_FCF:
		lpfc_printf_log(phba, KERN_ERR, LOG_DISCOVERY,
			"2546 New FCF found index 0x%x tag 0x%x\n",
			acqe_fcoe->index,
			acqe_fcoe->event_tag);
		/*
		 * If the current FCF is in discovered state, or
		 * FCF discovery is in progress do nothing.
		 */
		spin_lock_irq(&phba->hbalock);
		if ((phba->fcf.fcf_flag & FCF_DISCOVERED) ||
		   (phba->hba_flag & FCF_DISC_INPROGRESS)) {
			spin_unlock_irq(&phba->hbalock);
			break;
		}
		spin_unlock_irq(&phba->hbalock);

		/* Read the FCF table and re-discover SAN. */
		rc = lpfc_sli4_read_fcf_record(phba, LPFC_FCOE_FCF_GET_FIRST);
		if (rc)
			lpfc_printf_log(phba, KERN_ERR, LOG_DISCOVERY,
					"2547 Read FCF record failed 0x%x\n",
					rc);
		break;

	case LPFC_FCOE_EVENT_TYPE_FCF_TABLE_FULL:
		lpfc_printf_log(phba, KERN_ERR, LOG_SLI,
			"2548 FCF Table full count 0x%x tag 0x%x\n",
			bf_get(lpfc_acqe_fcoe_fcf_count, acqe_fcoe),
			acqe_fcoe->event_tag);
		break;

	case LPFC_FCOE_EVENT_TYPE_FCF_DEAD:
		lpfc_printf_log(phba, KERN_ERR, LOG_DISCOVERY,
			"2549 FCF disconnected from network index 0x%x"
			" tag 0x%x\n", acqe_fcoe->index,
			acqe_fcoe->event_tag);
		/* If the event is not for currently used fcf do nothing */
		if (phba->fcf.fcf_indx != acqe_fcoe->index)
			break;
		/*
		 * Currently, driver support only one FCF - so treat this as
		 * a link down, but save the link state because we don't want
		 * it to be changed to Link Down unless it is already down.
		 */
		link_state = phba->link_state;
		lpfc_linkdown(phba);
		phba->link_state = link_state;
		/* Unregister FCF if no devices connected to it */
		lpfc_unregister_unused_fcf(phba);
		break;
	case LPFC_FCOE_EVENT_TYPE_CVL:
		lpfc_printf_log(phba, KERN_ERR, LOG_DISCOVERY,
			"2718 Clear Virtual Link Received for VPI 0x%x"
			" tag 0x%x\n", acqe_fcoe->index, acqe_fcoe->event_tag);
		vport = lpfc_find_vport_by_vpid(phba,
				acqe_fcoe->index - phba->vpi_base);
		if (!vport)
			break;
		ndlp = lpfc_findnode_did(vport, Fabric_DID);
		if (!ndlp)
			break;
		shost = lpfc_shost_from_vport(vport);
<<<<<<< HEAD
		if (phba->pport->port_state <= LPFC_FLOGI)
			break;
		/* If virtual link is not yet instantiated ignore CVL */
		if (vport->port_state <= LPFC_FDISC)
			break;

		lpfc_linkdown_port(vport);
		lpfc_cleanup_pending_mbox(vport);
		spin_lock_irq(shost->host_lock);
		vport->fc_flag |= FC_VPORT_CVL_RCVD;
		spin_unlock_irq(shost->host_lock);
		active_vlink_present = 0;

		vports = lpfc_create_vport_work_array(phba);
		if (vports) {
			for (i = 0; i <= phba->max_vports && vports[i] != NULL;
					i++) {
				if ((!(vports[i]->fc_flag &
					FC_VPORT_CVL_RCVD)) &&
					(vports[i]->port_state > LPFC_FDISC)) {
					active_vlink_present = 1;
					break;
				}
			}
			lpfc_destroy_vport_work_array(phba, vports);
		}

		if (active_vlink_present) {
			/*
			 * If there are other active VLinks present,
			 * re-instantiate the Vlink using FDISC.
			 */
=======
		lpfc_linkdown_port(vport);
		if (vport->port_type != LPFC_NPIV_PORT) {
>>>>>>> 92dcffb9
			mod_timer(&ndlp->nlp_delayfunc, jiffies + HZ);
			spin_lock_irq(shost->host_lock);
			ndlp->nlp_flag |= NLP_DELAY_TMO;
			spin_unlock_irq(shost->host_lock);
<<<<<<< HEAD
			ndlp->nlp_last_elscmd = ELS_CMD_FDISC;
			vport->port_state = LPFC_FDISC;
		} else {
			lpfc_retry_pport_discovery(phba);
=======
			ndlp->nlp_last_elscmd = ELS_CMD_FLOGI;
			vport->port_state = LPFC_FLOGI;
>>>>>>> 92dcffb9
		}
		break;
	default:
		lpfc_printf_log(phba, KERN_ERR, LOG_SLI,
			"0288 Unknown FCoE event type 0x%x event tag "
			"0x%x\n", event_type, acqe_fcoe->event_tag);
		break;
	}
}

/**
 * lpfc_sli4_async_dcbx_evt - Process the asynchronous dcbx event
 * @phba: pointer to lpfc hba data structure.
 * @acqe_link: pointer to the async dcbx completion queue entry.
 *
 * This routine is to handle the SLI4 asynchronous dcbx event.
 **/
static void
lpfc_sli4_async_dcbx_evt(struct lpfc_hba *phba,
			 struct lpfc_acqe_dcbx *acqe_dcbx)
{
	phba->fc_eventTag = acqe_dcbx->event_tag;
	lpfc_printf_log(phba, KERN_ERR, LOG_SLI,
			"0290 The SLI4 DCBX asynchronous event is not "
			"handled yet\n");
}

/**
 * lpfc_sli4_async_event_proc - Process all the pending asynchronous event
 * @phba: pointer to lpfc hba data structure.
 *
 * This routine is invoked by the worker thread to process all the pending
 * SLI4 asynchronous events.
 **/
void lpfc_sli4_async_event_proc(struct lpfc_hba *phba)
{
	struct lpfc_cq_event *cq_event;

	/* First, declare the async event has been handled */
	spin_lock_irq(&phba->hbalock);
	phba->hba_flag &= ~ASYNC_EVENT;
	spin_unlock_irq(&phba->hbalock);
	/* Now, handle all the async events */
	while (!list_empty(&phba->sli4_hba.sp_asynce_work_queue)) {
		/* Get the first event from the head of the event queue */
		spin_lock_irq(&phba->hbalock);
		list_remove_head(&phba->sli4_hba.sp_asynce_work_queue,
				 cq_event, struct lpfc_cq_event, list);
		spin_unlock_irq(&phba->hbalock);
		/* Process the asynchronous event */
		switch (bf_get(lpfc_trailer_code, &cq_event->cqe.mcqe_cmpl)) {
		case LPFC_TRAILER_CODE_LINK:
			lpfc_sli4_async_link_evt(phba,
						 &cq_event->cqe.acqe_link);
			break;
		case LPFC_TRAILER_CODE_FCOE:
			lpfc_sli4_async_fcoe_evt(phba,
						 &cq_event->cqe.acqe_fcoe);
			break;
		case LPFC_TRAILER_CODE_DCBX:
			lpfc_sli4_async_dcbx_evt(phba,
						 &cq_event->cqe.acqe_dcbx);
			break;
		default:
			lpfc_printf_log(phba, KERN_ERR, LOG_SLI,
					"1804 Invalid asynchrous event code: "
					"x%x\n", bf_get(lpfc_trailer_code,
					&cq_event->cqe.mcqe_cmpl));
			break;
		}
		/* Free the completion event processed to the free pool */
		lpfc_sli4_cq_event_release(phba, cq_event);
	}
}

/**
 * lpfc_api_table_setup - Set up per hba pci-device group func api jump table
 * @phba: pointer to lpfc hba data structure.
 * @dev_grp: The HBA PCI-Device group number.
 *
 * This routine is invoked to set up the per HBA PCI-Device group function
 * API jump table entries.
 *
 * Return: 0 if success, otherwise -ENODEV
 **/
int
lpfc_api_table_setup(struct lpfc_hba *phba, uint8_t dev_grp)
{
	int rc;

	/* Set up lpfc PCI-device group */
	phba->pci_dev_grp = dev_grp;

	/* The LPFC_PCI_DEV_OC uses SLI4 */
	if (dev_grp == LPFC_PCI_DEV_OC)
		phba->sli_rev = LPFC_SLI_REV4;

	/* Set up device INIT API function jump table */
	rc = lpfc_init_api_table_setup(phba, dev_grp);
	if (rc)
		return -ENODEV;
	/* Set up SCSI API function jump table */
	rc = lpfc_scsi_api_table_setup(phba, dev_grp);
	if (rc)
		return -ENODEV;
	/* Set up SLI API function jump table */
	rc = lpfc_sli_api_table_setup(phba, dev_grp);
	if (rc)
		return -ENODEV;
	/* Set up MBOX API function jump table */
	rc = lpfc_mbox_api_table_setup(phba, dev_grp);
	if (rc)
		return -ENODEV;

	return 0;
}

/**
 * lpfc_log_intr_mode - Log the active interrupt mode
 * @phba: pointer to lpfc hba data structure.
 * @intr_mode: active interrupt mode adopted.
 *
 * This routine it invoked to log the currently used active interrupt mode
 * to the device.
 **/
static void lpfc_log_intr_mode(struct lpfc_hba *phba, uint32_t intr_mode)
{
	switch (intr_mode) {
	case 0:
		lpfc_printf_log(phba, KERN_INFO, LOG_INIT,
				"0470 Enable INTx interrupt mode.\n");
		break;
	case 1:
		lpfc_printf_log(phba, KERN_INFO, LOG_INIT,
				"0481 Enabled MSI interrupt mode.\n");
		break;
	case 2:
		lpfc_printf_log(phba, KERN_INFO, LOG_INIT,
				"0480 Enabled MSI-X interrupt mode.\n");
		break;
	default:
		lpfc_printf_log(phba, KERN_ERR, LOG_INIT,
				"0482 Illegal interrupt mode.\n");
		break;
	}
	return;
}

/**
 * lpfc_enable_pci_dev - Enable a generic PCI device.
 * @phba: pointer to lpfc hba data structure.
 *
 * This routine is invoked to enable the PCI device that is common to all
 * PCI devices.
 *
 * Return codes
 * 	0 - successful
 * 	other values - error
 **/
static int
lpfc_enable_pci_dev(struct lpfc_hba *phba)
{
	struct pci_dev *pdev;
	int bars;

	/* Obtain PCI device reference */
	if (!phba->pcidev)
		goto out_error;
	else
		pdev = phba->pcidev;
	/* Select PCI BARs */
	bars = pci_select_bars(pdev, IORESOURCE_MEM);
	/* Enable PCI device */
	if (pci_enable_device_mem(pdev))
		goto out_error;
	/* Request PCI resource for the device */
	if (pci_request_selected_regions(pdev, bars, LPFC_DRIVER_NAME))
		goto out_disable_device;
	/* Set up device as PCI master and save state for EEH */
	pci_set_master(pdev);
	pci_try_set_mwi(pdev);
	pci_save_state(pdev);

	return 0;

out_disable_device:
	pci_disable_device(pdev);
out_error:
	return -ENODEV;
}

/**
 * lpfc_disable_pci_dev - Disable a generic PCI device.
 * @phba: pointer to lpfc hba data structure.
 *
 * This routine is invoked to disable the PCI device that is common to all
 * PCI devices.
 **/
static void
lpfc_disable_pci_dev(struct lpfc_hba *phba)
{
	struct pci_dev *pdev;
	int bars;

	/* Obtain PCI device reference */
	if (!phba->pcidev)
		return;
	else
		pdev = phba->pcidev;
	/* Select PCI BARs */
	bars = pci_select_bars(pdev, IORESOURCE_MEM);
	/* Release PCI resource and disable PCI device */
	pci_release_selected_regions(pdev, bars);
	pci_disable_device(pdev);
	/* Null out PCI private reference to driver */
	pci_set_drvdata(pdev, NULL);

	return;
}

/**
 * lpfc_reset_hba - Reset a hba
 * @phba: pointer to lpfc hba data structure.
 *
 * This routine is invoked to reset a hba device. It brings the HBA
 * offline, performs a board restart, and then brings the board back
 * online. The lpfc_offline calls lpfc_sli_hba_down which will clean up
 * on outstanding mailbox commands.
 **/
void
lpfc_reset_hba(struct lpfc_hba *phba)
{
	/* If resets are disabled then set error state and return. */
	if (!phba->cfg_enable_hba_reset) {
		phba->link_state = LPFC_HBA_ERROR;
		return;
	}
	lpfc_offline_prep(phba);
	lpfc_offline(phba);
	lpfc_sli_brdrestart(phba);
	lpfc_online(phba);
	lpfc_unblock_mgmt_io(phba);
}

/**
 * lpfc_sli_driver_resource_setup - Setup driver internal resources for SLI3 dev.
 * @phba: pointer to lpfc hba data structure.
 *
 * This routine is invoked to set up the driver internal resources specific to
 * support the SLI-3 HBA device it attached to.
 *
 * Return codes
 * 	0 - successful
 * 	other values - error
 **/
static int
lpfc_sli_driver_resource_setup(struct lpfc_hba *phba)
{
	struct lpfc_sli *psli;

	/*
	 * Initialize timers used by driver
	 */

	/* Heartbeat timer */
	init_timer(&phba->hb_tmofunc);
	phba->hb_tmofunc.function = lpfc_hb_timeout;
	phba->hb_tmofunc.data = (unsigned long)phba;

	psli = &phba->sli;
	/* MBOX heartbeat timer */
	init_timer(&psli->mbox_tmo);
	psli->mbox_tmo.function = lpfc_mbox_timeout;
	psli->mbox_tmo.data = (unsigned long) phba;
	/* FCP polling mode timer */
	init_timer(&phba->fcp_poll_timer);
	phba->fcp_poll_timer.function = lpfc_poll_timeout;
	phba->fcp_poll_timer.data = (unsigned long) phba;
	/* Fabric block timer */
	init_timer(&phba->fabric_block_timer);
	phba->fabric_block_timer.function = lpfc_fabric_block_timeout;
	phba->fabric_block_timer.data = (unsigned long) phba;
	/* EA polling mode timer */
	init_timer(&phba->eratt_poll);
	phba->eratt_poll.function = lpfc_poll_eratt;
	phba->eratt_poll.data = (unsigned long) phba;

	/* Host attention work mask setup */
	phba->work_ha_mask = (HA_ERATT | HA_MBATT | HA_LATT);
	phba->work_ha_mask |= (HA_RXMASK << (LPFC_ELS_RING * 4));

	/* Get all the module params for configuring this host */
	lpfc_get_cfgparam(phba);
	/*
	 * Since the sg_tablesize is module parameter, the sg_dma_buf_size
	 * used to create the sg_dma_buf_pool must be dynamically calculated.
	 * 2 segments are added since the IOCB needs a command and response bde.
	 */
	phba->cfg_sg_dma_buf_size = sizeof(struct fcp_cmnd) +
		sizeof(struct fcp_rsp) +
			((phba->cfg_sg_seg_cnt + 2) * sizeof(struct ulp_bde64));

	if (phba->cfg_enable_bg) {
		phba->cfg_sg_seg_cnt = LPFC_MAX_SG_SEG_CNT;
		phba->cfg_sg_dma_buf_size +=
			phba->cfg_prot_sg_seg_cnt * sizeof(struct ulp_bde64);
	}

	/* Also reinitialize the host templates with new values. */
	lpfc_vport_template.sg_tablesize = phba->cfg_sg_seg_cnt;
	lpfc_template.sg_tablesize = phba->cfg_sg_seg_cnt;

	phba->max_vpi = LPFC_MAX_VPI;
	/* This will be set to correct value after config_port mbox */
	phba->max_vports = 0;

	/*
	 * Initialize the SLI Layer to run with lpfc HBAs.
	 */
	lpfc_sli_setup(phba);
	lpfc_sli_queue_setup(phba);

	/* Allocate device driver memory */
	if (lpfc_mem_alloc(phba, BPL_ALIGN_SZ))
		return -ENOMEM;

	return 0;
}

/**
 * lpfc_sli_driver_resource_unset - Unset drvr internal resources for SLI3 dev
 * @phba: pointer to lpfc hba data structure.
 *
 * This routine is invoked to unset the driver internal resources set up
 * specific for supporting the SLI-3 HBA device it attached to.
 **/
static void
lpfc_sli_driver_resource_unset(struct lpfc_hba *phba)
{
	/* Free device driver memory allocated */
	lpfc_mem_free_all(phba);

	return;
}

/**
 * lpfc_sli4_driver_resource_setup - Setup drvr internal resources for SLI4 dev
 * @phba: pointer to lpfc hba data structure.
 *
 * This routine is invoked to set up the driver internal resources specific to
 * support the SLI-4 HBA device it attached to.
 *
 * Return codes
 * 	0 - successful
 * 	other values - error
 **/
static int
lpfc_sli4_driver_resource_setup(struct lpfc_hba *phba)
{
	struct lpfc_sli *psli;
	int rc;
	int i, hbq_count;

	/* Before proceed, wait for POST done and device ready */
	rc = lpfc_sli4_post_status_check(phba);
	if (rc)
		return -ENODEV;

	/*
	 * Initialize timers used by driver
	 */

	/* Heartbeat timer */
	init_timer(&phba->hb_tmofunc);
	phba->hb_tmofunc.function = lpfc_hb_timeout;
	phba->hb_tmofunc.data = (unsigned long)phba;

	psli = &phba->sli;
	/* MBOX heartbeat timer */
	init_timer(&psli->mbox_tmo);
	psli->mbox_tmo.function = lpfc_mbox_timeout;
	psli->mbox_tmo.data = (unsigned long) phba;
	/* Fabric block timer */
	init_timer(&phba->fabric_block_timer);
	phba->fabric_block_timer.function = lpfc_fabric_block_timeout;
	phba->fabric_block_timer.data = (unsigned long) phba;
	/* EA polling mode timer */
	init_timer(&phba->eratt_poll);
	phba->eratt_poll.function = lpfc_poll_eratt;
	phba->eratt_poll.data = (unsigned long) phba;
	/*
	 * We need to do a READ_CONFIG mailbox command here before
	 * calling lpfc_get_cfgparam. For VFs this will report the
	 * MAX_XRI, MAX_VPI, MAX_RPI, MAX_IOCB, and MAX_VFI settings.
	 * All of the resources allocated
	 * for this Port are tied to these values.
	 */
	/* Get all the module params for configuring this host */
	lpfc_get_cfgparam(phba);
	phba->max_vpi = LPFC_MAX_VPI;
	/* This will be set to correct value after the read_config mbox */
	phba->max_vports = 0;

	/* Program the default value of vlan_id and fc_map */
	phba->valid_vlan = 0;
	phba->fc_map[0] = LPFC_FCOE_FCF_MAP0;
	phba->fc_map[1] = LPFC_FCOE_FCF_MAP1;
	phba->fc_map[2] = LPFC_FCOE_FCF_MAP2;

	/*
	 * Since the sg_tablesize is module parameter, the sg_dma_buf_size
	 * used to create the sg_dma_buf_pool must be dynamically calculated.
	 * 2 segments are added since the IOCB needs a command and response bde.
	 * To insure that the scsi sgl does not cross a 4k page boundary only
	 * sgl sizes of 1k, 2k, 4k, and 8k are supported.
	 * Table of sgl sizes and seg_cnt:
	 * sgl size, 	sg_seg_cnt	total seg
	 * 1k		50		52
	 * 2k		114		116
	 * 4k		242		244
	 * 8k		498		500
	 * cmd(32) + rsp(160) + (52 * sizeof(sli4_sge)) = 1024
	 * cmd(32) + rsp(160) + (116 * sizeof(sli4_sge)) = 2048
	 * cmd(32) + rsp(160) + (244 * sizeof(sli4_sge)) = 4096
	 * cmd(32) + rsp(160) + (500 * sizeof(sli4_sge)) = 8192
	 */
	if (phba->cfg_sg_seg_cnt <= LPFC_DEFAULT_SG_SEG_CNT)
		phba->cfg_sg_seg_cnt = 50;
	else if (phba->cfg_sg_seg_cnt <= 114)
		phba->cfg_sg_seg_cnt = 114;
	else if (phba->cfg_sg_seg_cnt <= 242)
		phba->cfg_sg_seg_cnt = 242;
	else
		phba->cfg_sg_seg_cnt = 498;

	phba->cfg_sg_dma_buf_size = sizeof(struct fcp_cmnd)
					+ sizeof(struct fcp_rsp);
	phba->cfg_sg_dma_buf_size +=
		((phba->cfg_sg_seg_cnt + 2) * sizeof(struct sli4_sge));

	/* Initialize buffer queue management fields */
	hbq_count = lpfc_sli_hbq_count();
	for (i = 0; i < hbq_count; ++i)
		INIT_LIST_HEAD(&phba->hbqs[i].hbq_buffer_list);
	INIT_LIST_HEAD(&phba->rb_pend_list);
	phba->hbqs[LPFC_ELS_HBQ].hbq_alloc_buffer = lpfc_sli4_rb_alloc;
	phba->hbqs[LPFC_ELS_HBQ].hbq_free_buffer = lpfc_sli4_rb_free;

	/*
	 * Initialize the SLI Layer to run with lpfc SLI4 HBAs.
	 */
	/* Initialize the Abort scsi buffer list used by driver */
	spin_lock_init(&phba->sli4_hba.abts_scsi_buf_list_lock);
	INIT_LIST_HEAD(&phba->sli4_hba.lpfc_abts_scsi_buf_list);
	/* This abort list used by worker thread */
	spin_lock_init(&phba->sli4_hba.abts_sgl_list_lock);

	/*
	 * Initialize dirver internal slow-path work queues
	 */

	/* Driver internel slow-path CQ Event pool */
	INIT_LIST_HEAD(&phba->sli4_hba.sp_cqe_event_pool);
	/* Response IOCB work queue list */
	INIT_LIST_HEAD(&phba->sli4_hba.sp_queue_event);
	/* Asynchronous event CQ Event work queue list */
	INIT_LIST_HEAD(&phba->sli4_hba.sp_asynce_work_queue);
	/* Fast-path XRI aborted CQ Event work queue list */
	INIT_LIST_HEAD(&phba->sli4_hba.sp_fcp_xri_aborted_work_queue);
	/* Slow-path XRI aborted CQ Event work queue list */
	INIT_LIST_HEAD(&phba->sli4_hba.sp_els_xri_aborted_work_queue);
	/* Receive queue CQ Event work queue list */
	INIT_LIST_HEAD(&phba->sli4_hba.sp_unsol_work_queue);

	/* Initialize the driver internal SLI layer lists. */
	lpfc_sli_setup(phba);
	lpfc_sli_queue_setup(phba);

	/* Allocate device driver memory */
	rc = lpfc_mem_alloc(phba, SGL_ALIGN_SZ);
	if (rc)
		return -ENOMEM;

	/* Create the bootstrap mailbox command */
	rc = lpfc_create_bootstrap_mbox(phba);
	if (unlikely(rc))
		goto out_free_mem;

	/* Set up the host's endian order with the device. */
	rc = lpfc_setup_endian_order(phba);
	if (unlikely(rc))
		goto out_free_bsmbx;

	rc = lpfc_sli4_fw_cfg_check(phba);
	if (unlikely(rc))
		goto out_free_bsmbx;

	/* Set up the hba's configuration parameters. */
	rc = lpfc_sli4_read_config(phba);
	if (unlikely(rc))
		goto out_free_bsmbx;

	/* Perform a function reset */
	rc = lpfc_pci_function_reset(phba);
	if (unlikely(rc))
		goto out_free_bsmbx;

	/* Create all the SLI4 queues */
	rc = lpfc_sli4_queue_create(phba);
	if (rc)
		goto out_free_bsmbx;

	/* Create driver internal CQE event pool */
	rc = lpfc_sli4_cq_event_pool_create(phba);
	if (rc)
		goto out_destroy_queue;

	/* Initialize and populate the iocb list per host */
	rc = lpfc_init_sgl_list(phba);
	if (rc) {
		lpfc_printf_log(phba, KERN_ERR, LOG_INIT,
				"1400 Failed to initialize sgl list.\n");
		goto out_destroy_cq_event_pool;
	}
	rc = lpfc_init_active_sgl_array(phba);
	if (rc) {
		lpfc_printf_log(phba, KERN_ERR, LOG_INIT,
				"1430 Failed to initialize sgl list.\n");
		goto out_free_sgl_list;
	}

	rc = lpfc_sli4_init_rpi_hdrs(phba);
	if (rc) {
		lpfc_printf_log(phba, KERN_ERR, LOG_INIT,
				"1432 Failed to initialize rpi headers.\n");
		goto out_free_active_sgl;
	}

	phba->sli4_hba.fcp_eq_hdl = kzalloc((sizeof(struct lpfc_fcp_eq_hdl) *
				    phba->cfg_fcp_eq_count), GFP_KERNEL);
	if (!phba->sli4_hba.fcp_eq_hdl) {
		lpfc_printf_log(phba, KERN_ERR, LOG_INIT,
				"2572 Failed allocate memory for fast-path "
				"per-EQ handle array\n");
		goto out_remove_rpi_hdrs;
	}

	phba->sli4_hba.msix_entries = kzalloc((sizeof(struct msix_entry) *
				      phba->sli4_hba.cfg_eqn), GFP_KERNEL);
	if (!phba->sli4_hba.msix_entries) {
		lpfc_printf_log(phba, KERN_ERR, LOG_INIT,
				"2573 Failed allocate memory for msi-x "
				"interrupt vector entries\n");
		goto out_free_fcp_eq_hdl;
	}

	return rc;

out_free_fcp_eq_hdl:
	kfree(phba->sli4_hba.fcp_eq_hdl);
out_remove_rpi_hdrs:
	lpfc_sli4_remove_rpi_hdrs(phba);
out_free_active_sgl:
	lpfc_free_active_sgl(phba);
out_free_sgl_list:
	lpfc_free_sgl_list(phba);
out_destroy_cq_event_pool:
	lpfc_sli4_cq_event_pool_destroy(phba);
out_destroy_queue:
	lpfc_sli4_queue_destroy(phba);
out_free_bsmbx:
	lpfc_destroy_bootstrap_mbox(phba);
out_free_mem:
	lpfc_mem_free(phba);
	return rc;
}

/**
 * lpfc_sli4_driver_resource_unset - Unset drvr internal resources for SLI4 dev
 * @phba: pointer to lpfc hba data structure.
 *
 * This routine is invoked to unset the driver internal resources set up
 * specific for supporting the SLI-4 HBA device it attached to.
 **/
static void
lpfc_sli4_driver_resource_unset(struct lpfc_hba *phba)
{
	struct lpfc_fcf_conn_entry *conn_entry, *next_conn_entry;

	/* unregister default FCFI from the HBA */
	lpfc_sli4_fcfi_unreg(phba, phba->fcf.fcfi);

	/* Free the default FCR table */
	lpfc_sli_remove_dflt_fcf(phba);

	/* Free memory allocated for msi-x interrupt vector entries */
	kfree(phba->sli4_hba.msix_entries);

	/* Free memory allocated for fast-path work queue handles */
	kfree(phba->sli4_hba.fcp_eq_hdl);

	/* Free the allocated rpi headers. */
	lpfc_sli4_remove_rpi_hdrs(phba);
	lpfc_sli4_remove_rpis(phba);

	/* Free the ELS sgl list */
	lpfc_free_active_sgl(phba);
	lpfc_free_sgl_list(phba);

	/* Free the SCSI sgl management array */
	kfree(phba->sli4_hba.lpfc_scsi_psb_array);

	/* Free the SLI4 queues */
	lpfc_sli4_queue_destroy(phba);

	/* Free the completion queue EQ event pool */
	lpfc_sli4_cq_event_release_all(phba);
	lpfc_sli4_cq_event_pool_destroy(phba);

	/* Reset SLI4 HBA FCoE function */
	lpfc_pci_function_reset(phba);

	/* Free the bsmbx region. */
	lpfc_destroy_bootstrap_mbox(phba);

	/* Free the SLI Layer memory with SLI4 HBAs */
	lpfc_mem_free_all(phba);

	/* Free the current connect table */
	list_for_each_entry_safe(conn_entry, next_conn_entry,
		&phba->fcf_conn_rec_list, list) {
		list_del_init(&conn_entry->list);
		kfree(conn_entry);
	}

	return;
}

/**
 * lpfc_init_api_table_setup - Set up init api fucntion jump table
 * @phba: The hba struct for which this call is being executed.
 * @dev_grp: The HBA PCI-Device group number.
 *
 * This routine sets up the device INIT interface API function jump table
 * in @phba struct.
 *
 * Returns: 0 - success, -ENODEV - failure.
 **/
int
lpfc_init_api_table_setup(struct lpfc_hba *phba, uint8_t dev_grp)
{
	switch (dev_grp) {
	case LPFC_PCI_DEV_LP:
		phba->lpfc_hba_down_post = lpfc_hba_down_post_s3;
		phba->lpfc_handle_eratt = lpfc_handle_eratt_s3;
		phba->lpfc_stop_port = lpfc_stop_port_s3;
		break;
	case LPFC_PCI_DEV_OC:
		phba->lpfc_hba_down_post = lpfc_hba_down_post_s4;
		phba->lpfc_handle_eratt = lpfc_handle_eratt_s4;
		phba->lpfc_stop_port = lpfc_stop_port_s4;
		break;
	default:
		lpfc_printf_log(phba, KERN_ERR, LOG_INIT,
				"1431 Invalid HBA PCI-device group: 0x%x\n",
				dev_grp);
		return -ENODEV;
		break;
	}
	return 0;
}

/**
 * lpfc_setup_driver_resource_phase1 - Phase1 etup driver internal resources.
 * @phba: pointer to lpfc hba data structure.
 *
 * This routine is invoked to set up the driver internal resources before the
 * device specific resource setup to support the HBA device it attached to.
 *
 * Return codes
 *	0 - successful
 *	other values - error
 **/
static int
lpfc_setup_driver_resource_phase1(struct lpfc_hba *phba)
{
	/*
	 * Driver resources common to all SLI revisions
	 */
	atomic_set(&phba->fast_event_count, 0);
	spin_lock_init(&phba->hbalock);

	/* Initialize ndlp management spinlock */
	spin_lock_init(&phba->ndlp_lock);

	INIT_LIST_HEAD(&phba->port_list);
	INIT_LIST_HEAD(&phba->work_list);
	init_waitqueue_head(&phba->wait_4_mlo_m_q);

	/* Initialize the wait queue head for the kernel thread */
	init_waitqueue_head(&phba->work_waitq);

	/* Initialize the scsi buffer list used by driver for scsi IO */
	spin_lock_init(&phba->scsi_buf_list_lock);
	INIT_LIST_HEAD(&phba->lpfc_scsi_buf_list);

	/* Initialize the fabric iocb list */
	INIT_LIST_HEAD(&phba->fabric_iocb_list);

	/* Initialize list to save ELS buffers */
	INIT_LIST_HEAD(&phba->elsbuf);

	/* Initialize FCF connection rec list */
	INIT_LIST_HEAD(&phba->fcf_conn_rec_list);

	return 0;
}

/**
 * lpfc_setup_driver_resource_phase2 - Phase2 setup driver internal resources.
 * @phba: pointer to lpfc hba data structure.
 *
 * This routine is invoked to set up the driver internal resources after the
 * device specific resource setup to support the HBA device it attached to.
 *
 * Return codes
 * 	0 - successful
 * 	other values - error
 **/
static int
lpfc_setup_driver_resource_phase2(struct lpfc_hba *phba)
{
	int error;

	/* Startup the kernel thread for this host adapter. */
	phba->worker_thread = kthread_run(lpfc_do_work, phba,
					  "lpfc_worker_%d", phba->brd_no);
	if (IS_ERR(phba->worker_thread)) {
		error = PTR_ERR(phba->worker_thread);
		return error;
	}

	return 0;
}

/**
 * lpfc_unset_driver_resource_phase2 - Phase2 unset driver internal resources.
 * @phba: pointer to lpfc hba data structure.
 *
 * This routine is invoked to unset the driver internal resources set up after
 * the device specific resource setup for supporting the HBA device it
 * attached to.
 **/
static void
lpfc_unset_driver_resource_phase2(struct lpfc_hba *phba)
{
	/* Stop kernel worker thread */
	kthread_stop(phba->worker_thread);
}

/**
 * lpfc_free_iocb_list - Free iocb list.
 * @phba: pointer to lpfc hba data structure.
 *
 * This routine is invoked to free the driver's IOCB list and memory.
 **/
static void
lpfc_free_iocb_list(struct lpfc_hba *phba)
{
	struct lpfc_iocbq *iocbq_entry = NULL, *iocbq_next = NULL;

	spin_lock_irq(&phba->hbalock);
	list_for_each_entry_safe(iocbq_entry, iocbq_next,
				 &phba->lpfc_iocb_list, list) {
		list_del(&iocbq_entry->list);
		kfree(iocbq_entry);
		phba->total_iocbq_bufs--;
	}
	spin_unlock_irq(&phba->hbalock);

	return;
}

/**
 * lpfc_init_iocb_list - Allocate and initialize iocb list.
 * @phba: pointer to lpfc hba data structure.
 *
 * This routine is invoked to allocate and initizlize the driver's IOCB
 * list and set up the IOCB tag array accordingly.
 *
 * Return codes
 *	0 - successful
 *	other values - error
 **/
static int
lpfc_init_iocb_list(struct lpfc_hba *phba, int iocb_count)
{
	struct lpfc_iocbq *iocbq_entry = NULL;
	uint16_t iotag;
	int i;

	/* Initialize and populate the iocb list per host.  */
	INIT_LIST_HEAD(&phba->lpfc_iocb_list);
	for (i = 0; i < iocb_count; i++) {
		iocbq_entry = kzalloc(sizeof(struct lpfc_iocbq), GFP_KERNEL);
		if (iocbq_entry == NULL) {
			printk(KERN_ERR "%s: only allocated %d iocbs of "
				"expected %d count. Unloading driver.\n",
				__func__, i, LPFC_IOCB_LIST_CNT);
			goto out_free_iocbq;
		}

		iotag = lpfc_sli_next_iotag(phba, iocbq_entry);
		if (iotag == 0) {
			kfree(iocbq_entry);
			printk(KERN_ERR "%s: failed to allocate IOTAG. "
				"Unloading driver.\n", __func__);
			goto out_free_iocbq;
		}
		iocbq_entry->sli4_xritag = NO_XRI;

		spin_lock_irq(&phba->hbalock);
		list_add(&iocbq_entry->list, &phba->lpfc_iocb_list);
		phba->total_iocbq_bufs++;
		spin_unlock_irq(&phba->hbalock);
	}

	return 0;

out_free_iocbq:
	lpfc_free_iocb_list(phba);

	return -ENOMEM;
}

/**
 * lpfc_free_sgl_list - Free sgl list.
 * @phba: pointer to lpfc hba data structure.
 *
 * This routine is invoked to free the driver's sgl list and memory.
 **/
static void
lpfc_free_sgl_list(struct lpfc_hba *phba)
{
	struct lpfc_sglq *sglq_entry = NULL, *sglq_next = NULL;
	LIST_HEAD(sglq_list);
	int rc = 0;

	spin_lock_irq(&phba->hbalock);
	list_splice_init(&phba->sli4_hba.lpfc_sgl_list, &sglq_list);
	spin_unlock_irq(&phba->hbalock);

	list_for_each_entry_safe(sglq_entry, sglq_next,
				 &sglq_list, list) {
		list_del(&sglq_entry->list);
		lpfc_mbuf_free(phba, sglq_entry->virt, sglq_entry->phys);
		kfree(sglq_entry);
		phba->sli4_hba.total_sglq_bufs--;
	}
	rc = lpfc_sli4_remove_all_sgl_pages(phba);
	if (rc) {
		lpfc_printf_log(phba, KERN_ERR, LOG_SLI,
			"2005 Unable to deregister pages from HBA: %x\n", rc);
	}
	kfree(phba->sli4_hba.lpfc_els_sgl_array);
}

/**
 * lpfc_init_active_sgl_array - Allocate the buf to track active ELS XRIs.
 * @phba: pointer to lpfc hba data structure.
 *
 * This routine is invoked to allocate the driver's active sgl memory.
 * This array will hold the sglq_entry's for active IOs.
 **/
static int
lpfc_init_active_sgl_array(struct lpfc_hba *phba)
{
	int size;
	size = sizeof(struct lpfc_sglq *);
	size *= phba->sli4_hba.max_cfg_param.max_xri;

	phba->sli4_hba.lpfc_sglq_active_list =
		kzalloc(size, GFP_KERNEL);
	if (!phba->sli4_hba.lpfc_sglq_active_list)
		return -ENOMEM;
	return 0;
}

/**
 * lpfc_free_active_sgl - Free the buf that tracks active ELS XRIs.
 * @phba: pointer to lpfc hba data structure.
 *
 * This routine is invoked to walk through the array of active sglq entries
 * and free all of the resources.
 * This is just a place holder for now.
 **/
static void
lpfc_free_active_sgl(struct lpfc_hba *phba)
{
	kfree(phba->sli4_hba.lpfc_sglq_active_list);
}

/**
 * lpfc_init_sgl_list - Allocate and initialize sgl list.
 * @phba: pointer to lpfc hba data structure.
 *
 * This routine is invoked to allocate and initizlize the driver's sgl
 * list and set up the sgl xritag tag array accordingly.
 *
 * Return codes
 *	0 - successful
 *	other values - error
 **/
static int
lpfc_init_sgl_list(struct lpfc_hba *phba)
{
	struct lpfc_sglq *sglq_entry = NULL;
	int i;
	int els_xri_cnt;

	els_xri_cnt = lpfc_sli4_get_els_iocb_cnt(phba);
	lpfc_printf_log(phba, KERN_INFO, LOG_SLI,
				"2400 lpfc_init_sgl_list els %d.\n",
				els_xri_cnt);
	/* Initialize and populate the sglq list per host/VF. */
	INIT_LIST_HEAD(&phba->sli4_hba.lpfc_sgl_list);
	INIT_LIST_HEAD(&phba->sli4_hba.lpfc_abts_els_sgl_list);

	/* Sanity check on XRI management */
	if (phba->sli4_hba.max_cfg_param.max_xri <= els_xri_cnt) {
		lpfc_printf_log(phba, KERN_ERR, LOG_SLI,
				"2562 No room left for SCSI XRI allocation: "
				"max_xri=%d, els_xri=%d\n",
				phba->sli4_hba.max_cfg_param.max_xri,
				els_xri_cnt);
		return -ENOMEM;
	}

	/* Allocate memory for the ELS XRI management array */
	phba->sli4_hba.lpfc_els_sgl_array =
			kzalloc((sizeof(struct lpfc_sglq *) * els_xri_cnt),
			GFP_KERNEL);

	if (!phba->sli4_hba.lpfc_els_sgl_array) {
		lpfc_printf_log(phba, KERN_ERR, LOG_SLI,
				"2401 Failed to allocate memory for ELS "
				"XRI management array of size %d.\n",
				els_xri_cnt);
		return -ENOMEM;
	}

	/* Keep the SCSI XRI into the XRI management array */
	phba->sli4_hba.scsi_xri_max =
			phba->sli4_hba.max_cfg_param.max_xri - els_xri_cnt;
	phba->sli4_hba.scsi_xri_cnt = 0;

	phba->sli4_hba.lpfc_scsi_psb_array =
			kzalloc((sizeof(struct lpfc_scsi_buf *) *
			phba->sli4_hba.scsi_xri_max), GFP_KERNEL);

	if (!phba->sli4_hba.lpfc_scsi_psb_array) {
		lpfc_printf_log(phba, KERN_ERR, LOG_SLI,
				"2563 Failed to allocate memory for SCSI "
				"XRI management array of size %d.\n",
				phba->sli4_hba.scsi_xri_max);
		kfree(phba->sli4_hba.lpfc_els_sgl_array);
		return -ENOMEM;
	}

	for (i = 0; i < els_xri_cnt; i++) {
		sglq_entry = kzalloc(sizeof(struct lpfc_sglq), GFP_KERNEL);
		if (sglq_entry == NULL) {
			printk(KERN_ERR "%s: only allocated %d sgls of "
				"expected %d count. Unloading driver.\n",
				__func__, i, els_xri_cnt);
			goto out_free_mem;
		}

		sglq_entry->sli4_xritag = lpfc_sli4_next_xritag(phba);
		if (sglq_entry->sli4_xritag == NO_XRI) {
			kfree(sglq_entry);
			printk(KERN_ERR "%s: failed to allocate XRI.\n"
				"Unloading driver.\n", __func__);
			goto out_free_mem;
		}
		sglq_entry->buff_type = GEN_BUFF_TYPE;
		sglq_entry->virt = lpfc_mbuf_alloc(phba, 0, &sglq_entry->phys);
		if (sglq_entry->virt == NULL) {
			kfree(sglq_entry);
			printk(KERN_ERR "%s: failed to allocate mbuf.\n"
				"Unloading driver.\n", __func__);
			goto out_free_mem;
		}
		sglq_entry->sgl = sglq_entry->virt;
		memset(sglq_entry->sgl, 0, LPFC_BPL_SIZE);

		/* The list order is used by later block SGL registraton */
		spin_lock_irq(&phba->hbalock);
		list_add_tail(&sglq_entry->list, &phba->sli4_hba.lpfc_sgl_list);
		phba->sli4_hba.lpfc_els_sgl_array[i] = sglq_entry;
		phba->sli4_hba.total_sglq_bufs++;
		spin_unlock_irq(&phba->hbalock);
	}
	return 0;

out_free_mem:
	kfree(phba->sli4_hba.lpfc_scsi_psb_array);
	lpfc_free_sgl_list(phba);
	return -ENOMEM;
}

/**
 * lpfc_sli4_init_rpi_hdrs - Post the rpi header memory region to the port
 * @phba: pointer to lpfc hba data structure.
 *
 * This routine is invoked to post rpi header templates to the
 * HBA consistent with the SLI-4 interface spec.  This routine
 * posts a PAGE_SIZE memory region to the port to hold up to
 * PAGE_SIZE modulo 64 rpi context headers.
 * No locks are held here because this is an initialization routine
 * called only from probe or lpfc_online when interrupts are not
 * enabled and the driver is reinitializing the device.
 *
 * Return codes
 * 	0 - successful
 * 	ENOMEM - No availble memory
 *      EIO - The mailbox failed to complete successfully.
 **/
int
lpfc_sli4_init_rpi_hdrs(struct lpfc_hba *phba)
{
	int rc = 0;
	int longs;
	uint16_t rpi_count;
	struct lpfc_rpi_hdr *rpi_hdr;

	INIT_LIST_HEAD(&phba->sli4_hba.lpfc_rpi_hdr_list);

	/*
	 * Provision an rpi bitmask range for discovery. The total count
	 * is the difference between max and base + 1.
	 */
	rpi_count = phba->sli4_hba.max_cfg_param.rpi_base +
		    phba->sli4_hba.max_cfg_param.max_rpi - 1;

	longs = ((rpi_count) + BITS_PER_LONG - 1) / BITS_PER_LONG;
	phba->sli4_hba.rpi_bmask = kzalloc(longs * sizeof(unsigned long),
					   GFP_KERNEL);
	if (!phba->sli4_hba.rpi_bmask)
		return -ENOMEM;

	rpi_hdr = lpfc_sli4_create_rpi_hdr(phba);
	if (!rpi_hdr) {
		lpfc_printf_log(phba, KERN_ERR, LOG_MBOX | LOG_SLI,
				"0391 Error during rpi post operation\n");
		lpfc_sli4_remove_rpis(phba);
		rc = -ENODEV;
	}

	return rc;
}

/**
 * lpfc_sli4_create_rpi_hdr - Allocate an rpi header memory region
 * @phba: pointer to lpfc hba data structure.
 *
 * This routine is invoked to allocate a single 4KB memory region to
 * support rpis and stores them in the phba.  This single region
 * provides support for up to 64 rpis.  The region is used globally
 * by the device.
 *
 * Returns:
 *   A valid rpi hdr on success.
 *   A NULL pointer on any failure.
 **/
struct lpfc_rpi_hdr *
lpfc_sli4_create_rpi_hdr(struct lpfc_hba *phba)
{
	uint16_t rpi_limit, curr_rpi_range;
	struct lpfc_dmabuf *dmabuf;
	struct lpfc_rpi_hdr *rpi_hdr;

	rpi_limit = phba->sli4_hba.max_cfg_param.rpi_base +
		    phba->sli4_hba.max_cfg_param.max_rpi - 1;

	spin_lock_irq(&phba->hbalock);
	curr_rpi_range = phba->sli4_hba.next_rpi;
	spin_unlock_irq(&phba->hbalock);

	/*
	 * The port has a limited number of rpis. The increment here
	 * is LPFC_RPI_HDR_COUNT - 1 to account for the starting value
	 * and to allow the full max_rpi range per port.
	 */
	if ((curr_rpi_range + (LPFC_RPI_HDR_COUNT - 1)) > rpi_limit)
		return NULL;

	/*
	 * First allocate the protocol header region for the port.  The
	 * port expects a 4KB DMA-mapped memory region that is 4K aligned.
	 */
	dmabuf = kzalloc(sizeof(struct lpfc_dmabuf), GFP_KERNEL);
	if (!dmabuf)
		return NULL;

	dmabuf->virt = dma_alloc_coherent(&phba->pcidev->dev,
					  LPFC_HDR_TEMPLATE_SIZE,
					  &dmabuf->phys,
					  GFP_KERNEL);
	if (!dmabuf->virt) {
		rpi_hdr = NULL;
		goto err_free_dmabuf;
	}

	memset(dmabuf->virt, 0, LPFC_HDR_TEMPLATE_SIZE);
	if (!IS_ALIGNED(dmabuf->phys, LPFC_HDR_TEMPLATE_SIZE)) {
		rpi_hdr = NULL;
		goto err_free_coherent;
	}

	/* Save the rpi header data for cleanup later. */
	rpi_hdr = kzalloc(sizeof(struct lpfc_rpi_hdr), GFP_KERNEL);
	if (!rpi_hdr)
		goto err_free_coherent;

	rpi_hdr->dmabuf = dmabuf;
	rpi_hdr->len = LPFC_HDR_TEMPLATE_SIZE;
	rpi_hdr->page_count = 1;
	spin_lock_irq(&phba->hbalock);
	rpi_hdr->start_rpi = phba->sli4_hba.next_rpi;
	list_add_tail(&rpi_hdr->list, &phba->sli4_hba.lpfc_rpi_hdr_list);

	/*
	 * The next_rpi stores the next module-64 rpi value to post
	 * in any subsequent rpi memory region postings.
	 */
	phba->sli4_hba.next_rpi += LPFC_RPI_HDR_COUNT;
	spin_unlock_irq(&phba->hbalock);
	return rpi_hdr;

 err_free_coherent:
	dma_free_coherent(&phba->pcidev->dev, LPFC_HDR_TEMPLATE_SIZE,
			  dmabuf->virt, dmabuf->phys);
 err_free_dmabuf:
	kfree(dmabuf);
	return NULL;
}

/**
 * lpfc_sli4_remove_rpi_hdrs - Remove all rpi header memory regions
 * @phba: pointer to lpfc hba data structure.
 *
 * This routine is invoked to remove all memory resources allocated
 * to support rpis. This routine presumes the caller has released all
 * rpis consumed by fabric or port logins and is prepared to have
 * the header pages removed.
 **/
void
lpfc_sli4_remove_rpi_hdrs(struct lpfc_hba *phba)
{
	struct lpfc_rpi_hdr *rpi_hdr, *next_rpi_hdr;

	list_for_each_entry_safe(rpi_hdr, next_rpi_hdr,
				 &phba->sli4_hba.lpfc_rpi_hdr_list, list) {
		list_del(&rpi_hdr->list);
		dma_free_coherent(&phba->pcidev->dev, rpi_hdr->len,
				  rpi_hdr->dmabuf->virt, rpi_hdr->dmabuf->phys);
		kfree(rpi_hdr->dmabuf);
		kfree(rpi_hdr);
	}

	phba->sli4_hba.next_rpi = phba->sli4_hba.max_cfg_param.rpi_base;
	memset(phba->sli4_hba.rpi_bmask, 0, sizeof(*phba->sli4_hba.rpi_bmask));
}

/**
 * lpfc_hba_alloc - Allocate driver hba data structure for a device.
 * @pdev: pointer to pci device data structure.
 *
 * This routine is invoked to allocate the driver hba data structure for an
 * HBA device. If the allocation is successful, the phba reference to the
 * PCI device data structure is set.
 *
 * Return codes
 *      pointer to @phba - successful
 *      NULL - error
 **/
static struct lpfc_hba *
lpfc_hba_alloc(struct pci_dev *pdev)
{
	struct lpfc_hba *phba;

	/* Allocate memory for HBA structure */
	phba = kzalloc(sizeof(struct lpfc_hba), GFP_KERNEL);
	if (!phba) {
		dev_err(&pdev->dev, "failed to allocate hba struct\n");
		return NULL;
	}

	/* Set reference to PCI device in HBA structure */
	phba->pcidev = pdev;

	/* Assign an unused board number */
	phba->brd_no = lpfc_get_instance();
	if (phba->brd_no < 0) {
		kfree(phba);
		return NULL;
	}

	mutex_init(&phba->ct_event_mutex);
	INIT_LIST_HEAD(&phba->ct_ev_waiters);

	return phba;
}

/**
 * lpfc_hba_free - Free driver hba data structure with a device.
 * @phba: pointer to lpfc hba data structure.
 *
 * This routine is invoked to free the driver hba data structure with an
 * HBA device.
 **/
static void
lpfc_hba_free(struct lpfc_hba *phba)
{
	/* Release the driver assigned board number */
	idr_remove(&lpfc_hba_index, phba->brd_no);

	kfree(phba);
	return;
}

/**
 * lpfc_create_shost - Create hba physical port with associated scsi host.
 * @phba: pointer to lpfc hba data structure.
 *
 * This routine is invoked to create HBA physical port and associate a SCSI
 * host with it.
 *
 * Return codes
 *      0 - successful
 *      other values - error
 **/
static int
lpfc_create_shost(struct lpfc_hba *phba)
{
	struct lpfc_vport *vport;
	struct Scsi_Host  *shost;

	/* Initialize HBA FC structure */
	phba->fc_edtov = FF_DEF_EDTOV;
	phba->fc_ratov = FF_DEF_RATOV;
	phba->fc_altov = FF_DEF_ALTOV;
	phba->fc_arbtov = FF_DEF_ARBTOV;

	vport = lpfc_create_port(phba, phba->brd_no, &phba->pcidev->dev);
	if (!vport)
		return -ENODEV;

	shost = lpfc_shost_from_vport(vport);
	phba->pport = vport;
	lpfc_debugfs_initialize(vport);
	/* Put reference to SCSI host to driver's device private data */
	pci_set_drvdata(phba->pcidev, shost);

	return 0;
}

/**
 * lpfc_destroy_shost - Destroy hba physical port with associated scsi host.
 * @phba: pointer to lpfc hba data structure.
 *
 * This routine is invoked to destroy HBA physical port and the associated
 * SCSI host.
 **/
static void
lpfc_destroy_shost(struct lpfc_hba *phba)
{
	struct lpfc_vport *vport = phba->pport;

	/* Destroy physical port that associated with the SCSI host */
	destroy_port(vport);

	return;
}

/**
 * lpfc_setup_bg - Setup Block guard structures and debug areas.
 * @phba: pointer to lpfc hba data structure.
 * @shost: the shost to be used to detect Block guard settings.
 *
 * This routine sets up the local Block guard protocol settings for @shost.
 * This routine also allocates memory for debugging bg buffers.
 **/
static void
lpfc_setup_bg(struct lpfc_hba *phba, struct Scsi_Host *shost)
{
	int pagecnt = 10;
	if (lpfc_prot_mask && lpfc_prot_guard) {
		lpfc_printf_log(phba, KERN_INFO, LOG_INIT,
				"1478 Registering BlockGuard with the "
				"SCSI layer\n");
		scsi_host_set_prot(shost, lpfc_prot_mask);
		scsi_host_set_guard(shost, lpfc_prot_guard);
	}
	if (!_dump_buf_data) {
		while (pagecnt) {
			spin_lock_init(&_dump_buf_lock);
			_dump_buf_data =
				(char *) __get_free_pages(GFP_KERNEL, pagecnt);
			if (_dump_buf_data) {
				lpfc_printf_log(phba, KERN_ERR, LOG_BG,
					"9043 BLKGRD: allocated %d pages for "
				       "_dump_buf_data at 0x%p\n",
				       (1 << pagecnt), _dump_buf_data);
				_dump_buf_data_order = pagecnt;
				memset(_dump_buf_data, 0,
				       ((1 << PAGE_SHIFT) << pagecnt));
				break;
			} else
				--pagecnt;
		}
		if (!_dump_buf_data_order)
			lpfc_printf_log(phba, KERN_ERR, LOG_BG,
				"9044 BLKGRD: ERROR unable to allocate "
			       "memory for hexdump\n");
	} else
		lpfc_printf_log(phba, KERN_ERR, LOG_BG,
			"9045 BLKGRD: already allocated _dump_buf_data=0x%p"
		       "\n", _dump_buf_data);
	if (!_dump_buf_dif) {
		while (pagecnt) {
			_dump_buf_dif =
				(char *) __get_free_pages(GFP_KERNEL, pagecnt);
			if (_dump_buf_dif) {
				lpfc_printf_log(phba, KERN_ERR, LOG_BG,
					"9046 BLKGRD: allocated %d pages for "
				       "_dump_buf_dif at 0x%p\n",
				       (1 << pagecnt), _dump_buf_dif);
				_dump_buf_dif_order = pagecnt;
				memset(_dump_buf_dif, 0,
				       ((1 << PAGE_SHIFT) << pagecnt));
				break;
			} else
				--pagecnt;
		}
		if (!_dump_buf_dif_order)
			lpfc_printf_log(phba, KERN_ERR, LOG_BG,
			"9047 BLKGRD: ERROR unable to allocate "
			       "memory for hexdump\n");
	} else
		lpfc_printf_log(phba, KERN_ERR, LOG_BG,
			"9048 BLKGRD: already allocated _dump_buf_dif=0x%p\n",
		       _dump_buf_dif);
}

/**
 * lpfc_post_init_setup - Perform necessary device post initialization setup.
 * @phba: pointer to lpfc hba data structure.
 *
 * This routine is invoked to perform all the necessary post initialization
 * setup for the device.
 **/
static void
lpfc_post_init_setup(struct lpfc_hba *phba)
{
	struct Scsi_Host  *shost;
	struct lpfc_adapter_event_header adapter_event;

	/* Get the default values for Model Name and Description */
	lpfc_get_hba_model_desc(phba, phba->ModelName, phba->ModelDesc);

	/*
	 * hba setup may have changed the hba_queue_depth so we need to
	 * adjust the value of can_queue.
	 */
	shost = pci_get_drvdata(phba->pcidev);
	shost->can_queue = phba->cfg_hba_queue_depth - 10;
	if (phba->sli3_options & LPFC_SLI3_BG_ENABLED)
		lpfc_setup_bg(phba, shost);

	lpfc_host_attrib_init(shost);

	if (phba->cfg_poll & DISABLE_FCP_RING_INT) {
		spin_lock_irq(shost->host_lock);
		lpfc_poll_start_timer(phba);
		spin_unlock_irq(shost->host_lock);
	}

	lpfc_printf_log(phba, KERN_INFO, LOG_INIT,
			"0428 Perform SCSI scan\n");
	/* Send board arrival event to upper layer */
	adapter_event.event_type = FC_REG_ADAPTER_EVENT;
	adapter_event.subcategory = LPFC_EVENT_ARRIVAL;
	fc_host_post_vendor_event(shost, fc_get_event_number(),
				  sizeof(adapter_event),
				  (char *) &adapter_event,
				  LPFC_NL_VENDOR_ID);
	return;
}

/**
 * lpfc_sli_pci_mem_setup - Setup SLI3 HBA PCI memory space.
 * @phba: pointer to lpfc hba data structure.
 *
 * This routine is invoked to set up the PCI device memory space for device
 * with SLI-3 interface spec.
 *
 * Return codes
 * 	0 - successful
 * 	other values - error
 **/
static int
lpfc_sli_pci_mem_setup(struct lpfc_hba *phba)
{
	struct pci_dev *pdev;
	unsigned long bar0map_len, bar2map_len;
	int i, hbq_count;
	void *ptr;
	int error = -ENODEV;

	/* Obtain PCI device reference */
	if (!phba->pcidev)
		return error;
	else
		pdev = phba->pcidev;

	/* Set the device DMA mask size */
	if (pci_set_dma_mask(pdev, DMA_BIT_MASK(64)) != 0
	 || pci_set_consistent_dma_mask(pdev,DMA_BIT_MASK(64)) != 0) {
		if (pci_set_dma_mask(pdev, DMA_BIT_MASK(32)) != 0
		 || pci_set_consistent_dma_mask(pdev,DMA_BIT_MASK(32)) != 0) {
			return error;
		}
	}

	/* Get the bus address of Bar0 and Bar2 and the number of bytes
	 * required by each mapping.
	 */
	phba->pci_bar0_map = pci_resource_start(pdev, 0);
	bar0map_len = pci_resource_len(pdev, 0);

	phba->pci_bar2_map = pci_resource_start(pdev, 2);
	bar2map_len = pci_resource_len(pdev, 2);

	/* Map HBA SLIM to a kernel virtual address. */
	phba->slim_memmap_p = ioremap(phba->pci_bar0_map, bar0map_len);
	if (!phba->slim_memmap_p) {
		dev_printk(KERN_ERR, &pdev->dev,
			   "ioremap failed for SLIM memory.\n");
		goto out;
	}

	/* Map HBA Control Registers to a kernel virtual address. */
	phba->ctrl_regs_memmap_p = ioremap(phba->pci_bar2_map, bar2map_len);
	if (!phba->ctrl_regs_memmap_p) {
		dev_printk(KERN_ERR, &pdev->dev,
			   "ioremap failed for HBA control registers.\n");
		goto out_iounmap_slim;
	}

	/* Allocate memory for SLI-2 structures */
	phba->slim2p.virt = dma_alloc_coherent(&pdev->dev,
					       SLI2_SLIM_SIZE,
					       &phba->slim2p.phys,
					       GFP_KERNEL);
	if (!phba->slim2p.virt)
		goto out_iounmap;

	memset(phba->slim2p.virt, 0, SLI2_SLIM_SIZE);
	phba->mbox = phba->slim2p.virt + offsetof(struct lpfc_sli2_slim, mbx);
	phba->pcb = (phba->slim2p.virt + offsetof(struct lpfc_sli2_slim, pcb));
	phba->IOCBs = (phba->slim2p.virt +
		       offsetof(struct lpfc_sli2_slim, IOCBs));

	phba->hbqslimp.virt = dma_alloc_coherent(&pdev->dev,
						 lpfc_sli_hbq_size(),
						 &phba->hbqslimp.phys,
						 GFP_KERNEL);
	if (!phba->hbqslimp.virt)
		goto out_free_slim;

	hbq_count = lpfc_sli_hbq_count();
	ptr = phba->hbqslimp.virt;
	for (i = 0; i < hbq_count; ++i) {
		phba->hbqs[i].hbq_virt = ptr;
		INIT_LIST_HEAD(&phba->hbqs[i].hbq_buffer_list);
		ptr += (lpfc_hbq_defs[i]->entry_count *
			sizeof(struct lpfc_hbq_entry));
	}
	phba->hbqs[LPFC_ELS_HBQ].hbq_alloc_buffer = lpfc_els_hbq_alloc;
	phba->hbqs[LPFC_ELS_HBQ].hbq_free_buffer = lpfc_els_hbq_free;

	memset(phba->hbqslimp.virt, 0, lpfc_sli_hbq_size());

	INIT_LIST_HEAD(&phba->rb_pend_list);

	phba->MBslimaddr = phba->slim_memmap_p;
	phba->HAregaddr = phba->ctrl_regs_memmap_p + HA_REG_OFFSET;
	phba->CAregaddr = phba->ctrl_regs_memmap_p + CA_REG_OFFSET;
	phba->HSregaddr = phba->ctrl_regs_memmap_p + HS_REG_OFFSET;
	phba->HCregaddr = phba->ctrl_regs_memmap_p + HC_REG_OFFSET;

	return 0;

out_free_slim:
	dma_free_coherent(&pdev->dev, SLI2_SLIM_SIZE,
			  phba->slim2p.virt, phba->slim2p.phys);
out_iounmap:
	iounmap(phba->ctrl_regs_memmap_p);
out_iounmap_slim:
	iounmap(phba->slim_memmap_p);
out:
	return error;
}

/**
 * lpfc_sli_pci_mem_unset - Unset SLI3 HBA PCI memory space.
 * @phba: pointer to lpfc hba data structure.
 *
 * This routine is invoked to unset the PCI device memory space for device
 * with SLI-3 interface spec.
 **/
static void
lpfc_sli_pci_mem_unset(struct lpfc_hba *phba)
{
	struct pci_dev *pdev;

	/* Obtain PCI device reference */
	if (!phba->pcidev)
		return;
	else
		pdev = phba->pcidev;

	/* Free coherent DMA memory allocated */
	dma_free_coherent(&pdev->dev, lpfc_sli_hbq_size(),
			  phba->hbqslimp.virt, phba->hbqslimp.phys);
	dma_free_coherent(&pdev->dev, SLI2_SLIM_SIZE,
			  phba->slim2p.virt, phba->slim2p.phys);

	/* I/O memory unmap */
	iounmap(phba->ctrl_regs_memmap_p);
	iounmap(phba->slim_memmap_p);

	return;
}

/**
 * lpfc_sli4_post_status_check - Wait for SLI4 POST done and check status
 * @phba: pointer to lpfc hba data structure.
 *
 * This routine is invoked to wait for SLI4 device Power On Self Test (POST)
 * done and check status.
 *
 * Return 0 if successful, otherwise -ENODEV.
 **/
int
lpfc_sli4_post_status_check(struct lpfc_hba *phba)
{
	struct lpfc_register sta_reg, uerrlo_reg, uerrhi_reg, scratchpad;
	int i, port_error = -ENODEV;

	if (!phba->sli4_hba.STAregaddr)
		return -ENODEV;

	/* Wait up to 30 seconds for the SLI Port POST done and ready */
	for (i = 0; i < 3000; i++) {
		sta_reg.word0 = readl(phba->sli4_hba.STAregaddr);
		/* Encounter fatal POST error, break out */
		if (bf_get(lpfc_hst_state_perr, &sta_reg)) {
			port_error = -ENODEV;
			break;
		}
		if (LPFC_POST_STAGE_ARMFW_READY ==
		    bf_get(lpfc_hst_state_port_status, &sta_reg)) {
			port_error = 0;
			break;
		}
		msleep(10);
	}

	if (port_error)
		lpfc_printf_log(phba, KERN_ERR, LOG_INIT,
			"1408 Failure HBA POST Status: sta_reg=0x%x, "
			"perr=x%x, sfi=x%x, nip=x%x, ipc=x%x, xrom=x%x, "
			"dl=x%x, pstatus=x%x\n", sta_reg.word0,
			bf_get(lpfc_hst_state_perr, &sta_reg),
			bf_get(lpfc_hst_state_sfi, &sta_reg),
			bf_get(lpfc_hst_state_nip, &sta_reg),
			bf_get(lpfc_hst_state_ipc, &sta_reg),
			bf_get(lpfc_hst_state_xrom, &sta_reg),
			bf_get(lpfc_hst_state_dl, &sta_reg),
			bf_get(lpfc_hst_state_port_status, &sta_reg));

	/* Log device information */
	scratchpad.word0 =  readl(phba->sli4_hba.SCRATCHPADregaddr);
	lpfc_printf_log(phba, KERN_INFO, LOG_INIT,
			"2534 Device Info: ChipType=0x%x, SliRev=0x%x, "
			"FeatureL1=0x%x, FeatureL2=0x%x\n",
			bf_get(lpfc_scratchpad_chiptype, &scratchpad),
			bf_get(lpfc_scratchpad_slirev, &scratchpad),
			bf_get(lpfc_scratchpad_featurelevel1, &scratchpad),
			bf_get(lpfc_scratchpad_featurelevel2, &scratchpad));
	phba->sli4_hba.ue_mask_lo = readl(phba->sli4_hba.UEMASKLOregaddr);
	phba->sli4_hba.ue_mask_hi = readl(phba->sli4_hba.UEMASKHIregaddr);
	/* With uncoverable error, log the error message and return error */
	uerrlo_reg.word0 = readl(phba->sli4_hba.UERRLOregaddr);
	uerrhi_reg.word0 = readl(phba->sli4_hba.UERRHIregaddr);
	if ((~phba->sli4_hba.ue_mask_lo & uerrlo_reg.word0) ||
	    (~phba->sli4_hba.ue_mask_hi & uerrhi_reg.word0)) {
		lpfc_printf_log(phba, KERN_ERR, LOG_INIT,
				"1422 HBA Unrecoverable error: "
				"uerr_lo_reg=0x%x, uerr_hi_reg=0x%x, "
				"ue_mask_lo_reg=0x%x, ue_mask_hi_reg=0x%x\n",
				uerrlo_reg.word0, uerrhi_reg.word0,
				phba->sli4_hba.ue_mask_lo,
				phba->sli4_hba.ue_mask_hi);
		return -ENODEV;
	}

	return port_error;
}

/**
 * lpfc_sli4_bar0_register_memmap - Set up SLI4 BAR0 register memory map.
 * @phba: pointer to lpfc hba data structure.
 *
 * This routine is invoked to set up SLI4 BAR0 PCI config space register
 * memory map.
 **/
static void
lpfc_sli4_bar0_register_memmap(struct lpfc_hba *phba)
{
	phba->sli4_hba.UERRLOregaddr = phba->sli4_hba.conf_regs_memmap_p +
					LPFC_UERR_STATUS_LO;
	phba->sli4_hba.UERRHIregaddr = phba->sli4_hba.conf_regs_memmap_p +
					LPFC_UERR_STATUS_HI;
	phba->sli4_hba.UEMASKLOregaddr = phba->sli4_hba.conf_regs_memmap_p +
					LPFC_UE_MASK_LO;
	phba->sli4_hba.UEMASKHIregaddr = phba->sli4_hba.conf_regs_memmap_p +
					LPFC_UE_MASK_HI;
	phba->sli4_hba.SCRATCHPADregaddr = phba->sli4_hba.conf_regs_memmap_p +
					LPFC_SCRATCHPAD;
}

/**
 * lpfc_sli4_bar1_register_memmap - Set up SLI4 BAR1 register memory map.
 * @phba: pointer to lpfc hba data structure.
 *
 * This routine is invoked to set up SLI4 BAR1 control status register (CSR)
 * memory map.
 **/
static void
lpfc_sli4_bar1_register_memmap(struct lpfc_hba *phba)
{

	phba->sli4_hba.STAregaddr = phba->sli4_hba.ctrl_regs_memmap_p +
				    LPFC_HST_STATE;
	phba->sli4_hba.ISRregaddr = phba->sli4_hba.ctrl_regs_memmap_p +
				    LPFC_HST_ISR0;
	phba->sli4_hba.IMRregaddr = phba->sli4_hba.ctrl_regs_memmap_p +
				    LPFC_HST_IMR0;
	phba->sli4_hba.ISCRregaddr = phba->sli4_hba.ctrl_regs_memmap_p +
				     LPFC_HST_ISCR0;
	return;
}

/**
 * lpfc_sli4_bar2_register_memmap - Set up SLI4 BAR2 register memory map.
 * @phba: pointer to lpfc hba data structure.
 * @vf: virtual function number
 *
 * This routine is invoked to set up SLI4 BAR2 doorbell register memory map
 * based on the given viftual function number, @vf.
 *
 * Return 0 if successful, otherwise -ENODEV.
 **/
static int
lpfc_sli4_bar2_register_memmap(struct lpfc_hba *phba, uint32_t vf)
{
	if (vf > LPFC_VIR_FUNC_MAX)
		return -ENODEV;

	phba->sli4_hba.RQDBregaddr = (phba->sli4_hba.drbl_regs_memmap_p +
				vf * LPFC_VFR_PAGE_SIZE + LPFC_RQ_DOORBELL);
	phba->sli4_hba.WQDBregaddr = (phba->sli4_hba.drbl_regs_memmap_p +
				vf * LPFC_VFR_PAGE_SIZE + LPFC_WQ_DOORBELL);
	phba->sli4_hba.EQCQDBregaddr = (phba->sli4_hba.drbl_regs_memmap_p +
				vf * LPFC_VFR_PAGE_SIZE + LPFC_EQCQ_DOORBELL);
	phba->sli4_hba.MQDBregaddr = (phba->sli4_hba.drbl_regs_memmap_p +
				vf * LPFC_VFR_PAGE_SIZE + LPFC_MQ_DOORBELL);
	phba->sli4_hba.BMBXregaddr = (phba->sli4_hba.drbl_regs_memmap_p +
				vf * LPFC_VFR_PAGE_SIZE + LPFC_BMBX);
	return 0;
}

/**
 * lpfc_create_bootstrap_mbox - Create the bootstrap mailbox
 * @phba: pointer to lpfc hba data structure.
 *
 * This routine is invoked to create the bootstrap mailbox
 * region consistent with the SLI-4 interface spec.  This
 * routine allocates all memory necessary to communicate
 * mailbox commands to the port and sets up all alignment
 * needs.  No locks are expected to be held when calling
 * this routine.
 *
 * Return codes
 * 	0 - successful
 * 	ENOMEM - could not allocated memory.
 **/
static int
lpfc_create_bootstrap_mbox(struct lpfc_hba *phba)
{
	uint32_t bmbx_size;
	struct lpfc_dmabuf *dmabuf;
	struct dma_address *dma_address;
	uint32_t pa_addr;
	uint64_t phys_addr;

	dmabuf = kzalloc(sizeof(struct lpfc_dmabuf), GFP_KERNEL);
	if (!dmabuf)
		return -ENOMEM;

	/*
	 * The bootstrap mailbox region is comprised of 2 parts
	 * plus an alignment restriction of 16 bytes.
	 */
	bmbx_size = sizeof(struct lpfc_bmbx_create) + (LPFC_ALIGN_16_BYTE - 1);
	dmabuf->virt = dma_alloc_coherent(&phba->pcidev->dev,
					  bmbx_size,
					  &dmabuf->phys,
					  GFP_KERNEL);
	if (!dmabuf->virt) {
		kfree(dmabuf);
		return -ENOMEM;
	}
	memset(dmabuf->virt, 0, bmbx_size);

	/*
	 * Initialize the bootstrap mailbox pointers now so that the register
	 * operations are simple later.  The mailbox dma address is required
	 * to be 16-byte aligned.  Also align the virtual memory as each
	 * maibox is copied into the bmbx mailbox region before issuing the
	 * command to the port.
	 */
	phba->sli4_hba.bmbx.dmabuf = dmabuf;
	phba->sli4_hba.bmbx.bmbx_size = bmbx_size;

	phba->sli4_hba.bmbx.avirt = PTR_ALIGN(dmabuf->virt,
					      LPFC_ALIGN_16_BYTE);
	phba->sli4_hba.bmbx.aphys = ALIGN(dmabuf->phys,
					      LPFC_ALIGN_16_BYTE);

	/*
	 * Set the high and low physical addresses now.  The SLI4 alignment
	 * requirement is 16 bytes and the mailbox is posted to the port
	 * as two 30-bit addresses.  The other data is a bit marking whether
	 * the 30-bit address is the high or low address.
	 * Upcast bmbx aphys to 64bits so shift instruction compiles
	 * clean on 32 bit machines.
	 */
	dma_address = &phba->sli4_hba.bmbx.dma_address;
	phys_addr = (uint64_t)phba->sli4_hba.bmbx.aphys;
	pa_addr = (uint32_t) ((phys_addr >> 34) & 0x3fffffff);
	dma_address->addr_hi = (uint32_t) ((pa_addr << 2) |
					   LPFC_BMBX_BIT1_ADDR_HI);

	pa_addr = (uint32_t) ((phba->sli4_hba.bmbx.aphys >> 4) & 0x3fffffff);
	dma_address->addr_lo = (uint32_t) ((pa_addr << 2) |
					   LPFC_BMBX_BIT1_ADDR_LO);
	return 0;
}

/**
 * lpfc_destroy_bootstrap_mbox - Destroy all bootstrap mailbox resources
 * @phba: pointer to lpfc hba data structure.
 *
 * This routine is invoked to teardown the bootstrap mailbox
 * region and release all host resources. This routine requires
 * the caller to ensure all mailbox commands recovered, no
 * additional mailbox comands are sent, and interrupts are disabled
 * before calling this routine.
 *
 **/
static void
lpfc_destroy_bootstrap_mbox(struct lpfc_hba *phba)
{
	dma_free_coherent(&phba->pcidev->dev,
			  phba->sli4_hba.bmbx.bmbx_size,
			  phba->sli4_hba.bmbx.dmabuf->virt,
			  phba->sli4_hba.bmbx.dmabuf->phys);

	kfree(phba->sli4_hba.bmbx.dmabuf);
	memset(&phba->sli4_hba.bmbx, 0, sizeof(struct lpfc_bmbx));
}

/**
 * lpfc_sli4_read_config - Get the config parameters.
 * @phba: pointer to lpfc hba data structure.
 *
 * This routine is invoked to read the configuration parameters from the HBA.
 * The configuration parameters are used to set the base and maximum values
 * for RPI's XRI's VPI's VFI's and FCFIs. These values also affect the resource
 * allocation for the port.
 *
 * Return codes
 * 	0 - successful
 * 	ENOMEM - No availble memory
 *      EIO - The mailbox failed to complete successfully.
 **/
static int
lpfc_sli4_read_config(struct lpfc_hba *phba)
{
	LPFC_MBOXQ_t *pmb;
	struct lpfc_mbx_read_config *rd_config;
	uint32_t rc = 0;

	pmb = (LPFC_MBOXQ_t *) mempool_alloc(phba->mbox_mem_pool, GFP_KERNEL);
	if (!pmb) {
		lpfc_printf_log(phba, KERN_ERR, LOG_SLI,
				"2011 Unable to allocate memory for issuing "
				"SLI_CONFIG_SPECIAL mailbox command\n");
		return -ENOMEM;
	}

	lpfc_read_config(phba, pmb);

	rc = lpfc_sli_issue_mbox(phba, pmb, MBX_POLL);
	if (rc != MBX_SUCCESS) {
		lpfc_printf_log(phba, KERN_ERR, LOG_SLI,
			"2012 Mailbox failed , mbxCmd x%x "
			"READ_CONFIG, mbxStatus x%x\n",
			bf_get(lpfc_mqe_command, &pmb->u.mqe),
			bf_get(lpfc_mqe_status, &pmb->u.mqe));
		rc = -EIO;
	} else {
		rd_config = &pmb->u.mqe.un.rd_config;
		phba->sli4_hba.max_cfg_param.max_xri =
			bf_get(lpfc_mbx_rd_conf_xri_count, rd_config);
		phba->sli4_hba.max_cfg_param.xri_base =
			bf_get(lpfc_mbx_rd_conf_xri_base, rd_config);
		phba->sli4_hba.max_cfg_param.max_vpi =
			bf_get(lpfc_mbx_rd_conf_vpi_count, rd_config);
		phba->sli4_hba.max_cfg_param.vpi_base =
			bf_get(lpfc_mbx_rd_conf_vpi_base, rd_config);
		phba->sli4_hba.max_cfg_param.max_rpi =
			bf_get(lpfc_mbx_rd_conf_rpi_count, rd_config);
		phba->sli4_hba.max_cfg_param.rpi_base =
			bf_get(lpfc_mbx_rd_conf_rpi_base, rd_config);
		phba->sli4_hba.max_cfg_param.max_vfi =
			bf_get(lpfc_mbx_rd_conf_vfi_count, rd_config);
		phba->sli4_hba.max_cfg_param.vfi_base =
			bf_get(lpfc_mbx_rd_conf_vfi_base, rd_config);
		phba->sli4_hba.max_cfg_param.max_fcfi =
			bf_get(lpfc_mbx_rd_conf_fcfi_count, rd_config);
		phba->sli4_hba.max_cfg_param.fcfi_base =
			bf_get(lpfc_mbx_rd_conf_fcfi_base, rd_config);
		phba->sli4_hba.max_cfg_param.max_eq =
			bf_get(lpfc_mbx_rd_conf_eq_count, rd_config);
		phba->sli4_hba.max_cfg_param.max_rq =
			bf_get(lpfc_mbx_rd_conf_rq_count, rd_config);
		phba->sli4_hba.max_cfg_param.max_wq =
			bf_get(lpfc_mbx_rd_conf_wq_count, rd_config);
		phba->sli4_hba.max_cfg_param.max_cq =
			bf_get(lpfc_mbx_rd_conf_cq_count, rd_config);
		phba->lmt = bf_get(lpfc_mbx_rd_conf_lmt, rd_config);
		phba->sli4_hba.next_xri = phba->sli4_hba.max_cfg_param.xri_base;
		phba->vpi_base = phba->sli4_hba.max_cfg_param.vpi_base;
		phba->vfi_base = phba->sli4_hba.max_cfg_param.vfi_base;
		phba->sli4_hba.next_rpi = phba->sli4_hba.max_cfg_param.rpi_base;
		phba->max_vpi = (phba->sli4_hba.max_cfg_param.max_vpi > 0) ?
				(phba->sli4_hba.max_cfg_param.max_vpi - 1) : 0;
		phba->max_vports = phba->max_vpi;
		lpfc_printf_log(phba, KERN_INFO, LOG_SLI,
				"2003 cfg params XRI(B:%d M:%d), "
				"VPI(B:%d M:%d) "
				"VFI(B:%d M:%d) "
				"RPI(B:%d M:%d) "
				"FCFI(B:%d M:%d)\n",
				phba->sli4_hba.max_cfg_param.xri_base,
				phba->sli4_hba.max_cfg_param.max_xri,
				phba->sli4_hba.max_cfg_param.vpi_base,
				phba->sli4_hba.max_cfg_param.max_vpi,
				phba->sli4_hba.max_cfg_param.vfi_base,
				phba->sli4_hba.max_cfg_param.max_vfi,
				phba->sli4_hba.max_cfg_param.rpi_base,
				phba->sli4_hba.max_cfg_param.max_rpi,
				phba->sli4_hba.max_cfg_param.fcfi_base,
				phba->sli4_hba.max_cfg_param.max_fcfi);
	}
	mempool_free(pmb, phba->mbox_mem_pool);

	/* Reset the DFT_HBA_Q_DEPTH to the max xri  */
	if (phba->cfg_hba_queue_depth > (phba->sli4_hba.max_cfg_param.max_xri))
		phba->cfg_hba_queue_depth =
				phba->sli4_hba.max_cfg_param.max_xri;
	return rc;
}

/**
 * lpfc_dev_endian_order_setup - Notify the port of the host's endian order.
 * @phba: pointer to lpfc hba data structure.
 *
 * This routine is invoked to setup the host-side endian order to the
 * HBA consistent with the SLI-4 interface spec.
 *
 * Return codes
 * 	0 - successful
 * 	ENOMEM - No availble memory
 *      EIO - The mailbox failed to complete successfully.
 **/
static int
lpfc_setup_endian_order(struct lpfc_hba *phba)
{
	LPFC_MBOXQ_t *mboxq;
	uint32_t rc = 0;
	uint32_t endian_mb_data[2] = {HOST_ENDIAN_LOW_WORD0,
				      HOST_ENDIAN_HIGH_WORD1};

	mboxq = (LPFC_MBOXQ_t *) mempool_alloc(phba->mbox_mem_pool, GFP_KERNEL);
	if (!mboxq) {
		lpfc_printf_log(phba, KERN_ERR, LOG_INIT,
				"0492 Unable to allocate memory for issuing "
				"SLI_CONFIG_SPECIAL mailbox command\n");
		return -ENOMEM;
	}

	/*
	 * The SLI4_CONFIG_SPECIAL mailbox command requires the first two
	 * words to contain special data values and no other data.
	 */
	memset(mboxq, 0, sizeof(LPFC_MBOXQ_t));
	memcpy(&mboxq->u.mqe, &endian_mb_data, sizeof(endian_mb_data));
	rc = lpfc_sli_issue_mbox(phba, mboxq, MBX_POLL);
	if (rc != MBX_SUCCESS) {
		lpfc_printf_log(phba, KERN_ERR, LOG_INIT,
				"0493 SLI_CONFIG_SPECIAL mailbox failed with "
				"status x%x\n",
				rc);
		rc = -EIO;
	}

	mempool_free(mboxq, phba->mbox_mem_pool);
	return rc;
}

/**
 * lpfc_sli4_queue_create - Create all the SLI4 queues
 * @phba: pointer to lpfc hba data structure.
 *
 * This routine is invoked to allocate all the SLI4 queues for the FCoE HBA
 * operation. For each SLI4 queue type, the parameters such as queue entry
 * count (queue depth) shall be taken from the module parameter. For now,
 * we just use some constant number as place holder.
 *
 * Return codes
 *      0 - successful
 *      ENOMEM - No availble memory
 *      EIO - The mailbox failed to complete successfully.
 **/
static int
lpfc_sli4_queue_create(struct lpfc_hba *phba)
{
	struct lpfc_queue *qdesc;
	int fcp_eqidx, fcp_cqidx, fcp_wqidx;
	int cfg_fcp_wq_count;
	int cfg_fcp_eq_count;

	/*
	 * Sanity check for confiugred queue parameters against the run-time
	 * device parameters
	 */

	/* Sanity check on FCP fast-path WQ parameters */
	cfg_fcp_wq_count = phba->cfg_fcp_wq_count;
	if (cfg_fcp_wq_count >
	    (phba->sli4_hba.max_cfg_param.max_wq - LPFC_SP_WQN_DEF)) {
		cfg_fcp_wq_count = phba->sli4_hba.max_cfg_param.max_wq -
				   LPFC_SP_WQN_DEF;
		if (cfg_fcp_wq_count < LPFC_FP_WQN_MIN) {
			lpfc_printf_log(phba, KERN_ERR, LOG_INIT,
					"2581 Not enough WQs (%d) from "
					"the pci function for supporting "
					"FCP WQs (%d)\n",
					phba->sli4_hba.max_cfg_param.max_wq,
					phba->cfg_fcp_wq_count);
			goto out_error;
		}
		lpfc_printf_log(phba, KERN_WARNING, LOG_INIT,
				"2582 Not enough WQs (%d) from the pci "
				"function for supporting the requested "
				"FCP WQs (%d), the actual FCP WQs can "
				"be supported: %d\n",
				phba->sli4_hba.max_cfg_param.max_wq,
				phba->cfg_fcp_wq_count, cfg_fcp_wq_count);
	}
	/* The actual number of FCP work queues adopted */
	phba->cfg_fcp_wq_count = cfg_fcp_wq_count;

	/* Sanity check on FCP fast-path EQ parameters */
	cfg_fcp_eq_count = phba->cfg_fcp_eq_count;
	if (cfg_fcp_eq_count >
	    (phba->sli4_hba.max_cfg_param.max_eq - LPFC_SP_EQN_DEF)) {
		cfg_fcp_eq_count = phba->sli4_hba.max_cfg_param.max_eq -
				   LPFC_SP_EQN_DEF;
		if (cfg_fcp_eq_count < LPFC_FP_EQN_MIN) {
			lpfc_printf_log(phba, KERN_ERR, LOG_INIT,
					"2574 Not enough EQs (%d) from the "
					"pci function for supporting FCP "
					"EQs (%d)\n",
					phba->sli4_hba.max_cfg_param.max_eq,
					phba->cfg_fcp_eq_count);
			goto out_error;
		}
		lpfc_printf_log(phba, KERN_WARNING, LOG_INIT,
				"2575 Not enough EQs (%d) from the pci "
				"function for supporting the requested "
				"FCP EQs (%d), the actual FCP EQs can "
				"be supported: %d\n",
				phba->sli4_hba.max_cfg_param.max_eq,
				phba->cfg_fcp_eq_count, cfg_fcp_eq_count);
	}
	/* It does not make sense to have more EQs than WQs */
	if (cfg_fcp_eq_count > phba->cfg_fcp_wq_count) {
		lpfc_printf_log(phba, KERN_WARNING, LOG_INIT,
				"2593 The FCP EQ count(%d) cannot be greater "
				"than the FCP WQ count(%d), limiting the "
				"FCP EQ count to %d\n", cfg_fcp_eq_count,
				phba->cfg_fcp_wq_count,
				phba->cfg_fcp_wq_count);
		cfg_fcp_eq_count = phba->cfg_fcp_wq_count;
	}
	/* The actual number of FCP event queues adopted */
	phba->cfg_fcp_eq_count = cfg_fcp_eq_count;
	/* The overall number of event queues used */
	phba->sli4_hba.cfg_eqn = phba->cfg_fcp_eq_count + LPFC_SP_EQN_DEF;

	/*
	 * Create Event Queues (EQs)
	 */

	/* Get EQ depth from module parameter, fake the default for now */
	phba->sli4_hba.eq_esize = LPFC_EQE_SIZE_4B;
	phba->sli4_hba.eq_ecount = LPFC_EQE_DEF_COUNT;

	/* Create slow path event queue */
	qdesc = lpfc_sli4_queue_alloc(phba, phba->sli4_hba.eq_esize,
				      phba->sli4_hba.eq_ecount);
	if (!qdesc) {
		lpfc_printf_log(phba, KERN_ERR, LOG_INIT,
				"0496 Failed allocate slow-path EQ\n");
		goto out_error;
	}
	phba->sli4_hba.sp_eq = qdesc;

	/* Create fast-path FCP Event Queue(s) */
	phba->sli4_hba.fp_eq = kzalloc((sizeof(struct lpfc_queue *) *
			       phba->cfg_fcp_eq_count), GFP_KERNEL);
	if (!phba->sli4_hba.fp_eq) {
		lpfc_printf_log(phba, KERN_ERR, LOG_INIT,
				"2576 Failed allocate memory for fast-path "
				"EQ record array\n");
		goto out_free_sp_eq;
	}
	for (fcp_eqidx = 0; fcp_eqidx < phba->cfg_fcp_eq_count; fcp_eqidx++) {
		qdesc = lpfc_sli4_queue_alloc(phba, phba->sli4_hba.eq_esize,
					      phba->sli4_hba.eq_ecount);
		if (!qdesc) {
			lpfc_printf_log(phba, KERN_ERR, LOG_INIT,
					"0497 Failed allocate fast-path EQ\n");
			goto out_free_fp_eq;
		}
		phba->sli4_hba.fp_eq[fcp_eqidx] = qdesc;
	}

	/*
	 * Create Complete Queues (CQs)
	 */

	/* Get CQ depth from module parameter, fake the default for now */
	phba->sli4_hba.cq_esize = LPFC_CQE_SIZE;
	phba->sli4_hba.cq_ecount = LPFC_CQE_DEF_COUNT;

	/* Create slow-path Mailbox Command Complete Queue */
	qdesc = lpfc_sli4_queue_alloc(phba, phba->sli4_hba.cq_esize,
				      phba->sli4_hba.cq_ecount);
	if (!qdesc) {
		lpfc_printf_log(phba, KERN_ERR, LOG_INIT,
				"0500 Failed allocate slow-path mailbox CQ\n");
		goto out_free_fp_eq;
	}
	phba->sli4_hba.mbx_cq = qdesc;

	/* Create slow-path ELS Complete Queue */
	qdesc = lpfc_sli4_queue_alloc(phba, phba->sli4_hba.cq_esize,
				      phba->sli4_hba.cq_ecount);
	if (!qdesc) {
		lpfc_printf_log(phba, KERN_ERR, LOG_INIT,
				"0501 Failed allocate slow-path ELS CQ\n");
		goto out_free_mbx_cq;
	}
	phba->sli4_hba.els_cq = qdesc;


	/* Create fast-path FCP Completion Queue(s), one-to-one with EQs */
	phba->sli4_hba.fcp_cq = kzalloc((sizeof(struct lpfc_queue *) *
				phba->cfg_fcp_eq_count), GFP_KERNEL);
	if (!phba->sli4_hba.fcp_cq) {
		lpfc_printf_log(phba, KERN_ERR, LOG_INIT,
				"2577 Failed allocate memory for fast-path "
				"CQ record array\n");
		goto out_free_els_cq;
	}
	for (fcp_cqidx = 0; fcp_cqidx < phba->cfg_fcp_eq_count; fcp_cqidx++) {
		qdesc = lpfc_sli4_queue_alloc(phba, phba->sli4_hba.cq_esize,
					      phba->sli4_hba.cq_ecount);
		if (!qdesc) {
			lpfc_printf_log(phba, KERN_ERR, LOG_INIT,
					"0499 Failed allocate fast-path FCP "
					"CQ (%d)\n", fcp_cqidx);
			goto out_free_fcp_cq;
		}
		phba->sli4_hba.fcp_cq[fcp_cqidx] = qdesc;
	}

	/* Create Mailbox Command Queue */
	phba->sli4_hba.mq_esize = LPFC_MQE_SIZE;
	phba->sli4_hba.mq_ecount = LPFC_MQE_DEF_COUNT;

	qdesc = lpfc_sli4_queue_alloc(phba, phba->sli4_hba.mq_esize,
				      phba->sli4_hba.mq_ecount);
	if (!qdesc) {
		lpfc_printf_log(phba, KERN_ERR, LOG_INIT,
				"0505 Failed allocate slow-path MQ\n");
		goto out_free_fcp_cq;
	}
	phba->sli4_hba.mbx_wq = qdesc;

	/*
	 * Create all the Work Queues (WQs)
	 */
	phba->sli4_hba.wq_esize = LPFC_WQE_SIZE;
	phba->sli4_hba.wq_ecount = LPFC_WQE_DEF_COUNT;

	/* Create slow-path ELS Work Queue */
	qdesc = lpfc_sli4_queue_alloc(phba, phba->sli4_hba.wq_esize,
				      phba->sli4_hba.wq_ecount);
	if (!qdesc) {
		lpfc_printf_log(phba, KERN_ERR, LOG_INIT,
				"0504 Failed allocate slow-path ELS WQ\n");
		goto out_free_mbx_wq;
	}
	phba->sli4_hba.els_wq = qdesc;

	/* Create fast-path FCP Work Queue(s) */
	phba->sli4_hba.fcp_wq = kzalloc((sizeof(struct lpfc_queue *) *
				phba->cfg_fcp_wq_count), GFP_KERNEL);
	if (!phba->sli4_hba.fcp_wq) {
		lpfc_printf_log(phba, KERN_ERR, LOG_INIT,
				"2578 Failed allocate memory for fast-path "
				"WQ record array\n");
		goto out_free_els_wq;
	}
	for (fcp_wqidx = 0; fcp_wqidx < phba->cfg_fcp_wq_count; fcp_wqidx++) {
		qdesc = lpfc_sli4_queue_alloc(phba, phba->sli4_hba.wq_esize,
					      phba->sli4_hba.wq_ecount);
		if (!qdesc) {
			lpfc_printf_log(phba, KERN_ERR, LOG_INIT,
					"0503 Failed allocate fast-path FCP "
					"WQ (%d)\n", fcp_wqidx);
			goto out_free_fcp_wq;
		}
		phba->sli4_hba.fcp_wq[fcp_wqidx] = qdesc;
	}

	/*
	 * Create Receive Queue (RQ)
	 */
	phba->sli4_hba.rq_esize = LPFC_RQE_SIZE;
	phba->sli4_hba.rq_ecount = LPFC_RQE_DEF_COUNT;

	/* Create Receive Queue for header */
	qdesc = lpfc_sli4_queue_alloc(phba, phba->sli4_hba.rq_esize,
				      phba->sli4_hba.rq_ecount);
	if (!qdesc) {
		lpfc_printf_log(phba, KERN_ERR, LOG_INIT,
				"0506 Failed allocate receive HRQ\n");
		goto out_free_fcp_wq;
	}
	phba->sli4_hba.hdr_rq = qdesc;

	/* Create Receive Queue for data */
	qdesc = lpfc_sli4_queue_alloc(phba, phba->sli4_hba.rq_esize,
				      phba->sli4_hba.rq_ecount);
	if (!qdesc) {
		lpfc_printf_log(phba, KERN_ERR, LOG_INIT,
				"0507 Failed allocate receive DRQ\n");
		goto out_free_hdr_rq;
	}
	phba->sli4_hba.dat_rq = qdesc;

	return 0;

out_free_hdr_rq:
	lpfc_sli4_queue_free(phba->sli4_hba.hdr_rq);
	phba->sli4_hba.hdr_rq = NULL;
out_free_fcp_wq:
	for (--fcp_wqidx; fcp_wqidx >= 0; fcp_wqidx--) {
		lpfc_sli4_queue_free(phba->sli4_hba.fcp_wq[fcp_wqidx]);
		phba->sli4_hba.fcp_wq[fcp_wqidx] = NULL;
	}
	kfree(phba->sli4_hba.fcp_wq);
out_free_els_wq:
	lpfc_sli4_queue_free(phba->sli4_hba.els_wq);
	phba->sli4_hba.els_wq = NULL;
out_free_mbx_wq:
	lpfc_sli4_queue_free(phba->sli4_hba.mbx_wq);
	phba->sli4_hba.mbx_wq = NULL;
out_free_fcp_cq:
	for (--fcp_cqidx; fcp_cqidx >= 0; fcp_cqidx--) {
		lpfc_sli4_queue_free(phba->sli4_hba.fcp_cq[fcp_cqidx]);
		phba->sli4_hba.fcp_cq[fcp_cqidx] = NULL;
	}
	kfree(phba->sli4_hba.fcp_cq);
out_free_els_cq:
	lpfc_sli4_queue_free(phba->sli4_hba.els_cq);
	phba->sli4_hba.els_cq = NULL;
out_free_mbx_cq:
	lpfc_sli4_queue_free(phba->sli4_hba.mbx_cq);
	phba->sli4_hba.mbx_cq = NULL;
out_free_fp_eq:
	for (--fcp_eqidx; fcp_eqidx >= 0; fcp_eqidx--) {
		lpfc_sli4_queue_free(phba->sli4_hba.fp_eq[fcp_eqidx]);
		phba->sli4_hba.fp_eq[fcp_eqidx] = NULL;
	}
	kfree(phba->sli4_hba.fp_eq);
out_free_sp_eq:
	lpfc_sli4_queue_free(phba->sli4_hba.sp_eq);
	phba->sli4_hba.sp_eq = NULL;
out_error:
	return -ENOMEM;
}

/**
 * lpfc_sli4_queue_destroy - Destroy all the SLI4 queues
 * @phba: pointer to lpfc hba data structure.
 *
 * This routine is invoked to release all the SLI4 queues with the FCoE HBA
 * operation.
 *
 * Return codes
 *      0 - successful
 *      ENOMEM - No availble memory
 *      EIO - The mailbox failed to complete successfully.
 **/
static void
lpfc_sli4_queue_destroy(struct lpfc_hba *phba)
{
	int fcp_qidx;

	/* Release mailbox command work queue */
	lpfc_sli4_queue_free(phba->sli4_hba.mbx_wq);
	phba->sli4_hba.mbx_wq = NULL;

	/* Release ELS work queue */
	lpfc_sli4_queue_free(phba->sli4_hba.els_wq);
	phba->sli4_hba.els_wq = NULL;

	/* Release FCP work queue */
	for (fcp_qidx = 0; fcp_qidx < phba->cfg_fcp_wq_count; fcp_qidx++)
		lpfc_sli4_queue_free(phba->sli4_hba.fcp_wq[fcp_qidx]);
	kfree(phba->sli4_hba.fcp_wq);
	phba->sli4_hba.fcp_wq = NULL;

	/* Release unsolicited receive queue */
	lpfc_sli4_queue_free(phba->sli4_hba.hdr_rq);
	phba->sli4_hba.hdr_rq = NULL;
	lpfc_sli4_queue_free(phba->sli4_hba.dat_rq);
	phba->sli4_hba.dat_rq = NULL;

	/* Release ELS complete queue */
	lpfc_sli4_queue_free(phba->sli4_hba.els_cq);
	phba->sli4_hba.els_cq = NULL;

	/* Release mailbox command complete queue */
	lpfc_sli4_queue_free(phba->sli4_hba.mbx_cq);
	phba->sli4_hba.mbx_cq = NULL;

	/* Release FCP response complete queue */
	for (fcp_qidx = 0; fcp_qidx < phba->cfg_fcp_eq_count; fcp_qidx++)
		lpfc_sli4_queue_free(phba->sli4_hba.fcp_cq[fcp_qidx]);
	kfree(phba->sli4_hba.fcp_cq);
	phba->sli4_hba.fcp_cq = NULL;

	/* Release fast-path event queue */
	for (fcp_qidx = 0; fcp_qidx < phba->cfg_fcp_eq_count; fcp_qidx++)
		lpfc_sli4_queue_free(phba->sli4_hba.fp_eq[fcp_qidx]);
	kfree(phba->sli4_hba.fp_eq);
	phba->sli4_hba.fp_eq = NULL;

	/* Release slow-path event queue */
	lpfc_sli4_queue_free(phba->sli4_hba.sp_eq);
	phba->sli4_hba.sp_eq = NULL;

	return;
}

/**
 * lpfc_sli4_queue_setup - Set up all the SLI4 queues
 * @phba: pointer to lpfc hba data structure.
 *
 * This routine is invoked to set up all the SLI4 queues for the FCoE HBA
 * operation.
 *
 * Return codes
 *      0 - successful
 *      ENOMEM - No availble memory
 *      EIO - The mailbox failed to complete successfully.
 **/
int
lpfc_sli4_queue_setup(struct lpfc_hba *phba)
{
	int rc = -ENOMEM;
	int fcp_eqidx, fcp_cqidx, fcp_wqidx;
	int fcp_cq_index = 0;

	/*
	 * Set up Event Queues (EQs)
	 */

	/* Set up slow-path event queue */
	if (!phba->sli4_hba.sp_eq) {
		lpfc_printf_log(phba, KERN_ERR, LOG_INIT,
				"0520 Slow-path EQ not allocated\n");
		goto out_error;
	}
	rc = lpfc_eq_create(phba, phba->sli4_hba.sp_eq,
			    LPFC_SP_DEF_IMAX);
	if (rc) {
		lpfc_printf_log(phba, KERN_ERR, LOG_INIT,
				"0521 Failed setup of slow-path EQ: "
				"rc = 0x%x\n", rc);
		goto out_error;
	}
	lpfc_printf_log(phba, KERN_INFO, LOG_INIT,
			"2583 Slow-path EQ setup: queue-id=%d\n",
			phba->sli4_hba.sp_eq->queue_id);

	/* Set up fast-path event queue */
	for (fcp_eqidx = 0; fcp_eqidx < phba->cfg_fcp_eq_count; fcp_eqidx++) {
		if (!phba->sli4_hba.fp_eq[fcp_eqidx]) {
			lpfc_printf_log(phba, KERN_ERR, LOG_INIT,
					"0522 Fast-path EQ (%d) not "
					"allocated\n", fcp_eqidx);
			goto out_destroy_fp_eq;
		}
		rc = lpfc_eq_create(phba, phba->sli4_hba.fp_eq[fcp_eqidx],
				    phba->cfg_fcp_imax);
		if (rc) {
			lpfc_printf_log(phba, KERN_ERR, LOG_INIT,
					"0523 Failed setup of fast-path EQ "
					"(%d), rc = 0x%x\n", fcp_eqidx, rc);
			goto out_destroy_fp_eq;
		}
		lpfc_printf_log(phba, KERN_INFO, LOG_INIT,
				"2584 Fast-path EQ setup: "
				"queue[%d]-id=%d\n", fcp_eqidx,
				phba->sli4_hba.fp_eq[fcp_eqidx]->queue_id);
	}

	/*
	 * Set up Complete Queues (CQs)
	 */

	/* Set up slow-path MBOX Complete Queue as the first CQ */
	if (!phba->sli4_hba.mbx_cq) {
		lpfc_printf_log(phba, KERN_ERR, LOG_INIT,
				"0528 Mailbox CQ not allocated\n");
		goto out_destroy_fp_eq;
	}
	rc = lpfc_cq_create(phba, phba->sli4_hba.mbx_cq, phba->sli4_hba.sp_eq,
			    LPFC_MCQ, LPFC_MBOX);
	if (rc) {
		lpfc_printf_log(phba, KERN_ERR, LOG_INIT,
				"0529 Failed setup of slow-path mailbox CQ: "
				"rc = 0x%x\n", rc);
		goto out_destroy_fp_eq;
	}
	lpfc_printf_log(phba, KERN_INFO, LOG_INIT,
			"2585 MBX CQ setup: cq-id=%d, parent eq-id=%d\n",
			phba->sli4_hba.mbx_cq->queue_id,
			phba->sli4_hba.sp_eq->queue_id);

	/* Set up slow-path ELS Complete Queue */
	if (!phba->sli4_hba.els_cq) {
		lpfc_printf_log(phba, KERN_ERR, LOG_INIT,
				"0530 ELS CQ not allocated\n");
		goto out_destroy_mbx_cq;
	}
	rc = lpfc_cq_create(phba, phba->sli4_hba.els_cq, phba->sli4_hba.sp_eq,
			    LPFC_WCQ, LPFC_ELS);
	if (rc) {
		lpfc_printf_log(phba, KERN_ERR, LOG_INIT,
				"0531 Failed setup of slow-path ELS CQ: "
				"rc = 0x%x\n", rc);
		goto out_destroy_mbx_cq;
	}
	lpfc_printf_log(phba, KERN_INFO, LOG_INIT,
			"2586 ELS CQ setup: cq-id=%d, parent eq-id=%d\n",
			phba->sli4_hba.els_cq->queue_id,
			phba->sli4_hba.sp_eq->queue_id);

	/* Set up fast-path FCP Response Complete Queue */
	for (fcp_cqidx = 0; fcp_cqidx < phba->cfg_fcp_eq_count; fcp_cqidx++) {
		if (!phba->sli4_hba.fcp_cq[fcp_cqidx]) {
			lpfc_printf_log(phba, KERN_ERR, LOG_INIT,
					"0526 Fast-path FCP CQ (%d) not "
					"allocated\n", fcp_cqidx);
			goto out_destroy_fcp_cq;
		}
		rc = lpfc_cq_create(phba, phba->sli4_hba.fcp_cq[fcp_cqidx],
				    phba->sli4_hba.fp_eq[fcp_cqidx],
				    LPFC_WCQ, LPFC_FCP);
		if (rc) {
			lpfc_printf_log(phba, KERN_ERR, LOG_INIT,
					"0527 Failed setup of fast-path FCP "
					"CQ (%d), rc = 0x%x\n", fcp_cqidx, rc);
			goto out_destroy_fcp_cq;
		}
		lpfc_printf_log(phba, KERN_INFO, LOG_INIT,
				"2588 FCP CQ setup: cq[%d]-id=%d, "
				"parent eq[%d]-id=%d\n",
				fcp_cqidx,
				phba->sli4_hba.fcp_cq[fcp_cqidx]->queue_id,
				fcp_cqidx,
				phba->sli4_hba.fp_eq[fcp_cqidx]->queue_id);
	}

	/*
	 * Set up all the Work Queues (WQs)
	 */

	/* Set up Mailbox Command Queue */
	if (!phba->sli4_hba.mbx_wq) {
		lpfc_printf_log(phba, KERN_ERR, LOG_INIT,
				"0538 Slow-path MQ not allocated\n");
		goto out_destroy_fcp_cq;
	}
	rc = lpfc_mq_create(phba, phba->sli4_hba.mbx_wq,
			    phba->sli4_hba.mbx_cq, LPFC_MBOX);
	if (rc) {
		lpfc_printf_log(phba, KERN_ERR, LOG_INIT,
				"0539 Failed setup of slow-path MQ: "
				"rc = 0x%x\n", rc);
		goto out_destroy_fcp_cq;
	}
	lpfc_printf_log(phba, KERN_INFO, LOG_INIT,
			"2589 MBX MQ setup: wq-id=%d, parent cq-id=%d\n",
			phba->sli4_hba.mbx_wq->queue_id,
			phba->sli4_hba.mbx_cq->queue_id);

	/* Set up slow-path ELS Work Queue */
	if (!phba->sli4_hba.els_wq) {
		lpfc_printf_log(phba, KERN_ERR, LOG_INIT,
				"0536 Slow-path ELS WQ not allocated\n");
		goto out_destroy_mbx_wq;
	}
	rc = lpfc_wq_create(phba, phba->sli4_hba.els_wq,
			    phba->sli4_hba.els_cq, LPFC_ELS);
	if (rc) {
		lpfc_printf_log(phba, KERN_ERR, LOG_INIT,
				"0537 Failed setup of slow-path ELS WQ: "
				"rc = 0x%x\n", rc);
		goto out_destroy_mbx_wq;
	}
	lpfc_printf_log(phba, KERN_INFO, LOG_INIT,
			"2590 ELS WQ setup: wq-id=%d, parent cq-id=%d\n",
			phba->sli4_hba.els_wq->queue_id,
			phba->sli4_hba.els_cq->queue_id);

	/* Set up fast-path FCP Work Queue */
	for (fcp_wqidx = 0; fcp_wqidx < phba->cfg_fcp_wq_count; fcp_wqidx++) {
		if (!phba->sli4_hba.fcp_wq[fcp_wqidx]) {
			lpfc_printf_log(phba, KERN_ERR, LOG_INIT,
					"0534 Fast-path FCP WQ (%d) not "
					"allocated\n", fcp_wqidx);
			goto out_destroy_fcp_wq;
		}
		rc = lpfc_wq_create(phba, phba->sli4_hba.fcp_wq[fcp_wqidx],
				    phba->sli4_hba.fcp_cq[fcp_cq_index],
				    LPFC_FCP);
		if (rc) {
			lpfc_printf_log(phba, KERN_ERR, LOG_INIT,
					"0535 Failed setup of fast-path FCP "
					"WQ (%d), rc = 0x%x\n", fcp_wqidx, rc);
			goto out_destroy_fcp_wq;
		}
		lpfc_printf_log(phba, KERN_INFO, LOG_INIT,
				"2591 FCP WQ setup: wq[%d]-id=%d, "
				"parent cq[%d]-id=%d\n",
				fcp_wqidx,
				phba->sli4_hba.fcp_wq[fcp_wqidx]->queue_id,
				fcp_cq_index,
				phba->sli4_hba.fcp_cq[fcp_cq_index]->queue_id);
		/* Round robin FCP Work Queue's Completion Queue assignment */
		fcp_cq_index = ((fcp_cq_index + 1) % phba->cfg_fcp_eq_count);
	}

	/*
	 * Create Receive Queue (RQ)
	 */
	if (!phba->sli4_hba.hdr_rq || !phba->sli4_hba.dat_rq) {
		lpfc_printf_log(phba, KERN_ERR, LOG_INIT,
				"0540 Receive Queue not allocated\n");
		goto out_destroy_fcp_wq;
	}
	rc = lpfc_rq_create(phba, phba->sli4_hba.hdr_rq, phba->sli4_hba.dat_rq,
			    phba->sli4_hba.els_cq, LPFC_USOL);
	if (rc) {
		lpfc_printf_log(phba, KERN_ERR, LOG_INIT,
				"0541 Failed setup of Receive Queue: "
				"rc = 0x%x\n", rc);
		goto out_destroy_fcp_wq;
	}
	lpfc_printf_log(phba, KERN_INFO, LOG_INIT,
			"2592 USL RQ setup: hdr-rq-id=%d, dat-rq-id=%d "
			"parent cq-id=%d\n",
			phba->sli4_hba.hdr_rq->queue_id,
			phba->sli4_hba.dat_rq->queue_id,
			phba->sli4_hba.els_cq->queue_id);
	return 0;

out_destroy_fcp_wq:
	for (--fcp_wqidx; fcp_wqidx >= 0; fcp_wqidx--)
		lpfc_wq_destroy(phba, phba->sli4_hba.fcp_wq[fcp_wqidx]);
	lpfc_wq_destroy(phba, phba->sli4_hba.els_wq);
out_destroy_mbx_wq:
	lpfc_mq_destroy(phba, phba->sli4_hba.mbx_wq);
out_destroy_fcp_cq:
	for (--fcp_cqidx; fcp_cqidx >= 0; fcp_cqidx--)
		lpfc_cq_destroy(phba, phba->sli4_hba.fcp_cq[fcp_cqidx]);
	lpfc_cq_destroy(phba, phba->sli4_hba.els_cq);
out_destroy_mbx_cq:
	lpfc_cq_destroy(phba, phba->sli4_hba.mbx_cq);
out_destroy_fp_eq:
	for (--fcp_eqidx; fcp_eqidx >= 0; fcp_eqidx--)
		lpfc_eq_destroy(phba, phba->sli4_hba.fp_eq[fcp_eqidx]);
	lpfc_eq_destroy(phba, phba->sli4_hba.sp_eq);
out_error:
	return rc;
}

/**
 * lpfc_sli4_queue_unset - Unset all the SLI4 queues
 * @phba: pointer to lpfc hba data structure.
 *
 * This routine is invoked to unset all the SLI4 queues with the FCoE HBA
 * operation.
 *
 * Return codes
 *      0 - successful
 *      ENOMEM - No availble memory
 *      EIO - The mailbox failed to complete successfully.
 **/
void
lpfc_sli4_queue_unset(struct lpfc_hba *phba)
{
	int fcp_qidx;

	/* Unset mailbox command work queue */
	lpfc_mq_destroy(phba, phba->sli4_hba.mbx_wq);
	/* Unset ELS work queue */
	lpfc_wq_destroy(phba, phba->sli4_hba.els_wq);
	/* Unset unsolicited receive queue */
	lpfc_rq_destroy(phba, phba->sli4_hba.hdr_rq, phba->sli4_hba.dat_rq);
	/* Unset FCP work queue */
	for (fcp_qidx = 0; fcp_qidx < phba->cfg_fcp_wq_count; fcp_qidx++)
		lpfc_wq_destroy(phba, phba->sli4_hba.fcp_wq[fcp_qidx]);
	/* Unset mailbox command complete queue */
	lpfc_cq_destroy(phba, phba->sli4_hba.mbx_cq);
	/* Unset ELS complete queue */
	lpfc_cq_destroy(phba, phba->sli4_hba.els_cq);
	/* Unset FCP response complete queue */
	for (fcp_qidx = 0; fcp_qidx < phba->cfg_fcp_eq_count; fcp_qidx++)
		lpfc_cq_destroy(phba, phba->sli4_hba.fcp_cq[fcp_qidx]);
	/* Unset fast-path event queue */
	for (fcp_qidx = 0; fcp_qidx < phba->cfg_fcp_eq_count; fcp_qidx++)
		lpfc_eq_destroy(phba, phba->sli4_hba.fp_eq[fcp_qidx]);
	/* Unset slow-path event queue */
	lpfc_eq_destroy(phba, phba->sli4_hba.sp_eq);
}

/**
 * lpfc_sli4_cq_event_pool_create - Create completion-queue event free pool
 * @phba: pointer to lpfc hba data structure.
 *
 * This routine is invoked to allocate and set up a pool of completion queue
 * events. The body of the completion queue event is a completion queue entry
 * CQE. For now, this pool is used for the interrupt service routine to queue
 * the following HBA completion queue events for the worker thread to process:
 *   - Mailbox asynchronous events
 *   - Receive queue completion unsolicited events
 * Later, this can be used for all the slow-path events.
 *
 * Return codes
 *      0 - successful
 *      -ENOMEM - No availble memory
 **/
static int
lpfc_sli4_cq_event_pool_create(struct lpfc_hba *phba)
{
	struct lpfc_cq_event *cq_event;
	int i;

	for (i = 0; i < (4 * phba->sli4_hba.cq_ecount); i++) {
		cq_event = kmalloc(sizeof(struct lpfc_cq_event), GFP_KERNEL);
		if (!cq_event)
			goto out_pool_create_fail;
		list_add_tail(&cq_event->list,
			      &phba->sli4_hba.sp_cqe_event_pool);
	}
	return 0;

out_pool_create_fail:
	lpfc_sli4_cq_event_pool_destroy(phba);
	return -ENOMEM;
}

/**
 * lpfc_sli4_cq_event_pool_destroy - Free completion-queue event free pool
 * @phba: pointer to lpfc hba data structure.
 *
 * This routine is invoked to free the pool of completion queue events at
 * driver unload time. Note that, it is the responsibility of the driver
 * cleanup routine to free all the outstanding completion-queue events
 * allocated from this pool back into the pool before invoking this routine
 * to destroy the pool.
 **/
static void
lpfc_sli4_cq_event_pool_destroy(struct lpfc_hba *phba)
{
	struct lpfc_cq_event *cq_event, *next_cq_event;

	list_for_each_entry_safe(cq_event, next_cq_event,
				 &phba->sli4_hba.sp_cqe_event_pool, list) {
		list_del(&cq_event->list);
		kfree(cq_event);
	}
}

/**
 * __lpfc_sli4_cq_event_alloc - Allocate a completion-queue event from free pool
 * @phba: pointer to lpfc hba data structure.
 *
 * This routine is the lock free version of the API invoked to allocate a
 * completion-queue event from the free pool.
 *
 * Return: Pointer to the newly allocated completion-queue event if successful
 *         NULL otherwise.
 **/
struct lpfc_cq_event *
__lpfc_sli4_cq_event_alloc(struct lpfc_hba *phba)
{
	struct lpfc_cq_event *cq_event = NULL;

	list_remove_head(&phba->sli4_hba.sp_cqe_event_pool, cq_event,
			 struct lpfc_cq_event, list);
	return cq_event;
}

/**
 * lpfc_sli4_cq_event_alloc - Allocate a completion-queue event from free pool
 * @phba: pointer to lpfc hba data structure.
 *
 * This routine is the lock version of the API invoked to allocate a
 * completion-queue event from the free pool.
 *
 * Return: Pointer to the newly allocated completion-queue event if successful
 *         NULL otherwise.
 **/
struct lpfc_cq_event *
lpfc_sli4_cq_event_alloc(struct lpfc_hba *phba)
{
	struct lpfc_cq_event *cq_event;
	unsigned long iflags;

	spin_lock_irqsave(&phba->hbalock, iflags);
	cq_event = __lpfc_sli4_cq_event_alloc(phba);
	spin_unlock_irqrestore(&phba->hbalock, iflags);
	return cq_event;
}

/**
 * __lpfc_sli4_cq_event_release - Release a completion-queue event to free pool
 * @phba: pointer to lpfc hba data structure.
 * @cq_event: pointer to the completion queue event to be freed.
 *
 * This routine is the lock free version of the API invoked to release a
 * completion-queue event back into the free pool.
 **/
void
__lpfc_sli4_cq_event_release(struct lpfc_hba *phba,
			     struct lpfc_cq_event *cq_event)
{
	list_add_tail(&cq_event->list, &phba->sli4_hba.sp_cqe_event_pool);
}

/**
 * lpfc_sli4_cq_event_release - Release a completion-queue event to free pool
 * @phba: pointer to lpfc hba data structure.
 * @cq_event: pointer to the completion queue event to be freed.
 *
 * This routine is the lock version of the API invoked to release a
 * completion-queue event back into the free pool.
 **/
void
lpfc_sli4_cq_event_release(struct lpfc_hba *phba,
			   struct lpfc_cq_event *cq_event)
{
	unsigned long iflags;
	spin_lock_irqsave(&phba->hbalock, iflags);
	__lpfc_sli4_cq_event_release(phba, cq_event);
	spin_unlock_irqrestore(&phba->hbalock, iflags);
}

/**
 * lpfc_sli4_cq_event_release_all - Release all cq events to the free pool
 * @phba: pointer to lpfc hba data structure.
 *
 * This routine is to free all the pending completion-queue events to the
 * back into the free pool for device reset.
 **/
static void
lpfc_sli4_cq_event_release_all(struct lpfc_hba *phba)
{
	LIST_HEAD(cqelist);
	struct lpfc_cq_event *cqe;
	unsigned long iflags;

	/* Retrieve all the pending WCQEs from pending WCQE lists */
	spin_lock_irqsave(&phba->hbalock, iflags);
	/* Pending FCP XRI abort events */
	list_splice_init(&phba->sli4_hba.sp_fcp_xri_aborted_work_queue,
			 &cqelist);
	/* Pending ELS XRI abort events */
	list_splice_init(&phba->sli4_hba.sp_els_xri_aborted_work_queue,
			 &cqelist);
	/* Pending asynnc events */
	list_splice_init(&phba->sli4_hba.sp_asynce_work_queue,
			 &cqelist);
	spin_unlock_irqrestore(&phba->hbalock, iflags);

	while (!list_empty(&cqelist)) {
		list_remove_head(&cqelist, cqe, struct lpfc_cq_event, list);
		lpfc_sli4_cq_event_release(phba, cqe);
	}
}

/**
 * lpfc_pci_function_reset - Reset pci function.
 * @phba: pointer to lpfc hba data structure.
 *
 * This routine is invoked to request a PCI function reset. It will destroys
 * all resources assigned to the PCI function which originates this request.
 *
 * Return codes
 *      0 - successful
 *      ENOMEM - No availble memory
 *      EIO - The mailbox failed to complete successfully.
 **/
int
lpfc_pci_function_reset(struct lpfc_hba *phba)
{
	LPFC_MBOXQ_t *mboxq;
	uint32_t rc = 0;
	uint32_t shdr_status, shdr_add_status;
	union lpfc_sli4_cfg_shdr *shdr;

	mboxq = (LPFC_MBOXQ_t *) mempool_alloc(phba->mbox_mem_pool, GFP_KERNEL);
	if (!mboxq) {
		lpfc_printf_log(phba, KERN_ERR, LOG_INIT,
				"0494 Unable to allocate memory for issuing "
				"SLI_FUNCTION_RESET mailbox command\n");
		return -ENOMEM;
	}

	/* Set up PCI function reset SLI4_CONFIG mailbox-ioctl command */
	lpfc_sli4_config(phba, mboxq, LPFC_MBOX_SUBSYSTEM_COMMON,
			 LPFC_MBOX_OPCODE_FUNCTION_RESET, 0,
			 LPFC_SLI4_MBX_EMBED);
	rc = lpfc_sli_issue_mbox(phba, mboxq, MBX_POLL);
	shdr = (union lpfc_sli4_cfg_shdr *)
		&mboxq->u.mqe.un.sli4_config.header.cfg_shdr;
	shdr_status = bf_get(lpfc_mbox_hdr_status, &shdr->response);
	shdr_add_status = bf_get(lpfc_mbox_hdr_add_status, &shdr->response);
	if (rc != MBX_TIMEOUT)
		mempool_free(mboxq, phba->mbox_mem_pool);
	if (shdr_status || shdr_add_status || rc) {
		lpfc_printf_log(phba, KERN_ERR, LOG_INIT,
				"0495 SLI_FUNCTION_RESET mailbox failed with "
				"status x%x add_status x%x, mbx status x%x\n",
				shdr_status, shdr_add_status, rc);
		rc = -ENXIO;
	}
	return rc;
}

/**
 * lpfc_sli4_send_nop_mbox_cmds - Send sli-4 nop mailbox commands
 * @phba: pointer to lpfc hba data structure.
 * @cnt: number of nop mailbox commands to send.
 *
 * This routine is invoked to send a number @cnt of NOP mailbox command and
 * wait for each command to complete.
 *
 * Return: the number of NOP mailbox command completed.
 **/
static int
lpfc_sli4_send_nop_mbox_cmds(struct lpfc_hba *phba, uint32_t cnt)
{
	LPFC_MBOXQ_t *mboxq;
	int length, cmdsent;
	uint32_t mbox_tmo;
	uint32_t rc = 0;
	uint32_t shdr_status, shdr_add_status;
	union lpfc_sli4_cfg_shdr *shdr;

	if (cnt == 0) {
		lpfc_printf_log(phba, KERN_WARNING, LOG_INIT,
				"2518 Requested to send 0 NOP mailbox cmd\n");
		return cnt;
	}

	mboxq = (LPFC_MBOXQ_t *)mempool_alloc(phba->mbox_mem_pool, GFP_KERNEL);
	if (!mboxq) {
		lpfc_printf_log(phba, KERN_ERR, LOG_INIT,
				"2519 Unable to allocate memory for issuing "
				"NOP mailbox command\n");
		return 0;
	}

	/* Set up NOP SLI4_CONFIG mailbox-ioctl command */
	length = (sizeof(struct lpfc_mbx_nop) -
		  sizeof(struct lpfc_sli4_cfg_mhdr));
	lpfc_sli4_config(phba, mboxq, LPFC_MBOX_SUBSYSTEM_COMMON,
			 LPFC_MBOX_OPCODE_NOP, length, LPFC_SLI4_MBX_EMBED);

	mbox_tmo = lpfc_mbox_tmo_val(phba, MBX_SLI4_CONFIG);
	for (cmdsent = 0; cmdsent < cnt; cmdsent++) {
		if (!phba->sli4_hba.intr_enable)
			rc = lpfc_sli_issue_mbox(phba, mboxq, MBX_POLL);
		else
			rc = lpfc_sli_issue_mbox_wait(phba, mboxq, mbox_tmo);
		if (rc == MBX_TIMEOUT)
			break;
		/* Check return status */
		shdr = (union lpfc_sli4_cfg_shdr *)
			&mboxq->u.mqe.un.sli4_config.header.cfg_shdr;
		shdr_status = bf_get(lpfc_mbox_hdr_status, &shdr->response);
		shdr_add_status = bf_get(lpfc_mbox_hdr_add_status,
					 &shdr->response);
		if (shdr_status || shdr_add_status || rc) {
			lpfc_printf_log(phba, KERN_WARNING, LOG_INIT,
					"2520 NOP mailbox command failed "
					"status x%x add_status x%x mbx "
					"status x%x\n", shdr_status,
					shdr_add_status, rc);
			break;
		}
	}

	if (rc != MBX_TIMEOUT)
		mempool_free(mboxq, phba->mbox_mem_pool);

	return cmdsent;
}

/**
 * lpfc_sli4_fcfi_unreg - Unregister fcfi to device
 * @phba: pointer to lpfc hba data structure.
 * @fcfi: fcf index.
 *
 * This routine is invoked to unregister a FCFI from device.
 **/
void
lpfc_sli4_fcfi_unreg(struct lpfc_hba *phba, uint16_t fcfi)
{
	LPFC_MBOXQ_t *mbox;
	uint32_t mbox_tmo;
	int rc;
	unsigned long flags;

	mbox = mempool_alloc(phba->mbox_mem_pool, GFP_KERNEL);

	if (!mbox)
		return;

	lpfc_unreg_fcfi(mbox, fcfi);

	if (!phba->sli4_hba.intr_enable)
		rc = lpfc_sli_issue_mbox(phba, mbox, MBX_POLL);
	else {
		mbox_tmo = lpfc_mbox_tmo_val(phba, MBX_SLI4_CONFIG);
		rc = lpfc_sli_issue_mbox_wait(phba, mbox, mbox_tmo);
	}
	if (rc != MBX_TIMEOUT)
		mempool_free(mbox, phba->mbox_mem_pool);
	if (rc != MBX_SUCCESS)
		lpfc_printf_log(phba, KERN_ERR, LOG_SLI,
				"2517 Unregister FCFI command failed "
				"status %d, mbxStatus x%x\n", rc,
				bf_get(lpfc_mqe_status, &mbox->u.mqe));
	else {
		spin_lock_irqsave(&phba->hbalock, flags);
		/* Mark the FCFI is no longer registered */
		phba->fcf.fcf_flag &=
			~(FCF_AVAILABLE | FCF_REGISTERED | FCF_DISCOVERED);
		spin_unlock_irqrestore(&phba->hbalock, flags);
	}
}

/**
 * lpfc_sli4_pci_mem_setup - Setup SLI4 HBA PCI memory space.
 * @phba: pointer to lpfc hba data structure.
 *
 * This routine is invoked to set up the PCI device memory space for device
 * with SLI-4 interface spec.
 *
 * Return codes
 * 	0 - successful
 * 	other values - error
 **/
static int
lpfc_sli4_pci_mem_setup(struct lpfc_hba *phba)
{
	struct pci_dev *pdev;
	unsigned long bar0map_len, bar1map_len, bar2map_len;
	int error = -ENODEV;

	/* Obtain PCI device reference */
	if (!phba->pcidev)
		return error;
	else
		pdev = phba->pcidev;

	/* Set the device DMA mask size */
	if (pci_set_dma_mask(pdev, DMA_BIT_MASK(64)) != 0
	 || pci_set_consistent_dma_mask(pdev,DMA_BIT_MASK(64)) != 0) {
		if (pci_set_dma_mask(pdev, DMA_BIT_MASK(32)) != 0
		 || pci_set_consistent_dma_mask(pdev,DMA_BIT_MASK(32)) != 0) {
			return error;
		}
	}

	/* Get the bus address of SLI4 device Bar0, Bar1, and Bar2 and the
	 * number of bytes required by each mapping. They are actually
	 * mapping to the PCI BAR regions 1, 2, and 4 by the SLI4 device.
	 */
	phba->pci_bar0_map = pci_resource_start(pdev, LPFC_SLI4_BAR0);
	bar0map_len = pci_resource_len(pdev, LPFC_SLI4_BAR0);

	phba->pci_bar1_map = pci_resource_start(pdev, LPFC_SLI4_BAR1);
	bar1map_len = pci_resource_len(pdev, LPFC_SLI4_BAR1);

	phba->pci_bar2_map = pci_resource_start(pdev, LPFC_SLI4_BAR2);
	bar2map_len = pci_resource_len(pdev, LPFC_SLI4_BAR2);

	/* Map SLI4 PCI Config Space Register base to a kernel virtual addr */
	phba->sli4_hba.conf_regs_memmap_p =
				ioremap(phba->pci_bar0_map, bar0map_len);
	if (!phba->sli4_hba.conf_regs_memmap_p) {
		dev_printk(KERN_ERR, &pdev->dev,
			   "ioremap failed for SLI4 PCI config registers.\n");
		goto out;
	}

	/* Map SLI4 HBA Control Register base to a kernel virtual address. */
	phba->sli4_hba.ctrl_regs_memmap_p =
				ioremap(phba->pci_bar1_map, bar1map_len);
	if (!phba->sli4_hba.ctrl_regs_memmap_p) {
		dev_printk(KERN_ERR, &pdev->dev,
			   "ioremap failed for SLI4 HBA control registers.\n");
		goto out_iounmap_conf;
	}

	/* Map SLI4 HBA Doorbell Register base to a kernel virtual address. */
	phba->sli4_hba.drbl_regs_memmap_p =
				ioremap(phba->pci_bar2_map, bar2map_len);
	if (!phba->sli4_hba.drbl_regs_memmap_p) {
		dev_printk(KERN_ERR, &pdev->dev,
			   "ioremap failed for SLI4 HBA doorbell registers.\n");
		goto out_iounmap_ctrl;
	}

	/* Set up BAR0 PCI config space register memory map */
	lpfc_sli4_bar0_register_memmap(phba);

	/* Set up BAR1 register memory map */
	lpfc_sli4_bar1_register_memmap(phba);

	/* Set up BAR2 register memory map */
	error = lpfc_sli4_bar2_register_memmap(phba, LPFC_VF0);
	if (error)
		goto out_iounmap_all;

	return 0;

out_iounmap_all:
	iounmap(phba->sli4_hba.drbl_regs_memmap_p);
out_iounmap_ctrl:
	iounmap(phba->sli4_hba.ctrl_regs_memmap_p);
out_iounmap_conf:
	iounmap(phba->sli4_hba.conf_regs_memmap_p);
out:
	return error;
}

/**
 * lpfc_sli4_pci_mem_unset - Unset SLI4 HBA PCI memory space.
 * @phba: pointer to lpfc hba data structure.
 *
 * This routine is invoked to unset the PCI device memory space for device
 * with SLI-4 interface spec.
 **/
static void
lpfc_sli4_pci_mem_unset(struct lpfc_hba *phba)
{
	struct pci_dev *pdev;

	/* Obtain PCI device reference */
	if (!phba->pcidev)
		return;
	else
		pdev = phba->pcidev;

	/* Free coherent DMA memory allocated */

	/* Unmap I/O memory space */
	iounmap(phba->sli4_hba.drbl_regs_memmap_p);
	iounmap(phba->sli4_hba.ctrl_regs_memmap_p);
	iounmap(phba->sli4_hba.conf_regs_memmap_p);

	return;
}

/**
 * lpfc_sli_enable_msix - Enable MSI-X interrupt mode on SLI-3 device
 * @phba: pointer to lpfc hba data structure.
 *
 * This routine is invoked to enable the MSI-X interrupt vectors to device
 * with SLI-3 interface specs. The kernel function pci_enable_msix() is
 * called to enable the MSI-X vectors. Note that pci_enable_msix(), once
 * invoked, enables either all or nothing, depending on the current
 * availability of PCI vector resources. The device driver is responsible
 * for calling the individual request_irq() to register each MSI-X vector
 * with a interrupt handler, which is done in this function. Note that
 * later when device is unloading, the driver should always call free_irq()
 * on all MSI-X vectors it has done request_irq() on before calling
 * pci_disable_msix(). Failure to do so results in a BUG_ON() and a device
 * will be left with MSI-X enabled and leaks its vectors.
 *
 * Return codes
 *   0 - successful
 *   other values - error
 **/
static int
lpfc_sli_enable_msix(struct lpfc_hba *phba)
{
	int rc, i;
	LPFC_MBOXQ_t *pmb;

	/* Set up MSI-X multi-message vectors */
	for (i = 0; i < LPFC_MSIX_VECTORS; i++)
		phba->msix_entries[i].entry = i;

	/* Configure MSI-X capability structure */
	rc = pci_enable_msix(phba->pcidev, phba->msix_entries,
				ARRAY_SIZE(phba->msix_entries));
	if (rc) {
		lpfc_printf_log(phba, KERN_INFO, LOG_INIT,
				"0420 PCI enable MSI-X failed (%d)\n", rc);
		goto msi_fail_out;
	}
	for (i = 0; i < LPFC_MSIX_VECTORS; i++)
		lpfc_printf_log(phba, KERN_INFO, LOG_INIT,
				"0477 MSI-X entry[%d]: vector=x%x "
				"message=%d\n", i,
				phba->msix_entries[i].vector,
				phba->msix_entries[i].entry);
	/*
	 * Assign MSI-X vectors to interrupt handlers
	 */

	/* vector-0 is associated to slow-path handler */
	rc = request_irq(phba->msix_entries[0].vector,
			 &lpfc_sli_sp_intr_handler, IRQF_SHARED,
			 LPFC_SP_DRIVER_HANDLER_NAME, phba);
	if (rc) {
		lpfc_printf_log(phba, KERN_WARNING, LOG_INIT,
				"0421 MSI-X slow-path request_irq failed "
				"(%d)\n", rc);
		goto msi_fail_out;
	}

	/* vector-1 is associated to fast-path handler */
	rc = request_irq(phba->msix_entries[1].vector,
			 &lpfc_sli_fp_intr_handler, IRQF_SHARED,
			 LPFC_FP_DRIVER_HANDLER_NAME, phba);

	if (rc) {
		lpfc_printf_log(phba, KERN_WARNING, LOG_INIT,
				"0429 MSI-X fast-path request_irq failed "
				"(%d)\n", rc);
		goto irq_fail_out;
	}

	/*
	 * Configure HBA MSI-X attention conditions to messages
	 */
	pmb = (LPFC_MBOXQ_t *) mempool_alloc(phba->mbox_mem_pool, GFP_KERNEL);

	if (!pmb) {
		rc = -ENOMEM;
		lpfc_printf_log(phba, KERN_ERR, LOG_INIT,
				"0474 Unable to allocate memory for issuing "
				"MBOX_CONFIG_MSI command\n");
		goto mem_fail_out;
	}
	rc = lpfc_config_msi(phba, pmb);
	if (rc)
		goto mbx_fail_out;
	rc = lpfc_sli_issue_mbox(phba, pmb, MBX_POLL);
	if (rc != MBX_SUCCESS) {
		lpfc_printf_log(phba, KERN_WARNING, LOG_MBOX,
				"0351 Config MSI mailbox command failed, "
				"mbxCmd x%x, mbxStatus x%x\n",
				pmb->u.mb.mbxCommand, pmb->u.mb.mbxStatus);
		goto mbx_fail_out;
	}

	/* Free memory allocated for mailbox command */
	mempool_free(pmb, phba->mbox_mem_pool);
	return rc;

mbx_fail_out:
	/* Free memory allocated for mailbox command */
	mempool_free(pmb, phba->mbox_mem_pool);

mem_fail_out:
	/* free the irq already requested */
	free_irq(phba->msix_entries[1].vector, phba);

irq_fail_out:
	/* free the irq already requested */
	free_irq(phba->msix_entries[0].vector, phba);

msi_fail_out:
	/* Unconfigure MSI-X capability structure */
	pci_disable_msix(phba->pcidev);
	return rc;
}

/**
 * lpfc_sli_disable_msix - Disable MSI-X interrupt mode on SLI-3 device.
 * @phba: pointer to lpfc hba data structure.
 *
 * This routine is invoked to release the MSI-X vectors and then disable the
 * MSI-X interrupt mode to device with SLI-3 interface spec.
 **/
static void
lpfc_sli_disable_msix(struct lpfc_hba *phba)
{
	int i;

	/* Free up MSI-X multi-message vectors */
	for (i = 0; i < LPFC_MSIX_VECTORS; i++)
		free_irq(phba->msix_entries[i].vector, phba);
	/* Disable MSI-X */
	pci_disable_msix(phba->pcidev);

	return;
}

/**
 * lpfc_sli_enable_msi - Enable MSI interrupt mode on SLI-3 device.
 * @phba: pointer to lpfc hba data structure.
 *
 * This routine is invoked to enable the MSI interrupt mode to device with
 * SLI-3 interface spec. The kernel function pci_enable_msi() is called to
 * enable the MSI vector. The device driver is responsible for calling the
 * request_irq() to register MSI vector with a interrupt the handler, which
 * is done in this function.
 *
 * Return codes
 * 	0 - successful
 * 	other values - error
 */
static int
lpfc_sli_enable_msi(struct lpfc_hba *phba)
{
	int rc;

	rc = pci_enable_msi(phba->pcidev);
	if (!rc)
		lpfc_printf_log(phba, KERN_INFO, LOG_INIT,
				"0462 PCI enable MSI mode success.\n");
	else {
		lpfc_printf_log(phba, KERN_INFO, LOG_INIT,
				"0471 PCI enable MSI mode failed (%d)\n", rc);
		return rc;
	}

	rc = request_irq(phba->pcidev->irq, lpfc_sli_intr_handler,
			 IRQF_SHARED, LPFC_DRIVER_NAME, phba);
	if (rc) {
		pci_disable_msi(phba->pcidev);
		lpfc_printf_log(phba, KERN_WARNING, LOG_INIT,
				"0478 MSI request_irq failed (%d)\n", rc);
	}
	return rc;
}

/**
 * lpfc_sli_disable_msi - Disable MSI interrupt mode to SLI-3 device.
 * @phba: pointer to lpfc hba data structure.
 *
 * This routine is invoked to disable the MSI interrupt mode to device with
 * SLI-3 interface spec. The driver calls free_irq() on MSI vector it has
 * done request_irq() on before calling pci_disable_msi(). Failure to do so
 * results in a BUG_ON() and a device will be left with MSI enabled and leaks
 * its vector.
 */
static void
lpfc_sli_disable_msi(struct lpfc_hba *phba)
{
	free_irq(phba->pcidev->irq, phba);
	pci_disable_msi(phba->pcidev);
	return;
}

/**
 * lpfc_sli_enable_intr - Enable device interrupt to SLI-3 device.
 * @phba: pointer to lpfc hba data structure.
 *
 * This routine is invoked to enable device interrupt and associate driver's
 * interrupt handler(s) to interrupt vector(s) to device with SLI-3 interface
 * spec. Depends on the interrupt mode configured to the driver, the driver
 * will try to fallback from the configured interrupt mode to an interrupt
 * mode which is supported by the platform, kernel, and device in the order
 * of:
 * MSI-X -> MSI -> IRQ.
 *
 * Return codes
 *   0 - successful
 *   other values - error
 **/
static uint32_t
lpfc_sli_enable_intr(struct lpfc_hba *phba, uint32_t cfg_mode)
{
	uint32_t intr_mode = LPFC_INTR_ERROR;
	int retval;

	if (cfg_mode == 2) {
		/* Need to issue conf_port mbox cmd before conf_msi mbox cmd */
		retval = lpfc_sli_config_port(phba, LPFC_SLI_REV3);
		if (!retval) {
			/* Now, try to enable MSI-X interrupt mode */
			retval = lpfc_sli_enable_msix(phba);
			if (!retval) {
				/* Indicate initialization to MSI-X mode */
				phba->intr_type = MSIX;
				intr_mode = 2;
			}
		}
	}

	/* Fallback to MSI if MSI-X initialization failed */
	if (cfg_mode >= 1 && phba->intr_type == NONE) {
		retval = lpfc_sli_enable_msi(phba);
		if (!retval) {
			/* Indicate initialization to MSI mode */
			phba->intr_type = MSI;
			intr_mode = 1;
		}
	}

	/* Fallback to INTx if both MSI-X/MSI initalization failed */
	if (phba->intr_type == NONE) {
		retval = request_irq(phba->pcidev->irq, lpfc_sli_intr_handler,
				     IRQF_SHARED, LPFC_DRIVER_NAME, phba);
		if (!retval) {
			/* Indicate initialization to INTx mode */
			phba->intr_type = INTx;
			intr_mode = 0;
		}
	}
	return intr_mode;
}

/**
 * lpfc_sli_disable_intr - Disable device interrupt to SLI-3 device.
 * @phba: pointer to lpfc hba data structure.
 *
 * This routine is invoked to disable device interrupt and disassociate the
 * driver's interrupt handler(s) from interrupt vector(s) to device with
 * SLI-3 interface spec. Depending on the interrupt mode, the driver will
 * release the interrupt vector(s) for the message signaled interrupt.
 **/
static void
lpfc_sli_disable_intr(struct lpfc_hba *phba)
{
	/* Disable the currently initialized interrupt mode */
	if (phba->intr_type == MSIX)
		lpfc_sli_disable_msix(phba);
	else if (phba->intr_type == MSI)
		lpfc_sli_disable_msi(phba);
	else if (phba->intr_type == INTx)
		free_irq(phba->pcidev->irq, phba);

	/* Reset interrupt management states */
	phba->intr_type = NONE;
	phba->sli.slistat.sli_intr = 0;

	return;
}

/**
 * lpfc_sli4_enable_msix - Enable MSI-X interrupt mode to SLI-4 device
 * @phba: pointer to lpfc hba data structure.
 *
 * This routine is invoked to enable the MSI-X interrupt vectors to device
 * with SLI-4 interface spec. The kernel function pci_enable_msix() is called
 * to enable the MSI-X vectors. Note that pci_enable_msix(), once invoked,
 * enables either all or nothing, depending on the current availability of
 * PCI vector resources. The device driver is responsible for calling the
 * individual request_irq() to register each MSI-X vector with a interrupt
 * handler, which is done in this function. Note that later when device is
 * unloading, the driver should always call free_irq() on all MSI-X vectors
 * it has done request_irq() on before calling pci_disable_msix(). Failure
 * to do so results in a BUG_ON() and a device will be left with MSI-X
 * enabled and leaks its vectors.
 *
 * Return codes
 * 0 - successful
 * other values - error
 **/
static int
lpfc_sli4_enable_msix(struct lpfc_hba *phba)
{
	int rc, index;

	/* Set up MSI-X multi-message vectors */
	for (index = 0; index < phba->sli4_hba.cfg_eqn; index++)
		phba->sli4_hba.msix_entries[index].entry = index;

	/* Configure MSI-X capability structure */
	rc = pci_enable_msix(phba->pcidev, phba->sli4_hba.msix_entries,
			     phba->sli4_hba.cfg_eqn);
	if (rc) {
		lpfc_printf_log(phba, KERN_INFO, LOG_INIT,
				"0484 PCI enable MSI-X failed (%d)\n", rc);
		goto msi_fail_out;
	}
	/* Log MSI-X vector assignment */
	for (index = 0; index < phba->sli4_hba.cfg_eqn; index++)
		lpfc_printf_log(phba, KERN_INFO, LOG_INIT,
				"0489 MSI-X entry[%d]: vector=x%x "
				"message=%d\n", index,
				phba->sli4_hba.msix_entries[index].vector,
				phba->sli4_hba.msix_entries[index].entry);
	/*
	 * Assign MSI-X vectors to interrupt handlers
	 */

	/* The first vector must associated to slow-path handler for MQ */
	rc = request_irq(phba->sli4_hba.msix_entries[0].vector,
			 &lpfc_sli4_sp_intr_handler, IRQF_SHARED,
			 LPFC_SP_DRIVER_HANDLER_NAME, phba);
	if (rc) {
		lpfc_printf_log(phba, KERN_WARNING, LOG_INIT,
				"0485 MSI-X slow-path request_irq failed "
				"(%d)\n", rc);
		goto msi_fail_out;
	}

	/* The rest of the vector(s) are associated to fast-path handler(s) */
	for (index = 1; index < phba->sli4_hba.cfg_eqn; index++) {
		phba->sli4_hba.fcp_eq_hdl[index - 1].idx = index - 1;
		phba->sli4_hba.fcp_eq_hdl[index - 1].phba = phba;
		rc = request_irq(phba->sli4_hba.msix_entries[index].vector,
				 &lpfc_sli4_fp_intr_handler, IRQF_SHARED,
				 LPFC_FP_DRIVER_HANDLER_NAME,
				 &phba->sli4_hba.fcp_eq_hdl[index - 1]);
		if (rc) {
			lpfc_printf_log(phba, KERN_WARNING, LOG_INIT,
					"0486 MSI-X fast-path (%d) "
					"request_irq failed (%d)\n", index, rc);
			goto cfg_fail_out;
		}
	}

	return rc;

cfg_fail_out:
	/* free the irq already requested */
	for (--index; index >= 1; index--)
		free_irq(phba->sli4_hba.msix_entries[index - 1].vector,
			 &phba->sli4_hba.fcp_eq_hdl[index - 1]);

	/* free the irq already requested */
	free_irq(phba->sli4_hba.msix_entries[0].vector, phba);

msi_fail_out:
	/* Unconfigure MSI-X capability structure */
	pci_disable_msix(phba->pcidev);
	return rc;
}

/**
 * lpfc_sli4_disable_msix - Disable MSI-X interrupt mode to SLI-4 device
 * @phba: pointer to lpfc hba data structure.
 *
 * This routine is invoked to release the MSI-X vectors and then disable the
 * MSI-X interrupt mode to device with SLI-4 interface spec.
 **/
static void
lpfc_sli4_disable_msix(struct lpfc_hba *phba)
{
	int index;

	/* Free up MSI-X multi-message vectors */
	free_irq(phba->sli4_hba.msix_entries[0].vector, phba);

	for (index = 1; index < phba->sli4_hba.cfg_eqn; index++)
		free_irq(phba->sli4_hba.msix_entries[index].vector,
			 &phba->sli4_hba.fcp_eq_hdl[index - 1]);
	/* Disable MSI-X */
	pci_disable_msix(phba->pcidev);

	return;
}

/**
 * lpfc_sli4_enable_msi - Enable MSI interrupt mode to SLI-4 device
 * @phba: pointer to lpfc hba data structure.
 *
 * This routine is invoked to enable the MSI interrupt mode to device with
 * SLI-4 interface spec. The kernel function pci_enable_msi() is called
 * to enable the MSI vector. The device driver is responsible for calling
 * the request_irq() to register MSI vector with a interrupt the handler,
 * which is done in this function.
 *
 * Return codes
 * 	0 - successful
 * 	other values - error
 **/
static int
lpfc_sli4_enable_msi(struct lpfc_hba *phba)
{
	int rc, index;

	rc = pci_enable_msi(phba->pcidev);
	if (!rc)
		lpfc_printf_log(phba, KERN_INFO, LOG_INIT,
				"0487 PCI enable MSI mode success.\n");
	else {
		lpfc_printf_log(phba, KERN_INFO, LOG_INIT,
				"0488 PCI enable MSI mode failed (%d)\n", rc);
		return rc;
	}

	rc = request_irq(phba->pcidev->irq, lpfc_sli4_intr_handler,
			 IRQF_SHARED, LPFC_DRIVER_NAME, phba);
	if (rc) {
		pci_disable_msi(phba->pcidev);
		lpfc_printf_log(phba, KERN_WARNING, LOG_INIT,
				"0490 MSI request_irq failed (%d)\n", rc);
	}

	for (index = 0; index < phba->cfg_fcp_eq_count; index++) {
		phba->sli4_hba.fcp_eq_hdl[index].idx = index;
		phba->sli4_hba.fcp_eq_hdl[index].phba = phba;
	}

	return rc;
}

/**
 * lpfc_sli4_disable_msi - Disable MSI interrupt mode to SLI-4 device
 * @phba: pointer to lpfc hba data structure.
 *
 * This routine is invoked to disable the MSI interrupt mode to device with
 * SLI-4 interface spec. The driver calls free_irq() on MSI vector it has
 * done request_irq() on before calling pci_disable_msi(). Failure to do so
 * results in a BUG_ON() and a device will be left with MSI enabled and leaks
 * its vector.
 **/
static void
lpfc_sli4_disable_msi(struct lpfc_hba *phba)
{
	free_irq(phba->pcidev->irq, phba);
	pci_disable_msi(phba->pcidev);
	return;
}

/**
 * lpfc_sli4_enable_intr - Enable device interrupt to SLI-4 device
 * @phba: pointer to lpfc hba data structure.
 *
 * This routine is invoked to enable device interrupt and associate driver's
 * interrupt handler(s) to interrupt vector(s) to device with SLI-4
 * interface spec. Depends on the interrupt mode configured to the driver,
 * the driver will try to fallback from the configured interrupt mode to an
 * interrupt mode which is supported by the platform, kernel, and device in
 * the order of:
 * MSI-X -> MSI -> IRQ.
 *
 * Return codes
 * 	0 - successful
 * 	other values - error
 **/
static uint32_t
lpfc_sli4_enable_intr(struct lpfc_hba *phba, uint32_t cfg_mode)
{
	uint32_t intr_mode = LPFC_INTR_ERROR;
	int retval, index;

	if (cfg_mode == 2) {
		/* Preparation before conf_msi mbox cmd */
		retval = 0;
		if (!retval) {
			/* Now, try to enable MSI-X interrupt mode */
			retval = lpfc_sli4_enable_msix(phba);
			if (!retval) {
				/* Indicate initialization to MSI-X mode */
				phba->intr_type = MSIX;
				intr_mode = 2;
			}
		}
	}

	/* Fallback to MSI if MSI-X initialization failed */
	if (cfg_mode >= 1 && phba->intr_type == NONE) {
		retval = lpfc_sli4_enable_msi(phba);
		if (!retval) {
			/* Indicate initialization to MSI mode */
			phba->intr_type = MSI;
			intr_mode = 1;
		}
	}

	/* Fallback to INTx if both MSI-X/MSI initalization failed */
	if (phba->intr_type == NONE) {
		retval = request_irq(phba->pcidev->irq, lpfc_sli4_intr_handler,
				     IRQF_SHARED, LPFC_DRIVER_NAME, phba);
		if (!retval) {
			/* Indicate initialization to INTx mode */
			phba->intr_type = INTx;
			intr_mode = 0;
			for (index = 0; index < phba->cfg_fcp_eq_count;
			     index++) {
				phba->sli4_hba.fcp_eq_hdl[index].idx = index;
				phba->sli4_hba.fcp_eq_hdl[index].phba = phba;
			}
		}
	}
	return intr_mode;
}

/**
 * lpfc_sli4_disable_intr - Disable device interrupt to SLI-4 device
 * @phba: pointer to lpfc hba data structure.
 *
 * This routine is invoked to disable device interrupt and disassociate
 * the driver's interrupt handler(s) from interrupt vector(s) to device
 * with SLI-4 interface spec. Depending on the interrupt mode, the driver
 * will release the interrupt vector(s) for the message signaled interrupt.
 **/
static void
lpfc_sli4_disable_intr(struct lpfc_hba *phba)
{
	/* Disable the currently initialized interrupt mode */
	if (phba->intr_type == MSIX)
		lpfc_sli4_disable_msix(phba);
	else if (phba->intr_type == MSI)
		lpfc_sli4_disable_msi(phba);
	else if (phba->intr_type == INTx)
		free_irq(phba->pcidev->irq, phba);

	/* Reset interrupt management states */
	phba->intr_type = NONE;
	phba->sli.slistat.sli_intr = 0;

	return;
}

/**
 * lpfc_unset_hba - Unset SLI3 hba device initialization
 * @phba: pointer to lpfc hba data structure.
 *
 * This routine is invoked to unset the HBA device initialization steps to
 * a device with SLI-3 interface spec.
 **/
static void
lpfc_unset_hba(struct lpfc_hba *phba)
{
	struct lpfc_vport *vport = phba->pport;
	struct Scsi_Host  *shost = lpfc_shost_from_vport(vport);

	spin_lock_irq(shost->host_lock);
	vport->load_flag |= FC_UNLOADING;
	spin_unlock_irq(shost->host_lock);

	lpfc_stop_hba_timers(phba);

	phba->pport->work_port_events = 0;

	lpfc_sli_hba_down(phba);

	lpfc_sli_brdrestart(phba);

	lpfc_sli_disable_intr(phba);

	return;
}

/**
 * lpfc_sli4_unset_hba - Unset SLI4 hba device initialization.
 * @phba: pointer to lpfc hba data structure.
 *
 * This routine is invoked to unset the HBA device initialization steps to
 * a device with SLI-4 interface spec.
 **/
static void
lpfc_sli4_unset_hba(struct lpfc_hba *phba)
{
	struct lpfc_vport *vport = phba->pport;
	struct Scsi_Host  *shost = lpfc_shost_from_vport(vport);

	spin_lock_irq(shost->host_lock);
	vport->load_flag |= FC_UNLOADING;
	spin_unlock_irq(shost->host_lock);

	phba->pport->work_port_events = 0;

	lpfc_sli4_hba_down(phba);

	lpfc_sli4_disable_intr(phba);

	return;
}

/**
 * lpfc_sli4_hba_unset - Unset the fcoe hba
 * @phba: Pointer to HBA context object.
 *
 * This function is called in the SLI4 code path to reset the HBA's FCoE
 * function. The caller is not required to hold any lock. This routine
 * issues PCI function reset mailbox command to reset the FCoE function.
 * At the end of the function, it calls lpfc_hba_down_post function to
 * free any pending commands.
 **/
static void
lpfc_sli4_hba_unset(struct lpfc_hba *phba)
{
	int wait_cnt = 0;
	LPFC_MBOXQ_t *mboxq;

	lpfc_stop_hba_timers(phba);
	phba->sli4_hba.intr_enable = 0;

	/*
	 * Gracefully wait out the potential current outstanding asynchronous
	 * mailbox command.
	 */

	/* First, block any pending async mailbox command from posted */
	spin_lock_irq(&phba->hbalock);
	phba->sli.sli_flag |= LPFC_SLI_ASYNC_MBX_BLK;
	spin_unlock_irq(&phba->hbalock);
	/* Now, trying to wait it out if we can */
	while (phba->sli.sli_flag & LPFC_SLI_MBOX_ACTIVE) {
		msleep(10);
		if (++wait_cnt > LPFC_ACTIVE_MBOX_WAIT_CNT)
			break;
	}
	/* Forcefully release the outstanding mailbox command if timed out */
	if (phba->sli.sli_flag & LPFC_SLI_MBOX_ACTIVE) {
		spin_lock_irq(&phba->hbalock);
		mboxq = phba->sli.mbox_active;
		mboxq->u.mb.mbxStatus = MBX_NOT_FINISHED;
		__lpfc_mbox_cmpl_put(phba, mboxq);
		phba->sli.sli_flag &= ~LPFC_SLI_MBOX_ACTIVE;
		phba->sli.mbox_active = NULL;
		spin_unlock_irq(&phba->hbalock);
	}

	/* Tear down the queues in the HBA */
	lpfc_sli4_queue_unset(phba);

	/* Disable PCI subsystem interrupt */
	lpfc_sli4_disable_intr(phba);

	/* Stop kthread signal shall trigger work_done one more time */
	kthread_stop(phba->worker_thread);

	/* Stop the SLI4 device port */
	phba->pport->work_port_events = 0;
}

/**
 * lpfc_pci_probe_one_s3 - PCI probe func to reg SLI-3 device to PCI subsystem.
 * @pdev: pointer to PCI device
 * @pid: pointer to PCI device identifier
 *
 * This routine is to be called to attach a device with SLI-3 interface spec
 * to the PCI subsystem. When an Emulex HBA with SLI-3 interface spec is
 * presented on PCI bus, the kernel PCI subsystem looks at PCI device-specific
 * information of the device and driver to see if the driver state that it can
 * support this kind of device. If the match is successful, the driver core
 * invokes this routine. If this routine determines it can claim the HBA, it
 * does all the initialization that it needs to do to handle the HBA properly.
 *
 * Return code
 * 	0 - driver can claim the device
 * 	negative value - driver can not claim the device
 **/
static int __devinit
lpfc_pci_probe_one_s3(struct pci_dev *pdev, const struct pci_device_id *pid)
{
	struct lpfc_hba   *phba;
	struct lpfc_vport *vport = NULL;
	struct Scsi_Host  *shost = NULL;
	int error;
	uint32_t cfg_mode, intr_mode;

	/* Allocate memory for HBA structure */
	phba = lpfc_hba_alloc(pdev);
	if (!phba)
		return -ENOMEM;

	/* Perform generic PCI device enabling operation */
	error = lpfc_enable_pci_dev(phba);
	if (error) {
		lpfc_printf_log(phba, KERN_ERR, LOG_INIT,
				"1401 Failed to enable pci device.\n");
		goto out_free_phba;
	}

	/* Set up SLI API function jump table for PCI-device group-0 HBAs */
	error = lpfc_api_table_setup(phba, LPFC_PCI_DEV_LP);
	if (error)
		goto out_disable_pci_dev;

	/* Set up SLI-3 specific device PCI memory space */
	error = lpfc_sli_pci_mem_setup(phba);
	if (error) {
		lpfc_printf_log(phba, KERN_ERR, LOG_INIT,
				"1402 Failed to set up pci memory space.\n");
		goto out_disable_pci_dev;
	}

	/* Set up phase-1 common device driver resources */
	error = lpfc_setup_driver_resource_phase1(phba);
	if (error) {
		lpfc_printf_log(phba, KERN_ERR, LOG_INIT,
				"1403 Failed to set up driver resource.\n");
		goto out_unset_pci_mem_s3;
	}

	/* Set up SLI-3 specific device driver resources */
	error = lpfc_sli_driver_resource_setup(phba);
	if (error) {
		lpfc_printf_log(phba, KERN_ERR, LOG_INIT,
				"1404 Failed to set up driver resource.\n");
		goto out_unset_pci_mem_s3;
	}

	/* Initialize and populate the iocb list per host */
	error = lpfc_init_iocb_list(phba, LPFC_IOCB_LIST_CNT);
	if (error) {
		lpfc_printf_log(phba, KERN_ERR, LOG_INIT,
				"1405 Failed to initialize iocb list.\n");
		goto out_unset_driver_resource_s3;
	}

	/* Set up common device driver resources */
	error = lpfc_setup_driver_resource_phase2(phba);
	if (error) {
		lpfc_printf_log(phba, KERN_ERR, LOG_INIT,
				"1406 Failed to set up driver resource.\n");
		goto out_free_iocb_list;
	}

	/* Create SCSI host to the physical port */
	error = lpfc_create_shost(phba);
	if (error) {
		lpfc_printf_log(phba, KERN_ERR, LOG_INIT,
				"1407 Failed to create scsi host.\n");
		goto out_unset_driver_resource;
	}

	/* Configure sysfs attributes */
	vport = phba->pport;
	shost = lpfc_shost_from_vport(vport);
	error = lpfc_alloc_sysfs_attr(vport);
	if (error) {
		lpfc_printf_log(phba, KERN_ERR, LOG_INIT,
				"1476 Failed to allocate sysfs attr\n");
		goto out_destroy_shost;
	}

<<<<<<< HEAD
	/* Add this shost to the security event list */
	if ((lpfc_get_security_enabled)(shost)) {
		spin_lock_irq(&fc_security_user_lock);
		list_add_tail(&vport->sc_users, &fc_security_user_list);
		spin_unlock_irq(&fc_security_user_lock);
		/* Triggers fcauthd to register if it is running */
		fc_host_post_event(shost, fc_get_event_number(),
				   FCH_EVT_PORT_ONLINE, shost->host_no);
		if (fc_service_state == FC_SC_SERVICESTATE_ONLINE)
			lpfc_fc_queue_security_work(vport,
						    &vport->sc_online_work);
	}
=======
>>>>>>> 92dcffb9
	shost = lpfc_shost_from_vport(vport); /* save shost for error cleanup */
	/* Now, trying to enable interrupt and bring up the device */
	cfg_mode = phba->cfg_use_msi;
	while (true) {
		/* Put device to a known state before enabling interrupt */
		lpfc_stop_port(phba);
		/* Configure and enable interrupt */
		intr_mode = lpfc_sli_enable_intr(phba, cfg_mode);
		if (intr_mode == LPFC_INTR_ERROR) {
			lpfc_printf_log(phba, KERN_ERR, LOG_INIT,
					"0431 Failed to enable interrupt.\n");
			error = -ENODEV;
			goto out_free_sysfs_attr;
		}
		/* SLI-3 HBA setup */
		if (lpfc_sli_hba_setup(phba)) {
			lpfc_printf_log(phba, KERN_ERR, LOG_INIT,
					"1477 Failed to set up hba\n");
			error = -ENODEV;
			goto out_remove_device;
		}

		/* Wait 50ms for the interrupts of previous mailbox commands */
		msleep(50);
		/* Check active interrupts on message signaled interrupts */
		if (intr_mode == 0 ||
		    phba->sli.slistat.sli_intr > LPFC_MSIX_VECTORS) {
			/* Log the current active interrupt mode */
			phba->intr_mode = intr_mode;
			lpfc_log_intr_mode(phba, intr_mode);
			break;
		} else {
			lpfc_printf_log(phba, KERN_INFO, LOG_INIT,
					"0447 Configure interrupt mode (%d) "
					"failed active interrupt test.\n",
					intr_mode);
			/* Disable the current interrupt mode */
			lpfc_sli_disable_intr(phba);
			/* Try next level of interrupt mode */
			cfg_mode = --intr_mode;
		}
	}

	/* Perform post initialization setup */
	lpfc_post_init_setup(phba);

	/* Check if there are static vports to be created. */
	lpfc_create_static_vport(phba);

	return 0;

out_remove_device:
	lpfc_unset_hba(phba);
out_free_sysfs_attr:
	lpfc_free_sysfs_attr(vport);
	if ((lpfc_get_security_enabled)(shost)) {
		spin_lock_irq(&fc_security_user_lock);
		list_del(&vport->sc_users);
		spin_unlock_irq(&fc_security_user_lock);
	}
out_destroy_shost:
	lpfc_destroy_shost(phba);
out_unset_driver_resource:
	lpfc_unset_driver_resource_phase2(phba);
out_free_iocb_list:
	lpfc_free_iocb_list(phba);
out_unset_driver_resource_s3:
	lpfc_sli_driver_resource_unset(phba);
out_unset_pci_mem_s3:
	lpfc_sli_pci_mem_unset(phba);
out_disable_pci_dev:
	lpfc_disable_pci_dev(phba);
	if (shost)
		scsi_host_put(shost);
out_free_phba:
	lpfc_hba_free(phba);
	return error;
}

/**
 * lpfc_pci_remove_one_s3 - PCI func to unreg SLI-3 device from PCI subsystem.
 * @pdev: pointer to PCI device
 *
 * This routine is to be called to disattach a device with SLI-3 interface
 * spec from PCI subsystem. When an Emulex HBA with SLI-3 interface spec is
 * removed from PCI bus, it performs all the necessary cleanup for the HBA
 * device to be removed from the PCI subsystem properly.
 **/
static void __devexit
lpfc_pci_remove_one_s3(struct pci_dev *pdev)
{
	struct Scsi_Host  *shost = pci_get_drvdata(pdev);
	struct lpfc_vport *vport = (struct lpfc_vport *) shost->hostdata;
	struct lpfc_vport **vports;
	struct lpfc_hba   *phba = vport->phba;
	int i;
	int bars = pci_select_bars(pdev, IORESOURCE_MEM);

	spin_lock_irq(&phba->hbalock);
	vport->load_flag |= FC_UNLOADING;
	spin_unlock_irq(&phba->hbalock);

	lpfc_free_sysfs_attr(vport);

	/* Release all the vports against this physical port */
	vports = lpfc_create_vport_work_array(phba);
	if (vports != NULL)
		for (i = 1; i <= phba->max_vports && vports[i] != NULL; i++)
			fc_vport_terminate(vports[i]->fc_vport);
	lpfc_destroy_vport_work_array(phba, vports);

	/* Remove FC host and then SCSI host with the physical port */
	fc_remove_host(shost);
	scsi_remove_host(shost);
	lpfc_cleanup(vport);

	/*
	 * Bring down the SLI Layer. This step disable all interrupts,
	 * clears the rings, discards all mailbox commands, and resets
	 * the HBA.
	 */

	/* HBA interrupt will be diabled after this call */
	lpfc_sli_hba_down(phba);
	/* Stop kthread signal shall trigger work_done one more time */
	kthread_stop(phba->worker_thread);
	/* Final cleanup of txcmplq and reset the HBA */
	lpfc_sli_brdrestart(phba);

	lpfc_stop_hba_timers(phba);
	spin_lock_irq(&phba->hbalock);
	list_del_init(&vport->listentry);
	spin_unlock_irq(&phba->hbalock);

	lpfc_debugfs_terminate(vport);

	/* Disable interrupt */
	lpfc_sli_disable_intr(phba);

	pci_set_drvdata(pdev, NULL);
	scsi_host_put(shost);

	/*
	 * Call scsi_free before mem_free since scsi bufs are released to their
	 * corresponding pools here.
	 */
	lpfc_scsi_free(phba);
	lpfc_mem_free_all(phba);

	dma_free_coherent(&pdev->dev, lpfc_sli_hbq_size(),
			  phba->hbqslimp.virt, phba->hbqslimp.phys);

	/* Free resources associated with SLI2 interface */
	dma_free_coherent(&pdev->dev, SLI2_SLIM_SIZE,
			  phba->slim2p.virt, phba->slim2p.phys);

	/* unmap adapter SLIM and Control Registers */
	iounmap(phba->ctrl_regs_memmap_p);
	iounmap(phba->slim_memmap_p);

	lpfc_hba_free(phba);

	pci_release_selected_regions(pdev, bars);
	pci_disable_device(pdev);
}

/**
 * lpfc_pci_suspend_one_s3 - PCI func to suspend SLI-3 device for power mgmnt
 * @pdev: pointer to PCI device
 * @msg: power management message
 *
 * This routine is to be called from the kernel's PCI subsystem to support
 * system Power Management (PM) to device with SLI-3 interface spec. When
 * PM invokes this method, it quiesces the device by stopping the driver's
 * worker thread for the device, turning off device's interrupt and DMA,
 * and bring the device offline. Note that as the driver implements the
 * minimum PM requirements to a power-aware driver's PM support for the
 * suspend/resume -- all the possible PM messages (SUSPEND, HIBERNATE, FREEZE)
 * to the suspend() method call will be treated as SUSPEND and the driver will
 * fully reinitialize its device during resume() method call, the driver will
 * set device to PCI_D3hot state in PCI config space instead of setting it
 * according to the @msg provided by the PM.
 *
 * Return code
 * 	0 - driver suspended the device
 * 	Error otherwise
 **/
static int
lpfc_pci_suspend_one_s3(struct pci_dev *pdev, pm_message_t msg)
{
	struct Scsi_Host *shost = pci_get_drvdata(pdev);
	struct lpfc_hba *phba = ((struct lpfc_vport *)shost->hostdata)->phba;

	lpfc_printf_log(phba, KERN_INFO, LOG_INIT,
			"0473 PCI device Power Management suspend.\n");

	/* Bring down the device */
	lpfc_offline_prep(phba);
	lpfc_offline(phba);
	kthread_stop(phba->worker_thread);

	/* Disable interrupt from device */
	lpfc_sli_disable_intr(phba);

	/* Save device state to PCI config space */
	pci_save_state(pdev);
	pci_set_power_state(pdev, PCI_D3hot);

	return 0;
}

/**
 * lpfc_pci_resume_one_s3 - PCI func to resume SLI-3 device for power mgmnt
 * @pdev: pointer to PCI device
 *
 * This routine is to be called from the kernel's PCI subsystem to support
 * system Power Management (PM) to device with SLI-3 interface spec. When PM
 * invokes this method, it restores the device's PCI config space state and
 * fully reinitializes the device and brings it online. Note that as the
 * driver implements the minimum PM requirements to a power-aware driver's
 * PM for suspend/resume -- all the possible PM messages (SUSPEND, HIBERNATE,
 * FREEZE) to the suspend() method call will be treated as SUSPEND and the
 * driver will fully reinitialize its device during resume() method call,
 * the device will be set to PCI_D0 directly in PCI config space before
 * restoring the state.
 *
 * Return code
 * 	0 - driver suspended the device
 * 	Error otherwise
 **/
static int
lpfc_pci_resume_one_s3(struct pci_dev *pdev)
{
	struct Scsi_Host *shost = pci_get_drvdata(pdev);
	struct lpfc_hba *phba = ((struct lpfc_vport *)shost->hostdata)->phba;
	uint32_t intr_mode;
	int error;

	lpfc_printf_log(phba, KERN_INFO, LOG_INIT,
			"0452 PCI device Power Management resume.\n");

	/* Restore device state from PCI config space */
	pci_set_power_state(pdev, PCI_D0);
	pci_restore_state(pdev);

	if (pdev->is_busmaster)
		pci_set_master(pdev);

	/* Startup the kernel thread for this host adapter. */
	phba->worker_thread = kthread_run(lpfc_do_work, phba,
					"lpfc_worker_%d", phba->brd_no);
	if (IS_ERR(phba->worker_thread)) {
		error = PTR_ERR(phba->worker_thread);
		lpfc_printf_log(phba, KERN_ERR, LOG_INIT,
				"0434 PM resume failed to start worker "
				"thread: error=x%x.\n", error);
		return error;
	}

	/* Configure and enable interrupt */
	intr_mode = lpfc_sli_enable_intr(phba, phba->intr_mode);
	if (intr_mode == LPFC_INTR_ERROR) {
		lpfc_printf_log(phba, KERN_ERR, LOG_INIT,
				"0430 PM resume Failed to enable interrupt\n");
		return -EIO;
	} else
		phba->intr_mode = intr_mode;

	/* Restart HBA and bring it online */
	lpfc_sli_brdrestart(phba);
	lpfc_online(phba);

	/* Log the current active interrupt mode */
	lpfc_log_intr_mode(phba, phba->intr_mode);

	return 0;
}

/**
 * lpfc_sli_prep_dev_for_recover - Prepare SLI3 device for pci slot recover
 * @phba: pointer to lpfc hba data structure.
 *
 * This routine is called to prepare the SLI3 device for PCI slot recover. It
 * aborts and stops all the on-going I/Os on the pci device.
 **/
static void
lpfc_sli_prep_dev_for_recover(struct lpfc_hba *phba)
{
	lpfc_printf_log(phba, KERN_ERR, LOG_INIT,
			"2723 PCI channel I/O abort preparing for recovery\n");
	/* Prepare for bringing HBA offline */
	lpfc_offline_prep(phba);
	/* Clear sli active flag to prevent sysfs access to HBA */
	spin_lock_irq(&phba->hbalock);
	phba->sli.sli_flag &= ~LPFC_SLI_ACTIVE;
	spin_unlock_irq(&phba->hbalock);
	/* Stop and flush all I/Os and bring HBA offline */
	lpfc_offline(phba);
}

/**
 * lpfc_sli_prep_dev_for_reset - Prepare SLI3 device for pci slot reset
 * @phba: pointer to lpfc hba data structure.
 *
 * This routine is called to prepare the SLI3 device for PCI slot reset. It
 * disables the device interrupt and pci device, and aborts the internal FCP
 * pending I/Os.
 **/
static void
lpfc_sli_prep_dev_for_reset(struct lpfc_hba *phba)
{
	struct lpfc_sli *psli = &phba->sli;
	struct lpfc_sli_ring  *pring;

	lpfc_printf_log(phba, KERN_ERR, LOG_INIT,
			"2710 PCI channel disable preparing for reset\n");
	/* Disable interrupt and pci device */
	lpfc_sli_disable_intr(phba);
	pci_disable_device(phba->pcidev);
	/*
	 * There may be I/Os dropped by the firmware.
	 * Error iocb (I/O) on txcmplq and let the SCSI layer
	 * retry it after re-establishing link.
	 */
	pring = &psli->ring[psli->fcp_ring];
	lpfc_sli_abort_iocb_ring(phba, pring);
}

/**
 * lpfc_sli_prep_dev_for_perm_failure - Prepare SLI3 dev for pci slot disable
 * @phba: pointer to lpfc hba data structure.
 *
 * This routine is called to prepare the SLI3 device for PCI slot permanently
 * disabling. It blocks the SCSI transport layer traffic and flushes the FCP
 * pending I/Os.
 **/
static void
lpfc_prep_dev_for_perm_failure(struct lpfc_hba *phba)
{
	lpfc_printf_log(phba, KERN_ERR, LOG_INIT,
			"2711 PCI channel permanent disable for failure\n");
	/* Clean up all driver's outstanding SCSI I/Os */
	lpfc_sli_flush_fcp_rings(phba);
}

/**
 * lpfc_io_error_detected_s3 - Method for handling SLI-3 device PCI I/O error
 * @pdev: pointer to PCI device.
 * @state: the current PCI connection state.
 *
 * This routine is called from the PCI subsystem for I/O error handling to
 * device with SLI-3 interface spec. This function is called by the PCI
 * subsystem after a PCI bus error affecting this device has been detected.
 * When this function is invoked, it will need to stop all the I/Os and
 * interrupt(s) to the device. Once that is done, it will return
 * PCI_ERS_RESULT_NEED_RESET for the PCI subsystem to perform proper recovery
 * as desired.
 *
 * Return codes
 * 	PCI_ERS_RESULT_CAN_RECOVER - can be recovered with reset_link
 * 	PCI_ERS_RESULT_NEED_RESET - need to reset before recovery
 * 	PCI_ERS_RESULT_DISCONNECT - device could not be recovered
 **/
static pci_ers_result_t
lpfc_io_error_detected_s3(struct pci_dev *pdev, pci_channel_state_t state)
{
	struct Scsi_Host *shost = pci_get_drvdata(pdev);
	struct lpfc_hba *phba = ((struct lpfc_vport *)shost->hostdata)->phba;

	/* Block all SCSI devices' I/Os on the host */
	lpfc_scsi_dev_block(phba);

	switch (state) {
	case pci_channel_io_normal:
		/* Non-fatal error, prepare for recovery */
		lpfc_sli_prep_dev_for_recover(phba);
		return PCI_ERS_RESULT_CAN_RECOVER;
	case pci_channel_io_frozen:
		/* Fatal error, prepare for slot reset */
		lpfc_sli_prep_dev_for_reset(phba);
		return PCI_ERS_RESULT_NEED_RESET;
	case pci_channel_io_perm_failure:
		/* Permanent failure, prepare for device down */
		lpfc_prep_dev_for_perm_failure(phba);
		return PCI_ERS_RESULT_DISCONNECT;
	default:
		/* Unknown state, prepare and request slot reset */
		lpfc_printf_log(phba, KERN_ERR, LOG_INIT,
				"0472 Unknown PCI error state: x%x\n", state);
		lpfc_sli_prep_dev_for_reset(phba);
		return PCI_ERS_RESULT_NEED_RESET;
	}
}

/**
 * lpfc_io_slot_reset_s3 - Method for restarting PCI SLI-3 device from scratch.
 * @pdev: pointer to PCI device.
 *
 * This routine is called from the PCI subsystem for error handling to
 * device with SLI-3 interface spec. This is called after PCI bus has been
 * reset to restart the PCI card from scratch, as if from a cold-boot.
 * During the PCI subsystem error recovery, after driver returns
 * PCI_ERS_RESULT_NEED_RESET, the PCI subsystem will perform proper error
 * recovery and then call this routine before calling the .resume method
 * to recover the device. This function will initialize the HBA device,
 * enable the interrupt, but it will just put the HBA to offline state
 * without passing any I/O traffic.
 *
 * Return codes
 * 	PCI_ERS_RESULT_RECOVERED - the device has been recovered
 * 	PCI_ERS_RESULT_DISCONNECT - device could not be recovered
 */
static pci_ers_result_t
lpfc_io_slot_reset_s3(struct pci_dev *pdev)
{
	struct Scsi_Host *shost = pci_get_drvdata(pdev);
	struct lpfc_hba *phba = ((struct lpfc_vport *)shost->hostdata)->phba;
	struct lpfc_sli *psli = &phba->sli;
	uint32_t intr_mode;

	dev_printk(KERN_INFO, &pdev->dev, "recovering from a slot reset.\n");
	if (pci_enable_device_mem(pdev)) {
		printk(KERN_ERR "lpfc: Cannot re-enable "
			"PCI device after reset.\n");
		return PCI_ERS_RESULT_DISCONNECT;
	}

	pci_restore_state(pdev);
	if (pdev->is_busmaster)
		pci_set_master(pdev);

	spin_lock_irq(&phba->hbalock);
	psli->sli_flag &= ~LPFC_SLI_ACTIVE;
	spin_unlock_irq(&phba->hbalock);

	/* Configure and enable interrupt */
	intr_mode = lpfc_sli_enable_intr(phba, phba->intr_mode);
	if (intr_mode == LPFC_INTR_ERROR) {
		lpfc_printf_log(phba, KERN_ERR, LOG_INIT,
				"0427 Cannot re-enable interrupt after "
				"slot reset.\n");
		return PCI_ERS_RESULT_DISCONNECT;
	} else
		phba->intr_mode = intr_mode;

	/* Take device offline; this will perform cleanup */
	lpfc_offline(phba);
	lpfc_sli_brdrestart(phba);

	/* Log the current active interrupt mode */
	lpfc_log_intr_mode(phba, phba->intr_mode);

	return PCI_ERS_RESULT_RECOVERED;
}

/**
 * lpfc_io_resume_s3 - Method for resuming PCI I/O operation on SLI-3 device.
 * @pdev: pointer to PCI device
 *
 * This routine is called from the PCI subsystem for error handling to device
 * with SLI-3 interface spec. It is called when kernel error recovery tells
 * the lpfc driver that it is ok to resume normal PCI operation after PCI bus
 * error recovery. After this call, traffic can start to flow from this device
 * again.
 */
static void
lpfc_io_resume_s3(struct pci_dev *pdev)
{
	struct Scsi_Host *shost = pci_get_drvdata(pdev);
	struct lpfc_hba *phba = ((struct lpfc_vport *)shost->hostdata)->phba;

	/* Bring the device online */
	lpfc_online(phba);

	/* Clean up Advanced Error Reporting (AER) if needed */
	if (phba->hba_flag & HBA_AER_ENABLED)
		pci_cleanup_aer_uncorrect_error_status(pdev);
}

/**
 * lpfc_sli4_get_els_iocb_cnt - Calculate the # of ELS IOCBs to reserve
 * @phba: pointer to lpfc hba data structure.
 *
 * returns the number of ELS/CT IOCBs to reserve
 **/
int
lpfc_sli4_get_els_iocb_cnt(struct lpfc_hba *phba)
{
	int max_xri = phba->sli4_hba.max_cfg_param.max_xri;

	if (phba->sli_rev == LPFC_SLI_REV4) {
		if (max_xri <= 100)
			return 10;
		else if (max_xri <= 256)
			return 25;
		else if (max_xri <= 512)
			return 50;
		else if (max_xri <= 1024)
			return 100;
		else
			return 150;
	} else
		return 0;
}

/**
 * lpfc_pci_probe_one_s4 - PCI probe func to reg SLI-4 device to PCI subsys
 * @pdev: pointer to PCI device
 * @pid: pointer to PCI device identifier
 *
 * This routine is called from the kernel's PCI subsystem to device with
 * SLI-4 interface spec. When an Emulex HBA with SLI-4 interface spec is
 * presented on PCI bus, the kernel PCI subsystem looks at PCI device-specific
 * information of the device and driver to see if the driver state that it
 * can support this kind of device. If the match is successful, the driver
 * core invokes this routine. If this routine determines it can claim the HBA,
 * it does all the initialization that it needs to do to handle the HBA
 * properly.
 *
 * Return code
 * 	0 - driver can claim the device
 * 	negative value - driver can not claim the device
 **/
static int __devinit
lpfc_pci_probe_one_s4(struct pci_dev *pdev, const struct pci_device_id *pid)
{
	struct lpfc_hba   *phba;
	struct lpfc_vport *vport = NULL;
	struct Scsi_Host  *shost = NULL;
	int error;
	uint32_t cfg_mode, intr_mode;
	int mcnt;

	/* Allocate memory for HBA structure */
	phba = lpfc_hba_alloc(pdev);
	if (!phba)
		return -ENOMEM;

	/* Perform generic PCI device enabling operation */
	error = lpfc_enable_pci_dev(phba);
	if (error) {
		lpfc_printf_log(phba, KERN_ERR, LOG_INIT,
				"1409 Failed to enable pci device.\n");
		goto out_free_phba;
	}

	/* Set up SLI API function jump table for PCI-device group-1 HBAs */
	error = lpfc_api_table_setup(phba, LPFC_PCI_DEV_OC);
	if (error)
		goto out_disable_pci_dev;

	/* Set up SLI-4 specific device PCI memory space */
	error = lpfc_sli4_pci_mem_setup(phba);
	if (error) {
		lpfc_printf_log(phba, KERN_ERR, LOG_INIT,
				"1410 Failed to set up pci memory space.\n");
		goto out_disable_pci_dev;
	}

	/* Set up phase-1 common device driver resources */
	error = lpfc_setup_driver_resource_phase1(phba);
	if (error) {
		lpfc_printf_log(phba, KERN_ERR, LOG_INIT,
				"1411 Failed to set up driver resource.\n");
		goto out_unset_pci_mem_s4;
	}

	/* Set up SLI-4 Specific device driver resources */
	error = lpfc_sli4_driver_resource_setup(phba);
	if (error) {
		lpfc_printf_log(phba, KERN_ERR, LOG_INIT,
				"1412 Failed to set up driver resource.\n");
		goto out_unset_pci_mem_s4;
	}

	/* Initialize and populate the iocb list per host */
	error = lpfc_init_iocb_list(phba,
			phba->sli4_hba.max_cfg_param.max_xri);
	if (error) {
		lpfc_printf_log(phba, KERN_ERR, LOG_INIT,
				"1413 Failed to initialize iocb list.\n");
		goto out_unset_driver_resource_s4;
	}

	/* Set up common device driver resources */
	error = lpfc_setup_driver_resource_phase2(phba);
	if (error) {
		lpfc_printf_log(phba, KERN_ERR, LOG_INIT,
				"1414 Failed to set up driver resource.\n");
		goto out_free_iocb_list;
	}

	/* Create SCSI host to the physical port */
	error = lpfc_create_shost(phba);
	if (error) {
		lpfc_printf_log(phba, KERN_ERR, LOG_INIT,
				"1415 Failed to create scsi host.\n");
		goto out_unset_driver_resource;
	}

	/* Configure sysfs attributes */
	vport = phba->pport;
	shost = lpfc_shost_from_vport(vport);
	error = lpfc_alloc_sysfs_attr(vport);
	if (error) {
		lpfc_printf_log(phba, KERN_ERR, LOG_INIT,
				"1416 Failed to allocate sysfs attr\n");
		goto out_destroy_shost;
	}

<<<<<<< HEAD
	/* Add this shost to the security event list */
	if ((lpfc_get_security_enabled)(shost)) {
#ifdef SCSI_NL_SHOST_VENDOR
		/* Triggers fcauthd to register if it is running */
		fc_host_post_event(shost, fc_get_event_number(),
				   FCH_EVT_PORT_ONLINE, shost->host_no);
#endif
		spin_lock_irq(&fc_security_user_lock);
		list_add_tail(&vport->sc_users, &fc_security_user_list);
		spin_unlock_irq(&fc_security_user_lock);
		if (fc_service_state == FC_SC_SERVICESTATE_ONLINE)
			lpfc_fc_queue_security_work(vport,
						    &vport->sc_online_work);
	}
=======
>>>>>>> 92dcffb9
	shost = lpfc_shost_from_vport(vport); /* save shost for error cleanup */
	/* Now, trying to enable interrupt and bring up the device */
	cfg_mode = phba->cfg_use_msi;
	while (true) {
		/* Put device to a known state before enabling interrupt */
		lpfc_stop_port(phba);
		/* Configure and enable interrupt */
		intr_mode = lpfc_sli4_enable_intr(phba, cfg_mode);
		if (intr_mode == LPFC_INTR_ERROR) {
			lpfc_printf_log(phba, KERN_ERR, LOG_INIT,
					"0426 Failed to enable interrupt.\n");
			error = -ENODEV;
			goto out_free_sysfs_attr;
		}
		/* Default to single FCP EQ for non-MSI-X */
		if (phba->intr_type != MSIX)
			phba->cfg_fcp_eq_count = 1;
		/* Set up SLI-4 HBA */
		if (lpfc_sli4_hba_setup(phba)) {
			lpfc_printf_log(phba, KERN_ERR, LOG_INIT,
					"1421 Failed to set up hba\n");
			error = -ENODEV;
			goto out_disable_intr;
		}

		/* Send NOP mbx cmds for non-INTx mode active interrupt test */
		if (intr_mode != 0)
			mcnt = lpfc_sli4_send_nop_mbox_cmds(phba,
							    LPFC_ACT_INTR_CNT);

		/* Check active interrupts received only for MSI/MSI-X */
		if (intr_mode == 0 ||
		    phba->sli.slistat.sli_intr >= LPFC_ACT_INTR_CNT) {
			/* Log the current active interrupt mode */
			phba->intr_mode = intr_mode;
			lpfc_log_intr_mode(phba, intr_mode);
			break;
		}
		lpfc_printf_log(phba, KERN_INFO, LOG_INIT,
				"0451 Configure interrupt mode (%d) "
				"failed active interrupt test.\n",
				intr_mode);
		/* Unset the preivous SLI-4 HBA setup */
		lpfc_sli4_unset_hba(phba);
		/* Try next level of interrupt mode */
		cfg_mode = --intr_mode;
	}

	/* Perform post initialization setup */
	lpfc_post_init_setup(phba);

	/* Check if there are static vports to be created. */
	lpfc_create_static_vport(phba);

	return 0;

out_disable_intr:
	lpfc_sli4_disable_intr(phba);
out_free_sysfs_attr:
	lpfc_free_sysfs_attr(vport);
	if ((lpfc_get_security_enabled)(shost)) {
		spin_lock_irq(&fc_security_user_lock);
		list_del(&vport->sc_users);
		spin_unlock_irq(&fc_security_user_lock);
	}
out_destroy_shost:
	lpfc_destroy_shost(phba);
out_unset_driver_resource:
	lpfc_unset_driver_resource_phase2(phba);
out_free_iocb_list:
	lpfc_free_iocb_list(phba);
out_unset_driver_resource_s4:
	lpfc_sli4_driver_resource_unset(phba);
out_unset_pci_mem_s4:
	lpfc_sli4_pci_mem_unset(phba);
out_disable_pci_dev:
	lpfc_disable_pci_dev(phba);
	if (shost)
		scsi_host_put(shost);
out_free_phba:
	lpfc_hba_free(phba);
	return error;
}

/**
 * lpfc_pci_remove_one_s4 - PCI func to unreg SLI-4 device from PCI subsystem
 * @pdev: pointer to PCI device
 *
 * This routine is called from the kernel's PCI subsystem to device with
 * SLI-4 interface spec. When an Emulex HBA with SLI-4 interface spec is
 * removed from PCI bus, it performs all the necessary cleanup for the HBA
 * device to be removed from the PCI subsystem properly.
 **/
static void __devexit
lpfc_pci_remove_one_s4(struct pci_dev *pdev)
{
	struct Scsi_Host *shost = pci_get_drvdata(pdev);
	struct lpfc_vport *vport = (struct lpfc_vport *) shost->hostdata;
	struct lpfc_vport **vports;
	struct lpfc_hba *phba = vport->phba;
	int i;

	/* Mark the device unloading flag */
	spin_lock_irq(&phba->hbalock);
	vport->load_flag |= FC_UNLOADING;
	spin_unlock_irq(&phba->hbalock);

	/* Free the HBA sysfs attributes */
	lpfc_free_sysfs_attr(vport);

	/* Release all the vports against this physical port */
	vports = lpfc_create_vport_work_array(phba);
	if (vports != NULL)
		for (i = 1; i <= phba->max_vports && vports[i] != NULL; i++)
			fc_vport_terminate(vports[i]->fc_vport);
	lpfc_destroy_vport_work_array(phba, vports);

	/* Remove FC host and then SCSI host with the physical port */
	fc_remove_host(shost);
	scsi_remove_host(shost);

	/* Perform cleanup on the physical port */
	lpfc_cleanup(vport);

	/*
	 * Bring down the SLI Layer. This step disables all interrupts,
	 * clears the rings, discards all mailbox commands, and resets
	 * the HBA FCoE function.
	 */
	lpfc_debugfs_terminate(vport);
	lpfc_sli4_hba_unset(phba);

	spin_lock_irq(&phba->hbalock);
	list_del_init(&vport->listentry);
	spin_unlock_irq(&phba->hbalock);

	/* Call scsi_free before lpfc_sli4_driver_resource_unset since scsi
	 * buffers are released to their corresponding pools here.
	 */
	lpfc_scsi_free(phba);
	lpfc_sli4_driver_resource_unset(phba);

	/* Unmap adapter Control and Doorbell registers */
	lpfc_sli4_pci_mem_unset(phba);

	/* Release PCI resources and disable device's PCI function */
	scsi_host_put(shost);
	lpfc_disable_pci_dev(phba);

	/* Finally, free the driver's device data structure */
	lpfc_hba_free(phba);

	return;
}

/**
 * lpfc_pci_suspend_one_s4 - PCI func to suspend SLI-4 device for power mgmnt
 * @pdev: pointer to PCI device
 * @msg: power management message
 *
 * This routine is called from the kernel's PCI subsystem to support system
 * Power Management (PM) to device with SLI-4 interface spec. When PM invokes
 * this method, it quiesces the device by stopping the driver's worker
 * thread for the device, turning off device's interrupt and DMA, and bring
 * the device offline. Note that as the driver implements the minimum PM
 * requirements to a power-aware driver's PM support for suspend/resume -- all
 * the possible PM messages (SUSPEND, HIBERNATE, FREEZE) to the suspend()
 * method call will be treated as SUSPEND and the driver will fully
 * reinitialize its device during resume() method call, the driver will set
 * device to PCI_D3hot state in PCI config space instead of setting it
 * according to the @msg provided by the PM.
 *
 * Return code
 * 	0 - driver suspended the device
 * 	Error otherwise
 **/
static int
lpfc_pci_suspend_one_s4(struct pci_dev *pdev, pm_message_t msg)
{
	struct Scsi_Host *shost = pci_get_drvdata(pdev);
	struct lpfc_hba *phba = ((struct lpfc_vport *)shost->hostdata)->phba;

	lpfc_printf_log(phba, KERN_INFO, LOG_INIT,
			"0298 PCI device Power Management suspend.\n");

	/* Bring down the device */
	lpfc_offline_prep(phba);
	lpfc_offline(phba);
	kthread_stop(phba->worker_thread);

	/* Disable interrupt from device */
	lpfc_sli4_disable_intr(phba);

	/* Save device state to PCI config space */
	pci_save_state(pdev);
	pci_set_power_state(pdev, PCI_D3hot);

	return 0;
}

/**
 * lpfc_pci_resume_one_s4 - PCI func to resume SLI-4 device for power mgmnt
 * @pdev: pointer to PCI device
 *
 * This routine is called from the kernel's PCI subsystem to support system
 * Power Management (PM) to device with SLI-4 interface spac. When PM invokes
 * this method, it restores the device's PCI config space state and fully
 * reinitializes the device and brings it online. Note that as the driver
 * implements the minimum PM requirements to a power-aware driver's PM for
 * suspend/resume -- all the possible PM messages (SUSPEND, HIBERNATE, FREEZE)
 * to the suspend() method call will be treated as SUSPEND and the driver
 * will fully reinitialize its device during resume() method call, the device
 * will be set to PCI_D0 directly in PCI config space before restoring the
 * state.
 *
 * Return code
 * 	0 - driver suspended the device
 * 	Error otherwise
 **/
static int
lpfc_pci_resume_one_s4(struct pci_dev *pdev)
{
	struct Scsi_Host *shost = pci_get_drvdata(pdev);
	struct lpfc_hba *phba = ((struct lpfc_vport *)shost->hostdata)->phba;
	uint32_t intr_mode;
	int error;

	lpfc_printf_log(phba, KERN_INFO, LOG_INIT,
			"0292 PCI device Power Management resume.\n");

	/* Restore device state from PCI config space */
	pci_set_power_state(pdev, PCI_D0);
	pci_restore_state(pdev);
	if (pdev->is_busmaster)
		pci_set_master(pdev);

	 /* Startup the kernel thread for this host adapter. */
	phba->worker_thread = kthread_run(lpfc_do_work, phba,
					"lpfc_worker_%d", phba->brd_no);
	if (IS_ERR(phba->worker_thread)) {
		error = PTR_ERR(phba->worker_thread);
		lpfc_printf_log(phba, KERN_ERR, LOG_INIT,
				"0293 PM resume failed to start worker "
				"thread: error=x%x.\n", error);
		return error;
	}

	/* Configure and enable interrupt */
	intr_mode = lpfc_sli4_enable_intr(phba, phba->intr_mode);
	if (intr_mode == LPFC_INTR_ERROR) {
		lpfc_printf_log(phba, KERN_ERR, LOG_INIT,
				"0294 PM resume Failed to enable interrupt\n");
		return -EIO;
	} else
		phba->intr_mode = intr_mode;

	/* Restart HBA and bring it online */
	lpfc_sli_brdrestart(phba);
	lpfc_online(phba);

	/* Log the current active interrupt mode */
	lpfc_log_intr_mode(phba, phba->intr_mode);

	return 0;
}

/**
 * lpfc_io_error_detected_s4 - Method for handling PCI I/O error to SLI-4 device
 * @pdev: pointer to PCI device.
 * @state: the current PCI connection state.
 *
 * This routine is called from the PCI subsystem for error handling to device
 * with SLI-4 interface spec. This function is called by the PCI subsystem
 * after a PCI bus error affecting this device has been detected. When this
 * function is invoked, it will need to stop all the I/Os and interrupt(s)
 * to the device. Once that is done, it will return PCI_ERS_RESULT_NEED_RESET
 * for the PCI subsystem to perform proper recovery as desired.
 *
 * Return codes
 * 	PCI_ERS_RESULT_NEED_RESET - need to reset before recovery
 * 	PCI_ERS_RESULT_DISCONNECT - device could not be recovered
 **/
static pci_ers_result_t
lpfc_io_error_detected_s4(struct pci_dev *pdev, pci_channel_state_t state)
{
	return PCI_ERS_RESULT_NEED_RESET;
}

/**
 * lpfc_io_slot_reset_s4 - Method for restart PCI SLI-4 device from scratch
 * @pdev: pointer to PCI device.
 *
 * This routine is called from the PCI subsystem for error handling to device
 * with SLI-4 interface spec. It is called after PCI bus has been reset to
 * restart the PCI card from scratch, as if from a cold-boot. During the
 * PCI subsystem error recovery, after the driver returns
 * PCI_ERS_RESULT_NEED_RESET, the PCI subsystem will perform proper error
 * recovery and then call this routine before calling the .resume method to
 * recover the device. This function will initialize the HBA device, enable
 * the interrupt, but it will just put the HBA to offline state without
 * passing any I/O traffic.
 *
 * Return codes
 * 	PCI_ERS_RESULT_RECOVERED - the device has been recovered
 * 	PCI_ERS_RESULT_DISCONNECT - device could not be recovered
 */
static pci_ers_result_t
lpfc_io_slot_reset_s4(struct pci_dev *pdev)
{
	return PCI_ERS_RESULT_RECOVERED;
}

/**
 * lpfc_io_resume_s4 - Method for resuming PCI I/O operation to SLI-4 device
 * @pdev: pointer to PCI device
 *
 * This routine is called from the PCI subsystem for error handling to device
 * with SLI-4 interface spec. It is called when kernel error recovery tells
 * the lpfc driver that it is ok to resume normal PCI operation after PCI bus
 * error recovery. After this call, traffic can start to flow from this device
 * again.
 **/
static void
lpfc_io_resume_s4(struct pci_dev *pdev)
{
	return;
}

/**
 * lpfc_pci_probe_one - lpfc PCI probe func to reg dev to PCI subsystem
 * @pdev: pointer to PCI device
 * @pid: pointer to PCI device identifier
 *
 * This routine is to be registered to the kernel's PCI subsystem. When an
 * Emulex HBA device is presented on PCI bus, the kernel PCI subsystem looks
 * at PCI device-specific information of the device and driver to see if the
 * driver state that it can support this kind of device. If the match is
 * successful, the driver core invokes this routine. This routine dispatches
 * the action to the proper SLI-3 or SLI-4 device probing routine, which will
 * do all the initialization that it needs to do to handle the HBA device
 * properly.
 *
 * Return code
 * 	0 - driver can claim the device
 * 	negative value - driver can not claim the device
 **/
static int __devinit
lpfc_pci_probe_one(struct pci_dev *pdev, const struct pci_device_id *pid)
{
	int rc;
	struct lpfc_sli_intf intf;

	if (pci_read_config_dword(pdev, LPFC_SLIREV_CONF_WORD, &intf.word0))
		return -ENODEV;

	if ((bf_get(lpfc_sli_intf_valid, &intf) == LPFC_SLI_INTF_VALID) &&
		(bf_get(lpfc_sli_intf_rev, &intf) == LPFC_SLIREV_CONF_SLI4))
		rc = lpfc_pci_probe_one_s4(pdev, pid);
	else
		rc = lpfc_pci_probe_one_s3(pdev, pid);

	return rc;
}

/**
 * lpfc_pci_remove_one - lpfc PCI func to unreg dev from PCI subsystem
 * @pdev: pointer to PCI device
 *
 * This routine is to be registered to the kernel's PCI subsystem. When an
 * Emulex HBA is removed from PCI bus, the driver core invokes this routine.
 * This routine dispatches the action to the proper SLI-3 or SLI-4 device
 * remove routine, which will perform all the necessary cleanup for the
 * device to be removed from the PCI subsystem properly.
 **/
static void __devexit
lpfc_pci_remove_one(struct pci_dev *pdev)
{
	struct Scsi_Host *shost = pci_get_drvdata(pdev);
	struct lpfc_hba *phba = ((struct lpfc_vport *)shost->hostdata)->phba;

	switch (phba->pci_dev_grp) {
	case LPFC_PCI_DEV_LP:
		lpfc_pci_remove_one_s3(pdev);
		break;
	case LPFC_PCI_DEV_OC:
		lpfc_pci_remove_one_s4(pdev);
		break;
	default:
		lpfc_printf_log(phba, KERN_ERR, LOG_INIT,
				"1424 Invalid PCI device group: 0x%x\n",
				phba->pci_dev_grp);
		break;
	}
	return;
}

/**
 * lpfc_pci_suspend_one - lpfc PCI func to suspend dev for power management
 * @pdev: pointer to PCI device
 * @msg: power management message
 *
 * This routine is to be registered to the kernel's PCI subsystem to support
 * system Power Management (PM). When PM invokes this method, it dispatches
 * the action to the proper SLI-3 or SLI-4 device suspend routine, which will
 * suspend the device.
 *
 * Return code
 * 	0 - driver suspended the device
 * 	Error otherwise
 **/
static int
lpfc_pci_suspend_one(struct pci_dev *pdev, pm_message_t msg)
{
	struct Scsi_Host *shost = pci_get_drvdata(pdev);
	struct lpfc_hba *phba = ((struct lpfc_vport *)shost->hostdata)->phba;
	int rc = -ENODEV;

	switch (phba->pci_dev_grp) {
	case LPFC_PCI_DEV_LP:
		rc = lpfc_pci_suspend_one_s3(pdev, msg);
		break;
	case LPFC_PCI_DEV_OC:
		rc = lpfc_pci_suspend_one_s4(pdev, msg);
		break;
	default:
		lpfc_printf_log(phba, KERN_ERR, LOG_INIT,
				"1425 Invalid PCI device group: 0x%x\n",
				phba->pci_dev_grp);
		break;
	}
	return rc;
}

/**
 * lpfc_pci_resume_one - lpfc PCI func to resume dev for power management
 * @pdev: pointer to PCI device
 *
 * This routine is to be registered to the kernel's PCI subsystem to support
 * system Power Management (PM). When PM invokes this method, it dispatches
 * the action to the proper SLI-3 or SLI-4 device resume routine, which will
 * resume the device.
 *
 * Return code
 * 	0 - driver suspended the device
 * 	Error otherwise
 **/
static int
lpfc_pci_resume_one(struct pci_dev *pdev)
{
	struct Scsi_Host *shost = pci_get_drvdata(pdev);
	struct lpfc_hba *phba = ((struct lpfc_vport *)shost->hostdata)->phba;
	int rc = -ENODEV;

	switch (phba->pci_dev_grp) {
	case LPFC_PCI_DEV_LP:
		rc = lpfc_pci_resume_one_s3(pdev);
		break;
	case LPFC_PCI_DEV_OC:
		rc = lpfc_pci_resume_one_s4(pdev);
		break;
	default:
		lpfc_printf_log(phba, KERN_ERR, LOG_INIT,
				"1426 Invalid PCI device group: 0x%x\n",
				phba->pci_dev_grp);
		break;
	}
	return rc;
}

/**
 * lpfc_io_error_detected - lpfc method for handling PCI I/O error
 * @pdev: pointer to PCI device.
 * @state: the current PCI connection state.
 *
 * This routine is registered to the PCI subsystem for error handling. This
 * function is called by the PCI subsystem after a PCI bus error affecting
 * this device has been detected. When this routine is invoked, it dispatches
 * the action to the proper SLI-3 or SLI-4 device error detected handling
 * routine, which will perform the proper error detected operation.
 *
 * Return codes
 * 	PCI_ERS_RESULT_NEED_RESET - need to reset before recovery
 * 	PCI_ERS_RESULT_DISCONNECT - device could not be recovered
 **/
static pci_ers_result_t
lpfc_io_error_detected(struct pci_dev *pdev, pci_channel_state_t state)
{
	struct Scsi_Host *shost = pci_get_drvdata(pdev);
	struct lpfc_hba *phba = ((struct lpfc_vport *)shost->hostdata)->phba;
	pci_ers_result_t rc = PCI_ERS_RESULT_DISCONNECT;

	switch (phba->pci_dev_grp) {
	case LPFC_PCI_DEV_LP:
		rc = lpfc_io_error_detected_s3(pdev, state);
		break;
	case LPFC_PCI_DEV_OC:
		rc = lpfc_io_error_detected_s4(pdev, state);
		break;
	default:
		lpfc_printf_log(phba, KERN_ERR, LOG_INIT,
				"1427 Invalid PCI device group: 0x%x\n",
				phba->pci_dev_grp);
		break;
	}
	return rc;
}

/**
 * lpfc_io_slot_reset - lpfc method for restart PCI dev from scratch
 * @pdev: pointer to PCI device.
 *
 * This routine is registered to the PCI subsystem for error handling. This
 * function is called after PCI bus has been reset to restart the PCI card
 * from scratch, as if from a cold-boot. When this routine is invoked, it
 * dispatches the action to the proper SLI-3 or SLI-4 device reset handling
 * routine, which will perform the proper device reset.
 *
 * Return codes
 * 	PCI_ERS_RESULT_RECOVERED - the device has been recovered
 * 	PCI_ERS_RESULT_DISCONNECT - device could not be recovered
 **/
static pci_ers_result_t
lpfc_io_slot_reset(struct pci_dev *pdev)
{
	struct Scsi_Host *shost = pci_get_drvdata(pdev);
	struct lpfc_hba *phba = ((struct lpfc_vport *)shost->hostdata)->phba;
	pci_ers_result_t rc = PCI_ERS_RESULT_DISCONNECT;

	switch (phba->pci_dev_grp) {
	case LPFC_PCI_DEV_LP:
		rc = lpfc_io_slot_reset_s3(pdev);
		break;
	case LPFC_PCI_DEV_OC:
		rc = lpfc_io_slot_reset_s4(pdev);
		break;
	default:
		lpfc_printf_log(phba, KERN_ERR, LOG_INIT,
				"1428 Invalid PCI device group: 0x%x\n",
				phba->pci_dev_grp);
		break;
	}
	return rc;
}

/**
 * lpfc_io_resume - lpfc method for resuming PCI I/O operation
 * @pdev: pointer to PCI device
 *
 * This routine is registered to the PCI subsystem for error handling. It
 * is called when kernel error recovery tells the lpfc driver that it is
 * OK to resume normal PCI operation after PCI bus error recovery. When
 * this routine is invoked, it dispatches the action to the proper SLI-3
 * or SLI-4 device io_resume routine, which will resume the device operation.
 **/
static void
lpfc_io_resume(struct pci_dev *pdev)
{
	struct Scsi_Host *shost = pci_get_drvdata(pdev);
	struct lpfc_hba *phba = ((struct lpfc_vport *)shost->hostdata)->phba;

	switch (phba->pci_dev_grp) {
	case LPFC_PCI_DEV_LP:
		lpfc_io_resume_s3(pdev);
		break;
	case LPFC_PCI_DEV_OC:
		lpfc_io_resume_s4(pdev);
		break;
	default:
		lpfc_printf_log(phba, KERN_ERR, LOG_INIT,
				"1429 Invalid PCI device group: 0x%x\n",
				phba->pci_dev_grp);
		break;
	}
	return;
}

static struct pci_device_id lpfc_id_table[] = {
	{PCI_VENDOR_ID_EMULEX, PCI_DEVICE_ID_VIPER,
		PCI_ANY_ID, PCI_ANY_ID, },
	{PCI_VENDOR_ID_EMULEX, PCI_DEVICE_ID_FIREFLY,
		PCI_ANY_ID, PCI_ANY_ID, },
	{PCI_VENDOR_ID_EMULEX, PCI_DEVICE_ID_THOR,
		PCI_ANY_ID, PCI_ANY_ID, },
	{PCI_VENDOR_ID_EMULEX, PCI_DEVICE_ID_PEGASUS,
		PCI_ANY_ID, PCI_ANY_ID, },
	{PCI_VENDOR_ID_EMULEX, PCI_DEVICE_ID_CENTAUR,
		PCI_ANY_ID, PCI_ANY_ID, },
	{PCI_VENDOR_ID_EMULEX, PCI_DEVICE_ID_DRAGONFLY,
		PCI_ANY_ID, PCI_ANY_ID, },
	{PCI_VENDOR_ID_EMULEX, PCI_DEVICE_ID_SUPERFLY,
		PCI_ANY_ID, PCI_ANY_ID, },
	{PCI_VENDOR_ID_EMULEX, PCI_DEVICE_ID_RFLY,
		PCI_ANY_ID, PCI_ANY_ID, },
	{PCI_VENDOR_ID_EMULEX, PCI_DEVICE_ID_PFLY,
		PCI_ANY_ID, PCI_ANY_ID, },
	{PCI_VENDOR_ID_EMULEX, PCI_DEVICE_ID_NEPTUNE,
		PCI_ANY_ID, PCI_ANY_ID, },
	{PCI_VENDOR_ID_EMULEX, PCI_DEVICE_ID_NEPTUNE_SCSP,
		PCI_ANY_ID, PCI_ANY_ID, },
	{PCI_VENDOR_ID_EMULEX, PCI_DEVICE_ID_NEPTUNE_DCSP,
		PCI_ANY_ID, PCI_ANY_ID, },
	{PCI_VENDOR_ID_EMULEX, PCI_DEVICE_ID_HELIOS,
		PCI_ANY_ID, PCI_ANY_ID, },
	{PCI_VENDOR_ID_EMULEX, PCI_DEVICE_ID_HELIOS_SCSP,
		PCI_ANY_ID, PCI_ANY_ID, },
	{PCI_VENDOR_ID_EMULEX, PCI_DEVICE_ID_HELIOS_DCSP,
		PCI_ANY_ID, PCI_ANY_ID, },
	{PCI_VENDOR_ID_EMULEX, PCI_DEVICE_ID_BMID,
		PCI_ANY_ID, PCI_ANY_ID, },
	{PCI_VENDOR_ID_EMULEX, PCI_DEVICE_ID_BSMB,
		PCI_ANY_ID, PCI_ANY_ID, },
	{PCI_VENDOR_ID_EMULEX, PCI_DEVICE_ID_ZEPHYR,
		PCI_ANY_ID, PCI_ANY_ID, },
	{PCI_VENDOR_ID_EMULEX, PCI_DEVICE_ID_HORNET,
		PCI_ANY_ID, PCI_ANY_ID, },
	{PCI_VENDOR_ID_EMULEX, PCI_DEVICE_ID_ZEPHYR_SCSP,
		PCI_ANY_ID, PCI_ANY_ID, },
	{PCI_VENDOR_ID_EMULEX, PCI_DEVICE_ID_ZEPHYR_DCSP,
		PCI_ANY_ID, PCI_ANY_ID, },
	{PCI_VENDOR_ID_EMULEX, PCI_DEVICE_ID_ZMID,
		PCI_ANY_ID, PCI_ANY_ID, },
	{PCI_VENDOR_ID_EMULEX, PCI_DEVICE_ID_ZSMB,
		PCI_ANY_ID, PCI_ANY_ID, },
	{PCI_VENDOR_ID_EMULEX, PCI_DEVICE_ID_TFLY,
		PCI_ANY_ID, PCI_ANY_ID, },
	{PCI_VENDOR_ID_EMULEX, PCI_DEVICE_ID_LP101,
		PCI_ANY_ID, PCI_ANY_ID, },
	{PCI_VENDOR_ID_EMULEX, PCI_DEVICE_ID_LP10000S,
		PCI_ANY_ID, PCI_ANY_ID, },
	{PCI_VENDOR_ID_EMULEX, PCI_DEVICE_ID_LP11000S,
		PCI_ANY_ID, PCI_ANY_ID, },
	{PCI_VENDOR_ID_EMULEX, PCI_DEVICE_ID_LPE11000S,
		PCI_ANY_ID, PCI_ANY_ID, },
	{PCI_VENDOR_ID_EMULEX, PCI_DEVICE_ID_SAT,
		PCI_ANY_ID, PCI_ANY_ID, },
	{PCI_VENDOR_ID_EMULEX, PCI_DEVICE_ID_SAT_MID,
		PCI_ANY_ID, PCI_ANY_ID, },
	{PCI_VENDOR_ID_EMULEX, PCI_DEVICE_ID_SAT_SMB,
		PCI_ANY_ID, PCI_ANY_ID, },
	{PCI_VENDOR_ID_EMULEX, PCI_DEVICE_ID_SAT_DCSP,
		PCI_ANY_ID, PCI_ANY_ID, },
	{PCI_VENDOR_ID_EMULEX, PCI_DEVICE_ID_SAT_SCSP,
		PCI_ANY_ID, PCI_ANY_ID, },
	{PCI_VENDOR_ID_EMULEX, PCI_DEVICE_ID_SAT_S,
		PCI_ANY_ID, PCI_ANY_ID, },
	{PCI_VENDOR_ID_EMULEX, PCI_DEVICE_ID_PROTEUS_VF,
		PCI_ANY_ID, PCI_ANY_ID, },
	{PCI_VENDOR_ID_EMULEX, PCI_DEVICE_ID_PROTEUS_PF,
		PCI_ANY_ID, PCI_ANY_ID, },
	{PCI_VENDOR_ID_EMULEX, PCI_DEVICE_ID_PROTEUS_S,
		PCI_ANY_ID, PCI_ANY_ID, },
	{PCI_VENDOR_ID_SERVERENGINE, PCI_DEVICE_ID_TIGERSHARK,
		PCI_ANY_ID, PCI_ANY_ID, },
	{PCI_VENDOR_ID_SERVERENGINE, PCI_DEVICE_ID_TOMCAT,
		PCI_ANY_ID, PCI_ANY_ID, },
	{PCI_VENDOR_ID_EMULEX, PCI_DEVICE_ID_FALCON,
		PCI_ANY_ID, PCI_ANY_ID, },
	{ 0 }
};

MODULE_DEVICE_TABLE(pci, lpfc_id_table);

static struct pci_error_handlers lpfc_err_handler = {
	.error_detected = lpfc_io_error_detected,
	.slot_reset = lpfc_io_slot_reset,
	.resume = lpfc_io_resume,
};

static struct pci_driver lpfc_driver = {
	.name		= LPFC_DRIVER_NAME,
	.id_table	= lpfc_id_table,
	.probe		= lpfc_pci_probe_one,
	.remove		= __devexit_p(lpfc_pci_remove_one),
	.suspend        = lpfc_pci_suspend_one,
	.resume		= lpfc_pci_resume_one,
	.err_handler    = &lpfc_err_handler,
};

/**
 * lpfc_init - lpfc module initialization routine
 *
 * This routine is to be invoked when the lpfc module is loaded into the
 * kernel. The special kernel macro module_init() is used to indicate the
 * role of this routine to the kernel as lpfc module entry point.
 *
 * Return codes
 *   0 - successful
 *   -ENOMEM - FC attach transport failed
 *   all others - failed
 */
static int __init
lpfc_init(void)
{
	int error = 0;

	printk(LPFC_MODULE_DESC "\n");
	printk(LPFC_COPYRIGHT "\n");

	if (lpfc_enable_npiv) {
		lpfc_transport_functions.vport_create = lpfc_vport_create;
		lpfc_transport_functions.vport_delete = lpfc_vport_delete;
	}
	lpfc_transport_template =
				fc_attach_transport(&lpfc_transport_functions);
	if (lpfc_transport_template == NULL)
		return -ENOMEM;
	if (lpfc_enable_npiv) {
		lpfc_vport_transport_template =
			fc_attach_transport(&lpfc_vport_transport_functions);
		if (lpfc_vport_transport_template == NULL) {
			fc_release_transport(lpfc_transport_template);
			return -ENOMEM;
		}
	}
	error = scsi_nl_add_driver(LPFC_NL_VENDOR_ID, &lpfc_template,
				   lpfc_rcv_nl_msg, lpfc_rcv_nl_event);
	if (error)
		goto out_release_transport;
	security_work_q = create_singlethread_workqueue(security_work_q_name);
	if (!security_work_q)
		goto out_nl_remove_driver;
	INIT_LIST_HEAD(&fc_security_user_list);
	error = pci_register_driver(&lpfc_driver);
	if (error)
		goto out_destroy_workqueue;

	return error;

out_destroy_workqueue:
	destroy_workqueue(security_work_q);
	security_work_q = NULL;
out_nl_remove_driver:
	scsi_nl_remove_driver(LPFC_NL_VENDOR_ID);
out_release_transport:
	fc_release_transport(lpfc_transport_template);
	if (lpfc_enable_npiv)
		fc_release_transport(lpfc_vport_transport_template);

	return error;
}

/**
 * lpfc_exit - lpfc module removal routine
 *
 * This routine is invoked when the lpfc module is removed from the kernel.
 * The special kernel macro module_exit() is used to indicate the role of
 * this routine to the kernel as lpfc module exit point.
 */
static void __exit
lpfc_exit(void)
{
	pci_unregister_driver(&lpfc_driver);
	if (security_work_q)
		destroy_workqueue(security_work_q);
	security_work_q = NULL;
	scsi_nl_remove_driver(LPFC_NL_VENDOR_ID);
	fc_release_transport(lpfc_transport_template);
	if (lpfc_enable_npiv)
		fc_release_transport(lpfc_vport_transport_template);
	if (_dump_buf_data) {
		printk(KERN_ERR	"9062 BLKGRD: freeing %lu pages for "
				"_dump_buf_data at 0x%p\n",
				(1L << _dump_buf_data_order), _dump_buf_data);
		free_pages((unsigned long)_dump_buf_data, _dump_buf_data_order);
	}

	if (_dump_buf_dif) {
		printk(KERN_ERR	"9049 BLKGRD: freeing %lu pages for "
				"_dump_buf_dif at 0x%p\n",
				(1L << _dump_buf_dif_order), _dump_buf_dif);
		free_pages((unsigned long)_dump_buf_dif, _dump_buf_dif_order);
	}
}

module_init(lpfc_init);
module_exit(lpfc_exit);
MODULE_LICENSE("GPL");
MODULE_DESCRIPTION(LPFC_MODULE_DESC);
MODULE_AUTHOR("Emulex Corporation - tech.support@emulex.com");
MODULE_VERSION("0:" LPFC_DRIVER_VERSION);<|MERGE_RESOLUTION|>--- conflicted
+++ resolved
@@ -47,14 +47,6 @@
 #include "lpfc_crtn.h"
 #include "lpfc_vport.h"
 #include "lpfc_version.h"
-#include "lpfc_auth_access.h"
-#include "lpfc_security.h"
-#include <net/sock.h>
-#include <linux/netlink.h>
-
-/* vendor ID used in SCSI netlink calls */
-#define LPFC_NL_VENDOR_ID (SCSI_NL_VID_TYPE_PCI | PCI_VENDOR_ID_EMULEX)
-const char *security_work_q_name = "fc_sc_wq";
 
 char *_dump_buf_data;
 unsigned long _dump_buf_data_order;
@@ -536,9 +528,6 @@
 	/* Set up error attention (ERATT) polling timer */
 	mod_timer(&phba->eratt_poll, jiffies + HZ * LPFC_ERATT_POLL_INTERVAL);
 
-	if (vport->cfg_enable_auth &&
-	    vport->security_service_state == SECURITY_OFFLINE)
-			vport->auth.auth_mode = FC_AUTHMODE_UNKNOWN;
 	if (phba->hba_flag & LINK_DISABLED) {
 		lpfc_printf_log(phba,
 			KERN_ERR, LOG_INIT,
@@ -1193,7 +1182,8 @@
 		fc_host_post_vendor_event(shost, fc_get_event_number(),
 					  sizeof(temp_event_data),
 					  (char *) &temp_event_data,
-					  LPFC_NL_VENDOR_ID);
+					  SCSI_NL_VID_TYPE_PCI
+					  | PCI_VENDOR_ID_EMULEX);
 
 		spin_lock_irq(&phba->hbalock);
 		phba->over_temp_state = HBA_OVER_TEMP;
@@ -1215,7 +1205,7 @@
 		shost = lpfc_shost_from_vport(vport);
 		fc_host_post_vendor_event(shost, fc_get_event_number(),
 				sizeof(event_data), (char *) &event_data,
-				LPFC_NL_VENDOR_ID);
+				SCSI_NL_VID_TYPE_PCI | PCI_VENDOR_ID_EMULEX);
 
 		lpfc_offline_eratt(phba);
 	}
@@ -2076,17 +2066,8 @@
 void
 lpfc_stop_vport_timers(struct lpfc_vport *vport)
 {
-	struct fc_security_request *fc_sc_req;
 	del_timer_sync(&vport->els_tmofunc);
 	del_timer_sync(&vport->fc_fdmitmo);
-	while (!list_empty(&vport->sc_response_wait_queue)) {
-		list_remove_head(&vport->sc_response_wait_queue, fc_sc_req,
-					   struct fc_security_request, rlist);
-		if (!fc_sc_req)
-			continue;
-		del_timer_sync(&fc_sc_req->timer);
-		kfree(fc_sc_req);
-	}
 	lpfc_can_disctmo(vport);
 	return;
 }
@@ -2265,12 +2246,6 @@
 			if (vports[i]->load_flag & FC_UNLOADING)
 				continue;
 			vports[i]->vpi_state &= ~LPFC_VPI_REGISTERED;
-<<<<<<< HEAD
-			vports[i]->fc_flag |= FC_VPORT_NEEDS_REG_VPI;
-			vports[i]->fc_flag &= ~FC_VFI_REGISTERED;
-
-=======
->>>>>>> 92dcffb9
 			shost =	lpfc_shost_from_vport(vports[i]);
 			list_for_each_entry_safe(ndlp, next_ndlp,
 						 &vports[i]->fc_nodes,
@@ -2419,12 +2394,6 @@
 	vport->fc_flag |= FC_VPORT_NEEDS_REG_VPI;
 	vport->fc_rscn_flush = 0;
 
-	INIT_WORK(&vport->sc_online_work, lpfc_fc_sc_security_online);
-	INIT_WORK(&vport->sc_offline_work, lpfc_fc_sc_security_offline);
-	INIT_LIST_HEAD(&vport->sc_users);
-	INIT_LIST_HEAD(&vport->sc_response_wait_queue);
-	vport->security_service_state = SECURITY_OFFLINE;
-
 	lpfc_get_vport_cfgparam(vport);
 	shost->unique_id = instance;
 	shost->max_id = LPFC_MAX_TARGET;
@@ -2470,10 +2439,6 @@
 	error = scsi_add_host_with_dma(shost, dev, &phba->pcidev->dev);
 	if (error)
 		goto out_put_shost;
-	vport->auth.challenge = NULL;
-	vport->auth.challenge_len = 0;
-	vport->auth.dh_pub_key = NULL;
-	vport->auth.dh_pub_key_len = 0;
 
 	spin_lock_irq(&phba->hbalock);
 	list_add_tail(&vport->listentry, &phba->port_list);
@@ -3013,8 +2978,6 @@
 				bf_get(lpfc_acqe_link_physical, acqe_link);
 	phba->sli4_hba.link_state.fault =
 				bf_get(lpfc_acqe_link_fault, acqe_link);
-	phba->sli4_hba.link_state.logical_speed =
-				bf_get(lpfc_acqe_qos_link_speed, acqe_link);
 
 	/* Invoke the lpfc_handle_latt mailbox command callback function */
 	lpfc_mbx_cmpl_read_la(phba, pmb);
@@ -3044,12 +3007,6 @@
 	struct lpfc_nodelist *ndlp;
 	struct Scsi_Host  *shost;
 	uint32_t link_state;
-<<<<<<< HEAD
-	int active_vlink_present;
-	struct lpfc_vport **vports;
-	int i;
-=======
->>>>>>> 92dcffb9
 
 	phba->fc_eventTag = acqe_fcoe->event_tag;
 	phba->fcoe_eventtag = acqe_fcoe->event_tag;
@@ -3117,56 +3074,14 @@
 		if (!ndlp)
 			break;
 		shost = lpfc_shost_from_vport(vport);
-<<<<<<< HEAD
-		if (phba->pport->port_state <= LPFC_FLOGI)
-			break;
-		/* If virtual link is not yet instantiated ignore CVL */
-		if (vport->port_state <= LPFC_FDISC)
-			break;
-
-		lpfc_linkdown_port(vport);
-		lpfc_cleanup_pending_mbox(vport);
-		spin_lock_irq(shost->host_lock);
-		vport->fc_flag |= FC_VPORT_CVL_RCVD;
-		spin_unlock_irq(shost->host_lock);
-		active_vlink_present = 0;
-
-		vports = lpfc_create_vport_work_array(phba);
-		if (vports) {
-			for (i = 0; i <= phba->max_vports && vports[i] != NULL;
-					i++) {
-				if ((!(vports[i]->fc_flag &
-					FC_VPORT_CVL_RCVD)) &&
-					(vports[i]->port_state > LPFC_FDISC)) {
-					active_vlink_present = 1;
-					break;
-				}
-			}
-			lpfc_destroy_vport_work_array(phba, vports);
-		}
-
-		if (active_vlink_present) {
-			/*
-			 * If there are other active VLinks present,
-			 * re-instantiate the Vlink using FDISC.
-			 */
-=======
 		lpfc_linkdown_port(vport);
 		if (vport->port_type != LPFC_NPIV_PORT) {
->>>>>>> 92dcffb9
 			mod_timer(&ndlp->nlp_delayfunc, jiffies + HZ);
 			spin_lock_irq(shost->host_lock);
 			ndlp->nlp_flag |= NLP_DELAY_TMO;
 			spin_unlock_irq(shost->host_lock);
-<<<<<<< HEAD
-			ndlp->nlp_last_elscmd = ELS_CMD_FDISC;
-			vport->port_state = LPFC_FDISC;
-		} else {
-			lpfc_retry_pport_discovery(phba);
-=======
 			ndlp->nlp_last_elscmd = ELS_CMD_FLOGI;
 			vport->port_state = LPFC_FLOGI;
->>>>>>> 92dcffb9
 		}
 		break;
 	default:
@@ -6972,7 +6887,6 @@
 
 	/* Configure sysfs attributes */
 	vport = phba->pport;
-	shost = lpfc_shost_from_vport(vport);
 	error = lpfc_alloc_sysfs_attr(vport);
 	if (error) {
 		lpfc_printf_log(phba, KERN_ERR, LOG_INIT,
@@ -6980,21 +6894,6 @@
 		goto out_destroy_shost;
 	}
 
-<<<<<<< HEAD
-	/* Add this shost to the security event list */
-	if ((lpfc_get_security_enabled)(shost)) {
-		spin_lock_irq(&fc_security_user_lock);
-		list_add_tail(&vport->sc_users, &fc_security_user_list);
-		spin_unlock_irq(&fc_security_user_lock);
-		/* Triggers fcauthd to register if it is running */
-		fc_host_post_event(shost, fc_get_event_number(),
-				   FCH_EVT_PORT_ONLINE, shost->host_no);
-		if (fc_service_state == FC_SC_SERVICESTATE_ONLINE)
-			lpfc_fc_queue_security_work(vport,
-						    &vport->sc_online_work);
-	}
-=======
->>>>>>> 92dcffb9
 	shost = lpfc_shost_from_vport(vport); /* save shost for error cleanup */
 	/* Now, trying to enable interrupt and bring up the device */
 	cfg_mode = phba->cfg_use_msi;
@@ -7050,11 +6949,6 @@
 	lpfc_unset_hba(phba);
 out_free_sysfs_attr:
 	lpfc_free_sysfs_attr(vport);
-	if ((lpfc_get_security_enabled)(shost)) {
-		spin_lock_irq(&fc_security_user_lock);
-		list_del(&vport->sc_users);
-		spin_unlock_irq(&fc_security_user_lock);
-	}
 out_destroy_shost:
 	lpfc_destroy_shost(phba);
 out_unset_driver_resource:
@@ -7597,7 +7491,6 @@
 
 	/* Configure sysfs attributes */
 	vport = phba->pport;
-	shost = lpfc_shost_from_vport(vport);
 	error = lpfc_alloc_sysfs_attr(vport);
 	if (error) {
 		lpfc_printf_log(phba, KERN_ERR, LOG_INIT,
@@ -7605,23 +7498,6 @@
 		goto out_destroy_shost;
 	}
 
-<<<<<<< HEAD
-	/* Add this shost to the security event list */
-	if ((lpfc_get_security_enabled)(shost)) {
-#ifdef SCSI_NL_SHOST_VENDOR
-		/* Triggers fcauthd to register if it is running */
-		fc_host_post_event(shost, fc_get_event_number(),
-				   FCH_EVT_PORT_ONLINE, shost->host_no);
-#endif
-		spin_lock_irq(&fc_security_user_lock);
-		list_add_tail(&vport->sc_users, &fc_security_user_list);
-		spin_unlock_irq(&fc_security_user_lock);
-		if (fc_service_state == FC_SC_SERVICESTATE_ONLINE)
-			lpfc_fc_queue_security_work(vport,
-						    &vport->sc_online_work);
-	}
-=======
->>>>>>> 92dcffb9
 	shost = lpfc_shost_from_vport(vport); /* save shost for error cleanup */
 	/* Now, trying to enable interrupt and bring up the device */
 	cfg_mode = phba->cfg_use_msi;
@@ -7682,11 +7558,6 @@
 	lpfc_sli4_disable_intr(phba);
 out_free_sysfs_attr:
 	lpfc_free_sysfs_attr(vport);
-	if ((lpfc_get_security_enabled)(shost)) {
-		spin_lock_irq(&fc_security_user_lock);
-		list_del(&vport->sc_users);
-		spin_unlock_irq(&fc_security_user_lock);
-	}
 out_destroy_shost:
 	lpfc_destroy_shost(phba);
 out_unset_driver_resource:
@@ -8273,6 +8144,8 @@
 		PCI_ANY_ID, PCI_ANY_ID, },
 	{PCI_VENDOR_ID_EMULEX, PCI_DEVICE_ID_PROTEUS_S,
 		PCI_ANY_ID, PCI_ANY_ID, },
+	{PCI_VENDOR_ID_SERVERENGINE, PCI_DEVICE_ID_RAYWIRE,
+		PCI_ANY_ID, PCI_ANY_ID, },
 	{PCI_VENDOR_ID_SERVERENGINE, PCI_DEVICE_ID_TIGERSHARK,
 		PCI_ANY_ID, PCI_ANY_ID, },
 	{PCI_VENDOR_ID_SERVERENGINE, PCI_DEVICE_ID_TOMCAT,
@@ -8336,29 +8209,12 @@
 			return -ENOMEM;
 		}
 	}
-	error = scsi_nl_add_driver(LPFC_NL_VENDOR_ID, &lpfc_template,
-				   lpfc_rcv_nl_msg, lpfc_rcv_nl_event);
-	if (error)
-		goto out_release_transport;
-	security_work_q = create_singlethread_workqueue(security_work_q_name);
-	if (!security_work_q)
-		goto out_nl_remove_driver;
-	INIT_LIST_HEAD(&fc_security_user_list);
 	error = pci_register_driver(&lpfc_driver);
-	if (error)
-		goto out_destroy_workqueue;
-
-	return error;
-
-out_destroy_workqueue:
-	destroy_workqueue(security_work_q);
-	security_work_q = NULL;
-out_nl_remove_driver:
-	scsi_nl_remove_driver(LPFC_NL_VENDOR_ID);
-out_release_transport:
-	fc_release_transport(lpfc_transport_template);
-	if (lpfc_enable_npiv)
-		fc_release_transport(lpfc_vport_transport_template);
+	if (error) {
+		fc_release_transport(lpfc_transport_template);
+		if (lpfc_enable_npiv)
+			fc_release_transport(lpfc_vport_transport_template);
+	}
 
 	return error;
 }
@@ -8374,10 +8230,6 @@
 lpfc_exit(void)
 {
 	pci_unregister_driver(&lpfc_driver);
-	if (security_work_q)
-		destroy_workqueue(security_work_q);
-	security_work_q = NULL;
-	scsi_nl_remove_driver(LPFC_NL_VENDOR_ID);
 	fc_release_transport(lpfc_transport_template);
 	if (lpfc_enable_npiv)
 		fc_release_transport(lpfc_vport_transport_template);
