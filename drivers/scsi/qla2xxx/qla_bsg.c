--- conflicted
+++ resolved
@@ -25,13 +25,10 @@
 	struct bsg_job *bsg_job = sp->u.bsg_job;
 	struct fc_bsg_reply *bsg_reply = bsg_job->reply;
 
-<<<<<<< HEAD
 	ql_dbg(ql_dbg_user, sp->vha, 0x7009,
 	    "%s: sp hdl %x, result=%x bsg ptr %p\n",
 	    __func__, sp->handle, res, bsg_job);
 
-=======
->>>>>>> 7d2a07b7
 	sp->free(sp);
 
 	bsg_reply->result = res;
@@ -2787,11 +2784,7 @@
 }
 
 static int
-<<<<<<< HEAD
 qla2x00_process_vendor_specific(struct scsi_qla_host *vha, struct bsg_job *bsg_job)
-=======
-qla2x00_process_vendor_specific(struct bsg_job *bsg_job)
->>>>>>> 7d2a07b7
 {
 	struct fc_bsg_request *bsg_request = bsg_job->request;
 
@@ -2930,7 +2923,6 @@
 		return -EBUSY;
 	}
 
-<<<<<<< HEAD
 	if (test_bit(PFLG_DRIVER_REMOVING, &vha->pci_flags)) {
 		SET_DID_STATUS(bsg_reply->result, DID_ERROR);
 		return -EIO;
@@ -2940,11 +2932,6 @@
 	ql_dbg(ql_dbg_user + ql_dbg_verbose, vha, 0x7000,
 	    "Entered %s msgcode=0x%x. bsg ptr %px\n",
 	    __func__, bsg_request->msgcode, bsg_job);
-=======
-skip_chip_chk:
-	ql_dbg(ql_dbg_user, vha, 0x7000,
-	    "Entered %s msgcode=0x%x.\n", __func__, bsg_request->msgcode);
->>>>>>> 7d2a07b7
 
 	switch (bsg_request->msgcode) {
 	case FC_BSG_RPT_ELS:
