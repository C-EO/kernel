--- conflicted
+++ resolved
@@ -10,10 +10,7 @@
 #define ISPREG(vha)	(&(vha)->hw->iobase->isp24)
 #define IOBAR(reg)	offsetof(typeof(*(reg)), iobase_addr)
 #define IOBASE(vha)	IOBAR(ISPREG(vha))
-<<<<<<< HEAD
-=======
 #define INVALID_ENTRY ((struct qla27xx_fwdt_entry *)0xffffffffffffffffUL)
->>>>>>> bfb2c0b2
 
 static inline void
 qla27xx_insert16(uint16_t value, void *buf, ulong *len)
@@ -265,10 +262,7 @@
 	ulong start = le32_to_cpu(ent->t262.start_addr);
 	ulong end = le32_to_cpu(ent->t262.end_addr);
 	ulong dwords;
-<<<<<<< HEAD
-=======
 	int rc;
->>>>>>> bfb2c0b2
 
 	ql_dbg(ql_dbg_misc, vha, 0xd206,
 	    "%s: rdram(%x) [%lx]\n", __func__, ent->t262.ram_area, *len);
@@ -852,8 +846,6 @@
 		ent = qla27xx_find_entry(type)(vha, ent, buf, len);
 		if (!ent)
 			break;
-<<<<<<< HEAD
-=======
 
 		if (ent == INVALID_ENTRY) {
 			*len = 0;
@@ -861,7 +853,6 @@
 			    "Unable to capture FW dump");
 			goto bailout;
 		}
->>>>>>> bfb2c0b2
 	}
 
 	if (tmp->count)
@@ -871,12 +862,9 @@
 	if (ent)
 		ql_dbg(ql_dbg_misc, vha, 0xd019,
 		    "%s: missing end entry\n", __func__);
-<<<<<<< HEAD
-=======
 
 bailout:
 	cpu_to_le32s(&tmp->count);	/* endianize residual count */
->>>>>>> bfb2c0b2
 }
 
 static void
@@ -1029,14 +1017,9 @@
 		uint j;
 		ulong len;
 		void *buf = vha->hw->fw_dump;
-<<<<<<< HEAD
-
-		for (j = 0; j < 2; j++, fwdt++, buf += len) {
-=======
 		uint count = vha->hw->fw_dump_mpi ? 2 : 1;
 
 		for (j = 0; j < count; j++, fwdt++, buf += len) {
->>>>>>> bfb2c0b2
 			ql_log(ql_log_warn, vha, 0xd011,
 			    "-> fwdt%u running...\n", j);
 			if (!fwdt->template) {
@@ -1046,13 +1029,9 @@
 			}
 			len = qla27xx_execute_fwdt_template(vha,
 			    fwdt->template, buf);
-<<<<<<< HEAD
-			if (len != fwdt->dump_size) {
-=======
 			if (len == 0) {
 				goto bailout;
 			} else if (len != fwdt->dump_size) {
->>>>>>> bfb2c0b2
 				ql_log(ql_log_warn, vha, 0xd013,
 				    "-> fwdt%u fwdump residual=%+ld\n",
 				    j, fwdt->dump_size - len);
