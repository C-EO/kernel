/*
 * QLogic Fibre Channel HBA Driver
 * Copyright (c)  2003-2014 QLogic Corporation
 *
 * See LICENSE.qla2xxx for copyright and licensing details.
 */
#include "qla_def.h"
#include "qla_gbl.h"

#include <linux/delay.h>
#include <linux/slab.h>
#include <linux/vmalloc.h>

#include "qla_devtbl.h"

#ifdef CONFIG_SPARC
#include <asm/prom.h>
#endif

#include <target/target_core_base.h>
#include "qla_target.h"

/*
*  QLogic ISP2x00 Hardware Support Function Prototypes.
*/
static int qla2x00_isp_firmware(scsi_qla_host_t *);
static int qla2x00_setup_chip(scsi_qla_host_t *);
static int qla2x00_fw_ready(scsi_qla_host_t *);
static int qla2x00_configure_hba(scsi_qla_host_t *);
static int qla2x00_configure_loop(scsi_qla_host_t *);
static int qla2x00_configure_local_loop(scsi_qla_host_t *);
static int qla2x00_configure_fabric(scsi_qla_host_t *);
static int qla2x00_find_all_fabric_devs(scsi_qla_host_t *);
static int qla2x00_restart_isp(scsi_qla_host_t *);

static struct qla_chip_state_84xx *qla84xx_get_chip(struct scsi_qla_host *);
static int qla84xx_init_chip(scsi_qla_host_t *);
static int qla25xx_init_queues(struct qla_hw_data *);
static int qla24xx_post_prli_work(struct scsi_qla_host*, fc_port_t *);
static void qla24xx_handle_plogi_done_event(struct scsi_qla_host *,
    struct event_arg *);
static void qla24xx_handle_prli_done_event(struct scsi_qla_host *,
    struct event_arg *);
static void __qla24xx_handle_gpdb_event(scsi_qla_host_t *, struct event_arg *);

/* SRB Extensions ---------------------------------------------------------- */

void
qla2x00_sp_timeout(unsigned long __data)
{
	srb_t *sp = (srb_t *)__data;
	struct srb_iocb *iocb;
	struct req_que *req;
	unsigned long flags;
	struct qla_hw_data *ha = sp->vha->hw;

	WARN_ON_ONCE(irqs_disabled());
	spin_lock_irqsave(&ha->hardware_lock, flags);
	req = sp->qpair->req;
	req->outstanding_cmds[sp->handle] = NULL;
	iocb = &sp->u.iocb_cmd;
	spin_unlock_irqrestore(&ha->hardware_lock, flags);
	iocb->timeout(sp);
}

void
qla2x00_sp_free(void *ptr)
{
	srb_t *sp = ptr;
	struct srb_iocb *iocb = &sp->u.iocb_cmd;

	del_timer(&iocb->timer);
	qla2x00_rel_sp(sp);
}

/* Asynchronous Login/Logout Routines -------------------------------------- */

unsigned long
qla2x00_get_async_timeout(struct scsi_qla_host *vha)
{
	unsigned long tmo;
	struct qla_hw_data *ha = vha->hw;

	/* Firmware should use switch negotiated r_a_tov for timeout. */
	tmo = ha->r_a_tov / 10 * 2;
	if (IS_QLAFX00(ha)) {
		tmo = FX00_DEF_RATOV * 2;
	} else if (!IS_FWI2_CAPABLE(ha)) {
		/*
		 * Except for earlier ISPs where the timeout is seeded from the
		 * initialization control block.
		 */
		tmo = ha->login_timeout;
	}
	return tmo;
}

void
qla2x00_async_iocb_timeout(void *data)
{
	srb_t *sp = data;
	fc_port_t *fcport = sp->fcport;
	struct srb_iocb *lio = &sp->u.iocb_cmd;
	int rc, h;
	unsigned long flags;

	if (fcport) {
		ql_dbg(ql_dbg_disc, fcport->vha, 0x2071,
		    "Async-%s timeout - hdl=%x portid=%06x %8phC.\n",
		    sp->name, sp->handle, fcport->d_id.b24, fcport->port_name);

		fcport->flags &= ~(FCF_ASYNC_SENT | FCF_ASYNC_ACTIVE);
	} else {
		pr_info("Async-%s timeout - hdl=%x.\n",
		    sp->name, sp->handle);
	}

	switch (sp->type) {
	case SRB_LOGIN_CMD:
		rc = qla24xx_async_abort_cmd(sp, false);
		if (rc) {
			/* Retry as needed. */
			lio->u.logio.data[0] = MBS_COMMAND_ERROR;
			lio->u.logio.data[1] =
				lio->u.logio.flags & SRB_LOGIN_RETRIED ?
				QLA_LOGIO_LOGIN_RETRIED : 0;
			spin_lock_irqsave(sp->qpair->qp_lock_ptr, flags);
			for (h = 1; h < sp->qpair->req->num_outstanding_cmds;
			    h++) {
				if (sp->qpair->req->outstanding_cmds[h] ==
				    sp) {
					sp->qpair->req->outstanding_cmds[h] =
					    NULL;
					break;
				}
			}
			spin_unlock_irqrestore(sp->qpair->qp_lock_ptr, flags);
			sp->done(sp, QLA_FUNCTION_TIMEOUT);
		}
		break;
	case SRB_LOGOUT_CMD:
	case SRB_CT_PTHRU_CMD:
	case SRB_MB_IOCB:
	case SRB_NACK_PLOGI:
	case SRB_NACK_PRLI:
	case SRB_NACK_LOGO:
	case SRB_CTRL_VP:
		rc = qla24xx_async_abort_cmd(sp, false);
		if (rc) {
			spin_lock_irqsave(sp->qpair->qp_lock_ptr, flags);
			for (h = 1; h < sp->qpair->req->num_outstanding_cmds;
			    h++) {
				if (sp->qpair->req->outstanding_cmds[h] ==
				    sp) {
					sp->qpair->req->outstanding_cmds[h] =
					    NULL;
					break;
				}
			}
			spin_unlock_irqrestore(sp->qpair->qp_lock_ptr, flags);
			sp->done(sp, QLA_FUNCTION_TIMEOUT);
		}
		break;
	}
}

static void
qla2x00_async_login_sp_done(void *ptr, int res)
{
	srb_t *sp = ptr;
	struct scsi_qla_host *vha = sp->vha;
	struct srb_iocb *lio = &sp->u.iocb_cmd;
	struct event_arg ea;

	ql_dbg(ql_dbg_disc, vha, 0x20dd,
	    "%s %8phC res %d \n", __func__, sp->fcport->port_name, res);

	sp->fcport->flags &= ~(FCF_ASYNC_SENT | FCF_ASYNC_ACTIVE);

	if (!test_bit(UNLOADING, &vha->dpc_flags)) {
		memset(&ea, 0, sizeof(ea));
		ea.event = FCME_PLOGI_DONE;
		ea.fcport = sp->fcport;
		ea.data[0] = lio->u.logio.data[0];
		ea.data[1] = lio->u.logio.data[1];
		ea.iop[0] = lio->u.logio.iop[0];
		ea.iop[1] = lio->u.logio.iop[1];
		ea.sp = sp;
		qla2x00_fcport_event_handler(vha, &ea);
	}

	sp->free(sp);
}

static inline bool
fcport_is_smaller(fc_port_t *fcport)
{
	if (wwn_to_u64(fcport->port_name) <
	    wwn_to_u64(fcport->vha->port_name))
		return true;
	else
		return false;
}

static inline bool
fcport_is_bigger(fc_port_t *fcport)
{
	return !fcport_is_smaller(fcport);
}

int
qla2x00_async_login(struct scsi_qla_host *vha, fc_port_t *fcport,
    uint16_t *data)
{
	srb_t *sp;
	struct srb_iocb *lio;
	int rval = QLA_FUNCTION_FAILED;

	if (!vha->flags.online)
		goto done;

	sp = qla2x00_get_sp(vha, fcport, GFP_KERNEL);
	if (!sp)
		goto done;

	fcport->flags |= FCF_ASYNC_SENT;
	fcport->logout_completed = 0;

	fcport->disc_state = DSC_LOGIN_PEND;
	sp->type = SRB_LOGIN_CMD;
	sp->name = "login";
	sp->gen1 = fcport->rscn_gen;
	sp->gen2 = fcport->login_gen;

	lio = &sp->u.iocb_cmd;
	lio->timeout = qla2x00_async_iocb_timeout;
	qla2x00_init_timer(sp, qla2x00_get_async_timeout(vha) + 2);

	sp->done = qla2x00_async_login_sp_done;
	if (N2N_TOPO(fcport->vha->hw) && fcport_is_bigger(fcport))
		lio->u.logio.flags |= SRB_LOGIN_PRLI_ONLY;
	else
		lio->u.logio.flags |= SRB_LOGIN_COND_PLOGI;

	if (fcport->fc4f_nvme)
		lio->u.logio.flags |= SRB_LOGIN_SKIP_PRLI;

	ql_dbg(ql_dbg_disc, vha, 0x2072,
	    "Async-login - %8phC hdl=%x, loopid=%x portid=%02x%02x%02x "
		"retries=%d.\n", fcport->port_name, sp->handle, fcport->loop_id,
	    fcport->d_id.b.domain, fcport->d_id.b.area, fcport->d_id.b.al_pa,
	    fcport->login_retry);

	rval = qla2x00_start_sp(sp);
	if (rval != QLA_SUCCESS) {
		fcport->flags |= FCF_LOGIN_NEEDED;
		set_bit(RELOGIN_NEEDED, &vha->dpc_flags);
		goto done_free_sp;
	}

	return rval;

done_free_sp:
	sp->free(sp);
	fcport->flags &= ~FCF_ASYNC_SENT;
done:
	fcport->flags &= ~FCF_ASYNC_ACTIVE;
	return rval;
}

static void
qla2x00_async_logout_sp_done(void *ptr, int res)
{
	srb_t *sp = ptr;

	sp->fcport->flags &= ~(FCF_ASYNC_SENT | FCF_ASYNC_ACTIVE);
	sp->fcport->login_gen++;
	qlt_logo_completion_handler(sp->fcport, res);
	sp->free(sp);
}

int
qla2x00_async_logout(struct scsi_qla_host *vha, fc_port_t *fcport)
{
	srb_t *sp;
	struct srb_iocb *lio;
	int rval = QLA_FUNCTION_FAILED;

	if (!vha->flags.online || (fcport->flags & FCF_ASYNC_SENT))
		return rval;

	fcport->flags |= FCF_ASYNC_SENT;
	sp = qla2x00_get_sp(vha, fcport, GFP_KERNEL);
	if (!sp)
		goto done;

	sp->type = SRB_LOGOUT_CMD;
	sp->name = "logout";

	lio = &sp->u.iocb_cmd;
	lio->timeout = qla2x00_async_iocb_timeout;
	qla2x00_init_timer(sp, qla2x00_get_async_timeout(vha) + 2);

	sp->done = qla2x00_async_logout_sp_done;

	ql_dbg(ql_dbg_disc, vha, 0x2070,
	    "Async-logout - hdl=%x loop-id=%x portid=%02x%02x%02x %8phC.\n",
	    sp->handle, fcport->loop_id, fcport->d_id.b.domain,
		fcport->d_id.b.area, fcport->d_id.b.al_pa,
		fcport->port_name);

	rval = qla2x00_start_sp(sp);
	if (rval != QLA_SUCCESS)
		goto done_free_sp;
	return rval;

done_free_sp:
	sp->free(sp);
done:
	fcport->flags &= ~(FCF_ASYNC_SENT | FCF_ASYNC_ACTIVE);
	return rval;
}

void
qla2x00_async_prlo_done(struct scsi_qla_host *vha, fc_port_t *fcport,
    uint16_t *data)
{
	fcport->flags &= ~FCF_ASYNC_ACTIVE;
	/* Don't re-login in target mode */
	if (!fcport->tgt_session)
		qla2x00_mark_device_lost(vha, fcport, 1, 0);
	qlt_logo_completion_handler(fcport, data[0]);
}

static void
qla2x00_async_prlo_sp_done(void *s, int res)
{
	srb_t *sp = (srb_t *)s;
	struct srb_iocb *lio = &sp->u.iocb_cmd;
	struct scsi_qla_host *vha = sp->vha;

	sp->fcport->flags &= ~FCF_ASYNC_ACTIVE;
	if (!test_bit(UNLOADING, &vha->dpc_flags))
		qla2x00_post_async_prlo_done_work(sp->fcport->vha, sp->fcport,
		    lio->u.logio.data);
	sp->free(sp);
}

int
qla2x00_async_prlo(struct scsi_qla_host *vha, fc_port_t *fcport)
{
	srb_t *sp;
	struct srb_iocb *lio;
	int rval;

	rval = QLA_FUNCTION_FAILED;
	sp = qla2x00_get_sp(vha, fcport, GFP_KERNEL);
	if (!sp)
		goto done;

	sp->type = SRB_PRLO_CMD;
	sp->name = "prlo";

	lio = &sp->u.iocb_cmd;
	lio->timeout = qla2x00_async_iocb_timeout;
	qla2x00_init_timer(sp, qla2x00_get_async_timeout(vha) + 2);

	sp->done = qla2x00_async_prlo_sp_done;

	ql_dbg(ql_dbg_disc, vha, 0x2070,
	    "Async-prlo - hdl=%x loop-id=%x portid=%02x%02x%02x.\n",
	    sp->handle, fcport->loop_id, fcport->d_id.b.domain,
	    fcport->d_id.b.area, fcport->d_id.b.al_pa);

	rval = qla2x00_start_sp(sp);
	if (rval != QLA_SUCCESS)
		goto done_free_sp;

	return rval;

done_free_sp:
	sp->free(sp);
done:
	fcport->flags &= ~FCF_ASYNC_ACTIVE;
	return rval;
}

static
void qla24xx_handle_adisc_event(scsi_qla_host_t *vha, struct event_arg *ea)
{
	struct fc_port *fcport = ea->fcport;

	ql_dbg(ql_dbg_disc, vha, 0x20d2,
	    "%s %8phC DS %d LS %d rc %d login %d|%d rscn %d|%d lid %d\n",
	    __func__, fcport->port_name, fcport->disc_state,
	    fcport->fw_login_state, ea->rc, fcport->login_gen, ea->sp->gen2,
	    fcport->rscn_gen, ea->sp->gen1, fcport->loop_id);

	if (ea->data[0] != MBS_COMMAND_COMPLETE) {
		ql_dbg(ql_dbg_disc, vha, 0x2066,
		    "%s %8phC: adisc fail: post delete\n",
		    __func__, ea->fcport->port_name);
		/* deleted = 0 & logout_on_delete = force fw cleanup */
		fcport->deleted = 0;
		fcport->logout_on_delete = 1;
		qlt_schedule_sess_for_deletion(ea->fcport);
		return;
	}

	if (ea->fcport->disc_state == DSC_DELETE_PEND)
		return;

	if (ea->sp->gen2 != ea->fcport->login_gen) {
		/* target side must have changed it. */
		ql_dbg(ql_dbg_disc, vha, 0x20d3,
		    "%s %8phC generation changed\n",
		    __func__, ea->fcport->port_name);
		return;
	} else if (ea->sp->gen1 != ea->fcport->rscn_gen) {
		qla_rscn_replay(fcport);
		qlt_schedule_sess_for_deletion(fcport);
		return;
	}

	__qla24xx_handle_gpdb_event(vha, ea);
}

static int qla_post_els_plogi_work(struct scsi_qla_host *vha, fc_port_t *fcport)
{
	struct qla_work_evt *e;

	e = qla2x00_alloc_work(vha, QLA_EVT_ELS_PLOGI);
	if (!e)
		return QLA_FUNCTION_FAILED;

	e->u.fcport.fcport = fcport;
	fcport->flags |= FCF_ASYNC_ACTIVE;
	return qla2x00_post_work(vha, e);
}

static void
qla2x00_async_adisc_sp_done(void *ptr, int res)
{
	srb_t *sp = ptr;
	struct scsi_qla_host *vha = sp->vha;
	struct event_arg ea;
	struct srb_iocb *lio = &sp->u.iocb_cmd;

	ql_dbg(ql_dbg_disc, vha, 0x2066,
	    "Async done-%s res %x %8phC\n",
	    sp->name, res, sp->fcport->port_name);

	sp->fcport->flags &= ~(FCF_ASYNC_SENT | FCF_ASYNC_ACTIVE);

	memset(&ea, 0, sizeof(ea));
	ea.event = FCME_ADISC_DONE;
	ea.rc = res;
	ea.data[0] = lio->u.logio.data[0];
	ea.data[1] = lio->u.logio.data[1];
	ea.iop[0] = lio->u.logio.iop[0];
	ea.iop[1] = lio->u.logio.iop[1];
	ea.fcport = sp->fcport;
	ea.sp = sp;

	qla2x00_fcport_event_handler(vha, &ea);

	sp->free(sp);
}

int
qla2x00_async_adisc(struct scsi_qla_host *vha, fc_port_t *fcport,
    uint16_t *data)
{
	srb_t *sp;
	struct srb_iocb *lio;
	int rval = QLA_FUNCTION_FAILED;

	if (!vha->flags.online || (fcport->flags & FCF_ASYNC_SENT))
		return rval;

	fcport->flags |= FCF_ASYNC_SENT;
	sp = qla2x00_get_sp(vha, fcport, GFP_KERNEL);
	if (!sp)
		goto done;

	sp->type = SRB_ADISC_CMD;
	sp->name = "adisc";

	lio = &sp->u.iocb_cmd;
	lio->timeout = qla2x00_async_iocb_timeout;
	sp->gen1 = fcport->rscn_gen;
	sp->gen2 = fcport->login_gen;
	qla2x00_init_timer(sp, qla2x00_get_async_timeout(vha) + 2);

	sp->done = qla2x00_async_adisc_sp_done;
	if (data[1] & QLA_LOGIO_LOGIN_RETRIED)
		lio->u.logio.flags |= SRB_LOGIN_RETRIED;

	ql_dbg(ql_dbg_disc, vha, 0x206f,
	    "Async-adisc - hdl=%x loopid=%x portid=%06x %8phC.\n",
	    sp->handle, fcport->loop_id, fcport->d_id.b24, fcport->port_name);

	rval = qla2x00_start_sp(sp);
	if (rval != QLA_SUCCESS)
		goto done_free_sp;

	return rval;

done_free_sp:
	sp->free(sp);
done:
	fcport->flags &= ~(FCF_ASYNC_SENT | FCF_ASYNC_ACTIVE);
	qla2x00_post_async_adisc_work(vha, fcport, data);
	return rval;
}

static void qla24xx_handle_gnl_done_event(scsi_qla_host_t *vha,
	struct event_arg *ea)
{
	fc_port_t *fcport, *conflict_fcport;
	struct get_name_list_extended *e;
	u16 i, n, found = 0, loop_id;
	port_id_t id;
	u64 wwn;
	u16 data[2];
	u8 current_login_state;

	fcport = ea->fcport;
	ql_dbg(ql_dbg_disc, vha, 0xffff,
	    "%s %8phC DS %d LS rc %d %d login %d|%d rscn %d|%d lid %d\n",
	    __func__, fcport->port_name, fcport->disc_state,
	    fcport->fw_login_state, ea->rc,
	    fcport->login_gen, fcport->last_login_gen,
	    fcport->rscn_gen, fcport->last_rscn_gen, vha->loop_id);

	if (fcport->disc_state == DSC_DELETE_PEND)
		return;

	if (ea->rc) { /* rval */
		if (fcport->login_retry == 0) {
			ql_dbg(ql_dbg_disc, vha, 0x20de,
			    "GNL failed Port login retry %8phN, retry cnt=%d.\n",
			    fcport->port_name, fcport->login_retry);
		}
		return;
	}

	if (fcport->last_rscn_gen != fcport->rscn_gen) {
		qla_rscn_replay(fcport);
		qlt_schedule_sess_for_deletion(fcport);
		return;
	} else if (fcport->last_login_gen != fcport->login_gen) {
		ql_dbg(ql_dbg_disc, vha, 0x20e0,
		    "%s %8phC login gen changed\n",
		    __func__, fcport->port_name);
		return;
	}

	n = ea->data[0] / sizeof(struct get_name_list_extended);

	ql_dbg(ql_dbg_disc, vha, 0x20e1,
	    "%s %d %8phC n %d %02x%02x%02x lid %d \n",
	    __func__, __LINE__, fcport->port_name, n,
	    fcport->d_id.b.domain, fcport->d_id.b.area,
	    fcport->d_id.b.al_pa, fcport->loop_id);

	for (i = 0; i < n; i++) {
		e = &vha->gnl.l[i];
		wwn = wwn_to_u64(e->port_name);
		id.b.domain = e->port_id[2];
		id.b.area = e->port_id[1];
		id.b.al_pa = e->port_id[0];
		id.b.rsvd_1 = 0;

		if (memcmp((u8 *)&wwn, fcport->port_name, WWN_SIZE))
			continue;

		if (IS_SW_RESV_ADDR(id))
			continue;

		found = 1;

		loop_id = le16_to_cpu(e->nport_handle);
		loop_id = (loop_id & 0x7fff);
		if  (fcport->fc4f_nvme)
			current_login_state = e->current_login_state >> 4;
		else
			current_login_state = e->current_login_state & 0xf;


		ql_dbg(ql_dbg_disc, vha, 0x20e2,
		    "%s found %8phC CLS [%x|%x] nvme %d ID[%02x%02x%02x|%02x%02x%02x] lid[%d|%d]\n",
		    __func__, fcport->port_name,
		    e->current_login_state, fcport->fw_login_state,
		    fcport->fc4f_nvme, id.b.domain, id.b.area, id.b.al_pa,
		    fcport->d_id.b.domain, fcport->d_id.b.area,
		    fcport->d_id.b.al_pa, loop_id, fcport->loop_id);

		switch (fcport->disc_state) {
		case DSC_DELETE_PEND:
		case DSC_DELETED:
			break;
		default:
			if ((id.b24 != fcport->d_id.b24 &&
			    fcport->d_id.b24) ||
			    (fcport->loop_id != FC_NO_LOOP_ID &&
				fcport->loop_id != loop_id)) {
				ql_dbg(ql_dbg_disc, vha, 0x20e3,
				    "%s %d %8phC post del sess\n",
				    __func__, __LINE__, fcport->port_name);
				qlt_schedule_sess_for_deletion(fcport);
				return;
			}
			break;
		}

		fcport->loop_id = loop_id;

		wwn = wwn_to_u64(fcport->port_name);
		qlt_find_sess_invalidate_other(vha, wwn,
			id, loop_id, &conflict_fcport);

		if (conflict_fcport) {
			/*
			 * Another share fcport share the same loop_id &
			 * nport id. Conflict fcport needs to finish
			 * cleanup before this fcport can proceed to login.
			 */
			conflict_fcport->conflict = fcport;
			fcport->login_pause = 1;
		}

		switch (vha->hw->current_topology) {
		default:
			switch (current_login_state) {
			case DSC_LS_PRLI_COMP:
				ql_dbg(ql_dbg_disc + ql_dbg_verbose,
				    vha, 0x20e4, "%s %d %8phC post gpdb\n",
				    __func__, __LINE__, fcport->port_name);

				if ((e->prli_svc_param_word_3[0] & BIT_4) == 0)
					fcport->port_type = FCT_INITIATOR;
				else
					fcport->port_type = FCT_TARGET;
				data[0] = data[1] = 0;
				qla2x00_post_async_adisc_work(vha, fcport,
				    data);
				break;
			case DSC_LS_PORT_UNAVAIL:
			default:
				if (fcport->loop_id == FC_NO_LOOP_ID) {
					qla2x00_find_new_loop_id(vha, fcport);
					fcport->fw_login_state =
					    DSC_LS_PORT_UNAVAIL;
				}
				ql_dbg(ql_dbg_disc, vha, 0x20e5,
				    "%s %d %8phC\n", __func__, __LINE__,
				    fcport->port_name);
				qla24xx_fcport_handle_login(vha, fcport);
				break;
			}
			break;
		case ISP_CFG_N:
			fcport->fw_login_state = current_login_state;
			fcport->d_id = id;
			switch (current_login_state) {
			case DSC_LS_PRLI_COMP:
				if ((e->prli_svc_param_word_3[0] & BIT_4) == 0)
					fcport->port_type = FCT_INITIATOR;
				else
					fcport->port_type = FCT_TARGET;

				data[0] = data[1] = 0;
				qla2x00_post_async_adisc_work(vha, fcport,
				    data);
				break;
			case DSC_LS_PLOGI_COMP:
				if (fcport_is_bigger(fcport)) {
					/* local adapter is smaller */
					if (fcport->loop_id != FC_NO_LOOP_ID)
						qla2x00_clear_loop_id(fcport);

					fcport->loop_id = loop_id;
					qla24xx_fcport_handle_login(vha,
					    fcport);
					break;
				}
				/* fall through */
			default:
				if (fcport_is_smaller(fcport)) {
					/* local adapter is bigger */
					if (fcport->loop_id != FC_NO_LOOP_ID)
						qla2x00_clear_loop_id(fcport);

					fcport->loop_id = loop_id;
					qla24xx_fcport_handle_login(vha,
					    fcport);
				}
				break;
			}
			break;
		} /* switch (ha->current_topology) */
	}

	if (!found) {
		switch (vha->hw->current_topology) {
		case ISP_CFG_F:
		case ISP_CFG_FL:
			for (i = 0; i < n; i++) {
				e = &vha->gnl.l[i];
				id.b.domain = e->port_id[0];
				id.b.area = e->port_id[1];
				id.b.al_pa = e->port_id[2];
				id.b.rsvd_1 = 0;
				loop_id = le16_to_cpu(e->nport_handle);

				if (fcport->d_id.b24 == id.b24) {
					conflict_fcport =
					    qla2x00_find_fcport_by_wwpn(vha,
						e->port_name, 0);
					if (conflict_fcport) {
						ql_dbg(ql_dbg_disc +
						       ql_dbg_verbose,
						       vha, 0x20e5,
						       "%s %d %8phC "
						       "post del sess\n",
						       __func__, __LINE__,
						       conflict_fcport->port_name);
						qlt_schedule_sess_for_deletion
							(conflict_fcport);
					}
				}
				/*
				 * FW already picked this loop id for
				 * another fcport
				 */
				if (fcport->loop_id == loop_id)
					fcport->loop_id = FC_NO_LOOP_ID;
			}
			qla24xx_fcport_handle_login(vha, fcport);
			break;
		case ISP_CFG_N:
			fcport->disc_state = DSC_DELETED;
			if (time_after_eq(jiffies, fcport->dm_login_expire)) {
				if (fcport->n2n_link_reset_cnt < 2) {
					fcport->n2n_link_reset_cnt++;
					/*
					 * remote port is not sending PLOGI.
					 * Reset link to kick start his state
					 * machine
					 */
					set_bit(N2N_LINK_RESET,
					    &vha->dpc_flags);
				} else {
					if (fcport->n2n_chip_reset < 1) {
						ql_log(ql_log_info, vha, 0x705d,
						    "Chip reset to bring laser down");
						set_bit(ISP_ABORT_NEEDED,
						    &vha->dpc_flags);
						fcport->n2n_chip_reset++;
					} else {
						ql_log(ql_log_info, vha, 0x705d,
						    "Remote port %8ph is not coming back\n",
						    fcport->port_name);
						fcport->scan_state = 0;
					}
				}
				qla2xxx_wake_dpc(vha);
			} else {
				/*
				 * report port suppose to do PLOGI. Give him
				 * more time. FW will catch it.
				 */
				set_bit(RELOGIN_NEEDED, &vha->dpc_flags);
			}
			break;
		default:
			break;
		}
	}
} /* gnl_event */

static void
qla24xx_async_gnl_sp_done(void *s, int res)
{
	struct srb *sp = s;
	struct scsi_qla_host *vha = sp->vha;
	unsigned long flags;
	struct fc_port *fcport = NULL, *tf;
	u16 i, n = 0, loop_id;
	struct event_arg ea;
	struct get_name_list_extended *e;
	u64 wwn;
	struct list_head h;
	bool found = false;

	ql_dbg(ql_dbg_disc, vha, 0x20e7,
	    "Async done-%s res %x mb[1]=%x mb[2]=%x \n",
	    sp->name, res, sp->u.iocb_cmd.u.mbx.in_mb[1],
	    sp->u.iocb_cmd.u.mbx.in_mb[2]);

	if (res == QLA_FUNCTION_TIMEOUT)
		return;

	sp->fcport->flags &= ~(FCF_ASYNC_SENT|FCF_ASYNC_ACTIVE);
	memset(&ea, 0, sizeof(ea));
	ea.sp = sp;
	ea.rc = res;
	ea.event = FCME_GNL_DONE;

	if (sp->u.iocb_cmd.u.mbx.in_mb[1] >=
	    sizeof(struct get_name_list_extended)) {
		n = sp->u.iocb_cmd.u.mbx.in_mb[1] /
		    sizeof(struct get_name_list_extended);
		ea.data[0] = sp->u.iocb_cmd.u.mbx.in_mb[1]; /* amnt xfered */
	}

	for (i = 0; i < n; i++) {
		e = &vha->gnl.l[i];
		loop_id = le16_to_cpu(e->nport_handle);
		/* mask out reserve bit */
		loop_id = (loop_id & 0x7fff);
		set_bit(loop_id, vha->hw->loop_id_map);
		wwn = wwn_to_u64(e->port_name);

		ql_dbg(ql_dbg_disc + ql_dbg_verbose, vha, 0x20e8,
		    "%s %8phC %02x:%02x:%02x state %d/%d lid %x \n",
		    __func__, (void *)&wwn, e->port_id[2], e->port_id[1],
		    e->port_id[0], e->current_login_state, e->last_login_state,
		    (loop_id & 0x7fff));
	}

	spin_lock_irqsave(&vha->hw->tgt.sess_lock, flags);

	INIT_LIST_HEAD(&h);
	fcport = tf = NULL;
	if (!list_empty(&vha->gnl.fcports))
		list_splice_init(&vha->gnl.fcports, &h);
	spin_unlock_irqrestore(&vha->hw->tgt.sess_lock, flags);

	list_for_each_entry_safe(fcport, tf, &h, gnl_entry) {
		list_del_init(&fcport->gnl_entry);
		spin_lock_irqsave(&vha->hw->tgt.sess_lock, flags);
		fcport->flags &= ~(FCF_ASYNC_SENT | FCF_ASYNC_ACTIVE);
		spin_unlock_irqrestore(&vha->hw->tgt.sess_lock, flags);
		ea.fcport = fcport;

		qla2x00_fcport_event_handler(vha, &ea);
	}

	/* create new fcport if fw has knowledge of new sessions */
	for (i = 0; i < n; i++) {
		port_id_t id;
		u64 wwnn;

		e = &vha->gnl.l[i];
		wwn = wwn_to_u64(e->port_name);

		found = false;
		list_for_each_entry_safe(fcport, tf, &vha->vp_fcports, list) {
			if (!memcmp((u8 *)&wwn, fcport->port_name,
			    WWN_SIZE)) {
				found = true;
				break;
			}
		}

		id.b.domain = e->port_id[2];
		id.b.area = e->port_id[1];
		id.b.al_pa = e->port_id[0];
		id.b.rsvd_1 = 0;

		if (!found && wwn && !IS_SW_RESV_ADDR(id)) {
			ql_dbg(ql_dbg_disc, vha, 0x2065,
			    "%s %d %8phC %06x post new sess\n",
			    __func__, __LINE__, (u8 *)&wwn, id.b24);
			wwnn = wwn_to_u64(e->node_name);
			qla24xx_post_newsess_work(vha, &id, (u8 *)&wwn,
			    (u8 *)&wwnn, NULL, FC4_TYPE_UNKNOWN);
		}
	}

	spin_lock_irqsave(&vha->hw->tgt.sess_lock, flags);
	vha->gnl.sent = 0;
	spin_unlock_irqrestore(&vha->hw->tgt.sess_lock, flags);

	sp->free(sp);
}

int qla24xx_async_gnl(struct scsi_qla_host *vha, fc_port_t *fcport)
{
	srb_t *sp;
	struct srb_iocb *mbx;
	int rval = QLA_FUNCTION_FAILED;
	unsigned long flags;
	u16 *mb;

	if (!vha->flags.online || (fcport->flags & FCF_ASYNC_SENT))
		return rval;

	ql_dbg(ql_dbg_disc, vha, 0x20d9,
	    "Async-gnlist WWPN %8phC \n", fcport->port_name);

	spin_lock_irqsave(&vha->hw->tgt.sess_lock, flags);
	fcport->flags |= FCF_ASYNC_SENT;
	fcport->disc_state = DSC_GNL;
	fcport->last_rscn_gen = fcport->rscn_gen;
	fcport->last_login_gen = fcport->login_gen;

	list_add_tail(&fcport->gnl_entry, &vha->gnl.fcports);
	if (vha->gnl.sent) {
		spin_unlock_irqrestore(&vha->hw->tgt.sess_lock, flags);
		return QLA_SUCCESS;
	}
	vha->gnl.sent = 1;
	spin_unlock_irqrestore(&vha->hw->tgt.sess_lock, flags);

	sp = qla2x00_get_sp(vha, fcport, GFP_KERNEL);
	if (!sp)
		goto done;

	sp->type = SRB_MB_IOCB;
	sp->name = "gnlist";
	sp->gen1 = fcport->rscn_gen;
	sp->gen2 = fcport->login_gen;

	mbx = &sp->u.iocb_cmd;
	mbx->timeout = qla2x00_async_iocb_timeout;
	qla2x00_init_timer(sp, qla2x00_get_async_timeout(vha)+2);

	mb = sp->u.iocb_cmd.u.mbx.out_mb;
	mb[0] = MBC_PORT_NODE_NAME_LIST;
	mb[1] = BIT_2 | BIT_3;
	mb[2] = MSW(vha->gnl.ldma);
	mb[3] = LSW(vha->gnl.ldma);
	mb[6] = MSW(MSD(vha->gnl.ldma));
	mb[7] = LSW(MSD(vha->gnl.ldma));
	mb[8] = vha->gnl.size;
	mb[9] = vha->vp_idx;

	sp->done = qla24xx_async_gnl_sp_done;

	ql_dbg(ql_dbg_disc, vha, 0x20da,
	    "Async-%s - OUT WWPN %8phC hndl %x\n",
	    sp->name, fcport->port_name, sp->handle);

	rval = qla2x00_start_sp(sp);
	if (rval != QLA_SUCCESS)
		goto done_free_sp;

	return rval;

done_free_sp:
	sp->free(sp);
	fcport->flags &= ~FCF_ASYNC_SENT;
done:
	return rval;
}

int qla24xx_post_gnl_work(struct scsi_qla_host *vha, fc_port_t *fcport)
{
	struct qla_work_evt *e;

	e = qla2x00_alloc_work(vha, QLA_EVT_GNL);
	if (!e)
		return QLA_FUNCTION_FAILED;

	e->u.fcport.fcport = fcport;
	fcport->flags |= FCF_ASYNC_ACTIVE;
	return qla2x00_post_work(vha, e);
}

static
void qla24xx_async_gpdb_sp_done(void *s, int res)
{
	struct srb *sp = s;
	struct scsi_qla_host *vha = sp->vha;
	struct qla_hw_data *ha = vha->hw;
	fc_port_t *fcport = sp->fcport;
	u16 *mb = sp->u.iocb_cmd.u.mbx.in_mb;
	struct event_arg ea;

	ql_dbg(ql_dbg_disc, vha, 0x20db,
	    "Async done-%s res %x, WWPN %8phC mb[1]=%x mb[2]=%x \n",
	    sp->name, res, fcport->port_name, mb[1], mb[2]);

	if (res == QLA_FUNCTION_TIMEOUT) {
		dma_pool_free(sp->vha->hw->s_dma_pool, sp->u.iocb_cmd.u.mbx.in,
			sp->u.iocb_cmd.u.mbx.in_dma);
		return;
	}

	fcport->flags &= ~(FCF_ASYNC_SENT | FCF_ASYNC_ACTIVE);
	memset(&ea, 0, sizeof(ea));
	ea.event = FCME_GPDB_DONE;
	ea.fcport = fcport;
	ea.sp = sp;

	qla2x00_fcport_event_handler(vha, &ea);

	dma_pool_free(ha->s_dma_pool, sp->u.iocb_cmd.u.mbx.in,
		sp->u.iocb_cmd.u.mbx.in_dma);

	sp->free(sp);
}

static int qla24xx_post_prli_work(struct scsi_qla_host *vha, fc_port_t *fcport)
{
	struct qla_work_evt *e;

	e = qla2x00_alloc_work(vha, QLA_EVT_PRLI);
	if (!e)
		return QLA_FUNCTION_FAILED;

	e->u.fcport.fcport = fcport;

	return qla2x00_post_work(vha, e);
}

static void
qla2x00_async_prli_sp_done(void *ptr, int res)
{
	srb_t *sp = ptr;
	struct scsi_qla_host *vha = sp->vha;
	struct srb_iocb *lio = &sp->u.iocb_cmd;
	struct event_arg ea;

	ql_dbg(ql_dbg_disc, vha, 0x2129,
	    "%s %8phC res %d \n", __func__,
	    sp->fcport->port_name, res);

	sp->fcport->flags &= ~FCF_ASYNC_SENT;

	if (!test_bit(UNLOADING, &vha->dpc_flags)) {
		memset(&ea, 0, sizeof(ea));
		ea.event = FCME_PRLI_DONE;
		ea.fcport = sp->fcport;
		ea.data[0] = lio->u.logio.data[0];
		ea.data[1] = lio->u.logio.data[1];
		ea.iop[0] = lio->u.logio.iop[0];
		ea.iop[1] = lio->u.logio.iop[1];
		ea.sp = sp;

		qla2x00_fcport_event_handler(vha, &ea);
	}

	sp->free(sp);
}

int
qla24xx_async_prli(struct scsi_qla_host *vha, fc_port_t *fcport)
{
	srb_t *sp;
	struct srb_iocb *lio;
	int rval = QLA_FUNCTION_FAILED;

	if (!vha->flags.online)
		return rval;

	if (fcport->fw_login_state == DSC_LS_PLOGI_PEND ||
	    fcport->fw_login_state == DSC_LS_PRLI_PEND)
		return rval;

	sp = qla2x00_get_sp(vha, fcport, GFP_KERNEL);
	if (!sp)
		return rval;

	fcport->flags |= FCF_ASYNC_SENT;
	fcport->logout_completed = 0;

	sp->type = SRB_PRLI_CMD;
	sp->name = "prli";

	lio = &sp->u.iocb_cmd;
	lio->timeout = qla2x00_async_iocb_timeout;
	qla2x00_init_timer(sp, qla2x00_get_async_timeout(vha) + 2);

	sp->done = qla2x00_async_prli_sp_done;
	lio->u.logio.flags = 0;

	if  (fcport->fc4f_nvme)
		lio->u.logio.flags |= SRB_LOGIN_NVME_PRLI;

	ql_dbg(ql_dbg_disc, vha, 0x211b,
	    "Async-prli - %8phC hdl=%x, loopid=%x portid=%06x retries=%d %s.\n",
	    fcport->port_name, sp->handle, fcport->loop_id, fcport->d_id.b24,
	    fcport->login_retry, fcport->fc4f_nvme ? "nvme" : "fc");

	rval = qla2x00_start_sp(sp);
	if (rval != QLA_SUCCESS) {
		fcport->flags |= FCF_LOGIN_NEEDED;
		set_bit(RELOGIN_NEEDED, &vha->dpc_flags);
		goto done_free_sp;
	}

	return rval;

done_free_sp:
	sp->free(sp);
	fcport->flags &= ~FCF_ASYNC_SENT;
	return rval;
}

int qla24xx_post_gpdb_work(struct scsi_qla_host *vha, fc_port_t *fcport, u8 opt)
{
	struct qla_work_evt *e;

	e = qla2x00_alloc_work(vha, QLA_EVT_GPDB);
	if (!e)
		return QLA_FUNCTION_FAILED;

	e->u.fcport.fcport = fcport;
	e->u.fcport.opt = opt;
	fcport->flags |= FCF_ASYNC_ACTIVE;
	return qla2x00_post_work(vha, e);
}

int qla24xx_async_gpdb(struct scsi_qla_host *vha, fc_port_t *fcport, u8 opt)
{
	srb_t *sp;
	struct srb_iocb *mbx;
	int rval = QLA_FUNCTION_FAILED;
	u16 *mb;
	dma_addr_t pd_dma;
	struct port_database_24xx *pd;
	struct qla_hw_data *ha = vha->hw;

	if (!vha->flags.online || (fcport->flags & FCF_ASYNC_SENT))
		return rval;

	fcport->disc_state = DSC_GPDB;

	sp = qla2x00_get_sp(vha, fcport, GFP_KERNEL);
	if (!sp)
		goto done;

	fcport->flags |= FCF_ASYNC_SENT;
	sp->type = SRB_MB_IOCB;
	sp->name = "gpdb";
	sp->gen1 = fcport->rscn_gen;
	sp->gen2 = fcport->login_gen;

	mbx = &sp->u.iocb_cmd;
	mbx->timeout = qla2x00_async_iocb_timeout;
	qla2x00_init_timer(sp, qla2x00_get_async_timeout(vha) + 2);

	pd = dma_pool_zalloc(ha->s_dma_pool, GFP_KERNEL, &pd_dma);
	if (pd == NULL) {
		ql_log(ql_log_warn, vha, 0xd043,
		    "Failed to allocate port database structure.\n");
		goto done_free_sp;
	}

	mb = sp->u.iocb_cmd.u.mbx.out_mb;
	mb[0] = MBC_GET_PORT_DATABASE;
	mb[1] = fcport->loop_id;
	mb[2] = MSW(pd_dma);
	mb[3] = LSW(pd_dma);
	mb[6] = MSW(MSD(pd_dma));
	mb[7] = LSW(MSD(pd_dma));
	mb[9] = vha->vp_idx;
	mb[10] = opt;

	mbx->u.mbx.in = (void *)pd;
	mbx->u.mbx.in_dma = pd_dma;

	sp->done = qla24xx_async_gpdb_sp_done;

	ql_dbg(ql_dbg_disc, vha, 0x20dc,
	    "Async-%s %8phC hndl %x opt %x\n",
	    sp->name, fcport->port_name, sp->handle, opt);

	rval = qla2x00_start_sp(sp);
	if (rval != QLA_SUCCESS)
		goto done_free_sp;
	return rval;

done_free_sp:
	if (pd)
		dma_pool_free(ha->s_dma_pool, pd, pd_dma);

	sp->free(sp);
	fcport->flags &= ~FCF_ASYNC_SENT;
done:
	qla24xx_post_gpdb_work(vha, fcport, opt);
	return rval;
}

static
void __qla24xx_handle_gpdb_event(scsi_qla_host_t *vha, struct event_arg *ea)
{
	unsigned long flags;

	spin_lock_irqsave(&vha->hw->tgt.sess_lock, flags);
	ea->fcport->login_gen++;
	ea->fcport->deleted = 0;
	ea->fcport->logout_on_delete = 1;

	if (!ea->fcport->login_succ && !IS_SW_RESV_ADDR(ea->fcport->d_id)) {
		vha->fcport_count++;
		ea->fcport->login_succ = 1;

		spin_unlock_irqrestore(&vha->hw->tgt.sess_lock, flags);
		qla24xx_sched_upd_fcport(ea->fcport);
		spin_lock_irqsave(&vha->hw->tgt.sess_lock, flags);
	} else if (ea->fcport->login_succ) {
		/*
		 * We have an existing session. A late RSCN delivery
		 * must have triggered the session to be re-validate.
		 * Session is still valid.
		 */
		ql_dbg(ql_dbg_disc, vha, 0x20d6,
		    "%s %d %8phC session revalidate success\n",
		    __func__, __LINE__, ea->fcport->port_name);
		ea->fcport->disc_state = DSC_LOGIN_COMPLETE;
	}
	spin_unlock_irqrestore(&vha->hw->tgt.sess_lock, flags);
}

static
void qla24xx_handle_gpdb_event(scsi_qla_host_t *vha, struct event_arg *ea)
{
	fc_port_t *fcport = ea->fcport;
	struct port_database_24xx *pd;
	struct srb *sp = ea->sp;
	uint8_t	ls;

	pd = (struct port_database_24xx *)sp->u.iocb_cmd.u.mbx.in;

	fcport->flags &= ~FCF_ASYNC_SENT;

	ql_dbg(ql_dbg_disc, vha, 0x20d2,
	    "%s %8phC DS %d LS %d nvme %x rc %d\n", __func__, fcport->port_name,
	    fcport->disc_state, pd->current_login_state, fcport->fc4f_nvme,
	    ea->rc);

	if (fcport->disc_state == DSC_DELETE_PEND)
		return;

	if (fcport->fc4f_nvme)
		ls = pd->current_login_state >> 4;
	else
		ls = pd->current_login_state & 0xf;

	if (ea->sp->gen2 != fcport->login_gen) {
		/* target side must have changed it. */

		ql_dbg(ql_dbg_disc, vha, 0x20d3,
		    "%s %8phC generation changed\n",
		    __func__, fcport->port_name);
		return;
	} else if (ea->sp->gen1 != fcport->rscn_gen) {
		qla_rscn_replay(fcport);
		qlt_schedule_sess_for_deletion(fcport);
		return;
	}

	switch (ls) {
	case PDS_PRLI_COMPLETE:
		__qla24xx_parse_gpdb(vha, fcport, pd);
		break;
	case PDS_PLOGI_PENDING:
	case PDS_PLOGI_COMPLETE:
	case PDS_PRLI_PENDING:
	case PDS_PRLI2_PENDING:
		/* Set discovery state back to GNL to Relogin attempt */
		if (qla_dual_mode_enabled(vha) ||
		    qla_ini_mode_enabled(vha)) {
			fcport->disc_state = DSC_GNL;
			set_bit(RELOGIN_NEEDED, &vha->dpc_flags);
		}
		return;
	case PDS_LOGO_PENDING:
	case PDS_PORT_UNAVAILABLE:
	default:
		ql_dbg(ql_dbg_disc, vha, 0x20d5, "%s %d %8phC post del sess\n",
		    __func__, __LINE__, fcport->port_name);
		qlt_schedule_sess_for_deletion(fcport);
		return;
	}
	__qla24xx_handle_gpdb_event(vha, ea);
} /* gpdb event */

static void qla_chk_n2n_b4_login(struct scsi_qla_host *vha, fc_port_t *fcport)
{
	u8 login = 0;
	int rc;

	if (qla_tgt_mode_enabled(vha))
		return;

	if (qla_dual_mode_enabled(vha)) {
		if (N2N_TOPO(vha->hw)) {
			u64 mywwn, wwn;

			mywwn = wwn_to_u64(vha->port_name);
			wwn = wwn_to_u64(fcport->port_name);
			if (mywwn > wwn)
				login = 1;
			else if ((fcport->fw_login_state == DSC_LS_PLOGI_COMP)
			    && time_after_eq(jiffies,
				    fcport->plogi_nack_done_deadline))
				login = 1;
		} else {
			login = 1;
		}
	} else {
		/* initiator mode */
		login = 1;
	}

	if (login && fcport->login_retry) {
		fcport->login_retry--;
		if (fcport->loop_id == FC_NO_LOOP_ID) {
			fcport->fw_login_state = DSC_LS_PORT_UNAVAIL;
			rc = qla2x00_find_new_loop_id(vha, fcport);
			if (rc) {
				ql_dbg(ql_dbg_disc, vha, 0x20e6,
				    "%s %d %8phC post del sess - out of loopid\n",
				    __func__, __LINE__, fcport->port_name);
				fcport->scan_state = 0;
				qlt_schedule_sess_for_deletion(fcport);
				return;
			}
		}
		ql_dbg(ql_dbg_disc, vha, 0x20bf,
		    "%s %d %8phC post login\n",
		    __func__, __LINE__, fcport->port_name);
		qla2x00_post_async_login_work(vha, fcport, NULL);
	}
}

int qla24xx_fcport_handle_login(struct scsi_qla_host *vha, fc_port_t *fcport)
{
	u16 data[2];
	u64 wwn;
	u16 sec;

	ql_dbg(ql_dbg_disc + ql_dbg_verbose, vha, 0x20d8,
	    "%s %8phC DS %d LS %d P %d fl %x confl %p rscn %d|%d login %d lid %d scan %d\n",
	    __func__, fcport->port_name, fcport->disc_state,
	    fcport->fw_login_state, fcport->login_pause, fcport->flags,
	    fcport->conflict, fcport->last_rscn_gen, fcport->rscn_gen,
	    fcport->login_gen, fcport->loop_id, fcport->scan_state);

	if (fcport->scan_state != QLA_FCPORT_FOUND)
		return 0;

	if ((fcport->loop_id != FC_NO_LOOP_ID) &&
	    ((fcport->fw_login_state == DSC_LS_PLOGI_PEND) ||
	     (fcport->fw_login_state == DSC_LS_PRLI_PEND)))
		return 0;

	if (fcport->fw_login_state == DSC_LS_PLOGI_COMP) {
		if (time_before_eq(jiffies, fcport->plogi_nack_done_deadline)) {
			set_bit(RELOGIN_NEEDED, &vha->dpc_flags);
			return 0;
		}
	}

	/* for pure Target Mode. Login will not be initiated */
	if (vha->host->active_mode == MODE_TARGET)
		return 0;

	if (fcport->flags & FCF_ASYNC_SENT) {
		set_bit(RELOGIN_NEEDED, &vha->dpc_flags);
		return 0;
	}

	switch (fcport->disc_state) {
	case DSC_DELETED:
		wwn = wwn_to_u64(fcport->node_name);
		switch (vha->hw->current_topology) {
		case ISP_CFG_N:
			if (fcport_is_smaller(fcport)) {
				/* this adapter is bigger */
				if (fcport->login_retry) {
					if (fcport->loop_id == FC_NO_LOOP_ID) {
						qla2x00_find_new_loop_id(vha,
						    fcport);
						fcport->fw_login_state =
						    DSC_LS_PORT_UNAVAIL;
					}
					fcport->login_retry--;
					qla_post_els_plogi_work(vha, fcport);
				} else {
					ql_log(ql_log_info, vha, 0x705d,
					    "Unable to reach remote port %8phC",
					    fcport->port_name);
				}
			} else {
				qla24xx_post_gnl_work(vha, fcport);
			}
			break;
		default:
			if (wwn == 0)    {
				ql_dbg(ql_dbg_disc, vha, 0xffff,
				    "%s %d %8phC post GNNID\n",
				    __func__, __LINE__, fcport->port_name);
				qla24xx_post_gnnid_work(vha, fcport);
			} else if (fcport->loop_id == FC_NO_LOOP_ID) {
				ql_dbg(ql_dbg_disc, vha, 0x20bd,
				    "%s %d %8phC post gnl\n",
				    __func__, __LINE__, fcport->port_name);
				qla24xx_post_gnl_work(vha, fcport);
			} else {
				qla_chk_n2n_b4_login(vha, fcport);
			}
			break;
		}
		break;

	case DSC_GNL:
		switch (vha->hw->current_topology) {
		case ISP_CFG_N:
			if ((fcport->current_login_state & 0xf) == 0x6) {
				ql_dbg(ql_dbg_disc, vha, 0x2118,
				    "%s %d %8phC post GPDB work\n",
				    __func__, __LINE__, fcport->port_name);
				fcport->chip_reset =
					vha->hw->base_qpair->chip_reset;
				qla24xx_post_gpdb_work(vha, fcport, 0);
			}  else {
				ql_dbg(ql_dbg_disc, vha, 0x2118,
				    "%s %d %8phC post NVMe PRLI\n",
				    __func__, __LINE__, fcport->port_name);
				qla24xx_post_prli_work(vha, fcport);
			}
			break;
		default:
			if (fcport->login_pause) {
				fcport->last_rscn_gen = fcport->rscn_gen;
				fcport->last_login_gen = fcport->login_gen;
				set_bit(RELOGIN_NEEDED, &vha->dpc_flags);
				break;
			}
			qla_chk_n2n_b4_login(vha, fcport);
			break;
		}
		break;

	case DSC_LOGIN_FAILED:
		if (N2N_TOPO(vha->hw))
			qla_chk_n2n_b4_login(vha, fcport);
		else
			qlt_schedule_sess_for_deletion(fcport);
		break;

	case DSC_LOGIN_COMPLETE:
		/* recheck login state */
		data[0] = data[1] = 0;
		qla2x00_post_async_adisc_work(vha, fcport, data);
		break;

	case DSC_LOGIN_PEND:
		if (fcport->fw_login_state == DSC_LS_PLOGI_COMP)
			qla24xx_post_prli_work(vha, fcport);
		break;

	case DSC_UPD_FCPORT:
		sec =  jiffies_to_msecs(jiffies -
		    fcport->jiffies_at_registration)/1000;
		if (fcport->sec_since_registration < sec && sec &&
		    !(sec % 60)) {
			fcport->sec_since_registration = sec;
			ql_dbg(ql_dbg_disc, fcport->vha, 0xffff,
			    "%s %8phC - Slow Rport registration(%d Sec)\n",
			    __func__, fcport->port_name, sec);
		}

		if (fcport->next_disc_state != DSC_DELETE_PEND)
			fcport->next_disc_state = DSC_ADISC;
		set_bit(RELOGIN_NEEDED, &vha->dpc_flags);
		break;

	default:
		break;
	}

	return 0;
}

int qla24xx_post_newsess_work(struct scsi_qla_host *vha, port_id_t *id,
    u8 *port_name, u8 *node_name, void *pla, u8 fc4_type)
{
	struct qla_work_evt *e;
	e = qla2x00_alloc_work(vha, QLA_EVT_NEW_SESS);
	if (!e)
		return QLA_FUNCTION_FAILED;

	e->u.new_sess.id = *id;
	e->u.new_sess.pla = pla;
	e->u.new_sess.fc4_type = fc4_type;
	memcpy(e->u.new_sess.port_name, port_name, WWN_SIZE);
	if (node_name)
		memcpy(e->u.new_sess.node_name, node_name, WWN_SIZE);

	return qla2x00_post_work(vha, e);
}

static
void qla24xx_handle_relogin_event(scsi_qla_host_t *vha,
	struct event_arg *ea)
{
	fc_port_t *fcport = ea->fcport;

	ql_dbg(ql_dbg_disc, vha, 0x2102,
	    "%s %8phC DS %d LS %d P %d del %d cnfl %p rscn %d|%d login %d|%d fl %x\n",
	    __func__, fcport->port_name, fcport->disc_state,
	    fcport->fw_login_state, fcport->login_pause,
	    fcport->deleted, fcport->conflict,
	    fcport->last_rscn_gen, fcport->rscn_gen,
	    fcport->last_login_gen, fcport->login_gen,
	    fcport->flags);

	if ((fcport->fw_login_state == DSC_LS_PLOGI_PEND) ||
	    (fcport->fw_login_state == DSC_LS_PRLI_PEND))
		return;

	if (fcport->fw_login_state == DSC_LS_PLOGI_COMP) {
		if (time_before_eq(jiffies, fcport->plogi_nack_done_deadline)) {
			set_bit(RELOGIN_NEEDED, &vha->dpc_flags);
			return;
		}
	}

	if (fcport->last_rscn_gen != fcport->rscn_gen) {
		ql_dbg(ql_dbg_disc, vha, 0x20e9, "%s %d %8phC post gidpn\n",
		    __func__, __LINE__, fcport->port_name);

		return;
	}

	qla24xx_fcport_handle_login(vha, fcport);
}


static void qla_handle_els_plogi_done(scsi_qla_host_t *vha,
				      struct event_arg *ea)
{
	ql_dbg(ql_dbg_disc, vha, 0x2118,
	    "%s %d %8phC post PRLI\n",
	    __func__, __LINE__, ea->fcport->port_name);
	qla24xx_post_prli_work(vha, ea->fcport);
}

void qla2x00_fcport_event_handler(scsi_qla_host_t *vha, struct event_arg *ea)
{
	fc_port_t *fcport;

	switch (ea->event) {
	case FCME_RELOGIN:
		if (test_bit(UNLOADING, &vha->dpc_flags))
			return;

		qla24xx_handle_relogin_event(vha, ea);
		break;
	case FCME_RSCN:
		if (test_bit(UNLOADING, &vha->dpc_flags))
			return;
		{
			unsigned long flags;
			fcport = qla2x00_find_fcport_by_nportid
				(vha, &ea->id, 1);
			if (fcport) {
				fcport->scan_needed = 1;
				fcport->rscn_gen++;
			}

			spin_lock_irqsave(&vha->work_lock, flags);
			if (vha->scan.scan_flags == 0) {
				ql_dbg(ql_dbg_disc, vha, 0xffff,
				    "%s: schedule\n", __func__);
				vha->scan.scan_flags |= SF_QUEUED;
				schedule_delayed_work(&vha->scan.scan_work, 5);
			}
			spin_unlock_irqrestore(&vha->work_lock, flags);
		}
		break;
	case FCME_GNL_DONE:
		qla24xx_handle_gnl_done_event(vha, ea);
		break;
	case FCME_GPSC_DONE:
		qla24xx_handle_gpsc_event(vha, ea);
		break;
	case FCME_PLOGI_DONE:	/* Initiator side sent LLIOCB */
		qla24xx_handle_plogi_done_event(vha, ea);
		break;
	case FCME_PRLI_DONE:
		qla24xx_handle_prli_done_event(vha, ea);
		break;
	case FCME_GPDB_DONE:
		qla24xx_handle_gpdb_event(vha, ea);
		break;
	case FCME_GPNID_DONE:
		qla24xx_handle_gpnid_event(vha, ea);
		break;
	case FCME_GFFID_DONE:
		qla24xx_handle_gffid_event(vha, ea);
		break;
	case FCME_ADISC_DONE:
		qla24xx_handle_adisc_event(vha, ea);
		break;
	case FCME_GNNID_DONE:
		qla24xx_handle_gnnid_event(vha, ea);
		break;
	case FCME_GFPNID_DONE:
		qla24xx_handle_gfpnid_event(vha, ea);
		break;
	case FCME_ELS_PLOGI_DONE:
		qla_handle_els_plogi_done(vha, ea);
		break;
	default:
		BUG_ON(1);
		break;
	}
}

/*
 * RSCN(s) came in for this fcport, but the RSCN(s) was not able
 * to be consumed by the fcport
 */
void qla_rscn_replay(fc_port_t *fcport)
{
       struct event_arg ea;

       switch (fcport->disc_state) {
       case DSC_DELETE_PEND:
               return;
       default:
               break;
       }

       if (fcport->scan_needed) {
               memset(&ea, 0, sizeof(ea));
               ea.event = FCME_RSCN;
               ea.id = fcport->d_id;
               ea.id.b.rsvd_1 = RSCN_PORT_ADDR;
               qla2x00_fcport_event_handler(fcport->vha, &ea);
	}
}

static void
qla2x00_tmf_iocb_timeout(void *data)
{
	srb_t *sp = data;
	struct srb_iocb *tmf = &sp->u.iocb_cmd;

	tmf->u.tmf.comp_status = CS_TIMEOUT;
	complete(&tmf->u.tmf.comp);
}

static void
qla2x00_tmf_sp_done(void *ptr, int res)
{
	srb_t *sp = ptr;
	struct srb_iocb *tmf = &sp->u.iocb_cmd;

	complete(&tmf->u.tmf.comp);
}

int
qla2x00_async_tm_cmd(fc_port_t *fcport, uint32_t flags, uint32_t lun,
	uint32_t tag)
{
	struct scsi_qla_host *vha = fcport->vha;
	struct srb_iocb *tm_iocb;
	srb_t *sp;
	int rval = QLA_FUNCTION_FAILED;

	sp = qla2x00_get_sp(vha, fcport, GFP_KERNEL);
	if (!sp)
		goto done;

	tm_iocb = &sp->u.iocb_cmd;
	sp->type = SRB_TM_CMD;
	sp->name = "tmf";

	tm_iocb->timeout = qla2x00_tmf_iocb_timeout;
	init_completion(&tm_iocb->u.tmf.comp);
	qla2x00_init_timer(sp, qla2x00_get_async_timeout(vha));

	tm_iocb->u.tmf.flags = flags;
	tm_iocb->u.tmf.lun = lun;
	tm_iocb->u.tmf.data = tag;
	sp->done = qla2x00_tmf_sp_done;

	ql_dbg(ql_dbg_taskm, vha, 0x802f,
	    "Async-tmf hdl=%x loop-id=%x portid=%02x%02x%02x.\n",
	    sp->handle, fcport->loop_id, fcport->d_id.b.domain,
	    fcport->d_id.b.area, fcport->d_id.b.al_pa);

	rval = qla2x00_start_sp(sp);
	if (rval != QLA_SUCCESS)
		goto done_free_sp;
	wait_for_completion(&tm_iocb->u.tmf.comp);

	rval = tm_iocb->u.tmf.data;

	if (rval != QLA_SUCCESS) {
		ql_log(ql_log_warn, vha, 0x8030,
		    "TM IOCB failed (%x).\n", rval);
	}

	if (!test_bit(UNLOADING, &vha->dpc_flags) && !IS_QLAFX00(vha->hw)) {
		flags = tm_iocb->u.tmf.flags;
		lun = (uint16_t)tm_iocb->u.tmf.lun;

		/* Issue Marker IOCB */
		qla2x00_marker(vha, vha->hw->base_qpair,
		    fcport->loop_id, lun,
		    flags == TCF_LUN_RESET ? MK_SYNC_ID_LUN : MK_SYNC_ID);
	}

done_free_sp:
	sp->free(sp);
	fcport->flags &= ~FCF_ASYNC_SENT;
done:
	return rval;
}

static void
qla24xx_abort_iocb_timeout(void *data)
{
	srb_t *sp = data;
	struct srb_iocb *abt = &sp->u.iocb_cmd;

	abt->u.abt.comp_status = CS_TIMEOUT;
	sp->done(sp, QLA_FUNCTION_TIMEOUT);
}

static void
qla24xx_abort_sp_done(void *ptr, int res)
{
	srb_t *sp = ptr;
	struct srb_iocb *abt = &sp->u.iocb_cmd;

	if (del_timer(&sp->u.iocb_cmd.timer)) {
		if (sp->flags & SRB_WAKEUP_ON_COMP)
			complete(&abt->u.abt.comp);
		else
			sp->free(sp);
	}
}

int
qla24xx_async_abort_cmd(srb_t *cmd_sp, bool wait)
{
	scsi_qla_host_t *vha = cmd_sp->vha;
	struct srb_iocb *abt_iocb;
	srb_t *sp;
	int rval = QLA_FUNCTION_FAILED;

	sp = qla2xxx_get_qpair_sp(cmd_sp->vha, cmd_sp->qpair, cmd_sp->fcport,
	    GFP_ATOMIC);
	if (!sp)
		goto done;

	abt_iocb = &sp->u.iocb_cmd;
	sp->type = SRB_ABT_CMD;
	sp->name = "abort";
	sp->qpair = cmd_sp->qpair;
	if (wait)
		sp->flags = SRB_WAKEUP_ON_COMP;

	abt_iocb->timeout = qla24xx_abort_iocb_timeout;
	init_completion(&abt_iocb->u.abt.comp);
	/* FW can send 2 x ABTS's timeout/20s */
	qla2x00_init_timer(sp, 42);

	abt_iocb->u.abt.cmd_hndl = cmd_sp->handle;
	abt_iocb->u.abt.req_que_no = cpu_to_le16(cmd_sp->qpair->req->id);

	sp->done = qla24xx_abort_sp_done;

	ql_dbg(ql_dbg_async, vha, 0x507c,
	    "Abort command issued - hdl=%x, type=%x\n",
	    cmd_sp->handle, cmd_sp->type);

	rval = qla2x00_start_sp(sp);
	if (rval != QLA_SUCCESS)
		goto done_free_sp;

	if (wait) {
		wait_for_completion(&abt_iocb->u.abt.comp);
		rval = abt_iocb->u.abt.comp_status == CS_COMPLETE ?
			QLA_SUCCESS : QLA_FUNCTION_FAILED;
	} else {
		goto done;
	}

done_free_sp:
	sp->free(sp);
done:
	return rval;
}

int
qla24xx_async_abort_command(srb_t *sp)
{
	unsigned long   flags = 0;

	uint32_t	handle;
	fc_port_t	*fcport = sp->fcport;
	struct qla_qpair *qpair = sp->qpair;
	struct scsi_qla_host *vha = fcport->vha;
	struct req_que *req = qpair->req;

	spin_lock_irqsave(qpair->qp_lock_ptr, flags);
	for (handle = 1; handle < req->num_outstanding_cmds; handle++) {
		if (req->outstanding_cmds[handle] == sp)
			break;
	}
	spin_unlock_irqrestore(qpair->qp_lock_ptr, flags);

	if (handle == req->num_outstanding_cmds) {
		/* Command not found. */
		return QLA_FUNCTION_FAILED;
	}
	if (sp->type == SRB_FXIOCB_DCMD)
		return qlafx00_fx_disc(vha, &vha->hw->mr.fcport,
		    FXDISC_ABORT_IOCTL);

	return qla24xx_async_abort_cmd(sp, true);
}

static void
qla24xx_handle_prli_done_event(struct scsi_qla_host *vha, struct event_arg *ea)
{
	switch (ea->data[0]) {
	case MBS_COMMAND_COMPLETE:
		ql_dbg(ql_dbg_disc, vha, 0x2118,
		    "%s %d %8phC post gpdb\n",
		    __func__, __LINE__, ea->fcport->port_name);

		ea->fcport->chip_reset = vha->hw->base_qpair->chip_reset;
		ea->fcport->logout_on_delete = 1;
		ea->fcport->nvme_prli_service_param = ea->iop[0];
		if (ea->iop[0] & NVME_PRLI_SP_FIRST_BURST)
			ea->fcport->nvme_first_burst_size =
			    (ea->iop[1] & 0xffff) * 512;
		else
			ea->fcport->nvme_first_burst_size = 0;
		qla24xx_post_gpdb_work(vha, ea->fcport, 0);
		break;
	default:
		if ((ea->iop[0] == LSC_SCODE_ELS_REJECT) &&
		    (ea->iop[1] == 0x50000)) {   /* reson 5=busy expl:0x0 */
			set_bit(RELOGIN_NEEDED, &vha->dpc_flags);
			ea->fcport->fw_login_state = DSC_LS_PLOGI_COMP;
			break;
		}

		if (ea->fcport->n2n_flag) {
			ql_dbg(ql_dbg_disc, vha, 0x2118,
				"%s %d %8phC post fc4 prli\n",
				__func__, __LINE__, ea->fcport->port_name);
			ea->fcport->fc4f_nvme = 0;
			ea->fcport->n2n_flag = 0;
			qla24xx_post_prli_work(vha, ea->fcport);
		}
		ql_dbg(ql_dbg_disc, vha, 0x2119,
		    "%s %d %8phC unhandle event of %x\n",
		    __func__, __LINE__, ea->fcport->port_name, ea->data[0]);
		break;
	}
}

static void
qla24xx_handle_plogi_done_event(struct scsi_qla_host *vha, struct event_arg *ea)
{
	port_id_t cid;	/* conflict Nport id */
	u16 lid;
	struct fc_port *conflict_fcport;
	unsigned long flags;
	struct fc_port *fcport = ea->fcport;

	ql_dbg(ql_dbg_disc, vha, 0xffff,
	    "%s %8phC DS %d LS %d rc %d login %d|%d rscn %d|%d data %x|%x iop %x|%x\n",
	    __func__, fcport->port_name, fcport->disc_state,
	    fcport->fw_login_state, ea->rc, ea->sp->gen2, fcport->login_gen,
	    ea->sp->gen1, fcport->rscn_gen,
	    ea->data[0], ea->data[1], ea->iop[0], ea->iop[1]);

	if ((fcport->fw_login_state == DSC_LS_PLOGI_PEND) ||
	    (fcport->fw_login_state == DSC_LS_PRLI_PEND)) {
		ql_dbg(ql_dbg_disc, vha, 0x20ea,
		    "%s %d %8phC Remote is trying to login\n",
		    __func__, __LINE__, fcport->port_name);
		return;
	}

	if (fcport->disc_state == DSC_DELETE_PEND)
		return;

	if (ea->sp->gen2 != fcport->login_gen) {
		/* target side must have changed it. */
		ql_dbg(ql_dbg_disc, vha, 0x20d3,
		    "%s %8phC generation changed\n",
		    __func__, fcport->port_name);
		set_bit(RELOGIN_NEEDED, &vha->dpc_flags);
		return;
	} else if (ea->sp->gen1 != fcport->rscn_gen) {
		ql_dbg(ql_dbg_disc, vha, 0x20d3,
		    "%s %8phC RSCN generation changed\n",
		    __func__, fcport->port_name);
		qla_rscn_replay(fcport);
		qlt_schedule_sess_for_deletion(fcport);
		return;
	}

	switch (ea->data[0]) {
	case MBS_COMMAND_COMPLETE:
		/*
		 * Driver must validate login state - If PRLI not complete,
		 * force a relogin attempt via implicit LOGO, PLOGI, and PRLI
		 * requests.
		 */
		if (ea->fcport->fc4f_nvme) {
			ql_dbg(ql_dbg_disc, vha, 0x2117,
				"%s %d %8phC post prli\n",
				__func__, __LINE__, ea->fcport->port_name);
			qla24xx_post_prli_work(vha, ea->fcport);
		} else {
			ql_dbg(ql_dbg_disc, vha, 0x20ea,
			    "%s %d %8phC LoopID 0x%x in use with %06x. post gnl\n",
			    __func__, __LINE__, ea->fcport->port_name,
			    ea->fcport->loop_id, ea->fcport->d_id.b24);

			set_bit(ea->fcport->loop_id, vha->hw->loop_id_map);
			spin_lock_irqsave(&vha->hw->tgt.sess_lock, flags);
			ea->fcport->chip_reset = vha->hw->base_qpair->chip_reset;
			ea->fcport->logout_on_delete = 1;
			ea->fcport->send_els_logo = 0;
			ea->fcport->fw_login_state = DSC_LS_PRLI_COMP;
			spin_unlock_irqrestore(&vha->hw->tgt.sess_lock, flags);

			qla24xx_post_gpdb_work(vha, ea->fcport, 0);
		}
		break;
	case MBS_COMMAND_ERROR:
		ql_dbg(ql_dbg_disc, vha, 0x20eb, "%s %d %8phC cmd error %x\n",
		    __func__, __LINE__, ea->fcport->port_name, ea->data[1]);

		ea->fcport->flags &= ~FCF_ASYNC_SENT;
		ea->fcport->disc_state = DSC_LOGIN_FAILED;
		if (ea->data[1] & QLA_LOGIO_LOGIN_RETRIED)
			set_bit(RELOGIN_NEEDED, &vha->dpc_flags);
		else
			qla2x00_mark_device_lost(vha, ea->fcport, 1, 0);
		break;
	case MBS_LOOP_ID_USED:
		/* data[1] = IO PARAM 1 = nport ID  */
		cid.b.domain = (ea->iop[1] >> 16) & 0xff;
		cid.b.area   = (ea->iop[1] >>  8) & 0xff;
		cid.b.al_pa  = ea->iop[1] & 0xff;
		cid.b.rsvd_1 = 0;

		ql_dbg(ql_dbg_disc, vha, 0x20ec,
		    "%s %d %8phC lid %#x in use with pid %06x post gnl\n",
		    __func__, __LINE__, ea->fcport->port_name,
		    ea->fcport->loop_id, cid.b24);

		set_bit(ea->fcport->loop_id, vha->hw->loop_id_map);
		ea->fcport->loop_id = FC_NO_LOOP_ID;
		qla24xx_post_gnl_work(vha, ea->fcport);
		break;
	case MBS_PORT_ID_USED:
		lid = ea->iop[1] & 0xffff;
		qlt_find_sess_invalidate_other(vha,
		    wwn_to_u64(ea->fcport->port_name),
		    ea->fcport->d_id, lid, &conflict_fcport);

		if (conflict_fcport) {
			/*
			 * Another fcport share the same loop_id/nport id.
			 * Conflict fcport needs to finish cleanup before this
			 * fcport can proceed to login.
			 */
			conflict_fcport->conflict = ea->fcport;
			ea->fcport->login_pause = 1;

			ql_dbg(ql_dbg_disc, vha, 0x20ed,
			    "%s %d %8phC NPortId %06x inuse with loopid 0x%x. post gidpn\n",
			    __func__, __LINE__, ea->fcport->port_name,
			    ea->fcport->d_id.b24, lid);
		} else {
			ql_dbg(ql_dbg_disc, vha, 0x20ed,
			    "%s %d %8phC NPortId %06x inuse with loopid 0x%x. sched delete\n",
			    __func__, __LINE__, ea->fcport->port_name,
			    ea->fcport->d_id.b24, lid);

			qla2x00_clear_loop_id(ea->fcport);
			set_bit(lid, vha->hw->loop_id_map);
			ea->fcport->loop_id = lid;
			ea->fcport->keep_nport_handle = 0;
			qlt_schedule_sess_for_deletion(ea->fcport);
		}
		break;
	}
	return;
}

void
qla2x00_async_logout_done(struct scsi_qla_host *vha, fc_port_t *fcport,
    uint16_t *data)
{
	qlt_logo_completion_handler(fcport, data[0]);
	fcport->login_gen++;
	fcport->flags &= ~FCF_ASYNC_ACTIVE;
	return;
}

/****************************************************************************/
/*                QLogic ISP2x00 Hardware Support Functions.                */
/****************************************************************************/

static int
qla83xx_nic_core_fw_load(scsi_qla_host_t *vha)
{
	int rval = QLA_SUCCESS;
	struct qla_hw_data *ha = vha->hw;
	uint32_t idc_major_ver, idc_minor_ver;
	uint16_t config[4];

	qla83xx_idc_lock(vha, 0);

	/* SV: TODO: Assign initialization timeout from
	 * flash-info / other param
	 */
	ha->fcoe_dev_init_timeout = QLA83XX_IDC_INITIALIZATION_TIMEOUT;
	ha->fcoe_reset_timeout = QLA83XX_IDC_RESET_ACK_TIMEOUT;

	/* Set our fcoe function presence */
	if (__qla83xx_set_drv_presence(vha) != QLA_SUCCESS) {
		ql_dbg(ql_dbg_p3p, vha, 0xb077,
		    "Error while setting DRV-Presence.\n");
		rval = QLA_FUNCTION_FAILED;
		goto exit;
	}

	/* Decide the reset ownership */
	qla83xx_reset_ownership(vha);

	/*
	 * On first protocol driver load:
	 * Init-Owner: Set IDC-Major-Version and Clear IDC-Lock-Recovery
	 * register.
	 * Others: Check compatibility with current IDC Major version.
	 */
	qla83xx_rd_reg(vha, QLA83XX_IDC_MAJOR_VERSION, &idc_major_ver);
	if (ha->flags.nic_core_reset_owner) {
		/* Set IDC Major version */
		idc_major_ver = QLA83XX_SUPP_IDC_MAJOR_VERSION;
		qla83xx_wr_reg(vha, QLA83XX_IDC_MAJOR_VERSION, idc_major_ver);

		/* Clearing IDC-Lock-Recovery register */
		qla83xx_wr_reg(vha, QLA83XX_IDC_LOCK_RECOVERY, 0);
	} else if (idc_major_ver != QLA83XX_SUPP_IDC_MAJOR_VERSION) {
		/*
		 * Clear further IDC participation if we are not compatible with
		 * the current IDC Major Version.
		 */
		ql_log(ql_log_warn, vha, 0xb07d,
		    "Failing load, idc_major_ver=%d, expected_major_ver=%d.\n",
		    idc_major_ver, QLA83XX_SUPP_IDC_MAJOR_VERSION);
		__qla83xx_clear_drv_presence(vha);
		rval = QLA_FUNCTION_FAILED;
		goto exit;
	}
	/* Each function sets its supported Minor version. */
	qla83xx_rd_reg(vha, QLA83XX_IDC_MINOR_VERSION, &idc_minor_ver);
	idc_minor_ver |= (QLA83XX_SUPP_IDC_MINOR_VERSION << (ha->portnum * 2));
	qla83xx_wr_reg(vha, QLA83XX_IDC_MINOR_VERSION, idc_minor_ver);

	if (ha->flags.nic_core_reset_owner) {
		memset(config, 0, sizeof(config));
		if (!qla81xx_get_port_config(vha, config))
			qla83xx_wr_reg(vha, QLA83XX_IDC_DEV_STATE,
			    QLA8XXX_DEV_READY);
	}

	rval = qla83xx_idc_state_handler(vha);

exit:
	qla83xx_idc_unlock(vha, 0);

	return rval;
}

/*
* qla2x00_initialize_adapter
*      Initialize board.
*
* Input:
*      ha = adapter block pointer.
*
* Returns:
*      0 = success
*/
int
qla2x00_initialize_adapter(scsi_qla_host_t *vha)
{
	int	rval;
	struct qla_hw_data *ha = vha->hw;
	struct req_que *req = ha->req_q_map[0];
	struct device_reg_24xx __iomem *reg = &ha->iobase->isp24;

	memset(&vha->qla_stats, 0, sizeof(vha->qla_stats));
	memset(&vha->fc_host_stat, 0, sizeof(vha->fc_host_stat));

	/* Clear adapter flags. */
	vha->flags.online = 0;
	ha->flags.chip_reset_done = 0;
	vha->flags.reset_active = 0;
	ha->flags.pci_channel_io_perm_failure = 0;
	ha->flags.eeh_busy = 0;
	vha->qla_stats.jiffies_at_last_reset = get_jiffies_64();
	atomic_set(&vha->loop_down_timer, LOOP_DOWN_TIME);
	atomic_set(&vha->loop_state, LOOP_DOWN);
	vha->device_flags = DFLG_NO_CABLE;
	vha->dpc_flags = 0;
	vha->flags.management_server_logged_in = 0;
	vha->marker_needed = 0;
	ha->isp_abort_cnt = 0;
	ha->beacon_blink_led = 0;

	set_bit(0, ha->req_qid_map);
	set_bit(0, ha->rsp_qid_map);

	ql_dbg(ql_dbg_init, vha, 0x0040,
	    "Configuring PCI space...\n");
	rval = ha->isp_ops->pci_config(vha);
	if (rval) {
		ql_log(ql_log_warn, vha, 0x0044,
		    "Unable to configure PCI space.\n");
		return (rval);
	}

	ha->isp_ops->reset_chip(vha);

	/* Check for secure flash support */
	if (IS_QLA28XX(ha)) {
		if (RD_REG_DWORD(&reg->mailbox12) & BIT_0) {
			ql_log(ql_log_info, vha, 0xffff, "Adapter is Secure\n");
			ha->flags.secure_adapter = 1;
		}
	}


	rval = qla2xxx_get_flash_info(vha);
	if (rval) {
		ql_log(ql_log_fatal, vha, 0x004f,
		    "Unable to validate FLASH data.\n");
		return rval;
	}

	if (IS_QLA8044(ha)) {
		qla8044_read_reset_template(vha);

		/* NOTE: If ql2xdontresethba==1, set IDC_CTRL DONTRESET_BIT0.
		 * If DONRESET_BIT0 is set, drivers should not set dev_state
		 * to NEED_RESET. But if NEED_RESET is set, drivers should
		 * should honor the reset. */
		if (ql2xdontresethba == 1)
			qla8044_set_idc_dontreset(vha);
	}

	ha->isp_ops->get_flash_version(vha, req->ring);
	ql_dbg(ql_dbg_init, vha, 0x0061,
	    "Configure NVRAM parameters...\n");

	ha->isp_ops->nvram_config(vha);

	if (ha->flags.disable_serdes) {
		/* Mask HBA via NVRAM settings? */
		ql_log(ql_log_info, vha, 0x0077,
		    "Masking HBA WWPN %8phN (via NVRAM).\n", vha->port_name);
		return QLA_FUNCTION_FAILED;
	}

	ql_dbg(ql_dbg_init, vha, 0x0078,
	    "Verifying loaded RISC code...\n");

	if (qla2x00_isp_firmware(vha) != QLA_SUCCESS) {
		rval = ha->isp_ops->chip_diag(vha);
		if (rval)
			return (rval);
		rval = qla2x00_setup_chip(vha);
		if (rval)
			return (rval);
	}

	if (IS_QLA84XX(ha)) {
		ha->cs84xx = qla84xx_get_chip(vha);
		if (!ha->cs84xx) {
			ql_log(ql_log_warn, vha, 0x00d0,
			    "Unable to configure ISP84XX.\n");
			return QLA_FUNCTION_FAILED;
		}
	}

	if (qla_ini_mode_enabled(vha) || qla_dual_mode_enabled(vha))
		rval = qla2x00_init_rings(vha);

	ha->flags.chip_reset_done = 1;

	if (rval == QLA_SUCCESS && IS_QLA84XX(ha)) {
		/* Issue verify 84xx FW IOCB to complete 84xx initialization */
		rval = qla84xx_init_chip(vha);
		if (rval != QLA_SUCCESS) {
			ql_log(ql_log_warn, vha, 0x00d4,
			    "Unable to initialize ISP84XX.\n");
			qla84xx_put_chip(vha);
		}
	}

	/* Load the NIC Core f/w if we are the first protocol driver. */
	if (IS_QLA8031(ha)) {
		rval = qla83xx_nic_core_fw_load(vha);
		if (rval)
			ql_log(ql_log_warn, vha, 0x0124,
			    "Error in initializing NIC Core f/w.\n");
	}

	if (IS_QLA24XX_TYPE(ha) || IS_QLA25XX(ha))
		qla24xx_read_fcp_prio_cfg(vha);

	if (IS_P3P_TYPE(ha))
		qla82xx_set_driver_version(vha, QLA2XXX_VERSION);
	else
		qla25xx_set_driver_version(vha, QLA2XXX_VERSION);

	return (rval);
}

/**
 * qla2100_pci_config() - Setup ISP21xx PCI configuration registers.
 * @vha: HA context
 *
 * Returns 0 on success.
 */
int
qla2100_pci_config(scsi_qla_host_t *vha)
{
	uint16_t w;
	unsigned long flags;
	struct qla_hw_data *ha = vha->hw;
	struct device_reg_2xxx __iomem *reg = &ha->iobase->isp;

	pci_set_master(ha->pdev);
	pci_try_set_mwi(ha->pdev);

	pci_read_config_word(ha->pdev, PCI_COMMAND, &w);
	w |= (PCI_COMMAND_PARITY | PCI_COMMAND_SERR);
	pci_write_config_word(ha->pdev, PCI_COMMAND, w);

	pci_disable_rom(ha->pdev);

	/* Get PCI bus information. */
	spin_lock_irqsave(&ha->hardware_lock, flags);
	ha->pci_attr = RD_REG_WORD(&reg->ctrl_status);
	spin_unlock_irqrestore(&ha->hardware_lock, flags);

	return QLA_SUCCESS;
}

/**
 * qla2300_pci_config() - Setup ISP23xx PCI configuration registers.
 * @vha: HA context
 *
 * Returns 0 on success.
 */
int
qla2300_pci_config(scsi_qla_host_t *vha)
{
	uint16_t	w;
	unsigned long   flags = 0;
	uint32_t	cnt;
	struct qla_hw_data *ha = vha->hw;
	struct device_reg_2xxx __iomem *reg = &ha->iobase->isp;

	pci_set_master(ha->pdev);
	pci_try_set_mwi(ha->pdev);

	pci_read_config_word(ha->pdev, PCI_COMMAND, &w);
	w |= (PCI_COMMAND_PARITY | PCI_COMMAND_SERR);

	if (IS_QLA2322(ha) || IS_QLA6322(ha))
		w &= ~PCI_COMMAND_INTX_DISABLE;
	pci_write_config_word(ha->pdev, PCI_COMMAND, w);

	/*
	 * If this is a 2300 card and not 2312, reset the
	 * COMMAND_INVALIDATE due to a bug in the 2300. Unfortunately,
	 * the 2310 also reports itself as a 2300 so we need to get the
	 * fb revision level -- a 6 indicates it really is a 2300 and
	 * not a 2310.
	 */
	if (IS_QLA2300(ha)) {
		spin_lock_irqsave(&ha->hardware_lock, flags);

		/* Pause RISC. */
		WRT_REG_WORD(&reg->hccr, HCCR_PAUSE_RISC);
		for (cnt = 0; cnt < 30000; cnt++) {
			if ((RD_REG_WORD(&reg->hccr) & HCCR_RISC_PAUSE) != 0)
				break;

			udelay(10);
		}

		/* Select FPM registers. */
		WRT_REG_WORD(&reg->ctrl_status, 0x20);
		RD_REG_WORD(&reg->ctrl_status);

		/* Get the fb rev level */
		ha->fb_rev = RD_FB_CMD_REG(ha, reg);

		if (ha->fb_rev == FPM_2300)
			pci_clear_mwi(ha->pdev);

		/* Deselect FPM registers. */
		WRT_REG_WORD(&reg->ctrl_status, 0x0);
		RD_REG_WORD(&reg->ctrl_status);

		/* Release RISC module. */
		WRT_REG_WORD(&reg->hccr, HCCR_RELEASE_RISC);
		for (cnt = 0; cnt < 30000; cnt++) {
			if ((RD_REG_WORD(&reg->hccr) & HCCR_RISC_PAUSE) == 0)
				break;

			udelay(10);
		}

		spin_unlock_irqrestore(&ha->hardware_lock, flags);
	}

	pci_write_config_byte(ha->pdev, PCI_LATENCY_TIMER, 0x80);

	pci_disable_rom(ha->pdev);

	/* Get PCI bus information. */
	spin_lock_irqsave(&ha->hardware_lock, flags);
	ha->pci_attr = RD_REG_WORD(&reg->ctrl_status);
	spin_unlock_irqrestore(&ha->hardware_lock, flags);

	return QLA_SUCCESS;
}

/**
 * qla24xx_pci_config() - Setup ISP24xx PCI configuration registers.
 * @vha: HA context
 *
 * Returns 0 on success.
 */
int
qla24xx_pci_config(scsi_qla_host_t *vha)
{
	uint16_t w;
	unsigned long flags = 0;
	struct qla_hw_data *ha = vha->hw;
	struct device_reg_24xx __iomem *reg = &ha->iobase->isp24;

	pci_set_master(ha->pdev);
	pci_try_set_mwi(ha->pdev);

	pci_read_config_word(ha->pdev, PCI_COMMAND, &w);
	w |= (PCI_COMMAND_PARITY | PCI_COMMAND_SERR);
	w &= ~PCI_COMMAND_INTX_DISABLE;
	pci_write_config_word(ha->pdev, PCI_COMMAND, w);

	pci_write_config_byte(ha->pdev, PCI_LATENCY_TIMER, 0x80);

	/* PCI-X -- adjust Maximum Memory Read Byte Count (2048). */
	if (pci_find_capability(ha->pdev, PCI_CAP_ID_PCIX))
		pcix_set_mmrbc(ha->pdev, 2048);

	/* PCIe -- adjust Maximum Read Request Size (2048). */
	if (pci_is_pcie(ha->pdev))
		pcie_set_readrq(ha->pdev, 4096);

	pci_disable_rom(ha->pdev);

	ha->chip_revision = ha->pdev->revision;

	/* Get PCI bus information. */
	spin_lock_irqsave(&ha->hardware_lock, flags);
	ha->pci_attr = RD_REG_DWORD(&reg->ctrl_status);
	spin_unlock_irqrestore(&ha->hardware_lock, flags);

	return QLA_SUCCESS;
}

/**
 * qla25xx_pci_config() - Setup ISP25xx PCI configuration registers.
 * @vha: HA context
 *
 * Returns 0 on success.
 */
int
qla25xx_pci_config(scsi_qla_host_t *vha)
{
	uint16_t w;
	struct qla_hw_data *ha = vha->hw;

	pci_set_master(ha->pdev);
	pci_try_set_mwi(ha->pdev);

	pci_read_config_word(ha->pdev, PCI_COMMAND, &w);
	w |= (PCI_COMMAND_PARITY | PCI_COMMAND_SERR);
	w &= ~PCI_COMMAND_INTX_DISABLE;
	pci_write_config_word(ha->pdev, PCI_COMMAND, w);

	/* PCIe -- adjust Maximum Read Request Size (2048). */
	if (pci_is_pcie(ha->pdev))
		pcie_set_readrq(ha->pdev, 4096);

	pci_disable_rom(ha->pdev);

	ha->chip_revision = ha->pdev->revision;

	return QLA_SUCCESS;
}

/**
 * qla2x00_isp_firmware() - Choose firmware image.
 * @vha: HA context
 *
 * Returns 0 on success.
 */
static int
qla2x00_isp_firmware(scsi_qla_host_t *vha)
{
	int  rval;
	uint16_t loop_id, topo, sw_cap;
	uint8_t domain, area, al_pa;
	struct qla_hw_data *ha = vha->hw;

	/* Assume loading risc code */
	rval = QLA_FUNCTION_FAILED;

	if (ha->flags.disable_risc_code_load) {
		ql_log(ql_log_info, vha, 0x0079, "RISC CODE NOT loaded.\n");

		/* Verify checksum of loaded RISC code. */
		rval = qla2x00_verify_checksum(vha, ha->fw_srisc_address);
		if (rval == QLA_SUCCESS) {
			/* And, verify we are not in ROM code. */
			rval = qla2x00_get_adapter_id(vha, &loop_id, &al_pa,
			    &area, &domain, &topo, &sw_cap);
		}
	}

	if (rval)
		ql_dbg(ql_dbg_init, vha, 0x007a,
		    "**** Load RISC code ****.\n");

	return (rval);
}

/**
 * qla2x00_reset_chip() - Reset ISP chip.
 * @vha: HA context
 *
 * Returns 0 on success.
 */
int
qla2x00_reset_chip(scsi_qla_host_t *vha)
{
	unsigned long   flags = 0;
	struct qla_hw_data *ha = vha->hw;
	struct device_reg_2xxx __iomem *reg = &ha->iobase->isp;
	uint32_t	cnt;
	uint16_t	cmd;
	int rval = QLA_FUNCTION_FAILED;

	if (unlikely(pci_channel_offline(ha->pdev)))
		return rval;

	ha->isp_ops->disable_intrs(ha);

	spin_lock_irqsave(&ha->hardware_lock, flags);

	/* Turn off master enable */
	cmd = 0;
	pci_read_config_word(ha->pdev, PCI_COMMAND, &cmd);
	cmd &= ~PCI_COMMAND_MASTER;
	pci_write_config_word(ha->pdev, PCI_COMMAND, cmd);

	if (!IS_QLA2100(ha)) {
		/* Pause RISC. */
		WRT_REG_WORD(&reg->hccr, HCCR_PAUSE_RISC);
		if (IS_QLA2200(ha) || IS_QLA2300(ha)) {
			for (cnt = 0; cnt < 30000; cnt++) {
				if ((RD_REG_WORD(&reg->hccr) &
				    HCCR_RISC_PAUSE) != 0)
					break;
				udelay(100);
			}
		} else {
			RD_REG_WORD(&reg->hccr);	/* PCI Posting. */
			udelay(10);
		}

		/* Select FPM registers. */
		WRT_REG_WORD(&reg->ctrl_status, 0x20);
		RD_REG_WORD(&reg->ctrl_status);		/* PCI Posting. */

		/* FPM Soft Reset. */
		WRT_REG_WORD(&reg->fpm_diag_config, 0x100);
		RD_REG_WORD(&reg->fpm_diag_config);	/* PCI Posting. */

		/* Toggle Fpm Reset. */
		if (!IS_QLA2200(ha)) {
			WRT_REG_WORD(&reg->fpm_diag_config, 0x0);
			RD_REG_WORD(&reg->fpm_diag_config); /* PCI Posting. */
		}

		/* Select frame buffer registers. */
		WRT_REG_WORD(&reg->ctrl_status, 0x10);
		RD_REG_WORD(&reg->ctrl_status);		/* PCI Posting. */

		/* Reset frame buffer FIFOs. */
		if (IS_QLA2200(ha)) {
			WRT_FB_CMD_REG(ha, reg, 0xa000);
			RD_FB_CMD_REG(ha, reg);		/* PCI Posting. */
		} else {
			WRT_FB_CMD_REG(ha, reg, 0x00fc);

			/* Read back fb_cmd until zero or 3 seconds max */
			for (cnt = 0; cnt < 3000; cnt++) {
				if ((RD_FB_CMD_REG(ha, reg) & 0xff) == 0)
					break;
				udelay(100);
			}
		}

		/* Select RISC module registers. */
		WRT_REG_WORD(&reg->ctrl_status, 0);
		RD_REG_WORD(&reg->ctrl_status);		/* PCI Posting. */

		/* Reset RISC processor. */
		WRT_REG_WORD(&reg->hccr, HCCR_RESET_RISC);
		RD_REG_WORD(&reg->hccr);		/* PCI Posting. */

		/* Release RISC processor. */
		WRT_REG_WORD(&reg->hccr, HCCR_RELEASE_RISC);
		RD_REG_WORD(&reg->hccr);		/* PCI Posting. */
	}

	WRT_REG_WORD(&reg->hccr, HCCR_CLR_RISC_INT);
	WRT_REG_WORD(&reg->hccr, HCCR_CLR_HOST_INT);

	/* Reset ISP chip. */
	WRT_REG_WORD(&reg->ctrl_status, CSR_ISP_SOFT_RESET);

	/* Wait for RISC to recover from reset. */
	if (IS_QLA2100(ha) || IS_QLA2200(ha) || IS_QLA2300(ha)) {
		/*
		 * It is necessary to for a delay here since the card doesn't
		 * respond to PCI reads during a reset. On some architectures
		 * this will result in an MCA.
		 */
		udelay(20);
		for (cnt = 30000; cnt; cnt--) {
			if ((RD_REG_WORD(&reg->ctrl_status) &
			    CSR_ISP_SOFT_RESET) == 0)
				break;
			udelay(100);
		}
	} else
		udelay(10);

	/* Reset RISC processor. */
	WRT_REG_WORD(&reg->hccr, HCCR_RESET_RISC);

	WRT_REG_WORD(&reg->semaphore, 0);

	/* Release RISC processor. */
	WRT_REG_WORD(&reg->hccr, HCCR_RELEASE_RISC);
	RD_REG_WORD(&reg->hccr);			/* PCI Posting. */

	if (IS_QLA2100(ha) || IS_QLA2200(ha) || IS_QLA2300(ha)) {
		for (cnt = 0; cnt < 30000; cnt++) {
			if (RD_MAILBOX_REG(ha, reg, 0) != MBS_BUSY)
				break;

			udelay(100);
		}
	} else
		udelay(100);

	/* Turn on master enable */
	cmd |= PCI_COMMAND_MASTER;
	pci_write_config_word(ha->pdev, PCI_COMMAND, cmd);

	/* Disable RISC pause on FPM parity error. */
	if (!IS_QLA2100(ha)) {
		WRT_REG_WORD(&reg->hccr, HCCR_DISABLE_PARITY_PAUSE);
		RD_REG_WORD(&reg->hccr);		/* PCI Posting. */
	}

	spin_unlock_irqrestore(&ha->hardware_lock, flags);

	return QLA_SUCCESS;
}

/**
 * qla81xx_reset_mpi() - Reset's MPI FW via Write MPI Register MBC.
 * @vha: HA context
 *
 * Returns 0 on success.
 */
static int
qla81xx_reset_mpi(scsi_qla_host_t *vha)
{
	uint16_t mb[4] = {0x1010, 0, 1, 0};

	if (!IS_QLA81XX(vha->hw))
		return QLA_SUCCESS;

	return qla81xx_write_mpi_register(vha, mb);
}

/**
 * qla24xx_reset_risc() - Perform full reset of ISP24xx RISC.
 * @vha: HA context
 *
 * Returns 0 on success.
 */
static inline int
qla24xx_reset_risc(scsi_qla_host_t *vha)
{
	unsigned long flags = 0;
	struct qla_hw_data *ha = vha->hw;
	struct device_reg_24xx __iomem *reg = &ha->iobase->isp24;
	uint32_t cnt;
	uint16_t wd;
	static int abts_cnt; /* ISP abort retry counts */
	int rval = QLA_SUCCESS;

	spin_lock_irqsave(&ha->hardware_lock, flags);

	/* Reset RISC. */
	WRT_REG_DWORD(&reg->ctrl_status, CSRX_DMA_SHUTDOWN|MWB_4096_BYTES);
	for (cnt = 0; cnt < 30000; cnt++) {
		if ((RD_REG_DWORD(&reg->ctrl_status) & CSRX_DMA_ACTIVE) == 0)
			break;

		udelay(10);
	}

	if (!(RD_REG_DWORD(&reg->ctrl_status) & CSRX_DMA_ACTIVE))
		set_bit(DMA_SHUTDOWN_CMPL, &ha->fw_dump_cap_flags);

	ql_dbg(ql_dbg_init + ql_dbg_verbose, vha, 0x017e,
	    "HCCR: 0x%x, Control Status %x, DMA active status:0x%x\n",
	    RD_REG_DWORD(&reg->hccr),
	    RD_REG_DWORD(&reg->ctrl_status),
	    (RD_REG_DWORD(&reg->ctrl_status) & CSRX_DMA_ACTIVE));

	WRT_REG_DWORD(&reg->ctrl_status,
	    CSRX_ISP_SOFT_RESET|CSRX_DMA_SHUTDOWN|MWB_4096_BYTES);
	pci_read_config_word(ha->pdev, PCI_COMMAND, &wd);

	udelay(100);

	/* Wait for firmware to complete NVRAM accesses. */
	RD_REG_WORD(&reg->mailbox0);
	for (cnt = 10000; RD_REG_WORD(&reg->mailbox0) != 0 &&
	    rval == QLA_SUCCESS; cnt--) {
		barrier();
		if (cnt)
			udelay(5);
		else
			rval = QLA_FUNCTION_TIMEOUT;
	}

	if (rval == QLA_SUCCESS)
		set_bit(ISP_MBX_RDY, &ha->fw_dump_cap_flags);

	ql_dbg(ql_dbg_init + ql_dbg_verbose, vha, 0x017f,
	    "HCCR: 0x%x, MailBox0 Status 0x%x\n",
	    RD_REG_DWORD(&reg->hccr),
	    RD_REG_DWORD(&reg->mailbox0));

	/* Wait for soft-reset to complete. */
	RD_REG_DWORD(&reg->ctrl_status);
	for (cnt = 0; cnt < 60; cnt++) {
		barrier();
		if ((RD_REG_DWORD(&reg->ctrl_status) &
		    CSRX_ISP_SOFT_RESET) == 0)
			break;

		udelay(5);
	}
	if (!(RD_REG_DWORD(&reg->ctrl_status) & CSRX_ISP_SOFT_RESET))
		set_bit(ISP_SOFT_RESET_CMPL, &ha->fw_dump_cap_flags);

	ql_dbg(ql_dbg_init + ql_dbg_verbose, vha, 0x015d,
	    "HCCR: 0x%x, Soft Reset status: 0x%x\n",
	    RD_REG_DWORD(&reg->hccr),
	    RD_REG_DWORD(&reg->ctrl_status));

	/* If required, do an MPI FW reset now */
	if (test_and_clear_bit(MPI_RESET_NEEDED, &vha->dpc_flags)) {
		if (qla81xx_reset_mpi(vha) != QLA_SUCCESS) {
			if (++abts_cnt < 5) {
				set_bit(ISP_ABORT_NEEDED, &vha->dpc_flags);
				set_bit(MPI_RESET_NEEDED, &vha->dpc_flags);
			} else {
				/*
				 * We exhausted the ISP abort retries. We have to
				 * set the board offline.
				 */
				abts_cnt = 0;
				vha->flags.online = 0;
			}
		}
	}

	WRT_REG_DWORD(&reg->hccr, HCCRX_SET_RISC_RESET);
	RD_REG_DWORD(&reg->hccr);

	WRT_REG_DWORD(&reg->hccr, HCCRX_REL_RISC_PAUSE);
	RD_REG_DWORD(&reg->hccr);

	WRT_REG_DWORD(&reg->hccr, HCCRX_CLR_RISC_RESET);
	RD_REG_DWORD(&reg->hccr);

	RD_REG_WORD(&reg->mailbox0);
	for (cnt = 60; RD_REG_WORD(&reg->mailbox0) != 0 &&
	    rval == QLA_SUCCESS; cnt--) {
		barrier();
		if (cnt)
			udelay(5);
		else
			rval = QLA_FUNCTION_TIMEOUT;
	}
	if (rval == QLA_SUCCESS)
		set_bit(RISC_RDY_AFT_RESET, &ha->fw_dump_cap_flags);

	ql_dbg(ql_dbg_init + ql_dbg_verbose, vha, 0x015e,
	    "Host Risc 0x%x, mailbox0 0x%x\n",
	    RD_REG_DWORD(&reg->hccr),
	     RD_REG_WORD(&reg->mailbox0));

	spin_unlock_irqrestore(&ha->hardware_lock, flags);

	ql_dbg(ql_dbg_init + ql_dbg_verbose, vha, 0x015f,
	    "Driver in %s mode\n",
	    IS_NOPOLLING_TYPE(ha) ? "Interrupt" : "Polling");

	if (IS_NOPOLLING_TYPE(ha))
		ha->isp_ops->enable_intrs(ha);

	return rval;
}

static void
qla25xx_read_risc_sema_reg(scsi_qla_host_t *vha, uint32_t *data)
{
	struct device_reg_24xx __iomem *reg = &vha->hw->iobase->isp24;

	WRT_REG_DWORD(&reg->iobase_addr, RISC_REGISTER_BASE_OFFSET);
	*data = RD_REG_DWORD(&reg->iobase_window + RISC_REGISTER_WINDOW_OFFET);

}

static void
qla25xx_write_risc_sema_reg(scsi_qla_host_t *vha, uint32_t data)
{
	struct device_reg_24xx __iomem *reg = &vha->hw->iobase->isp24;

	WRT_REG_DWORD(&reg->iobase_addr, RISC_REGISTER_BASE_OFFSET);
	WRT_REG_DWORD(&reg->iobase_window + RISC_REGISTER_WINDOW_OFFET, data);
}

static void
qla25xx_manipulate_risc_semaphore(scsi_qla_host_t *vha)
{
	uint32_t wd32 = 0;
	uint delta_msec = 100;
	uint elapsed_msec = 0;
	uint timeout_msec;
	ulong n;

	if (vha->hw->pdev->subsystem_device != 0x0175 &&
	    vha->hw->pdev->subsystem_device != 0x0240)
		return;

	WRT_REG_DWORD(&vha->hw->iobase->isp24.hccr, HCCRX_SET_RISC_PAUSE);
	udelay(100);

attempt:
	timeout_msec = TIMEOUT_SEMAPHORE;
	n = timeout_msec / delta_msec;
	while (n--) {
		qla25xx_write_risc_sema_reg(vha, RISC_SEMAPHORE_SET);
		qla25xx_read_risc_sema_reg(vha, &wd32);
		if (wd32 & RISC_SEMAPHORE)
			break;
		msleep(delta_msec);
		elapsed_msec += delta_msec;
		if (elapsed_msec > TIMEOUT_TOTAL_ELAPSED)
			goto force;
	}

	if (!(wd32 & RISC_SEMAPHORE))
		goto force;

	if (!(wd32 & RISC_SEMAPHORE_FORCE))
		goto acquired;

	qla25xx_write_risc_sema_reg(vha, RISC_SEMAPHORE_CLR);
	timeout_msec = TIMEOUT_SEMAPHORE_FORCE;
	n = timeout_msec / delta_msec;
	while (n--) {
		qla25xx_read_risc_sema_reg(vha, &wd32);
		if (!(wd32 & RISC_SEMAPHORE_FORCE))
			break;
		msleep(delta_msec);
		elapsed_msec += delta_msec;
		if (elapsed_msec > TIMEOUT_TOTAL_ELAPSED)
			goto force;
	}

	if (wd32 & RISC_SEMAPHORE_FORCE)
		qla25xx_write_risc_sema_reg(vha, RISC_SEMAPHORE_FORCE_CLR);

	goto attempt;

force:
	qla25xx_write_risc_sema_reg(vha, RISC_SEMAPHORE_FORCE_SET);

acquired:
	return;
}

/**
 * qla24xx_reset_chip() - Reset ISP24xx chip.
 * @vha: HA context
 *
 * Returns 0 on success.
 */
int
qla24xx_reset_chip(scsi_qla_host_t *vha)
{
	struct qla_hw_data *ha = vha->hw;
	int rval = QLA_FUNCTION_FAILED;

	if (pci_channel_offline(ha->pdev) &&
	    ha->flags.pci_channel_io_perm_failure) {
		return rval;
	}

	ha->isp_ops->disable_intrs(ha);

	qla25xx_manipulate_risc_semaphore(vha);

	/* Perform RISC reset. */
	rval = qla24xx_reset_risc(vha);

	return rval;
}

/**
 * qla2x00_chip_diag() - Test chip for proper operation.
 * @vha: HA context
 *
 * Returns 0 on success.
 */
int
qla2x00_chip_diag(scsi_qla_host_t *vha)
{
	int		rval;
	struct qla_hw_data *ha = vha->hw;
	struct device_reg_2xxx __iomem *reg = &ha->iobase->isp;
	unsigned long	flags = 0;
	uint16_t	data;
	uint32_t	cnt;
	uint16_t	mb[5];
	struct req_que *req = ha->req_q_map[0];

	/* Assume a failed state */
	rval = QLA_FUNCTION_FAILED;

	ql_dbg(ql_dbg_init, vha, 0x007b, "Testing device at %p.\n",
	       &reg->flash_address);

	spin_lock_irqsave(&ha->hardware_lock, flags);

	/* Reset ISP chip. */
	WRT_REG_WORD(&reg->ctrl_status, CSR_ISP_SOFT_RESET);

	/*
	 * We need to have a delay here since the card will not respond while
	 * in reset causing an MCA on some architectures.
	 */
	udelay(20);
	data = qla2x00_debounce_register(&reg->ctrl_status);
	for (cnt = 6000000 ; cnt && (data & CSR_ISP_SOFT_RESET); cnt--) {
		udelay(5);
		data = RD_REG_WORD(&reg->ctrl_status);
		barrier();
	}

	if (!cnt)
		goto chip_diag_failed;

	ql_dbg(ql_dbg_init, vha, 0x007c,
	    "Reset register cleared by chip reset.\n");

	/* Reset RISC processor. */
	WRT_REG_WORD(&reg->hccr, HCCR_RESET_RISC);
	WRT_REG_WORD(&reg->hccr, HCCR_RELEASE_RISC);

	/* Workaround for QLA2312 PCI parity error */
	if (IS_QLA2100(ha) || IS_QLA2200(ha) || IS_QLA2300(ha)) {
		data = qla2x00_debounce_register(MAILBOX_REG(ha, reg, 0));
		for (cnt = 6000000; cnt && (data == MBS_BUSY); cnt--) {
			udelay(5);
			data = RD_MAILBOX_REG(ha, reg, 0);
			barrier();
		}
	} else
		udelay(10);

	if (!cnt)
		goto chip_diag_failed;

	/* Check product ID of chip */
	ql_dbg(ql_dbg_init, vha, 0x007d, "Checking product ID of chip.\n");

	mb[1] = RD_MAILBOX_REG(ha, reg, 1);
	mb[2] = RD_MAILBOX_REG(ha, reg, 2);
	mb[3] = RD_MAILBOX_REG(ha, reg, 3);
	mb[4] = qla2x00_debounce_register(MAILBOX_REG(ha, reg, 4));
	if (mb[1] != PROD_ID_1 || (mb[2] != PROD_ID_2 && mb[2] != PROD_ID_2a) ||
	    mb[3] != PROD_ID_3) {
		ql_log(ql_log_warn, vha, 0x0062,
		    "Wrong product ID = 0x%x,0x%x,0x%x.\n",
		    mb[1], mb[2], mb[3]);

		goto chip_diag_failed;
	}
	ha->product_id[0] = mb[1];
	ha->product_id[1] = mb[2];
	ha->product_id[2] = mb[3];
	ha->product_id[3] = mb[4];

	/* Adjust fw RISC transfer size */
	if (req->length > 1024)
		ha->fw_transfer_size = REQUEST_ENTRY_SIZE * 1024;
	else
		ha->fw_transfer_size = REQUEST_ENTRY_SIZE *
		    req->length;

	if (IS_QLA2200(ha) &&
	    RD_MAILBOX_REG(ha, reg, 7) == QLA2200A_RISC_ROM_VER) {
		/* Limit firmware transfer size with a 2200A */
		ql_dbg(ql_dbg_init, vha, 0x007e, "Found QLA2200A Chip.\n");

		ha->device_type |= DT_ISP2200A;
		ha->fw_transfer_size = 128;
	}

	/* Wrap Incoming Mailboxes Test. */
	spin_unlock_irqrestore(&ha->hardware_lock, flags);

	ql_dbg(ql_dbg_init, vha, 0x007f, "Checking mailboxes.\n");
	rval = qla2x00_mbx_reg_test(vha);
	if (rval)
		ql_log(ql_log_warn, vha, 0x0080,
		    "Failed mailbox send register test.\n");
	else
		/* Flag a successful rval */
		rval = QLA_SUCCESS;
	spin_lock_irqsave(&ha->hardware_lock, flags);

chip_diag_failed:
	if (rval)
		ql_log(ql_log_info, vha, 0x0081,
		    "Chip diagnostics **** FAILED ****.\n");

	spin_unlock_irqrestore(&ha->hardware_lock, flags);

	return (rval);
}

/**
 * qla24xx_chip_diag() - Test ISP24xx for proper operation.
 * @vha: HA context
 *
 * Returns 0 on success.
 */
int
qla24xx_chip_diag(scsi_qla_host_t *vha)
{
	int rval;
	struct qla_hw_data *ha = vha->hw;
	struct req_que *req = ha->req_q_map[0];

	if (IS_P3P_TYPE(ha))
		return QLA_SUCCESS;

	ha->fw_transfer_size = REQUEST_ENTRY_SIZE * req->length;

	rval = qla2x00_mbx_reg_test(vha);
	if (rval) {
		ql_log(ql_log_warn, vha, 0x0082,
		    "Failed mailbox send register test.\n");
	} else {
		/* Flag a successful rval */
		rval = QLA_SUCCESS;
	}

	return rval;
}

static void
qla2x00_alloc_offload_mem(scsi_qla_host_t *vha)
{
	int rval;
	dma_addr_t tc_dma;
	void *tc;
	struct qla_hw_data *ha = vha->hw;

	if (ha->eft) {
		ql_dbg(ql_dbg_init, vha, 0x00bd,
		    "%s: Offload Mem is already allocated.\n",
		    __func__);
		return;
	}

	if (IS_FWI2_CAPABLE(ha)) {
		/* Allocate memory for Fibre Channel Event Buffer. */
		if (!IS_QLA25XX(ha) && !IS_QLA81XX(ha) && !IS_QLA83XX(ha) &&
		    !IS_QLA27XX(ha) && !IS_QLA28XX(ha))
			goto try_eft;

		if (ha->fce)
			dma_free_coherent(&ha->pdev->dev,
			    FCE_SIZE, ha->fce, ha->fce_dma);

		/* Allocate memory for Fibre Channel Event Buffer. */
		tc = dma_zalloc_coherent(&ha->pdev->dev, FCE_SIZE, &tc_dma,
					 GFP_KERNEL);
		if (!tc) {
			ql_log(ql_log_warn, vha, 0x00be,
			    "Unable to allocate (%d KB) for FCE.\n",
			    FCE_SIZE / 1024);
			goto try_eft;
		}

		rval = qla2x00_enable_fce_trace(vha, tc_dma, FCE_NUM_BUFFERS,
		    ha->fce_mb, &ha->fce_bufs);
		if (rval) {
			ql_log(ql_log_warn, vha, 0x00bf,
			    "Unable to initialize FCE (%d).\n", rval);
			dma_free_coherent(&ha->pdev->dev, FCE_SIZE, tc,
			    tc_dma);
			ha->flags.fce_enabled = 0;
			goto try_eft;
		}
		ql_dbg(ql_dbg_init, vha, 0x00c0,
		    "Allocate (%d KB) for FCE...\n", FCE_SIZE / 1024);

		ha->flags.fce_enabled = 1;
		ha->fce_dma = tc_dma;
		ha->fce = tc;

try_eft:
		if (ha->eft)
			dma_free_coherent(&ha->pdev->dev,
			    EFT_SIZE, ha->eft, ha->eft_dma);

		/* Allocate memory for Extended Trace Buffer. */
		tc = dma_zalloc_coherent(&ha->pdev->dev, EFT_SIZE, &tc_dma,
					 GFP_KERNEL);
		if (!tc) {
			ql_log(ql_log_warn, vha, 0x00c1,
			    "Unable to allocate (%d KB) for EFT.\n",
			    EFT_SIZE / 1024);
			goto eft_err;
		}

		rval = qla2x00_enable_eft_trace(vha, tc_dma, EFT_NUM_BUFFERS);
		if (rval) {
			ql_log(ql_log_warn, vha, 0x00c2,
			    "Unable to initialize EFT (%d).\n", rval);
			dma_free_coherent(&ha->pdev->dev, EFT_SIZE, tc,
			    tc_dma);
			goto eft_err;
		}
		ql_dbg(ql_dbg_init, vha, 0x00c3,
		    "Allocated (%d KB) EFT ...\n", EFT_SIZE / 1024);

		ha->eft_dma = tc_dma;
		ha->eft = tc;
	}

eft_err:
	return;
}

void
qla2x00_alloc_fw_dump(scsi_qla_host_t *vha)
{
	int rval;
	uint32_t dump_size, fixed_size, mem_size, req_q_size, rsp_q_size,
	    eft_size, fce_size, mq_size;
	struct qla_hw_data *ha = vha->hw;
	struct req_que *req = ha->req_q_map[0];
	struct rsp_que *rsp = ha->rsp_q_map[0];
	struct qla2xxx_fw_dump *fw_dump;
	dma_addr_t tc_dma;
	void *tc;

	dump_size = fixed_size = mem_size = eft_size = fce_size = mq_size = 0;
	req_q_size = rsp_q_size = 0;

	if (IS_QLA2100(ha) || IS_QLA2200(ha)) {
		fixed_size = sizeof(struct qla2100_fw_dump);
	} else if (IS_QLA23XX(ha)) {
		fixed_size = offsetof(struct qla2300_fw_dump, data_ram);
		mem_size = (ha->fw_memory_size - 0x11000 + 1) *
		    sizeof(uint16_t);
	} else if (IS_FWI2_CAPABLE(ha)) {
		if (IS_QLA83XX(ha) || IS_QLA27XX(ha) || IS_QLA28XX(ha))
			fixed_size = offsetof(struct qla83xx_fw_dump, ext_mem);
		else if (IS_QLA81XX(ha))
			fixed_size = offsetof(struct qla81xx_fw_dump, ext_mem);
		else if (IS_QLA25XX(ha))
			fixed_size = offsetof(struct qla25xx_fw_dump, ext_mem);
		else
			fixed_size = offsetof(struct qla24xx_fw_dump, ext_mem);

		mem_size = (ha->fw_memory_size - 0x100000 + 1) *
		    sizeof(uint32_t);
		if (ha->mqenable) {
			if (!IS_QLA83XX(ha) && !IS_QLA27XX(ha) &&
			    !IS_QLA28XX(ha))
				mq_size = sizeof(struct qla2xxx_mq_chain);
			/*
			 * Allocate maximum buffer size for all queues.
			 * Resizing must be done at end-of-dump processing.
			 */
			mq_size += ha->max_req_queues *
			    (req->length * sizeof(request_t));
			mq_size += ha->max_rsp_queues *
			    (rsp->length * sizeof(response_t));
		}
		if (ha->tgt.atio_ring)
			mq_size += ha->tgt.atio_q_length * sizeof(request_t);
		/* Allocate memory for Fibre Channel Event Buffer. */
		if (!IS_QLA25XX(ha) && !IS_QLA81XX(ha) && !IS_QLA83XX(ha) &&
		    !IS_QLA27XX(ha) && !IS_QLA28XX(ha))
			goto try_eft;

		fce_size = sizeof(struct qla2xxx_fce_chain) + FCE_SIZE;
try_eft:
		if (ha->eft)
			dma_free_coherent(&ha->pdev->dev,
			    EFT_SIZE, ha->eft, ha->eft_dma);

		/* Allocate memory for Extended Trace Buffer. */
		tc = dma_alloc_coherent(&ha->pdev->dev, EFT_SIZE, &tc_dma,
					 GFP_KERNEL);
		if (!tc) {
			ql_log(ql_log_warn, vha, 0x00c1,
			    "Unable to allocate (%d KB) for EFT.\n",
			    EFT_SIZE / 1024);
			goto allocate;
		}

		rval = qla2x00_enable_eft_trace(vha, tc_dma, EFT_NUM_BUFFERS);
		if (rval) {
			ql_log(ql_log_warn, vha, 0x00c2,
			    "Unable to initialize EFT (%d).\n", rval);
			dma_free_coherent(&ha->pdev->dev, EFT_SIZE, tc,
			    tc_dma);
		}
		ql_dbg(ql_dbg_init, vha, 0x00c3,
		    "Allocated (%d KB) EFT ...\n", EFT_SIZE / 1024);
		eft_size = EFT_SIZE;
	}

	if (IS_QLA27XX(ha) || IS_QLA28XX(ha)) {
		struct fwdt *fwdt = ha->fwdt;
		uint j;

		for (j = 0; j < 2; j++, fwdt++) {
			if (!fwdt->template) {
				ql_log(ql_log_warn, vha, 0x00ba,
				    "-> fwdt%u no template\n", j);
				continue;
			}
			ql_dbg(ql_dbg_init, vha, 0x00fa,
			    "-> fwdt%u calculating fwdump size...\n", j);
			fwdt->dump_size = qla27xx_fwdt_calculate_dump_size(
			    vha, fwdt->template);
			ql_dbg(ql_dbg_init, vha, 0x00fa,
			    "-> fwdt%u calculated fwdump size = %#lx bytes\n",
			    j, fwdt->dump_size);
			dump_size += fwdt->dump_size;
		}
		goto allocate;
	}

	req_q_size = req->length * sizeof(request_t);
	rsp_q_size = rsp->length * sizeof(response_t);
	dump_size = offsetof(struct qla2xxx_fw_dump, isp);
	dump_size += fixed_size + mem_size + req_q_size + rsp_q_size + eft_size;
	ha->chain_offset = dump_size;
	dump_size += mq_size + fce_size;

	if (ha->exchoffld_buf)
		dump_size += sizeof(struct qla2xxx_offld_chain) +
			ha->exchoffld_size;
	if (ha->exlogin_buf)
		dump_size += sizeof(struct qla2xxx_offld_chain) +
			ha->exlogin_size;

allocate:
	if (!ha->fw_dump_len || dump_size != ha->fw_dump_len) {
		fw_dump = vmalloc(dump_size);
		if (!fw_dump) {
			ql_log(ql_log_warn, vha, 0x00c4,
			    "Unable to allocate (%d KB) for firmware dump.\n",
			    dump_size / 1024);
		} else {
			if (ha->fw_dump)
				vfree(ha->fw_dump);
			ha->fw_dump = fw_dump;

			ha->fw_dump_len = dump_size;
			ql_dbg(ql_dbg_init, vha, 0x00c5,
			    "Allocated (%d KB) for firmware dump.\n",
			    dump_size / 1024);

			if (IS_QLA27XX(ha) || IS_QLA28XX(ha))
				return;

			ha->fw_dump->signature[0] = 'Q';
			ha->fw_dump->signature[1] = 'L';
			ha->fw_dump->signature[2] = 'G';
			ha->fw_dump->signature[3] = 'C';
			ha->fw_dump->version = htonl(1);

			ha->fw_dump->fixed_size = htonl(fixed_size);
			ha->fw_dump->mem_size = htonl(mem_size);
			ha->fw_dump->req_q_size = htonl(req_q_size);
			ha->fw_dump->rsp_q_size = htonl(rsp_q_size);

			ha->fw_dump->eft_size = htonl(eft_size);
			ha->fw_dump->eft_addr_l = htonl(LSD(ha->eft_dma));
			ha->fw_dump->eft_addr_h = htonl(MSD(ha->eft_dma));

			ha->fw_dump->header_size =
				htonl(offsetof(struct qla2xxx_fw_dump, isp));
		}
	}
}

static int
qla81xx_mpi_sync(scsi_qla_host_t *vha)
{
#define MPS_MASK	0xe0
	int rval;
	uint16_t dc;
	uint32_t dw;

	if (!IS_QLA81XX(vha->hw))
		return QLA_SUCCESS;

	rval = qla2x00_write_ram_word(vha, 0x7c00, 1);
	if (rval != QLA_SUCCESS) {
		ql_log(ql_log_warn, vha, 0x0105,
		    "Unable to acquire semaphore.\n");
		goto done;
	}

	pci_read_config_word(vha->hw->pdev, 0x54, &dc);
	rval = qla2x00_read_ram_word(vha, 0x7a15, &dw);
	if (rval != QLA_SUCCESS) {
		ql_log(ql_log_warn, vha, 0x0067, "Unable to read sync.\n");
		goto done_release;
	}

	dc &= MPS_MASK;
	if (dc == (dw & MPS_MASK))
		goto done_release;

	dw &= ~MPS_MASK;
	dw |= dc;
	rval = qla2x00_write_ram_word(vha, 0x7a15, dw);
	if (rval != QLA_SUCCESS) {
		ql_log(ql_log_warn, vha, 0x0114, "Unable to gain sync.\n");
	}

done_release:
	rval = qla2x00_write_ram_word(vha, 0x7c00, 0);
	if (rval != QLA_SUCCESS) {
		ql_log(ql_log_warn, vha, 0x006d,
		    "Unable to release semaphore.\n");
	}

done:
	return rval;
}

int
qla2x00_alloc_outstanding_cmds(struct qla_hw_data *ha, struct req_que *req)
{
	/* Don't try to reallocate the array */
	if (req->outstanding_cmds)
		return QLA_SUCCESS;

	if (!IS_FWI2_CAPABLE(ha))
		req->num_outstanding_cmds = DEFAULT_OUTSTANDING_COMMANDS;
	else {
		if (ha->cur_fw_xcb_count <= ha->cur_fw_iocb_count)
			req->num_outstanding_cmds = ha->cur_fw_xcb_count;
		else
			req->num_outstanding_cmds = ha->cur_fw_iocb_count;
	}

	req->outstanding_cmds = kzalloc(sizeof(srb_t *) *
	    req->num_outstanding_cmds, GFP_KERNEL);

	if (!req->outstanding_cmds) {
		/*
		 * Try to allocate a minimal size just so we can get through
		 * initialization.
		 */
		req->num_outstanding_cmds = MIN_OUTSTANDING_COMMANDS;
		req->outstanding_cmds = kzalloc(sizeof(srb_t *) *
		    req->num_outstanding_cmds, GFP_KERNEL);

		if (!req->outstanding_cmds) {
			ql_log(ql_log_fatal, NULL, 0x0126,
			    "Failed to allocate memory for "
			    "outstanding_cmds for req_que %p.\n", req);
			req->num_outstanding_cmds = 0;
			return QLA_FUNCTION_FAILED;
		}
	}

	return QLA_SUCCESS;
}

#define PRINT_FIELD(_field, _flag, _str) {		\
	if (a0->_field & _flag) {\
		if (p) {\
			strcat(ptr, "|");\
			ptr++;\
			leftover--;\
		} \
		len = snprintf(ptr, leftover, "%s", _str);	\
		p = 1;\
		leftover -= len;\
		ptr += len; \
	} \
}

static void qla2xxx_print_sfp_info(struct scsi_qla_host *vha)
{
#define STR_LEN 64
	struct sff_8247_a0 *a0 = (struct sff_8247_a0 *)vha->hw->sfp_data;
	u8 str[STR_LEN], *ptr, p;
	int leftover, len;

	memset(str, 0, STR_LEN);
	snprintf(str, SFF_VEN_NAME_LEN+1, a0->vendor_name);
	ql_dbg(ql_dbg_init, vha, 0x015a,
	    "SFP MFG Name: %s\n", str);

	memset(str, 0, STR_LEN);
	snprintf(str, SFF_PART_NAME_LEN+1, a0->vendor_pn);
	ql_dbg(ql_dbg_init, vha, 0x015c,
	    "SFP Part Name: %s\n", str);

	/* media */
	memset(str, 0, STR_LEN);
	ptr = str;
	leftover = STR_LEN;
	p = len = 0;
	PRINT_FIELD(fc_med_cc9, FC_MED_TW, "Twin AX");
	PRINT_FIELD(fc_med_cc9, FC_MED_TP, "Twisted Pair");
	PRINT_FIELD(fc_med_cc9, FC_MED_MI, "Min Coax");
	PRINT_FIELD(fc_med_cc9, FC_MED_TV, "Video Coax");
	PRINT_FIELD(fc_med_cc9, FC_MED_M6, "MultiMode 62.5um");
	PRINT_FIELD(fc_med_cc9, FC_MED_M5, "MultiMode 50um");
	PRINT_FIELD(fc_med_cc9, FC_MED_SM, "SingleMode");
	ql_dbg(ql_dbg_init, vha, 0x0160,
	    "SFP Media: %s\n", str);

	/* link length */
	memset(str, 0, STR_LEN);
	ptr = str;
	leftover = STR_LEN;
	p = len = 0;
	PRINT_FIELD(fc_ll_cc7, FC_LL_VL, "Very Long");
	PRINT_FIELD(fc_ll_cc7, FC_LL_S, "Short");
	PRINT_FIELD(fc_ll_cc7, FC_LL_I, "Intermediate");
	PRINT_FIELD(fc_ll_cc7, FC_LL_L, "Long");
	PRINT_FIELD(fc_ll_cc7, FC_LL_M, "Medium");
	ql_dbg(ql_dbg_init, vha, 0x0196,
	    "SFP Link Length: %s\n", str);

	memset(str, 0, STR_LEN);
	ptr = str;
	leftover = STR_LEN;
	p = len = 0;
	PRINT_FIELD(fc_ll_cc7, FC_LL_SA, "Short Wave (SA)");
	PRINT_FIELD(fc_ll_cc7, FC_LL_LC, "Long Wave(LC)");
	PRINT_FIELD(fc_tec_cc8, FC_TEC_SN, "Short Wave (SN)");
	PRINT_FIELD(fc_tec_cc8, FC_TEC_SL, "Short Wave (SL)");
	PRINT_FIELD(fc_tec_cc8, FC_TEC_LL, "Long Wave (LL)");
	ql_dbg(ql_dbg_init, vha, 0x016e,
	    "SFP FC Link Tech: %s\n", str);

	if (a0->length_km)
		ql_dbg(ql_dbg_init, vha, 0x016f,
		    "SFP Distant: %d km\n", a0->length_km);
	if (a0->length_100m)
		ql_dbg(ql_dbg_init, vha, 0x0170,
		    "SFP Distant: %d m\n", a0->length_100m*100);
	if (a0->length_50um_10m)
		ql_dbg(ql_dbg_init, vha, 0x0189,
		    "SFP Distant (WL=50um): %d m\n", a0->length_50um_10m * 10);
	if (a0->length_62um_10m)
		ql_dbg(ql_dbg_init, vha, 0x018a,
		  "SFP Distant (WL=62.5um): %d m\n", a0->length_62um_10m * 10);
	if (a0->length_om4_10m)
		ql_dbg(ql_dbg_init, vha, 0x0194,
		    "SFP Distant (OM4): %d m\n", a0->length_om4_10m * 10);
	if (a0->length_om3_10m)
		ql_dbg(ql_dbg_init, vha, 0x0195,
		    "SFP Distant (OM3): %d m\n", a0->length_om3_10m * 10);
}


/*
 * Return Code:
 *   QLA_SUCCESS: no action
 *   QLA_INTERFACE_ERROR: SFP is not there.
 *   QLA_FUNCTION_FAILED: detected New SFP
 */
int
qla24xx_detect_sfp(scsi_qla_host_t *vha)
{
	int rc = QLA_SUCCESS;
	struct sff_8247_a0 *a;
	struct qla_hw_data *ha = vha->hw;

	if (!AUTO_DETECT_SFP_SUPPORT(vha))
		goto out;

	rc = qla2x00_read_sfp_dev(vha, NULL, 0);
	if (rc)
		goto out;

	a = (struct sff_8247_a0 *)vha->hw->sfp_data;
	qla2xxx_print_sfp_info(vha);

	if (a->fc_ll_cc7 & FC_LL_VL || a->fc_ll_cc7 & FC_LL_L) {
		/* long range */
		ha->flags.detected_lr_sfp = 1;

		if (a->length_km > 5 || a->length_100m > 50)
			ha->long_range_distance = LR_DISTANCE_10K;
		else
			ha->long_range_distance = LR_DISTANCE_5K;

		if (ha->flags.detected_lr_sfp != ha->flags.using_lr_setting)
			ql_dbg(ql_dbg_async, vha, 0x507b,
			    "Detected Long Range SFP.\n");
	} else {
		/* short range */
		ha->flags.detected_lr_sfp = 0;
		if (ha->flags.using_lr_setting)
			ql_dbg(ql_dbg_async, vha, 0x5084,
			    "Detected Short Range SFP.\n");
	}

	if (!vha->flags.init_done)
		rc = QLA_SUCCESS;
out:
	return rc;
}

/**
 * qla2x00_setup_chip() - Load and start RISC firmware.
 * @vha: HA context
 *
 * Returns 0 on success.
 */
static int
qla2x00_setup_chip(scsi_qla_host_t *vha)
{
	int rval;
	uint32_t srisc_address = 0;
	struct qla_hw_data *ha = vha->hw;
	struct device_reg_2xxx __iomem *reg = &ha->iobase->isp;
	unsigned long flags;
	uint16_t fw_major_version;

	if (IS_P3P_TYPE(ha)) {
		rval = ha->isp_ops->load_risc(vha, &srisc_address);
		if (rval == QLA_SUCCESS) {
			qla2x00_stop_firmware(vha);
			goto enable_82xx_npiv;
		} else
			goto failed;
	}

	if (!IS_FWI2_CAPABLE(ha) && !IS_QLA2100(ha) && !IS_QLA2200(ha)) {
		/* Disable SRAM, Instruction RAM and GP RAM parity.  */
		spin_lock_irqsave(&ha->hardware_lock, flags);
		WRT_REG_WORD(&reg->hccr, (HCCR_ENABLE_PARITY + 0x0));
		RD_REG_WORD(&reg->hccr);
		spin_unlock_irqrestore(&ha->hardware_lock, flags);
	}

	qla81xx_mpi_sync(vha);

	/* Load firmware sequences */
	rval = ha->isp_ops->load_risc(vha, &srisc_address);
	if (rval == QLA_SUCCESS) {
		ql_dbg(ql_dbg_init, vha, 0x00c9,
		    "Verifying Checksum of loaded RISC code.\n");

		rval = qla2x00_verify_checksum(vha, srisc_address);
		if (rval == QLA_SUCCESS) {
			/* Start firmware execution. */
			ql_dbg(ql_dbg_init, vha, 0x00ca,
			    "Starting firmware.\n");

			if (ql2xexlogins)
				ha->flags.exlogins_enabled = 1;

			if (qla_is_exch_offld_enabled(vha))
				ha->flags.exchoffld_enabled = 1;

			rval = qla2x00_execute_fw(vha, srisc_address);
			/* Retrieve firmware information. */
			if (rval == QLA_SUCCESS) {
				qla24xx_detect_sfp(vha);

				if ((IS_QLA83XX(ha) || IS_QLA27XX(ha) ||
				    IS_QLA28XX(ha)) &&
				    (ha->zio_mode == QLA_ZIO_MODE_6))
					qla27xx_set_zio_threshold(vha,
					    ha->last_zio_threshold);

				rval = qla2x00_set_exlogins_buffer(vha);
				if (rval != QLA_SUCCESS)
					goto failed;

				rval = qla2x00_set_exchoffld_buffer(vha);
				if (rval != QLA_SUCCESS)
					goto failed;

enable_82xx_npiv:
				fw_major_version = ha->fw_major_version;
				if (IS_P3P_TYPE(ha))
					qla82xx_check_md_needed(vha);
				else
					rval = qla2x00_get_fw_version(vha);
				if (rval != QLA_SUCCESS)
					goto failed;
				ha->flags.npiv_supported = 0;
				if (IS_QLA2XXX_MIDTYPE(ha) &&
					 (ha->fw_attributes & BIT_2)) {
					ha->flags.npiv_supported = 1;
					if ((!ha->max_npiv_vports) ||
					    ((ha->max_npiv_vports + 1) %
					    MIN_MULTI_ID_FABRIC))
						ha->max_npiv_vports =
						    MIN_MULTI_ID_FABRIC - 1;
				}
				qla2x00_get_resource_cnts(vha);

				/*
				 * Allocate the array of outstanding commands
				 * now that we know the firmware resources.
				 */
				rval = qla2x00_alloc_outstanding_cmds(ha,
				    vha->req);
				if (rval != QLA_SUCCESS)
					goto failed;

				if (!fw_major_version && !(IS_P3P_TYPE(ha)))
					qla2x00_alloc_offload_mem(vha);

				if (ql2xallocfwdump && !(IS_P3P_TYPE(ha)))
					qla2x00_alloc_fw_dump(vha);

			} else {
				goto failed;
			}
		} else {
			ql_log(ql_log_fatal, vha, 0x00cd,
			    "ISP Firmware failed checksum.\n");
			goto failed;
		}
	} else
		goto failed;

	if (!IS_FWI2_CAPABLE(ha) && !IS_QLA2100(ha) && !IS_QLA2200(ha)) {
		/* Enable proper parity. */
		spin_lock_irqsave(&ha->hardware_lock, flags);
		if (IS_QLA2300(ha))
			/* SRAM parity */
			WRT_REG_WORD(&reg->hccr, HCCR_ENABLE_PARITY + 0x1);
		else
			/* SRAM, Instruction RAM and GP RAM parity */
			WRT_REG_WORD(&reg->hccr, HCCR_ENABLE_PARITY + 0x7);
		RD_REG_WORD(&reg->hccr);
		spin_unlock_irqrestore(&ha->hardware_lock, flags);
	}

	if (IS_QLA27XX(ha) || IS_QLA28XX(ha))
		ha->flags.fac_supported = 1;
	else if (rval == QLA_SUCCESS && IS_FAC_REQUIRED(ha)) {
		uint32_t size;

		rval = qla81xx_fac_get_sector_size(vha, &size);
		if (rval == QLA_SUCCESS) {
			ha->flags.fac_supported = 1;
			ha->fdt_block_size = size << 2;
		} else {
			ql_log(ql_log_warn, vha, 0x00ce,
			    "Unsupported FAC firmware (%d.%02d.%02d).\n",
			    ha->fw_major_version, ha->fw_minor_version,
			    ha->fw_subminor_version);

			if (IS_QLA83XX(ha) || IS_QLA27XX(ha) ||
			    IS_QLA28XX(ha)) {
				ha->flags.fac_supported = 0;
				rval = QLA_SUCCESS;
			}
		}
	}
failed:
	if (rval) {
		ql_log(ql_log_fatal, vha, 0x00cf,
		    "Setup chip ****FAILED****.\n");
	}

	return (rval);
}

/**
 * qla2x00_init_response_q_entries() - Initializes response queue entries.
 * @rsp: response queue
 *
 * Beginning of request ring has initialization control block already built
 * by nvram config routine.
 *
 * Returns 0 on success.
 */
void
qla2x00_init_response_q_entries(struct rsp_que *rsp)
{
	uint16_t cnt;
	response_t *pkt;

	rsp->ring_ptr = rsp->ring;
	rsp->ring_index    = 0;
	rsp->status_srb = NULL;
	pkt = rsp->ring_ptr;
	for (cnt = 0; cnt < rsp->length; cnt++) {
		pkt->signature = RESPONSE_PROCESSED;
		pkt++;
	}
}

/**
 * qla2x00_update_fw_options() - Read and process firmware options.
 * @vha: HA context
 *
 * Returns 0 on success.
 */
void
qla2x00_update_fw_options(scsi_qla_host_t *vha)
{
	uint16_t swing, emphasis, tx_sens, rx_sens;
	struct qla_hw_data *ha = vha->hw;

	memset(ha->fw_options, 0, sizeof(ha->fw_options));
	qla2x00_get_fw_options(vha, ha->fw_options);

	if (IS_QLA2100(ha) || IS_QLA2200(ha))
		return;

	/* Serial Link options. */
	ql_dbg(ql_dbg_init + ql_dbg_buffer, vha, 0x0115,
	    "Serial link options.\n");
	ql_dump_buffer(ql_dbg_init + ql_dbg_buffer, vha, 0x0109,
	    ha->fw_seriallink_options, sizeof(ha->fw_seriallink_options));

	ha->fw_options[1] &= ~FO1_SET_EMPHASIS_SWING;
	if (ha->fw_seriallink_options[3] & BIT_2) {
		ha->fw_options[1] |= FO1_SET_EMPHASIS_SWING;

		/*  1G settings */
		swing = ha->fw_seriallink_options[2] & (BIT_2 | BIT_1 | BIT_0);
		emphasis = (ha->fw_seriallink_options[2] &
		    (BIT_4 | BIT_3)) >> 3;
		tx_sens = ha->fw_seriallink_options[0] &
		    (BIT_3 | BIT_2 | BIT_1 | BIT_0);
		rx_sens = (ha->fw_seriallink_options[0] &
		    (BIT_7 | BIT_6 | BIT_5 | BIT_4)) >> 4;
		ha->fw_options[10] = (emphasis << 14) | (swing << 8);
		if (IS_QLA2300(ha) || IS_QLA2312(ha) || IS_QLA6312(ha)) {
			if (rx_sens == 0x0)
				rx_sens = 0x3;
			ha->fw_options[10] |= (tx_sens << 4) | rx_sens;
		} else if (IS_QLA2322(ha) || IS_QLA6322(ha))
			ha->fw_options[10] |= BIT_5 |
			    ((rx_sens & (BIT_1 | BIT_0)) << 2) |
			    (tx_sens & (BIT_1 | BIT_0));

		/*  2G settings */
		swing = (ha->fw_seriallink_options[2] &
		    (BIT_7 | BIT_6 | BIT_5)) >> 5;
		emphasis = ha->fw_seriallink_options[3] & (BIT_1 | BIT_0);
		tx_sens = ha->fw_seriallink_options[1] &
		    (BIT_3 | BIT_2 | BIT_1 | BIT_0);
		rx_sens = (ha->fw_seriallink_options[1] &
		    (BIT_7 | BIT_6 | BIT_5 | BIT_4)) >> 4;
		ha->fw_options[11] = (emphasis << 14) | (swing << 8);
		if (IS_QLA2300(ha) || IS_QLA2312(ha) || IS_QLA6312(ha)) {
			if (rx_sens == 0x0)
				rx_sens = 0x3;
			ha->fw_options[11] |= (tx_sens << 4) | rx_sens;
		} else if (IS_QLA2322(ha) || IS_QLA6322(ha))
			ha->fw_options[11] |= BIT_5 |
			    ((rx_sens & (BIT_1 | BIT_0)) << 2) |
			    (tx_sens & (BIT_1 | BIT_0));
	}

	/* FCP2 options. */
	/*  Return command IOCBs without waiting for an ABTS to complete. */
	ha->fw_options[3] |= BIT_13;

	/* LED scheme. */
	if (ha->flags.enable_led_scheme)
		ha->fw_options[2] |= BIT_12;

	/* Detect ISP6312. */
	if (IS_QLA6312(ha))
		ha->fw_options[2] |= BIT_13;

	/* Set Retry FLOGI in case of P2P connection */
	if (ha->operating_mode == P2P) {
		ha->fw_options[2] |= BIT_3;
		ql_dbg(ql_dbg_disc, vha, 0x2100,
		    "(%s): Setting FLOGI retry BIT in fw_options[2]: 0x%x\n",
			__func__, ha->fw_options[2]);
	}

	/* Update firmware options. */
	qla2x00_set_fw_options(vha, ha->fw_options);
}

void
qla24xx_update_fw_options(scsi_qla_host_t *vha)
{
	int rval;
	struct qla_hw_data *ha = vha->hw;

	if (IS_P3P_TYPE(ha))
		return;

	/*  Hold status IOCBs until ABTS response received. */
	if (ql2xfwholdabts)
		ha->fw_options[3] |= BIT_12;

	/* Set Retry FLOGI in case of P2P connection */
	if (ha->operating_mode == P2P) {
		ha->fw_options[2] |= BIT_3;
		ql_dbg(ql_dbg_disc, vha, 0x2101,
		    "(%s): Setting FLOGI retry BIT in fw_options[2]: 0x%x\n",
			__func__, ha->fw_options[2]);
	}

	/* Move PUREX, ABTS RX & RIDA to ATIOQ */
	if (ql2xmvasynctoatio &&
	    (IS_QLA83XX(ha) || IS_QLA27XX(ha) || IS_QLA28XX(ha))) {
		if (qla_tgt_mode_enabled(vha) ||
		    qla_dual_mode_enabled(vha))
			ha->fw_options[2] |= BIT_11;
		else
			ha->fw_options[2] &= ~BIT_11;
	}

	if (IS_QLA25XX(ha) || IS_QLA83XX(ha) || IS_QLA27XX(ha) ||
	    IS_QLA28XX(ha)) {
		/*
		 * Tell FW to track each exchange to prevent
		 * driver from using stale exchange.
		 */
		if (qla_tgt_mode_enabled(vha) ||
		    qla_dual_mode_enabled(vha))
			ha->fw_options[2] |= BIT_4;
		else
			ha->fw_options[2] &= ~BIT_4;

		/* Reserve 1/2 of emergency exchanges for ELS.*/
		if (qla2xuseresexchforels)
			ha->fw_options[2] |= BIT_8;
		else
			ha->fw_options[2] &= ~BIT_8;
	}

	ql_dbg(ql_dbg_init, vha, 0x00e8,
	    "%s, add FW options 1-3 = 0x%04x 0x%04x 0x%04x mode %x\n",
	    __func__, ha->fw_options[1], ha->fw_options[2],
	    ha->fw_options[3], vha->host->active_mode);

	if (ha->fw_options[1] || ha->fw_options[2] || ha->fw_options[3])
		qla2x00_set_fw_options(vha, ha->fw_options);

	/* Update Serial Link options. */
	if ((le16_to_cpu(ha->fw_seriallink_options24[0]) & BIT_0) == 0)
		return;

	rval = qla2x00_set_serdes_params(vha,
	    le16_to_cpu(ha->fw_seriallink_options24[1]),
	    le16_to_cpu(ha->fw_seriallink_options24[2]),
	    le16_to_cpu(ha->fw_seriallink_options24[3]));
	if (rval != QLA_SUCCESS) {
		ql_log(ql_log_warn, vha, 0x0104,
		    "Unable to update Serial Link options (%x).\n", rval);
	}
}

void
qla2x00_config_rings(struct scsi_qla_host *vha)
{
	struct qla_hw_data *ha = vha->hw;
	struct device_reg_2xxx __iomem *reg = &ha->iobase->isp;
	struct req_que *req = ha->req_q_map[0];
	struct rsp_que *rsp = ha->rsp_q_map[0];

	/* Setup ring parameters in initialization control block. */
	ha->init_cb->request_q_outpointer = cpu_to_le16(0);
	ha->init_cb->response_q_inpointer = cpu_to_le16(0);
	ha->init_cb->request_q_length = cpu_to_le16(req->length);
	ha->init_cb->response_q_length = cpu_to_le16(rsp->length);
	ha->init_cb->request_q_address[0] = cpu_to_le32(LSD(req->dma));
	ha->init_cb->request_q_address[1] = cpu_to_le32(MSD(req->dma));
	ha->init_cb->response_q_address[0] = cpu_to_le32(LSD(rsp->dma));
	ha->init_cb->response_q_address[1] = cpu_to_le32(MSD(rsp->dma));

	WRT_REG_WORD(ISP_REQ_Q_IN(ha, reg), 0);
	WRT_REG_WORD(ISP_REQ_Q_OUT(ha, reg), 0);
	WRT_REG_WORD(ISP_RSP_Q_IN(ha, reg), 0);
	WRT_REG_WORD(ISP_RSP_Q_OUT(ha, reg), 0);
	RD_REG_WORD(ISP_RSP_Q_OUT(ha, reg));		/* PCI Posting. */
}

void
qla24xx_config_rings(struct scsi_qla_host *vha)
{
	struct qla_hw_data *ha = vha->hw;
	device_reg_t *reg = ISP_QUE_REG(ha, 0);
	struct device_reg_2xxx __iomem *ioreg = &ha->iobase->isp;
	struct qla_msix_entry *msix;
	struct init_cb_24xx *icb;
	uint16_t rid = 0;
	struct req_que *req = ha->req_q_map[0];
	struct rsp_que *rsp = ha->rsp_q_map[0];

	/* Setup ring parameters in initialization control block. */
	icb = (struct init_cb_24xx *)ha->init_cb;
	icb->request_q_outpointer = cpu_to_le16(0);
	icb->response_q_inpointer = cpu_to_le16(0);
	icb->request_q_length = cpu_to_le16(req->length);
	icb->response_q_length = cpu_to_le16(rsp->length);
	icb->request_q_address[0] = cpu_to_le32(LSD(req->dma));
	icb->request_q_address[1] = cpu_to_le32(MSD(req->dma));
	icb->response_q_address[0] = cpu_to_le32(LSD(rsp->dma));
	icb->response_q_address[1] = cpu_to_le32(MSD(rsp->dma));

	/* Setup ATIO queue dma pointers for target mode */
	icb->atio_q_inpointer = cpu_to_le16(0);
	icb->atio_q_length = cpu_to_le16(ha->tgt.atio_q_length);
	icb->atio_q_address[0] = cpu_to_le32(LSD(ha->tgt.atio_dma));
	icb->atio_q_address[1] = cpu_to_le32(MSD(ha->tgt.atio_dma));

	if (IS_SHADOW_REG_CAPABLE(ha))
		icb->firmware_options_2 |= cpu_to_le32(BIT_30|BIT_29);

	if (ha->mqenable || IS_QLA83XX(ha) || IS_QLA27XX(ha) ||
	    IS_QLA28XX(ha)) {
		icb->qos = cpu_to_le16(QLA_DEFAULT_QUE_QOS);
		icb->rid = cpu_to_le16(rid);
		if (ha->flags.msix_enabled) {
			msix = &ha->msix_entries[1];
			ql_dbg(ql_dbg_init, vha, 0x0019,
			    "Registering vector 0x%x for base que.\n",
			    msix->entry);
			icb->msix = cpu_to_le16(msix->entry);
		}
		/* Use alternate PCI bus number */
		if (MSB(rid))
			icb->firmware_options_2 |= cpu_to_le32(BIT_19);
		/* Use alternate PCI devfn */
		if (LSB(rid))
			icb->firmware_options_2 |= cpu_to_le32(BIT_18);

		/* Use Disable MSIX Handshake mode for capable adapters */
		if ((ha->fw_attributes & BIT_6) && (IS_MSIX_NACK_CAPABLE(ha)) &&
		    (ha->flags.msix_enabled)) {
			icb->firmware_options_2 &= cpu_to_le32(~BIT_22);
			ha->flags.disable_msix_handshake = 1;
			ql_dbg(ql_dbg_init, vha, 0x00fe,
			    "MSIX Handshake Disable Mode turned on.\n");
		} else {
			icb->firmware_options_2 |= cpu_to_le32(BIT_22);
		}
		icb->firmware_options_2 |= cpu_to_le32(BIT_23);

		WRT_REG_DWORD(&reg->isp25mq.req_q_in, 0);
		WRT_REG_DWORD(&reg->isp25mq.req_q_out, 0);
		WRT_REG_DWORD(&reg->isp25mq.rsp_q_in, 0);
		WRT_REG_DWORD(&reg->isp25mq.rsp_q_out, 0);
	} else {
		WRT_REG_DWORD(&reg->isp24.req_q_in, 0);
		WRT_REG_DWORD(&reg->isp24.req_q_out, 0);
		WRT_REG_DWORD(&reg->isp24.rsp_q_in, 0);
		WRT_REG_DWORD(&reg->isp24.rsp_q_out, 0);
	}

	qlt_24xx_config_rings(vha);

	/* If the user has configured the speed, set it here */
	if (ha->set_data_rate) {
		ql_dbg(ql_dbg_init, vha, 0x00fd,
		    "Speed set by user : %s Gbps \n",
		    qla2x00_get_link_speed_str(ha, ha->set_data_rate));
		icb->firmware_options_3 = (ha->set_data_rate << 13);
	}

	/* PCI posting */
	RD_REG_DWORD(&ioreg->hccr);
}

/**
 * qla2x00_init_rings() - Initializes firmware.
 * @vha: HA context
 *
 * Beginning of request ring has initialization control block already built
 * by nvram config routine.
 *
 * Returns 0 on success.
 */
int
qla2x00_init_rings(scsi_qla_host_t *vha)
{
	int	rval;
	unsigned long flags = 0;
	int cnt, que;
	struct qla_hw_data *ha = vha->hw;
	struct req_que *req;
	struct rsp_que *rsp;
	struct mid_init_cb_24xx *mid_init_cb =
	    (struct mid_init_cb_24xx *) ha->init_cb;

	spin_lock_irqsave(&ha->hardware_lock, flags);

	/* Clear outstanding commands array. */
	for (que = 0; que < ha->max_req_queues; que++) {
		req = ha->req_q_map[que];
		if (!req || !test_bit(que, ha->req_qid_map))
			continue;
		req->out_ptr = (void *)(req->ring + req->length);
		*req->out_ptr = 0;
		for (cnt = 1; cnt < req->num_outstanding_cmds; cnt++)
			req->outstanding_cmds[cnt] = NULL;

		req->current_outstanding_cmd = 1;

		/* Initialize firmware. */
		req->ring_ptr  = req->ring;
		req->ring_index    = 0;
		req->cnt      = req->length;
	}

	for (que = 0; que < ha->max_rsp_queues; que++) {
		rsp = ha->rsp_q_map[que];
		if (!rsp || !test_bit(que, ha->rsp_qid_map))
			continue;
		rsp->in_ptr = (void *)(rsp->ring + rsp->length);
		*rsp->in_ptr = 0;
		/* Initialize response queue entries */
		if (IS_QLAFX00(ha))
			qlafx00_init_response_q_entries(rsp);
		else
			qla2x00_init_response_q_entries(rsp);
	}

	ha->tgt.atio_ring_ptr = ha->tgt.atio_ring;
	ha->tgt.atio_ring_index = 0;
	/* Initialize ATIO queue entries */
	qlt_init_atio_q_entries(vha);

	ha->isp_ops->config_rings(vha);

	spin_unlock_irqrestore(&ha->hardware_lock, flags);

	ql_dbg(ql_dbg_init, vha, 0x00d1, "Issue init firmware.\n");

	if (IS_QLAFX00(ha)) {
		rval = qlafx00_init_firmware(vha, ha->init_cb_size);
		goto next_check;
	}

	/* Update any ISP specific firmware options before initialization. */
	ha->isp_ops->update_fw_options(vha);

	if (ha->flags.npiv_supported) {
		if (ha->operating_mode == LOOP && !IS_CNA_CAPABLE(ha))
			ha->max_npiv_vports = MIN_MULTI_ID_FABRIC - 1;
		mid_init_cb->count = cpu_to_le16(ha->max_npiv_vports);
	}

	if (IS_FWI2_CAPABLE(ha)) {
		mid_init_cb->options = cpu_to_le16(BIT_1);
		mid_init_cb->init_cb.execution_throttle =
		    cpu_to_le16(ha->cur_fw_xcb_count);
		ha->flags.dport_enabled =
		    (mid_init_cb->init_cb.firmware_options_1 & BIT_7) != 0;
		ql_dbg(ql_dbg_init, vha, 0x0191, "DPORT Support: %s.\n",
		    (ha->flags.dport_enabled) ? "enabled" : "disabled");
		/* FA-WWPN Status */
		ha->flags.fawwpn_enabled =
		    (mid_init_cb->init_cb.firmware_options_1 & BIT_6) != 0;
		ql_dbg(ql_dbg_init, vha, 0x00bc, "FA-WWPN Support: %s.\n",
		    (ha->flags.fawwpn_enabled) ? "enabled" : "disabled");
	}

	rval = qla2x00_init_firmware(vha, ha->init_cb_size);
next_check:
	if (rval) {
		ql_log(ql_log_fatal, vha, 0x00d2,
		    "Init Firmware **** FAILED ****.\n");
	} else {
		ql_dbg(ql_dbg_init, vha, 0x00d3,
		    "Init Firmware -- success.\n");
		QLA_FW_STARTED(ha);
		vha->u_ql2xexchoffld = vha->u_ql2xiniexchg = 0;
	}

	return (rval);
}

/**
 * qla2x00_fw_ready() - Waits for firmware ready.
 * @vha: HA context
 *
 * Returns 0 on success.
 */
static int
qla2x00_fw_ready(scsi_qla_host_t *vha)
{
	int		rval;
	unsigned long	wtime, mtime, cs84xx_time;
	uint16_t	min_wait;	/* Minimum wait time if loop is down */
	uint16_t	wait_time;	/* Wait time if loop is coming ready */
	uint16_t	state[6];
	struct qla_hw_data *ha = vha->hw;

	if (IS_QLAFX00(vha->hw))
		return qlafx00_fw_ready(vha);

	rval = QLA_SUCCESS;

	/* Time to wait for loop down */
	if (IS_P3P_TYPE(ha))
		min_wait = 30;
	else
		min_wait = 20;

	/*
	 * Firmware should take at most one RATOV to login, plus 5 seconds for
	 * our own processing.
	 */
	if ((wait_time = (ha->retry_count*ha->login_timeout) + 5) < min_wait) {
		wait_time = min_wait;
	}

	/* Min wait time if loop down */
	mtime = jiffies + (min_wait * HZ);

	/* wait time before firmware ready */
	wtime = jiffies + (wait_time * HZ);

	/* Wait for ISP to finish LIP */
	if (!vha->flags.init_done)
		ql_log(ql_log_info, vha, 0x801e,
		    "Waiting for LIP to complete.\n");

	do {
		memset(state, -1, sizeof(state));
		rval = qla2x00_get_firmware_state(vha, state);
		if (rval == QLA_SUCCESS) {
			if (state[0] < FSTATE_LOSS_OF_SYNC) {
				vha->device_flags &= ~DFLG_NO_CABLE;
			}
			if (IS_QLA84XX(ha) && state[0] != FSTATE_READY) {
				ql_dbg(ql_dbg_taskm, vha, 0x801f,
				    "fw_state=%x 84xx=%x.\n", state[0],
				    state[2]);
				if ((state[2] & FSTATE_LOGGED_IN) &&
				     (state[2] & FSTATE_WAITING_FOR_VERIFY)) {
					ql_dbg(ql_dbg_taskm, vha, 0x8028,
					    "Sending verify iocb.\n");

					cs84xx_time = jiffies;
					rval = qla84xx_init_chip(vha);
					if (rval != QLA_SUCCESS) {
						ql_log(ql_log_warn,
						    vha, 0x8007,
						    "Init chip failed.\n");
						break;
					}

					/* Add time taken to initialize. */
					cs84xx_time = jiffies - cs84xx_time;
					wtime += cs84xx_time;
					mtime += cs84xx_time;
					ql_dbg(ql_dbg_taskm, vha, 0x8008,
					    "Increasing wait time by %ld. "
					    "New time %ld.\n", cs84xx_time,
					    wtime);
				}
			} else if (state[0] == FSTATE_READY) {
				ql_dbg(ql_dbg_taskm, vha, 0x8037,
				    "F/W Ready - OK.\n");

				qla2x00_get_retry_cnt(vha, &ha->retry_count,
				    &ha->login_timeout, &ha->r_a_tov);

				rval = QLA_SUCCESS;
				break;
			}

			rval = QLA_FUNCTION_FAILED;

			if (atomic_read(&vha->loop_down_timer) &&
			    state[0] != FSTATE_READY) {
				/* Loop down. Timeout on min_wait for states
				 * other than Wait for Login.
				 */
				if (time_after_eq(jiffies, mtime)) {
					ql_log(ql_log_info, vha, 0x8038,
					    "Cable is unplugged...\n");

					vha->device_flags |= DFLG_NO_CABLE;
					break;
				}
			}
		} else {
			/* Mailbox cmd failed. Timeout on min_wait. */
			if (time_after_eq(jiffies, mtime) ||
				ha->flags.isp82xx_fw_hung)
				break;
		}

		if (time_after_eq(jiffies, wtime))
			break;

		/* Delay for a while */
		msleep(500);
	} while (1);

	ql_dbg(ql_dbg_taskm, vha, 0x803a,
	    "fw_state=%x (%x, %x, %x, %x %x) curr time=%lx.\n", state[0],
	    state[1], state[2], state[3], state[4], state[5], jiffies);

	if (rval && !(vha->device_flags & DFLG_NO_CABLE)) {
		ql_log(ql_log_warn, vha, 0x803b,
		    "Firmware ready **** FAILED ****.\n");
	}

	return (rval);
}

/*
*  qla2x00_configure_hba
*      Setup adapter context.
*
* Input:
*      ha = adapter state pointer.
*
* Returns:
*      0 = success
*
* Context:
*      Kernel context.
*/
static int
qla2x00_configure_hba(scsi_qla_host_t *vha)
{
	int       rval;
	uint16_t      loop_id;
	uint16_t      topo;
	uint16_t      sw_cap;
	uint8_t       al_pa;
	uint8_t       area;
	uint8_t       domain;
	char		connect_type[22];
	struct qla_hw_data *ha = vha->hw;
	scsi_qla_host_t *base_vha = pci_get_drvdata(ha->pdev);
	port_id_t id;
	unsigned long flags;

	/* Get host addresses. */
	rval = qla2x00_get_adapter_id(vha,
	    &loop_id, &al_pa, &area, &domain, &topo, &sw_cap);
	if (rval != QLA_SUCCESS) {
		if (LOOP_TRANSITION(vha) || atomic_read(&ha->loop_down_timer) ||
		    IS_CNA_CAPABLE(ha) ||
		    (rval == QLA_COMMAND_ERROR && loop_id == 0x7)) {
			ql_dbg(ql_dbg_disc, vha, 0x2008,
			    "Loop is in a transition state.\n");
		} else {
			ql_log(ql_log_warn, vha, 0x2009,
			    "Unable to get host loop ID.\n");
			if (IS_FWI2_CAPABLE(ha) && (vha == base_vha) &&
			    (rval == QLA_COMMAND_ERROR && loop_id == 0x1b)) {
				ql_log(ql_log_warn, vha, 0x1151,
				    "Doing link init.\n");
				if (qla24xx_link_initialize(vha) == QLA_SUCCESS)
					return rval;
			}
			set_bit(ISP_ABORT_NEEDED, &vha->dpc_flags);
		}
		return (rval);
	}

	if (topo == 4) {
		ql_log(ql_log_info, vha, 0x200a,
		    "Cannot get topology - retrying.\n");
		return (QLA_FUNCTION_FAILED);
	}

	vha->loop_id = loop_id;

	/* initialize */
	ha->min_external_loopid = SNS_FIRST_LOOP_ID;
	ha->operating_mode = LOOP;
	ha->switch_cap = 0;

	switch (topo) {
	case 0:
		ql_dbg(ql_dbg_disc, vha, 0x200b, "HBA in NL topology.\n");
		ha->current_topology = ISP_CFG_NL;
		strcpy(connect_type, "(Loop)");
		break;

	case 1:
		ql_dbg(ql_dbg_disc, vha, 0x200c, "HBA in FL topology.\n");
		ha->switch_cap = sw_cap;
		ha->current_topology = ISP_CFG_FL;
		strcpy(connect_type, "(FL_Port)");
		break;

	case 2:
		ql_dbg(ql_dbg_disc, vha, 0x200d, "HBA in N P2P topology.\n");
		ha->operating_mode = P2P;
		ha->current_topology = ISP_CFG_N;
		strcpy(connect_type, "(N_Port-to-N_Port)");
		break;

	case 3:
		ql_dbg(ql_dbg_disc, vha, 0x200e, "HBA in F P2P topology.\n");
		ha->switch_cap = sw_cap;
		ha->operating_mode = P2P;
		ha->current_topology = ISP_CFG_F;
		strcpy(connect_type, "(F_Port)");
		break;

	default:
		ql_dbg(ql_dbg_disc, vha, 0x200f,
		    "HBA in unknown topology %x, using NL.\n", topo);
		ha->current_topology = ISP_CFG_NL;
		strcpy(connect_type, "(Loop)");
		break;
	}

	/* Save Host port and loop ID. */
	/* byte order - Big Endian */
	id.b.domain = domain;
	id.b.area = area;
	id.b.al_pa = al_pa;
	id.b.rsvd_1 = 0;
	spin_lock_irqsave(&ha->hardware_lock, flags);
	if (!(topo == 2 && ha->flags.n2n_bigger))
		qlt_update_host_map(vha, id);
	spin_unlock_irqrestore(&ha->hardware_lock, flags);

	if (!vha->flags.init_done)
		ql_log(ql_log_info, vha, 0x2010,
		    "Topology - %s, Host Loop address 0x%x.\n",
		    connect_type, vha->loop_id);

	return(rval);
}

inline void
qla2x00_set_model_info(scsi_qla_host_t *vha, uint8_t *model, size_t len,
	char *def)
{
	char *st, *en;
	uint16_t index;
	uint64_t zero[2] = { 0 };
	struct qla_hw_data *ha = vha->hw;
	int use_tbl = !IS_QLA24XX_TYPE(ha) && !IS_QLA25XX(ha) &&
	    !IS_CNA_CAPABLE(ha) && !IS_QLA2031(ha);

	if (len > sizeof(zero))
		len = sizeof(zero);
	if (memcmp(model, &zero, len) != 0) {
		strncpy(ha->model_number, model, len);
		st = en = ha->model_number;
		en += len - 1;
		while (en > st) {
			if (*en != 0x20 && *en != 0x00)
				break;
			*en-- = '\0';
		}

		index = (ha->pdev->subsystem_device & 0xff);
		if (use_tbl &&
		    ha->pdev->subsystem_vendor == PCI_VENDOR_ID_QLOGIC &&
		    index < QLA_MODEL_NAMES)
			strncpy(ha->model_desc,
			    qla2x00_model_name[index * 2 + 1],
			    sizeof(ha->model_desc) - 1);
	} else {
		index = (ha->pdev->subsystem_device & 0xff);
		if (use_tbl &&
		    ha->pdev->subsystem_vendor == PCI_VENDOR_ID_QLOGIC &&
		    index < QLA_MODEL_NAMES) {
			strcpy(ha->model_number,
			    qla2x00_model_name[index * 2]);
			strncpy(ha->model_desc,
			    qla2x00_model_name[index * 2 + 1],
			    sizeof(ha->model_desc) - 1);
		} else {
			strcpy(ha->model_number, def);
		}
	}
	if (IS_FWI2_CAPABLE(ha))
		qla2xxx_get_vpd_field(vha, "\x82", ha->model_desc,
		    sizeof(ha->model_desc));
}

/* On sparc systems, obtain port and node WWN from firmware
 * properties.
 */
static void qla2xxx_nvram_wwn_from_ofw(scsi_qla_host_t *vha, nvram_t *nv)
{
#ifdef CONFIG_SPARC
	struct qla_hw_data *ha = vha->hw;
	struct pci_dev *pdev = ha->pdev;
	struct device_node *dp = pci_device_to_OF_node(pdev);
	const u8 *val;
	int len;

	val = of_get_property(dp, "port-wwn", &len);
	if (val && len >= WWN_SIZE)
		memcpy(nv->port_name, val, WWN_SIZE);

	val = of_get_property(dp, "node-wwn", &len);
	if (val && len >= WWN_SIZE)
		memcpy(nv->node_name, val, WWN_SIZE);
#endif
}

/*
* NVRAM configuration for ISP 2xxx
*
* Input:
*      ha                = adapter block pointer.
*
* Output:
*      initialization control block in response_ring
*      host adapters parameters in host adapter block
*
* Returns:
*      0 = success.
*/
int
qla2x00_nvram_config(scsi_qla_host_t *vha)
{
	int             rval;
	uint8_t         chksum = 0;
	uint16_t        cnt;
	uint8_t         *dptr1, *dptr2;
	struct qla_hw_data *ha = vha->hw;
	init_cb_t       *icb = ha->init_cb;
	nvram_t         *nv = ha->nvram;
	uint8_t         *ptr = ha->nvram;
	struct device_reg_2xxx __iomem *reg = &ha->iobase->isp;

	rval = QLA_SUCCESS;

	/* Determine NVRAM starting address. */
	ha->nvram_size = sizeof(*nv);
	ha->nvram_base = 0;
	if (!IS_QLA2100(ha) && !IS_QLA2200(ha) && !IS_QLA2300(ha))
		if ((RD_REG_WORD(&reg->ctrl_status) >> 14) == 1)
			ha->nvram_base = 0x80;

	/* Get NVRAM data and calculate checksum. */
	ha->isp_ops->read_nvram(vha, ptr, ha->nvram_base, ha->nvram_size);
	for (cnt = 0, chksum = 0; cnt < ha->nvram_size; cnt++)
		chksum += *ptr++;

	ql_dbg(ql_dbg_init + ql_dbg_buffer, vha, 0x010f,
	    "Contents of NVRAM.\n");
	ql_dump_buffer(ql_dbg_init + ql_dbg_buffer, vha, 0x0110,
	    nv, ha->nvram_size);

	/* Bad NVRAM data, set defaults parameters. */
	if (chksum || memcmp("ISP ", nv->id, sizeof(nv->id)) ||
	    nv->nvram_version < 1) {
		/* Reset NVRAM data. */
		ql_log(ql_log_warn, vha, 0x0064,
		    "Inconsistent NVRAM detected: checksum=%#x id=%.4s version=%#x.\n",
		    chksum, nv->id, nv->nvram_version);
		ql_log(ql_log_warn, vha, 0x0065,
		    "Falling back to "
		    "functioning (yet invalid -- WWPN) defaults.\n");

		/*
		 * Set default initialization control block.
		 */
		memset(nv, 0, ha->nvram_size);
		nv->parameter_block_version = ICB_VERSION;

		if (IS_QLA23XX(ha)) {
			nv->firmware_options[0] = BIT_2 | BIT_1;
			nv->firmware_options[1] = BIT_7 | BIT_5;
			nv->add_firmware_options[0] = BIT_5;
			nv->add_firmware_options[1] = BIT_5 | BIT_4;
			nv->frame_payload_size = 2048;
			nv->special_options[1] = BIT_7;
		} else if (IS_QLA2200(ha)) {
			nv->firmware_options[0] = BIT_2 | BIT_1;
			nv->firmware_options[1] = BIT_7 | BIT_5;
			nv->add_firmware_options[0] = BIT_5;
			nv->add_firmware_options[1] = BIT_5 | BIT_4;
			nv->frame_payload_size = 1024;
		} else if (IS_QLA2100(ha)) {
			nv->firmware_options[0] = BIT_3 | BIT_1;
			nv->firmware_options[1] = BIT_5;
			nv->frame_payload_size = 1024;
		}

		nv->max_iocb_allocation = cpu_to_le16(256);
		nv->execution_throttle = cpu_to_le16(16);
		nv->retry_count = 8;
		nv->retry_delay = 1;

		nv->port_name[0] = 33;
		nv->port_name[3] = 224;
		nv->port_name[4] = 139;

		qla2xxx_nvram_wwn_from_ofw(vha, nv);

		nv->login_timeout = 4;

		/*
		 * Set default host adapter parameters
		 */
		nv->host_p[1] = BIT_2;
		nv->reset_delay = 5;
		nv->port_down_retry_count = 8;
		nv->max_luns_per_target = cpu_to_le16(8);
		nv->link_down_timeout = 60;

		rval = 1;
	}

#if defined(CONFIG_IA64_GENERIC) || defined(CONFIG_IA64_SGI_SN2)
	/*
	 * The SN2 does not provide BIOS emulation which means you can't change
	 * potentially bogus BIOS settings. Force the use of default settings
	 * for link rate and frame size.  Hope that the rest of the settings
	 * are valid.
	 */
	if (ia64_platform_is("sn2")) {
		nv->frame_payload_size = 2048;
		if (IS_QLA23XX(ha))
			nv->special_options[1] = BIT_7;
	}
#endif

	/* Reset Initialization control block */
	memset(icb, 0, ha->init_cb_size);

	/*
	 * Setup driver NVRAM options.
	 */
	nv->firmware_options[0] |= (BIT_6 | BIT_1);
	nv->firmware_options[0] &= ~(BIT_5 | BIT_4);
	nv->firmware_options[1] |= (BIT_5 | BIT_0);
	nv->firmware_options[1] &= ~BIT_4;

	if (IS_QLA23XX(ha)) {
		nv->firmware_options[0] |= BIT_2;
		nv->firmware_options[0] &= ~BIT_3;
		nv->special_options[0] &= ~BIT_6;
		nv->add_firmware_options[1] |= BIT_5 | BIT_4;

		if (IS_QLA2300(ha)) {
			if (ha->fb_rev == FPM_2310) {
				strcpy(ha->model_number, "QLA2310");
			} else {
				strcpy(ha->model_number, "QLA2300");
			}
		} else {
			qla2x00_set_model_info(vha, nv->model_number,
			    sizeof(nv->model_number), "QLA23xx");
		}
	} else if (IS_QLA2200(ha)) {
		nv->firmware_options[0] |= BIT_2;
		/*
		 * 'Point-to-point preferred, else loop' is not a safe
		 * connection mode setting.
		 */
		if ((nv->add_firmware_options[0] & (BIT_6 | BIT_5 | BIT_4)) ==
		    (BIT_5 | BIT_4)) {
			/* Force 'loop preferred, else point-to-point'. */
			nv->add_firmware_options[0] &= ~(BIT_6 | BIT_5 | BIT_4);
			nv->add_firmware_options[0] |= BIT_5;
		}
		strcpy(ha->model_number, "QLA22xx");
	} else /*if (IS_QLA2100(ha))*/ {
		strcpy(ha->model_number, "QLA2100");
	}

	/*
	 * Copy over NVRAM RISC parameter block to initialization control block.
	 */
	dptr1 = (uint8_t *)icb;
	dptr2 = (uint8_t *)&nv->parameter_block_version;
	cnt = (uint8_t *)&icb->request_q_outpointer - (uint8_t *)&icb->version;
	while (cnt--)
		*dptr1++ = *dptr2++;

	/* Copy 2nd half. */
	dptr1 = (uint8_t *)icb->add_firmware_options;
	cnt = (uint8_t *)icb->reserved_3 - (uint8_t *)icb->add_firmware_options;
	while (cnt--)
		*dptr1++ = *dptr2++;
	ha->frame_payload_size = le16_to_cpu(icb->frame_payload_size);
	/* Use alternate WWN? */
	if (nv->host_p[1] & BIT_7) {
		memcpy(icb->node_name, nv->alternate_node_name, WWN_SIZE);
		memcpy(icb->port_name, nv->alternate_port_name, WWN_SIZE);
	}

	/* Prepare nodename */
	if ((icb->firmware_options[1] & BIT_6) == 0) {
		/*
		 * Firmware will apply the following mask if the nodename was
		 * not provided.
		 */
		memcpy(icb->node_name, icb->port_name, WWN_SIZE);
		icb->node_name[0] &= 0xF0;
	}

	/*
	 * Set host adapter parameters.
	 */

	/*
	 * BIT_7 in the host-parameters section allows for modification to
	 * internal driver logging.
	 */
	if (nv->host_p[0] & BIT_7)
		ql2xextended_error_logging = QL_DBG_DEFAULT1_MASK;
	ha->flags.disable_risc_code_load = ((nv->host_p[0] & BIT_4) ? 1 : 0);
	/* Always load RISC code on non ISP2[12]00 chips. */
	if (!IS_QLA2100(ha) && !IS_QLA2200(ha))
		ha->flags.disable_risc_code_load = 0;
	ha->flags.enable_lip_reset = ((nv->host_p[1] & BIT_1) ? 1 : 0);
	ha->flags.enable_lip_full_login = ((nv->host_p[1] & BIT_2) ? 1 : 0);
	ha->flags.enable_target_reset = ((nv->host_p[1] & BIT_3) ? 1 : 0);
	ha->flags.enable_led_scheme = (nv->special_options[1] & BIT_4) ? 1 : 0;
	ha->flags.disable_serdes = 0;

	ha->operating_mode =
	    (icb->add_firmware_options[0] & (BIT_6 | BIT_5 | BIT_4)) >> 4;

	memcpy(ha->fw_seriallink_options, nv->seriallink_options,
	    sizeof(ha->fw_seriallink_options));

	/* save HBA serial number */
	ha->serial0 = icb->port_name[5];
	ha->serial1 = icb->port_name[6];
	ha->serial2 = icb->port_name[7];
	memcpy(vha->node_name, icb->node_name, WWN_SIZE);
	memcpy(vha->port_name, icb->port_name, WWN_SIZE);

	icb->execution_throttle = cpu_to_le16(0xFFFF);

	ha->retry_count = nv->retry_count;

	/* Set minimum login_timeout to 4 seconds. */
	if (nv->login_timeout != ql2xlogintimeout)
		nv->login_timeout = ql2xlogintimeout;
	if (nv->login_timeout < 4)
		nv->login_timeout = 4;
	ha->login_timeout = nv->login_timeout;

	/* Set minimum RATOV to 100 tenths of a second. */
	ha->r_a_tov = 100;

	ha->loop_reset_delay = nv->reset_delay;

	/* Link Down Timeout = 0:
	 *
	 * 	When Port Down timer expires we will start returning
	 *	I/O's to OS with "DID_NO_CONNECT".
	 *
	 * Link Down Timeout != 0:
	 *
	 *	 The driver waits for the link to come up after link down
	 *	 before returning I/Os to OS with "DID_NO_CONNECT".
	 */
	if (nv->link_down_timeout == 0) {
		ha->loop_down_abort_time =
		    (LOOP_DOWN_TIME - LOOP_DOWN_TIMEOUT);
	} else {
		ha->link_down_timeout =	 nv->link_down_timeout;
		ha->loop_down_abort_time =
		    (LOOP_DOWN_TIME - ha->link_down_timeout);
	}

	/*
	 * Need enough time to try and get the port back.
	 */
	ha->port_down_retry_count = nv->port_down_retry_count;
	if (qlport_down_retry)
		ha->port_down_retry_count = qlport_down_retry;
	/* Set login_retry_count */
	ha->login_retry_count  = nv->retry_count;
	if (ha->port_down_retry_count == nv->port_down_retry_count &&
	    ha->port_down_retry_count > 3)
		ha->login_retry_count = ha->port_down_retry_count;
	else if (ha->port_down_retry_count > (int)ha->login_retry_count)
		ha->login_retry_count = ha->port_down_retry_count;
	if (ql2xloginretrycount)
		ha->login_retry_count = ql2xloginretrycount;

	icb->lun_enables = cpu_to_le16(0);
	icb->command_resource_count = 0;
	icb->immediate_notify_resource_count = 0;
	icb->timeout = cpu_to_le16(0);

	if (IS_QLA2100(ha) || IS_QLA2200(ha)) {
		/* Enable RIO */
		icb->firmware_options[0] &= ~BIT_3;
		icb->add_firmware_options[0] &=
		    ~(BIT_3 | BIT_2 | BIT_1 | BIT_0);
		icb->add_firmware_options[0] |= BIT_2;
		icb->response_accumulation_timer = 3;
		icb->interrupt_delay_timer = 5;

		vha->flags.process_response_queue = 1;
	} else {
		/* Enable ZIO. */
		if (!vha->flags.init_done) {
			ha->zio_mode = icb->add_firmware_options[0] &
			    (BIT_3 | BIT_2 | BIT_1 | BIT_0);
			ha->zio_timer = icb->interrupt_delay_timer ?
			    icb->interrupt_delay_timer: 2;
		}
		icb->add_firmware_options[0] &=
		    ~(BIT_3 | BIT_2 | BIT_1 | BIT_0);
		vha->flags.process_response_queue = 0;
		if (ha->zio_mode != QLA_ZIO_DISABLED) {
			ha->zio_mode = QLA_ZIO_MODE_6;

			ql_log(ql_log_info, vha, 0x0068,
			    "ZIO mode %d enabled; timer delay (%d us).\n",
			    ha->zio_mode, ha->zio_timer * 100);

			icb->add_firmware_options[0] |= (uint8_t)ha->zio_mode;
			icb->interrupt_delay_timer = (uint8_t)ha->zio_timer;
			vha->flags.process_response_queue = 1;
		}
	}

	if (rval) {
		ql_log(ql_log_warn, vha, 0x0069,
		    "NVRAM configuration failed.\n");
	}
	return (rval);
}

static void
qla2x00_rport_del(void *data)
{
	fc_port_t *fcport = data;
	struct fc_rport *rport;
	unsigned long flags;

	spin_lock_irqsave(fcport->vha->host->host_lock, flags);
	rport = fcport->drport ? fcport->drport: fcport->rport;
	fcport->drport = NULL;
	spin_unlock_irqrestore(fcport->vha->host->host_lock, flags);
	if (rport) {
		ql_dbg(ql_dbg_disc, fcport->vha, 0x210b,
		    "%s %8phN. rport %p roles %x\n",
		    __func__, fcport->port_name, rport,
		    rport->roles);

		fc_remote_port_delete(rport);
	}
}

/**
 * qla2x00_alloc_fcport() - Allocate a generic fcport.
 * @vha: HA context
 * @flags: allocation flags
 *
 * Returns a pointer to the allocated fcport, or NULL, if none available.
 */
fc_port_t *
qla2x00_alloc_fcport(scsi_qla_host_t *vha, gfp_t flags)
{
	fc_port_t *fcport;

	fcport = kzalloc(sizeof(fc_port_t), flags);
	if (!fcport)
		return NULL;

	fcport->ct_desc.ct_sns = dma_alloc_coherent(&vha->hw->pdev->dev,
		sizeof(struct ct_sns_pkt), &fcport->ct_desc.ct_sns_dma,
		flags);
	if (!fcport->ct_desc.ct_sns) {
		ql_log(ql_log_warn, vha, 0xd049,
		    "Failed to allocate ct_sns request.\n");
		kfree(fcport);
		return NULL;
	}

	/* Setup fcport template structure. */
	fcport->vha = vha;
	fcport->port_type = FCT_UNKNOWN;
	fcport->loop_id = FC_NO_LOOP_ID;
	qla2x00_set_fcport_state(fcport, FCS_UNCONFIGURED);
	fcport->supported_classes = FC_COS_UNSPECIFIED;
	fcport->fp_speed = PORT_SPEED_UNKNOWN;

	fcport->disc_state = DSC_DELETED;
	fcport->fw_login_state = DSC_LS_PORT_UNAVAIL;
	fcport->deleted = QLA_SESS_DELETED;
	fcport->login_retry = vha->hw->login_retry_count;
	fcport->chip_reset = vha->hw->base_qpair->chip_reset;
	fcport->logout_on_delete = 1;

	if (!fcport->ct_desc.ct_sns) {
		ql_log(ql_log_warn, vha, 0xd049,
		    "Failed to allocate ct_sns request.\n");
		kfree(fcport);
		fcport = NULL;
	}

	INIT_WORK(&fcport->del_work, qla24xx_delete_sess_fn);
	INIT_WORK(&fcport->reg_work, qla_register_fcport_fn);
	INIT_LIST_HEAD(&fcport->gnl_entry);
	INIT_LIST_HEAD(&fcport->list);

	return fcport;
}

void
qla2x00_free_fcport(fc_port_t *fcport)
{
	if (fcport->ct_desc.ct_sns) {
		dma_free_coherent(&fcport->vha->hw->pdev->dev,
			sizeof(struct ct_sns_pkt), fcport->ct_desc.ct_sns,
			fcport->ct_desc.ct_sns_dma);

		fcport->ct_desc.ct_sns = NULL;
	}
	kfree(fcport);
}

/*
 * qla2x00_configure_loop
 *      Updates Fibre Channel Device Database with what is actually on loop.
 *
 * Input:
 *      ha                = adapter block pointer.
 *
 * Returns:
 *      0 = success.
 *      1 = error.
 *      2 = database was full and device was not configured.
 */
static int
qla2x00_configure_loop(scsi_qla_host_t *vha)
{
	int  rval;
	unsigned long flags, save_flags;
	struct qla_hw_data *ha = vha->hw;
	rval = QLA_SUCCESS;

	/* Get Initiator ID */
	if (test_bit(LOCAL_LOOP_UPDATE, &vha->dpc_flags)) {
		rval = qla2x00_configure_hba(vha);
		if (rval != QLA_SUCCESS) {
			ql_dbg(ql_dbg_disc, vha, 0x2013,
			    "Unable to configure HBA.\n");
			return (rval);
		}
	}

	save_flags = flags = vha->dpc_flags;
	ql_dbg(ql_dbg_disc, vha, 0x2014,
	    "Configure loop -- dpc flags = 0x%lx.\n", flags);

	/*
	 * If we have both an RSCN and PORT UPDATE pending then handle them
	 * both at the same time.
	 */
	clear_bit(LOCAL_LOOP_UPDATE, &vha->dpc_flags);
	clear_bit(RSCN_UPDATE, &vha->dpc_flags);

	qla2x00_get_data_rate(vha);

	/* Determine what we need to do */
	if (ha->current_topology == ISP_CFG_FL &&
	    (test_bit(LOCAL_LOOP_UPDATE, &flags))) {

		set_bit(RSCN_UPDATE, &flags);

	} else if (ha->current_topology == ISP_CFG_F &&
	    (test_bit(LOCAL_LOOP_UPDATE, &flags))) {

		set_bit(RSCN_UPDATE, &flags);
		clear_bit(LOCAL_LOOP_UPDATE, &flags);

	} else if (ha->current_topology == ISP_CFG_N) {
		clear_bit(RSCN_UPDATE, &flags);
		if (qla_tgt_mode_enabled(vha)) {
			/* allow the other side to start the login */
			clear_bit(LOCAL_LOOP_UPDATE, &flags);
			set_bit(RELOGIN_NEEDED, &vha->dpc_flags);
		}
	} else if (ha->current_topology == ISP_CFG_NL) {
		clear_bit(RSCN_UPDATE, &flags);
		set_bit(LOCAL_LOOP_UPDATE, &flags);
	} else if (!vha->flags.online ||
	    (test_bit(ABORT_ISP_ACTIVE, &flags))) {
		set_bit(RSCN_UPDATE, &flags);
		set_bit(LOCAL_LOOP_UPDATE, &flags);
	}

	if (test_bit(LOCAL_LOOP_UPDATE, &flags)) {
		if (test_bit(LOOP_RESYNC_NEEDED, &vha->dpc_flags)) {
			ql_dbg(ql_dbg_disc, vha, 0x2015,
			    "Loop resync needed, failing.\n");
			rval = QLA_FUNCTION_FAILED;
		} else
			rval = qla2x00_configure_local_loop(vha);
	}

	if (rval == QLA_SUCCESS && test_bit(RSCN_UPDATE, &flags)) {
		if (LOOP_TRANSITION(vha)) {
			ql_dbg(ql_dbg_disc, vha, 0x2099,
			    "Needs RSCN update and loop transition.\n");
			rval = QLA_FUNCTION_FAILED;
		}
		else
			rval = qla2x00_configure_fabric(vha);
	}

	if (rval == QLA_SUCCESS) {
		if (atomic_read(&vha->loop_down_timer) ||
		    test_bit(LOOP_RESYNC_NEEDED, &vha->dpc_flags)) {
			rval = QLA_FUNCTION_FAILED;
		} else {
			atomic_set(&vha->loop_state, LOOP_READY);
			ql_dbg(ql_dbg_disc, vha, 0x2069,
			    "LOOP READY.\n");
			ha->flags.fw_init_done = 1;

			/*
			 * Process any ATIO queue entries that came in
			 * while we weren't online.
			 */
			if (qla_tgt_mode_enabled(vha) ||
			    qla_dual_mode_enabled(vha)) {
				spin_lock_irqsave(&ha->tgt.atio_lock, flags);
				qlt_24xx_process_atio_queue(vha, 0);
				spin_unlock_irqrestore(&ha->tgt.atio_lock,
				    flags);
			}
		}
	}

	if (rval) {
		ql_dbg(ql_dbg_disc, vha, 0x206a,
		    "%s *** FAILED ***.\n", __func__);
	} else {
		ql_dbg(ql_dbg_disc, vha, 0x206b,
		    "%s: exiting normally.\n", __func__);
	}

	/* Restore state if a resync event occurred during processing */
	if (test_bit(LOOP_RESYNC_NEEDED, &vha->dpc_flags)) {
		if (test_bit(LOCAL_LOOP_UPDATE, &save_flags))
			set_bit(LOCAL_LOOP_UPDATE, &vha->dpc_flags);
		if (test_bit(RSCN_UPDATE, &save_flags)) {
			set_bit(RSCN_UPDATE, &vha->dpc_flags);
		}
	}

	return (rval);
}

/*
 * qla2x00_configure_local_loop
 *	Updates Fibre Channel Device Database with local loop devices.
 *
 * Input:
 *	ha = adapter block pointer.
 *
 * Returns:
 *	0 = success.
 */
static int
qla2x00_configure_local_loop(scsi_qla_host_t *vha)
{
	int		rval, rval2;
	int		found_devs;
	int		found;
	fc_port_t	*fcport, *new_fcport;

	uint16_t	index;
	uint16_t	entries;
	char		*id_iter;
	uint16_t	loop_id;
	uint8_t		domain, area, al_pa;
	struct qla_hw_data *ha = vha->hw;
	unsigned long flags;

	/* Inititae N2N login. */
	if (test_and_clear_bit(N2N_LOGIN_NEEDED, &vha->dpc_flags)) {
		/* borrowing */
		u32 *bp, i, sz;

		memset(ha->init_cb, 0, ha->init_cb_size);
		sz = min_t(int, sizeof(struct els_plogi_payload),
		    ha->init_cb_size);
		rval = qla24xx_get_port_login_templ(vha, ha->init_cb_dma,
		    (void *)ha->init_cb, sz);
		if (rval == QLA_SUCCESS) {
			bp = (uint32_t *)ha->init_cb;
			for (i = 0; i < sz/4 ; i++, bp++)
				*bp = cpu_to_be32(*bp);

			memcpy(&ha->plogi_els_payld.data, (void *)ha->init_cb,
			    sizeof(ha->plogi_els_payld.data));
			set_bit(RELOGIN_NEEDED, &vha->dpc_flags);
		} else {
			ql_dbg(ql_dbg_init, vha, 0x00d1,
			    "PLOGI ELS param read fail.\n");
		}
		return QLA_SUCCESS;
	}

	found_devs = 0;
	new_fcport = NULL;
	entries = MAX_FIBRE_DEVICES_LOOP;

	/* Get list of logged in devices. */
	memset(ha->gid_list, 0, qla2x00_gid_list_size(ha));
	rval = qla2x00_get_id_list(vha, ha->gid_list, ha->gid_list_dma,
	    &entries);
	if (rval != QLA_SUCCESS)
		goto cleanup_allocation;

	ql_dbg(ql_dbg_disc, vha, 0x2011,
	    "Entries in ID list (%d).\n", entries);
	ql_dump_buffer(ql_dbg_disc + ql_dbg_buffer, vha, 0x2075,
	    ha->gid_list, entries * sizeof(*ha->gid_list));

	if (entries == 0) {
		spin_lock_irqsave(&vha->work_lock, flags);
		vha->scan.scan_retry++;
		spin_unlock_irqrestore(&vha->work_lock, flags);

		if (vha->scan.scan_retry < MAX_SCAN_RETRIES) {
			set_bit(LOCAL_LOOP_UPDATE, &vha->dpc_flags);
			set_bit(LOOP_RESYNC_NEEDED, &vha->dpc_flags);
		}
	} else {
		vha->scan.scan_retry = 0;
	}

	list_for_each_entry(fcport, &vha->vp_fcports, list) {
		fcport->scan_state = QLA_FCPORT_SCAN;
	}

	/* Allocate temporary fcport for any new fcports discovered. */
	new_fcport = qla2x00_alloc_fcport(vha, GFP_KERNEL);
	if (new_fcport == NULL) {
		ql_log(ql_log_warn, vha, 0x2012,
		    "Memory allocation failed for fcport.\n");
		rval = QLA_MEMORY_ALLOC_FAILED;
		goto cleanup_allocation;
	}
	new_fcport->flags &= ~FCF_FABRIC_DEVICE;

	/* Add devices to port list. */
	id_iter = (char *)ha->gid_list;
	for (index = 0; index < entries; index++) {
		domain = ((struct gid_list_info *)id_iter)->domain;
		area = ((struct gid_list_info *)id_iter)->area;
		al_pa = ((struct gid_list_info *)id_iter)->al_pa;
		if (IS_QLA2100(ha) || IS_QLA2200(ha))
			loop_id = (uint16_t)
			    ((struct gid_list_info *)id_iter)->loop_id_2100;
		else
			loop_id = le16_to_cpu(
			    ((struct gid_list_info *)id_iter)->loop_id);
		id_iter += ha->gid_list_info_size;

		/* Bypass reserved domain fields. */
		if ((domain & 0xf0) == 0xf0)
			continue;

<<<<<<< HEAD
=======
		/* Bypass if not same domain and area of adapter. */
		if (area && domain && ((area != vha->d_id.b.area) ||
		    (domain != vha->d_id.b.domain)) &&
		    (ha->current_topology == ISP_CFG_NL))
			continue;


>>>>>>> a4f2ac8e
		/* Bypass invalid local loop ID. */
		if (loop_id > LAST_LOCAL_LOOP_ID)
			continue;

		memset(new_fcport->port_name, 0, WWN_SIZE);

		/* Fill in member data. */
		new_fcport->d_id.b.domain = domain;
		new_fcport->d_id.b.area = area;
		new_fcport->d_id.b.al_pa = al_pa;
		new_fcport->loop_id = loop_id;
		new_fcport->scan_state = QLA_FCPORT_FOUND;

		rval2 = qla2x00_get_port_database(vha, new_fcport, 0);
		if (rval2 != QLA_SUCCESS) {
			ql_dbg(ql_dbg_disc, vha, 0x2097,
			    "Failed to retrieve fcport information "
			    "-- get_port_database=%x, loop_id=0x%04x.\n",
			    rval2, new_fcport->loop_id);
			/* Skip retry if N2N */
			if (ha->current_topology != ISP_CFG_N) {
				ql_dbg(ql_dbg_disc, vha, 0x2105,
				    "Scheduling resync.\n");
				set_bit(LOOP_RESYNC_NEEDED, &vha->dpc_flags);
				continue;
			}
		}

		spin_lock_irqsave(&vha->hw->tgt.sess_lock, flags);
		/* Check for matching device in port list. */
		found = 0;
		fcport = NULL;
		list_for_each_entry(fcport, &vha->vp_fcports, list) {
			if (memcmp(new_fcport->port_name, fcport->port_name,
			    WWN_SIZE))
				continue;

			fcport->flags &= ~FCF_FABRIC_DEVICE;
			fcport->loop_id = new_fcport->loop_id;
			fcport->port_type = new_fcport->port_type;
			fcport->d_id.b24 = new_fcport->d_id.b24;
			memcpy(fcport->node_name, new_fcport->node_name,
			    WWN_SIZE);
			fcport->scan_state = QLA_FCPORT_FOUND;
			found++;
			break;
		}

		if (!found) {
			/* New device, add to fcports list. */
			list_add_tail(&new_fcport->list, &vha->vp_fcports);

			/* Allocate a new replacement fcport. */
			fcport = new_fcport;

			spin_unlock_irqrestore(&vha->hw->tgt.sess_lock, flags);

			new_fcport = qla2x00_alloc_fcport(vha, GFP_KERNEL);

			if (new_fcport == NULL) {
				ql_log(ql_log_warn, vha, 0xd031,
				    "Failed to allocate memory for fcport.\n");
				rval = QLA_MEMORY_ALLOC_FAILED;
				goto cleanup_allocation;
			}
			spin_lock_irqsave(&vha->hw->tgt.sess_lock, flags);
			new_fcport->flags &= ~FCF_FABRIC_DEVICE;
		}

		spin_unlock_irqrestore(&vha->hw->tgt.sess_lock, flags);

		/* Base iIDMA settings on HBA port speed. */
		fcport->fp_speed = ha->link_data_rate;

		found_devs++;
	}

	list_for_each_entry(fcport, &vha->vp_fcports, list) {
		if (test_bit(LOOP_RESYNC_NEEDED, &vha->dpc_flags))
			break;

		if (fcport->scan_state == QLA_FCPORT_SCAN) {
			if ((qla_dual_mode_enabled(vha) ||
			    qla_ini_mode_enabled(vha)) &&
			    atomic_read(&fcport->state) == FCS_ONLINE) {
				qla2x00_mark_device_lost(vha, fcport,
					ql2xplogiabsentdevice, 0);
				if (fcport->loop_id != FC_NO_LOOP_ID &&
				    (fcport->flags & FCF_FCP2_DEVICE) == 0 &&
				    fcport->port_type != FCT_INITIATOR &&
				    fcport->port_type != FCT_BROADCAST) {
					ql_dbg(ql_dbg_disc, vha, 0x20f0,
					    "%s %d %8phC post del sess\n",
					    __func__, __LINE__,
					    fcport->port_name);

					qlt_schedule_sess_for_deletion(fcport);
					continue;
				}
			}
		}

		if (fcport->scan_state == QLA_FCPORT_FOUND)
			qla24xx_fcport_handle_login(vha, fcport);
	}

cleanup_allocation:
	kfree(new_fcport);

	if (rval != QLA_SUCCESS) {
		ql_dbg(ql_dbg_disc, vha, 0x2098,
		    "Configure local loop error exit: rval=%x.\n", rval);
	}

	return (rval);
}

static void
qla2x00_iidma_fcport(scsi_qla_host_t *vha, fc_port_t *fcport)
{
	int rval;
	uint16_t mb[MAILBOX_REGISTER_COUNT];
	struct qla_hw_data *ha = vha->hw;

	if (!IS_IIDMA_CAPABLE(ha))
		return;

	if (atomic_read(&fcport->state) != FCS_ONLINE)
		return;

	if (fcport->fp_speed == PORT_SPEED_UNKNOWN ||
	    fcport->fp_speed > ha->link_data_rate ||
	    !ha->flags.gpsc_supported)
		return;

	rval = qla2x00_set_idma_speed(vha, fcport->loop_id, fcport->fp_speed,
	    mb);
	if (rval != QLA_SUCCESS) {
		ql_dbg(ql_dbg_disc, vha, 0x2004,
		    "Unable to adjust iIDMA %8phN -- %04x %x %04x %04x.\n",
		    fcport->port_name, rval, fcport->fp_speed, mb[0], mb[1]);
	} else {
		ql_dbg(ql_dbg_disc, vha, 0x2005,
		    "iIDMA adjusted to %s GB/s (%X) on %8phN.\n",
		    qla2x00_get_link_speed_str(ha, fcport->fp_speed),
		    fcport->fp_speed, fcport->port_name);
	}
}

void qla_do_iidma_work(struct scsi_qla_host *vha, fc_port_t *fcport)
{
	qla2x00_iidma_fcport(vha, fcport);
	qla24xx_update_fcport_fcp_prio(vha, fcport);
}

int qla_post_iidma_work(struct scsi_qla_host *vha, fc_port_t *fcport)
{
	struct qla_work_evt *e;

	e = qla2x00_alloc_work(vha, QLA_EVT_IIDMA);
	if (!e)
		return QLA_FUNCTION_FAILED;

	e->u.fcport.fcport = fcport;
	return qla2x00_post_work(vha, e);
}

/* qla2x00_reg_remote_port is reserved for Initiator Mode only.*/
static void
qla2x00_reg_remote_port(scsi_qla_host_t *vha, fc_port_t *fcport)
{
	struct fc_rport_identifiers rport_ids;
	struct fc_rport *rport;
	unsigned long flags;

	if (atomic_read(&fcport->state) == FCS_ONLINE)
		return;

	rport_ids.node_name = wwn_to_u64(fcport->node_name);
	rport_ids.port_name = wwn_to_u64(fcport->port_name);
	rport_ids.port_id = fcport->d_id.b.domain << 16 |
	    fcport->d_id.b.area << 8 | fcport->d_id.b.al_pa;
	rport_ids.roles = FC_RPORT_ROLE_UNKNOWN;
	fcport->rport = rport = fc_remote_port_add(vha->host, 0, &rport_ids);
	if (!rport) {
		ql_log(ql_log_warn, vha, 0x2006,
		    "Unable to allocate fc remote port.\n");
		return;
	}

	spin_lock_irqsave(fcport->vha->host->host_lock, flags);
	*((fc_port_t **)rport->dd_data) = fcport;
	spin_unlock_irqrestore(fcport->vha->host->host_lock, flags);

	rport->supported_classes = fcport->supported_classes;

	rport_ids.roles = FC_RPORT_ROLE_UNKNOWN;
	if (fcport->port_type == FCT_INITIATOR)
		rport_ids.roles |= FC_RPORT_ROLE_FCP_INITIATOR;
	if (fcport->port_type == FCT_TARGET)
		rport_ids.roles |= FC_RPORT_ROLE_FCP_TARGET;

	ql_dbg(ql_dbg_disc, vha, 0x20ee,
	    "%s %8phN. rport %p is %s mode\n",
	    __func__, fcport->port_name, rport,
	    (fcport->port_type == FCT_TARGET) ? "tgt" : "ini");

	fc_remote_port_rolechg(rport, rport_ids.roles);
}

/*
 * qla2x00_update_fcport
 *	Updates device on list.
 *
 * Input:
 *	ha = adapter block pointer.
 *	fcport = port structure pointer.
 *
 * Return:
 *	0  - Success
 *  BIT_0 - error
 *
 * Context:
 *	Kernel context.
 */
void
qla2x00_update_fcport(scsi_qla_host_t *vha, fc_port_t *fcport)
{
	if (IS_SW_RESV_ADDR(fcport->d_id))
		return;

	ql_dbg(ql_dbg_disc, vha, 0x20ef, "%s %8phC\n",
	    __func__, fcport->port_name);

	fcport->disc_state = DSC_UPD_FCPORT;
	fcport->login_retry = vha->hw->login_retry_count;
	fcport->flags &= ~(FCF_LOGIN_NEEDED | FCF_ASYNC_SENT);
	fcport->deleted = 0;
	fcport->logout_on_delete = 1;
	fcport->login_retry = vha->hw->login_retry_count;
	fcport->n2n_chip_reset = fcport->n2n_link_reset_cnt = 0;

	switch (vha->hw->current_topology) {
	case ISP_CFG_N:
	case ISP_CFG_NL:
		fcport->keep_nport_handle = 1;
		break;
	default:
		break;
	}

	qla2x00_iidma_fcport(vha, fcport);

	if (fcport->fc4f_nvme) {
		qla_nvme_register_remote(vha, fcport);
		fcport->disc_state = DSC_LOGIN_COMPLETE;
		qla2x00_set_fcport_state(fcport, FCS_ONLINE);
		return;
	}

	qla24xx_update_fcport_fcp_prio(vha, fcport);

	switch (vha->host->active_mode) {
	case MODE_INITIATOR:
		qla2x00_reg_remote_port(vha, fcport);
		break;
	case MODE_TARGET:
		if (!vha->vha_tgt.qla_tgt->tgt_stop &&
			!vha->vha_tgt.qla_tgt->tgt_stopped)
			qlt_fc_port_added(vha, fcport);
		break;
	case MODE_DUAL:
		qla2x00_reg_remote_port(vha, fcport);
		if (!vha->vha_tgt.qla_tgt->tgt_stop &&
			!vha->vha_tgt.qla_tgt->tgt_stopped)
			qlt_fc_port_added(vha, fcport);
		break;
	default:
		break;
	}

	qla2x00_set_fcport_state(fcport, FCS_ONLINE);

	if (IS_IIDMA_CAPABLE(vha->hw) && vha->hw->flags.gpsc_supported) {
		if (fcport->id_changed) {
			fcport->id_changed = 0;
			ql_dbg(ql_dbg_disc, vha, 0x20d7,
			    "%s %d %8phC post gfpnid fcp_cnt %d\n",
			    __func__, __LINE__, fcport->port_name,
			    vha->fcport_count);
			qla24xx_post_gfpnid_work(vha, fcport);
		} else {
			ql_dbg(ql_dbg_disc, vha, 0x20d7,
			    "%s %d %8phC post gpsc fcp_cnt %d\n",
			    __func__, __LINE__, fcport->port_name,
			    vha->fcport_count);
			qla24xx_post_gpsc_work(vha, fcport);
		}
	}

	fcport->disc_state = DSC_LOGIN_COMPLETE;
}

void qla_register_fcport_fn(struct work_struct *work)
{
	fc_port_t *fcport = container_of(work, struct fc_port, reg_work);
	u32 rscn_gen = fcport->rscn_gen;
	u16 data[2];

	if (IS_SW_RESV_ADDR(fcport->d_id))
		return;

	qla2x00_update_fcport(fcport->vha, fcport);

	if (rscn_gen != fcport->rscn_gen) {
		/* RSCN(s) came in while registration */
		switch (fcport->next_disc_state) {
		case DSC_DELETE_PEND:
			qlt_schedule_sess_for_deletion(fcport);
			break;
		case DSC_ADISC:
			data[0] = data[1] = 0;
			qla2x00_post_async_adisc_work(fcport->vha, fcport,
			    data);
			break;
		default:
			break;
		}
	}
}

/*
 * qla2x00_configure_fabric
 *      Setup SNS devices with loop ID's.
 *
 * Input:
 *      ha = adapter block pointer.
 *
 * Returns:
 *      0 = success.
 *      BIT_0 = error
 */
static int
qla2x00_configure_fabric(scsi_qla_host_t *vha)
{
	int	rval;
	fc_port_t	*fcport;
	uint16_t	mb[MAILBOX_REGISTER_COUNT];
	uint16_t	loop_id;
	LIST_HEAD(new_fcports);
	struct qla_hw_data *ha = vha->hw;
	int		discovery_gen;

	/* If FL port exists, then SNS is present */
	if (IS_FWI2_CAPABLE(ha))
		loop_id = NPH_F_PORT;
	else
		loop_id = SNS_FL_PORT;
	rval = qla2x00_get_port_name(vha, loop_id, vha->fabric_node_name, 1);
	if (rval != QLA_SUCCESS) {
		ql_dbg(ql_dbg_disc, vha, 0x20a0,
		    "MBX_GET_PORT_NAME failed, No FL Port.\n");

		vha->device_flags &= ~SWITCH_FOUND;
		return (QLA_SUCCESS);
	}
	vha->device_flags |= SWITCH_FOUND;


	if (qla_tgt_mode_enabled(vha) || qla_dual_mode_enabled(vha)) {
		rval = qla2x00_send_change_request(vha, 0x3, 0);
		if (rval != QLA_SUCCESS)
			ql_log(ql_log_warn, vha, 0x121,
				"Failed to enable receiving of RSCN requests: 0x%x.\n",
				rval);
	}


	do {
		qla2x00_mgmt_svr_login(vha);

		/* FDMI support. */
		if (ql2xfdmienable &&
		    test_and_clear_bit(REGISTER_FDMI_NEEDED, &vha->dpc_flags))
			qla2x00_fdmi_register(vha);

		/* Ensure we are logged into the SNS. */
		loop_id = NPH_SNS_LID(ha);
		rval = ha->isp_ops->fabric_login(vha, loop_id, 0xff, 0xff,
		    0xfc, mb, BIT_1|BIT_0);
		if (rval != QLA_SUCCESS || mb[0] != MBS_COMMAND_COMPLETE) {
			ql_dbg(ql_dbg_disc, vha, 0x20a1,
			    "Failed SNS login: loop_id=%x mb[0]=%x mb[1]=%x mb[2]=%x mb[6]=%x mb[7]=%x (%x).\n",
			    loop_id, mb[0], mb[1], mb[2], mb[6], mb[7], rval);
			set_bit(LOOP_RESYNC_NEEDED, &vha->dpc_flags);
			return rval;
		}
		if (test_and_clear_bit(REGISTER_FC4_NEEDED, &vha->dpc_flags)) {
			if (qla2x00_rft_id(vha)) {
				/* EMPTY */
				ql_dbg(ql_dbg_disc, vha, 0x20a2,
				    "Register FC-4 TYPE failed.\n");
				if (test_bit(LOOP_RESYNC_NEEDED,
				    &vha->dpc_flags))
					break;
			}
			if (qla2x00_rff_id(vha, FC4_TYPE_FCP_SCSI)) {
				/* EMPTY */
				ql_dbg(ql_dbg_disc, vha, 0x209a,
				    "Register FC-4 Features failed.\n");
				if (test_bit(LOOP_RESYNC_NEEDED,
				    &vha->dpc_flags))
					break;
			}
			if (vha->flags.nvme_enabled) {
				if (qla2x00_rff_id(vha, FC_TYPE_NVME)) {
					ql_dbg(ql_dbg_disc, vha, 0x2049,
					    "Register NVME FC Type Features failed.\n");
				}
			}
			if (qla2x00_rnn_id(vha)) {
				/* EMPTY */
				ql_dbg(ql_dbg_disc, vha, 0x2104,
				    "Register Node Name failed.\n");
				if (test_bit(LOOP_RESYNC_NEEDED,
				    &vha->dpc_flags))
					break;
			} else if (qla2x00_rsnn_nn(vha)) {
				/* EMPTY */
				ql_dbg(ql_dbg_disc, vha, 0x209b,
				    "Register Symbolic Node Name failed.\n");
				if (test_bit(LOOP_RESYNC_NEEDED, &vha->dpc_flags))
					break;
			}
		}


		/* Mark the time right before querying FW for connected ports.
		 * This process is long, asynchronous and by the time it's done,
		 * collected information might not be accurate anymore. E.g.
		 * disconnected port might have re-connected and a brand new
		 * session has been created. In this case session's generation
		 * will be newer than discovery_gen. */
		qlt_do_generation_tick(vha, &discovery_gen);

		if (USE_ASYNC_SCAN(ha)) {
			rval = qla24xx_async_gpnft(vha, FC4_TYPE_FCP_SCSI,
			    NULL);
			if (rval)
				set_bit(LOOP_RESYNC_NEEDED, &vha->dpc_flags);
		} else  {
			list_for_each_entry(fcport, &vha->vp_fcports, list)
				fcport->scan_state = QLA_FCPORT_SCAN;

			rval = qla2x00_find_all_fabric_devs(vha);
		}
		if (rval != QLA_SUCCESS)
			break;
	} while (0);

	if (!vha->nvme_local_port && vha->flags.nvme_enabled)
		qla_nvme_register_hba(vha);

	if (rval)
		ql_dbg(ql_dbg_disc, vha, 0x2068,
		    "Configure fabric error exit rval=%d.\n", rval);

	return (rval);
}

/*
 * qla2x00_find_all_fabric_devs
 *
 * Input:
 *	ha = adapter block pointer.
 *	dev = database device entry pointer.
 *
 * Returns:
 *	0 = success.
 *
 * Context:
 *	Kernel context.
 */
static int
qla2x00_find_all_fabric_devs(scsi_qla_host_t *vha)
{
	int		rval;
	uint16_t	loop_id;
	fc_port_t	*fcport, *new_fcport;
	int		found;

	sw_info_t	*swl;
	int		swl_idx;
	int		first_dev, last_dev;
	port_id_t	wrap = {}, nxt_d_id;
	struct qla_hw_data *ha = vha->hw;
	struct scsi_qla_host *base_vha = pci_get_drvdata(ha->pdev);
	unsigned long flags;

	rval = QLA_SUCCESS;

	/* Try GID_PT to get device list, else GAN. */
	if (!ha->swl)
		ha->swl = kcalloc(ha->max_fibre_devices, sizeof(sw_info_t),
		    GFP_KERNEL);
	swl = ha->swl;
	if (!swl) {
		/*EMPTY*/
		ql_dbg(ql_dbg_disc, vha, 0x209c,
		    "GID_PT allocations failed, fallback on GA_NXT.\n");
	} else {
		memset(swl, 0, ha->max_fibre_devices * sizeof(sw_info_t));
		if (qla2x00_gid_pt(vha, swl) != QLA_SUCCESS) {
			swl = NULL;
			if (test_bit(LOOP_RESYNC_NEEDED, &vha->dpc_flags))
				return rval;
		} else if (qla2x00_gpn_id(vha, swl) != QLA_SUCCESS) {
			swl = NULL;
			if (test_bit(LOOP_RESYNC_NEEDED, &vha->dpc_flags))
				return rval;
		} else if (qla2x00_gnn_id(vha, swl) != QLA_SUCCESS) {
			swl = NULL;
			if (test_bit(LOOP_RESYNC_NEEDED, &vha->dpc_flags))
				return rval;
		} else if (qla2x00_gfpn_id(vha, swl) != QLA_SUCCESS) {
			swl = NULL;
			if (test_bit(LOOP_RESYNC_NEEDED, &vha->dpc_flags))
				return rval;
		}

		/* If other queries succeeded probe for FC-4 type */
		if (swl) {
			qla2x00_gff_id(vha, swl);
			if (test_bit(LOOP_RESYNC_NEEDED, &vha->dpc_flags))
				return rval;
		}
	}
	swl_idx = 0;

	/* Allocate temporary fcport for any new fcports discovered. */
	new_fcport = qla2x00_alloc_fcport(vha, GFP_KERNEL);
	if (new_fcport == NULL) {
		ql_log(ql_log_warn, vha, 0x209d,
		    "Failed to allocate memory for fcport.\n");
		return (QLA_MEMORY_ALLOC_FAILED);
	}
	new_fcport->flags |= (FCF_FABRIC_DEVICE | FCF_LOGIN_NEEDED);
	/* Set start port ID scan at adapter ID. */
	first_dev = 1;
	last_dev = 0;

	/* Starting free loop ID. */
	loop_id = ha->min_external_loopid;
	for (; loop_id <= ha->max_loop_id; loop_id++) {
		if (qla2x00_is_reserved_id(vha, loop_id))
			continue;

		if (ha->current_topology == ISP_CFG_FL &&
		    (atomic_read(&vha->loop_down_timer) ||
		     LOOP_TRANSITION(vha))) {
			atomic_set(&vha->loop_down_timer, 0);
			set_bit(LOOP_RESYNC_NEEDED, &vha->dpc_flags);
			set_bit(LOCAL_LOOP_UPDATE, &vha->dpc_flags);
			break;
		}

		if (swl != NULL) {
			if (last_dev) {
				wrap.b24 = new_fcport->d_id.b24;
			} else {
				new_fcport->d_id.b24 = swl[swl_idx].d_id.b24;
				memcpy(new_fcport->node_name,
				    swl[swl_idx].node_name, WWN_SIZE);
				memcpy(new_fcport->port_name,
				    swl[swl_idx].port_name, WWN_SIZE);
				memcpy(new_fcport->fabric_port_name,
				    swl[swl_idx].fabric_port_name, WWN_SIZE);
				new_fcport->fp_speed = swl[swl_idx].fp_speed;
				new_fcport->fc4_type = swl[swl_idx].fc4_type;

				new_fcport->nvme_flag = 0;
				new_fcport->fc4f_nvme = 0;
				if (vha->flags.nvme_enabled &&
				    swl[swl_idx].fc4f_nvme) {
					new_fcport->fc4f_nvme =
					    swl[swl_idx].fc4f_nvme;
					ql_log(ql_log_info, vha, 0x2131,
					    "FOUND: NVME port %8phC as FC Type 28h\n",
					    new_fcport->port_name);
				}

				if (swl[swl_idx].d_id.b.rsvd_1 != 0) {
					last_dev = 1;
				}
				swl_idx++;
			}
		} else {
			/* Send GA_NXT to the switch */
			rval = qla2x00_ga_nxt(vha, new_fcport);
			if (rval != QLA_SUCCESS) {
				ql_log(ql_log_warn, vha, 0x209e,
				    "SNS scan failed -- assuming "
				    "zero-entry result.\n");
				rval = QLA_SUCCESS;
				break;
			}
		}

		/* If wrap on switch device list, exit. */
		if (first_dev) {
			wrap.b24 = new_fcport->d_id.b24;
			first_dev = 0;
		} else if (new_fcport->d_id.b24 == wrap.b24) {
			ql_dbg(ql_dbg_disc, vha, 0x209f,
			    "Device wrap (%02x%02x%02x).\n",
			    new_fcport->d_id.b.domain,
			    new_fcport->d_id.b.area,
			    new_fcport->d_id.b.al_pa);
			break;
		}

		/* Bypass if same physical adapter. */
		if (new_fcport->d_id.b24 == base_vha->d_id.b24)
			continue;

		/* Bypass virtual ports of the same host. */
		if (qla2x00_is_a_vp_did(vha, new_fcport->d_id.b24))
			continue;

		/* Bypass if same domain and area of adapter. */
		if (((new_fcport->d_id.b24 & 0xffff00) ==
		    (vha->d_id.b24 & 0xffff00)) && ha->current_topology ==
			ISP_CFG_FL)
			    continue;

		/* Bypass reserved domain fields. */
		if ((new_fcport->d_id.b.domain & 0xf0) == 0xf0)
			continue;

		/* Bypass ports whose FCP-4 type is not FCP_SCSI */
		if (ql2xgffidenable &&
		    (new_fcport->fc4_type != FC4_TYPE_FCP_SCSI &&
		    new_fcport->fc4_type != FC4_TYPE_UNKNOWN))
			continue;

		spin_lock_irqsave(&vha->hw->tgt.sess_lock, flags);

		/* Locate matching device in database. */
		found = 0;
		list_for_each_entry(fcport, &vha->vp_fcports, list) {
			if (memcmp(new_fcport->port_name, fcport->port_name,
			    WWN_SIZE))
				continue;

			fcport->scan_state = QLA_FCPORT_FOUND;

			found++;

			/* Update port state. */
			memcpy(fcport->fabric_port_name,
			    new_fcport->fabric_port_name, WWN_SIZE);
			fcport->fp_speed = new_fcport->fp_speed;

			/*
			 * If address the same and state FCS_ONLINE
			 * (or in target mode), nothing changed.
			 */
			if (fcport->d_id.b24 == new_fcport->d_id.b24 &&
			    (atomic_read(&fcport->state) == FCS_ONLINE ||
			     (vha->host->active_mode == MODE_TARGET))) {
				break;
			}

			/*
			 * If device was not a fabric device before.
			 */
			if ((fcport->flags & FCF_FABRIC_DEVICE) == 0) {
				fcport->d_id.b24 = new_fcport->d_id.b24;
				qla2x00_clear_loop_id(fcport);
				fcport->flags |= (FCF_FABRIC_DEVICE |
				    FCF_LOGIN_NEEDED);
				break;
			}

			/*
			 * Port ID changed or device was marked to be updated;
			 * Log it out if still logged in and mark it for
			 * relogin later.
			 */
			if (qla_tgt_mode_enabled(base_vha)) {
				ql_dbg(ql_dbg_tgt_mgt, vha, 0xf080,
					 "port changed FC ID, %8phC"
					 " old %x:%x:%x (loop_id 0x%04x)-> new %x:%x:%x\n",
					 fcport->port_name,
					 fcport->d_id.b.domain,
					 fcport->d_id.b.area,
					 fcport->d_id.b.al_pa,
					 fcport->loop_id,
					 new_fcport->d_id.b.domain,
					 new_fcport->d_id.b.area,
					 new_fcport->d_id.b.al_pa);
				fcport->d_id.b24 = new_fcport->d_id.b24;
				break;
			}

			fcport->d_id.b24 = new_fcport->d_id.b24;
			fcport->flags |= FCF_LOGIN_NEEDED;
			break;
		}

		if (fcport->fc4f_nvme) {
			if (fcport->disc_state == DSC_DELETE_PEND) {
				fcport->disc_state = DSC_GNL;
				vha->fcport_count--;
				fcport->login_succ = 0;
			}
		}

		if (found) {
			spin_unlock_irqrestore(&vha->hw->tgt.sess_lock, flags);
			continue;
		}
		/* If device was not in our fcports list, then add it. */
		new_fcport->scan_state = QLA_FCPORT_FOUND;
		list_add_tail(&new_fcport->list, &vha->vp_fcports);

		spin_unlock_irqrestore(&vha->hw->tgt.sess_lock, flags);


		/* Allocate a new replacement fcport. */
		nxt_d_id.b24 = new_fcport->d_id.b24;
		new_fcport = qla2x00_alloc_fcport(vha, GFP_KERNEL);
		if (new_fcport == NULL) {
			ql_log(ql_log_warn, vha, 0xd032,
			    "Memory allocation failed for fcport.\n");
			return (QLA_MEMORY_ALLOC_FAILED);
		}
		new_fcport->flags |= (FCF_FABRIC_DEVICE | FCF_LOGIN_NEEDED);
		new_fcport->d_id.b24 = nxt_d_id.b24;
	}

	qla2x00_free_fcport(new_fcport);

	/*
	 * Logout all previous fabric dev marked lost, except FCP2 devices.
	 */
	list_for_each_entry(fcport, &vha->vp_fcports, list) {
		if (test_bit(LOOP_RESYNC_NEEDED, &vha->dpc_flags))
			break;

		if ((fcport->flags & FCF_FABRIC_DEVICE) == 0 ||
		    (fcport->flags & FCF_LOGIN_NEEDED) == 0)
			continue;

		if (fcport->scan_state == QLA_FCPORT_SCAN) {
			if ((qla_dual_mode_enabled(vha) ||
			    qla_ini_mode_enabled(vha)) &&
			    atomic_read(&fcport->state) == FCS_ONLINE) {
				qla2x00_mark_device_lost(vha, fcport,
					ql2xplogiabsentdevice, 0);
				if (fcport->loop_id != FC_NO_LOOP_ID &&
				    (fcport->flags & FCF_FCP2_DEVICE) == 0 &&
				    fcport->port_type != FCT_INITIATOR &&
				    fcport->port_type != FCT_BROADCAST) {
					ql_dbg(ql_dbg_disc, vha, 0x20f0,
					    "%s %d %8phC post del sess\n",
					    __func__, __LINE__,
					    fcport->port_name);
					qlt_schedule_sess_for_deletion(fcport);
					continue;
				}
			}
		}

		if (fcport->scan_state == QLA_FCPORT_FOUND)
			qla24xx_fcport_handle_login(vha, fcport);
	}
	return (rval);
}

/*
 * qla2x00_find_new_loop_id
 *	Scan through our port list and find a new usable loop ID.
 *
 * Input:
 *	ha:	adapter state pointer.
 *	dev:	port structure pointer.
 *
 * Returns:
 *	qla2x00 local function return status code.
 *
 * Context:
 *	Kernel context.
 */
int
qla2x00_find_new_loop_id(scsi_qla_host_t *vha, fc_port_t *dev)
{
	int	rval;
	struct qla_hw_data *ha = vha->hw;
	unsigned long flags = 0;

	rval = QLA_SUCCESS;

	spin_lock_irqsave(&ha->vport_slock, flags);

	dev->loop_id = find_first_zero_bit(ha->loop_id_map,
	    LOOPID_MAP_SIZE);
	if (dev->loop_id >= LOOPID_MAP_SIZE ||
	    qla2x00_is_reserved_id(vha, dev->loop_id)) {
		dev->loop_id = FC_NO_LOOP_ID;
		rval = QLA_FUNCTION_FAILED;
	} else
		set_bit(dev->loop_id, ha->loop_id_map);

	spin_unlock_irqrestore(&ha->vport_slock, flags);

	if (rval == QLA_SUCCESS)
		ql_dbg(ql_dbg_disc, dev->vha, 0x2086,
		    "Assigning new loopid=%x, portid=%x.\n",
		    dev->loop_id, dev->d_id.b24);
	else
		ql_log(ql_log_warn, dev->vha, 0x2087,
		    "No loop_id's available, portid=%x.\n",
		    dev->d_id.b24);

	return (rval);
}


/* FW does not set aside Loop id for MGMT Server/FFFFFAh */
int
qla2x00_reserve_mgmt_server_loop_id(scsi_qla_host_t *vha)
{
	int loop_id = FC_NO_LOOP_ID;
	int lid = NPH_MGMT_SERVER - vha->vp_idx;
	unsigned long flags;
	struct qla_hw_data *ha = vha->hw;

	if (vha->vp_idx == 0) {
		set_bit(NPH_MGMT_SERVER, ha->loop_id_map);
		return NPH_MGMT_SERVER;
	}

	/* pick id from high and work down to low */
	spin_lock_irqsave(&ha->vport_slock, flags);
	for (; lid > 0; lid--) {
		if (!test_bit(lid, vha->hw->loop_id_map)) {
			set_bit(lid, vha->hw->loop_id_map);
			loop_id = lid;
			break;
		}
	}
	spin_unlock_irqrestore(&ha->vport_slock, flags);

	return loop_id;
}

/*
 * qla2x00_fabric_login
 *	Issue fabric login command.
 *
 * Input:
 *	ha = adapter block pointer.
 *	device = pointer to FC device type structure.
 *
 * Returns:
 *      0 - Login successfully
 *      1 - Login failed
 *      2 - Initiator device
 *      3 - Fatal error
 */
int
qla2x00_fabric_login(scsi_qla_host_t *vha, fc_port_t *fcport,
    uint16_t *next_loopid)
{
	int	rval;
	int	retry;
	uint16_t tmp_loopid;
	uint16_t mb[MAILBOX_REGISTER_COUNT];
	struct qla_hw_data *ha = vha->hw;

	retry = 0;
	tmp_loopid = 0;

	for (;;) {
		ql_dbg(ql_dbg_disc, vha, 0x2000,
		    "Trying Fabric Login w/loop id 0x%04x for port "
		    "%02x%02x%02x.\n",
		    fcport->loop_id, fcport->d_id.b.domain,
		    fcport->d_id.b.area, fcport->d_id.b.al_pa);

		/* Login fcport on switch. */
		rval = ha->isp_ops->fabric_login(vha, fcport->loop_id,
		    fcport->d_id.b.domain, fcport->d_id.b.area,
		    fcport->d_id.b.al_pa, mb, BIT_0);
		if (rval != QLA_SUCCESS) {
			return rval;
		}
		if (mb[0] == MBS_PORT_ID_USED) {
			/*
			 * Device has another loop ID.  The firmware team
			 * recommends the driver perform an implicit login with
			 * the specified ID again. The ID we just used is save
			 * here so we return with an ID that can be tried by
			 * the next login.
			 */
			retry++;
			tmp_loopid = fcport->loop_id;
			fcport->loop_id = mb[1];

			ql_dbg(ql_dbg_disc, vha, 0x2001,
			    "Fabric Login: port in use - next loop "
			    "id=0x%04x, port id= %02x%02x%02x.\n",
			    fcport->loop_id, fcport->d_id.b.domain,
			    fcport->d_id.b.area, fcport->d_id.b.al_pa);

		} else if (mb[0] == MBS_COMMAND_COMPLETE) {
			/*
			 * Login succeeded.
			 */
			if (retry) {
				/* A retry occurred before. */
				*next_loopid = tmp_loopid;
			} else {
				/*
				 * No retry occurred before. Just increment the
				 * ID value for next login.
				 */
				*next_loopid = (fcport->loop_id + 1);
			}

			if (mb[1] & BIT_0) {
				fcport->port_type = FCT_INITIATOR;
			} else {
				fcport->port_type = FCT_TARGET;
				if (mb[1] & BIT_1) {
					fcport->flags |= FCF_FCP2_DEVICE;
				}
			}

			if (mb[10] & BIT_0)
				fcport->supported_classes |= FC_COS_CLASS2;
			if (mb[10] & BIT_1)
				fcport->supported_classes |= FC_COS_CLASS3;

			if (IS_FWI2_CAPABLE(ha)) {
				if (mb[10] & BIT_7)
					fcport->flags |=
					    FCF_CONF_COMP_SUPPORTED;
			}

			rval = QLA_SUCCESS;
			break;
		} else if (mb[0] == MBS_LOOP_ID_USED) {
			/*
			 * Loop ID already used, try next loop ID.
			 */
			fcport->loop_id++;
			rval = qla2x00_find_new_loop_id(vha, fcport);
			if (rval != QLA_SUCCESS) {
				/* Ran out of loop IDs to use */
				break;
			}
		} else if (mb[0] == MBS_COMMAND_ERROR) {
			/*
			 * Firmware possibly timed out during login. If NO
			 * retries are left to do then the device is declared
			 * dead.
			 */
			*next_loopid = fcport->loop_id;
			ha->isp_ops->fabric_logout(vha, fcport->loop_id,
			    fcport->d_id.b.domain, fcport->d_id.b.area,
			    fcport->d_id.b.al_pa);
			qla2x00_mark_device_lost(vha, fcport, 1, 0);

			rval = 1;
			break;
		} else {
			/*
			 * unrecoverable / not handled error
			 */
			ql_dbg(ql_dbg_disc, vha, 0x2002,
			    "Failed=%x port_id=%02x%02x%02x loop_id=%x "
			    "jiffies=%lx.\n", mb[0], fcport->d_id.b.domain,
			    fcport->d_id.b.area, fcport->d_id.b.al_pa,
			    fcport->loop_id, jiffies);

			*next_loopid = fcport->loop_id;
			ha->isp_ops->fabric_logout(vha, fcport->loop_id,
			    fcport->d_id.b.domain, fcport->d_id.b.area,
			    fcport->d_id.b.al_pa);
			qla2x00_clear_loop_id(fcport);
			fcport->login_retry = 0;

			rval = 3;
			break;
		}
	}

	return (rval);
}

/*
 * qla2x00_local_device_login
 *	Issue local device login command.
 *
 * Input:
 *	ha = adapter block pointer.
 *	loop_id = loop id of device to login to.
 *
 * Returns (Where's the #define!!!!):
 *      0 - Login successfully
 *      1 - Login failed
 *      3 - Fatal error
 */
int
qla2x00_local_device_login(scsi_qla_host_t *vha, fc_port_t *fcport)
{
	int		rval;
	uint16_t	mb[MAILBOX_REGISTER_COUNT];

	memset(mb, 0, sizeof(mb));
	rval = qla2x00_login_local_device(vha, fcport, mb, BIT_0);
	if (rval == QLA_SUCCESS) {
		/* Interrogate mailbox registers for any errors */
		if (mb[0] == MBS_COMMAND_ERROR)
			rval = 1;
		else if (mb[0] == MBS_COMMAND_PARAMETER_ERROR)
			/* device not in PCB table */
			rval = 3;
	}

	return (rval);
}

/*
 *  qla2x00_loop_resync
 *      Resync with fibre channel devices.
 *
 * Input:
 *      ha = adapter block pointer.
 *
 * Returns:
 *      0 = success
 */
int
qla2x00_loop_resync(scsi_qla_host_t *vha)
{
	int rval = QLA_SUCCESS;
	uint32_t wait_time;

	clear_bit(ISP_ABORT_RETRY, &vha->dpc_flags);
	if (vha->flags.online) {
		if (!(rval = qla2x00_fw_ready(vha))) {
			/* Wait at most MAX_TARGET RSCNs for a stable link. */
			wait_time = 256;
			do {
				if (!IS_QLAFX00(vha->hw)) {
					/*
					 * Issue a marker after FW becomes
					 * ready.
					 */
					qla2x00_marker(vha, vha->hw->base_qpair,
					    0, 0, MK_SYNC_ALL);
					vha->marker_needed = 0;
				}

				/* Remap devices on Loop. */
				clear_bit(LOOP_RESYNC_NEEDED, &vha->dpc_flags);

				if (IS_QLAFX00(vha->hw))
					qlafx00_configure_devices(vha);
				else
					qla2x00_configure_loop(vha);

				wait_time--;
			} while (!atomic_read(&vha->loop_down_timer) &&
				!(test_bit(ISP_ABORT_NEEDED, &vha->dpc_flags))
				&& wait_time && (test_bit(LOOP_RESYNC_NEEDED,
				&vha->dpc_flags)));
		}
	}

	if (test_bit(ISP_ABORT_NEEDED, &vha->dpc_flags))
		return (QLA_FUNCTION_FAILED);

	if (rval)
		ql_dbg(ql_dbg_disc, vha, 0x206c,
		    "%s *** FAILED ***.\n", __func__);

	return (rval);
}

/*
* qla2x00_perform_loop_resync
* Description: This function will set the appropriate flags and call
*              qla2x00_loop_resync. If successful loop will be resynced
* Arguments : scsi_qla_host_t pointer
* returm    : Success or Failure
*/

int qla2x00_perform_loop_resync(scsi_qla_host_t *ha)
{
	int32_t rval = 0;

	if (!test_and_set_bit(LOOP_RESYNC_ACTIVE, &ha->dpc_flags)) {
		/*Configure the flags so that resync happens properly*/
		atomic_set(&ha->loop_down_timer, 0);
		if (!(ha->device_flags & DFLG_NO_CABLE)) {
			atomic_set(&ha->loop_state, LOOP_UP);
			set_bit(LOCAL_LOOP_UPDATE, &ha->dpc_flags);
			set_bit(REGISTER_FC4_NEEDED, &ha->dpc_flags);
			set_bit(LOOP_RESYNC_NEEDED, &ha->dpc_flags);

			rval = qla2x00_loop_resync(ha);
		} else
			atomic_set(&ha->loop_state, LOOP_DEAD);

		clear_bit(LOOP_RESYNC_ACTIVE, &ha->dpc_flags);
	}

	return rval;
}

void
qla2x00_update_fcports(scsi_qla_host_t *base_vha)
{
	fc_port_t *fcport;
	struct scsi_qla_host *vha;
	struct qla_hw_data *ha = base_vha->hw;
	unsigned long flags;

	spin_lock_irqsave(&ha->vport_slock, flags);
	/* Go with deferred removal of rport references. */
	list_for_each_entry(vha, &base_vha->hw->vp_list, list) {
		atomic_inc(&vha->vref_count);
		list_for_each_entry(fcport, &vha->vp_fcports, list) {
			if (fcport->drport &&
			    atomic_read(&fcport->state) != FCS_UNCONFIGURED) {
				spin_unlock_irqrestore(&ha->vport_slock, flags);
				qla2x00_rport_del(fcport);

				spin_lock_irqsave(&ha->vport_slock, flags);
			}
		}
		atomic_dec(&vha->vref_count);
		wake_up(&vha->vref_waitq);
	}
	spin_unlock_irqrestore(&ha->vport_slock, flags);
}

/* Assumes idc_lock always held on entry */
void
qla83xx_reset_ownership(scsi_qla_host_t *vha)
{
	struct qla_hw_data *ha = vha->hw;
	uint32_t drv_presence, drv_presence_mask;
	uint32_t dev_part_info1, dev_part_info2, class_type;
	uint32_t class_type_mask = 0x3;
	uint16_t fcoe_other_function = 0xffff, i;

	if (IS_QLA8044(ha)) {
		drv_presence = qla8044_rd_direct(vha,
		    QLA8044_CRB_DRV_ACTIVE_INDEX);
		dev_part_info1 = qla8044_rd_direct(vha,
		    QLA8044_CRB_DEV_PART_INFO_INDEX);
		dev_part_info2 = qla8044_rd_direct(vha,
		    QLA8044_CRB_DEV_PART_INFO2);
	} else {
		qla83xx_rd_reg(vha, QLA83XX_IDC_DRV_PRESENCE, &drv_presence);
		qla83xx_rd_reg(vha, QLA83XX_DEV_PARTINFO1, &dev_part_info1);
		qla83xx_rd_reg(vha, QLA83XX_DEV_PARTINFO2, &dev_part_info2);
	}
	for (i = 0; i < 8; i++) {
		class_type = ((dev_part_info1 >> (i * 4)) & class_type_mask);
		if ((class_type == QLA83XX_CLASS_TYPE_FCOE) &&
		    (i != ha->portnum)) {
			fcoe_other_function = i;
			break;
		}
	}
	if (fcoe_other_function == 0xffff) {
		for (i = 0; i < 8; i++) {
			class_type = ((dev_part_info2 >> (i * 4)) &
			    class_type_mask);
			if ((class_type == QLA83XX_CLASS_TYPE_FCOE) &&
			    ((i + 8) != ha->portnum)) {
				fcoe_other_function = i + 8;
				break;
			}
		}
	}
	/*
	 * Prepare drv-presence mask based on fcoe functions present.
	 * However consider only valid physical fcoe function numbers (0-15).
	 */
	drv_presence_mask = ~((1 << (ha->portnum)) |
			((fcoe_other_function == 0xffff) ?
			 0 : (1 << (fcoe_other_function))));

	/* We are the reset owner iff:
	 *    - No other protocol drivers present.
	 *    - This is the lowest among fcoe functions. */
	if (!(drv_presence & drv_presence_mask) &&
			(ha->portnum < fcoe_other_function)) {
		ql_dbg(ql_dbg_p3p, vha, 0xb07f,
		    "This host is Reset owner.\n");
		ha->flags.nic_core_reset_owner = 1;
	}
}

static int
__qla83xx_set_drv_ack(scsi_qla_host_t *vha)
{
	int rval = QLA_SUCCESS;
	struct qla_hw_data *ha = vha->hw;
	uint32_t drv_ack;

	rval = qla83xx_rd_reg(vha, QLA83XX_IDC_DRIVER_ACK, &drv_ack);
	if (rval == QLA_SUCCESS) {
		drv_ack |= (1 << ha->portnum);
		rval = qla83xx_wr_reg(vha, QLA83XX_IDC_DRIVER_ACK, drv_ack);
	}

	return rval;
}

static int
__qla83xx_clear_drv_ack(scsi_qla_host_t *vha)
{
	int rval = QLA_SUCCESS;
	struct qla_hw_data *ha = vha->hw;
	uint32_t drv_ack;

	rval = qla83xx_rd_reg(vha, QLA83XX_IDC_DRIVER_ACK, &drv_ack);
	if (rval == QLA_SUCCESS) {
		drv_ack &= ~(1 << ha->portnum);
		rval = qla83xx_wr_reg(vha, QLA83XX_IDC_DRIVER_ACK, drv_ack);
	}

	return rval;
}

static const char *
qla83xx_dev_state_to_string(uint32_t dev_state)
{
	switch (dev_state) {
	case QLA8XXX_DEV_COLD:
		return "COLD/RE-INIT";
	case QLA8XXX_DEV_INITIALIZING:
		return "INITIALIZING";
	case QLA8XXX_DEV_READY:
		return "READY";
	case QLA8XXX_DEV_NEED_RESET:
		return "NEED RESET";
	case QLA8XXX_DEV_NEED_QUIESCENT:
		return "NEED QUIESCENT";
	case QLA8XXX_DEV_FAILED:
		return "FAILED";
	case QLA8XXX_DEV_QUIESCENT:
		return "QUIESCENT";
	default:
		return "Unknown";
	}
}

/* Assumes idc-lock always held on entry */
void
qla83xx_idc_audit(scsi_qla_host_t *vha, int audit_type)
{
	struct qla_hw_data *ha = vha->hw;
	uint32_t idc_audit_reg = 0, duration_secs = 0;

	switch (audit_type) {
	case IDC_AUDIT_TIMESTAMP:
		ha->idc_audit_ts = (jiffies_to_msecs(jiffies) / 1000);
		idc_audit_reg = (ha->portnum) |
		    (IDC_AUDIT_TIMESTAMP << 7) | (ha->idc_audit_ts << 8);
		qla83xx_wr_reg(vha, QLA83XX_IDC_AUDIT, idc_audit_reg);
		break;

	case IDC_AUDIT_COMPLETION:
		duration_secs = ((jiffies_to_msecs(jiffies) -
		    jiffies_to_msecs(ha->idc_audit_ts)) / 1000);
		idc_audit_reg = (ha->portnum) |
		    (IDC_AUDIT_COMPLETION << 7) | (duration_secs << 8);
		qla83xx_wr_reg(vha, QLA83XX_IDC_AUDIT, idc_audit_reg);
		break;

	default:
		ql_log(ql_log_warn, vha, 0xb078,
		    "Invalid audit type specified.\n");
		break;
	}
}

/* Assumes idc_lock always held on entry */
static int
qla83xx_initiating_reset(scsi_qla_host_t *vha)
{
	struct qla_hw_data *ha = vha->hw;
	uint32_t  idc_control, dev_state;

	__qla83xx_get_idc_control(vha, &idc_control);
	if ((idc_control & QLA83XX_IDC_RESET_DISABLED)) {
		ql_log(ql_log_info, vha, 0xb080,
		    "NIC Core reset has been disabled. idc-control=0x%x\n",
		    idc_control);
		return QLA_FUNCTION_FAILED;
	}

	/* Set NEED-RESET iff in READY state and we are the reset-owner */
	qla83xx_rd_reg(vha, QLA83XX_IDC_DEV_STATE, &dev_state);
	if (ha->flags.nic_core_reset_owner && dev_state == QLA8XXX_DEV_READY) {
		qla83xx_wr_reg(vha, QLA83XX_IDC_DEV_STATE,
		    QLA8XXX_DEV_NEED_RESET);
		ql_log(ql_log_info, vha, 0xb056, "HW State: NEED RESET.\n");
		qla83xx_idc_audit(vha, IDC_AUDIT_TIMESTAMP);
	} else {
		const char *state = qla83xx_dev_state_to_string(dev_state);
		ql_log(ql_log_info, vha, 0xb057, "HW State: %s.\n", state);

		/* SV: XXX: Is timeout required here? */
		/* Wait for IDC state change READY -> NEED_RESET */
		while (dev_state == QLA8XXX_DEV_READY) {
			qla83xx_idc_unlock(vha, 0);
			msleep(200);
			qla83xx_idc_lock(vha, 0);
			qla83xx_rd_reg(vha, QLA83XX_IDC_DEV_STATE, &dev_state);
		}
	}

	/* Send IDC ack by writing to drv-ack register */
	__qla83xx_set_drv_ack(vha);

	return QLA_SUCCESS;
}

int
__qla83xx_set_idc_control(scsi_qla_host_t *vha, uint32_t idc_control)
{
	return qla83xx_wr_reg(vha, QLA83XX_IDC_CONTROL, idc_control);
}

int
__qla83xx_get_idc_control(scsi_qla_host_t *vha, uint32_t *idc_control)
{
	return qla83xx_rd_reg(vha, QLA83XX_IDC_CONTROL, idc_control);
}

static int
qla83xx_check_driver_presence(scsi_qla_host_t *vha)
{
	uint32_t drv_presence = 0;
	struct qla_hw_data *ha = vha->hw;

	qla83xx_rd_reg(vha, QLA83XX_IDC_DRV_PRESENCE, &drv_presence);
	if (drv_presence & (1 << ha->portnum))
		return QLA_SUCCESS;
	else
		return QLA_TEST_FAILED;
}

int
qla83xx_nic_core_reset(scsi_qla_host_t *vha)
{
	int rval = QLA_SUCCESS;
	struct qla_hw_data *ha = vha->hw;

	ql_dbg(ql_dbg_p3p, vha, 0xb058,
	    "Entered  %s().\n", __func__);

	if (vha->device_flags & DFLG_DEV_FAILED) {
		ql_log(ql_log_warn, vha, 0xb059,
		    "Device in unrecoverable FAILED state.\n");
		return QLA_FUNCTION_FAILED;
	}

	qla83xx_idc_lock(vha, 0);

	if (qla83xx_check_driver_presence(vha) != QLA_SUCCESS) {
		ql_log(ql_log_warn, vha, 0xb05a,
		    "Function=0x%x has been removed from IDC participation.\n",
		    ha->portnum);
		rval = QLA_FUNCTION_FAILED;
		goto exit;
	}

	qla83xx_reset_ownership(vha);

	rval = qla83xx_initiating_reset(vha);

	/*
	 * Perform reset if we are the reset-owner,
	 * else wait till IDC state changes to READY/FAILED.
	 */
	if (rval == QLA_SUCCESS) {
		rval = qla83xx_idc_state_handler(vha);

		if (rval == QLA_SUCCESS)
			ha->flags.nic_core_hung = 0;
		__qla83xx_clear_drv_ack(vha);
	}

exit:
	qla83xx_idc_unlock(vha, 0);

	ql_dbg(ql_dbg_p3p, vha, 0xb05b, "Exiting %s.\n", __func__);

	return rval;
}

int
qla2xxx_mctp_dump(scsi_qla_host_t *vha)
{
	struct qla_hw_data *ha = vha->hw;
	int rval = QLA_FUNCTION_FAILED;

	if (!IS_MCTP_CAPABLE(ha)) {
		/* This message can be removed from the final version */
		ql_log(ql_log_info, vha, 0x506d,
		    "This board is not MCTP capable\n");
		return rval;
	}

	if (!ha->mctp_dump) {
		ha->mctp_dump = dma_alloc_coherent(&ha->pdev->dev,
		    MCTP_DUMP_SIZE, &ha->mctp_dump_dma, GFP_KERNEL);

		if (!ha->mctp_dump) {
			ql_log(ql_log_warn, vha, 0x506e,
			    "Failed to allocate memory for mctp dump\n");
			return rval;
		}
	}

#define MCTP_DUMP_STR_ADDR	0x00000000
	rval = qla2x00_dump_mctp_data(vha, ha->mctp_dump_dma,
	    MCTP_DUMP_STR_ADDR, MCTP_DUMP_SIZE/4);
	if (rval != QLA_SUCCESS) {
		ql_log(ql_log_warn, vha, 0x506f,
		    "Failed to capture mctp dump\n");
	} else {
		ql_log(ql_log_info, vha, 0x5070,
		    "Mctp dump capture for host (%ld/%p).\n",
		    vha->host_no, ha->mctp_dump);
		ha->mctp_dumped = 1;
	}

	if (!ha->flags.nic_core_reset_hdlr_active && !ha->portnum) {
		ha->flags.nic_core_reset_hdlr_active = 1;
		rval = qla83xx_restart_nic_firmware(vha);
		if (rval)
			/* NIC Core reset failed. */
			ql_log(ql_log_warn, vha, 0x5071,
			    "Failed to restart nic firmware\n");
		else
			ql_dbg(ql_dbg_p3p, vha, 0xb084,
			    "Restarted NIC firmware successfully.\n");
		ha->flags.nic_core_reset_hdlr_active = 0;
	}

	return rval;

}

/*
* qla2x00_quiesce_io
* Description: This function will block the new I/Os
*              Its not aborting any I/Os as context
*              is not destroyed during quiescence
* Arguments: scsi_qla_host_t
* return   : void
*/
void
qla2x00_quiesce_io(scsi_qla_host_t *vha)
{
	struct qla_hw_data *ha = vha->hw;
	struct scsi_qla_host *vp;

	ql_dbg(ql_dbg_dpc, vha, 0x401d,
	    "Quiescing I/O - ha=%p.\n", ha);

	atomic_set(&ha->loop_down_timer, LOOP_DOWN_TIME);
	if (atomic_read(&vha->loop_state) != LOOP_DOWN) {
		atomic_set(&vha->loop_state, LOOP_DOWN);
		qla2x00_mark_all_devices_lost(vha, 0);
		list_for_each_entry(vp, &ha->vp_list, list)
			qla2x00_mark_all_devices_lost(vp, 0);
	} else {
		if (!atomic_read(&vha->loop_down_timer))
			atomic_set(&vha->loop_down_timer,
					LOOP_DOWN_TIME);
	}
	/* Wait for pending cmds to complete */
	qla2x00_eh_wait_for_pending_commands(vha, 0, 0, WAIT_HOST);
}

void
qla2x00_abort_isp_cleanup(scsi_qla_host_t *vha)
{
	struct qla_hw_data *ha = vha->hw;
	struct scsi_qla_host *vp;
	unsigned long flags;
	fc_port_t *fcport;
	u16 i;

	/* For ISP82XX, driver waits for completion of the commands.
	 * online flag should be set.
	 */
	if (!(IS_P3P_TYPE(ha)))
		vha->flags.online = 0;
	ha->flags.chip_reset_done = 0;
	clear_bit(ISP_ABORT_NEEDED, &vha->dpc_flags);
	vha->qla_stats.total_isp_aborts++;

	ql_log(ql_log_info, vha, 0x00af,
	    "Performing ISP error recovery - ha=%p.\n", ha);

	ha->flags.purge_mbox = 1;
	/* For ISP82XX, reset_chip is just disabling interrupts.
	 * Driver waits for the completion of the commands.
	 * the interrupts need to be enabled.
	 */
	if (!(IS_P3P_TYPE(ha)))
		ha->isp_ops->reset_chip(vha);

	ha->link_data_rate = PORT_SPEED_UNKNOWN;
	SAVE_TOPO(ha);
	ha->flags.rida_fmt2 = 0;
	ha->flags.n2n_ae = 0;
	ha->flags.lip_ae = 0;
	ha->current_topology = 0;
	ha->flags.fw_started = 0;
	ha->flags.fw_init_done = 0;
	ha->chip_reset++;
	ha->base_qpair->chip_reset = ha->chip_reset;
	for (i = 0; i < ha->max_qpairs; i++) {
		if (ha->queue_pair_map[i])
			ha->queue_pair_map[i]->chip_reset =
				ha->base_qpair->chip_reset;
	}

	/* purge MBox commands */
	if (atomic_read(&ha->num_pend_mbx_stage3)) {
		clear_bit(MBX_INTR_WAIT, &ha->mbx_cmd_flags);
		complete(&ha->mbx_intr_comp);
	}

	i = 0;
	while (atomic_read(&ha->num_pend_mbx_stage3) ||
	    atomic_read(&ha->num_pend_mbx_stage2) ||
	    atomic_read(&ha->num_pend_mbx_stage1)) {
		msleep(20);
		i++;
		if (i > 50)
			break;
	}
	ha->flags.purge_mbox = 0;

	atomic_set(&vha->loop_down_timer, LOOP_DOWN_TIME);
	if (atomic_read(&vha->loop_state) != LOOP_DOWN) {
		atomic_set(&vha->loop_state, LOOP_DOWN);
		qla2x00_mark_all_devices_lost(vha, 0);

		spin_lock_irqsave(&ha->vport_slock, flags);
		list_for_each_entry(vp, &ha->vp_list, list) {
			atomic_inc(&vp->vref_count);
			spin_unlock_irqrestore(&ha->vport_slock, flags);

			qla2x00_mark_all_devices_lost(vp, 0);

			spin_lock_irqsave(&ha->vport_slock, flags);
			atomic_dec(&vp->vref_count);
		}
		spin_unlock_irqrestore(&ha->vport_slock, flags);
	} else {
		if (!atomic_read(&vha->loop_down_timer))
			atomic_set(&vha->loop_down_timer,
			    LOOP_DOWN_TIME);
	}

	/* Clear all async request states across all VPs. */
	list_for_each_entry(fcport, &vha->vp_fcports, list)
		fcport->flags &= ~(FCF_LOGIN_NEEDED | FCF_ASYNC_SENT);
	spin_lock_irqsave(&ha->vport_slock, flags);
	list_for_each_entry(vp, &ha->vp_list, list) {
		atomic_inc(&vp->vref_count);
		spin_unlock_irqrestore(&ha->vport_slock, flags);

		list_for_each_entry(fcport, &vp->vp_fcports, list)
			fcport->flags &= ~(FCF_LOGIN_NEEDED | FCF_ASYNC_SENT);

		spin_lock_irqsave(&ha->vport_slock, flags);
		atomic_dec(&vp->vref_count);
	}
	spin_unlock_irqrestore(&ha->vport_slock, flags);

	if (!ha->flags.eeh_busy) {
		/* Make sure for ISP 82XX IO DMA is complete */
		if (IS_P3P_TYPE(ha)) {
			qla82xx_chip_reset_cleanup(vha);
			ql_log(ql_log_info, vha, 0x00b4,
			    "Done chip reset cleanup.\n");

			/* Done waiting for pending commands.
			 * Reset the online flag.
			 */
			vha->flags.online = 0;
		}

		/* Requeue all commands in outstanding command list. */
		qla2x00_abort_all_cmds(vha, DID_RESET << 16);
	}
	/* memory barrier */
	wmb();
}

/*
*  qla2x00_abort_isp
*      Resets ISP and aborts all outstanding commands.
*
* Input:
*      ha           = adapter block pointer.
*
* Returns:
*      0 = success
*/
int
qla2x00_abort_isp(scsi_qla_host_t *vha)
{
	int rval;
	uint8_t        status = 0;
	struct qla_hw_data *ha = vha->hw;
	struct scsi_qla_host *vp;
	struct req_que *req = ha->req_q_map[0];
	unsigned long flags;

	if (vha->flags.online) {
		qla2x00_abort_isp_cleanup(vha);

		if (test_and_clear_bit(ISP_ABORT_TO_ROM, &vha->dpc_flags)) {
			ha->flags.chip_reset_done = 1;
			vha->flags.online = 1;
			status = 0;
			clear_bit(ISP_ABORT_RETRY, &vha->dpc_flags);
			return status;
		}

		if (IS_QLA8031(ha)) {
			ql_dbg(ql_dbg_p3p, vha, 0xb05c,
			    "Clearing fcoe driver presence.\n");
			if (qla83xx_clear_drv_presence(vha) != QLA_SUCCESS)
				ql_dbg(ql_dbg_p3p, vha, 0xb073,
				    "Error while clearing DRV-Presence.\n");
		}

		if (unlikely(pci_channel_offline(ha->pdev) &&
		    ha->flags.pci_channel_io_perm_failure)) {
			clear_bit(ISP_ABORT_RETRY, &vha->dpc_flags);
			status = 0;
			return status;
		}

		switch (vha->qlini_mode) {
		case QLA2XXX_INI_MODE_DISABLED:
			if (!qla_tgt_mode_enabled(vha))
				return 0;
			break;
		case QLA2XXX_INI_MODE_DUAL:
			if (!qla_dual_mode_enabled(vha))
				return 0;
			break;
		case QLA2XXX_INI_MODE_ENABLED:
		default:
			break;
		}

		ha->isp_ops->get_flash_version(vha, req->ring);

		ha->isp_ops->nvram_config(vha);

		if (!qla2x00_restart_isp(vha)) {
			clear_bit(RESET_MARKER_NEEDED, &vha->dpc_flags);

			if (!atomic_read(&vha->loop_down_timer)) {
				/*
				 * Issue marker command only when we are going
				 * to start the I/O .
				 */
				vha->marker_needed = 1;
			}

			vha->flags.online = 1;

			ha->isp_ops->enable_intrs(ha);

			ha->isp_abort_cnt = 0;
			clear_bit(ISP_ABORT_RETRY, &vha->dpc_flags);

			if (IS_QLA81XX(ha) || IS_QLA8031(ha))
				qla2x00_get_fw_version(vha);
			if (ha->fce) {
				ha->flags.fce_enabled = 1;
				memset(ha->fce, 0,
				    fce_calc_size(ha->fce_bufs));
				rval = qla2x00_enable_fce_trace(vha,
				    ha->fce_dma, ha->fce_bufs, ha->fce_mb,
				    &ha->fce_bufs);
				if (rval) {
					ql_log(ql_log_warn, vha, 0x8033,
					    "Unable to reinitialize FCE "
					    "(%d).\n", rval);
					ha->flags.fce_enabled = 0;
				}
			}

			if (ha->eft) {
				memset(ha->eft, 0, EFT_SIZE);
				rval = qla2x00_enable_eft_trace(vha,
				    ha->eft_dma, EFT_NUM_BUFFERS);
				if (rval) {
					ql_log(ql_log_warn, vha, 0x8034,
					    "Unable to reinitialize EFT "
					    "(%d).\n", rval);
				}
			}
		} else {	/* failed the ISP abort */
			vha->flags.online = 1;
			if (test_bit(ISP_ABORT_RETRY, &vha->dpc_flags)) {
				if (ha->isp_abort_cnt == 0) {
					ql_log(ql_log_fatal, vha, 0x8035,
					    "ISP error recover failed - "
					    "board disabled.\n");
					/*
					 * The next call disables the board
					 * completely.
					 */
					qla2x00_abort_isp_cleanup(vha);
					vha->flags.online = 0;
					clear_bit(ISP_ABORT_RETRY,
					    &vha->dpc_flags);
					status = 0;
				} else { /* schedule another ISP abort */
					ha->isp_abort_cnt--;
					ql_dbg(ql_dbg_taskm, vha, 0x8020,
					    "ISP abort - retry remaining %d.\n",
					    ha->isp_abort_cnt);
					status = 1;
				}
			} else {
				ha->isp_abort_cnt = MAX_RETRIES_OF_ISP_ABORT;
				ql_dbg(ql_dbg_taskm, vha, 0x8021,
				    "ISP error recovery - retrying (%d) "
				    "more times.\n", ha->isp_abort_cnt);
				set_bit(ISP_ABORT_RETRY, &vha->dpc_flags);
				status = 1;
			}
		}

	}

	if (!status) {
		ql_dbg(ql_dbg_taskm, vha, 0x8022, "%s succeeded.\n", __func__);
		qla2x00_configure_hba(vha);
		spin_lock_irqsave(&ha->vport_slock, flags);
		list_for_each_entry(vp, &ha->vp_list, list) {
			if (vp->vp_idx) {
				atomic_inc(&vp->vref_count);
				spin_unlock_irqrestore(&ha->vport_slock, flags);

				qla2x00_vp_abort_isp(vp);

				spin_lock_irqsave(&ha->vport_slock, flags);
				atomic_dec(&vp->vref_count);
			}
		}
		spin_unlock_irqrestore(&ha->vport_slock, flags);

		if (IS_QLA8031(ha)) {
			ql_dbg(ql_dbg_p3p, vha, 0xb05d,
			    "Setting back fcoe driver presence.\n");
			if (qla83xx_set_drv_presence(vha) != QLA_SUCCESS)
				ql_dbg(ql_dbg_p3p, vha, 0xb074,
				    "Error while setting DRV-Presence.\n");
		}
	} else {
		ql_log(ql_log_warn, vha, 0x8023, "%s **** FAILED ****.\n",
		       __func__);
	}

	return(status);
}

/*
*  qla2x00_restart_isp
*      restarts the ISP after a reset
*
* Input:
*      ha = adapter block pointer.
*
* Returns:
*      0 = success
*/
static int
qla2x00_restart_isp(scsi_qla_host_t *vha)
{
	int status = 0;
	struct qla_hw_data *ha = vha->hw;

	/* If firmware needs to be loaded */
	if (qla2x00_isp_firmware(vha)) {
		vha->flags.online = 0;
		status = ha->isp_ops->chip_diag(vha);
		if (!status)
			status = qla2x00_setup_chip(vha);
	}

	if (!status && !(status = qla2x00_init_rings(vha))) {
		clear_bit(RESET_MARKER_NEEDED, &vha->dpc_flags);
		ha->flags.chip_reset_done = 1;

		/* Initialize the queues in use */
		qla25xx_init_queues(ha);

		status = qla2x00_fw_ready(vha);
		if (!status) {
			/* Issue a marker after FW becomes ready. */
			qla2x00_marker(vha, ha->base_qpair, 0, 0, MK_SYNC_ALL);
			set_bit(LOOP_RESYNC_NEEDED, &vha->dpc_flags);
		}

		/* if no cable then assume it's good */
		if ((vha->device_flags & DFLG_NO_CABLE))
			status = 0;
	}
	return (status);
}

static int
qla25xx_init_queues(struct qla_hw_data *ha)
{
	struct rsp_que *rsp = NULL;
	struct req_que *req = NULL;
	struct scsi_qla_host *base_vha = pci_get_drvdata(ha->pdev);
	int ret = -1;
	int i;

	for (i = 1; i < ha->max_rsp_queues; i++) {
		rsp = ha->rsp_q_map[i];
		if (rsp && test_bit(i, ha->rsp_qid_map)) {
			rsp->options &= ~BIT_0;
			ret = qla25xx_init_rsp_que(base_vha, rsp);
			if (ret != QLA_SUCCESS)
				ql_dbg(ql_dbg_init, base_vha, 0x00ff,
				    "%s Rsp que: %d init failed.\n",
				    __func__, rsp->id);
			else
				ql_dbg(ql_dbg_init, base_vha, 0x0100,
				    "%s Rsp que: %d inited.\n",
				    __func__, rsp->id);
		}
	}
	for (i = 1; i < ha->max_req_queues; i++) {
		req = ha->req_q_map[i];
		if (req && test_bit(i, ha->req_qid_map)) {
			/* Clear outstanding commands array. */
			req->options &= ~BIT_0;
			ret = qla25xx_init_req_que(base_vha, req);
			if (ret != QLA_SUCCESS)
				ql_dbg(ql_dbg_init, base_vha, 0x0101,
				    "%s Req que: %d init failed.\n",
				    __func__, req->id);
			else
				ql_dbg(ql_dbg_init, base_vha, 0x0102,
				    "%s Req que: %d inited.\n",
				    __func__, req->id);
		}
	}
	return ret;
}

/*
* qla2x00_reset_adapter
*      Reset adapter.
*
* Input:
*      ha = adapter block pointer.
*/
int
qla2x00_reset_adapter(scsi_qla_host_t *vha)
{
	unsigned long flags = 0;
	struct qla_hw_data *ha = vha->hw;
	struct device_reg_2xxx __iomem *reg = &ha->iobase->isp;

	vha->flags.online = 0;
	ha->isp_ops->disable_intrs(ha);

	spin_lock_irqsave(&ha->hardware_lock, flags);
	WRT_REG_WORD(&reg->hccr, HCCR_RESET_RISC);
	RD_REG_WORD(&reg->hccr);			/* PCI Posting. */
	WRT_REG_WORD(&reg->hccr, HCCR_RELEASE_RISC);
	RD_REG_WORD(&reg->hccr);			/* PCI Posting. */
	spin_unlock_irqrestore(&ha->hardware_lock, flags);

	return QLA_SUCCESS;
}

int
qla24xx_reset_adapter(scsi_qla_host_t *vha)
{
	unsigned long flags = 0;
	struct qla_hw_data *ha = vha->hw;
	struct device_reg_24xx __iomem *reg = &ha->iobase->isp24;
	int rval = QLA_SUCCESS;

	if (IS_P3P_TYPE(ha))
		return rval;

	vha->flags.online = 0;
	ha->isp_ops->disable_intrs(ha);

	spin_lock_irqsave(&ha->hardware_lock, flags);
	WRT_REG_DWORD(&reg->hccr, HCCRX_SET_RISC_RESET);
	RD_REG_DWORD(&reg->hccr);
	WRT_REG_DWORD(&reg->hccr, HCCRX_REL_RISC_PAUSE);
	RD_REG_DWORD(&reg->hccr);
	spin_unlock_irqrestore(&ha->hardware_lock, flags);

	if (IS_NOPOLLING_TYPE(ha))
		ha->isp_ops->enable_intrs(ha);

	return rval;
}

/* On sparc systems, obtain port and node WWN from firmware
 * properties.
 */
static void qla24xx_nvram_wwn_from_ofw(scsi_qla_host_t *vha,
	struct nvram_24xx *nv)
{
#ifdef CONFIG_SPARC
	struct qla_hw_data *ha = vha->hw;
	struct pci_dev *pdev = ha->pdev;
	struct device_node *dp = pci_device_to_OF_node(pdev);
	const u8 *val;
	int len;

	val = of_get_property(dp, "port-wwn", &len);
	if (val && len >= WWN_SIZE)
		memcpy(nv->port_name, val, WWN_SIZE);

	val = of_get_property(dp, "node-wwn", &len);
	if (val && len >= WWN_SIZE)
		memcpy(nv->node_name, val, WWN_SIZE);
#endif
}

int
qla24xx_nvram_config(scsi_qla_host_t *vha)
{
	int   rval;
	struct init_cb_24xx *icb;
	struct nvram_24xx *nv;
	uint32_t *dptr;
	uint8_t  *dptr1, *dptr2;
	uint32_t chksum;
	uint16_t cnt;
	struct qla_hw_data *ha = vha->hw;

	rval = QLA_SUCCESS;
	icb = (struct init_cb_24xx *)ha->init_cb;
	nv = ha->nvram;

	/* Determine NVRAM starting address. */
	if (ha->port_no == 0) {
		ha->nvram_base = FA_NVRAM_FUNC0_ADDR;
		ha->vpd_base = FA_NVRAM_VPD0_ADDR;
	} else {
		ha->nvram_base = FA_NVRAM_FUNC1_ADDR;
		ha->vpd_base = FA_NVRAM_VPD1_ADDR;
	}

	ha->nvram_size = sizeof(*nv);
	ha->vpd_size = FA_NVRAM_VPD_SIZE;

	/* Get VPD data into cache */
	ha->vpd = ha->nvram + VPD_OFFSET;
	ha->isp_ops->read_nvram(vha, ha->vpd,
	    ha->nvram_base - FA_NVRAM_FUNC0_ADDR, FA_NVRAM_VPD_SIZE * 4);

	/* Get NVRAM data into cache and calculate checksum. */
	dptr = (uint32_t *)nv;
	ha->isp_ops->read_nvram(vha, dptr, ha->nvram_base, ha->nvram_size);
	for (cnt = 0, chksum = 0; cnt < ha->nvram_size >> 2; cnt++, dptr++)
		chksum += le32_to_cpu(*dptr);

	ql_dbg(ql_dbg_init + ql_dbg_buffer, vha, 0x006a,
	    "Contents of NVRAM\n");
	ql_dump_buffer(ql_dbg_init + ql_dbg_buffer, vha, 0x010d,
	    nv, ha->nvram_size);

	/* Bad NVRAM data, set defaults parameters. */
	if (chksum || memcmp("ISP ", nv->id, sizeof(nv->id)) ||
	    le16_to_cpu(nv->nvram_version) < ICB_VERSION) {
		/* Reset NVRAM data. */
		ql_log(ql_log_warn, vha, 0x006b,
		    "Inconsistent NVRAM checksum=%#x id=%.4s version=%#x.\n",
		    chksum, nv->id, nv->nvram_version);
		ql_dump_buffer(ql_dbg_init, vha, 0x006b, nv, sizeof(*nv));
		ql_log(ql_log_warn, vha, 0x006c,
		    "Falling back to functioning (yet invalid -- WWPN) "
		    "defaults.\n");

		/*
		 * Set default initialization control block.
		 */
		memset(nv, 0, ha->nvram_size);
		nv->nvram_version = cpu_to_le16(ICB_VERSION);
		nv->version = cpu_to_le16(ICB_VERSION);
		nv->frame_payload_size = 2048;
		nv->execution_throttle = cpu_to_le16(0xFFFF);
		nv->exchange_count = cpu_to_le16(0);
		nv->hard_address = cpu_to_le16(124);
		nv->port_name[0] = 0x21;
		nv->port_name[1] = 0x00 + ha->port_no + 1;
		nv->port_name[2] = 0x00;
		nv->port_name[3] = 0xe0;
		nv->port_name[4] = 0x8b;
		nv->port_name[5] = 0x1c;
		nv->port_name[6] = 0x55;
		nv->port_name[7] = 0x86;
		nv->node_name[0] = 0x20;
		nv->node_name[1] = 0x00;
		nv->node_name[2] = 0x00;
		nv->node_name[3] = 0xe0;
		nv->node_name[4] = 0x8b;
		nv->node_name[5] = 0x1c;
		nv->node_name[6] = 0x55;
		nv->node_name[7] = 0x86;
		qla24xx_nvram_wwn_from_ofw(vha, nv);
		nv->login_retry_count = cpu_to_le16(8);
		nv->interrupt_delay_timer = cpu_to_le16(0);
		nv->login_timeout = cpu_to_le16(0);
		nv->firmware_options_1 =
		    cpu_to_le32(BIT_14|BIT_13|BIT_2|BIT_1);
		nv->firmware_options_2 = cpu_to_le32(2 << 4);
		nv->firmware_options_2 |= cpu_to_le32(BIT_12);
		nv->firmware_options_3 = cpu_to_le32(2 << 13);
		nv->host_p = cpu_to_le32(BIT_11|BIT_10);
		nv->efi_parameters = cpu_to_le32(0);
		nv->reset_delay = 5;
		nv->max_luns_per_target = cpu_to_le16(128);
		nv->port_down_retry_count = cpu_to_le16(30);
		nv->link_down_timeout = cpu_to_le16(30);

		rval = 1;
	}

	if (qla_tgt_mode_enabled(vha)) {
		/* Don't enable full login after initial LIP */
		nv->firmware_options_1 &= cpu_to_le32(~BIT_13);
		/* Don't enable LIP full login for initiator */
		nv->host_p &= cpu_to_le32(~BIT_10);
	}

	qlt_24xx_config_nvram_stage1(vha, nv);

	/* Reset Initialization control block */
	memset(icb, 0, ha->init_cb_size);

	/* Copy 1st segment. */
	dptr1 = (uint8_t *)icb;
	dptr2 = (uint8_t *)&nv->version;
	cnt = (uint8_t *)&icb->response_q_inpointer - (uint8_t *)&icb->version;
	while (cnt--)
		*dptr1++ = *dptr2++;

	icb->login_retry_count = nv->login_retry_count;
	icb->link_down_on_nos = nv->link_down_on_nos;

	/* Copy 2nd segment. */
	dptr1 = (uint8_t *)&icb->interrupt_delay_timer;
	dptr2 = (uint8_t *)&nv->interrupt_delay_timer;
	cnt = (uint8_t *)&icb->reserved_3 -
	    (uint8_t *)&icb->interrupt_delay_timer;
	while (cnt--)
		*dptr1++ = *dptr2++;
	ha->frame_payload_size = le16_to_cpu(icb->frame_payload_size);
	/*
	 * Setup driver NVRAM options.
	 */
	qla2x00_set_model_info(vha, nv->model_name, sizeof(nv->model_name),
	    "QLA2462");

	qlt_24xx_config_nvram_stage2(vha, icb);

	if (nv->host_p & cpu_to_le32(BIT_15)) {
		/* Use alternate WWN? */
		memcpy(icb->node_name, nv->alternate_node_name, WWN_SIZE);
		memcpy(icb->port_name, nv->alternate_port_name, WWN_SIZE);
	}

	/* Prepare nodename */
	if ((icb->firmware_options_1 & cpu_to_le32(BIT_14)) == 0) {
		/*
		 * Firmware will apply the following mask if the nodename was
		 * not provided.
		 */
		memcpy(icb->node_name, icb->port_name, WWN_SIZE);
		icb->node_name[0] &= 0xF0;
	}

	/* Set host adapter parameters. */
	ha->flags.disable_risc_code_load = 0;
	ha->flags.enable_lip_reset = 0;
	ha->flags.enable_lip_full_login =
	    le32_to_cpu(nv->host_p) & BIT_10 ? 1: 0;
	ha->flags.enable_target_reset =
	    le32_to_cpu(nv->host_p) & BIT_11 ? 1: 0;
	ha->flags.enable_led_scheme = 0;
	ha->flags.disable_serdes = le32_to_cpu(nv->host_p) & BIT_5 ? 1: 0;

	ha->operating_mode = (le32_to_cpu(icb->firmware_options_2) &
	    (BIT_6 | BIT_5 | BIT_4)) >> 4;

	memcpy(ha->fw_seriallink_options24, nv->seriallink_options,
	    sizeof(ha->fw_seriallink_options24));

	/* save HBA serial number */
	ha->serial0 = icb->port_name[5];
	ha->serial1 = icb->port_name[6];
	ha->serial2 = icb->port_name[7];
	memcpy(vha->node_name, icb->node_name, WWN_SIZE);
	memcpy(vha->port_name, icb->port_name, WWN_SIZE);

	icb->execution_throttle = cpu_to_le16(0xFFFF);

	ha->retry_count = le16_to_cpu(nv->login_retry_count);

	/* Set minimum login_timeout to 4 seconds. */
	if (le16_to_cpu(nv->login_timeout) < ql2xlogintimeout)
		nv->login_timeout = cpu_to_le16(ql2xlogintimeout);
	if (le16_to_cpu(nv->login_timeout) < 4)
		nv->login_timeout = cpu_to_le16(4);
	ha->login_timeout = le16_to_cpu(nv->login_timeout);

	/* Set minimum RATOV to 100 tenths of a second. */
	ha->r_a_tov = 100;

	ha->loop_reset_delay = nv->reset_delay;

	/* Link Down Timeout = 0:
	 *
	 * 	When Port Down timer expires we will start returning
	 *	I/O's to OS with "DID_NO_CONNECT".
	 *
	 * Link Down Timeout != 0:
	 *
	 *	 The driver waits for the link to come up after link down
	 *	 before returning I/Os to OS with "DID_NO_CONNECT".
	 */
	if (le16_to_cpu(nv->link_down_timeout) == 0) {
		ha->loop_down_abort_time =
		    (LOOP_DOWN_TIME - LOOP_DOWN_TIMEOUT);
	} else {
		ha->link_down_timeout =	le16_to_cpu(nv->link_down_timeout);
		ha->loop_down_abort_time =
		    (LOOP_DOWN_TIME - ha->link_down_timeout);
	}

	/* Need enough time to try and get the port back. */
	ha->port_down_retry_count = le16_to_cpu(nv->port_down_retry_count);
	if (qlport_down_retry)
		ha->port_down_retry_count = qlport_down_retry;

	/* Set login_retry_count */
	ha->login_retry_count  = le16_to_cpu(nv->login_retry_count);
	if (ha->port_down_retry_count ==
	    le16_to_cpu(nv->port_down_retry_count) &&
	    ha->port_down_retry_count > 3)
		ha->login_retry_count = ha->port_down_retry_count;
	else if (ha->port_down_retry_count > (int)ha->login_retry_count)
		ha->login_retry_count = ha->port_down_retry_count;
	if (ql2xloginretrycount)
		ha->login_retry_count = ql2xloginretrycount;

	/* N2N: driver will initiate Login instead of FW */
	icb->firmware_options_3 |= BIT_8;

	/* Enable ZIO. */
	if (!vha->flags.init_done) {
		ha->zio_mode = le32_to_cpu(icb->firmware_options_2) &
		    (BIT_3 | BIT_2 | BIT_1 | BIT_0);
		ha->zio_timer = le16_to_cpu(icb->interrupt_delay_timer) ?
		    le16_to_cpu(icb->interrupt_delay_timer): 2;
	}
	icb->firmware_options_2 &= cpu_to_le32(
	    ~(BIT_3 | BIT_2 | BIT_1 | BIT_0));
	if (ha->zio_mode != QLA_ZIO_DISABLED) {
		ha->zio_mode = QLA_ZIO_MODE_6;

		ql_log(ql_log_info, vha, 0x006f,
		    "ZIO mode %d enabled; timer delay (%d us).\n",
		    ha->zio_mode, ha->zio_timer * 100);

		icb->firmware_options_2 |= cpu_to_le32(
		    (uint32_t)ha->zio_mode);
		icb->interrupt_delay_timer = cpu_to_le16(ha->zio_timer);
	}

	if (rval) {
		ql_log(ql_log_warn, vha, 0x0070,
		    "NVRAM configuration failed.\n");
	}
	return (rval);
}

static void
qla27xx_print_image(struct scsi_qla_host *vha, char *name,
    struct qla27xx_image_status *image_status)
{
	ql_dbg(ql_dbg_init, vha, 0x018b,
	    "%s %s: mask=%#02x gen=%#04x ver=%u.%u map=%#01x sum=%#08x sig=%#08x\n",
	    name, "status",
	    image_status->image_status_mask,
	    le16_to_cpu(image_status->generation),
	    image_status->ver_major,
	    image_status->ver_minor,
	    image_status->bitmap,
	    le32_to_cpu(image_status->checksum),
	    le32_to_cpu(image_status->signature));
}

static bool
qla28xx_check_aux_image_status_signature(
    struct qla27xx_image_status *image_status)
{
	ulong signature = le32_to_cpu(image_status->signature);

	return signature != QLA28XX_AUX_IMG_STATUS_SIGN;
}

static bool
qla27xx_check_image_status_signature(struct qla27xx_image_status *image_status)
{
	ulong signature = le32_to_cpu(image_status->signature);

	return
	    signature != QLA27XX_IMG_STATUS_SIGN &&
	    signature != QLA28XX_IMG_STATUS_SIGN;
}

static ulong
qla27xx_image_status_checksum(struct qla27xx_image_status *image_status)
{
	uint32_t *p = (void *)image_status;
	uint n = sizeof(*image_status) / sizeof(*p);
	uint32_t sum = 0;

	for ( ; n--; p++)
		sum += le32_to_cpup(p);

	return sum;
}

static inline uint
qla28xx_component_bitmask(struct qla27xx_image_status *aux, uint bitmask)
{
	return aux->bitmap & bitmask ?
	    QLA27XX_SECONDARY_IMAGE : QLA27XX_PRIMARY_IMAGE;
}

static void
qla28xx_component_status(
    struct active_regions *active_regions, struct qla27xx_image_status *aux)
{
	active_regions->aux.board_config =
	    qla28xx_component_bitmask(aux, QLA28XX_AUX_IMG_BOARD_CONFIG);

	active_regions->aux.vpd_nvram =
	    qla28xx_component_bitmask(aux, QLA28XX_AUX_IMG_VPD_NVRAM);

	active_regions->aux.npiv_config_0_1 =
	    qla28xx_component_bitmask(aux, QLA28XX_AUX_IMG_NPIV_CONFIG_0_1);

	active_regions->aux.npiv_config_2_3 =
	    qla28xx_component_bitmask(aux, QLA28XX_AUX_IMG_NPIV_CONFIG_2_3);
}

static int
qla27xx_compare_image_generation(
    struct qla27xx_image_status *pri_image_status,
    struct qla27xx_image_status *sec_image_status)
{
	/* calculate generation delta as uint16 (this accounts for wrap) */
	int16_t delta =
	    le16_to_cpu(pri_image_status->generation) -
	    le16_to_cpu(sec_image_status->generation);

	ql_dbg(ql_dbg_init, NULL, 0x0180, "generation delta = %d\n", delta);

	return delta;
}

void
qla28xx_get_aux_images(
	struct scsi_qla_host *vha, struct active_regions *active_regions)
{
	struct qla_hw_data *ha = vha->hw;
	struct qla27xx_image_status pri_aux_image_status, sec_aux_image_status;
	bool valid_pri_image = false, valid_sec_image = false;
	bool active_pri_image = false, active_sec_image = false;

	if (!ha->flt_region_aux_img_status_pri) {
		ql_dbg(ql_dbg_init, vha, 0x018a, "Primary aux image not addressed\n");
		goto check_sec_image;
	}

	qla24xx_read_flash_data(vha, (void *)&pri_aux_image_status,
	    ha->flt_region_aux_img_status_pri,
	    sizeof(pri_aux_image_status) >> 2);
	qla27xx_print_image(vha, "Primary aux image", &pri_aux_image_status);

	if (qla28xx_check_aux_image_status_signature(&pri_aux_image_status)) {
		ql_dbg(ql_dbg_init, vha, 0x018b,
		    "Primary aux image signature (%#x) not valid\n",
		    le32_to_cpu(pri_aux_image_status.signature));
		goto check_sec_image;
	}

	if (qla27xx_image_status_checksum(&pri_aux_image_status)) {
		ql_dbg(ql_dbg_init, vha, 0x018c,
		    "Primary aux image checksum failed\n");
		goto check_sec_image;
	}

	valid_pri_image = true;

	if (pri_aux_image_status.image_status_mask & 1) {
		ql_dbg(ql_dbg_init, vha, 0x018d,
		    "Primary aux image is active\n");
		active_pri_image = true;
	}

check_sec_image:
	if (!ha->flt_region_aux_img_status_sec) {
		ql_dbg(ql_dbg_init, vha, 0x018a,
		    "Secondary aux image not addressed\n");
		goto check_valid_image;
	}

	qla24xx_read_flash_data(vha, (void *)&sec_aux_image_status,
	    ha->flt_region_aux_img_status_sec,
	    sizeof(sec_aux_image_status) >> 2);
	qla27xx_print_image(vha, "Secondary aux image", &sec_aux_image_status);

	if (qla28xx_check_aux_image_status_signature(&sec_aux_image_status)) {
		ql_dbg(ql_dbg_init, vha, 0x018b,
		    "Secondary aux image signature (%#x) not valid\n",
		    le32_to_cpu(sec_aux_image_status.signature));
		goto check_valid_image;
	}

	if (qla27xx_image_status_checksum(&sec_aux_image_status)) {
		ql_dbg(ql_dbg_init, vha, 0x018c,
		    "Secondary aux image checksum failed\n");
		goto check_valid_image;
	}

	valid_sec_image = true;

	if (sec_aux_image_status.image_status_mask & 1) {
		ql_dbg(ql_dbg_init, vha, 0x018d,
		    "Secondary aux image is active\n");
		active_sec_image = true;
	}

check_valid_image:
	if (valid_pri_image && active_pri_image &&
	    valid_sec_image && active_sec_image) {
		if (qla27xx_compare_image_generation(&pri_aux_image_status,
		    &sec_aux_image_status) >= 0) {
			qla28xx_component_status(active_regions,
			    &pri_aux_image_status);
		} else {
			qla28xx_component_status(active_regions,
			    &sec_aux_image_status);
		}
	} else if (valid_pri_image && active_pri_image) {
		qla28xx_component_status(active_regions, &pri_aux_image_status);
	} else if (valid_sec_image && active_sec_image) {
		qla28xx_component_status(active_regions, &sec_aux_image_status);
	}

	ql_dbg(ql_dbg_init, vha, 0x018f,
	    "aux images active: BCFG=%u VPD/NVR=%u NPIV0/1=%u NPIV2/3=%u\n",
	    active_regions->aux.board_config,
	    active_regions->aux.vpd_nvram,
	    active_regions->aux.npiv_config_0_1,
	    active_regions->aux.npiv_config_2_3);
}

void
qla27xx_get_active_image(struct scsi_qla_host *vha,
    struct active_regions *active_regions)
{
	struct qla_hw_data *ha = vha->hw;
	struct qla27xx_image_status pri_image_status, sec_image_status;
	bool valid_pri_image = false, valid_sec_image = false;
	bool active_pri_image = false, active_sec_image = false;

	if (!ha->flt_region_img_status_pri) {
		ql_dbg(ql_dbg_init, vha, 0x018a, "Primary image not addressed\n");
		goto check_sec_image;
	}

	qla24xx_read_flash_data(vha, (void *)(&pri_image_status),
	    ha->flt_region_img_status_pri, sizeof(pri_image_status) >> 2);
	qla27xx_print_image(vha, "Primary image", &pri_image_status);

	if (qla27xx_check_image_status_signature(&pri_image_status)) {
		ql_dbg(ql_dbg_init, vha, 0x018b,
		    "Primary image signature (%#x) not valid\n",
		    le32_to_cpu(pri_image_status.signature));
		goto check_sec_image;
	}

	if (qla27xx_image_status_checksum(&pri_image_status)) {
		ql_dbg(ql_dbg_init, vha, 0x018c,
		    "Primary image checksum failed\n");
		goto check_sec_image;
	}

	valid_pri_image = true;

	if (pri_image_status.image_status_mask & 1) {
		ql_dbg(ql_dbg_init, vha, 0x018d,
		    "Primary image is active\n");
		active_pri_image = true;
	}

check_sec_image:
	if (!ha->flt_region_img_status_sec) {
		ql_dbg(ql_dbg_init, vha, 0x018a, "Secondary image not addressed\n");
		goto check_valid_image;
	}

	qla24xx_read_flash_data(vha, (uint32_t *)(&sec_image_status),
	    ha->flt_region_img_status_sec, sizeof(sec_image_status) >> 2);
	qla27xx_print_image(vha, "Secondary image", &sec_image_status);

	if (qla27xx_check_image_status_signature(&sec_image_status)) {
		ql_dbg(ql_dbg_init, vha, 0x018b,
		    "Secondary image signature (%#x) not valid\n",
		    le32_to_cpu(sec_image_status.signature));
		goto check_valid_image;
	}

	if (qla27xx_image_status_checksum(&sec_image_status)) {
		ql_dbg(ql_dbg_init, vha, 0x018c,
		    "Secondary image checksum failed\n");
		goto check_valid_image;
	}

	valid_sec_image = true;

	if (sec_image_status.image_status_mask & 1) {
		ql_dbg(ql_dbg_init, vha, 0x018d,
		    "Secondary image is active\n");
		active_sec_image = true;
	}

check_valid_image:
	if (valid_pri_image && active_pri_image)
		active_regions->global = QLA27XX_PRIMARY_IMAGE;

	if (valid_sec_image && active_sec_image) {
		if (!active_regions->global ||
		    qla27xx_compare_image_generation(
			&pri_image_status, &sec_image_status) < 0) {
			active_regions->global = QLA27XX_SECONDARY_IMAGE;
		}
	}

	ql_dbg(ql_dbg_init, vha, 0x018f, "active image %s (%u)\n",
	    active_regions->global == QLA27XX_DEFAULT_IMAGE ?
		"default (boot/fw)" :
	    active_regions->global == QLA27XX_PRIMARY_IMAGE ?
		"primary" :
	    active_regions->global == QLA27XX_SECONDARY_IMAGE ?
		"secondary" : "invalid",
	    active_regions->global);
}

bool qla24xx_risc_firmware_invalid(uint32_t *dword)
{
	return
	    !(dword[4] | dword[5] | dword[6] | dword[7]) ||
	    !(~dword[4] | ~dword[5] | ~dword[6] | ~dword[7]);
}

static int
qla24xx_load_risc_flash(scsi_qla_host_t *vha, uint32_t *srisc_addr,
    uint32_t faddr)
{
	int rval;
	uint templates, segments, fragment;
	ulong i;
	uint j;
	ulong dlen;
	uint32_t *dcode;
	uint32_t risc_addr, risc_size, risc_attr = 0;
	struct qla_hw_data *ha = vha->hw;
	struct req_que *req = ha->req_q_map[0];
	struct fwdt *fwdt = ha->fwdt;

	ql_dbg(ql_dbg_init, vha, 0x008b,
	    "FW: Loading firmware from flash (%x).\n", faddr);

	dcode = (void *)req->ring;
	qla24xx_read_flash_data(vha, dcode, faddr, 8);
	if (qla24xx_risc_firmware_invalid(dcode)) {
		ql_log(ql_log_fatal, vha, 0x008c,
		    "Unable to verify the integrity of flash firmware "
		    "image.\n");
		ql_log(ql_log_fatal, vha, 0x008d,
		    "Firmware data: %08x %08x %08x %08x.\n",
		    dcode[0], dcode[1], dcode[2], dcode[3]);

		return QLA_FUNCTION_FAILED;
	}

	dcode = (void *)req->ring;
	*srisc_addr = 0;
	segments = FA_RISC_CODE_SEGMENTS;
	for (j = 0; j < segments; j++) {
		ql_dbg(ql_dbg_init, vha, 0x008d,
		    "-> Loading segment %u...\n", j);
		qla24xx_read_flash_data(vha, dcode, faddr, 10);
		risc_addr = be32_to_cpu(dcode[2]);
		risc_size = be32_to_cpu(dcode[3]);
		if (!*srisc_addr) {
			*srisc_addr = risc_addr;
			risc_attr = be32_to_cpu(dcode[9]);
		}

		dlen = ha->fw_transfer_size >> 2;
		for (fragment = 0; risc_size; fragment++) {
			if (dlen > risc_size)
				dlen = risc_size;

			ql_dbg(ql_dbg_init, vha, 0x008e,
			    "-> Loading fragment %u: %#x <- %#x (%#lx dwords)...\n",
			    fragment, risc_addr, faddr, dlen);
			qla24xx_read_flash_data(vha, dcode, faddr, dlen);
			for (i = 0; i < dlen; i++)
				dcode[i] = swab32(dcode[i]);

			rval = qla2x00_load_ram(vha, req->dma, risc_addr, dlen);
			if (rval) {
				ql_log(ql_log_fatal, vha, 0x008f,
				    "-> Failed load firmware fragment %u.\n",
				    fragment);
				return QLA_FUNCTION_FAILED;
			}

			faddr += dlen;
			risc_addr += dlen;
			risc_size -= dlen;
		}
	}

	if (!IS_QLA27XX(ha) && !IS_QLA28XX(ha))
		return QLA_SUCCESS;

	templates = (risc_attr & BIT_9) ? 2 : 1;
	ql_dbg(ql_dbg_init, vha, 0x0160, "-> templates = %u\n", templates);
	for (j = 0; j < templates; j++, fwdt++) {
		if (fwdt->template)
			vfree(fwdt->template);
		fwdt->template = NULL;
		fwdt->length = 0;

		dcode = (void *)req->ring;
		qla24xx_read_flash_data(vha, dcode, faddr, 7);
		risc_size = be32_to_cpu(dcode[2]);
		ql_dbg(ql_dbg_init, vha, 0x0161,
		    "-> fwdt%u template array at %#x (%#x dwords)\n",
		    j, faddr, risc_size);
		if (!risc_size || !~risc_size) {
			ql_dbg(ql_dbg_init, vha, 0x0162,
			    "-> fwdt%u failed to read array\n", j);
			goto failed;
		}

		/* skip header and ignore checksum */
		faddr += 7;
		risc_size -= 8;

		ql_dbg(ql_dbg_init, vha, 0x0163,
		    "-> fwdt%u template allocate template %#x words...\n",
		    j, risc_size);
		fwdt->template = vmalloc(risc_size * sizeof(*dcode));
		if (!fwdt->template) {
			ql_log(ql_log_warn, vha, 0x0164,
			    "-> fwdt%u failed allocate template.\n", j);
			goto failed;
		}

		dcode = fwdt->template;
		qla24xx_read_flash_data(vha, dcode, faddr, risc_size);

		if (!qla27xx_fwdt_template_valid(dcode)) {
			ql_log(ql_log_warn, vha, 0x0165,
			    "-> fwdt%u failed template validate\n", j);
			goto failed;
		}

		dlen = qla27xx_fwdt_template_size(dcode);
		ql_dbg(ql_dbg_init, vha, 0x0166,
		    "-> fwdt%u template size %#lx bytes (%#lx words)\n",
		    j, dlen, dlen / sizeof(*dcode));
		if (dlen > risc_size * sizeof(*dcode)) {
			ql_log(ql_log_warn, vha, 0x0167,
			    "-> fwdt%u template exceeds array (%-lu bytes)\n",
			    j, dlen - risc_size * sizeof(*dcode));
			goto failed;
		}

		fwdt->length = dlen;
		ql_dbg(ql_dbg_init, vha, 0x0168,
		    "-> fwdt%u loaded template ok\n", j);

		faddr += risc_size + 1;
	}
	if (IS_QLA27XX(ha)) {
		ha->fw_dump_template = ha->fwdt[0].template;
		ha->fw_dump_template_len = ha->fwdt[0].length;
	}

	return QLA_SUCCESS;

failed:
	if (fwdt->template)
		vfree(fwdt->template);
	fwdt->template = NULL;
	fwdt->length = 0;
	ha->fw_dump_template = NULL;
	ha->fw_dump_template_len = 0;

	return QLA_SUCCESS;
}

#define QLA_FW_URL "http://ldriver.qlogic.com/firmware/"

int
qla2x00_load_risc(scsi_qla_host_t *vha, uint32_t *srisc_addr)
{
	int	rval;
	int	i, fragment;
	uint16_t *wcode, *fwcode;
	uint32_t risc_addr, risc_size, fwclen, wlen, *seg;
	struct fw_blob *blob;
	struct qla_hw_data *ha = vha->hw;
	struct req_que *req = ha->req_q_map[0];

	/* Load firmware blob. */
	blob = qla2x00_request_firmware(vha);
	if (!blob) {
		ql_log(ql_log_info, vha, 0x0083,
		    "Firmware image unavailable.\n");
		ql_log(ql_log_info, vha, 0x0084,
		    "Firmware images can be retrieved from: "QLA_FW_URL ".\n");
		return QLA_FUNCTION_FAILED;
	}

	rval = QLA_SUCCESS;

	wcode = (uint16_t *)req->ring;
	*srisc_addr = 0;
	fwcode = (uint16_t *)blob->fw->data;
	fwclen = 0;

	/* Validate firmware image by checking version. */
	if (blob->fw->size < 8 * sizeof(uint16_t)) {
		ql_log(ql_log_fatal, vha, 0x0085,
		    "Unable to verify integrity of firmware image (%zd).\n",
		    blob->fw->size);
		goto fail_fw_integrity;
	}
	for (i = 0; i < 4; i++)
		wcode[i] = be16_to_cpu(fwcode[i + 4]);
	if ((wcode[0] == 0xffff && wcode[1] == 0xffff && wcode[2] == 0xffff &&
	    wcode[3] == 0xffff) || (wcode[0] == 0 && wcode[1] == 0 &&
		wcode[2] == 0 && wcode[3] == 0)) {
		ql_log(ql_log_fatal, vha, 0x0086,
		    "Unable to verify integrity of firmware image.\n");
		ql_log(ql_log_fatal, vha, 0x0087,
		    "Firmware data: %04x %04x %04x %04x.\n",
		    wcode[0], wcode[1], wcode[2], wcode[3]);
		goto fail_fw_integrity;
	}

	seg = blob->segs;
	while (*seg && rval == QLA_SUCCESS) {
		risc_addr = *seg;
		*srisc_addr = *srisc_addr == 0 ? *seg : *srisc_addr;
		risc_size = be16_to_cpu(fwcode[3]);

		/* Validate firmware image size. */
		fwclen += risc_size * sizeof(uint16_t);
		if (blob->fw->size < fwclen) {
			ql_log(ql_log_fatal, vha, 0x0088,
			    "Unable to verify integrity of firmware image "
			    "(%zd).\n", blob->fw->size);
			goto fail_fw_integrity;
		}

		fragment = 0;
		while (risc_size > 0 && rval == QLA_SUCCESS) {
			wlen = (uint16_t)(ha->fw_transfer_size >> 1);
			if (wlen > risc_size)
				wlen = risc_size;
			ql_dbg(ql_dbg_init, vha, 0x0089,
			    "Loading risc segment@ risc addr %x number of "
			    "words 0x%x.\n", risc_addr, wlen);

			for (i = 0; i < wlen; i++)
				wcode[i] = swab16(fwcode[i]);

			rval = qla2x00_load_ram(vha, req->dma, risc_addr,
			    wlen);
			if (rval) {
				ql_log(ql_log_fatal, vha, 0x008a,
				    "Failed to load segment %d of firmware.\n",
				    fragment);
				break;
			}

			fwcode += wlen;
			risc_addr += wlen;
			risc_size -= wlen;
			fragment++;
		}

		/* Next segment. */
		seg++;
	}
	return rval;

fail_fw_integrity:
	return QLA_FUNCTION_FAILED;
}

static int
qla24xx_load_risc_blob(scsi_qla_host_t *vha, uint32_t *srisc_addr)
{
	int	rval;
	uint templates, segments, fragment;
	uint32_t *dcode;
	ulong dlen;
	uint32_t risc_addr, risc_size, risc_attr = 0;
	ulong i;
	uint j;
	struct fw_blob *blob;
	uint32_t *fwcode;
	struct qla_hw_data *ha = vha->hw;
	struct req_que *req = ha->req_q_map[0];
	struct fwdt *fwdt = ha->fwdt;

	ql_dbg(ql_dbg_init, vha, 0x0090,
	    "-> FW: Loading via request-firmware.\n");

	blob = qla2x00_request_firmware(vha);
	if (!blob) {
		ql_log(ql_log_warn, vha, 0x0092,
		    "-> Firmware file not found.\n");

		return QLA_FUNCTION_FAILED;
	}

	fwcode = (void *)blob->fw->data;
	dcode = fwcode;
	if (qla24xx_risc_firmware_invalid(dcode)) {
		ql_log(ql_log_fatal, vha, 0x0093,
		    "Unable to verify integrity of firmware image (%zd).\n",
		    blob->fw->size);
		ql_log(ql_log_fatal, vha, 0x0095,
		    "Firmware data: %08x %08x %08x %08x.\n",
		    dcode[0], dcode[1], dcode[2], dcode[3]);
		return QLA_FUNCTION_FAILED;
	}

	dcode = (void *)req->ring;
	*srisc_addr = 0;
	segments = FA_RISC_CODE_SEGMENTS;
	for (j = 0; j < segments; j++) {
		ql_dbg(ql_dbg_init, vha, 0x0096,
		    "-> Loading segment %u...\n", j);
		risc_addr = be32_to_cpu(fwcode[2]);
		risc_size = be32_to_cpu(fwcode[3]);

		if (!*srisc_addr) {
			*srisc_addr = risc_addr;
			risc_attr = be32_to_cpu(fwcode[9]);
		}

		dlen = ha->fw_transfer_size >> 2;
		for (fragment = 0; risc_size; fragment++) {
			if (dlen > risc_size)
				dlen = risc_size;

			ql_dbg(ql_dbg_init, vha, 0x0097,
			    "-> Loading fragment %u: %#x <- %#x (%#lx words)...\n",
			    fragment, risc_addr,
			    (uint32_t)(fwcode - (typeof(fwcode))blob->fw->data),
			    dlen);

			for (i = 0; i < dlen; i++)
				dcode[i] = swab32(fwcode[i]);

			rval = qla2x00_load_ram(vha, req->dma, risc_addr, dlen);
			if (rval) {
				ql_log(ql_log_fatal, vha, 0x0098,
				    "-> Failed load firmware fragment %u.\n",
				    fragment);
				return QLA_FUNCTION_FAILED;
			}

			fwcode += dlen;
			risc_addr += dlen;
			risc_size -= dlen;
		}
	}

	if (!IS_QLA27XX(ha) && !IS_QLA28XX(ha))
		return QLA_SUCCESS;

	templates = (risc_attr & BIT_9) ? 2 : 1;
	ql_dbg(ql_dbg_init, vha, 0x0170, "-> templates = %u\n", templates);
	for (j = 0; j < templates; j++, fwdt++) {
		if (fwdt->template)
			vfree(fwdt->template);
		fwdt->template = NULL;
		fwdt->length = 0;

		risc_size = be32_to_cpu(fwcode[2]);
		ql_dbg(ql_dbg_init, vha, 0x0171,
		    "-> fwdt%u template array at %#x (%#x dwords)\n",
		    j, (uint32_t)((void *)fwcode - (void *)blob->fw->data),
		    risc_size);
		if (!risc_size || !~risc_size) {
			ql_dbg(ql_dbg_init, vha, 0x0172,
			    "-> fwdt%u failed to read array\n", j);
			goto failed;
		}

		/* skip header and ignore checksum */
		fwcode += 7;
		risc_size -= 8;

		ql_dbg(ql_dbg_init, vha, 0x0173,
		    "-> fwdt%u template allocate template %#x words...\n",
		    j, risc_size);
		fwdt->template = vmalloc(risc_size * sizeof(*dcode));
		if (!fwdt->template) {
			ql_log(ql_log_warn, vha, 0x0174,
			    "-> fwdt%u failed allocate template.\n", j);
			goto failed;
		}

		dcode = fwdt->template;
		for (i = 0; i < risc_size; i++)
			dcode[i] = fwcode[i];

		if (!qla27xx_fwdt_template_valid(dcode)) {
			ql_log(ql_log_warn, vha, 0x0175,
			    "-> fwdt%u failed template validate\n", j);
			goto failed;
		}

		dlen = qla27xx_fwdt_template_size(dcode);
		ql_dbg(ql_dbg_init, vha, 0x0176,
		    "-> fwdt%u template size %#lx bytes (%#lx words)\n",
		    j, dlen, dlen / sizeof(*dcode));
		if (dlen > risc_size * sizeof(*dcode)) {
			ql_log(ql_log_warn, vha, 0x0177,
			    "-> fwdt%u template exceeds array (%-lu bytes)\n",
			    j, dlen - risc_size * sizeof(*dcode));
			goto failed;
		}

		fwdt->length = dlen;
		ql_dbg(ql_dbg_init, vha, 0x0178,
		    "-> fwdt%u loaded template ok\n", j);

		fwcode += risc_size + 1;
	}
	if (IS_QLA27XX(ha)) {
		ha->fw_dump_template = ha->fwdt[0].template;
		ha->fw_dump_template_len = ha->fwdt[0].length;
	}

	return QLA_SUCCESS;

failed:
	if (fwdt->template)
		vfree(fwdt->template);
	fwdt->template = NULL;
	fwdt->length = 0;
	ha->fw_dump_template = NULL;
	ha->fw_dump_template_len = 0;

	return QLA_SUCCESS;
}

int
qla24xx_load_risc(scsi_qla_host_t *vha, uint32_t *srisc_addr)
{
	int rval;

	if (ql2xfwloadbin == 1)
		return qla81xx_load_risc(vha, srisc_addr);

	/*
	 * FW Load priority:
	 * 1) Firmware via request-firmware interface (.bin file).
	 * 2) Firmware residing in flash.
	 */
	rval = qla24xx_load_risc_blob(vha, srisc_addr);
	if (rval == QLA_SUCCESS)
		return rval;

	return qla24xx_load_risc_flash(vha, srisc_addr,
	    vha->hw->flt_region_fw);
}

int
qla81xx_load_risc(scsi_qla_host_t *vha, uint32_t *srisc_addr)
{
	int rval;
	struct qla_hw_data *ha = vha->hw;
	struct active_regions active_regions = { };

	if (ql2xfwloadbin == 2)
		goto try_blob_fw;

	/* FW Load priority:
	 * 1) Firmware residing in flash.
	 * 2) Firmware via request-firmware interface (.bin file).
	 * 3) Golden-Firmware residing in flash -- (limited operation).
	 */

	if (!IS_QLA27XX(ha) && !IS_QLA28XX(ha))
		goto try_primary_fw;

	qla27xx_get_active_image(vha, &active_regions);

	if (active_regions.global != QLA27XX_SECONDARY_IMAGE)
		goto try_primary_fw;

	ql_dbg(ql_dbg_init, vha, 0x008b,
	    "Loading secondary firmware image.\n");
	rval = qla24xx_load_risc_flash(vha, srisc_addr, ha->flt_region_fw_sec);
	if (!rval)
		return rval;

try_primary_fw:
	ql_dbg(ql_dbg_init, vha, 0x008b,
	    "Loading primary firmware image.\n");
	rval = qla24xx_load_risc_flash(vha, srisc_addr, ha->flt_region_fw);
	if (!rval)
		return rval;

try_blob_fw:
	rval = qla24xx_load_risc_blob(vha, srisc_addr);
	if (!rval || !ha->flt_region_gold_fw)
		return rval;

	ql_log(ql_log_info, vha, 0x0099,
	    "Attempting to fallback to golden firmware.\n");
	rval = qla24xx_load_risc_flash(vha, srisc_addr, ha->flt_region_gold_fw);
	if (rval)
		return rval;

	ql_log(ql_log_info, vha, 0x009a, "Need firmware flash update.\n");
	ha->flags.running_gold_fw = 1;
	return rval;
}

void
qla2x00_try_to_stop_firmware(scsi_qla_host_t *vha)
{
	int ret, retries;
	struct qla_hw_data *ha = vha->hw;

	if (ha->flags.pci_channel_io_perm_failure)
		return;
	if (!IS_FWI2_CAPABLE(ha))
		return;
	if (!ha->fw_major_version)
		return;
	if (!ha->flags.fw_started)
		return;

	ret = qla2x00_stop_firmware(vha);
	for (retries = 5; ret != QLA_SUCCESS && ret != QLA_FUNCTION_TIMEOUT &&
	    ret != QLA_INVALID_COMMAND && retries ; retries--) {
		ha->isp_ops->reset_chip(vha);
		if (ha->isp_ops->chip_diag(vha) != QLA_SUCCESS)
			continue;
		if (qla2x00_setup_chip(vha) != QLA_SUCCESS)
			continue;
		ql_log(ql_log_info, vha, 0x8015,
		    "Attempting retry of stop-firmware command.\n");
		ret = qla2x00_stop_firmware(vha);
	}

	QLA_FW_STOPPED(ha);
	ha->flags.fw_init_done = 0;
}

int
qla24xx_configure_vhba(scsi_qla_host_t *vha)
{
	int rval = QLA_SUCCESS;
	int rval2;
	uint16_t mb[MAILBOX_REGISTER_COUNT];
	struct qla_hw_data *ha = vha->hw;
	struct scsi_qla_host *base_vha = pci_get_drvdata(ha->pdev);

	if (!vha->vp_idx)
		return -EINVAL;

	rval = qla2x00_fw_ready(base_vha);

	if (rval == QLA_SUCCESS) {
		clear_bit(RESET_MARKER_NEEDED, &vha->dpc_flags);
		qla2x00_marker(vha, ha->base_qpair, 0, 0, MK_SYNC_ALL);
	}

	vha->flags.management_server_logged_in = 0;

	/* Login to SNS first */
	rval2 = ha->isp_ops->fabric_login(vha, NPH_SNS, 0xff, 0xff, 0xfc, mb,
	    BIT_1);
	if (rval2 != QLA_SUCCESS || mb[0] != MBS_COMMAND_COMPLETE) {
		if (rval2 == QLA_MEMORY_ALLOC_FAILED)
			ql_dbg(ql_dbg_init, vha, 0x0120,
			    "Failed SNS login: loop_id=%x, rval2=%d\n",
			    NPH_SNS, rval2);
		else
			ql_dbg(ql_dbg_init, vha, 0x0103,
			    "Failed SNS login: loop_id=%x mb[0]=%x mb[1]=%x "
			    "mb[2]=%x mb[6]=%x mb[7]=%x.\n",
			    NPH_SNS, mb[0], mb[1], mb[2], mb[6], mb[7]);
		return (QLA_FUNCTION_FAILED);
	}

	atomic_set(&vha->loop_down_timer, 0);
	atomic_set(&vha->loop_state, LOOP_UP);
	set_bit(LOOP_RESYNC_NEEDED, &vha->dpc_flags);
	set_bit(LOCAL_LOOP_UPDATE, &vha->dpc_flags);
	rval = qla2x00_loop_resync(base_vha);

	return rval;
}

/* 84XX Support **************************************************************/

static LIST_HEAD(qla_cs84xx_list);
static DEFINE_MUTEX(qla_cs84xx_mutex);

static struct qla_chip_state_84xx *
qla84xx_get_chip(struct scsi_qla_host *vha)
{
	struct qla_chip_state_84xx *cs84xx;
	struct qla_hw_data *ha = vha->hw;

	mutex_lock(&qla_cs84xx_mutex);

	/* Find any shared 84xx chip. */
	list_for_each_entry(cs84xx, &qla_cs84xx_list, list) {
		if (cs84xx->bus == ha->pdev->bus) {
			kref_get(&cs84xx->kref);
			goto done;
		}
	}

	cs84xx = kzalloc(sizeof(*cs84xx), GFP_KERNEL);
	if (!cs84xx)
		goto done;

	kref_init(&cs84xx->kref);
	spin_lock_init(&cs84xx->access_lock);
	mutex_init(&cs84xx->fw_update_mutex);
	cs84xx->bus = ha->pdev->bus;

	list_add_tail(&cs84xx->list, &qla_cs84xx_list);
done:
	mutex_unlock(&qla_cs84xx_mutex);
	return cs84xx;
}

static void
__qla84xx_chip_release(struct kref *kref)
{
	struct qla_chip_state_84xx *cs84xx =
	    container_of(kref, struct qla_chip_state_84xx, kref);

	mutex_lock(&qla_cs84xx_mutex);
	list_del(&cs84xx->list);
	mutex_unlock(&qla_cs84xx_mutex);
	kfree(cs84xx);
}

void
qla84xx_put_chip(struct scsi_qla_host *vha)
{
	struct qla_hw_data *ha = vha->hw;
	if (ha->cs84xx)
		kref_put(&ha->cs84xx->kref, __qla84xx_chip_release);
}

static int
qla84xx_init_chip(scsi_qla_host_t *vha)
{
	int rval;
	uint16_t status[2];
	struct qla_hw_data *ha = vha->hw;

	mutex_lock(&ha->cs84xx->fw_update_mutex);

	rval = qla84xx_verify_chip(vha, status);

	mutex_unlock(&ha->cs84xx->fw_update_mutex);

	return rval != QLA_SUCCESS || status[0] ? QLA_FUNCTION_FAILED:
	    QLA_SUCCESS;
}

/* 81XX Support **************************************************************/

int
qla81xx_nvram_config(scsi_qla_host_t *vha)
{
	int   rval;
	struct init_cb_81xx *icb;
	struct nvram_81xx *nv;
	uint32_t *dptr;
	uint8_t  *dptr1, *dptr2;
	uint32_t chksum;
	uint16_t cnt;
	struct qla_hw_data *ha = vha->hw;
	uint32_t faddr;
	struct active_regions active_regions = { };

	rval = QLA_SUCCESS;
	icb = (struct init_cb_81xx *)ha->init_cb;
	nv = ha->nvram;

	/* Determine NVRAM starting address. */
	ha->nvram_size = sizeof(*nv);
	ha->vpd_size = FA_NVRAM_VPD_SIZE;
	if (IS_P3P_TYPE(ha) || IS_QLA8031(ha))
		ha->vpd_size = FA_VPD_SIZE_82XX;

	if (IS_QLA28XX(ha) || IS_QLA27XX(ha))
		qla28xx_get_aux_images(vha, &active_regions);

	/* Get VPD data into cache */
	ha->vpd = ha->nvram + VPD_OFFSET;

	faddr = ha->flt_region_vpd;
	if (IS_QLA28XX(ha)) {
		if (active_regions.aux.vpd_nvram == QLA27XX_SECONDARY_IMAGE)
			faddr = ha->flt_region_vpd_sec;
		ql_dbg(ql_dbg_init, vha, 0x0110,
		    "Loading %s nvram image.\n",
		    active_regions.aux.vpd_nvram == QLA27XX_PRIMARY_IMAGE ?
		    "primary" : "secondary");
	}
	qla24xx_read_flash_data(vha, ha->vpd, faddr, ha->vpd_size >> 2);

	/* Get NVRAM data into cache and calculate checksum. */
	faddr = ha->flt_region_nvram;
	if (IS_QLA28XX(ha)) {
		if (active_regions.aux.vpd_nvram == QLA27XX_SECONDARY_IMAGE)
			faddr = ha->flt_region_nvram_sec;
	}
	ql_dbg(ql_dbg_init, vha, 0x0110,
	    "Loading %s nvram image.\n",
	    active_regions.aux.vpd_nvram == QLA27XX_PRIMARY_IMAGE ?
	    "primary" : "secondary");
	qla24xx_read_flash_data(vha, ha->nvram, faddr, ha->nvram_size >> 2);

	dptr = (uint32_t *)nv;
	for (cnt = 0, chksum = 0; cnt < ha->nvram_size >> 2; cnt++, dptr++)
		chksum += le32_to_cpu(*dptr);

	ql_dbg(ql_dbg_init + ql_dbg_buffer, vha, 0x0111,
	    "Contents of NVRAM:\n");
	ql_dump_buffer(ql_dbg_init + ql_dbg_buffer, vha, 0x0112,
	    nv, ha->nvram_size);

	/* Bad NVRAM data, set defaults parameters. */
	if (chksum || memcmp("ISP ", nv->id, sizeof(nv->id)) ||
	    le16_to_cpu(nv->nvram_version) < ICB_VERSION) {
		/* Reset NVRAM data. */
		ql_log(ql_log_info, vha, 0x0073,
		    "Inconsistent NVRAM checksum=%#x id=%.4s version=%#x.\n",
		    chksum, nv->id, le16_to_cpu(nv->nvram_version));
		ql_dump_buffer(ql_dbg_init, vha, 0x0073, nv, sizeof(*nv));
		ql_log(ql_log_info, vha, 0x0074,
		    "Falling back to functioning (yet invalid -- WWPN) "
		    "defaults.\n");

		/*
		 * Set default initialization control block.
		 */
		memset(nv, 0, ha->nvram_size);
		nv->nvram_version = cpu_to_le16(ICB_VERSION);
		nv->version = cpu_to_le16(ICB_VERSION);
		nv->frame_payload_size = 2048;
		nv->execution_throttle = cpu_to_le16(0xFFFF);
		nv->exchange_count = cpu_to_le16(0);
		nv->port_name[0] = 0x21;
		nv->port_name[1] = 0x00 + ha->port_no + 1;
		nv->port_name[2] = 0x00;
		nv->port_name[3] = 0xe0;
		nv->port_name[4] = 0x8b;
		nv->port_name[5] = 0x1c;
		nv->port_name[6] = 0x55;
		nv->port_name[7] = 0x86;
		nv->node_name[0] = 0x20;
		nv->node_name[1] = 0x00;
		nv->node_name[2] = 0x00;
		nv->node_name[3] = 0xe0;
		nv->node_name[4] = 0x8b;
		nv->node_name[5] = 0x1c;
		nv->node_name[6] = 0x55;
		nv->node_name[7] = 0x86;
		nv->login_retry_count = cpu_to_le16(8);
		nv->interrupt_delay_timer = cpu_to_le16(0);
		nv->login_timeout = cpu_to_le16(0);
		nv->firmware_options_1 =
		    cpu_to_le32(BIT_14|BIT_13|BIT_2|BIT_1);
		nv->firmware_options_2 = cpu_to_le32(2 << 4);
		nv->firmware_options_2 |= cpu_to_le32(BIT_12);
		nv->firmware_options_3 = cpu_to_le32(2 << 13);
		nv->host_p = cpu_to_le32(BIT_11|BIT_10);
		nv->efi_parameters = cpu_to_le32(0);
		nv->reset_delay = 5;
		nv->max_luns_per_target = cpu_to_le16(128);
		nv->port_down_retry_count = cpu_to_le16(30);
		nv->link_down_timeout = cpu_to_le16(180);
		nv->enode_mac[0] = 0x00;
		nv->enode_mac[1] = 0xC0;
		nv->enode_mac[2] = 0xDD;
		nv->enode_mac[3] = 0x04;
		nv->enode_mac[4] = 0x05;
		nv->enode_mac[5] = 0x06 + ha->port_no + 1;

		rval = 1;
	}

	if (IS_T10_PI_CAPABLE(ha))
		nv->frame_payload_size &= ~7;

	qlt_81xx_config_nvram_stage1(vha, nv);

	/* Reset Initialization control block */
	memset(icb, 0, ha->init_cb_size);

	/* Copy 1st segment. */
	dptr1 = (uint8_t *)icb;
	dptr2 = (uint8_t *)&nv->version;
	cnt = (uint8_t *)&icb->response_q_inpointer - (uint8_t *)&icb->version;
	while (cnt--)
		*dptr1++ = *dptr2++;

	icb->login_retry_count = nv->login_retry_count;

	/* Copy 2nd segment. */
	dptr1 = (uint8_t *)&icb->interrupt_delay_timer;
	dptr2 = (uint8_t *)&nv->interrupt_delay_timer;
	cnt = (uint8_t *)&icb->reserved_5 -
	    (uint8_t *)&icb->interrupt_delay_timer;
	while (cnt--)
		*dptr1++ = *dptr2++;

	memcpy(icb->enode_mac, nv->enode_mac, sizeof(icb->enode_mac));
	/* Some boards (with valid NVRAMs) still have NULL enode_mac!! */
	if (!memcmp(icb->enode_mac, "\0\0\0\0\0\0", sizeof(icb->enode_mac))) {
		icb->enode_mac[0] = 0x00;
		icb->enode_mac[1] = 0xC0;
		icb->enode_mac[2] = 0xDD;
		icb->enode_mac[3] = 0x04;
		icb->enode_mac[4] = 0x05;
		icb->enode_mac[5] = 0x06 + ha->port_no + 1;
	}

	/* Use extended-initialization control block. */
	memcpy(ha->ex_init_cb, &nv->ex_version, sizeof(*ha->ex_init_cb));
	ha->frame_payload_size = le16_to_cpu(icb->frame_payload_size);
	/*
	 * Setup driver NVRAM options.
	 */
	qla2x00_set_model_info(vha, nv->model_name, sizeof(nv->model_name),
	    "QLE8XXX");

	qlt_81xx_config_nvram_stage2(vha, icb);

	/* Use alternate WWN? */
	if (nv->host_p & cpu_to_le32(BIT_15)) {
		memcpy(icb->node_name, nv->alternate_node_name, WWN_SIZE);
		memcpy(icb->port_name, nv->alternate_port_name, WWN_SIZE);
	}

	/* Prepare nodename */
	if ((icb->firmware_options_1 & cpu_to_le32(BIT_14)) == 0) {
		/*
		 * Firmware will apply the following mask if the nodename was
		 * not provided.
		 */
		memcpy(icb->node_name, icb->port_name, WWN_SIZE);
		icb->node_name[0] &= 0xF0;
	}

	/* Set host adapter parameters. */
	ha->flags.disable_risc_code_load = 0;
	ha->flags.enable_lip_reset = 0;
	ha->flags.enable_lip_full_login =
	    le32_to_cpu(nv->host_p) & BIT_10 ? 1: 0;
	ha->flags.enable_target_reset =
	    le32_to_cpu(nv->host_p) & BIT_11 ? 1: 0;
	ha->flags.enable_led_scheme = 0;
	ha->flags.disable_serdes = le32_to_cpu(nv->host_p) & BIT_5 ? 1: 0;

	ha->operating_mode = (le32_to_cpu(icb->firmware_options_2) &
	    (BIT_6 | BIT_5 | BIT_4)) >> 4;

	/* save HBA serial number */
	ha->serial0 = icb->port_name[5];
	ha->serial1 = icb->port_name[6];
	ha->serial2 = icb->port_name[7];
	memcpy(vha->node_name, icb->node_name, WWN_SIZE);
	memcpy(vha->port_name, icb->port_name, WWN_SIZE);

	icb->execution_throttle = cpu_to_le16(0xFFFF);

	ha->retry_count = le16_to_cpu(nv->login_retry_count);

	/* Set minimum login_timeout to 4 seconds. */
	if (le16_to_cpu(nv->login_timeout) < ql2xlogintimeout)
		nv->login_timeout = cpu_to_le16(ql2xlogintimeout);
	if (le16_to_cpu(nv->login_timeout) < 4)
		nv->login_timeout = cpu_to_le16(4);
	ha->login_timeout = le16_to_cpu(nv->login_timeout);

	/* Set minimum RATOV to 100 tenths of a second. */
	ha->r_a_tov = 100;

	ha->loop_reset_delay = nv->reset_delay;

	/* Link Down Timeout = 0:
	 *
	 *	When Port Down timer expires we will start returning
	 *	I/O's to OS with "DID_NO_CONNECT".
	 *
	 * Link Down Timeout != 0:
	 *
	 *	 The driver waits for the link to come up after link down
	 *	 before returning I/Os to OS with "DID_NO_CONNECT".
	 */
	if (le16_to_cpu(nv->link_down_timeout) == 0) {
		ha->loop_down_abort_time =
		    (LOOP_DOWN_TIME - LOOP_DOWN_TIMEOUT);
	} else {
		ha->link_down_timeout =	le16_to_cpu(nv->link_down_timeout);
		ha->loop_down_abort_time =
		    (LOOP_DOWN_TIME - ha->link_down_timeout);
	}

	/* Need enough time to try and get the port back. */
	ha->port_down_retry_count = le16_to_cpu(nv->port_down_retry_count);
	if (qlport_down_retry)
		ha->port_down_retry_count = qlport_down_retry;

	/* Set login_retry_count */
	ha->login_retry_count  = le16_to_cpu(nv->login_retry_count);
	if (ha->port_down_retry_count ==
	    le16_to_cpu(nv->port_down_retry_count) &&
	    ha->port_down_retry_count > 3)
		ha->login_retry_count = ha->port_down_retry_count;
	else if (ha->port_down_retry_count > (int)ha->login_retry_count)
		ha->login_retry_count = ha->port_down_retry_count;
	if (ql2xloginretrycount)
		ha->login_retry_count = ql2xloginretrycount;

	/* if not running MSI-X we need handshaking on interrupts */
	if (!vha->hw->flags.msix_enabled &&
	    (IS_QLA83XX(ha) || IS_QLA27XX(ha) || IS_QLA28XX(ha)))
		icb->firmware_options_2 |= cpu_to_le32(BIT_22);

	/* Enable ZIO. */
	if (!vha->flags.init_done) {
		ha->zio_mode = le32_to_cpu(icb->firmware_options_2) &
		    (BIT_3 | BIT_2 | BIT_1 | BIT_0);
		ha->zio_timer = le16_to_cpu(icb->interrupt_delay_timer) ?
		    le16_to_cpu(icb->interrupt_delay_timer): 2;
	}
	icb->firmware_options_2 &= cpu_to_le32(
	    ~(BIT_3 | BIT_2 | BIT_1 | BIT_0));
	vha->flags.process_response_queue = 0;
	if (ha->zio_mode != QLA_ZIO_DISABLED) {
		ha->zio_mode = QLA_ZIO_MODE_6;

		ql_log(ql_log_info, vha, 0x0075,
		    "ZIO mode %d enabled; timer delay (%d us).\n",
		    ha->zio_mode,
		    ha->zio_timer * 100);

		icb->firmware_options_2 |= cpu_to_le32(
		    (uint32_t)ha->zio_mode);
		icb->interrupt_delay_timer = cpu_to_le16(ha->zio_timer);
		vha->flags.process_response_queue = 1;
	}

	 /* enable RIDA Format2 */
	icb->firmware_options_3 |= BIT_0;

	/* N2N: driver will initiate Login instead of FW */
	icb->firmware_options_3 |= BIT_8;

	if (rval) {
		ql_log(ql_log_warn, vha, 0x0076,
		    "NVRAM configuration failed.\n");
	}
	return (rval);
}

int
qla82xx_restart_isp(scsi_qla_host_t *vha)
{
	int status, rval;
	struct qla_hw_data *ha = vha->hw;
	struct scsi_qla_host *vp;
	unsigned long flags;

	status = qla2x00_init_rings(vha);
	if (!status) {
		clear_bit(RESET_MARKER_NEEDED, &vha->dpc_flags);
		ha->flags.chip_reset_done = 1;

		status = qla2x00_fw_ready(vha);
		if (!status) {
			/* Issue a marker after FW becomes ready. */
			qla2x00_marker(vha, ha->base_qpair, 0, 0, MK_SYNC_ALL);
			vha->flags.online = 1;
			set_bit(LOOP_RESYNC_NEEDED, &vha->dpc_flags);
		}

		/* if no cable then assume it's good */
		if ((vha->device_flags & DFLG_NO_CABLE))
			status = 0;
	}

	if (!status) {
		clear_bit(RESET_MARKER_NEEDED, &vha->dpc_flags);

		if (!atomic_read(&vha->loop_down_timer)) {
			/*
			 * Issue marker command only when we are going
			 * to start the I/O .
			 */
			vha->marker_needed = 1;
		}

		ha->isp_ops->enable_intrs(ha);

		ha->isp_abort_cnt = 0;
		clear_bit(ISP_ABORT_RETRY, &vha->dpc_flags);

		/* Update the firmware version */
		status = qla82xx_check_md_needed(vha);

		if (ha->fce) {
			ha->flags.fce_enabled = 1;
			memset(ha->fce, 0,
			    fce_calc_size(ha->fce_bufs));
			rval = qla2x00_enable_fce_trace(vha,
			    ha->fce_dma, ha->fce_bufs, ha->fce_mb,
			    &ha->fce_bufs);
			if (rval) {
				ql_log(ql_log_warn, vha, 0x8001,
				    "Unable to reinitialize FCE (%d).\n",
				    rval);
				ha->flags.fce_enabled = 0;
			}
		}

		if (ha->eft) {
			memset(ha->eft, 0, EFT_SIZE);
			rval = qla2x00_enable_eft_trace(vha,
			    ha->eft_dma, EFT_NUM_BUFFERS);
			if (rval) {
				ql_log(ql_log_warn, vha, 0x8010,
				    "Unable to reinitialize EFT (%d).\n",
				    rval);
			}
		}
	}

	if (!status) {
		ql_dbg(ql_dbg_taskm, vha, 0x8011,
		    "qla82xx_restart_isp succeeded.\n");

		spin_lock_irqsave(&ha->vport_slock, flags);
		list_for_each_entry(vp, &ha->vp_list, list) {
			if (vp->vp_idx) {
				atomic_inc(&vp->vref_count);
				spin_unlock_irqrestore(&ha->vport_slock, flags);

				qla2x00_vp_abort_isp(vp);

				spin_lock_irqsave(&ha->vport_slock, flags);
				atomic_dec(&vp->vref_count);
			}
		}
		spin_unlock_irqrestore(&ha->vport_slock, flags);

	} else {
		ql_log(ql_log_warn, vha, 0x8016,
		    "qla82xx_restart_isp **** FAILED ****.\n");
	}

	return status;
}

void
qla81xx_update_fw_options(scsi_qla_host_t *vha)
{
	struct qla_hw_data *ha = vha->hw;

	/*  Hold status IOCBs until ABTS response received. */
	if (ql2xfwholdabts)
		ha->fw_options[3] |= BIT_12;

	/* Set Retry FLOGI in case of P2P connection */
	if (ha->operating_mode == P2P) {
		ha->fw_options[2] |= BIT_3;
		ql_dbg(ql_dbg_disc, vha, 0x2103,
		    "(%s): Setting FLOGI retry BIT in fw_options[2]: 0x%x\n",
			__func__, ha->fw_options[2]);
	}

	/* Move PUREX, ABTS RX & RIDA to ATIOQ */
	if (ql2xmvasynctoatio) {
		if (qla_tgt_mode_enabled(vha) ||
		    qla_dual_mode_enabled(vha))
			ha->fw_options[2] |= BIT_11;
		else
			ha->fw_options[2] &= ~BIT_11;
	}

	if (qla_tgt_mode_enabled(vha) ||
	    qla_dual_mode_enabled(vha)) {
		/* FW auto send SCSI status during */
		ha->fw_options[1] |= BIT_8;
		ha->fw_options[10] |= (u16)SAM_STAT_BUSY << 8;

		/* FW perform Exchange validation */
		ha->fw_options[2] |= BIT_4;
	} else {
		ha->fw_options[1]  &= ~BIT_8;
		ha->fw_options[10] &= 0x00ff;

		ha->fw_options[2] &= ~BIT_4;
	}

	if (ql2xetsenable) {
		/* Enable ETS Burst. */
		memset(ha->fw_options, 0, sizeof(ha->fw_options));
		ha->fw_options[2] |= BIT_9;
	}

	ql_dbg(ql_dbg_init, vha, 0x00e9,
	    "%s, add FW options 1-3 = 0x%04x 0x%04x 0x%04x mode %x\n",
	    __func__, ha->fw_options[1], ha->fw_options[2],
	    ha->fw_options[3], vha->host->active_mode);

	qla2x00_set_fw_options(vha, ha->fw_options);
}

/*
 * qla24xx_get_fcp_prio
 *	Gets the fcp cmd priority value for the logged in port.
 *	Looks for a match of the port descriptors within
 *	each of the fcp prio config entries. If a match is found,
 *	the tag (priority) value is returned.
 *
 * Input:
 *	vha = scsi host structure pointer.
 *	fcport = port structure pointer.
 *
 * Return:
 *	non-zero (if found)
 *	-1 (if not found)
 *
 * Context:
 * 	Kernel context
 */
static int
qla24xx_get_fcp_prio(scsi_qla_host_t *vha, fc_port_t *fcport)
{
	int i, entries;
	uint8_t pid_match, wwn_match;
	int priority;
	uint32_t pid1, pid2;
	uint64_t wwn1, wwn2;
	struct qla_fcp_prio_entry *pri_entry;
	struct qla_hw_data *ha = vha->hw;

	if (!ha->fcp_prio_cfg || !ha->flags.fcp_prio_enabled)
		return -1;

	priority = -1;
	entries = ha->fcp_prio_cfg->num_entries;
	pri_entry = &ha->fcp_prio_cfg->entry[0];

	for (i = 0; i < entries; i++) {
		pid_match = wwn_match = 0;

		if (!(pri_entry->flags & FCP_PRIO_ENTRY_VALID)) {
			pri_entry++;
			continue;
		}

		/* check source pid for a match */
		if (pri_entry->flags & FCP_PRIO_ENTRY_SPID_VALID) {
			pid1 = pri_entry->src_pid & INVALID_PORT_ID;
			pid2 = vha->d_id.b24 & INVALID_PORT_ID;
			if (pid1 == INVALID_PORT_ID)
				pid_match++;
			else if (pid1 == pid2)
				pid_match++;
		}

		/* check destination pid for a match */
		if (pri_entry->flags & FCP_PRIO_ENTRY_DPID_VALID) {
			pid1 = pri_entry->dst_pid & INVALID_PORT_ID;
			pid2 = fcport->d_id.b24 & INVALID_PORT_ID;
			if (pid1 == INVALID_PORT_ID)
				pid_match++;
			else if (pid1 == pid2)
				pid_match++;
		}

		/* check source WWN for a match */
		if (pri_entry->flags & FCP_PRIO_ENTRY_SWWN_VALID) {
			wwn1 = wwn_to_u64(vha->port_name);
			wwn2 = wwn_to_u64(pri_entry->src_wwpn);
			if (wwn2 == (uint64_t)-1)
				wwn_match++;
			else if (wwn1 == wwn2)
				wwn_match++;
		}

		/* check destination WWN for a match */
		if (pri_entry->flags & FCP_PRIO_ENTRY_DWWN_VALID) {
			wwn1 = wwn_to_u64(fcport->port_name);
			wwn2 = wwn_to_u64(pri_entry->dst_wwpn);
			if (wwn2 == (uint64_t)-1)
				wwn_match++;
			else if (wwn1 == wwn2)
				wwn_match++;
		}

		if (pid_match == 2 || wwn_match == 2) {
			/* Found a matching entry */
			if (pri_entry->flags & FCP_PRIO_ENTRY_TAG_VALID)
				priority = pri_entry->tag;
			break;
		}

		pri_entry++;
	}

	return priority;
}

/*
 * qla24xx_update_fcport_fcp_prio
 *	Activates fcp priority for the logged in fc port
 *
 * Input:
 *	vha = scsi host structure pointer.
 *	fcp = port structure pointer.
 *
 * Return:
 *	QLA_SUCCESS or QLA_FUNCTION_FAILED
 *
 * Context:
 *	Kernel context.
 */
int
qla24xx_update_fcport_fcp_prio(scsi_qla_host_t *vha, fc_port_t *fcport)
{
	int ret;
	int priority;
	uint16_t mb[5];

	if (fcport->port_type != FCT_TARGET ||
	    fcport->loop_id == FC_NO_LOOP_ID)
		return QLA_FUNCTION_FAILED;

	priority = qla24xx_get_fcp_prio(vha, fcport);
	if (priority < 0)
		return QLA_FUNCTION_FAILED;

	if (IS_P3P_TYPE(vha->hw)) {
		fcport->fcp_prio = priority & 0xf;
		return QLA_SUCCESS;
	}

	ret = qla24xx_set_fcp_prio(vha, fcport->loop_id, priority, mb);
	if (ret == QLA_SUCCESS) {
		if (fcport->fcp_prio != priority)
			ql_dbg(ql_dbg_user, vha, 0x709e,
			    "Updated FCP_CMND priority - value=%d loop_id=%d "
			    "port_id=%02x%02x%02x.\n", priority,
			    fcport->loop_id, fcport->d_id.b.domain,
			    fcport->d_id.b.area, fcport->d_id.b.al_pa);
		fcport->fcp_prio = priority & 0xf;
	} else
		ql_dbg(ql_dbg_user, vha, 0x704f,
		    "Unable to update FCP_CMND priority - ret=0x%x for "
		    "loop_id=%d port_id=%02x%02x%02x.\n", ret, fcport->loop_id,
		    fcport->d_id.b.domain, fcport->d_id.b.area,
		    fcport->d_id.b.al_pa);
	return  ret;
}

/*
 * qla24xx_update_all_fcp_prio
 *	Activates fcp priority for all the logged in ports
 *
 * Input:
 *	ha = adapter block pointer.
 *
 * Return:
 *	QLA_SUCCESS or QLA_FUNCTION_FAILED
 *
 * Context:
 *	Kernel context.
 */
int
qla24xx_update_all_fcp_prio(scsi_qla_host_t *vha)
{
	int ret;
	fc_port_t *fcport;

	ret = QLA_FUNCTION_FAILED;
	/* We need to set priority for all logged in ports */
	list_for_each_entry(fcport, &vha->vp_fcports, list)
		ret = qla24xx_update_fcport_fcp_prio(vha, fcport);

	return ret;
}

struct qla_qpair *qla2xxx_create_qpair(struct scsi_qla_host *vha, int qos,
	int vp_idx, bool startqp)
{
	int rsp_id = 0;
	int  req_id = 0;
	int i;
	struct qla_hw_data *ha = vha->hw;
	uint16_t qpair_id = 0;
	struct qla_qpair *qpair = NULL;
	struct qla_msix_entry *msix;

	if (!(ha->fw_attributes & BIT_6) || !ha->flags.msix_enabled) {
		ql_log(ql_log_warn, vha, 0x00181,
		    "FW/Driver is not multi-queue capable.\n");
		return NULL;
	}

	if (ql2xmqsupport || ql2xnvmeenable) {
		qpair = kzalloc(sizeof(struct qla_qpair), GFP_KERNEL);
		if (qpair == NULL) {
			ql_log(ql_log_warn, vha, 0x0182,
			    "Failed to allocate memory for queue pair.\n");
			return NULL;
		}
		memset(qpair, 0, sizeof(struct qla_qpair));

		qpair->hw = vha->hw;
		qpair->vha = vha;
		qpair->qp_lock_ptr = &qpair->qp_lock;
		spin_lock_init(&qpair->qp_lock);
		qpair->use_shadow_reg = IS_SHADOW_REG_CAPABLE(ha) ? 1 : 0;

		/* Assign available que pair id */
		mutex_lock(&ha->mq_lock);
		qpair_id = find_first_zero_bit(ha->qpair_qid_map, ha->max_qpairs);
		if (ha->num_qpairs >= ha->max_qpairs) {
			mutex_unlock(&ha->mq_lock);
			ql_log(ql_log_warn, vha, 0x0183,
			    "No resources to create additional q pair.\n");
			goto fail_qid_map;
		}
		ha->num_qpairs++;
		set_bit(qpair_id, ha->qpair_qid_map);
		ha->queue_pair_map[qpair_id] = qpair;
		qpair->id = qpair_id;
		qpair->vp_idx = vp_idx;
		qpair->fw_started = ha->flags.fw_started;
		INIT_LIST_HEAD(&qpair->hints_list);
		qpair->chip_reset = ha->base_qpair->chip_reset;
		qpair->enable_class_2 = ha->base_qpair->enable_class_2;
		qpair->enable_explicit_conf =
		    ha->base_qpair->enable_explicit_conf;

		for (i = 0; i < ha->msix_count; i++) {
			msix = &ha->msix_entries[i];
			if (msix->in_use)
				continue;
			qpair->msix = msix;
			ql_dbg(ql_dbg_multiq, vha, 0xc00f,
			    "Vector %x selected for qpair\n", msix->vector);
			break;
		}
		if (!qpair->msix) {
			ql_log(ql_log_warn, vha, 0x0184,
			    "Out of MSI-X vectors!.\n");
			goto fail_msix;
		}

		qpair->msix->in_use = 1;
		list_add_tail(&qpair->qp_list_elem, &vha->qp_list);
		qpair->pdev = ha->pdev;
		if (IS_QLA27XX(ha) || IS_QLA83XX(ha) || IS_QLA28XX(ha))
			qpair->reqq_start_iocbs = qla_83xx_start_iocbs;

		mutex_unlock(&ha->mq_lock);

		/* Create response queue first */
		rsp_id = qla25xx_create_rsp_que(ha, 0, 0, 0, qpair, startqp);
		if (!rsp_id) {
			ql_log(ql_log_warn, vha, 0x0185,
			    "Failed to create response queue.\n");
			goto fail_rsp;
		}

		qpair->rsp = ha->rsp_q_map[rsp_id];

		/* Create request queue */
		req_id = qla25xx_create_req_que(ha, 0, vp_idx, 0, rsp_id, qos,
		    startqp);
		if (!req_id) {
			ql_log(ql_log_warn, vha, 0x0186,
			    "Failed to create request queue.\n");
			goto fail_req;
		}

		qpair->req = ha->req_q_map[req_id];
		qpair->rsp->req = qpair->req;
		qpair->rsp->qpair = qpair;
		/* init qpair to this cpu. Will adjust at run time. */
		qla_cpu_update(qpair, smp_processor_id());

		if (IS_T10_PI_CAPABLE(ha) && ql2xenabledif && !ql2xnvmeenable) {
			if (ha->fw_attributes & BIT_4)
				qpair->difdix_supported = 1;
		}

		qpair->srb_mempool = mempool_create_slab_pool(SRB_MIN_REQ, srb_cachep);
		if (!qpair->srb_mempool) {
			ql_log(ql_log_warn, vha, 0xd036,
			    "Failed to create srb mempool for qpair %d\n",
			    qpair->id);
			goto fail_mempool;
		}

		/* Mark as online */
		qpair->online = 1;

		if (!vha->flags.qpairs_available)
			vha->flags.qpairs_available = 1;

		ql_dbg(ql_dbg_multiq, vha, 0xc00d,
		    "Request/Response queue pair created, id %d\n",
		    qpair->id);
		ql_dbg(ql_dbg_init, vha, 0x0187,
		    "Request/Response queue pair created, id %d\n",
		    qpair->id);
	}
	return qpair;

fail_mempool:
fail_req:
	qla25xx_delete_rsp_que(vha, qpair->rsp);
fail_rsp:
	mutex_lock(&ha->mq_lock);
	qpair->msix->in_use = 0;
	list_del(&qpair->qp_list_elem);
	if (list_empty(&vha->qp_list))
		vha->flags.qpairs_available = 0;
fail_msix:
	ha->queue_pair_map[qpair_id] = NULL;
	clear_bit(qpair_id, ha->qpair_qid_map);
	ha->num_qpairs--;
	mutex_unlock(&ha->mq_lock);
fail_qid_map:
	kfree(qpair);
	return NULL;
}

int qla2xxx_delete_qpair(struct scsi_qla_host *vha, struct qla_qpair *qpair)
{
	int ret = QLA_FUNCTION_FAILED;
	struct qla_hw_data *ha = qpair->hw;

	qpair->delete_in_progress = 1;
	while (atomic_read(&qpair->ref_count))
		msleep(500);

	ret = qla25xx_delete_req_que(vha, qpair->req);
	if (ret != QLA_SUCCESS)
		goto fail;

	ret = qla25xx_delete_rsp_que(vha, qpair->rsp);
	if (ret != QLA_SUCCESS)
		goto fail;

	mutex_lock(&ha->mq_lock);
	ha->queue_pair_map[qpair->id] = NULL;
	clear_bit(qpair->id, ha->qpair_qid_map);
	ha->num_qpairs--;
	list_del(&qpair->qp_list_elem);
	if (list_empty(&vha->qp_list)) {
		vha->flags.qpairs_available = 0;
		vha->flags.qpairs_req_created = 0;
		vha->flags.qpairs_rsp_created = 0;
	}
	mempool_destroy(qpair->srb_mempool);
	kfree(qpair);
	mutex_unlock(&ha->mq_lock);

	return QLA_SUCCESS;
fail:
	return ret;
}<|MERGE_RESOLUTION|>--- conflicted
+++ resolved
@@ -5046,8 +5046,6 @@
 		if ((domain & 0xf0) == 0xf0)
 			continue;
 
-<<<<<<< HEAD
-=======
 		/* Bypass if not same domain and area of adapter. */
 		if (area && domain && ((area != vha->d_id.b.area) ||
 		    (domain != vha->d_id.b.domain)) &&
@@ -5055,7 +5053,6 @@
 			continue;
 
 
->>>>>>> a4f2ac8e
 		/* Bypass invalid local loop ID. */
 		if (loop_id > LAST_LOCAL_LOOP_ID)
 			continue;
