--- conflicted
+++ resolved
@@ -69,12 +69,6 @@
 extern int ql2xenablezio;
 extern int ql2xintrdelaytimer;
 extern int ql2xloginretrycount;
-<<<<<<< HEAD
-#ifdef CONFIG_SCSI_QLA2XXX_FAILOVER
-extern int ql2xioctltimeout;
-#endif
-=======
->>>>>>> 30e74fea
 
 extern int ConfigRequired;
 
@@ -82,15 +76,6 @@
 extern int ql2xsuspendcount;
 #if defined(MODULE)
 extern char *ql2xopts;
-#endif
-<<<<<<< HEAD
-#ifdef CONFIG_SCSI_QLA2XXX_FAILOVER
-extern struct list_head qla_hostlist;
-extern rwlock_t qla_hostlist_lock;
-=======
->>>>>>> 30e74fea
-
-extern int qla2x00_wait_for_hba_online(scsi_qla_host_t *);
 #endif
 
 extern char *qla2x00_get_fw_version_str(struct scsi_qla_host *, char *);
@@ -271,23 +256,6 @@
 extern void qla2x00_unlock_nvram_access(scsi_qla_host_t *);
 extern uint16_t qla2x00_get_nvram_word(scsi_qla_host_t *, uint32_t);
 extern void qla2x00_write_nvram_word(scsi_qla_host_t *, uint32_t, uint16_t);
-<<<<<<< HEAD
-#ifdef CONFIG_SCSI_QLA2XXX_FAILOVER
-extern void qla2x00_flash_enable(scsi_qla_host_t *);
-extern void qla2x00_flash_disable(scsi_qla_host_t *);
-extern uint8_t qla2x00_read_flash_byte(scsi_qla_host_t *, uint32_t);
-extern void qla2x00_get_flash_manufacturer(scsi_qla_host_t *, uint8_t *,
-    uint8_t *);
-extern uint16_t qla2x00_get_flash_version(scsi_qla_host_t *);
-extern uint16_t qla2x00_get_flash_image(scsi_qla_host_t *, uint8_t *);
-extern uint16_t qla2x00_set_flash_image(scsi_qla_host_t *, uint8_t *, uint32_t,
-    uint32_t);
-extern uint16_t
-qla2x00_update_or_read_flash(scsi_qla_host_t *, uint8_t *, uint32_t, uint32_t,
-    uint8_t);
-#endif
-=======
->>>>>>> 30e74fea
 /*
  * Global Function Prototypes in qla_dbg.c source file.
  */
@@ -323,19 +291,6 @@
 /*
  * Global Function Prototypes in qla_xioctl.c source file.
  */
-<<<<<<< HEAD
-#ifdef CONFIG_SCSI_QLA2XXX_FAILOVER
-extern int qla2x00_ioctl(struct scsi_device *, int , void *);
-extern int qla2x00_ioctl_init(void);
-extern int qla2x00_ioctl_exit(void);
-extern void qla2x00_enqueue_aen(scsi_qla_host_t *, uint16_t, void *);
-extern int qla2x00_alloc_ioctl_mem(scsi_qla_host_t *);
-extern void qla2x00_free_ioctl_mem(scsi_qla_host_t *);
-extern int qla2x00_get_ioctl_scrap_mem(scsi_qla_host_t *, void **, uint32_t);
-extern void qla2x00_free_ioctl_scrap_mem(scsi_qla_host_t *);
-#else
-=======
->>>>>>> 30e74fea
 #define qla2x00_enqueue_aen(ha, cmd, mode)	do { } while (0)
 #define qla2x00_alloc_ioctl_mem(ha)		(0)
 #define qla2x00_free_ioctl_mem(ha)		do { } while (0)
