/*
 * QLogic Fibre Channel HBA Driver
 * Copyright (c)  2003-2014 QLogic Corporation
 *
 * See LICENSE.qla2xxx for copyright and licensing details.
 */
#include "qla_def.h"
#include "qla_target.h"
#include <linux/utsname.h>

static int qla2x00_sns_ga_nxt(scsi_qla_host_t *, fc_port_t *);
static int qla2x00_sns_gid_pt(scsi_qla_host_t *, sw_info_t *);
static int qla2x00_sns_gpn_id(scsi_qla_host_t *, sw_info_t *);
static int qla2x00_sns_gnn_id(scsi_qla_host_t *, sw_info_t *);
static int qla2x00_sns_rft_id(scsi_qla_host_t *);
static int qla2x00_sns_rnn_id(scsi_qla_host_t *);
static int qla_async_rftid(scsi_qla_host_t *, port_id_t *);
static int qla_async_rffid(scsi_qla_host_t *, port_id_t *, u8, u8);
static int qla_async_rnnid(scsi_qla_host_t *, port_id_t *, u8*);
static int qla_async_rsnn_nn(scsi_qla_host_t *);

/**
 * qla2x00_prep_ms_iocb() - Prepare common MS/CT IOCB fields for SNS CT query.
 * @ha: HA context
 * @req_size: request size in bytes
 * @rsp_size: response size in bytes
 *
 * Returns a pointer to the @ha's ms_iocb.
 */
void *
qla2x00_prep_ms_iocb(scsi_qla_host_t *vha, struct ct_arg *arg)
{
	struct qla_hw_data *ha = vha->hw;
	ms_iocb_entry_t *ms_pkt;

	ms_pkt = (ms_iocb_entry_t *)arg->iocb;
	memset(ms_pkt, 0, sizeof(ms_iocb_entry_t));

	ms_pkt->entry_type = MS_IOCB_TYPE;
	ms_pkt->entry_count = 1;
	SET_TARGET_ID(ha, ms_pkt->loop_id, SIMPLE_NAME_SERVER);
	ms_pkt->control_flags = cpu_to_le16(CF_READ | CF_HEAD_TAG);
	ms_pkt->timeout = cpu_to_le16(ha->r_a_tov / 10 * 2);
	ms_pkt->cmd_dsd_count = cpu_to_le16(1);
	ms_pkt->total_dsd_count = cpu_to_le16(2);
	ms_pkt->rsp_bytecount = cpu_to_le32(arg->rsp_size);
	ms_pkt->req_bytecount = cpu_to_le32(arg->req_size);

	ms_pkt->dseg_req_address[0] = cpu_to_le32(LSD(arg->req_dma));
	ms_pkt->dseg_req_address[1] = cpu_to_le32(MSD(arg->req_dma));
	ms_pkt->dseg_req_length = ms_pkt->req_bytecount;

	ms_pkt->dseg_rsp_address[0] = cpu_to_le32(LSD(arg->rsp_dma));
	ms_pkt->dseg_rsp_address[1] = cpu_to_le32(MSD(arg->rsp_dma));
	ms_pkt->dseg_rsp_length = ms_pkt->rsp_bytecount;

	vha->qla_stats.control_requests++;

	return (ms_pkt);
}

/**
 * qla24xx_prep_ms_iocb() - Prepare common CT IOCB fields for SNS CT query.
 * @ha: HA context
 * @req_size: request size in bytes
 * @rsp_size: response size in bytes
 *
 * Returns a pointer to the @ha's ms_iocb.
 */
void *
qla24xx_prep_ms_iocb(scsi_qla_host_t *vha, struct ct_arg *arg)
{
	struct qla_hw_data *ha = vha->hw;
	struct ct_entry_24xx *ct_pkt;

	ct_pkt = (struct ct_entry_24xx *)arg->iocb;
	memset(ct_pkt, 0, sizeof(struct ct_entry_24xx));

	ct_pkt->entry_type = CT_IOCB_TYPE;
	ct_pkt->entry_count = 1;
	ct_pkt->nport_handle = cpu_to_le16(arg->nport_handle);
	ct_pkt->timeout = cpu_to_le16(ha->r_a_tov / 10 * 2);
	ct_pkt->cmd_dsd_count = cpu_to_le16(1);
	ct_pkt->rsp_dsd_count = cpu_to_le16(1);
	ct_pkt->rsp_byte_count = cpu_to_le32(arg->rsp_size);
	ct_pkt->cmd_byte_count = cpu_to_le32(arg->req_size);

	ct_pkt->dseg_0_address[0] = cpu_to_le32(LSD(arg->req_dma));
	ct_pkt->dseg_0_address[1] = cpu_to_le32(MSD(arg->req_dma));
	ct_pkt->dseg_0_len = ct_pkt->cmd_byte_count;

	ct_pkt->dseg_1_address[0] = cpu_to_le32(LSD(arg->rsp_dma));
	ct_pkt->dseg_1_address[1] = cpu_to_le32(MSD(arg->rsp_dma));
	ct_pkt->dseg_1_len = ct_pkt->rsp_byte_count;
	ct_pkt->vp_index = vha->vp_idx;

	vha->qla_stats.control_requests++;

	return (ct_pkt);
}

/**
 * qla2x00_prep_ct_req() - Prepare common CT request fields for SNS query.
 * @ct_req: CT request buffer
 * @cmd: GS command
 * @rsp_size: response size in bytes
 *
 * Returns a pointer to the intitialized @ct_req.
 */
static inline struct ct_sns_req *
qla2x00_prep_ct_req(struct ct_sns_pkt *p, uint16_t cmd, uint16_t rsp_size)
{
	memset(p, 0, sizeof(struct ct_sns_pkt));

	p->p.req.header.revision = 0x01;
	p->p.req.header.gs_type = 0xFC;
	p->p.req.header.gs_subtype = 0x02;
	p->p.req.command = cpu_to_be16(cmd);
	p->p.req.max_rsp_size = cpu_to_be16((rsp_size - 16) / 4);

	return &p->p.req;
}

int
qla2x00_chk_ms_status(scsi_qla_host_t *vha, ms_iocb_entry_t *ms_pkt,
    struct ct_sns_rsp *ct_rsp, const char *routine)
{
	int rval;
	uint16_t comp_status;
	struct qla_hw_data *ha = vha->hw;
	bool lid_is_sns = false;

	rval = QLA_FUNCTION_FAILED;
	if (ms_pkt->entry_status != 0) {
		ql_dbg(ql_dbg_disc, vha, 0x2031,
		    "%s failed, error status (%x) on port_id: %02x%02x%02x.\n",
		    routine, ms_pkt->entry_status, vha->d_id.b.domain,
		    vha->d_id.b.area, vha->d_id.b.al_pa);
	} else {
		if (IS_FWI2_CAPABLE(ha))
			comp_status = le16_to_cpu(
			    ((struct ct_entry_24xx *)ms_pkt)->comp_status);
		else
			comp_status = le16_to_cpu(ms_pkt->status);
		switch (comp_status) {
		case CS_COMPLETE:
		case CS_DATA_UNDERRUN:
		case CS_DATA_OVERRUN:		/* Overrun? */
			if (ct_rsp->header.response !=
			    cpu_to_be16(CT_ACCEPT_RESPONSE)) {
				ql_dbg(ql_dbg_disc + ql_dbg_buffer, vha, 0x2077,
				    "%s failed rejected request on port_id: %02x%02x%02x Completion status 0x%x, response 0x%x\n",
				    routine, vha->d_id.b.domain,
				    vha->d_id.b.area, vha->d_id.b.al_pa,
				    comp_status, ct_rsp->header.response);
				ql_dump_buffer(ql_dbg_disc + ql_dbg_buffer, vha,
				    0x2078, (uint8_t *)&ct_rsp->header,
				    sizeof(struct ct_rsp_hdr));
				rval = QLA_INVALID_COMMAND;
			} else
				rval = QLA_SUCCESS;
			break;
		case CS_PORT_LOGGED_OUT:
			if (IS_FWI2_CAPABLE(ha)) {
				if (le16_to_cpu(ms_pkt->loop_id.extended) ==
				    NPH_SNS)
					lid_is_sns = true;
			} else {
				if (le16_to_cpu(ms_pkt->loop_id.extended) ==
				    SIMPLE_NAME_SERVER)
					lid_is_sns = true;
			}
			if (lid_is_sns) {
				ql_dbg(ql_dbg_async, vha, 0x502b,
					"%s failed, Name server has logged out",
					routine);
				rval = QLA_NOT_LOGGED_IN;
				set_bit(LOOP_RESYNC_NEEDED, &vha->dpc_flags);
				set_bit(LOCAL_LOOP_UPDATE, &vha->dpc_flags);
			}
			break;
		case CS_TIMEOUT:
			rval = QLA_FUNCTION_TIMEOUT;
<<<<<<< HEAD
			/* drop through */
=======
			/* fall through */
>>>>>>> 022a1d6c
		default:
			ql_dbg(ql_dbg_disc, vha, 0x2033,
			    "%s failed, completion status (%x) on port_id: "
			    "%02x%02x%02x.\n", routine, comp_status,
			    vha->d_id.b.domain, vha->d_id.b.area,
			    vha->d_id.b.al_pa);
			break;
		}
	}
	return rval;
}

/**
 * qla2x00_ga_nxt() - SNS scan for fabric devices via GA_NXT command.
 * @ha: HA context
 * @fcport: fcport entry to updated
 *
 * Returns 0 on success.
 */
int
qla2x00_ga_nxt(scsi_qla_host_t *vha, fc_port_t *fcport)
{
	int		rval;

	ms_iocb_entry_t	*ms_pkt;
	struct ct_sns_req	*ct_req;
	struct ct_sns_rsp	*ct_rsp;
	struct qla_hw_data *ha = vha->hw;
	struct ct_arg arg;

	if (IS_QLA2100(ha) || IS_QLA2200(ha))
		return qla2x00_sns_ga_nxt(vha, fcport);

	arg.iocb = ha->ms_iocb;
	arg.req_dma = ha->ct_sns_dma;
	arg.rsp_dma = ha->ct_sns_dma;
	arg.req_size = GA_NXT_REQ_SIZE;
	arg.rsp_size = GA_NXT_RSP_SIZE;
	arg.nport_handle = NPH_SNS;

	/* Issue GA_NXT */
	/* Prepare common MS IOCB */
	ms_pkt = ha->isp_ops->prep_ms_iocb(vha, &arg);

	/* Prepare CT request */
	ct_req = qla2x00_prep_ct_req(ha->ct_sns, GA_NXT_CMD,
	    GA_NXT_RSP_SIZE);
	ct_rsp = &ha->ct_sns->p.rsp;

	/* Prepare CT arguments -- port_id */
	ct_req->req.port_id.port_id[0] = fcport->d_id.b.domain;
	ct_req->req.port_id.port_id[1] = fcport->d_id.b.area;
	ct_req->req.port_id.port_id[2] = fcport->d_id.b.al_pa;

	/* Execute MS IOCB */
	rval = qla2x00_issue_iocb(vha, ha->ms_iocb, ha->ms_iocb_dma,
	    sizeof(ms_iocb_entry_t));
	if (rval != QLA_SUCCESS) {
		/*EMPTY*/
		ql_dbg(ql_dbg_disc, vha, 0x2062,
		    "GA_NXT issue IOCB failed (%d).\n", rval);
	} else if (qla2x00_chk_ms_status(vha, ms_pkt, ct_rsp, "GA_NXT") !=
	    QLA_SUCCESS) {
		rval = QLA_FUNCTION_FAILED;
	} else {
		/* Populate fc_port_t entry. */
		fcport->d_id.b.domain = ct_rsp->rsp.ga_nxt.port_id[0];
		fcport->d_id.b.area = ct_rsp->rsp.ga_nxt.port_id[1];
		fcport->d_id.b.al_pa = ct_rsp->rsp.ga_nxt.port_id[2];

		memcpy(fcport->node_name, ct_rsp->rsp.ga_nxt.node_name,
		    WWN_SIZE);
		memcpy(fcport->port_name, ct_rsp->rsp.ga_nxt.port_name,
		    WWN_SIZE);

		fcport->fc4_type = (ct_rsp->rsp.ga_nxt.fc4_types[2] & BIT_0) ?
		    FC4_TYPE_FCP_SCSI : FC4_TYPE_OTHER;

		if (ct_rsp->rsp.ga_nxt.port_type != NS_N_PORT_TYPE &&
		    ct_rsp->rsp.ga_nxt.port_type != NS_NL_PORT_TYPE)
			fcport->d_id.b.domain = 0xf0;

		ql_dbg(ql_dbg_disc, vha, 0x2063,
		    "GA_NXT entry - nn %8phN pn %8phN "
		    "port_id=%02x%02x%02x.\n",
		    fcport->node_name, fcport->port_name,
		    fcport->d_id.b.domain, fcport->d_id.b.area,
		    fcport->d_id.b.al_pa);
	}

	return (rval);
}

static inline int
qla2x00_gid_pt_rsp_size(scsi_qla_host_t *vha)
{
	return vha->hw->max_fibre_devices * 4 + 16;
}

/**
 * qla2x00_gid_pt() - SNS scan for fabric devices via GID_PT command.
 * @ha: HA context
 * @list: switch info entries to populate
 *
 * NOTE: Non-Nx_Ports are not requested.
 *
 * Returns 0 on success.
 */
int
qla2x00_gid_pt(scsi_qla_host_t *vha, sw_info_t *list)
{
	int		rval;
	uint16_t	i;

	ms_iocb_entry_t	*ms_pkt;
	struct ct_sns_req	*ct_req;
	struct ct_sns_rsp	*ct_rsp;

	struct ct_sns_gid_pt_data *gid_data;
	struct qla_hw_data *ha = vha->hw;
	uint16_t gid_pt_rsp_size;
	struct ct_arg arg;

	if (IS_QLA2100(ha) || IS_QLA2200(ha))
		return qla2x00_sns_gid_pt(vha, list);

	gid_data = NULL;
	gid_pt_rsp_size = qla2x00_gid_pt_rsp_size(vha);

	arg.iocb = ha->ms_iocb;
	arg.req_dma = ha->ct_sns_dma;
	arg.rsp_dma = ha->ct_sns_dma;
	arg.req_size = GID_PT_REQ_SIZE;
	arg.rsp_size = gid_pt_rsp_size;
	arg.nport_handle = NPH_SNS;

	/* Issue GID_PT */
	/* Prepare common MS IOCB */
	ms_pkt = ha->isp_ops->prep_ms_iocb(vha, &arg);

	/* Prepare CT request */
	ct_req = qla2x00_prep_ct_req(ha->ct_sns, GID_PT_CMD, gid_pt_rsp_size);
	ct_rsp = &ha->ct_sns->p.rsp;

	/* Prepare CT arguments -- port_type */
	ct_req->req.gid_pt.port_type = NS_NX_PORT_TYPE;

	/* Execute MS IOCB */
	rval = qla2x00_issue_iocb(vha, ha->ms_iocb, ha->ms_iocb_dma,
	    sizeof(ms_iocb_entry_t));
	if (rval != QLA_SUCCESS) {
		/*EMPTY*/
		ql_dbg(ql_dbg_disc, vha, 0x2055,
		    "GID_PT issue IOCB failed (%d).\n", rval);
	} else if (qla2x00_chk_ms_status(vha, ms_pkt, ct_rsp, "GID_PT") !=
	    QLA_SUCCESS) {
		rval = QLA_FUNCTION_FAILED;
	} else {
		/* Set port IDs in switch info list. */
		for (i = 0; i < ha->max_fibre_devices; i++) {
			gid_data = &ct_rsp->rsp.gid_pt.entries[i];
			list[i].d_id.b.domain = gid_data->port_id[0];
			list[i].d_id.b.area = gid_data->port_id[1];
			list[i].d_id.b.al_pa = gid_data->port_id[2];
			memset(list[i].fabric_port_name, 0, WWN_SIZE);
			list[i].fp_speed = PORT_SPEED_UNKNOWN;

			/* Last one exit. */
			if (gid_data->control_byte & BIT_7) {
				list[i].d_id.b.rsvd_1 = gid_data->control_byte;
				break;
			}
		}

		/*
		 * If we've used all available slots, then the switch is
		 * reporting back more devices than we can handle with this
		 * single call.  Return a failed status, and let GA_NXT handle
		 * the overload.
		 */
		if (i == ha->max_fibre_devices)
			rval = QLA_FUNCTION_FAILED;
	}

	return (rval);
}

/**
 * qla2x00_gpn_id() - SNS Get Port Name (GPN_ID) query.
 * @ha: HA context
 * @list: switch info entries to populate
 *
 * Returns 0 on success.
 */
int
qla2x00_gpn_id(scsi_qla_host_t *vha, sw_info_t *list)
{
	int		rval = QLA_SUCCESS;
	uint16_t	i;

	ms_iocb_entry_t	*ms_pkt;
	struct ct_sns_req	*ct_req;
	struct ct_sns_rsp	*ct_rsp;
	struct qla_hw_data *ha = vha->hw;
	struct ct_arg arg;

	if (IS_QLA2100(ha) || IS_QLA2200(ha))
		return qla2x00_sns_gpn_id(vha, list);

	arg.iocb = ha->ms_iocb;
	arg.req_dma = ha->ct_sns_dma;
	arg.rsp_dma = ha->ct_sns_dma;
	arg.req_size = GPN_ID_REQ_SIZE;
	arg.rsp_size = GPN_ID_RSP_SIZE;
	arg.nport_handle = NPH_SNS;

	for (i = 0; i < ha->max_fibre_devices; i++) {
		/* Issue GPN_ID */
		/* Prepare common MS IOCB */
		ms_pkt = ha->isp_ops->prep_ms_iocb(vha, &arg);

		/* Prepare CT request */
		ct_req = qla2x00_prep_ct_req(ha->ct_sns, GPN_ID_CMD,
		    GPN_ID_RSP_SIZE);
		ct_rsp = &ha->ct_sns->p.rsp;

		/* Prepare CT arguments -- port_id */
		ct_req->req.port_id.port_id[0] = list[i].d_id.b.domain;
		ct_req->req.port_id.port_id[1] = list[i].d_id.b.area;
		ct_req->req.port_id.port_id[2] = list[i].d_id.b.al_pa;

		/* Execute MS IOCB */
		rval = qla2x00_issue_iocb(vha, ha->ms_iocb, ha->ms_iocb_dma,
		    sizeof(ms_iocb_entry_t));
		if (rval != QLA_SUCCESS) {
			/*EMPTY*/
			ql_dbg(ql_dbg_disc, vha, 0x2056,
			    "GPN_ID issue IOCB failed (%d).\n", rval);
			break;
		} else if (qla2x00_chk_ms_status(vha, ms_pkt, ct_rsp,
		    "GPN_ID") != QLA_SUCCESS) {
			rval = QLA_FUNCTION_FAILED;
			break;
		} else {
			/* Save portname */
			memcpy(list[i].port_name,
			    ct_rsp->rsp.gpn_id.port_name, WWN_SIZE);
		}

		/* Last device exit. */
		if (list[i].d_id.b.rsvd_1 != 0)
			break;
	}

	return (rval);
}

/**
 * qla2x00_gnn_id() - SNS Get Node Name (GNN_ID) query.
 * @ha: HA context
 * @list: switch info entries to populate
 *
 * Returns 0 on success.
 */
int
qla2x00_gnn_id(scsi_qla_host_t *vha, sw_info_t *list)
{
	int		rval = QLA_SUCCESS;
	uint16_t	i;
	struct qla_hw_data *ha = vha->hw;
	ms_iocb_entry_t	*ms_pkt;
	struct ct_sns_req	*ct_req;
	struct ct_sns_rsp	*ct_rsp;
	struct ct_arg arg;

	if (IS_QLA2100(ha) || IS_QLA2200(ha))
		return qla2x00_sns_gnn_id(vha, list);

	arg.iocb = ha->ms_iocb;
	arg.req_dma = ha->ct_sns_dma;
	arg.rsp_dma = ha->ct_sns_dma;
	arg.req_size = GNN_ID_REQ_SIZE;
	arg.rsp_size = GNN_ID_RSP_SIZE;
	arg.nport_handle = NPH_SNS;

	for (i = 0; i < ha->max_fibre_devices; i++) {
		/* Issue GNN_ID */
		/* Prepare common MS IOCB */
		ms_pkt = ha->isp_ops->prep_ms_iocb(vha, &arg);

		/* Prepare CT request */
		ct_req = qla2x00_prep_ct_req(ha->ct_sns, GNN_ID_CMD,
		    GNN_ID_RSP_SIZE);
		ct_rsp = &ha->ct_sns->p.rsp;

		/* Prepare CT arguments -- port_id */
		ct_req->req.port_id.port_id[0] = list[i].d_id.b.domain;
		ct_req->req.port_id.port_id[1] = list[i].d_id.b.area;
		ct_req->req.port_id.port_id[2] = list[i].d_id.b.al_pa;

		/* Execute MS IOCB */
		rval = qla2x00_issue_iocb(vha, ha->ms_iocb, ha->ms_iocb_dma,
		    sizeof(ms_iocb_entry_t));
		if (rval != QLA_SUCCESS) {
			/*EMPTY*/
			ql_dbg(ql_dbg_disc, vha, 0x2057,
			    "GNN_ID issue IOCB failed (%d).\n", rval);
			break;
		} else if (qla2x00_chk_ms_status(vha, ms_pkt, ct_rsp,
		    "GNN_ID") != QLA_SUCCESS) {
			rval = QLA_FUNCTION_FAILED;
			break;
		} else {
			/* Save nodename */
			memcpy(list[i].node_name,
			    ct_rsp->rsp.gnn_id.node_name, WWN_SIZE);

			ql_dbg(ql_dbg_disc, vha, 0x2058,
			    "GID_PT entry - nn %8phN pn %8phN "
			    "portid=%02x%02x%02x.\n",
			    list[i].node_name, list[i].port_name,
			    list[i].d_id.b.domain, list[i].d_id.b.area,
			    list[i].d_id.b.al_pa);
		}

		/* Last device exit. */
		if (list[i].d_id.b.rsvd_1 != 0)
			break;
	}

	return (rval);
}

static void qla2x00_async_sns_sp_done(void *s, int rc)
{
	struct srb *sp = s;
	struct scsi_qla_host *vha = sp->vha;
	struct ct_sns_pkt *ct_sns;
	struct qla_work_evt *e;

	sp->rc = rc;
	if (rc == QLA_SUCCESS) {
		ql_dbg(ql_dbg_disc, vha, 0x204f,
		    "Async done-%s exiting normally.\n",
		    sp->name);
	} else if (rc == QLA_FUNCTION_TIMEOUT) {
		ql_dbg(ql_dbg_disc, vha, 0x204f,
		    "Async done-%s timeout\n", sp->name);
	} else {
		ct_sns = (struct ct_sns_pkt *)sp->u.iocb_cmd.u.ctarg.rsp;
		memset(ct_sns, 0, sizeof(*ct_sns));
		sp->retry_count++;
		if (sp->retry_count > 3)
			goto err;

		ql_dbg(ql_dbg_disc, vha, 0x204f,
		    "Async done-%s fail rc %x.  Retry count %d\n",
		    sp->name, rc, sp->retry_count);

		e = qla2x00_alloc_work(vha, QLA_EVT_SP_RETRY);
		if (!e)
			goto err2;

		del_timer(&sp->u.iocb_cmd.timer);
		e->u.iosb.sp = sp;
		qla2x00_post_work(vha, e);
		return;
	}

err:
	e = qla2x00_alloc_work(vha, QLA_EVT_UNMAP);
err2:
	if (!e) {
		/* please ignore kernel warning. otherwise, we have mem leak. */
		if (sp->u.iocb_cmd.u.ctarg.req) {
			dma_free_coherent(&vha->hw->pdev->dev,
			    sizeof(struct ct_sns_pkt),
			    sp->u.iocb_cmd.u.ctarg.req,
			    sp->u.iocb_cmd.u.ctarg.req_dma);
			sp->u.iocb_cmd.u.ctarg.req = NULL;
		}

		if (sp->u.iocb_cmd.u.ctarg.rsp) {
			dma_free_coherent(&vha->hw->pdev->dev,
			    sizeof(struct ct_sns_pkt),
			    sp->u.iocb_cmd.u.ctarg.rsp,
			    sp->u.iocb_cmd.u.ctarg.rsp_dma);
			sp->u.iocb_cmd.u.ctarg.rsp = NULL;
		}

		sp->free(sp);

		return;
	}

	e->u.iosb.sp = sp;
	qla2x00_post_work(vha, e);
}

/**
 * qla2x00_rft_id() - SNS Register FC-4 TYPEs (RFT_ID) supported by the HBA.
 * @ha: HA context
 *
 * Returns 0 on success.
 */
int
qla2x00_rft_id(scsi_qla_host_t *vha)
{
	struct qla_hw_data *ha = vha->hw;

	if (IS_QLA2100(ha) || IS_QLA2200(ha))
		return qla2x00_sns_rft_id(vha);

	return qla_async_rftid(vha, &vha->d_id);
}

static int qla_async_rftid(scsi_qla_host_t *vha, port_id_t *d_id)
{
	int rval = QLA_MEMORY_ALLOC_FAILED;
	struct ct_sns_req *ct_req;
	srb_t *sp;
	struct ct_sns_pkt *ct_sns;

	if (!vha->flags.online)
		goto done;

	sp = qla2x00_get_sp(vha, NULL, GFP_KERNEL);
	if (!sp)
		goto done;

	sp->type = SRB_CT_PTHRU_CMD;
	sp->name = "rft_id";
	qla2x00_init_timer(sp, qla2x00_get_async_timeout(vha) + 2);

	sp->u.iocb_cmd.u.ctarg.req = dma_alloc_coherent(&vha->hw->pdev->dev,
	    sizeof(struct ct_sns_pkt), &sp->u.iocb_cmd.u.ctarg.req_dma,
	    GFP_KERNEL);
	if (!sp->u.iocb_cmd.u.ctarg.req) {
		ql_log(ql_log_warn, vha, 0xd041,
		    "%s: Failed to allocate ct_sns request.\n",
		    __func__);
		goto done_free_sp;
	}

	sp->u.iocb_cmd.u.ctarg.rsp = dma_alloc_coherent(&vha->hw->pdev->dev,
	    sizeof(struct ct_sns_pkt), &sp->u.iocb_cmd.u.ctarg.rsp_dma,
	    GFP_KERNEL);
	if (!sp->u.iocb_cmd.u.ctarg.rsp) {
		ql_log(ql_log_warn, vha, 0xd042,
		    "%s: Failed to allocate ct_sns request.\n",
		    __func__);
		goto done_free_sp;
	}
	ct_sns = (struct ct_sns_pkt *)sp->u.iocb_cmd.u.ctarg.rsp;
	memset(ct_sns, 0, sizeof(*ct_sns));
	ct_sns = (struct ct_sns_pkt *)sp->u.iocb_cmd.u.ctarg.req;

	/* Prepare CT request */
	ct_req = qla2x00_prep_ct_req(ct_sns, RFT_ID_CMD, RFT_ID_RSP_SIZE);

	/* Prepare CT arguments -- port_id, FC-4 types */
	ct_req->req.rft_id.port_id[0] = vha->d_id.b.domain;
	ct_req->req.rft_id.port_id[1] = vha->d_id.b.area;
	ct_req->req.rft_id.port_id[2] = vha->d_id.b.al_pa;
	ct_req->req.rft_id.fc4_types[2] = 0x01;		/* FCP-3 */

	if (vha->flags.nvme_enabled)
		ct_req->req.rft_id.fc4_types[6] = 1;    /* NVMe type 28h */

	sp->u.iocb_cmd.u.ctarg.req_size = RFT_ID_REQ_SIZE;
	sp->u.iocb_cmd.u.ctarg.rsp_size = RFT_ID_RSP_SIZE;
	sp->u.iocb_cmd.u.ctarg.nport_handle = NPH_SNS;
	sp->u.iocb_cmd.timeout = qla2x00_async_iocb_timeout;
	sp->done = qla2x00_async_sns_sp_done;

	rval = qla2x00_start_sp(sp);
	if (rval != QLA_SUCCESS) {
		ql_dbg(ql_dbg_disc, vha, 0x2043,
		    "RFT_ID issue IOCB failed (%d).\n", rval);
		goto done_free_sp;
	}
	ql_dbg(ql_dbg_disc, vha, 0xffff,
	    "Async-%s - hdl=%x portid %06x.\n",
	    sp->name, sp->handle, d_id->b24);
	return rval;
done_free_sp:
	sp->free(sp);
done:
	return rval;
}

/**
 * qla2x00_rff_id() - SNS Register FC-4 Features (RFF_ID) supported by the HBA.
 * @ha: HA context
 *
 * Returns 0 on success.
 */
int
qla2x00_rff_id(scsi_qla_host_t *vha, u8 type)
{
	struct qla_hw_data *ha = vha->hw;

	if (IS_QLA2100(ha) || IS_QLA2200(ha)) {
		ql_dbg(ql_dbg_disc, vha, 0x2046,
		    "RFF_ID call not supported on ISP2100/ISP2200.\n");
		return (QLA_SUCCESS);
	}

	return qla_async_rffid(vha, &vha->d_id, qlt_rff_id(vha),
	    FC4_TYPE_FCP_SCSI);
}

static int qla_async_rffid(scsi_qla_host_t *vha, port_id_t *d_id,
    u8 fc4feature, u8 fc4type)
{
	int rval = QLA_MEMORY_ALLOC_FAILED;
	struct ct_sns_req *ct_req;
	srb_t *sp;
	struct ct_sns_pkt *ct_sns;

	sp = qla2x00_get_sp(vha, NULL, GFP_KERNEL);
	if (!sp)
		goto done;

	sp->type = SRB_CT_PTHRU_CMD;
	sp->name = "rff_id";
	qla2x00_init_timer(sp, qla2x00_get_async_timeout(vha) + 2);

	sp->u.iocb_cmd.u.ctarg.req = dma_alloc_coherent(&vha->hw->pdev->dev,
	    sizeof(struct ct_sns_pkt), &sp->u.iocb_cmd.u.ctarg.req_dma,
	    GFP_KERNEL);
	if (!sp->u.iocb_cmd.u.ctarg.req) {
		ql_log(ql_log_warn, vha, 0xd041,
		    "%s: Failed to allocate ct_sns request.\n",
		    __func__);
		goto done_free_sp;
	}

	sp->u.iocb_cmd.u.ctarg.rsp = dma_alloc_coherent(&vha->hw->pdev->dev,
	    sizeof(struct ct_sns_pkt), &sp->u.iocb_cmd.u.ctarg.rsp_dma,
	    GFP_KERNEL);
	if (!sp->u.iocb_cmd.u.ctarg.rsp) {
		ql_log(ql_log_warn, vha, 0xd042,
		    "%s: Failed to allocate ct_sns request.\n",
		    __func__);
		goto done_free_sp;
	}
	ct_sns = (struct ct_sns_pkt *)sp->u.iocb_cmd.u.ctarg.rsp;
	memset(ct_sns, 0, sizeof(*ct_sns));
	ct_sns = (struct ct_sns_pkt *)sp->u.iocb_cmd.u.ctarg.req;

	/* Prepare CT request */
	ct_req = qla2x00_prep_ct_req(ct_sns, RFF_ID_CMD, RFF_ID_RSP_SIZE);

	/* Prepare CT arguments -- port_id, FC-4 feature, FC-4 type */
	ct_req->req.rff_id.port_id[0] = d_id->b.domain;
	ct_req->req.rff_id.port_id[1] = d_id->b.area;
	ct_req->req.rff_id.port_id[2] = d_id->b.al_pa;
	ct_req->req.rff_id.fc4_feature = fc4feature;
	ct_req->req.rff_id.fc4_type = fc4type;		/* SCSI - FCP */

	sp->u.iocb_cmd.u.ctarg.req_size = RFF_ID_REQ_SIZE;
	sp->u.iocb_cmd.u.ctarg.rsp_size = RFF_ID_RSP_SIZE;
	sp->u.iocb_cmd.u.ctarg.nport_handle = NPH_SNS;
	sp->u.iocb_cmd.timeout = qla2x00_async_iocb_timeout;
	sp->done = qla2x00_async_sns_sp_done;

	rval = qla2x00_start_sp(sp);
	if (rval != QLA_SUCCESS) {
		ql_dbg(ql_dbg_disc, vha, 0x2047,
		    "RFF_ID issue IOCB failed (%d).\n", rval);
		goto done_free_sp;
	}

	ql_dbg(ql_dbg_disc, vha, 0xffff,
	    "Async-%s - hdl=%x portid %06x feature %x type %x.\n",
	    sp->name, sp->handle, d_id->b24, fc4feature, fc4type);
	return rval;

done_free_sp:
	sp->free(sp);
done:
	return rval;
}

/**
 * qla2x00_rnn_id() - SNS Register Node Name (RNN_ID) of the HBA.
 * @ha: HA context
 *
 * Returns 0 on success.
 */
int
qla2x00_rnn_id(scsi_qla_host_t *vha)
{
	struct qla_hw_data *ha = vha->hw;

	if (IS_QLA2100(ha) || IS_QLA2200(ha))
		return qla2x00_sns_rnn_id(vha);

	return  qla_async_rnnid(vha, &vha->d_id, vha->node_name);
}

static int qla_async_rnnid(scsi_qla_host_t *vha, port_id_t *d_id,
	u8 *node_name)
{
	int rval = QLA_MEMORY_ALLOC_FAILED;
	struct ct_sns_req *ct_req;
	srb_t *sp;
	struct ct_sns_pkt *ct_sns;

	sp = qla2x00_get_sp(vha, NULL, GFP_KERNEL);
	if (!sp)
		goto done;

	sp->type = SRB_CT_PTHRU_CMD;
	sp->name = "rnid";
	qla2x00_init_timer(sp, qla2x00_get_async_timeout(vha) + 2);

	sp->u.iocb_cmd.u.ctarg.req = dma_alloc_coherent(&vha->hw->pdev->dev,
	    sizeof(struct ct_sns_pkt), &sp->u.iocb_cmd.u.ctarg.req_dma,
	    GFP_KERNEL);
	if (!sp->u.iocb_cmd.u.ctarg.req) {
		ql_log(ql_log_warn, vha, 0xd041,
		    "%s: Failed to allocate ct_sns request.\n",
		    __func__);
		goto done_free_sp;
	}

	sp->u.iocb_cmd.u.ctarg.rsp = dma_alloc_coherent(&vha->hw->pdev->dev,
	    sizeof(struct ct_sns_pkt), &sp->u.iocb_cmd.u.ctarg.rsp_dma,
	    GFP_KERNEL);
	if (!sp->u.iocb_cmd.u.ctarg.rsp) {
		ql_log(ql_log_warn, vha, 0xd042,
		    "%s: Failed to allocate ct_sns request.\n",
		    __func__);
		goto done_free_sp;
	}
	ct_sns = (struct ct_sns_pkt *)sp->u.iocb_cmd.u.ctarg.rsp;
	memset(ct_sns, 0, sizeof(*ct_sns));
	ct_sns = (struct ct_sns_pkt *)sp->u.iocb_cmd.u.ctarg.req;

	/* Prepare CT request */
	ct_req = qla2x00_prep_ct_req(ct_sns, RNN_ID_CMD, RNN_ID_RSP_SIZE);

	/* Prepare CT arguments -- port_id, node_name */
	ct_req->req.rnn_id.port_id[0] = vha->d_id.b.domain;
	ct_req->req.rnn_id.port_id[1] = vha->d_id.b.area;
	ct_req->req.rnn_id.port_id[2] = vha->d_id.b.al_pa;
	memcpy(ct_req->req.rnn_id.node_name, vha->node_name, WWN_SIZE);

	sp->u.iocb_cmd.u.ctarg.req_size = RNN_ID_REQ_SIZE;
	sp->u.iocb_cmd.u.ctarg.rsp_size = RNN_ID_RSP_SIZE;
	sp->u.iocb_cmd.u.ctarg.nport_handle = NPH_SNS;

	sp->u.iocb_cmd.timeout = qla2x00_async_iocb_timeout;
	sp->done = qla2x00_async_sns_sp_done;

	rval = qla2x00_start_sp(sp);
	if (rval != QLA_SUCCESS) {
		ql_dbg(ql_dbg_disc, vha, 0x204d,
		    "RNN_ID issue IOCB failed (%d).\n", rval);
		goto done_free_sp;
	}
	ql_dbg(ql_dbg_disc, vha, 0xffff,
	    "Async-%s - hdl=%x portid %06x\n",
	    sp->name, sp->handle, d_id->b24);

	return rval;

done_free_sp:
	sp->free(sp);
done:
	return rval;
}

void
qla2x00_get_sym_node_name(scsi_qla_host_t *vha, uint8_t *snn, size_t size)
{
	struct qla_hw_data *ha = vha->hw;

	if (IS_QLAFX00(ha))
		snprintf(snn, size, "%s FW:v%s DVR:v%s", ha->model_number,
		    ha->mr.fw_version, qla2x00_version_str);
	else
		snprintf(snn, size,
		    "%s FW:v%d.%02d.%02d DVR:v%s", ha->model_number,
		    ha->fw_major_version, ha->fw_minor_version,
		    ha->fw_subminor_version, qla2x00_version_str);
}

/**
 * qla2x00_rsnn_nn() - SNS Register Symbolic Node Name (RSNN_NN) of the HBA.
 * @ha: HA context
 *
 * Returns 0 on success.
 */
int
qla2x00_rsnn_nn(scsi_qla_host_t *vha)
{
	struct qla_hw_data *ha = vha->hw;

	if (IS_QLA2100(ha) || IS_QLA2200(ha)) {
		ql_dbg(ql_dbg_disc, vha, 0x2050,
		    "RSNN_ID call unsupported on ISP2100/ISP2200.\n");
		return (QLA_SUCCESS);
	}

	return qla_async_rsnn_nn(vha);
}

static int qla_async_rsnn_nn(scsi_qla_host_t *vha)
{
	int rval = QLA_MEMORY_ALLOC_FAILED;
	struct ct_sns_req *ct_req;
	srb_t *sp;
	struct ct_sns_pkt *ct_sns;

	sp = qla2x00_get_sp(vha, NULL, GFP_KERNEL);
	if (!sp)
		goto done;

	sp->type = SRB_CT_PTHRU_CMD;
	sp->name = "rsnn_nn";
	qla2x00_init_timer(sp, qla2x00_get_async_timeout(vha) + 2);

	sp->u.iocb_cmd.u.ctarg.req = dma_alloc_coherent(&vha->hw->pdev->dev,
	    sizeof(struct ct_sns_pkt), &sp->u.iocb_cmd.u.ctarg.req_dma,
	    GFP_KERNEL);
	if (!sp->u.iocb_cmd.u.ctarg.req) {
		ql_log(ql_log_warn, vha, 0xd041,
		    "%s: Failed to allocate ct_sns request.\n",
		    __func__);
		goto done_free_sp;
	}

	sp->u.iocb_cmd.u.ctarg.rsp = dma_alloc_coherent(&vha->hw->pdev->dev,
	    sizeof(struct ct_sns_pkt), &sp->u.iocb_cmd.u.ctarg.rsp_dma,
	    GFP_KERNEL);
	if (!sp->u.iocb_cmd.u.ctarg.rsp) {
		ql_log(ql_log_warn, vha, 0xd042,
		    "%s: Failed to allocate ct_sns request.\n",
		    __func__);
		goto done_free_sp;
	}
	ct_sns = (struct ct_sns_pkt *)sp->u.iocb_cmd.u.ctarg.rsp;
	memset(ct_sns, 0, sizeof(*ct_sns));
	ct_sns = (struct ct_sns_pkt *)sp->u.iocb_cmd.u.ctarg.req;

	/* Prepare CT request */
	ct_req = qla2x00_prep_ct_req(ct_sns, RSNN_NN_CMD, RSNN_NN_RSP_SIZE);

	/* Prepare CT arguments -- node_name, symbolic node_name, size */
	memcpy(ct_req->req.rsnn_nn.node_name, vha->node_name, WWN_SIZE);

	/* Prepare the Symbolic Node Name */
	qla2x00_get_sym_node_name(vha, ct_req->req.rsnn_nn.sym_node_name,
	    sizeof(ct_req->req.rsnn_nn.sym_node_name));
	ct_req->req.rsnn_nn.name_len =
	    (uint8_t)strlen(ct_req->req.rsnn_nn.sym_node_name);


	sp->u.iocb_cmd.u.ctarg.req_size = 24 + 1 + ct_req->req.rsnn_nn.name_len;
	sp->u.iocb_cmd.u.ctarg.rsp_size = RSNN_NN_RSP_SIZE;
	sp->u.iocb_cmd.u.ctarg.nport_handle = NPH_SNS;

	sp->u.iocb_cmd.timeout = qla2x00_async_iocb_timeout;
	sp->done = qla2x00_async_sns_sp_done;

	rval = qla2x00_start_sp(sp);
	if (rval != QLA_SUCCESS) {
		ql_dbg(ql_dbg_disc, vha, 0x2043,
		    "RFT_ID issue IOCB failed (%d).\n", rval);
		goto done_free_sp;
	}
	ql_dbg(ql_dbg_disc, vha, 0xffff,
	    "Async-%s - hdl=%x.\n",
	    sp->name, sp->handle);

	return rval;

done_free_sp:
	sp->free(sp);
done:
	return rval;
}

/**
 * qla2x00_prep_sns_cmd() - Prepare common SNS command request fields for query.
 * @ha: HA context
 * @cmd: GS command
 * @scmd_len: Subcommand length
 * @data_size: response size in bytes
 *
 * Returns a pointer to the @ha's sns_cmd.
 */
static inline struct sns_cmd_pkt *
qla2x00_prep_sns_cmd(scsi_qla_host_t *vha, uint16_t cmd, uint16_t scmd_len,
    uint16_t data_size)
{
	uint16_t		wc;
	struct sns_cmd_pkt	*sns_cmd;
	struct qla_hw_data *ha = vha->hw;

	sns_cmd = ha->sns_cmd;
	memset(sns_cmd, 0, sizeof(struct sns_cmd_pkt));
	wc = data_size / 2;			/* Size in 16bit words. */
	sns_cmd->p.cmd.buffer_length = cpu_to_le16(wc);
	sns_cmd->p.cmd.buffer_address[0] = cpu_to_le32(LSD(ha->sns_cmd_dma));
	sns_cmd->p.cmd.buffer_address[1] = cpu_to_le32(MSD(ha->sns_cmd_dma));
	sns_cmd->p.cmd.subcommand_length = cpu_to_le16(scmd_len);
	sns_cmd->p.cmd.subcommand = cpu_to_le16(cmd);
	wc = (data_size - 16) / 4;		/* Size in 32bit words. */
	sns_cmd->p.cmd.size = cpu_to_le16(wc);

	vha->qla_stats.control_requests++;

	return (sns_cmd);
}

/**
 * qla2x00_sns_ga_nxt() - SNS scan for fabric devices via GA_NXT command.
 * @ha: HA context
 * @fcport: fcport entry to updated
 *
 * This command uses the old Exectute SNS Command mailbox routine.
 *
 * Returns 0 on success.
 */
static int
qla2x00_sns_ga_nxt(scsi_qla_host_t *vha, fc_port_t *fcport)
{
	int		rval = QLA_SUCCESS;
	struct qla_hw_data *ha = vha->hw;
	struct sns_cmd_pkt	*sns_cmd;

	/* Issue GA_NXT. */
	/* Prepare SNS command request. */
	sns_cmd = qla2x00_prep_sns_cmd(vha, GA_NXT_CMD, GA_NXT_SNS_SCMD_LEN,
	    GA_NXT_SNS_DATA_SIZE);

	/* Prepare SNS command arguments -- port_id. */
	sns_cmd->p.cmd.param[0] = fcport->d_id.b.al_pa;
	sns_cmd->p.cmd.param[1] = fcport->d_id.b.area;
	sns_cmd->p.cmd.param[2] = fcport->d_id.b.domain;

	/* Execute SNS command. */
	rval = qla2x00_send_sns(vha, ha->sns_cmd_dma, GA_NXT_SNS_CMD_SIZE / 2,
	    sizeof(struct sns_cmd_pkt));
	if (rval != QLA_SUCCESS) {
		/*EMPTY*/
		ql_dbg(ql_dbg_disc, vha, 0x205f,
		    "GA_NXT Send SNS failed (%d).\n", rval);
	} else if (sns_cmd->p.gan_data[8] != 0x80 ||
	    sns_cmd->p.gan_data[9] != 0x02) {
		ql_dbg(ql_dbg_disc + ql_dbg_buffer, vha, 0x2084,
		    "GA_NXT failed, rejected request ga_nxt_rsp:\n");
		ql_dump_buffer(ql_dbg_disc + ql_dbg_buffer, vha, 0x2074,
		    sns_cmd->p.gan_data, 16);
		rval = QLA_FUNCTION_FAILED;
	} else {
		/* Populate fc_port_t entry. */
		fcport->d_id.b.domain = sns_cmd->p.gan_data[17];
		fcport->d_id.b.area = sns_cmd->p.gan_data[18];
		fcport->d_id.b.al_pa = sns_cmd->p.gan_data[19];

		memcpy(fcport->node_name, &sns_cmd->p.gan_data[284], WWN_SIZE);
		memcpy(fcport->port_name, &sns_cmd->p.gan_data[20], WWN_SIZE);

		if (sns_cmd->p.gan_data[16] != NS_N_PORT_TYPE &&
		    sns_cmd->p.gan_data[16] != NS_NL_PORT_TYPE)
			fcport->d_id.b.domain = 0xf0;

		ql_dbg(ql_dbg_disc, vha, 0x2061,
		    "GA_NXT entry - nn %8phN pn %8phN "
		    "port_id=%02x%02x%02x.\n",
		    fcport->node_name, fcport->port_name,
		    fcport->d_id.b.domain, fcport->d_id.b.area,
		    fcport->d_id.b.al_pa);
	}

	return (rval);
}

/**
 * qla2x00_sns_gid_pt() - SNS scan for fabric devices via GID_PT command.
 * @ha: HA context
 * @list: switch info entries to populate
 *
 * This command uses the old Exectute SNS Command mailbox routine.
 *
 * NOTE: Non-Nx_Ports are not requested.
 *
 * Returns 0 on success.
 */
static int
qla2x00_sns_gid_pt(scsi_qla_host_t *vha, sw_info_t *list)
{
	int		rval;
	struct qla_hw_data *ha = vha->hw;
	uint16_t	i;
	uint8_t		*entry;
	struct sns_cmd_pkt	*sns_cmd;
	uint16_t gid_pt_sns_data_size;

	gid_pt_sns_data_size = qla2x00_gid_pt_rsp_size(vha);

	/* Issue GID_PT. */
	/* Prepare SNS command request. */
	sns_cmd = qla2x00_prep_sns_cmd(vha, GID_PT_CMD, GID_PT_SNS_SCMD_LEN,
	    gid_pt_sns_data_size);

	/* Prepare SNS command arguments -- port_type. */
	sns_cmd->p.cmd.param[0] = NS_NX_PORT_TYPE;

	/* Execute SNS command. */
	rval = qla2x00_send_sns(vha, ha->sns_cmd_dma, GID_PT_SNS_CMD_SIZE / 2,
	    sizeof(struct sns_cmd_pkt));
	if (rval != QLA_SUCCESS) {
		/*EMPTY*/
		ql_dbg(ql_dbg_disc, vha, 0x206d,
		    "GID_PT Send SNS failed (%d).\n", rval);
	} else if (sns_cmd->p.gid_data[8] != 0x80 ||
	    sns_cmd->p.gid_data[9] != 0x02) {
		ql_dbg(ql_dbg_disc, vha, 0x202f,
		    "GID_PT failed, rejected request, gid_rsp:\n");
		ql_dump_buffer(ql_dbg_disc + ql_dbg_buffer, vha, 0x2081,
		    sns_cmd->p.gid_data, 16);
		rval = QLA_FUNCTION_FAILED;
	} else {
		/* Set port IDs in switch info list. */
		for (i = 0; i < ha->max_fibre_devices; i++) {
			entry = &sns_cmd->p.gid_data[(i * 4) + 16];
			list[i].d_id.b.domain = entry[1];
			list[i].d_id.b.area = entry[2];
			list[i].d_id.b.al_pa = entry[3];

			/* Last one exit. */
			if (entry[0] & BIT_7) {
				list[i].d_id.b.rsvd_1 = entry[0];
				break;
			}
		}

		/*
		 * If we've used all available slots, then the switch is
		 * reporting back more devices that we can handle with this
		 * single call.  Return a failed status, and let GA_NXT handle
		 * the overload.
		 */
		if (i == ha->max_fibre_devices)
			rval = QLA_FUNCTION_FAILED;
	}

	return (rval);
}

/**
 * qla2x00_sns_gpn_id() - SNS Get Port Name (GPN_ID) query.
 * @ha: HA context
 * @list: switch info entries to populate
 *
 * This command uses the old Exectute SNS Command mailbox routine.
 *
 * Returns 0 on success.
 */
static int
qla2x00_sns_gpn_id(scsi_qla_host_t *vha, sw_info_t *list)
{
	int		rval = QLA_SUCCESS;
	struct qla_hw_data *ha = vha->hw;
	uint16_t	i;
	struct sns_cmd_pkt	*sns_cmd;

	for (i = 0; i < ha->max_fibre_devices; i++) {
		/* Issue GPN_ID */
		/* Prepare SNS command request. */
		sns_cmd = qla2x00_prep_sns_cmd(vha, GPN_ID_CMD,
		    GPN_ID_SNS_SCMD_LEN, GPN_ID_SNS_DATA_SIZE);

		/* Prepare SNS command arguments -- port_id. */
		sns_cmd->p.cmd.param[0] = list[i].d_id.b.al_pa;
		sns_cmd->p.cmd.param[1] = list[i].d_id.b.area;
		sns_cmd->p.cmd.param[2] = list[i].d_id.b.domain;

		/* Execute SNS command. */
		rval = qla2x00_send_sns(vha, ha->sns_cmd_dma,
		    GPN_ID_SNS_CMD_SIZE / 2, sizeof(struct sns_cmd_pkt));
		if (rval != QLA_SUCCESS) {
			/*EMPTY*/
			ql_dbg(ql_dbg_disc, vha, 0x2032,
			    "GPN_ID Send SNS failed (%d).\n", rval);
		} else if (sns_cmd->p.gpn_data[8] != 0x80 ||
		    sns_cmd->p.gpn_data[9] != 0x02) {
			ql_dbg(ql_dbg_disc + ql_dbg_buffer, vha, 0x207e,
			    "GPN_ID failed, rejected request, gpn_rsp:\n");
			ql_dump_buffer(ql_dbg_disc + ql_dbg_buffer, vha, 0x207f,
			    sns_cmd->p.gpn_data, 16);
			rval = QLA_FUNCTION_FAILED;
		} else {
			/* Save portname */
			memcpy(list[i].port_name, &sns_cmd->p.gpn_data[16],
			    WWN_SIZE);
		}

		/* Last device exit. */
		if (list[i].d_id.b.rsvd_1 != 0)
			break;
	}

	return (rval);
}

/**
 * qla2x00_sns_gnn_id() - SNS Get Node Name (GNN_ID) query.
 * @ha: HA context
 * @list: switch info entries to populate
 *
 * This command uses the old Exectute SNS Command mailbox routine.
 *
 * Returns 0 on success.
 */
static int
qla2x00_sns_gnn_id(scsi_qla_host_t *vha, sw_info_t *list)
{
	int		rval = QLA_SUCCESS;
	struct qla_hw_data *ha = vha->hw;
	uint16_t	i;
	struct sns_cmd_pkt	*sns_cmd;

	for (i = 0; i < ha->max_fibre_devices; i++) {
		/* Issue GNN_ID */
		/* Prepare SNS command request. */
		sns_cmd = qla2x00_prep_sns_cmd(vha, GNN_ID_CMD,
		    GNN_ID_SNS_SCMD_LEN, GNN_ID_SNS_DATA_SIZE);

		/* Prepare SNS command arguments -- port_id. */
		sns_cmd->p.cmd.param[0] = list[i].d_id.b.al_pa;
		sns_cmd->p.cmd.param[1] = list[i].d_id.b.area;
		sns_cmd->p.cmd.param[2] = list[i].d_id.b.domain;

		/* Execute SNS command. */
		rval = qla2x00_send_sns(vha, ha->sns_cmd_dma,
		    GNN_ID_SNS_CMD_SIZE / 2, sizeof(struct sns_cmd_pkt));
		if (rval != QLA_SUCCESS) {
			/*EMPTY*/
			ql_dbg(ql_dbg_disc, vha, 0x203f,
			    "GNN_ID Send SNS failed (%d).\n", rval);
		} else if (sns_cmd->p.gnn_data[8] != 0x80 ||
		    sns_cmd->p.gnn_data[9] != 0x02) {
			ql_dbg(ql_dbg_disc + ql_dbg_buffer, vha, 0x2082,
			    "GNN_ID failed, rejected request, gnn_rsp:\n");
			ql_dump_buffer(ql_dbg_disc + ql_dbg_buffer, vha, 0x207a,
			    sns_cmd->p.gnn_data, 16);
			rval = QLA_FUNCTION_FAILED;
		} else {
			/* Save nodename */
			memcpy(list[i].node_name, &sns_cmd->p.gnn_data[16],
			    WWN_SIZE);

			ql_dbg(ql_dbg_disc, vha, 0x206e,
			    "GID_PT entry - nn %8phN pn %8phN "
			    "port_id=%02x%02x%02x.\n",
			    list[i].node_name, list[i].port_name,
			    list[i].d_id.b.domain, list[i].d_id.b.area,
			    list[i].d_id.b.al_pa);
		}

		/* Last device exit. */
		if (list[i].d_id.b.rsvd_1 != 0)
			break;
	}

	return (rval);
}

/**
 * qla2x00_snd_rft_id() - SNS Register FC-4 TYPEs (RFT_ID) supported by the HBA.
 * @ha: HA context
 *
 * This command uses the old Exectute SNS Command mailbox routine.
 *
 * Returns 0 on success.
 */
static int
qla2x00_sns_rft_id(scsi_qla_host_t *vha)
{
	int		rval;
	struct qla_hw_data *ha = vha->hw;
	struct sns_cmd_pkt	*sns_cmd;

	/* Issue RFT_ID. */
	/* Prepare SNS command request. */
	sns_cmd = qla2x00_prep_sns_cmd(vha, RFT_ID_CMD, RFT_ID_SNS_SCMD_LEN,
	    RFT_ID_SNS_DATA_SIZE);

	/* Prepare SNS command arguments -- port_id, FC-4 types */
	sns_cmd->p.cmd.param[0] = vha->d_id.b.al_pa;
	sns_cmd->p.cmd.param[1] = vha->d_id.b.area;
	sns_cmd->p.cmd.param[2] = vha->d_id.b.domain;

	sns_cmd->p.cmd.param[5] = 0x01;			/* FCP-3 */

	/* Execute SNS command. */
	rval = qla2x00_send_sns(vha, ha->sns_cmd_dma, RFT_ID_SNS_CMD_SIZE / 2,
	    sizeof(struct sns_cmd_pkt));
	if (rval != QLA_SUCCESS) {
		/*EMPTY*/
		ql_dbg(ql_dbg_disc, vha, 0x2060,
		    "RFT_ID Send SNS failed (%d).\n", rval);
	} else if (sns_cmd->p.rft_data[8] != 0x80 ||
	    sns_cmd->p.rft_data[9] != 0x02) {
		ql_dbg(ql_dbg_disc + ql_dbg_buffer, vha, 0x2083,
		    "RFT_ID failed, rejected request rft_rsp:\n");
		ql_dump_buffer(ql_dbg_disc + ql_dbg_buffer, vha, 0x2080,
		    sns_cmd->p.rft_data, 16);
		rval = QLA_FUNCTION_FAILED;
	} else {
		ql_dbg(ql_dbg_disc, vha, 0x2073,
		    "RFT_ID exiting normally.\n");
	}

	return (rval);
}

/**
 * qla2x00_sns_rnn_id() - SNS Register Node Name (RNN_ID) of the HBA.
 * HBA.
 * @ha: HA context
 *
 * This command uses the old Exectute SNS Command mailbox routine.
 *
 * Returns 0 on success.
 */
static int
qla2x00_sns_rnn_id(scsi_qla_host_t *vha)
{
	int		rval;
	struct qla_hw_data *ha = vha->hw;
	struct sns_cmd_pkt	*sns_cmd;

	/* Issue RNN_ID. */
	/* Prepare SNS command request. */
	sns_cmd = qla2x00_prep_sns_cmd(vha, RNN_ID_CMD, RNN_ID_SNS_SCMD_LEN,
	    RNN_ID_SNS_DATA_SIZE);

	/* Prepare SNS command arguments -- port_id, nodename. */
	sns_cmd->p.cmd.param[0] = vha->d_id.b.al_pa;
	sns_cmd->p.cmd.param[1] = vha->d_id.b.area;
	sns_cmd->p.cmd.param[2] = vha->d_id.b.domain;

	sns_cmd->p.cmd.param[4] = vha->node_name[7];
	sns_cmd->p.cmd.param[5] = vha->node_name[6];
	sns_cmd->p.cmd.param[6] = vha->node_name[5];
	sns_cmd->p.cmd.param[7] = vha->node_name[4];
	sns_cmd->p.cmd.param[8] = vha->node_name[3];
	sns_cmd->p.cmd.param[9] = vha->node_name[2];
	sns_cmd->p.cmd.param[10] = vha->node_name[1];
	sns_cmd->p.cmd.param[11] = vha->node_name[0];

	/* Execute SNS command. */
	rval = qla2x00_send_sns(vha, ha->sns_cmd_dma, RNN_ID_SNS_CMD_SIZE / 2,
	    sizeof(struct sns_cmd_pkt));
	if (rval != QLA_SUCCESS) {
		/*EMPTY*/
		ql_dbg(ql_dbg_disc, vha, 0x204a,
		    "RNN_ID Send SNS failed (%d).\n", rval);
	} else if (sns_cmd->p.rnn_data[8] != 0x80 ||
	    sns_cmd->p.rnn_data[9] != 0x02) {
		ql_dbg(ql_dbg_disc + ql_dbg_buffer, vha, 0x207b,
		    "RNN_ID failed, rejected request, rnn_rsp:\n");
		ql_dump_buffer(ql_dbg_disc + ql_dbg_buffer, vha, 0x207c,
		    sns_cmd->p.rnn_data, 16);
		rval = QLA_FUNCTION_FAILED;
	} else {
		ql_dbg(ql_dbg_disc, vha, 0x204c,
		    "RNN_ID exiting normally.\n");
	}

	return (rval);
}

/**
 * qla2x00_mgmt_svr_login() - Login to fabric Management Service.
 * @ha: HA context
 *
 * Returns 0 on success.
 */
int
qla2x00_mgmt_svr_login(scsi_qla_host_t *vha)
{
	int ret, rval;
	uint16_t mb[MAILBOX_REGISTER_COUNT];
	struct qla_hw_data *ha = vha->hw;
	ret = QLA_SUCCESS;
	if (vha->flags.management_server_logged_in)
		return ret;

	rval = ha->isp_ops->fabric_login(vha, vha->mgmt_svr_loop_id, 0xff, 0xff,
	    0xfa, mb, BIT_1);
	if (rval != QLA_SUCCESS || mb[0] != MBS_COMMAND_COMPLETE) {
		if (rval == QLA_MEMORY_ALLOC_FAILED)
			ql_dbg(ql_dbg_disc, vha, 0x2085,
			    "Failed management_server login: loopid=%x "
			    "rval=%d\n", vha->mgmt_svr_loop_id, rval);
		else
			ql_dbg(ql_dbg_disc, vha, 0x2024,
			    "Failed management_server login: loopid=%x "
			    "mb[0]=%x mb[1]=%x mb[2]=%x mb[6]=%x mb[7]=%x.\n",
			    vha->mgmt_svr_loop_id, mb[0], mb[1], mb[2], mb[6],
			    mb[7]);
		ret = QLA_FUNCTION_FAILED;
	} else
		vha->flags.management_server_logged_in = 1;

	return ret;
}

/**
 * qla2x00_prep_ms_fdmi_iocb() - Prepare common MS IOCB fields for FDMI query.
 * @ha: HA context
 * @req_size: request size in bytes
 * @rsp_size: response size in bytes
 *
 * Returns a pointer to the @ha's ms_iocb.
 */
void *
qla2x00_prep_ms_fdmi_iocb(scsi_qla_host_t *vha, uint32_t req_size,
    uint32_t rsp_size)
{
	ms_iocb_entry_t *ms_pkt;
	struct qla_hw_data *ha = vha->hw;
	ms_pkt = ha->ms_iocb;
	memset(ms_pkt, 0, sizeof(ms_iocb_entry_t));

	ms_pkt->entry_type = MS_IOCB_TYPE;
	ms_pkt->entry_count = 1;
	SET_TARGET_ID(ha, ms_pkt->loop_id, vha->mgmt_svr_loop_id);
	ms_pkt->control_flags = cpu_to_le16(CF_READ | CF_HEAD_TAG);
	ms_pkt->timeout = cpu_to_le16(ha->r_a_tov / 10 * 2);
	ms_pkt->cmd_dsd_count = cpu_to_le16(1);
	ms_pkt->total_dsd_count = cpu_to_le16(2);
	ms_pkt->rsp_bytecount = cpu_to_le32(rsp_size);
	ms_pkt->req_bytecount = cpu_to_le32(req_size);

	ms_pkt->dseg_req_address[0] = cpu_to_le32(LSD(ha->ct_sns_dma));
	ms_pkt->dseg_req_address[1] = cpu_to_le32(MSD(ha->ct_sns_dma));
	ms_pkt->dseg_req_length = ms_pkt->req_bytecount;

	ms_pkt->dseg_rsp_address[0] = cpu_to_le32(LSD(ha->ct_sns_dma));
	ms_pkt->dseg_rsp_address[1] = cpu_to_le32(MSD(ha->ct_sns_dma));
	ms_pkt->dseg_rsp_length = ms_pkt->rsp_bytecount;

	return ms_pkt;
}

/**
 * qla24xx_prep_ms_fdmi_iocb() - Prepare common MS IOCB fields for FDMI query.
 * @ha: HA context
 * @req_size: request size in bytes
 * @rsp_size: response size in bytes
 *
 * Returns a pointer to the @ha's ms_iocb.
 */
void *
qla24xx_prep_ms_fdmi_iocb(scsi_qla_host_t *vha, uint32_t req_size,
    uint32_t rsp_size)
{
	struct ct_entry_24xx *ct_pkt;
	struct qla_hw_data *ha = vha->hw;

	ct_pkt = (struct ct_entry_24xx *)ha->ms_iocb;
	memset(ct_pkt, 0, sizeof(struct ct_entry_24xx));

	ct_pkt->entry_type = CT_IOCB_TYPE;
	ct_pkt->entry_count = 1;
	ct_pkt->nport_handle = cpu_to_le16(vha->mgmt_svr_loop_id);
	ct_pkt->timeout = cpu_to_le16(ha->r_a_tov / 10 * 2);
	ct_pkt->cmd_dsd_count = cpu_to_le16(1);
	ct_pkt->rsp_dsd_count = cpu_to_le16(1);
	ct_pkt->rsp_byte_count = cpu_to_le32(rsp_size);
	ct_pkt->cmd_byte_count = cpu_to_le32(req_size);

	ct_pkt->dseg_0_address[0] = cpu_to_le32(LSD(ha->ct_sns_dma));
	ct_pkt->dseg_0_address[1] = cpu_to_le32(MSD(ha->ct_sns_dma));
	ct_pkt->dseg_0_len = ct_pkt->cmd_byte_count;

	ct_pkt->dseg_1_address[0] = cpu_to_le32(LSD(ha->ct_sns_dma));
	ct_pkt->dseg_1_address[1] = cpu_to_le32(MSD(ha->ct_sns_dma));
	ct_pkt->dseg_1_len = ct_pkt->rsp_byte_count;
	ct_pkt->vp_index = vha->vp_idx;

	return ct_pkt;
}

static inline ms_iocb_entry_t *
qla2x00_update_ms_fdmi_iocb(scsi_qla_host_t *vha, uint32_t req_size)
{
	struct qla_hw_data *ha = vha->hw;
	ms_iocb_entry_t *ms_pkt = ha->ms_iocb;
	struct ct_entry_24xx *ct_pkt = (struct ct_entry_24xx *)ha->ms_iocb;

	if (IS_FWI2_CAPABLE(ha)) {
		ct_pkt->cmd_byte_count = cpu_to_le32(req_size);
		ct_pkt->dseg_0_len = ct_pkt->cmd_byte_count;
	} else {
		ms_pkt->req_bytecount = cpu_to_le32(req_size);
		ms_pkt->dseg_req_length = ms_pkt->req_bytecount;
	}

	return ms_pkt;
}

/**
 * qla2x00_prep_ct_req() - Prepare common CT request fields for SNS query.
 * @ct_req: CT request buffer
 * @cmd: GS command
 * @rsp_size: response size in bytes
 *
 * Returns a pointer to the intitialized @ct_req.
 */
static inline struct ct_sns_req *
qla2x00_prep_ct_fdmi_req(struct ct_sns_pkt *p, uint16_t cmd,
    uint16_t rsp_size)
{
	memset(p, 0, sizeof(struct ct_sns_pkt));

	p->p.req.header.revision = 0x01;
	p->p.req.header.gs_type = 0xFA;
	p->p.req.header.gs_subtype = 0x10;
	p->p.req.command = cpu_to_be16(cmd);
	p->p.req.max_rsp_size = cpu_to_be16((rsp_size - 16) / 4);

	return &p->p.req;
}

/**
 * qla2x00_fdmi_rhba() -
 * @ha: HA context
 *
 * Returns 0 on success.
 */
static int
qla2x00_fdmi_rhba(scsi_qla_host_t *vha)
{
	int rval, alen;
	uint32_t size, sn;

	ms_iocb_entry_t *ms_pkt;
	struct ct_sns_req *ct_req;
	struct ct_sns_rsp *ct_rsp;
	void *entries;
	struct ct_fdmi_hba_attr *eiter;
	struct qla_hw_data *ha = vha->hw;

	/* Issue RHBA */
	/* Prepare common MS IOCB */
	/*   Request size adjusted after CT preparation */
	ms_pkt = ha->isp_ops->prep_ms_fdmi_iocb(vha, 0, RHBA_RSP_SIZE);

	/* Prepare CT request */
	ct_req = qla2x00_prep_ct_fdmi_req(ha->ct_sns, RHBA_CMD, RHBA_RSP_SIZE);
	ct_rsp = &ha->ct_sns->p.rsp;

	/* Prepare FDMI command arguments -- attribute block, attributes. */
	memcpy(ct_req->req.rhba.hba_identifier, vha->port_name, WWN_SIZE);
	ct_req->req.rhba.entry_count = cpu_to_be32(1);
	memcpy(ct_req->req.rhba.port_name, vha->port_name, WWN_SIZE);
	size = 2 * WWN_SIZE + 4 + 4;

	/* Attributes */
	ct_req->req.rhba.attrs.count =
	    cpu_to_be32(FDMI_HBA_ATTR_COUNT);
	entries = ct_req->req.rhba.hba_identifier;

	/* Nodename. */
	eiter = entries + size;
	eiter->type = cpu_to_be16(FDMI_HBA_NODE_NAME);
	eiter->len = cpu_to_be16(4 + WWN_SIZE);
	memcpy(eiter->a.node_name, vha->node_name, WWN_SIZE);
	size += 4 + WWN_SIZE;

	ql_dbg(ql_dbg_disc, vha, 0x2025,
	    "NodeName = %8phN.\n", eiter->a.node_name);

	/* Manufacturer. */
	eiter = entries + size;
	eiter->type = cpu_to_be16(FDMI_HBA_MANUFACTURER);
	alen = strlen(QLA2XXX_MANUFACTURER);
	snprintf(eiter->a.manufacturer, sizeof(eiter->a.manufacturer),
	    "%s", "QLogic Corporation");
	alen += 4 - (alen & 3);
	eiter->len = cpu_to_be16(4 + alen);
	size += 4 + alen;

	ql_dbg(ql_dbg_disc, vha, 0x2026,
	    "Manufacturer = %s.\n", eiter->a.manufacturer);

	/* Serial number. */
	eiter = entries + size;
	eiter->type = cpu_to_be16(FDMI_HBA_SERIAL_NUMBER);
	if (IS_FWI2_CAPABLE(ha))
		qla2xxx_get_vpd_field(vha, "SN", eiter->a.serial_num,
		    sizeof(eiter->a.serial_num));
	else {
		sn = ((ha->serial0 & 0x1f) << 16) |
			(ha->serial2 << 8) | ha->serial1;
		snprintf(eiter->a.serial_num, sizeof(eiter->a.serial_num),
		    "%c%05d", 'A' + sn / 100000, sn % 100000);
	}
	alen = strlen(eiter->a.serial_num);
	alen += 4 - (alen & 3);
	eiter->len = cpu_to_be16(4 + alen);
	size += 4 + alen;

	ql_dbg(ql_dbg_disc, vha, 0x2027,
	    "Serial no. = %s.\n", eiter->a.serial_num);

	/* Model name. */
	eiter = entries + size;
	eiter->type = cpu_to_be16(FDMI_HBA_MODEL);
	snprintf(eiter->a.model, sizeof(eiter->a.model),
	    "%s", ha->model_number);
	alen = strlen(eiter->a.model);
	alen += 4 - (alen & 3);
	eiter->len = cpu_to_be16(4 + alen);
	size += 4 + alen;

	ql_dbg(ql_dbg_disc, vha, 0x2028,
	    "Model Name = %s.\n", eiter->a.model);

	/* Model description. */
	eiter = entries + size;
	eiter->type = cpu_to_be16(FDMI_HBA_MODEL_DESCRIPTION);
	snprintf(eiter->a.model_desc, sizeof(eiter->a.model_desc),
	    "%s", ha->model_desc);
	alen = strlen(eiter->a.model_desc);
	alen += 4 - (alen & 3);
	eiter->len = cpu_to_be16(4 + alen);
	size += 4 + alen;

	ql_dbg(ql_dbg_disc, vha, 0x2029,
	    "Model Desc = %s.\n", eiter->a.model_desc);

	/* Hardware version. */
	eiter = entries + size;
	eiter->type = cpu_to_be16(FDMI_HBA_HARDWARE_VERSION);
	if (!IS_FWI2_CAPABLE(ha)) {
		snprintf(eiter->a.hw_version, sizeof(eiter->a.hw_version),
		    "HW:%s", ha->adapter_id);
	} else if (qla2xxx_get_vpd_field(vha, "MN", eiter->a.hw_version,
		    sizeof(eiter->a.hw_version))) {
		;
	} else if (qla2xxx_get_vpd_field(vha, "EC", eiter->a.hw_version,
		    sizeof(eiter->a.hw_version))) {
		;
	} else {
		snprintf(eiter->a.hw_version, sizeof(eiter->a.hw_version),
		    "HW:%s", ha->adapter_id);
	}
	alen = strlen(eiter->a.hw_version);
	alen += 4 - (alen & 3);
	eiter->len = cpu_to_be16(4 + alen);
	size += 4 + alen;

	ql_dbg(ql_dbg_disc, vha, 0x202a,
	    "Hardware ver = %s.\n", eiter->a.hw_version);

	/* Driver version. */
	eiter = entries + size;
	eiter->type = cpu_to_be16(FDMI_HBA_DRIVER_VERSION);
	snprintf(eiter->a.driver_version, sizeof(eiter->a.driver_version),
	    "%s", qla2x00_version_str);
	alen = strlen(eiter->a.driver_version);
	alen += 4 - (alen & 3);
	eiter->len = cpu_to_be16(4 + alen);
	size += 4 + alen;

	ql_dbg(ql_dbg_disc, vha, 0x202b,
	    "Driver ver = %s.\n", eiter->a.driver_version);

	/* Option ROM version. */
	eiter = entries + size;
	eiter->type = cpu_to_be16(FDMI_HBA_OPTION_ROM_VERSION);
	snprintf(eiter->a.orom_version, sizeof(eiter->a.orom_version),
	    "%d.%02d", ha->bios_revision[1], ha->bios_revision[0]);
	alen = strlen(eiter->a.orom_version);
	alen += 4 - (alen & 3);
	eiter->len = cpu_to_be16(4 + alen);
	size += 4 + alen;

	ql_dbg(ql_dbg_disc, vha , 0x202c,
	    "Optrom vers = %s.\n", eiter->a.orom_version);

	/* Firmware version */
	eiter = entries + size;
	eiter->type = cpu_to_be16(FDMI_HBA_FIRMWARE_VERSION);
	ha->isp_ops->fw_version_str(vha, eiter->a.fw_version,
	    sizeof(eiter->a.fw_version));
	alen = strlen(eiter->a.fw_version);
	alen += 4 - (alen & 3);
	eiter->len = cpu_to_be16(4 + alen);
	size += 4 + alen;

	ql_dbg(ql_dbg_disc, vha, 0x202d,
	    "Firmware vers = %s.\n", eiter->a.fw_version);

	/* Update MS request size. */
	qla2x00_update_ms_fdmi_iocb(vha, size + 16);

	ql_dbg(ql_dbg_disc, vha, 0x202e,
	    "RHBA identifier = %8phN size=%d.\n",
	    ct_req->req.rhba.hba_identifier, size);
	ql_dump_buffer(ql_dbg_disc + ql_dbg_buffer, vha, 0x2076,
	    entries, size);

	/* Execute MS IOCB */
	rval = qla2x00_issue_iocb(vha, ha->ms_iocb, ha->ms_iocb_dma,
	    sizeof(ms_iocb_entry_t));
	if (rval != QLA_SUCCESS) {
		/*EMPTY*/
		ql_dbg(ql_dbg_disc, vha, 0x2030,
		    "RHBA issue IOCB failed (%d).\n", rval);
	} else if (qla2x00_chk_ms_status(vha, ms_pkt, ct_rsp, "RHBA") !=
	    QLA_SUCCESS) {
		rval = QLA_FUNCTION_FAILED;
		if (ct_rsp->header.reason_code == CT_REASON_CANNOT_PERFORM &&
		    ct_rsp->header.explanation_code ==
		    CT_EXPL_ALREADY_REGISTERED) {
			ql_dbg(ql_dbg_disc, vha, 0x2034,
			    "HBA already registered.\n");
			rval = QLA_ALREADY_REGISTERED;
		} else {
			ql_dbg(ql_dbg_disc, vha, 0x20ad,
			    "RHBA FDMI registration failed, CT Reason code: 0x%x, CT Explanation 0x%x\n",
			    ct_rsp->header.reason_code,
			    ct_rsp->header.explanation_code);
		}
	} else {
		ql_dbg(ql_dbg_disc, vha, 0x2035,
		    "RHBA exiting normally.\n");
	}

	return rval;
}

/**
 * qla2x00_fdmi_rpa() -
 * @ha: HA context
 *
 * Returns 0 on success.
 */
static int
qla2x00_fdmi_rpa(scsi_qla_host_t *vha)
{
	int rval, alen;
	uint32_t size;
	struct qla_hw_data *ha = vha->hw;
	ms_iocb_entry_t *ms_pkt;
	struct ct_sns_req *ct_req;
	struct ct_sns_rsp *ct_rsp;
	void *entries;
	struct ct_fdmi_port_attr *eiter;
	struct init_cb_24xx *icb24 = (struct init_cb_24xx *)ha->init_cb;
	struct new_utsname *p_sysid = NULL;

	/* Issue RPA */
	/* Prepare common MS IOCB */
	/*   Request size adjusted after CT preparation */
	ms_pkt = ha->isp_ops->prep_ms_fdmi_iocb(vha, 0, RPA_RSP_SIZE);

	/* Prepare CT request */
	ct_req = qla2x00_prep_ct_fdmi_req(ha->ct_sns, RPA_CMD,
	    RPA_RSP_SIZE);
	ct_rsp = &ha->ct_sns->p.rsp;

	/* Prepare FDMI command arguments -- attribute block, attributes. */
	memcpy(ct_req->req.rpa.port_name, vha->port_name, WWN_SIZE);
	size = WWN_SIZE + 4;

	/* Attributes */
	ct_req->req.rpa.attrs.count = cpu_to_be32(FDMI_PORT_ATTR_COUNT);
	entries = ct_req->req.rpa.port_name;

	/* FC4 types. */
	eiter = entries + size;
	eiter->type = cpu_to_be16(FDMI_PORT_FC4_TYPES);
	eiter->len = cpu_to_be16(4 + 32);
	eiter->a.fc4_types[2] = 0x01;
	size += 4 + 32;

	ql_dbg(ql_dbg_disc, vha, 0x2039,
	    "FC4_TYPES=%02x %02x.\n",
	    eiter->a.fc4_types[2],
	    eiter->a.fc4_types[1]);

	/* Supported speed. */
	eiter = entries + size;
	eiter->type = cpu_to_be16(FDMI_PORT_SUPPORT_SPEED);
	eiter->len = cpu_to_be16(4 + 4);
	if (IS_CNA_CAPABLE(ha))
		eiter->a.sup_speed = cpu_to_be32(
		    FDMI_PORT_SPEED_10GB);
	else if (IS_QLA27XX(ha))
		eiter->a.sup_speed = cpu_to_be32(
		    FDMI_PORT_SPEED_32GB|
		    FDMI_PORT_SPEED_16GB|
		    FDMI_PORT_SPEED_8GB);
	else if (IS_QLA2031(ha))
		eiter->a.sup_speed = cpu_to_be32(
		    FDMI_PORT_SPEED_16GB|
		    FDMI_PORT_SPEED_8GB|
		    FDMI_PORT_SPEED_4GB);
	else if (IS_QLA25XX(ha))
		eiter->a.sup_speed = cpu_to_be32(
		    FDMI_PORT_SPEED_8GB|
		    FDMI_PORT_SPEED_4GB|
		    FDMI_PORT_SPEED_2GB|
		    FDMI_PORT_SPEED_1GB);
	else if (IS_QLA24XX_TYPE(ha))
		eiter->a.sup_speed = cpu_to_be32(
		    FDMI_PORT_SPEED_4GB|
		    FDMI_PORT_SPEED_2GB|
		    FDMI_PORT_SPEED_1GB);
	else if (IS_QLA23XX(ha))
		eiter->a.sup_speed = cpu_to_be32(
		    FDMI_PORT_SPEED_2GB|
		    FDMI_PORT_SPEED_1GB);
	else
		eiter->a.sup_speed = cpu_to_be32(
		    FDMI_PORT_SPEED_1GB);
	size += 4 + 4;

	ql_dbg(ql_dbg_disc, vha, 0x203a,
	    "Supported_Speed=%x.\n", eiter->a.sup_speed);

	/* Current speed. */
	eiter = entries + size;
	eiter->type = cpu_to_be16(FDMI_PORT_CURRENT_SPEED);
	eiter->len = cpu_to_be16(4 + 4);
	switch (ha->link_data_rate) {
	case PORT_SPEED_1GB:
		eiter->a.cur_speed =
		    cpu_to_be32(FDMI_PORT_SPEED_1GB);
		break;
	case PORT_SPEED_2GB:
		eiter->a.cur_speed =
		    cpu_to_be32(FDMI_PORT_SPEED_2GB);
		break;
	case PORT_SPEED_4GB:
		eiter->a.cur_speed =
		    cpu_to_be32(FDMI_PORT_SPEED_4GB);
		break;
	case PORT_SPEED_8GB:
		eiter->a.cur_speed =
		    cpu_to_be32(FDMI_PORT_SPEED_8GB);
		break;
	case PORT_SPEED_10GB:
		eiter->a.cur_speed =
		    cpu_to_be32(FDMI_PORT_SPEED_10GB);
		break;
	case PORT_SPEED_16GB:
		eiter->a.cur_speed =
		    cpu_to_be32(FDMI_PORT_SPEED_16GB);
		break;
	case PORT_SPEED_32GB:
		eiter->a.cur_speed =
		    cpu_to_be32(FDMI_PORT_SPEED_32GB);
		break;
	default:
		eiter->a.cur_speed =
		    cpu_to_be32(FDMI_PORT_SPEED_UNKNOWN);
		break;
	}
	size += 4 + 4;

	ql_dbg(ql_dbg_disc, vha, 0x203b,
	    "Current_Speed=%x.\n", eiter->a.cur_speed);

	/* Max frame size. */
	eiter = entries + size;
	eiter->type = cpu_to_be16(FDMI_PORT_MAX_FRAME_SIZE);
	eiter->len = cpu_to_be16(4 + 4);
	eiter->a.max_frame_size = IS_FWI2_CAPABLE(ha) ?
	    le16_to_cpu(icb24->frame_payload_size) :
	    le16_to_cpu(ha->init_cb->frame_payload_size);
	eiter->a.max_frame_size = cpu_to_be32(eiter->a.max_frame_size);
	size += 4 + 4;

	ql_dbg(ql_dbg_disc, vha, 0x203c,
	    "Max_Frame_Size=%x.\n", eiter->a.max_frame_size);

	/* OS device name. */
	eiter = entries + size;
	eiter->type = cpu_to_be16(FDMI_PORT_OS_DEVICE_NAME);
	snprintf(eiter->a.os_dev_name, sizeof(eiter->a.os_dev_name),
	    "%s:host%lu", QLA2XXX_DRIVER_NAME, vha->host_no);
	alen = strlen(eiter->a.os_dev_name);
	alen += 4 - (alen & 3);
	eiter->len = cpu_to_be16(4 + alen);
	size += 4 + alen;

	ql_dbg(ql_dbg_disc, vha, 0x204b,
	    "OS_Device_Name=%s.\n", eiter->a.os_dev_name);

	/* Hostname. */
	eiter = entries + size;
	eiter->type = cpu_to_be16(FDMI_PORT_HOST_NAME);
	p_sysid = utsname();
	if (p_sysid) {
		snprintf(eiter->a.host_name, sizeof(eiter->a.host_name),
		    "%s", p_sysid->nodename);
	} else {
		snprintf(eiter->a.host_name, sizeof(eiter->a.host_name),
		    "%s", fc_host_system_hostname(vha->host));
	}
	alen = strlen(eiter->a.host_name);
	alen += 4 - (alen & 3);
	eiter->len = cpu_to_be16(4 + alen);
	size += 4 + alen;

	ql_dbg(ql_dbg_disc, vha, 0x203d, "HostName=%s.\n", eiter->a.host_name);

	/* Update MS request size. */
	qla2x00_update_ms_fdmi_iocb(vha, size + 16);

	ql_dbg(ql_dbg_disc, vha, 0x203e,
	    "RPA portname  %016llx, size = %d.\n",
	    wwn_to_u64(ct_req->req.rpa.port_name), size);
	ql_dump_buffer(ql_dbg_disc + ql_dbg_buffer, vha, 0x2079,
	    entries, size);

	/* Execute MS IOCB */
	rval = qla2x00_issue_iocb(vha, ha->ms_iocb, ha->ms_iocb_dma,
	    sizeof(ms_iocb_entry_t));
	if (rval != QLA_SUCCESS) {
		/*EMPTY*/
		ql_dbg(ql_dbg_disc, vha, 0x2040,
		    "RPA issue IOCB failed (%d).\n", rval);
	} else if (qla2x00_chk_ms_status(vha, ms_pkt, ct_rsp, "RPA") !=
	    QLA_SUCCESS) {
		rval = QLA_FUNCTION_FAILED;
		if (ct_rsp->header.reason_code == CT_REASON_CANNOT_PERFORM &&
		    ct_rsp->header.explanation_code ==
		    CT_EXPL_ALREADY_REGISTERED) {
			ql_dbg(ql_dbg_disc, vha, 0x20cd,
			    "RPA already registered.\n");
			rval = QLA_ALREADY_REGISTERED;
		}

	} else {
		ql_dbg(ql_dbg_disc, vha, 0x2041,
		    "RPA exiting normally.\n");
	}

	return rval;
}

/**
 * qla2x00_fdmiv2_rhba() -
 * @ha: HA context
 *
 * Returns 0 on success.
 */
static int
qla2x00_fdmiv2_rhba(scsi_qla_host_t *vha)
{
	int rval, alen;
	uint32_t size, sn;
	ms_iocb_entry_t *ms_pkt;
	struct ct_sns_req *ct_req;
	struct ct_sns_rsp *ct_rsp;
	void *entries;
	struct ct_fdmiv2_hba_attr *eiter;
	struct qla_hw_data *ha = vha->hw;
	struct init_cb_24xx *icb24 = (struct init_cb_24xx *)ha->init_cb;
	struct new_utsname *p_sysid = NULL;

	/* Issue RHBA */
	/* Prepare common MS IOCB */
	/*   Request size adjusted after CT preparation */
	ms_pkt = ha->isp_ops->prep_ms_fdmi_iocb(vha, 0, RHBA_RSP_SIZE);

	/* Prepare CT request */
	ct_req = qla2x00_prep_ct_fdmi_req(ha->ct_sns, RHBA_CMD,
	    RHBA_RSP_SIZE);
	ct_rsp = &ha->ct_sns->p.rsp;

	/* Prepare FDMI command arguments -- attribute block, attributes. */
	memcpy(ct_req->req.rhba2.hba_identifier, vha->port_name, WWN_SIZE);
	ct_req->req.rhba2.entry_count = cpu_to_be32(1);
	memcpy(ct_req->req.rhba2.port_name, vha->port_name, WWN_SIZE);
	size = 2 * WWN_SIZE + 4 + 4;

	/* Attributes */
	ct_req->req.rhba2.attrs.count = cpu_to_be32(FDMIV2_HBA_ATTR_COUNT);
	entries = ct_req->req.rhba2.hba_identifier;

	/* Nodename. */
	eiter = entries + size;
	eiter->type = cpu_to_be16(FDMI_HBA_NODE_NAME);
	eiter->len = cpu_to_be16(4 + WWN_SIZE);
	memcpy(eiter->a.node_name, vha->node_name, WWN_SIZE);
	size += 4 + WWN_SIZE;

	ql_dbg(ql_dbg_disc, vha, 0x207d,
	    "NodeName = %016llx.\n", wwn_to_u64(eiter->a.node_name));

	/* Manufacturer. */
	eiter = entries + size;
	eiter->type = cpu_to_be16(FDMI_HBA_MANUFACTURER);
	snprintf(eiter->a.manufacturer, sizeof(eiter->a.manufacturer),
	    "%s", "QLogic Corporation");
	eiter->a.manufacturer[strlen("QLogic Corporation")] = '\0';
	alen = strlen(eiter->a.manufacturer);
	alen += 4 - (alen & 3);
	eiter->len = cpu_to_be16(4 + alen);
	size += 4 + alen;

	ql_dbg(ql_dbg_disc, vha, 0x20a5,
	    "Manufacturer = %s.\n", eiter->a.manufacturer);

	/* Serial number. */
	eiter = entries + size;
	eiter->type = cpu_to_be16(FDMI_HBA_SERIAL_NUMBER);
	if (IS_FWI2_CAPABLE(ha))
		qla2xxx_get_vpd_field(vha, "SN", eiter->a.serial_num,
		    sizeof(eiter->a.serial_num));
	else {
		sn = ((ha->serial0 & 0x1f) << 16) |
			(ha->serial2 << 8) | ha->serial1;
		snprintf(eiter->a.serial_num, sizeof(eiter->a.serial_num),
		    "%c%05d", 'A' + sn / 100000, sn % 100000);
	}
	alen = strlen(eiter->a.serial_num);
	alen += 4 - (alen & 3);
	eiter->len = cpu_to_be16(4 + alen);
	size += 4 + alen;

	ql_dbg(ql_dbg_disc, vha, 0x20a6,
	    "Serial no. = %s.\n", eiter->a.serial_num);

	/* Model name. */
	eiter = entries + size;
	eiter->type = cpu_to_be16(FDMI_HBA_MODEL);
	snprintf(eiter->a.model, sizeof(eiter->a.model),
	    "%s", ha->model_number);
	alen = strlen(eiter->a.model);
	alen += 4 - (alen & 3);
	eiter->len = cpu_to_be16(4 + alen);
	size += 4 + alen;

	ql_dbg(ql_dbg_disc, vha, 0x20a7,
	    "Model Name = %s.\n", eiter->a.model);

	/* Model description. */
	eiter = entries + size;
	eiter->type = cpu_to_be16(FDMI_HBA_MODEL_DESCRIPTION);
	snprintf(eiter->a.model_desc, sizeof(eiter->a.model_desc),
	    "%s", ha->model_desc);
	alen = strlen(eiter->a.model_desc);
	alen += 4 - (alen & 3);
	eiter->len = cpu_to_be16(4 + alen);
	size += 4 + alen;

	ql_dbg(ql_dbg_disc, vha, 0x20a8,
	    "Model Desc = %s.\n", eiter->a.model_desc);

	/* Hardware version. */
	eiter = entries + size;
	eiter->type = cpu_to_be16(FDMI_HBA_HARDWARE_VERSION);
	if (!IS_FWI2_CAPABLE(ha)) {
		snprintf(eiter->a.hw_version, sizeof(eiter->a.hw_version),
		    "HW:%s", ha->adapter_id);
	} else if (qla2xxx_get_vpd_field(vha, "MN", eiter->a.hw_version,
		    sizeof(eiter->a.hw_version))) {
		;
	} else if (qla2xxx_get_vpd_field(vha, "EC", eiter->a.hw_version,
		    sizeof(eiter->a.hw_version))) {
		;
	} else {
		snprintf(eiter->a.hw_version, sizeof(eiter->a.hw_version),
		    "HW:%s", ha->adapter_id);
	}
	alen = strlen(eiter->a.hw_version);
	alen += 4 - (alen & 3);
	eiter->len = cpu_to_be16(4 + alen);
	size += 4 + alen;

	ql_dbg(ql_dbg_disc, vha, 0x20a9,
	    "Hardware ver = %s.\n", eiter->a.hw_version);

	/* Driver version. */
	eiter = entries + size;
	eiter->type = cpu_to_be16(FDMI_HBA_DRIVER_VERSION);
	snprintf(eiter->a.driver_version, sizeof(eiter->a.driver_version),
	    "%s", qla2x00_version_str);
	alen = strlen(eiter->a.driver_version);
	alen += 4 - (alen & 3);
	eiter->len = cpu_to_be16(4 + alen);
	size += 4 + alen;

	ql_dbg(ql_dbg_disc, vha, 0x20aa,
	    "Driver ver = %s.\n", eiter->a.driver_version);

	/* Option ROM version. */
	eiter = entries + size;
	eiter->type = cpu_to_be16(FDMI_HBA_OPTION_ROM_VERSION);
	snprintf(eiter->a.orom_version, sizeof(eiter->a.orom_version),
	    "%d.%02d", ha->bios_revision[1], ha->bios_revision[0]);
	alen = strlen(eiter->a.orom_version);
	alen += 4 - (alen & 3);
	eiter->len = cpu_to_be16(4 + alen);
	size += 4 + alen;

	ql_dbg(ql_dbg_disc, vha , 0x20ab,
	    "Optrom version = %d.%02d.\n", eiter->a.orom_version[1],
	    eiter->a.orom_version[0]);

	/* Firmware version */
	eiter = entries + size;
	eiter->type = cpu_to_be16(FDMI_HBA_FIRMWARE_VERSION);
	ha->isp_ops->fw_version_str(vha, eiter->a.fw_version,
	    sizeof(eiter->a.fw_version));
	alen = strlen(eiter->a.fw_version);
	alen += 4 - (alen & 3);
	eiter->len = cpu_to_be16(4 + alen);
	size += 4 + alen;

	ql_dbg(ql_dbg_disc, vha, 0x20ac,
	    "Firmware vers = %s.\n", eiter->a.fw_version);

	/* OS Name and Version */
	eiter = entries + size;
	eiter->type = cpu_to_be16(FDMI_HBA_OS_NAME_AND_VERSION);
	p_sysid = utsname();
	if (p_sysid) {
		snprintf(eiter->a.os_version, sizeof(eiter->a.os_version),
		    "%s %s %s",
		    p_sysid->sysname, p_sysid->release, p_sysid->version);
	} else {
		snprintf(eiter->a.os_version, sizeof(eiter->a.os_version),
		    "%s %s", "Linux", fc_host_system_hostname(vha->host));
	}
	alen = strlen(eiter->a.os_version);
	alen += 4 - (alen & 3);
	eiter->len = cpu_to_be16(4 + alen);
	size += 4 + alen;

	ql_dbg(ql_dbg_disc, vha, 0x20ae,
	    "OS Name and Version = %s.\n", eiter->a.os_version);

	/* MAX CT Payload Length */
	eiter = entries + size;
	eiter->type = cpu_to_be16(FDMI_HBA_MAXIMUM_CT_PAYLOAD_LENGTH);
	eiter->a.max_ct_len = IS_FWI2_CAPABLE(ha) ?
	    le16_to_cpu(icb24->frame_payload_size) :
	    le16_to_cpu(ha->init_cb->frame_payload_size);
	eiter->a.max_ct_len = cpu_to_be32(eiter->a.max_ct_len);
	eiter->len = cpu_to_be16(4 + 4);
	size += 4 + 4;

	ql_dbg(ql_dbg_disc, vha, 0x20af,
	    "CT Payload Length = 0x%x.\n", eiter->a.max_ct_len);

	/* Node Sybolic Name */
	eiter = entries + size;
	eiter->type = cpu_to_be16(FDMI_HBA_NODE_SYMBOLIC_NAME);
	qla2x00_get_sym_node_name(vha, eiter->a.sym_name,
	    sizeof(eiter->a.sym_name));
	alen = strlen(eiter->a.sym_name);
	alen += 4 - (alen & 3);
	eiter->len = cpu_to_be16(4 + alen);
	size += 4 + alen;

	ql_dbg(ql_dbg_disc, vha, 0x20b0,
	    "Symbolic Name = %s.\n", eiter->a.sym_name);

	/* Vendor Id */
	eiter = entries + size;
	eiter->type = cpu_to_be16(FDMI_HBA_VENDOR_ID);
	eiter->a.vendor_id = cpu_to_be32(0x1077);
	eiter->len = cpu_to_be16(4 + 4);
	size += 4 + 4;

	ql_dbg(ql_dbg_disc, vha, 0x20b1,
	    "Vendor Id = %x.\n", eiter->a.vendor_id);

	/* Num Ports */
	eiter = entries + size;
	eiter->type = cpu_to_be16(FDMI_HBA_NUM_PORTS);
	eiter->a.num_ports = cpu_to_be32(1);
	eiter->len = cpu_to_be16(4 + 4);
	size += 4 + 4;

	ql_dbg(ql_dbg_disc, vha, 0x20b2,
	    "Port Num = %x.\n", eiter->a.num_ports);

	/* Fabric Name */
	eiter = entries + size;
	eiter->type = cpu_to_be16(FDMI_HBA_FABRIC_NAME);
	memcpy(eiter->a.fabric_name, vha->fabric_node_name, WWN_SIZE);
	eiter->len = cpu_to_be16(4 + WWN_SIZE);
	size += 4 + WWN_SIZE;

	ql_dbg(ql_dbg_disc, vha, 0x20b3,
	    "Fabric Name = %016llx.\n", wwn_to_u64(eiter->a.fabric_name));

	/* BIOS Version */
	eiter = entries + size;
	eiter->type = cpu_to_be16(FDMI_HBA_BOOT_BIOS_NAME);
	snprintf(eiter->a.bios_name, sizeof(eiter->a.bios_name),
	    "BIOS %d.%02d", ha->bios_revision[1], ha->bios_revision[0]);
	alen = strlen(eiter->a.bios_name);
	alen += 4 - (alen & 3);
	eiter->len = cpu_to_be16(4 + alen);
	size += 4 + alen;

	ql_dbg(ql_dbg_disc, vha, 0x20b4,
	    "BIOS Name = %s\n", eiter->a.bios_name);

	/* Vendor Identifier */
	eiter = entries + size;
	eiter->type = cpu_to_be16(FDMI_HBA_TYPE_VENDOR_IDENTIFIER);
	snprintf(eiter->a.vendor_identifier, sizeof(eiter->a.vendor_identifier),
	    "%s", "QLGC");
	alen = strlen(eiter->a.vendor_identifier);
	alen += 4 - (alen & 3);
	eiter->len = cpu_to_be16(4 + alen);
	size += 4 + alen;

	ql_dbg(ql_dbg_disc, vha, 0x201b,
	    "Vendor Identifier = %s.\n", eiter->a.vendor_identifier);

	/* Update MS request size. */
	qla2x00_update_ms_fdmi_iocb(vha, size + 16);

	ql_dbg(ql_dbg_disc, vha, 0x20b5,
	    "RHBA identifier = %016llx.\n",
	    wwn_to_u64(ct_req->req.rhba2.hba_identifier));
	ql_dump_buffer(ql_dbg_disc + ql_dbg_buffer, vha, 0x20b6,
	    entries, size);

	/* Execute MS IOCB */
	rval = qla2x00_issue_iocb(vha, ha->ms_iocb, ha->ms_iocb_dma,
	    sizeof(ms_iocb_entry_t));
	if (rval != QLA_SUCCESS) {
		/*EMPTY*/
		ql_dbg(ql_dbg_disc, vha, 0x20b7,
		    "RHBA issue IOCB failed (%d).\n", rval);
	} else if (qla2x00_chk_ms_status(vha, ms_pkt, ct_rsp, "RHBA") !=
	    QLA_SUCCESS) {
		rval = QLA_FUNCTION_FAILED;

		if (ct_rsp->header.reason_code == CT_REASON_CANNOT_PERFORM &&
		    ct_rsp->header.explanation_code ==
		    CT_EXPL_ALREADY_REGISTERED) {
			ql_dbg(ql_dbg_disc, vha, 0x20b8,
			    "HBA already registered.\n");
			rval = QLA_ALREADY_REGISTERED;
		} else {
			ql_dbg(ql_dbg_disc, vha, 0x2016,
			    "RHBA FDMI v2 failed, CT Reason code: 0x%x, CT Explanation 0x%x\n",
			    ct_rsp->header.reason_code,
			    ct_rsp->header.explanation_code);
		}
	} else {
		ql_dbg(ql_dbg_disc, vha, 0x20b9,
		    "RHBA FDMI V2 exiting normally.\n");
	}

	return rval;
}

/**
 * qla2x00_fdmi_dhba() -
 * @ha: HA context
 *
 * Returns 0 on success.
 */
static int
qla2x00_fdmi_dhba(scsi_qla_host_t *vha)
{
	int rval;
	struct qla_hw_data *ha = vha->hw;
	ms_iocb_entry_t *ms_pkt;
	struct ct_sns_req *ct_req;
	struct ct_sns_rsp *ct_rsp;

	/* Issue RPA */
	/* Prepare common MS IOCB */
	ms_pkt = ha->isp_ops->prep_ms_fdmi_iocb(vha, DHBA_REQ_SIZE,
	    DHBA_RSP_SIZE);

	/* Prepare CT request */
	ct_req = qla2x00_prep_ct_fdmi_req(ha->ct_sns, DHBA_CMD, DHBA_RSP_SIZE);
	ct_rsp = &ha->ct_sns->p.rsp;

	/* Prepare FDMI command arguments -- portname. */
	memcpy(ct_req->req.dhba.port_name, vha->port_name, WWN_SIZE);

	ql_dbg(ql_dbg_disc, vha, 0x2036,
	    "DHBA portname = %8phN.\n", ct_req->req.dhba.port_name);

	/* Execute MS IOCB */
	rval = qla2x00_issue_iocb(vha, ha->ms_iocb, ha->ms_iocb_dma,
	    sizeof(ms_iocb_entry_t));
	if (rval != QLA_SUCCESS) {
		/*EMPTY*/
		ql_dbg(ql_dbg_disc, vha, 0x2037,
		    "DHBA issue IOCB failed (%d).\n", rval);
	} else if (qla2x00_chk_ms_status(vha, ms_pkt, ct_rsp, "DHBA") !=
	    QLA_SUCCESS) {
		rval = QLA_FUNCTION_FAILED;
	} else {
		ql_dbg(ql_dbg_disc, vha, 0x2038,
		    "DHBA exiting normally.\n");
	}

	return rval;
}

/**
 * qla2x00_fdmiv2_rpa() -
 * @ha: HA context
 *
 * Returns 0 on success.
 */
static int
qla2x00_fdmiv2_rpa(scsi_qla_host_t *vha)
{
	int rval, alen;
	uint32_t size;
	struct qla_hw_data *ha = vha->hw;
	ms_iocb_entry_t *ms_pkt;
	struct ct_sns_req *ct_req;
	struct ct_sns_rsp *ct_rsp;
	void *entries;
	struct ct_fdmiv2_port_attr *eiter;
	struct init_cb_24xx *icb24 = (struct init_cb_24xx *)ha->init_cb;
	struct new_utsname *p_sysid = NULL;

	/* Issue RPA */
	/* Prepare common MS IOCB */
	/*   Request size adjusted after CT preparation */
	ms_pkt = ha->isp_ops->prep_ms_fdmi_iocb(vha, 0, RPA_RSP_SIZE);

	/* Prepare CT request */
	ct_req = qla2x00_prep_ct_fdmi_req(ha->ct_sns, RPA_CMD, RPA_RSP_SIZE);
	ct_rsp = &ha->ct_sns->p.rsp;

	/* Prepare FDMI command arguments -- attribute block, attributes. */
	memcpy(ct_req->req.rpa2.port_name, vha->port_name, WWN_SIZE);
	size = WWN_SIZE + 4;

	/* Attributes */
	ct_req->req.rpa2.attrs.count = cpu_to_be32(FDMIV2_PORT_ATTR_COUNT);
	entries = ct_req->req.rpa2.port_name;

	/* FC4 types. */
	eiter = entries + size;
	eiter->type = cpu_to_be16(FDMI_PORT_FC4_TYPES);
	eiter->len = cpu_to_be16(4 + 32);
	eiter->a.fc4_types[2] = 0x01;
	size += 4 + 32;

	ql_dbg(ql_dbg_disc, vha, 0x20ba,
	    "FC4_TYPES=%02x %02x.\n",
	    eiter->a.fc4_types[2],
	    eiter->a.fc4_types[1]);

	if (vha->flags.nvme_enabled) {
		eiter->a.fc4_types[6] = 1;	/* NVMe type 28h */
		ql_dbg(ql_dbg_disc, vha, 0x211f,
		    "NVME FC4 Type = %02x 0x0 0x0 0x0 0x0 0x0.\n",
		    eiter->a.fc4_types[6]);
	}

	/* Supported speed. */
	eiter = entries + size;
	eiter->type = cpu_to_be16(FDMI_PORT_SUPPORT_SPEED);
	eiter->len = cpu_to_be16(4 + 4);
	if (IS_CNA_CAPABLE(ha))
		eiter->a.sup_speed = cpu_to_be32(
		    FDMI_PORT_SPEED_10GB);
	else if (IS_QLA27XX(ha))
		eiter->a.sup_speed = cpu_to_be32(
		    FDMI_PORT_SPEED_32GB|
		    FDMI_PORT_SPEED_16GB|
		    FDMI_PORT_SPEED_8GB);
	else if (IS_QLA2031(ha))
		eiter->a.sup_speed = cpu_to_be32(
		    FDMI_PORT_SPEED_16GB|
		    FDMI_PORT_SPEED_8GB|
		    FDMI_PORT_SPEED_4GB);
	else if (IS_QLA25XX(ha))
		eiter->a.sup_speed = cpu_to_be32(
		    FDMI_PORT_SPEED_8GB|
		    FDMI_PORT_SPEED_4GB|
		    FDMI_PORT_SPEED_2GB|
		    FDMI_PORT_SPEED_1GB);
	else if (IS_QLA24XX_TYPE(ha))
		eiter->a.sup_speed = cpu_to_be32(
		    FDMI_PORT_SPEED_4GB|
		    FDMI_PORT_SPEED_2GB|
		    FDMI_PORT_SPEED_1GB);
	else if (IS_QLA23XX(ha))
		eiter->a.sup_speed = cpu_to_be32(
		    FDMI_PORT_SPEED_2GB|
		    FDMI_PORT_SPEED_1GB);
	else
		eiter->a.sup_speed = cpu_to_be32(
		    FDMI_PORT_SPEED_1GB);
	size += 4 + 4;

	ql_dbg(ql_dbg_disc, vha, 0x20bb,
	    "Supported Port Speed = %x.\n", eiter->a.sup_speed);

	/* Current speed. */
	eiter = entries + size;
	eiter->type = cpu_to_be16(FDMI_PORT_CURRENT_SPEED);
	eiter->len = cpu_to_be16(4 + 4);
	switch (ha->link_data_rate) {
	case PORT_SPEED_1GB:
		eiter->a.cur_speed = cpu_to_be32(FDMI_PORT_SPEED_1GB);
		break;
	case PORT_SPEED_2GB:
		eiter->a.cur_speed = cpu_to_be32(FDMI_PORT_SPEED_2GB);
		break;
	case PORT_SPEED_4GB:
		eiter->a.cur_speed = cpu_to_be32(FDMI_PORT_SPEED_4GB);
		break;
	case PORT_SPEED_8GB:
		eiter->a.cur_speed = cpu_to_be32(FDMI_PORT_SPEED_8GB);
		break;
	case PORT_SPEED_10GB:
		eiter->a.cur_speed = cpu_to_be32(FDMI_PORT_SPEED_10GB);
		break;
	case PORT_SPEED_16GB:
		eiter->a.cur_speed = cpu_to_be32(FDMI_PORT_SPEED_16GB);
		break;
	case PORT_SPEED_32GB:
		eiter->a.cur_speed = cpu_to_be32(FDMI_PORT_SPEED_32GB);
		break;
	default:
		eiter->a.cur_speed = cpu_to_be32(FDMI_PORT_SPEED_UNKNOWN);
		break;
	}
	size += 4 + 4;

	ql_dbg(ql_dbg_disc, vha, 0x2017,
	    "Current_Speed = %x.\n", eiter->a.cur_speed);

	/* Max frame size. */
	eiter = entries + size;
	eiter->type = cpu_to_be16(FDMI_PORT_MAX_FRAME_SIZE);
	eiter->len = cpu_to_be16(4 + 4);
	eiter->a.max_frame_size = IS_FWI2_CAPABLE(ha) ?
	    le16_to_cpu(icb24->frame_payload_size):
	    le16_to_cpu(ha->init_cb->frame_payload_size);
	eiter->a.max_frame_size = cpu_to_be32(eiter->a.max_frame_size);
	size += 4 + 4;

	ql_dbg(ql_dbg_disc, vha, 0x20bc,
	    "Max_Frame_Size = %x.\n", eiter->a.max_frame_size);

	/* OS device name. */
	eiter = entries + size;
	eiter->type = cpu_to_be16(FDMI_PORT_OS_DEVICE_NAME);
	alen = strlen(QLA2XXX_DRIVER_NAME);
	snprintf(eiter->a.os_dev_name, sizeof(eiter->a.os_dev_name),
	    "%s:host%lu", QLA2XXX_DRIVER_NAME, vha->host_no);
	alen += 4 - (alen & 3);
	eiter->len = cpu_to_be16(4 + alen);
	size += 4 + alen;

	ql_dbg(ql_dbg_disc, vha, 0x20be,
	    "OS_Device_Name = %s.\n", eiter->a.os_dev_name);

	/* Hostname. */
	eiter = entries + size;
	eiter->type = cpu_to_be16(FDMI_PORT_HOST_NAME);
	p_sysid = utsname();
	if (p_sysid) {
		snprintf(eiter->a.host_name, sizeof(eiter->a.host_name),
		    "%s", p_sysid->nodename);
	} else {
		snprintf(eiter->a.host_name, sizeof(eiter->a.host_name),
		    "%s", fc_host_system_hostname(vha->host));
	}
	alen = strlen(eiter->a.host_name);
	alen += 4 - (alen & 3);
	eiter->len = cpu_to_be16(4 + alen);
	size += 4 + alen;

	ql_dbg(ql_dbg_disc, vha, 0x201a,
	    "HostName=%s.\n", eiter->a.host_name);

	/* Node Name */
	eiter = entries + size;
	eiter->type = cpu_to_be16(FDMI_PORT_NODE_NAME);
	memcpy(eiter->a.node_name, vha->node_name, WWN_SIZE);
	eiter->len = cpu_to_be16(4 + WWN_SIZE);
	size += 4 + WWN_SIZE;

	ql_dbg(ql_dbg_disc, vha, 0x20c0,
	    "Node Name = %016llx.\n", wwn_to_u64(eiter->a.node_name));

	/* Port Name */
	eiter = entries + size;
	eiter->type = cpu_to_be16(FDMI_PORT_NAME);
	memcpy(eiter->a.port_name, vha->port_name, WWN_SIZE);
	eiter->len = cpu_to_be16(4 + WWN_SIZE);
	size += 4 + WWN_SIZE;

	ql_dbg(ql_dbg_disc, vha, 0x20c1,
	    "Port Name = %016llx.\n", wwn_to_u64(eiter->a.port_name));

	/* Port Symbolic Name */
	eiter = entries + size;
	eiter->type = cpu_to_be16(FDMI_PORT_SYM_NAME);
	qla2x00_get_sym_node_name(vha, eiter->a.port_sym_name,
	    sizeof(eiter->a.port_sym_name));
	alen = strlen(eiter->a.port_sym_name);
	alen += 4 - (alen & 3);
	eiter->len = cpu_to_be16(4 + alen);
	size += 4 + alen;

	ql_dbg(ql_dbg_disc, vha, 0x20c2,
	    "port symbolic name = %s\n", eiter->a.port_sym_name);

	/* Port Type */
	eiter = entries + size;
	eiter->type = cpu_to_be16(FDMI_PORT_TYPE);
	eiter->a.port_type = cpu_to_be32(NS_NX_PORT_TYPE);
	eiter->len = cpu_to_be16(4 + 4);
	size += 4 + 4;

	ql_dbg(ql_dbg_disc, vha, 0x20c3,
	    "Port Type = %x.\n", eiter->a.port_type);

	/* Class of Service  */
	eiter = entries + size;
	eiter->type = cpu_to_be16(FDMI_PORT_SUPP_COS);
	eiter->a.port_supported_cos = cpu_to_be32(FC_CLASS_3);
	eiter->len = cpu_to_be16(4 + 4);
	size += 4 + 4;

	ql_dbg(ql_dbg_disc, vha, 0x20c4,
	    "Supported COS = %08x\n", eiter->a.port_supported_cos);

	/* Port Fabric Name */
	eiter = entries + size;
	eiter->type = cpu_to_be16(FDMI_PORT_FABRIC_NAME);
	memcpy(eiter->a.fabric_name, vha->fabric_node_name, WWN_SIZE);
	eiter->len = cpu_to_be16(4 + WWN_SIZE);
	size += 4 + WWN_SIZE;

	ql_dbg(ql_dbg_disc, vha, 0x20c5,
	    "Fabric Name = %016llx.\n", wwn_to_u64(eiter->a.fabric_name));

	/* FC4_type */
	eiter = entries + size;
	eiter->type = cpu_to_be16(FDMI_PORT_FC4_TYPE);
	eiter->a.port_fc4_type[0] = 0;
	eiter->a.port_fc4_type[1] = 0;
	eiter->a.port_fc4_type[2] = 1;
	eiter->a.port_fc4_type[3] = 0;
	eiter->len = cpu_to_be16(4 + 32);
	size += 4 + 32;

	ql_dbg(ql_dbg_disc, vha, 0x20c6,
	    "Port Active FC4 Type = %02x %02x.\n",
	    eiter->a.port_fc4_type[2], eiter->a.port_fc4_type[1]);

	if (vha->flags.nvme_enabled) {
		eiter->a.port_fc4_type[4] = 0;
		eiter->a.port_fc4_type[5] = 0;
		eiter->a.port_fc4_type[6] = 1;	/* NVMe type 28h */
		ql_dbg(ql_dbg_disc, vha, 0x2120,
		    "NVME Port Active FC4 Type = %02x 0x0 0x0 0x0 0x0 0x0.\n",
		    eiter->a.port_fc4_type[6]);
	}

	/* Port State */
	eiter = entries + size;
	eiter->type = cpu_to_be16(FDMI_PORT_STATE);
	eiter->a.port_state = cpu_to_be32(1);
	eiter->len = cpu_to_be16(4 + 4);
	size += 4 + 4;

	ql_dbg(ql_dbg_disc, vha, 0x20c7,
	    "Port State = %x.\n", eiter->a.port_state);

	/* Number of Ports */
	eiter = entries + size;
	eiter->type = cpu_to_be16(FDMI_PORT_COUNT);
	eiter->a.num_ports = cpu_to_be32(1);
	eiter->len = cpu_to_be16(4 + 4);
	size += 4 + 4;

	ql_dbg(ql_dbg_disc, vha, 0x20c8,
	    "Number of ports = %x.\n", eiter->a.num_ports);

	/* Port Id */
	eiter = entries + size;
	eiter->type = cpu_to_be16(FDMI_PORT_ID);
	eiter->a.port_id = cpu_to_be32(vha->d_id.b24);
	eiter->len = cpu_to_be16(4 + 4);
	size += 4 + 4;

	ql_dbg(ql_dbg_disc, vha, 0x201c,
	    "Port Id = %x.\n", eiter->a.port_id);

	/* Update MS request size. */
	qla2x00_update_ms_fdmi_iocb(vha, size + 16);

	ql_dbg(ql_dbg_disc, vha, 0x2018,
	    "RPA portname= %8phN size=%d.\n", ct_req->req.rpa.port_name, size);
	ql_dump_buffer(ql_dbg_disc + ql_dbg_buffer, vha, 0x20ca,
	    entries, size);

	/* Execute MS IOCB */
	rval = qla2x00_issue_iocb(vha, ha->ms_iocb, ha->ms_iocb_dma,
	    sizeof(ms_iocb_entry_t));
	if (rval != QLA_SUCCESS) {
		/*EMPTY*/
		ql_dbg(ql_dbg_disc, vha, 0x20cb,
		    "RPA FDMI v2 issue IOCB failed (%d).\n", rval);
	} else if (qla2x00_chk_ms_status(vha, ms_pkt, ct_rsp, "RPA") !=
	    QLA_SUCCESS) {
		rval = QLA_FUNCTION_FAILED;
		if (ct_rsp->header.reason_code == CT_REASON_CANNOT_PERFORM &&
		    ct_rsp->header.explanation_code ==
		    CT_EXPL_ALREADY_REGISTERED) {
			ql_dbg(ql_dbg_disc, vha, 0x20ce,
			    "RPA FDMI v2 already registered\n");
			rval = QLA_ALREADY_REGISTERED;
		} else {
			ql_dbg(ql_dbg_disc, vha, 0x2020,
			    "RPA FDMI v2 failed, CT Reason code: 0x%x, CT Explanation 0x%x\n",
			    ct_rsp->header.reason_code,
			    ct_rsp->header.explanation_code);
		}
	} else {
		ql_dbg(ql_dbg_disc, vha, 0x20cc,
		    "RPA FDMI V2 exiting normally.\n");
	}

	return rval;
}

/**
 * qla2x00_fdmi_register() -
 * @ha: HA context
 *
 * Returns 0 on success.
 */
int
qla2x00_fdmi_register(scsi_qla_host_t *vha)
{
	int rval = QLA_FUNCTION_FAILED;
	struct qla_hw_data *ha = vha->hw;

	if (IS_QLA2100(ha) || IS_QLA2200(ha) ||
	    IS_QLAFX00(ha))
		return QLA_FUNCTION_FAILED;

	rval = qla2x00_mgmt_svr_login(vha);
	if (rval)
		return rval;

	rval = qla2x00_fdmiv2_rhba(vha);
	if (rval) {
		if (rval != QLA_ALREADY_REGISTERED)
			goto try_fdmi;

		rval = qla2x00_fdmi_dhba(vha);
		if (rval)
			goto try_fdmi;

		rval = qla2x00_fdmiv2_rhba(vha);
		if (rval)
			goto try_fdmi;
	}
	rval = qla2x00_fdmiv2_rpa(vha);
	if (rval)
		goto try_fdmi;

	goto out;

try_fdmi:
	rval = qla2x00_fdmi_rhba(vha);
	if (rval) {
		if (rval != QLA_ALREADY_REGISTERED)
			return rval;

		rval = qla2x00_fdmi_dhba(vha);
		if (rval)
			return rval;

		rval = qla2x00_fdmi_rhba(vha);
		if (rval)
			return rval;
	}
	rval = qla2x00_fdmi_rpa(vha);
out:
	return rval;
}

/**
 * qla2x00_gfpn_id() - SNS Get Fabric Port Name (GFPN_ID) query.
 * @ha: HA context
 * @list: switch info entries to populate
 *
 * Returns 0 on success.
 */
int
qla2x00_gfpn_id(scsi_qla_host_t *vha, sw_info_t *list)
{
	int		rval = QLA_SUCCESS;
	uint16_t	i;
	struct qla_hw_data *ha = vha->hw;
	ms_iocb_entry_t	*ms_pkt;
	struct ct_sns_req	*ct_req;
	struct ct_sns_rsp	*ct_rsp;
	struct ct_arg arg;

	if (!IS_IIDMA_CAPABLE(ha))
		return QLA_FUNCTION_FAILED;

	arg.iocb = ha->ms_iocb;
	arg.req_dma = ha->ct_sns_dma;
	arg.rsp_dma = ha->ct_sns_dma;
	arg.req_size = GFPN_ID_REQ_SIZE;
	arg.rsp_size = GFPN_ID_RSP_SIZE;
	arg.nport_handle = NPH_SNS;

	for (i = 0; i < ha->max_fibre_devices; i++) {
		/* Issue GFPN_ID */
		/* Prepare common MS IOCB */
		ms_pkt = ha->isp_ops->prep_ms_iocb(vha, &arg);

		/* Prepare CT request */
		ct_req = qla2x00_prep_ct_req(ha->ct_sns, GFPN_ID_CMD,
		    GFPN_ID_RSP_SIZE);
		ct_rsp = &ha->ct_sns->p.rsp;

		/* Prepare CT arguments -- port_id */
		ct_req->req.port_id.port_id[0] = list[i].d_id.b.domain;
		ct_req->req.port_id.port_id[1] = list[i].d_id.b.area;
		ct_req->req.port_id.port_id[2] = list[i].d_id.b.al_pa;

		/* Execute MS IOCB */
		rval = qla2x00_issue_iocb(vha, ha->ms_iocb, ha->ms_iocb_dma,
		    sizeof(ms_iocb_entry_t));
		if (rval != QLA_SUCCESS) {
			/*EMPTY*/
			ql_dbg(ql_dbg_disc, vha, 0x2023,
			    "GFPN_ID issue IOCB failed (%d).\n", rval);
			break;
		} else if (qla2x00_chk_ms_status(vha, ms_pkt, ct_rsp,
		    "GFPN_ID") != QLA_SUCCESS) {
			rval = QLA_FUNCTION_FAILED;
			break;
		} else {
			/* Save fabric portname */
			memcpy(list[i].fabric_port_name,
			    ct_rsp->rsp.gfpn_id.port_name, WWN_SIZE);
		}

		/* Last device exit. */
		if (list[i].d_id.b.rsvd_1 != 0)
			break;
	}

	return (rval);
}


static inline struct ct_sns_req *
qla24xx_prep_ct_fm_req(struct ct_sns_pkt *p, uint16_t cmd,
    uint16_t rsp_size)
{
	memset(p, 0, sizeof(struct ct_sns_pkt));

	p->p.req.header.revision = 0x01;
	p->p.req.header.gs_type = 0xFA;
	p->p.req.header.gs_subtype = 0x01;
	p->p.req.command = cpu_to_be16(cmd);
	p->p.req.max_rsp_size = cpu_to_be16((rsp_size - 16) / 4);

	return &p->p.req;
}

/**
 * qla2x00_gpsc() - FCS Get Port Speed Capabilities (GPSC) query.
 * @ha: HA context
 * @list: switch info entries to populate
 *
 * Returns 0 on success.
 */
int
qla2x00_gpsc(scsi_qla_host_t *vha, sw_info_t *list)
{
	int		rval;
	uint16_t	i;
	struct qla_hw_data *ha = vha->hw;
	ms_iocb_entry_t *ms_pkt;
	struct ct_sns_req	*ct_req;
	struct ct_sns_rsp	*ct_rsp;
	struct ct_arg arg;

	if (!IS_IIDMA_CAPABLE(ha))
		return QLA_FUNCTION_FAILED;
	if (!ha->flags.gpsc_supported)
		return QLA_FUNCTION_FAILED;

	rval = qla2x00_mgmt_svr_login(vha);
	if (rval)
		return rval;

	arg.iocb = ha->ms_iocb;
	arg.req_dma = ha->ct_sns_dma;
	arg.rsp_dma = ha->ct_sns_dma;
	arg.req_size = GPSC_REQ_SIZE;
	arg.rsp_size = GPSC_RSP_SIZE;
	arg.nport_handle = vha->mgmt_svr_loop_id;

	for (i = 0; i < ha->max_fibre_devices; i++) {
		/* Issue GFPN_ID */
		/* Prepare common MS IOCB */
		ms_pkt = qla24xx_prep_ms_iocb(vha, &arg);

		/* Prepare CT request */
		ct_req = qla24xx_prep_ct_fm_req(ha->ct_sns, GPSC_CMD,
		    GPSC_RSP_SIZE);
		ct_rsp = &ha->ct_sns->p.rsp;

		/* Prepare CT arguments -- port_name */
		memcpy(ct_req->req.gpsc.port_name, list[i].fabric_port_name,
		    WWN_SIZE);

		/* Execute MS IOCB */
		rval = qla2x00_issue_iocb(vha, ha->ms_iocb, ha->ms_iocb_dma,
		    sizeof(ms_iocb_entry_t));
		if (rval != QLA_SUCCESS) {
			/*EMPTY*/
			ql_dbg(ql_dbg_disc, vha, 0x2059,
			    "GPSC issue IOCB failed (%d).\n", rval);
		} else if ((rval = qla2x00_chk_ms_status(vha, ms_pkt, ct_rsp,
		    "GPSC")) != QLA_SUCCESS) {
			/* FM command unsupported? */
			if (rval == QLA_INVALID_COMMAND &&
			    (ct_rsp->header.reason_code ==
				CT_REASON_INVALID_COMMAND_CODE ||
			     ct_rsp->header.reason_code ==
				CT_REASON_COMMAND_UNSUPPORTED)) {
				ql_dbg(ql_dbg_disc, vha, 0x205a,
				    "GPSC command unsupported, disabling "
				    "query.\n");
				ha->flags.gpsc_supported = 0;
				rval = QLA_FUNCTION_FAILED;
				break;
			}
			rval = QLA_FUNCTION_FAILED;
		} else {
			/* Save port-speed */
			switch (be16_to_cpu(ct_rsp->rsp.gpsc.speed)) {
			case BIT_15:
				list[i].fp_speed = PORT_SPEED_1GB;
				break;
			case BIT_14:
				list[i].fp_speed = PORT_SPEED_2GB;
				break;
			case BIT_13:
				list[i].fp_speed = PORT_SPEED_4GB;
				break;
			case BIT_12:
				list[i].fp_speed = PORT_SPEED_10GB;
				break;
			case BIT_11:
				list[i].fp_speed = PORT_SPEED_8GB;
				break;
			case BIT_10:
				list[i].fp_speed = PORT_SPEED_16GB;
				break;
			case BIT_8:
				list[i].fp_speed = PORT_SPEED_32GB;
				break;
			}

			ql_dbg(ql_dbg_disc, vha, 0x205b,
			    "GPSC ext entry - fpn "
			    "%8phN speeds=%04x speed=%04x.\n",
			    list[i].fabric_port_name,
			    be16_to_cpu(ct_rsp->rsp.gpsc.speeds),
			    be16_to_cpu(ct_rsp->rsp.gpsc.speed));
		}

		/* Last device exit. */
		if (list[i].d_id.b.rsvd_1 != 0)
			break;
	}

	return (rval);
}

/**
 * qla2x00_gff_id() - SNS Get FC-4 Features (GFF_ID) query.
 *
 * @ha: HA context
 * @list: switch info entries to populate
 *
 */
void
qla2x00_gff_id(scsi_qla_host_t *vha, sw_info_t *list)
{
	int		rval;
	uint16_t	i;

	ms_iocb_entry_t	*ms_pkt;
	struct ct_sns_req	*ct_req;
	struct ct_sns_rsp	*ct_rsp;
	struct qla_hw_data *ha = vha->hw;
	uint8_t fcp_scsi_features = 0;
	struct ct_arg arg;

	for (i = 0; i < ha->max_fibre_devices; i++) {
		/* Set default FC4 Type as UNKNOWN so the default is to
		 * Process this port */
		list[i].fc4_type = FC4_TYPE_UNKNOWN;

		/* Do not attempt GFF_ID if we are not FWI_2 capable */
		if (!IS_FWI2_CAPABLE(ha))
			continue;

		arg.iocb = ha->ms_iocb;
		arg.req_dma = ha->ct_sns_dma;
		arg.rsp_dma = ha->ct_sns_dma;
		arg.req_size = GFF_ID_REQ_SIZE;
		arg.rsp_size = GFF_ID_RSP_SIZE;
		arg.nport_handle = NPH_SNS;

		/* Prepare common MS IOCB */
		ms_pkt = ha->isp_ops->prep_ms_iocb(vha, &arg);

		/* Prepare CT request */
		ct_req = qla2x00_prep_ct_req(ha->ct_sns, GFF_ID_CMD,
		    GFF_ID_RSP_SIZE);
		ct_rsp = &ha->ct_sns->p.rsp;

		/* Prepare CT arguments -- port_id */
		ct_req->req.port_id.port_id[0] = list[i].d_id.b.domain;
		ct_req->req.port_id.port_id[1] = list[i].d_id.b.area;
		ct_req->req.port_id.port_id[2] = list[i].d_id.b.al_pa;

		/* Execute MS IOCB */
		rval = qla2x00_issue_iocb(vha, ha->ms_iocb, ha->ms_iocb_dma,
		   sizeof(ms_iocb_entry_t));

		if (rval != QLA_SUCCESS) {
			ql_dbg(ql_dbg_disc, vha, 0x205c,
			    "GFF_ID issue IOCB failed (%d).\n", rval);
		} else if (qla2x00_chk_ms_status(vha, ms_pkt, ct_rsp,
			       "GFF_ID") != QLA_SUCCESS) {
			ql_dbg(ql_dbg_disc, vha, 0x205d,
			    "GFF_ID IOCB status had a failure status code.\n");
		} else {
			fcp_scsi_features =
			   ct_rsp->rsp.gff_id.fc4_features[GFF_FCP_SCSI_OFFSET];
			fcp_scsi_features &= 0x0f;

			if (fcp_scsi_features)
				list[i].fc4_type = FC4_TYPE_FCP_SCSI;
			else
				list[i].fc4_type = FC4_TYPE_OTHER;

			list[i].fc4f_nvme =
			    ct_rsp->rsp.gff_id.fc4_features[GFF_NVME_OFFSET];
			list[i].fc4f_nvme &= 0xf;
		}

		/* Last device exit. */
		if (list[i].d_id.b.rsvd_1 != 0)
			break;
	}
}

/* GID_PN completion processing. */
void qla24xx_handle_gidpn_event(scsi_qla_host_t *vha, struct event_arg *ea)
{
	fc_port_t *fcport = ea->fcport;

	ql_dbg(ql_dbg_disc, vha, 0x201d,
	    "%s %8phC DS %d LS %d rc %d login %d|%d rscn %d|%d lid %d\n",
	    __func__, fcport->port_name, fcport->disc_state,
	    fcport->fw_login_state, ea->rc, fcport->login_gen, ea->sp->gen2,
	    fcport->rscn_gen, ea->sp->gen1, fcport->loop_id);

	if (fcport->disc_state == DSC_DELETE_PEND)
		return;

	if (ea->sp->gen2 != fcport->login_gen) {
		/* PLOGI/PRLI/LOGO came in while cmd was out.*/
		ql_dbg(ql_dbg_disc, vha, 0x201e,
		    "%s %8phC generation changed rscn %d|%d n",
		    __func__, fcport->port_name, fcport->last_rscn_gen,
		    fcport->rscn_gen);
		return;
	}

	if (!ea->rc) {
		if (ea->sp->gen1 == fcport->rscn_gen) {
			fcport->scan_state = QLA_FCPORT_FOUND;
			fcport->flags |= FCF_FABRIC_DEVICE;

			if (fcport->d_id.b24 == ea->id.b24) {
				/* cable plugged into the same place */
				switch (vha->host->active_mode) {
				case MODE_TARGET:
					if (fcport->fw_login_state ==
					    DSC_LS_PRLI_COMP) {
						u16 data[2];
						/*
						 * Late RSCN was delivered.
						 * Remote port already login'ed.
						 */
						ql_dbg(ql_dbg_disc, vha, 0x201f,
						    "%s %d %8phC post adisc\n",
						    __func__, __LINE__,
						    fcport->port_name);
						data[0] = data[1] = 0;
						qla2x00_post_async_adisc_work(
						    vha, fcport, data);
					}
					break;
				case MODE_INITIATOR:
				case MODE_DUAL:
				default:
					ql_dbg(ql_dbg_disc, vha, 0x201f,
					    "%s %d %8phC post %s\n", __func__,
					    __LINE__, fcport->port_name,
					    (atomic_read(&fcport->state) ==
					    FCS_ONLINE) ? "adisc" : "gnl");

					if (atomic_read(&fcport->state) ==
					    FCS_ONLINE) {
						u16 data[2];

						data[0] = data[1] = 0;
						qla2x00_post_async_adisc_work(
						    vha, fcport, data);
					} else {
						qla24xx_post_gnl_work(vha,
						    fcport);
					}
					break;
				}
			} else { /* fcport->d_id.b24 != ea->id.b24 */
				fcport->d_id.b24 = ea->id.b24;
<<<<<<< HEAD
=======
				fcport->id_changed = 1;
>>>>>>> 022a1d6c
				if (fcport->deleted != QLA_SESS_DELETED) {
					ql_dbg(ql_dbg_disc, vha, 0x2021,
					    "%s %d %8phC post del sess\n",
					    __func__, __LINE__, fcport->port_name);
					qlt_schedule_sess_for_deletion(fcport);
				}
			}
		} else { /* ea->sp->gen1 != fcport->rscn_gen */
			ql_dbg(ql_dbg_disc, vha, 0x2022,
			    "%s %d %8phC post gidpn\n",
			    __func__, __LINE__, fcport->port_name);
			/* rscn came in while cmd was out */
			qla24xx_post_gidpn_work(vha, fcport);
		}
	} else { /* ea->rc */
		/* cable pulled */
		if (ea->sp->gen1 == fcport->rscn_gen) {
			if (ea->sp->gen2 == fcport->login_gen) {
				ql_dbg(ql_dbg_disc, vha, 0x2042,
				    "%s %d %8phC post del sess\n", __func__,
				    __LINE__, fcport->port_name);
				qlt_schedule_sess_for_deletion(fcport);
			} else {
				ql_dbg(ql_dbg_disc, vha, 0x2045,
				    "%s %d %8phC login\n", __func__, __LINE__,
				    fcport->port_name);
				qla24xx_fcport_handle_login(vha, fcport);
			}
		} else {
			ql_dbg(ql_dbg_disc, vha, 0x2049,
			    "%s %d %8phC post gidpn\n", __func__, __LINE__,
			    fcport->port_name);
			qla24xx_post_gidpn_work(vha, fcport);
		}
	}
} /* gidpn_event */

static void qla2x00_async_gidpn_sp_done(void *s, int res)
{
	struct srb *sp = s;
	struct scsi_qla_host *vha = sp->vha;
	fc_port_t *fcport = sp->fcport;
	u8 *id = fcport->ct_desc.ct_sns->p.rsp.rsp.gid_pn.port_id;
	struct event_arg ea;

	fcport->flags &= ~(FCF_ASYNC_SENT | FCF_ASYNC_ACTIVE);

	memset(&ea, 0, sizeof(ea));
	ea.fcport = fcport;
	ea.id.b.domain = id[0];
	ea.id.b.area = id[1];
	ea.id.b.al_pa = id[2];
	ea.sp = sp;
	ea.rc = res;
	ea.event = FCME_GIDPN_DONE;

	if (res == QLA_FUNCTION_TIMEOUT) {
		ql_dbg(ql_dbg_disc, sp->vha, 0xffff,
		    "Async done-%s WWPN %8phC timed out.\n",
		    sp->name, fcport->port_name);
		qla24xx_post_gidpn_work(sp->vha, fcport);
		sp->free(sp);
		return;
	} else if (res) {
		ql_dbg(ql_dbg_disc, sp->vha, 0xffff,
		    "Async done-%s fail res %x, WWPN %8phC\n",
		    sp->name, res, fcport->port_name);
	} else {
		ql_dbg(ql_dbg_disc, vha, 0x204f,
		    "Async done-%s good WWPN %8phC ID %3phC\n",
		    sp->name, fcport->port_name, id);
	}

	qla2x00_fcport_event_handler(vha, &ea);

	sp->free(sp);
}

int qla24xx_async_gidpn(scsi_qla_host_t *vha, fc_port_t *fcport)
{
	int rval = QLA_FUNCTION_FAILED;
	struct ct_sns_req       *ct_req;
	srb_t *sp;

	if (!vha->flags.online || (fcport->flags & FCF_ASYNC_SENT))
		return rval;

	fcport->disc_state = DSC_GID_PN;
	fcport->scan_state = QLA_FCPORT_SCAN;
	sp = qla2x00_get_sp(vha, fcport, GFP_ATOMIC);
	if (!sp)
		goto done;

	fcport->flags |= FCF_ASYNC_SENT;
	sp->type = SRB_CT_PTHRU_CMD;
	sp->name = "gidpn";
	sp->gen1 = fcport->rscn_gen;
	sp->gen2 = fcport->login_gen;

	qla2x00_init_timer(sp, qla2x00_get_async_timeout(vha) + 2);

	/* CT_IU preamble  */
	ct_req = qla2x00_prep_ct_req(fcport->ct_desc.ct_sns, GID_PN_CMD,
		GID_PN_RSP_SIZE);

	/* GIDPN req */
	memcpy(ct_req->req.gid_pn.port_name, fcport->port_name,
		WWN_SIZE);

	/* req & rsp use the same buffer */
	sp->u.iocb_cmd.u.ctarg.req = fcport->ct_desc.ct_sns;
	sp->u.iocb_cmd.u.ctarg.req_dma = fcport->ct_desc.ct_sns_dma;
	sp->u.iocb_cmd.u.ctarg.rsp = fcport->ct_desc.ct_sns;
	sp->u.iocb_cmd.u.ctarg.rsp_dma = fcport->ct_desc.ct_sns_dma;
	sp->u.iocb_cmd.u.ctarg.req_size = GID_PN_REQ_SIZE;
	sp->u.iocb_cmd.u.ctarg.rsp_size = GID_PN_RSP_SIZE;
	sp->u.iocb_cmd.u.ctarg.nport_handle = NPH_SNS;

	sp->u.iocb_cmd.timeout = qla2x00_async_iocb_timeout;
	sp->done = qla2x00_async_gidpn_sp_done;

	rval = qla2x00_start_sp(sp);
	if (rval != QLA_SUCCESS)
		goto done_free_sp;

	ql_dbg(ql_dbg_disc, vha, 0x20a4,
	    "Async-%s - %8phC hdl=%x loopid=%x portid %02x%02x%02x.\n",
	    sp->name, fcport->port_name,
	    sp->handle, fcport->loop_id, fcport->d_id.b.domain,
	    fcport->d_id.b.area, fcport->d_id.b.al_pa);
	return rval;

done_free_sp:
	sp->free(sp);
	fcport->flags &= ~FCF_ASYNC_SENT;
done:
	fcport->flags &= ~FCF_ASYNC_ACTIVE;
	return rval;
}

int qla24xx_post_gidpn_work(struct scsi_qla_host *vha, fc_port_t *fcport)
{
	struct qla_work_evt *e;
	int ls;

	ls = atomic_read(&vha->loop_state);
	if (((ls != LOOP_READY) && (ls != LOOP_UP)) ||
		test_bit(UNLOADING, &vha->dpc_flags))
		return 0;

	e = qla2x00_alloc_work(vha, QLA_EVT_GIDPN);
	if (!e)
		return QLA_FUNCTION_FAILED;

	e->u.fcport.fcport = fcport;
	fcport->flags |= FCF_ASYNC_ACTIVE;
	return qla2x00_post_work(vha, e);
}

int qla24xx_post_gpsc_work(struct scsi_qla_host *vha, fc_port_t *fcport)
{
	struct qla_work_evt *e;

	e = qla2x00_alloc_work(vha, QLA_EVT_GPSC);
	if (!e)
		return QLA_FUNCTION_FAILED;

	e->u.fcport.fcport = fcport;
	fcport->flags |= FCF_ASYNC_ACTIVE;
	return qla2x00_post_work(vha, e);
}

void qla24xx_handle_gpsc_event(scsi_qla_host_t *vha, struct event_arg *ea)
{
	struct fc_port *fcport = ea->fcport;

	ql_dbg(ql_dbg_disc, vha, 0x20d8,
	    "%s %8phC DS %d LS %d rc %d login %d|%d rscn %d|%d lid %d\n",
	    __func__, fcport->port_name, fcport->disc_state,
	    fcport->fw_login_state, ea->rc, ea->sp->gen2, fcport->login_gen,
	    ea->sp->gen2, fcport->rscn_gen|ea->sp->gen1, fcport->loop_id);

	if (fcport->disc_state == DSC_DELETE_PEND)
		return;

	if (ea->sp->gen2 != fcport->login_gen) {
		/* target side must have changed it. */
		ql_dbg(ql_dbg_disc, vha, 0x20d3,
		    "%s %8phC generation changed\n",
		    __func__, fcport->port_name);
		return;
	} else if (ea->sp->gen1 != fcport->rscn_gen) {
		ql_dbg(ql_dbg_disc, vha, 0x20d4, "%s %d %8phC post gidpn\n",
		    __func__, __LINE__, fcport->port_name);
		qla24xx_post_gidpn_work(vha, fcport);
		return;
	}

	qla24xx_post_upd_fcport_work(vha, ea->fcport);
}

static void qla24xx_async_gpsc_sp_done(void *s, int res)
{
	struct srb *sp = s;
	struct scsi_qla_host *vha = sp->vha;
	struct qla_hw_data *ha = vha->hw;
	fc_port_t *fcport = sp->fcport;
	struct ct_sns_rsp       *ct_rsp;
	struct event_arg ea;

	ct_rsp = &fcport->ct_desc.ct_sns->p.rsp;

	ql_dbg(ql_dbg_disc, vha, 0x2053,
	    "Async done-%s res %x, WWPN %8phC \n",
	    sp->name, res, fcport->port_name);

	fcport->flags &= ~(FCF_ASYNC_SENT | FCF_ASYNC_ACTIVE);

	if (res == (DID_ERROR << 16)) {
		/* entry status error */
		goto done;
	} else if (res) {
		if ((ct_rsp->header.reason_code ==
			 CT_REASON_INVALID_COMMAND_CODE) ||
			(ct_rsp->header.reason_code ==
			CT_REASON_COMMAND_UNSUPPORTED)) {
			ql_dbg(ql_dbg_disc, vha, 0x2019,
			    "GPSC command unsupported, disabling query.\n");
			ha->flags.gpsc_supported = 0;
			res = QLA_SUCCESS;
		}
	} else {
		switch (be16_to_cpu(ct_rsp->rsp.gpsc.speed)) {
		case BIT_15:
			fcport->fp_speed = PORT_SPEED_1GB;
			break;
		case BIT_14:
			fcport->fp_speed = PORT_SPEED_2GB;
			break;
		case BIT_13:
			fcport->fp_speed = PORT_SPEED_4GB;
			break;
		case BIT_12:
			fcport->fp_speed = PORT_SPEED_10GB;
			break;
		case BIT_11:
			fcport->fp_speed = PORT_SPEED_8GB;
			break;
		case BIT_10:
			fcport->fp_speed = PORT_SPEED_16GB;
			break;
		case BIT_8:
			fcport->fp_speed = PORT_SPEED_32GB;
			break;
		}

		ql_dbg(ql_dbg_disc, vha, 0x2054,
		    "Async-%s OUT WWPN %8phC speeds=%04x speed=%04x.\n",
		    sp->name, fcport->fabric_port_name,
		    be16_to_cpu(ct_rsp->rsp.gpsc.speeds),
		    be16_to_cpu(ct_rsp->rsp.gpsc.speed));
	}
done:
	memset(&ea, 0, sizeof(ea));
	ea.event = FCME_GPSC_DONE;
	ea.rc = res;
	ea.fcport = fcport;
	ea.sp = sp;
	qla2x00_fcport_event_handler(vha, &ea);

	sp->free(sp);
}

int qla24xx_async_gpsc(scsi_qla_host_t *vha, fc_port_t *fcport)
{
	int rval = QLA_FUNCTION_FAILED;
	struct ct_sns_req       *ct_req;
	srb_t *sp;

	if (!vha->flags.online || (fcport->flags & FCF_ASYNC_SENT))
		return rval;

	sp = qla2x00_get_sp(vha, fcport, GFP_KERNEL);
	if (!sp)
		goto done;

	fcport->flags |= FCF_ASYNC_SENT;
	sp->type = SRB_CT_PTHRU_CMD;
	sp->name = "gpsc";
	sp->gen1 = fcport->rscn_gen;
	sp->gen2 = fcport->login_gen;

	qla2x00_init_timer(sp, qla2x00_get_async_timeout(vha) + 2);

	/* CT_IU preamble  */
	ct_req = qla24xx_prep_ct_fm_req(fcport->ct_desc.ct_sns, GPSC_CMD,
		GPSC_RSP_SIZE);

	/* GPSC req */
	memcpy(ct_req->req.gpsc.port_name, fcport->fabric_port_name,
		WWN_SIZE);

	sp->u.iocb_cmd.u.ctarg.req = fcport->ct_desc.ct_sns;
	sp->u.iocb_cmd.u.ctarg.req_dma = fcport->ct_desc.ct_sns_dma;
	sp->u.iocb_cmd.u.ctarg.rsp = fcport->ct_desc.ct_sns;
	sp->u.iocb_cmd.u.ctarg.rsp_dma = fcport->ct_desc.ct_sns_dma;
	sp->u.iocb_cmd.u.ctarg.req_size = GPSC_REQ_SIZE;
	sp->u.iocb_cmd.u.ctarg.rsp_size = GPSC_RSP_SIZE;
	sp->u.iocb_cmd.u.ctarg.nport_handle = vha->mgmt_svr_loop_id;

	sp->u.iocb_cmd.timeout = qla2x00_async_iocb_timeout;
	sp->done = qla24xx_async_gpsc_sp_done;

	rval = qla2x00_start_sp(sp);
	if (rval != QLA_SUCCESS)
		goto done_free_sp;

	ql_dbg(ql_dbg_disc, vha, 0x205e,
	    "Async-%s %8phC hdl=%x loopid=%x portid=%02x%02x%02x.\n",
	    sp->name, fcport->port_name, sp->handle,
	    fcport->loop_id, fcport->d_id.b.domain,
	    fcport->d_id.b.area, fcport->d_id.b.al_pa);
	return rval;

done_free_sp:
	sp->free(sp);
	fcport->flags &= ~FCF_ASYNC_SENT;
done:
	fcport->flags &= ~FCF_ASYNC_ACTIVE;
	return rval;
}

int qla24xx_post_gpnid_work(struct scsi_qla_host *vha, port_id_t *id)
{
	struct qla_work_evt *e;

	if (test_bit(UNLOADING, &vha->dpc_flags))
		return 0;

	e = qla2x00_alloc_work(vha, QLA_EVT_GPNID);
	if (!e)
		return QLA_FUNCTION_FAILED;

	e->u.gpnid.id = *id;
	return qla2x00_post_work(vha, e);
}

void qla24xx_sp_unmap(scsi_qla_host_t *vha, srb_t *sp)
{
	if (sp->u.iocb_cmd.u.ctarg.req) {
		dma_free_coherent(&vha->hw->pdev->dev,
			sizeof(struct ct_sns_pkt),
			sp->u.iocb_cmd.u.ctarg.req,
			sp->u.iocb_cmd.u.ctarg.req_dma);
		sp->u.iocb_cmd.u.ctarg.req = NULL;
	}
	if (sp->u.iocb_cmd.u.ctarg.rsp) {
		dma_free_coherent(&vha->hw->pdev->dev,
			sizeof(struct ct_sns_pkt),
			sp->u.iocb_cmd.u.ctarg.rsp,
			sp->u.iocb_cmd.u.ctarg.rsp_dma);
		sp->u.iocb_cmd.u.ctarg.rsp = NULL;
	}

	sp->free(sp);
}

void qla24xx_handle_gpnid_event(scsi_qla_host_t *vha, struct event_arg *ea)
{
	fc_port_t *fcport, *conflict, *t;
<<<<<<< HEAD
=======
	u16 data[2];
>>>>>>> 022a1d6c

	ql_dbg(ql_dbg_disc, vha, 0xffff,
	    "%s %d port_id: %06x\n",
	    __func__, __LINE__, ea->id.b24);

	if (ea->rc) {
		/* cable is disconnected */
		list_for_each_entry_safe(fcport, t, &vha->vp_fcports, list) {
			if (fcport->d_id.b24 == ea->id.b24) {
				ql_dbg(ql_dbg_disc, vha, 0xffff,
				    "%s %d %8phC DS %d\n",
				    __func__, __LINE__,
				    fcport->port_name,
				    fcport->disc_state);
				fcport->scan_state = QLA_FCPORT_SCAN;
				switch (fcport->disc_state) {
				case DSC_DELETED:
				case DSC_DELETE_PEND:
					break;
				default:
					ql_dbg(ql_dbg_disc, vha, 0xffff,
					    "%s %d %8phC post del sess\n",
					    __func__, __LINE__,
					    fcport->port_name);
<<<<<<< HEAD
					qlt_schedule_sess_for_deletion_lock
						(fcport);
=======
					qlt_schedule_sess_for_deletion(fcport);
>>>>>>> 022a1d6c
					break;
				}
			}
		}
	} else {
		/* cable is connected */
		fcport = qla2x00_find_fcport_by_wwpn(vha, ea->port_name, 1);
		if (fcport) {
			list_for_each_entry_safe(conflict, t, &vha->vp_fcports,
			    list) {
				if ((conflict->d_id.b24 == ea->id.b24) &&
				    (fcport != conflict)) {
					/* 2 fcports with conflict Nport ID or
					 * an existing fcport is having nport ID
					 * conflict with new fcport.
					 */

					ql_dbg(ql_dbg_disc, vha, 0xffff,
					    "%s %d %8phC DS %d\n",
					    __func__, __LINE__,
					    conflict->port_name,
					    conflict->disc_state);
					conflict->scan_state = QLA_FCPORT_SCAN;
					switch (conflict->disc_state) {
					case DSC_DELETED:
					case DSC_DELETE_PEND:
						break;
					default:
						ql_dbg(ql_dbg_disc, vha, 0xffff,
						    "%s %d %8phC post del sess\n",
						    __func__, __LINE__,
						    conflict->port_name);
<<<<<<< HEAD
						qlt_schedule_sess_for_deletion_lock
=======
						qlt_schedule_sess_for_deletion
							(conflict);
						break;
					}
				}
			}

			fcport->rscn_gen++;
			fcport->scan_state = QLA_FCPORT_FOUND;
			fcport->flags |= FCF_FABRIC_DEVICE;
			switch (fcport->disc_state) {
			case DSC_LOGIN_COMPLETE:
				/* recheck session is still intact. */
				ql_dbg(ql_dbg_disc, vha, 0x210d,
				    "%s %d %8phC revalidate session with ADISC\n",
				    __func__, __LINE__, fcport->port_name);
				data[0] = data[1] = 0;
				qla2x00_post_async_adisc_work(vha, fcport,
				    data);
				break;
			case DSC_DELETED:
				ql_dbg(ql_dbg_disc, vha, 0x210d,
				    "%s %d %8phC login\n", __func__, __LINE__,
				    fcport->port_name);
				fcport->d_id = ea->id;
				qla24xx_fcport_handle_login(vha, fcport);
				break;
			case DSC_DELETE_PEND:
				fcport->d_id = ea->id;
				break;
			default:
				fcport->d_id = ea->id;
				break;
			}
		} else {
			list_for_each_entry_safe(conflict, t, &vha->vp_fcports,
			    list) {
				if (conflict->d_id.b24 == ea->id.b24) {
					/* 2 fcports with conflict Nport ID or
					 * an existing fcport is having nport ID
					 * conflict with new fcport.
					 */
					ql_dbg(ql_dbg_disc, vha, 0xffff,
					    "%s %d %8phC DS %d\n",
					    __func__, __LINE__,
					    conflict->port_name,
					    conflict->disc_state);

					conflict->scan_state = QLA_FCPORT_SCAN;
					switch (conflict->disc_state) {
					case DSC_DELETED:
					case DSC_DELETE_PEND:
						break;
					default:
						ql_dbg(ql_dbg_disc, vha, 0xffff,
						    "%s %d %8phC post del sess\n",
						    __func__, __LINE__,
						    conflict->port_name);
						qlt_schedule_sess_for_deletion
>>>>>>> 022a1d6c
							(conflict);
						break;
					}
				}
			}

<<<<<<< HEAD
			fcport->rscn_gen++;
			fcport->scan_state = QLA_FCPORT_FOUND;
			fcport->flags |= FCF_FABRIC_DEVICE;
			switch (fcport->disc_state) {
			case DSC_LOGIN_COMPLETE:
				/* recheck session is still intact. */
				ql_dbg(ql_dbg_disc, vha, 0x210d,
				    "%s %d %8phC revalidate session with ADISC\n",
				    __func__, __LINE__, fcport->port_name);
				qla24xx_post_gpdb_work(vha, fcport,
				    PDO_FORCE_ADISC);
				break;
			case DSC_DELETED:
				ql_dbg(ql_dbg_disc, vha, 0x210d,
				    "%s %d %8phC login\n", __func__, __LINE__,
				    fcport->port_name);
				fcport->d_id = ea->id;
				qla24xx_fcport_handle_login(vha, fcport);
				break;
			case DSC_DELETE_PEND:
				fcport->d_id = ea->id;
				break;
			default:
				fcport->d_id = ea->id;
				break;
			}
		} else {
			list_for_each_entry_safe(conflict, t, &vha->vp_fcports,
			    list) {
				if (conflict->d_id.b24 == ea->id.b24) {
					/* 2 fcports with conflict Nport ID or
					 * an existing fcport is having nport ID
					 * conflict with new fcport.
					 */
					ql_dbg(ql_dbg_disc, vha, 0xffff,
					    "%s %d %8phC DS %d\n",
					    __func__, __LINE__,
					    conflict->port_name,
					    conflict->disc_state);

					conflict->scan_state = QLA_FCPORT_SCAN;
					switch (conflict->disc_state) {
					case DSC_DELETED:
					case DSC_DELETE_PEND:
						break;
					default:
						ql_dbg(ql_dbg_disc, vha, 0xffff,
						    "%s %d %8phC post del sess\n",
						    __func__, __LINE__,
						    conflict->port_name);
						qlt_schedule_sess_for_deletion_lock
							(conflict);
						break;
					}
				}
			}

=======
>>>>>>> 022a1d6c
			/* create new fcport */
			ql_dbg(ql_dbg_disc, vha, 0x2065,
			    "%s %d %8phC post new sess\n",
			    __func__, __LINE__, ea->port_name);
			qla24xx_post_newsess_work(vha, &ea->id,
<<<<<<< HEAD
			    ea->port_name, NULL);
=======
			    ea->port_name, NULL, NULL, FC4_TYPE_UNKNOWN);
>>>>>>> 022a1d6c
		}
	}
}

static void qla2x00_async_gpnid_sp_done(void *s, int res)
{
	struct srb *sp = s;
	struct scsi_qla_host *vha = sp->vha;
	struct ct_sns_req *ct_req =
	    (struct ct_sns_req *)sp->u.iocb_cmd.u.ctarg.req;
	struct ct_sns_rsp *ct_rsp =
	    (struct ct_sns_rsp *)sp->u.iocb_cmd.u.ctarg.rsp;
	struct event_arg ea;
	struct qla_work_evt *e;
	unsigned long flags;

	if (res)
		ql_dbg(ql_dbg_disc, vha, 0x2066,
		    "Async done-%s fail res %x rscn gen %d ID %3phC. %8phC\n",
		    sp->name, res, sp->gen1, ct_req->req.port_id.port_id,
		    ct_rsp->rsp.gpn_id.port_name);
	else
		ql_dbg(ql_dbg_disc, vha, 0x2066,
		    "Async done-%s good rscn gen %d ID %3phC. %8phC\n",
		    sp->name, sp->gen1, ct_req->req.port_id.port_id,
		    ct_rsp->rsp.gpn_id.port_name);

	memset(&ea, 0, sizeof(ea));
	memcpy(ea.port_name, ct_rsp->rsp.gpn_id.port_name, WWN_SIZE);
	ea.sp = sp;
	ea.id.b.domain = ct_req->req.port_id.port_id[0];
	ea.id.b.area = ct_req->req.port_id.port_id[1];
	ea.id.b.al_pa = ct_req->req.port_id.port_id[2];
	ea.rc = res;
	ea.event = FCME_GPNID_DONE;

	spin_lock_irqsave(&vha->hw->tgt.sess_lock, flags);
	list_del(&sp->elem);
	spin_unlock_irqrestore(&vha->hw->tgt.sess_lock, flags);

	if (res) {
		if (res == QLA_FUNCTION_TIMEOUT) {
			qla24xx_post_gpnid_work(sp->vha, &ea.id);
			sp->free(sp);
			return;
		}
	} else if (sp->gen1) {
		/* There was another RSCN for this Nport ID */
		qla24xx_post_gpnid_work(sp->vha, &ea.id);
		sp->free(sp);
		return;
	}

	qla2x00_fcport_event_handler(vha, &ea);

	e = qla2x00_alloc_work(vha, QLA_EVT_UNMAP);
	if (!e) {
		/* please ignore kernel warning. otherwise, we have mem leak. */
		if (sp->u.iocb_cmd.u.ctarg.req) {
			dma_free_coherent(&vha->hw->pdev->dev,
				sizeof(struct ct_sns_pkt),
				sp->u.iocb_cmd.u.ctarg.req,
				sp->u.iocb_cmd.u.ctarg.req_dma);
			sp->u.iocb_cmd.u.ctarg.req = NULL;
		}
		if (sp->u.iocb_cmd.u.ctarg.rsp) {
			dma_free_coherent(&vha->hw->pdev->dev,
				sizeof(struct ct_sns_pkt),
				sp->u.iocb_cmd.u.ctarg.rsp,
				sp->u.iocb_cmd.u.ctarg.rsp_dma);
			sp->u.iocb_cmd.u.ctarg.rsp = NULL;
		}

		sp->free(sp);
		return;
	}

	e->u.iosb.sp = sp;
	qla2x00_post_work(vha, e);
}

/* Get WWPN with Nport ID. */
int qla24xx_async_gpnid(scsi_qla_host_t *vha, port_id_t *id)
{
	int rval = QLA_FUNCTION_FAILED;
	struct ct_sns_req       *ct_req;
	srb_t *sp, *tsp;
	struct ct_sns_pkt *ct_sns;
	unsigned long flags;

	if (!vha->flags.online)
		goto done;

	sp = qla2x00_get_sp(vha, NULL, GFP_KERNEL);
	if (!sp)
		goto done;

	sp->type = SRB_CT_PTHRU_CMD;
	sp->name = "gpnid";
	sp->u.iocb_cmd.u.ctarg.id = *id;
	sp->gen1 = 0;
	qla2x00_init_timer(sp, qla2x00_get_async_timeout(vha) + 2);

	spin_lock_irqsave(&vha->hw->tgt.sess_lock, flags);
	list_for_each_entry(tsp, &vha->gpnid_list, elem) {
		if (tsp->u.iocb_cmd.u.ctarg.id.b24 == id->b24) {
			tsp->gen1++;
			spin_unlock_irqrestore(&vha->hw->tgt.sess_lock, flags);
			sp->free(sp);
			goto done;
		}
	}
	list_add_tail(&sp->elem, &vha->gpnid_list);
	spin_unlock_irqrestore(&vha->hw->tgt.sess_lock, flags);

	sp->u.iocb_cmd.u.ctarg.req = dma_alloc_coherent(&vha->hw->pdev->dev,
		sizeof(struct ct_sns_pkt), &sp->u.iocb_cmd.u.ctarg.req_dma,
		GFP_KERNEL);
	if (!sp->u.iocb_cmd.u.ctarg.req) {
		ql_log(ql_log_warn, vha, 0xd041,
		    "Failed to allocate ct_sns request.\n");
		goto done_free_sp;
	}

	sp->u.iocb_cmd.u.ctarg.rsp = dma_alloc_coherent(&vha->hw->pdev->dev,
		sizeof(struct ct_sns_pkt), &sp->u.iocb_cmd.u.ctarg.rsp_dma,
		GFP_KERNEL);
	if (!sp->u.iocb_cmd.u.ctarg.rsp) {
		ql_log(ql_log_warn, vha, 0xd042,
		    "Failed to allocate ct_sns request.\n");
		goto done_free_sp;
	}

	ct_sns = (struct ct_sns_pkt *)sp->u.iocb_cmd.u.ctarg.rsp;
	memset(ct_sns, 0, sizeof(*ct_sns));

	ct_sns = (struct ct_sns_pkt *)sp->u.iocb_cmd.u.ctarg.req;
	/* CT_IU preamble  */
	ct_req = qla2x00_prep_ct_req(ct_sns, GPN_ID_CMD, GPN_ID_RSP_SIZE);

	/* GPN_ID req */
	ct_req->req.port_id.port_id[0] = id->b.domain;
	ct_req->req.port_id.port_id[1] = id->b.area;
	ct_req->req.port_id.port_id[2] = id->b.al_pa;

	sp->u.iocb_cmd.u.ctarg.req_size = GPN_ID_REQ_SIZE;
	sp->u.iocb_cmd.u.ctarg.rsp_size = GPN_ID_RSP_SIZE;
	sp->u.iocb_cmd.u.ctarg.nport_handle = NPH_SNS;

	sp->u.iocb_cmd.timeout = qla2x00_async_iocb_timeout;
	sp->done = qla2x00_async_gpnid_sp_done;

	rval = qla2x00_start_sp(sp);
	if (rval != QLA_SUCCESS)
		goto done_free_sp;

	ql_dbg(ql_dbg_disc, vha, 0x2067,
	    "Async-%s hdl=%x ID %3phC.\n", sp->name,
	    sp->handle, ct_req->req.port_id.port_id);
	return rval;

done_free_sp:
	if (sp->u.iocb_cmd.u.ctarg.req) {
		dma_free_coherent(&vha->hw->pdev->dev,
			sizeof(struct ct_sns_pkt),
			sp->u.iocb_cmd.u.ctarg.req,
			sp->u.iocb_cmd.u.ctarg.req_dma);
		sp->u.iocb_cmd.u.ctarg.req = NULL;
	}
	if (sp->u.iocb_cmd.u.ctarg.rsp) {
		dma_free_coherent(&vha->hw->pdev->dev,
			sizeof(struct ct_sns_pkt),
			sp->u.iocb_cmd.u.ctarg.rsp,
			sp->u.iocb_cmd.u.ctarg.rsp_dma);
		sp->u.iocb_cmd.u.ctarg.rsp = NULL;
	}

	sp->free(sp);
done:
	return rval;
}

void qla24xx_handle_gffid_event(scsi_qla_host_t *vha, struct event_arg *ea)
{
       fc_port_t *fcport = ea->fcport;

       qla24xx_post_gnl_work(vha, fcport);
}

void qla24xx_async_gffid_sp_done(void *s, int res)
{
       struct srb *sp = s;
       struct scsi_qla_host *vha = sp->vha;
       fc_port_t *fcport = sp->fcport;
       struct ct_sns_rsp *ct_rsp;
       struct event_arg ea;

       ql_dbg(ql_dbg_disc, vha, 0x2133,
	   "Async done-%s res %x ID %x. %8phC\n",
	   sp->name, res, fcport->d_id.b24, fcport->port_name);

       fcport->flags &= ~FCF_ASYNC_SENT;
       ct_rsp = &fcport->ct_desc.ct_sns->p.rsp;
       /*
	* FC-GS-7, 5.2.3.12 FC-4 Features - format
	* The format of the FC-4 Features object, as defined by the FC-4,
	* Shall be an array of 4-bit values, one for each type code value
	*/
       if (!res) {
	       if (ct_rsp->rsp.gff_id.fc4_features[GFF_FCP_SCSI_OFFSET] & 0xf) {
		       /* w1 b00:03 */
		       fcport->fc4_type =
			   ct_rsp->rsp.gff_id.fc4_features[GFF_FCP_SCSI_OFFSET];
		       fcport->fc4_type &= 0xf;
	       }

	       if (ct_rsp->rsp.gff_id.fc4_features[GFF_NVME_OFFSET] & 0xf) {
		       /* w5 [00:03]/28h */
		       fcport->fc4f_nvme =
			   ct_rsp->rsp.gff_id.fc4_features[GFF_NVME_OFFSET];
		       fcport->fc4f_nvme &= 0xf;
	       }
       }

       memset(&ea, 0, sizeof(ea));
       ea.sp = sp;
       ea.fcport = sp->fcport;
       ea.rc = res;
       ea.event = FCME_GFFID_DONE;

       qla2x00_fcport_event_handler(vha, &ea);
       sp->free(sp);
}

/* Get FC4 Feature with Nport ID. */
int qla24xx_async_gffid(scsi_qla_host_t *vha, fc_port_t *fcport)
{
	int rval = QLA_FUNCTION_FAILED;
	struct ct_sns_req       *ct_req;
	srb_t *sp;

	if (!vha->flags.online || (fcport->flags & FCF_ASYNC_SENT))
		return rval;

	sp = qla2x00_get_sp(vha, fcport, GFP_KERNEL);
	if (!sp)
		return rval;

	fcport->flags |= FCF_ASYNC_SENT;
	sp->type = SRB_CT_PTHRU_CMD;
	sp->name = "gffid";
	sp->gen1 = fcport->rscn_gen;
	sp->gen2 = fcport->login_gen;

	qla2x00_init_timer(sp, qla2x00_get_async_timeout(vha) + 2);

	/* CT_IU preamble  */
	ct_req = qla2x00_prep_ct_req(fcport->ct_desc.ct_sns, GFF_ID_CMD,
	    GFF_ID_RSP_SIZE);

	ct_req->req.gff_id.port_id[0] = fcport->d_id.b.domain;
	ct_req->req.gff_id.port_id[1] = fcport->d_id.b.area;
	ct_req->req.gff_id.port_id[2] = fcport->d_id.b.al_pa;

	sp->u.iocb_cmd.u.ctarg.req = fcport->ct_desc.ct_sns;
	sp->u.iocb_cmd.u.ctarg.req_dma = fcport->ct_desc.ct_sns_dma;
	sp->u.iocb_cmd.u.ctarg.rsp = fcport->ct_desc.ct_sns;
	sp->u.iocb_cmd.u.ctarg.rsp_dma = fcport->ct_desc.ct_sns_dma;
	sp->u.iocb_cmd.u.ctarg.req_size = GFF_ID_REQ_SIZE;
	sp->u.iocb_cmd.u.ctarg.rsp_size = GFF_ID_RSP_SIZE;
	sp->u.iocb_cmd.u.ctarg.nport_handle = NPH_SNS;

	sp->u.iocb_cmd.timeout = qla2x00_async_iocb_timeout;
	sp->done = qla24xx_async_gffid_sp_done;

	rval = qla2x00_start_sp(sp);
	if (rval != QLA_SUCCESS)
		goto done_free_sp;

	ql_dbg(ql_dbg_disc, vha, 0x2132,
	    "Async-%s hdl=%x  %8phC.\n", sp->name,
	    sp->handle, fcport->port_name);

	return rval;
done_free_sp:
	sp->free(sp);
	fcport->flags &= ~FCF_ASYNC_SENT;
	return rval;
}

/* GPN_FT + GNN_FT*/
static int qla2x00_is_a_vp(scsi_qla_host_t *vha, u64 wwn)
{
	struct qla_hw_data *ha = vha->hw;
	scsi_qla_host_t *vp;
	unsigned long flags;
	u64 twwn;
	int rc = 0;

	if (!ha->num_vhosts)
		return 0;

	spin_lock_irqsave(&ha->vport_slock, flags);
	list_for_each_entry(vp, &ha->vp_list, list) {
		twwn = wwn_to_u64(vp->port_name);
		if (wwn == twwn) {
			rc = 1;
			break;
		}
	}
	spin_unlock_irqrestore(&ha->vport_slock, flags);

	return rc;
}

void qla24xx_async_gnnft_done(scsi_qla_host_t *vha, srb_t *sp)
{
	fc_port_t *fcport;
	u32 i, rc;
	bool found;
	u8 fc4type = sp->gen2;
	struct fab_scan_rp *rp;
	unsigned long flags;

	ql_dbg(ql_dbg_disc, vha, 0xffff,
	    "%s enter\n", __func__);

	if (sp->gen1 != vha->hw->base_qpair->chip_reset) {
		ql_dbg(ql_dbg_disc, vha, 0xffff,
		    "%s scan stop due to chip reset %x/%x\n",
		    sp->name, sp->gen1, vha->hw->base_qpair->chip_reset);
		goto out;
	}

	rc = sp->rc;
	if (rc) {
		vha->scan.scan_retry++;
		if (vha->scan.scan_retry < MAX_SCAN_RETRIES) {
			set_bit(LOCAL_LOOP_UPDATE, &vha->dpc_flags);
			set_bit(LOOP_RESYNC_NEEDED, &vha->dpc_flags);
		} else {
			ql_dbg(ql_dbg_disc, vha, 0xffff,
			    "Fabric scan failed on all retries.\n");
		}
		goto out;
	}
	vha->scan.scan_retry = 0;

	list_for_each_entry(fcport, &vha->vp_fcports, list)
		fcport->scan_state = QLA_FCPORT_SCAN;

	for (i = 0; i < vha->hw->max_fibre_devices; i++) {
		u64 wwn;

		rp = &vha->scan.l[i];
		found = false;

		wwn = wwn_to_u64(rp->port_name);
		if (wwn == 0)
			continue;

		if (!memcmp(rp->port_name, vha->port_name, WWN_SIZE))
			continue;

		/* Bypass reserved domain fields. */
		if ((rp->id.b.domain & 0xf0) == 0xf0)
			continue;

		/* Bypass virtual ports of the same host. */
		if (qla2x00_is_a_vp(vha, wwn))
			continue;

		list_for_each_entry(fcport, &vha->vp_fcports, list) {
			if (memcmp(rp->port_name, fcport->port_name, WWN_SIZE))
				continue;
			fcport->scan_state = QLA_FCPORT_FOUND;
			fcport->d_id.b24 = rp->id.b24;
			found = true;
			/*
			 * If device was not a fabric device before.
			 */
			if ((fcport->flags & FCF_FABRIC_DEVICE) == 0) {
				qla2x00_clear_loop_id(fcport);
				fcport->flags |= FCF_FABRIC_DEVICE;
			}
			break;
		}

		if (!found) {
			ql_dbg(ql_dbg_disc, vha, 0xffff,
			    "%s %d %8phC post new sess\n",
			    __func__, __LINE__, rp->port_name);
			qla24xx_post_newsess_work(vha, &rp->id, rp->port_name,
			    rp->node_name, NULL, fc4type);
		}
	}

	/*
	 * Logout all previous fabric dev marked lost, except FCP2 devices.
	 */
	list_for_each_entry(fcport, &vha->vp_fcports, list) {
		if ((fcport->flags & FCF_FABRIC_DEVICE) == 0)
			continue;

		if (fcport->scan_state != QLA_FCPORT_FOUND) {
			if ((qla_dual_mode_enabled(vha) ||
				qla_ini_mode_enabled(vha)) &&
			    atomic_read(&fcport->state) == FCS_ONLINE) {
				qla2x00_mark_device_lost(vha, fcport,
				    ql2xplogiabsentdevice, 0);

				if (fcport->loop_id != FC_NO_LOOP_ID &&
				    (fcport->flags & FCF_FCP2_DEVICE) == 0) {
					ql_dbg(ql_dbg_disc, vha, 0x20f0,
					    "%s %d %8phC post del sess\n",
					    __func__, __LINE__,
					    fcport->port_name);

					qlt_schedule_sess_for_deletion(fcport);
					continue;
				}
			}
		} else
			qla24xx_fcport_handle_login(vha, fcport);
	}

out:
	qla24xx_sp_unmap(vha, sp);
	spin_lock_irqsave(&vha->work_lock, flags);
	vha->scan.scan_flags &= ~SF_SCANNING;
	spin_unlock_irqrestore(&vha->work_lock, flags);

	if ((fc4type == FC4_TYPE_FCP_SCSI) && vha->flags.nvme_enabled)
		qla24xx_async_gpnft(vha, FC4_TYPE_NVME);
}

static void qla2x00_async_gpnft_gnnft_sp_done(void *s, int res)
{
	struct srb *sp = s;
	struct scsi_qla_host *vha = sp->vha;
	struct qla_work_evt *e;
	struct ct_sns_req *ct_req =
		(struct ct_sns_req *)sp->u.iocb_cmd.u.ctarg.req;
	struct ct_sns_gpnft_rsp *ct_rsp =
		(struct ct_sns_gpnft_rsp *)sp->u.iocb_cmd.u.ctarg.rsp;
	struct ct_sns_gpn_ft_data *d;
	struct fab_scan_rp *rp;
	int i, j, k;
	u16 cmd = be16_to_cpu(ct_req->command);

	/* gen2 field is holding the fc4type */
	ql_dbg(ql_dbg_disc, vha, 0xffff,
	    "Async done-%s res %x FC4Type %x\n",
	    sp->name, res, sp->gen2);

	if (res) {
		unsigned long flags;

		sp->free(sp);
		spin_lock_irqsave(&vha->work_lock, flags);
		vha->scan.scan_flags &= ~SF_SCANNING;
		vha->scan.scan_retry++;
		spin_unlock_irqrestore(&vha->work_lock, flags);

		if (vha->scan.scan_retry < MAX_SCAN_RETRIES) {
			set_bit(LOCAL_LOOP_UPDATE, &vha->dpc_flags);
			set_bit(LOOP_RESYNC_NEEDED, &vha->dpc_flags);
			qla2xxx_wake_dpc(vha);
		} else {
			ql_dbg(ql_dbg_disc, sp->vha, 0xffff,
			    "Async done-%s rescan failed on all retries\n",
			    sp->name);
		}
		return;
	}

	if (!res) {
		port_id_t id;
		u64 wwn;

		j = 0;
		for (i = 0; i < vha->hw->max_fibre_devices; i++) {
			d  = &ct_rsp->entries[i];

			id.b.rsvd_1 = 0;
			id.b.domain = d->port_id[0];
			id.b.area   = d->port_id[1];
			id.b.al_pa  = d->port_id[2];
			wwn = wwn_to_u64(d->port_name);

			if (id.b24 == 0 || wwn == 0)
				continue;

			if (cmd == GPN_FT_CMD) {
				rp = &vha->scan.l[j];
				rp->id = id;
				memcpy(rp->port_name, d->port_name, 8);
				j++;
			} else {/* GNN_FT_CMD */
				for (k = 0; k < vha->hw->max_fibre_devices;
				    k++) {
					rp = &vha->scan.l[k];
					if (id.b24 == rp->id.b24) {
						memcpy(rp->node_name,
						    d->port_name, 8);
						break;
					}
				}
			}
		}
	}

	if (cmd == GPN_FT_CMD)
		e = qla2x00_alloc_work(vha, QLA_EVT_GPNFT_DONE);
	else
		e = qla2x00_alloc_work(vha, QLA_EVT_GNNFT_DONE);
	if (!e) {
		/* please ignore kernel warning. Otherwise, we have mem leak. */
		if (sp->u.iocb_cmd.u.ctarg.req) {
			dma_free_coherent(&vha->hw->pdev->dev,
			    sizeof(struct ct_sns_pkt),
			    sp->u.iocb_cmd.u.ctarg.req,
			    sp->u.iocb_cmd.u.ctarg.req_dma);
			sp->u.iocb_cmd.u.ctarg.req = NULL;
		}
		if (sp->u.iocb_cmd.u.ctarg.rsp) {
			dma_free_coherent(&vha->hw->pdev->dev,
			    sizeof(struct ct_sns_pkt),
			    sp->u.iocb_cmd.u.ctarg.rsp,
			    sp->u.iocb_cmd.u.ctarg.rsp_dma);
			sp->u.iocb_cmd.u.ctarg.rsp = NULL;
		}

		ql_dbg(ql_dbg_disc, vha, 0xffff,
		    "Async done-%s unable to alloc work element\n",
		    sp->name);
		sp->free(sp);
		set_bit(LOCAL_LOOP_UPDATE, &vha->dpc_flags);
		set_bit(LOOP_RESYNC_NEEDED, &vha->dpc_flags);
		return;
	}

	sp->rc = res;
	e->u.iosb.sp = sp;

	qla2x00_post_work(vha, e);
}

/*
 * Get WWNN list for fc4_type
 *
 * It is assumed the same SRB is re-used from GPNFT to avoid
 * mem free & re-alloc
 */
static int qla24xx_async_gnnft(scsi_qla_host_t *vha, struct srb *sp,
    u8 fc4_type)
{
	int rval = QLA_FUNCTION_FAILED;
	struct ct_sns_req *ct_req;
	struct ct_sns_pkt *ct_sns;

	if (!vha->flags.online) {
		vha->scan.scan_flags &= ~SF_SCANNING;
		goto done_free_sp;
	}

	if (!sp->u.iocb_cmd.u.ctarg.req || !sp->u.iocb_cmd.u.ctarg.rsp) {
		ql_log(ql_log_warn, vha, 0xffff,
		    "%s: req %p rsp %p are not setup\n",
		    __func__, sp->u.iocb_cmd.u.ctarg.req,
		    sp->u.iocb_cmd.u.ctarg.rsp);
		vha->scan.scan_flags &= ~SF_SCANNING;
		WARN_ON(1);
		goto done_free_sp;
	}
	sp->type = SRB_CT_PTHRU_CMD;
	sp->name = "gnnft";
	sp->gen1 = vha->hw->base_qpair->chip_reset;
	sp->gen2 = fc4_type;
	qla2x00_init_timer(sp, qla2x00_get_async_timeout(vha) + 2);

	memset(sp->u.iocb_cmd.u.ctarg.rsp, 0, sp->u.iocb_cmd.u.ctarg.rsp_size);
	memset(sp->u.iocb_cmd.u.ctarg.req, 0, sp->u.iocb_cmd.u.ctarg.req_size);

	ct_sns = (struct ct_sns_pkt *)sp->u.iocb_cmd.u.ctarg.req;
	/* CT_IU preamble  */
	ct_req = qla2x00_prep_ct_req(ct_sns, GNN_FT_CMD,
	    sp->u.iocb_cmd.u.ctarg.rsp_size);

	/* GPN_FT req */
	ct_req->req.gpn_ft.port_type = fc4_type;

	sp->u.iocb_cmd.u.ctarg.req_size = GNN_FT_REQ_SIZE;
	sp->u.iocb_cmd.u.ctarg.nport_handle = NPH_SNS;

	sp->u.iocb_cmd.timeout = qla2x00_async_iocb_timeout;
	sp->done = qla2x00_async_gpnft_gnnft_sp_done;

	rval = qla2x00_start_sp(sp);
	if (rval != QLA_SUCCESS)
		goto done_free_sp;

	ql_dbg(ql_dbg_disc, vha, 0xffff,
	    "Async-%s hdl=%x FC4Type %x.\n", sp->name,
	    sp->handle, ct_req->req.gpn_ft.port_type);
	return rval;

done_free_sp:
	if (sp->u.iocb_cmd.u.ctarg.req) {
		dma_free_coherent(&vha->hw->pdev->dev,
		    sizeof(struct ct_sns_pkt),
		    sp->u.iocb_cmd.u.ctarg.req,
		    sp->u.iocb_cmd.u.ctarg.req_dma);
		sp->u.iocb_cmd.u.ctarg.req = NULL;
	}
	if (sp->u.iocb_cmd.u.ctarg.rsp) {
		dma_free_coherent(&vha->hw->pdev->dev,
		    sizeof(struct ct_sns_pkt),
		    sp->u.iocb_cmd.u.ctarg.rsp,
		    sp->u.iocb_cmd.u.ctarg.rsp_dma);
		sp->u.iocb_cmd.u.ctarg.rsp = NULL;
	}

	sp->free(sp);

	return rval;
} /* GNNFT */

void qla24xx_async_gpnft_done(scsi_qla_host_t *vha, srb_t *sp)
{
	ql_dbg(ql_dbg_disc, vha, 0xffff,
	    "%s enter\n", __func__);
	del_timer(&sp->u.iocb_cmd.timer);
	qla24xx_async_gnnft(vha, sp, sp->gen2);
}

/* Get WWPN list for certain fc4_type */
int qla24xx_async_gpnft(scsi_qla_host_t *vha, u8 fc4_type)
{
	int rval = QLA_FUNCTION_FAILED;
	struct ct_sns_req       *ct_req;
	srb_t *sp;
	struct ct_sns_pkt *ct_sns;
	u32 rspsz;
	unsigned long flags;

	if (!vha->flags.online)
		return rval;

	spin_lock_irqsave(&vha->work_lock, flags);
	if (vha->scan.scan_flags & SF_SCANNING) {
		spin_unlock_irqrestore(&vha->work_lock, flags);
		ql_dbg(ql_dbg_disc, vha, 0xffff, "scan active\n");
		return rval;
	}
	vha->scan.scan_flags |= SF_SCANNING;
	spin_unlock_irqrestore(&vha->work_lock, flags);

	sp = qla2x00_get_sp(vha, NULL, GFP_KERNEL);
	if (!sp) {
		vha->scan.scan_flags &= ~SF_SCANNING;
		return rval;
	}

	sp->type = SRB_CT_PTHRU_CMD;
	sp->name = "gpnft";
	sp->gen1 = vha->hw->base_qpair->chip_reset;
	sp->gen2 = fc4_type;
	qla2x00_init_timer(sp, qla2x00_get_async_timeout(vha) + 2);

	sp->u.iocb_cmd.u.ctarg.req = dma_zalloc_coherent(&vha->hw->pdev->dev,
	    sizeof(struct ct_sns_pkt), &sp->u.iocb_cmd.u.ctarg.req_dma,
	    GFP_KERNEL);
	if (!sp->u.iocb_cmd.u.ctarg.req) {
		ql_log(ql_log_warn, vha, 0xffff,
		    "Failed to allocate ct_sns request.\n");
		vha->scan.scan_flags &= ~SF_SCANNING;
		goto done_free_sp;
	}

	rspsz = sizeof(struct ct_sns_gpnft_rsp) +
		((vha->hw->max_fibre_devices - 1) *
		    sizeof(struct ct_sns_gpn_ft_data));

	sp->u.iocb_cmd.u.ctarg.rsp = dma_zalloc_coherent(&vha->hw->pdev->dev,
	    rspsz, &sp->u.iocb_cmd.u.ctarg.rsp_dma, GFP_KERNEL);
	if (!sp->u.iocb_cmd.u.ctarg.rsp) {
		ql_log(ql_log_warn, vha, 0xffff,
		    "Failed to allocate ct_sns request.\n");
		vha->scan.scan_flags &= ~SF_SCANNING;
		goto done_free_sp;
	}

	memset(vha->scan.l, 0, vha->scan.size);

	ct_sns = (struct ct_sns_pkt *)sp->u.iocb_cmd.u.ctarg.req;
	/* CT_IU preamble  */
	ct_req = qla2x00_prep_ct_req(ct_sns, GPN_FT_CMD, rspsz);

	/* GPN_FT req */
	ct_req->req.gpn_ft.port_type = fc4_type;

	sp->u.iocb_cmd.u.ctarg.req_size = GPN_FT_REQ_SIZE;
	sp->u.iocb_cmd.u.ctarg.rsp_size = rspsz;
	sp->u.iocb_cmd.u.ctarg.nport_handle = NPH_SNS;

	sp->u.iocb_cmd.timeout = qla2x00_async_iocb_timeout;
	sp->done = qla2x00_async_gpnft_gnnft_sp_done;

	rval = qla2x00_start_sp(sp);
	if (rval != QLA_SUCCESS) {
		vha->scan.scan_flags &= ~SF_SCANNING;
		goto done_free_sp;
	}

	ql_dbg(ql_dbg_disc, vha, 0xffff,
	    "Async-%s hdl=%x FC4Type %x.\n", sp->name,
	    sp->handle, ct_req->req.gpn_ft.port_type);
	return rval;

done_free_sp:
	if (sp->u.iocb_cmd.u.ctarg.req) {
		dma_free_coherent(&vha->hw->pdev->dev,
		    sizeof(struct ct_sns_pkt),
		    sp->u.iocb_cmd.u.ctarg.req,
		    sp->u.iocb_cmd.u.ctarg.req_dma);
		sp->u.iocb_cmd.u.ctarg.req = NULL;
	}
	if (sp->u.iocb_cmd.u.ctarg.rsp) {
		dma_free_coherent(&vha->hw->pdev->dev,
		    sizeof(struct ct_sns_pkt),
		    sp->u.iocb_cmd.u.ctarg.rsp,
		    sp->u.iocb_cmd.u.ctarg.rsp_dma);
		sp->u.iocb_cmd.u.ctarg.rsp = NULL;
	}

	sp->free(sp);

	return rval;
}

void qla_scan_work_fn(struct work_struct *work)
{
	struct fab_scan *s = container_of(to_delayed_work(work),
	    struct fab_scan, scan_work);
	struct scsi_qla_host *vha = container_of(s, struct scsi_qla_host,
	    scan);
	unsigned long flags;

	ql_dbg(ql_dbg_disc, vha, 0xffff,
	    "%s: schedule loop resync\n", __func__);
	set_bit(LOCAL_LOOP_UPDATE, &vha->dpc_flags);
	set_bit(LOOP_RESYNC_NEEDED, &vha->dpc_flags);
	qla2xxx_wake_dpc(vha);
	spin_lock_irqsave(&vha->work_lock, flags);
	vha->scan.scan_flags &= ~SF_QUEUED;
	spin_unlock_irqrestore(&vha->work_lock, flags);
}

/* GNN_ID */
void qla24xx_handle_gnnid_event(scsi_qla_host_t *vha, struct event_arg *ea)
{
	qla24xx_post_gnl_work(vha, ea->fcport);
}

static void qla2x00_async_gnnid_sp_done(void *s, int res)
{
	struct srb *sp = s;
	struct scsi_qla_host *vha = sp->vha;
	fc_port_t *fcport = sp->fcport;
	u8 *node_name = fcport->ct_desc.ct_sns->p.rsp.rsp.gnn_id.node_name;
	struct event_arg ea;
	u64 wwnn;

	fcport->flags &= ~FCF_ASYNC_SENT;
	wwnn = wwn_to_u64(node_name);
	if (wwnn)
		memcpy(fcport->node_name, node_name, WWN_SIZE);

	memset(&ea, 0, sizeof(ea));
	ea.fcport = fcport;
	ea.sp = sp;
	ea.rc = res;
	ea.event = FCME_GNNID_DONE;

	ql_dbg(ql_dbg_disc, vha, 0x204f,
	    "Async done-%s res %x, WWPN %8phC %8phC\n",
	    sp->name, res, fcport->port_name, fcport->node_name);

	qla2x00_fcport_event_handler(vha, &ea);

	sp->free(sp);
}

int qla24xx_async_gnnid(scsi_qla_host_t *vha, fc_port_t *fcport)
{
	int rval = QLA_FUNCTION_FAILED;
	struct ct_sns_req       *ct_req;
	srb_t *sp;

	if (!vha->flags.online || (fcport->flags & FCF_ASYNC_SENT))
		return rval;

	fcport->disc_state = DSC_GNN_ID;
	sp = qla2x00_get_sp(vha, fcport, GFP_ATOMIC);
	if (!sp)
		goto done;

	fcport->flags |= FCF_ASYNC_SENT;
	sp->type = SRB_CT_PTHRU_CMD;
	sp->name = "gnnid";
	sp->gen1 = fcport->rscn_gen;
	sp->gen2 = fcport->login_gen;

	qla2x00_init_timer(sp, qla2x00_get_async_timeout(vha) + 2);

	/* CT_IU preamble  */
	ct_req = qla2x00_prep_ct_req(fcport->ct_desc.ct_sns, GNN_ID_CMD,
	    GNN_ID_RSP_SIZE);

	/* GNN_ID req */
	ct_req->req.port_id.port_id[0] = fcport->d_id.b.domain;
	ct_req->req.port_id.port_id[1] = fcport->d_id.b.area;
	ct_req->req.port_id.port_id[2] = fcport->d_id.b.al_pa;


	/* req & rsp use the same buffer */
	sp->u.iocb_cmd.u.ctarg.req = fcport->ct_desc.ct_sns;
	sp->u.iocb_cmd.u.ctarg.req_dma = fcport->ct_desc.ct_sns_dma;
	sp->u.iocb_cmd.u.ctarg.rsp = fcport->ct_desc.ct_sns;
	sp->u.iocb_cmd.u.ctarg.rsp_dma = fcport->ct_desc.ct_sns_dma;
	sp->u.iocb_cmd.u.ctarg.req_size = GNN_ID_REQ_SIZE;
	sp->u.iocb_cmd.u.ctarg.rsp_size = GNN_ID_RSP_SIZE;
	sp->u.iocb_cmd.u.ctarg.nport_handle = NPH_SNS;

	sp->u.iocb_cmd.timeout = qla2x00_async_iocb_timeout;
	sp->done = qla2x00_async_gnnid_sp_done;

	rval = qla2x00_start_sp(sp);
	if (rval != QLA_SUCCESS)
		goto done_free_sp;
	ql_dbg(ql_dbg_disc, vha, 0xffff,
	    "Async-%s - %8phC hdl=%x loopid=%x portid %06x.\n",
	    sp->name, fcport->port_name,
	    sp->handle, fcport->loop_id, fcport->d_id.b24);
	return rval;

done_free_sp:
	sp->free(sp);
	fcport->flags &= ~FCF_ASYNC_SENT;
done:
	return rval;
}

int qla24xx_post_gnnid_work(struct scsi_qla_host *vha, fc_port_t *fcport)
{
	struct qla_work_evt *e;
	int ls;

	ls = atomic_read(&vha->loop_state);
	if (((ls != LOOP_READY) && (ls != LOOP_UP)) ||
		test_bit(UNLOADING, &vha->dpc_flags))
		return 0;

	e = qla2x00_alloc_work(vha, QLA_EVT_GNNID);
	if (!e)
		return QLA_FUNCTION_FAILED;

	e->u.fcport.fcport = fcport;
	return qla2x00_post_work(vha, e);
}

/* GPFN_ID */
void qla24xx_handle_gfpnid_event(scsi_qla_host_t *vha, struct event_arg *ea)
{
	fc_port_t *fcport = ea->fcport;

	ql_dbg(ql_dbg_disc, vha, 0xffff,
	    "%s %8phC DS %d LS %d rc %d login %d|%d rscn %d|%d fcpcnt %d\n",
	    __func__, fcport->port_name, fcport->disc_state,
	    fcport->fw_login_state, ea->rc, fcport->login_gen, ea->sp->gen2,
	    fcport->rscn_gen, ea->sp->gen1, vha->fcport_count);

	if (fcport->disc_state == DSC_DELETE_PEND)
		return;

	if (ea->sp->gen2 != fcport->login_gen) {
		/* target side must have changed it. */
		ql_dbg(ql_dbg_disc, vha, 0x20d3,
		    "%s %8phC generation changed\n",
		    __func__, fcport->port_name);
		return;
	} else if (ea->sp->gen1 != fcport->rscn_gen) {
		ql_dbg(ql_dbg_disc, vha, 0x20d4, "%s %d %8phC post gidpn\n",
		    __func__, __LINE__, fcport->port_name);
		qla24xx_post_gidpn_work(vha, fcport);
		return;
	}

	qla24xx_post_gpsc_work(vha, fcport);
}

static void qla2x00_async_gfpnid_sp_done(void *s, int res)
{
	struct srb *sp = s;
	struct scsi_qla_host *vha = sp->vha;
	fc_port_t *fcport = sp->fcport;
	u8 *fpn = fcport->ct_desc.ct_sns->p.rsp.rsp.gfpn_id.port_name;
	struct event_arg ea;
	u64 wwn;

	fcport->flags &= ~FCF_ASYNC_SENT;
	wwn = wwn_to_u64(fpn);
	if (wwn)
		memcpy(fcport->fabric_port_name, fpn, WWN_SIZE);

	memset(&ea, 0, sizeof(ea));
	ea.fcport = fcport;
	ea.sp = sp;
	ea.rc = res;
	ea.event = FCME_GFPNID_DONE;

	ql_dbg(ql_dbg_disc, vha, 0x204f,
	    "Async done-%s res %x, WWPN %8phC %8phC\n",
	    sp->name, res, fcport->port_name, fcport->fabric_port_name);

	qla2x00_fcport_event_handler(vha, &ea);

	sp->free(sp);
}

int qla24xx_async_gfpnid(scsi_qla_host_t *vha, fc_port_t *fcport)
{
	int rval = QLA_FUNCTION_FAILED;
	struct ct_sns_req       *ct_req;
	srb_t *sp;

	if (!vha->flags.online || (fcport->flags & FCF_ASYNC_SENT))
		return rval;

	fcport->disc_state = DSC_GFPN_ID;
	sp = qla2x00_get_sp(vha, fcport, GFP_ATOMIC);
	if (!sp)
		goto done;

	fcport->flags |= FCF_ASYNC_SENT;
	sp->type = SRB_CT_PTHRU_CMD;
	sp->name = "gfpnid";
	sp->gen1 = fcport->rscn_gen;
	sp->gen2 = fcport->login_gen;

	qla2x00_init_timer(sp, qla2x00_get_async_timeout(vha) + 2);

	/* CT_IU preamble  */
	ct_req = qla2x00_prep_ct_req(fcport->ct_desc.ct_sns, GFPN_ID_CMD,
	    GFPN_ID_RSP_SIZE);

	/* GFPN_ID req */
	ct_req->req.port_id.port_id[0] = fcport->d_id.b.domain;
	ct_req->req.port_id.port_id[1] = fcport->d_id.b.area;
	ct_req->req.port_id.port_id[2] = fcport->d_id.b.al_pa;


	/* req & rsp use the same buffer */
	sp->u.iocb_cmd.u.ctarg.req = fcport->ct_desc.ct_sns;
	sp->u.iocb_cmd.u.ctarg.req_dma = fcport->ct_desc.ct_sns_dma;
	sp->u.iocb_cmd.u.ctarg.rsp = fcport->ct_desc.ct_sns;
	sp->u.iocb_cmd.u.ctarg.rsp_dma = fcport->ct_desc.ct_sns_dma;
	sp->u.iocb_cmd.u.ctarg.req_size = GFPN_ID_REQ_SIZE;
	sp->u.iocb_cmd.u.ctarg.rsp_size = GFPN_ID_RSP_SIZE;
	sp->u.iocb_cmd.u.ctarg.nport_handle = NPH_SNS;

	sp->u.iocb_cmd.timeout = qla2x00_async_iocb_timeout;
	sp->done = qla2x00_async_gfpnid_sp_done;

	rval = qla2x00_start_sp(sp);
	if (rval != QLA_SUCCESS)
		goto done_free_sp;

	ql_dbg(ql_dbg_disc, vha, 0xffff,
	    "Async-%s - %8phC hdl=%x loopid=%x portid %06x.\n",
	    sp->name, fcport->port_name,
	    sp->handle, fcport->loop_id, fcport->d_id.b24);
	return rval;

done_free_sp:
	sp->free(sp);
	fcport->flags &= ~FCF_ASYNC_SENT;
done:
	return rval;
}

int qla24xx_post_gfpnid_work(struct scsi_qla_host *vha, fc_port_t *fcport)
{
	struct qla_work_evt *e;
	int ls;

	ls = atomic_read(&vha->loop_state);
	if (((ls != LOOP_READY) && (ls != LOOP_UP)) ||
		test_bit(UNLOADING, &vha->dpc_flags))
		return 0;

	e = qla2x00_alloc_work(vha, QLA_EVT_GFPNID);
	if (!e)
		return QLA_FUNCTION_FAILED;

	e->u.fcport.fcport = fcport;
	return qla2x00_post_work(vha, e);
}<|MERGE_RESOLUTION|>--- conflicted
+++ resolved
@@ -181,11 +181,7 @@
 			break;
 		case CS_TIMEOUT:
 			rval = QLA_FUNCTION_TIMEOUT;
-<<<<<<< HEAD
-			/* drop through */
-=======
 			/* fall through */
->>>>>>> 022a1d6c
 		default:
 			ql_dbg(ql_dbg_disc, vha, 0x2033,
 			    "%s failed, completion status (%x) on port_id: "
@@ -3046,10 +3042,7 @@
 				}
 			} else { /* fcport->d_id.b24 != ea->id.b24 */
 				fcport->d_id.b24 = ea->id.b24;
-<<<<<<< HEAD
-=======
 				fcport->id_changed = 1;
->>>>>>> 022a1d6c
 				if (fcport->deleted != QLA_SESS_DELETED) {
 					ql_dbg(ql_dbg_disc, vha, 0x2021,
 					    "%s %d %8phC post del sess\n",
@@ -3420,10 +3413,7 @@
 void qla24xx_handle_gpnid_event(scsi_qla_host_t *vha, struct event_arg *ea)
 {
 	fc_port_t *fcport, *conflict, *t;
-<<<<<<< HEAD
-=======
 	u16 data[2];
->>>>>>> 022a1d6c
 
 	ql_dbg(ql_dbg_disc, vha, 0xffff,
 	    "%s %d port_id: %06x\n",
@@ -3448,12 +3438,7 @@
 					    "%s %d %8phC post del sess\n",
 					    __func__, __LINE__,
 					    fcport->port_name);
-<<<<<<< HEAD
-					qlt_schedule_sess_for_deletion_lock
-						(fcport);
-=======
 					qlt_schedule_sess_for_deletion(fcport);
->>>>>>> 022a1d6c
 					break;
 				}
 			}
@@ -3486,9 +3471,6 @@
 						    "%s %d %8phC post del sess\n",
 						    __func__, __LINE__,
 						    conflict->port_name);
-<<<<<<< HEAD
-						qlt_schedule_sess_for_deletion_lock
-=======
 						qlt_schedule_sess_for_deletion
 							(conflict);
 						break;
@@ -3548,83 +3530,18 @@
 						    __func__, __LINE__,
 						    conflict->port_name);
 						qlt_schedule_sess_for_deletion
->>>>>>> 022a1d6c
 							(conflict);
 						break;
 					}
 				}
 			}
 
-<<<<<<< HEAD
-			fcport->rscn_gen++;
-			fcport->scan_state = QLA_FCPORT_FOUND;
-			fcport->flags |= FCF_FABRIC_DEVICE;
-			switch (fcport->disc_state) {
-			case DSC_LOGIN_COMPLETE:
-				/* recheck session is still intact. */
-				ql_dbg(ql_dbg_disc, vha, 0x210d,
-				    "%s %d %8phC revalidate session with ADISC\n",
-				    __func__, __LINE__, fcport->port_name);
-				qla24xx_post_gpdb_work(vha, fcport,
-				    PDO_FORCE_ADISC);
-				break;
-			case DSC_DELETED:
-				ql_dbg(ql_dbg_disc, vha, 0x210d,
-				    "%s %d %8phC login\n", __func__, __LINE__,
-				    fcport->port_name);
-				fcport->d_id = ea->id;
-				qla24xx_fcport_handle_login(vha, fcport);
-				break;
-			case DSC_DELETE_PEND:
-				fcport->d_id = ea->id;
-				break;
-			default:
-				fcport->d_id = ea->id;
-				break;
-			}
-		} else {
-			list_for_each_entry_safe(conflict, t, &vha->vp_fcports,
-			    list) {
-				if (conflict->d_id.b24 == ea->id.b24) {
-					/* 2 fcports with conflict Nport ID or
-					 * an existing fcport is having nport ID
-					 * conflict with new fcport.
-					 */
-					ql_dbg(ql_dbg_disc, vha, 0xffff,
-					    "%s %d %8phC DS %d\n",
-					    __func__, __LINE__,
-					    conflict->port_name,
-					    conflict->disc_state);
-
-					conflict->scan_state = QLA_FCPORT_SCAN;
-					switch (conflict->disc_state) {
-					case DSC_DELETED:
-					case DSC_DELETE_PEND:
-						break;
-					default:
-						ql_dbg(ql_dbg_disc, vha, 0xffff,
-						    "%s %d %8phC post del sess\n",
-						    __func__, __LINE__,
-						    conflict->port_name);
-						qlt_schedule_sess_for_deletion_lock
-							(conflict);
-						break;
-					}
-				}
-			}
-
-=======
->>>>>>> 022a1d6c
 			/* create new fcport */
 			ql_dbg(ql_dbg_disc, vha, 0x2065,
 			    "%s %d %8phC post new sess\n",
 			    __func__, __LINE__, ea->port_name);
 			qla24xx_post_newsess_work(vha, &ea->id,
-<<<<<<< HEAD
-			    ea->port_name, NULL);
-=======
 			    ea->port_name, NULL, NULL, FC4_TYPE_UNKNOWN);
->>>>>>> 022a1d6c
 		}
 	}
 }
