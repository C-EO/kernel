/*
 * QLogic Fibre Channel HBA Driver
 * Copyright (c)  2003-2017 QLogic Corporation
 *
 * See LICENSE.qla2xxx for copyright and licensing details.
 */
#ifndef __QLA_NVME_H
#define __QLA_NVME_H

#include <uapi/scsi/fc/fc_fs.h>
#include <uapi/scsi/fc/fc_els.h>
#include <linux/nvme-fc-driver.h>

#include "qla_def.h"
#include "qla_dsd.h"

/* default dev loss time (seconds) before transport tears down ctrl */
#define NVME_FC_DEV_LOSS_TMO  30

#define NVME_ATIO_CMD_OFF 32
#define NVME_FIRST_PACKET_CMDLEN (64 - NVME_ATIO_CMD_OFF)
#define Q2T_NVME_NUM_TAGS 2048
#define QLA_MAX_FC_SEGMENTS 64

struct scsi_qla_host;
struct qla_hw_data;
struct req_que;
struct srb;

struct nvme_private {
	struct srb	*sp;
	struct nvmefc_ls_req *fd;
	struct work_struct ls_work;
	struct work_struct abort_work;
	int comp_status;
<<<<<<< HEAD
#ifndef __GENKSYMS__
	spinlock_t cmd_lock;
#endif
};

struct qla_nvme_rport {
#ifdef __GENKSYMS__
	struct list_head list;
#endif
=======
	spinlock_t cmd_lock;
};

struct qla_nvme_rport {
>>>>>>> ecd3ad1c
	struct fc_port *fcport;
};

#define COMMAND_NVME    0x88            /* Command Type FC-NVMe IOCB */
struct cmd_nvme {
	uint8_t entry_type;             /* Entry type. */
	uint8_t entry_count;            /* Entry count. */
	uint8_t sys_define;             /* System defined. */
	uint8_t entry_status;           /* Entry Status. */

	uint32_t handle;                /* System handle. */
	uint16_t nport_handle;          /* N_PORT handle. */
	uint16_t timeout;               /* Command timeout. */

	uint16_t dseg_count;            /* Data segment count. */
	uint16_t nvme_rsp_dsd_len;      /* NVMe RSP DSD length */

	uint64_t rsvd;

	uint16_t control_flags;         /* Control Flags */
#define CF_NVME_FIRST_BURST_ENABLE	BIT_11
#define CF_DIF_SEG_DESCR_ENABLE         BIT_3
#define CF_DATA_SEG_DESCR_ENABLE        BIT_2
#define CF_READ_DATA                    BIT_1
#define CF_WRITE_DATA                   BIT_0

	uint16_t nvme_cmnd_dseg_len;             /* Data segment length. */
	__le64	 nvme_cmnd_dseg_address __packed;/* Data segment address. */
	__le64	 nvme_rsp_dseg_address __packed; /* Data segment address. */

	uint32_t byte_count;            /* Total byte count. */

	uint8_t port_id[3];             /* PortID of destination port. */
	uint8_t vp_index;

	struct dsd64 nvme_dsd;
};

#define PT_LS4_REQUEST 0x89	/* Link Service pass-through IOCB (request) */
struct pt_ls4_request {
	uint8_t entry_type;
	uint8_t entry_count;
	uint8_t sys_define;
	uint8_t entry_status;
	uint32_t handle;
	uint16_t status;
	uint16_t nport_handle;
	uint16_t tx_dseg_count;
	uint8_t  vp_index;
	uint8_t  rsvd;
	uint16_t timeout;
	uint16_t control_flags;
#define CF_LS4_SHIFT		13
#define CF_LS4_ORIGINATOR	0
#define CF_LS4_RESPONDER	1
#define CF_LS4_RESPONDER_TERM	2

	uint16_t rx_dseg_count;
	uint16_t rsvd2;
	uint32_t exchange_address;
	uint32_t rsvd3;
	uint32_t rx_byte_count;
	uint32_t tx_byte_count;
	struct dsd64 dsd[2];
};

#define PT_LS4_UNSOL 0x56	/* pass-up unsolicited rec FC-NVMe request */
struct pt_ls4_rx_unsol {
	uint8_t entry_type;
	uint8_t entry_count;
	uint16_t rsvd0;
	uint16_t rsvd1;
	uint8_t vp_index;
	uint8_t rsvd2;
	uint16_t rsvd3;
	uint16_t nport_handle;
	uint16_t frame_size;
	uint16_t rsvd4;
	uint32_t exchange_address;
	uint8_t d_id[3];
	uint8_t r_ctl;
	be_id_t s_id;
	uint8_t cs_ctl;
	uint8_t f_ctl[3];
	uint8_t type;
	uint16_t seq_cnt;
	uint8_t df_ctl;
	uint8_t seq_id;
	uint16_t rx_id;
	uint16_t ox_id;
	uint32_t param;
	uint32_t desc0;
#define PT_LS4_PAYLOAD_OFFSET 0x2c
#define PT_LS4_FIRST_PACKET_LEN 20
	uint32_t desc_len;
	uint32_t payload[3];
};

/*
 * Global functions prototype in qla_nvme.c source file.
 */
int qla_nvme_register_hba(struct scsi_qla_host *);
int  qla_nvme_register_remote(struct scsi_qla_host *, struct fc_port *);
void qla_nvme_delete(struct scsi_qla_host *);
void qla24xx_nvme_ls4_iocb(struct scsi_qla_host *, struct pt_ls4_request *,
    struct req_que *);
void qla24xx_async_gffid_sp_done(struct srb *sp, int);
#endif<|MERGE_RESOLUTION|>--- conflicted
+++ resolved
@@ -33,7 +33,6 @@
 	struct work_struct ls_work;
 	struct work_struct abort_work;
 	int comp_status;
-<<<<<<< HEAD
 #ifndef __GENKSYMS__
 	spinlock_t cmd_lock;
 #endif
@@ -43,12 +42,6 @@
 #ifdef __GENKSYMS__
 	struct list_head list;
 #endif
-=======
-	spinlock_t cmd_lock;
-};
-
-struct qla_nvme_rport {
->>>>>>> ecd3ad1c
 	struct fc_port *fcport;
 };
 
