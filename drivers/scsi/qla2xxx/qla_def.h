--- conflicted
+++ resolved
@@ -3136,18 +3136,10 @@
 struct isp_operations {
 
 	int (*pci_config) (struct scsi_qla_host *);
-#ifdef __GENKSYMS__
-	void (*reset_chip) (struct scsi_qla_host *);
-#else
-	int (*reset_chip) (struct scsi_qla_host *);
-#endif
+	int (*reset_chip)(struct scsi_qla_host *);
 	int (*chip_diag) (struct scsi_qla_host *);
 	void (*config_rings) (struct scsi_qla_host *);
-#ifdef __GENKSYMS__
-	void (*reset_adapter) (struct scsi_qla_host *);
-#else
-	int (*reset_adapter) (struct scsi_qla_host *);
-#endif
+	int (*reset_adapter)(struct scsi_qla_host *);
 	int (*nvram_config) (struct scsi_qla_host *);
 	void (*update_fw_options) (struct scsi_qla_host *);
 	int (*load_risc) (struct scsi_qla_host *, uint32_t *);
@@ -3173,17 +3165,10 @@
 	void *(*prep_ms_fdmi_iocb) (struct scsi_qla_host *, uint32_t,
 	    uint32_t);
 
-#ifdef __GENKSYMS__
-	uint8_t *(*read_nvram) (struct scsi_qla_host *, uint8_t *,
+	uint8_t *(*read_nvram)(struct scsi_qla_host *, void *,
 		uint32_t, uint32_t);
-	int (*write_nvram) (struct scsi_qla_host *, uint8_t *, uint32_t,
+	int (*write_nvram)(struct scsi_qla_host *, void *, uint32_t,
 		uint32_t);
-#else
-	uint8_t *(*read_nvram) (struct scsi_qla_host *, void *,
-		uint32_t, uint32_t);
-	int (*write_nvram) (struct scsi_qla_host *, void *, uint32_t,
-		uint32_t);
-#endif
 
 	void (*fw_dump) (struct scsi_qla_host *, int);
 
@@ -3191,17 +3176,11 @@
 	int (*beacon_off) (struct scsi_qla_host *);
 	void (*beacon_blink) (struct scsi_qla_host *);
 
-#ifdef __GENKSYMS__
-	uint8_t * (*read_optrom) (struct scsi_qla_host *, uint8_t *,
+	void *(*read_optrom)(struct scsi_qla_host *, void *,
 		uint32_t, uint32_t);
-	int (*write_optrom) (struct scsi_qla_host *, uint8_t *, uint32_t,
+	int (*write_optrom)(struct scsi_qla_host *, void *, uint32_t,
 		uint32_t);
-#else
-	void *(*read_optrom) (struct scsi_qla_host *, void *,
-		uint32_t, uint32_t);
-	int (*write_optrom) (struct scsi_qla_host *, void *, uint32_t,
-		uint32_t);
-#endif
+
 	int (*get_flash_version) (struct scsi_qla_host *, void *);
 	int (*start_scsi) (srb_t *);
 	int (*start_scsi_mq) (srb_t *);
@@ -3649,10 +3628,8 @@
 		uint32_t	rida_fmt2:1;
 		uint32_t	purge_mbox:1;
 		uint32_t        n2n_bigger:1;
-#ifndef __GENKSYMS__
 		uint32_t	secure_adapter:1;
 		uint32_t	secure_fw:1;
-#endif
 	} flags;
 
 	uint16_t max_exchg;
@@ -3941,6 +3918,9 @@
 	void		*sfp_data;
 	dma_addr_t	sfp_data_dma;
 
+	void		*flt;
+	dma_addr_t	flt_dma;
+
 #define XGMAC_DATA_SIZE	4096
 	void		*xgmac_data;
 	dma_addr_t	xgmac_data_dma;
@@ -4052,18 +4032,22 @@
 	uint8_t		fw_seriallink_options[4];
 	uint16_t	fw_seriallink_options24[4];
 
+	uint8_t		serdes_version[3];
 	uint8_t		mpi_version[3];
 	uint32_t	mpi_capabilities;
 	uint8_t		phy_version[3];
 	uint8_t		pep_version[3];
 
-	/* Old Firmware dump template */
-	void		*fw_dump_template;
-	uint32_t	fw_dump_template_len;
-	/* Firmware dump information. */
+	/* Firmware dump template */
+	struct fwdt {
+		void *template;
+		ulong length;
+		ulong dump_size;
+	} fwdt[2];
 	struct qla2xxx_fw_dump *fw_dump;
 	uint32_t	fw_dump_len;
-	int		fw_dumped;
+	bool		fw_dumped;
+	bool		fw_dump_mpi;
 	unsigned long	fw_dump_cap_flags;
 #define RISC_PAUSE_CMPL		0
 #define DMA_SHUTDOWN_CMPL	1
@@ -4141,22 +4125,28 @@
 	uint32_t	fdt_protect_sec_cmd;
 	uint32_t	fdt_wrt_sts_reg_cmd;
 
-	uint32_t        flt_region_flt;
-	uint32_t        flt_region_fdt;
-	uint32_t        flt_region_boot;
-	uint32_t        flt_region_boot_sec;
-	uint32_t        flt_region_fw;
-	uint32_t        flt_region_fw_sec;
-	uint32_t        flt_region_vpd_nvram;
-	uint32_t        flt_region_vpd;
-	uint32_t        flt_region_vpd_sec;
-	uint32_t        flt_region_nvram;
-	uint32_t        flt_region_npiv_conf;
-	uint32_t	flt_region_gold_fw;
-	uint32_t	flt_region_fcp_prio;
-	uint32_t	flt_region_bootload;
-	uint32_t	flt_region_img_status_pri;
-	uint32_t	flt_region_img_status_sec;
+	struct {
+		uint32_t	flt_region_flt;
+		uint32_t	flt_region_fdt;
+		uint32_t	flt_region_boot;
+		uint32_t	flt_region_boot_sec;
+		uint32_t	flt_region_fw;
+		uint32_t	flt_region_fw_sec;
+		uint32_t	flt_region_vpd_nvram;
+		uint32_t	flt_region_vpd_nvram_sec;
+		uint32_t	flt_region_vpd;
+		uint32_t	flt_region_vpd_sec;
+		uint32_t	flt_region_nvram;
+		uint32_t	flt_region_nvram_sec;
+		uint32_t	flt_region_npiv_conf;
+		uint32_t	flt_region_gold_fw;
+		uint32_t	flt_region_fcp_prio;
+		uint32_t	flt_region_bootload;
+		uint32_t	flt_region_img_status_pri;
+		uint32_t	flt_region_img_status_sec;
+		uint32_t	flt_region_aux_img_status_pri;
+		uint32_t	flt_region_aux_img_status_sec;
+	};
 	uint8_t         active_image;
 
 	/* Needed for BEACON */
@@ -4249,25 +4239,9 @@
 	struct qlt_hw_data tgt;
 	int	allow_cna_fw_dump;
 	uint32_t fw_ability_mask;
-#ifdef __GENKSYMS__
-	uint16_t min_link_speed;
-	uint16_t max_speed_sup;
-<<<<<<< HEAD
-
-=======
-#else
 	uint16_t min_supported_speed;
 	uint16_t max_supported_speed;
-#endif
-	atomic_t        nvme_active_aen_cnt;
-	uint16_t        nvme_last_rptd_aen;             /* Last recorded aen count */
-
-	atomic_t zio_threshold;
-	uint16_t last_zio_threshold;
-#define DEFAULT_ZIO_THRESHOLD 5
-#ifndef __GENKSYMS__
-	uint16_t	set_data_rate;		/* Set by user */
->>>>>>> 80170683
+
 	/* DMA pool for the DIF bundling buffers */
 	struct dma_pool *dif_bundl_pool;
 	#define DIF_BUNDLING_DMA_POOL_SIZE  1024
@@ -4287,30 +4261,14 @@
 	unsigned long long dif_bundle_writes;
 	unsigned long long dif_bundle_kallocs;
 	unsigned long long dif_bundle_dma_allocs;
-<<<<<<< HEAD
 
 	atomic_t        nvme_active_aen_cnt;
 	uint16_t        nvme_last_rptd_aen;             /* Last recorded aen count */
 
 	atomic_t zio_threshold;
 	uint16_t last_zio_threshold;
+
 #define DEFAULT_ZIO_THRESHOLD 5
-=======
-	void		*flt;
-	dma_addr_t	flt_dma;
-	uint8_t		serdes_version[3];
-	struct fwdt {
-		void *template;
-		ulong length;
-		ulong dump_size;
-	} fwdt[2];
-	bool		fw_dump_mpi;
-	uint32_t	flt_region_vpd_nvram_sec;
-	uint32_t	flt_region_nvram_sec;
-	uint32_t	flt_region_aux_img_status_pri;
-	uint32_t	flt_region_aux_img_status_sec;
-#endif
->>>>>>> 80170683
 };
 
 struct active_regions {
@@ -4525,11 +4483,7 @@
 	int fcport_count;
 	wait_queue_head_t fcport_waitQ;
 	wait_queue_head_t vref_waitq;
-#ifdef __GENKSYMS__
-	uint8_t min_link_speed_feat;
-#else
 	uint8_t min_supported_speed;
-#endif
 	uint8_t n2n_node_name[WWN_SIZE];
 	uint8_t n2n_port_name[WWN_SIZE];
 	uint16_t	n2n_id;
