--- conflicted
+++ resolved
@@ -1902,20 +1902,10 @@
 	struct list_head ldif_dsd_list;
 	u8 no_ldif_dsd;
 
-<<<<<<< HEAD
-	/* List of DIF Bundling context DMA address */
-	struct list_head ldif_dsd_list;
-	u8 no_ldif_dsd;
-
-	struct list_head ldif_dma_hndl_list;
-	u32 dif_bundl_len;
-	u8 no_dif_bundl;
-=======
 	struct list_head ldif_dma_hndl_list;
 	u32 dif_bundl_len;
 	u8 no_dif_bundl;
 #endif
->>>>>>> 7ce58816
 	/* This structure should not exceed 512 bytes */
 };
 
@@ -2385,7 +2375,6 @@
 #define NVME_PRLI_SP_DISCOVERY  BIT_3
 #define NVME_PRLI_SP_FIRST_BURST	BIT_0
 	uint8_t nvme_flag;
-	uint32_t nvme_first_burst_size;
 #define NVME_FLAG_REGISTERED 4
 #define NVME_FLAG_DELETING 2
 #define NVME_FLAG_RESETTING 1
@@ -3150,12 +3139,6 @@
 struct isp_operations {
 
 	int (*pci_config) (struct scsi_qla_host *);
-<<<<<<< HEAD
-	int (*reset_chip)(struct scsi_qla_host *);
-	int (*chip_diag) (struct scsi_qla_host *);
-	void (*config_rings) (struct scsi_qla_host *);
-	int (*reset_adapter)(struct scsi_qla_host *);
-=======
 #ifdef __GENKSYMS__
 	void (*reset_chip) (struct scsi_qla_host *);
 #else
@@ -3168,7 +3151,6 @@
 #else
 	int (*reset_adapter) (struct scsi_qla_host *);
 #endif
->>>>>>> 7ce58816
 	int (*nvram_config) (struct scsi_qla_host *);
 	void (*update_fw_options) (struct scsi_qla_host *);
 	int (*load_risc) (struct scsi_qla_host *, uint32_t *);
@@ -3194,14 +3176,10 @@
 	void *(*prep_ms_fdmi_iocb) (struct scsi_qla_host *, uint32_t,
 	    uint32_t);
 
-<<<<<<< HEAD
-	uint8_t *(*read_nvram)(struct scsi_qla_host *, void *,
-=======
 #ifdef __GENKSYMS__
 	uint8_t *(*read_nvram) (struct scsi_qla_host *, uint8_t *,
->>>>>>> 7ce58816
 		uint32_t, uint32_t);
-	int (*write_nvram)(struct scsi_qla_host *, void *, uint32_t,
+	int (*write_nvram) (struct scsi_qla_host *, uint8_t *, uint32_t,
 		uint32_t);
 #else
 	uint8_t *(*read_nvram) (struct scsi_qla_host *, void *,
@@ -3216,14 +3194,10 @@
 	int (*beacon_off) (struct scsi_qla_host *);
 	void (*beacon_blink) (struct scsi_qla_host *);
 
-<<<<<<< HEAD
-	void *(*read_optrom)(struct scsi_qla_host *, void *,
-=======
 #ifdef __GENKSYMS__
 	uint8_t * (*read_optrom) (struct scsi_qla_host *, uint8_t *,
->>>>>>> 7ce58816
 		uint32_t, uint32_t);
-	int (*write_optrom)(struct scsi_qla_host *, void *, uint32_t,
+	int (*write_optrom) (struct scsi_qla_host *, uint8_t *, uint32_t,
 		uint32_t);
 #else
 	void *(*read_optrom) (struct scsi_qla_host *, void *,
@@ -3678,15 +3652,10 @@
 		uint32_t	rida_fmt2:1;
 		uint32_t	purge_mbox:1;
 		uint32_t        n2n_bigger:1;
-<<<<<<< HEAD
-		uint32_t	secure_adapter:1;
-		uint32_t	secure_fw:1;
-=======
 #ifndef __GENKSYMS__
 		uint32_t	secure_adapter:1;
 		uint32_t	secure_fw:1;
 #endif
->>>>>>> 7ce58816
 	} flags;
 
 	uint16_t max_exchg;
@@ -3772,7 +3741,6 @@
 #define PORT_SPEED_64GB 0x07
 #define PORT_SPEED_10GB	0x13
 	uint16_t	link_data_rate;         /* F/W operating speed */
-	uint16_t	set_data_rate;		/* Set by user */
 
 	uint8_t		current_topology;
 	uint8_t		prev_topology;
@@ -3975,9 +3943,6 @@
 	void		*sfp_data;
 	dma_addr_t	sfp_data_dma;
 
-	void		*flt;
-	dma_addr_t	flt_dma;
-
 #define XGMAC_DATA_SIZE	4096
 	void		*xgmac_data;
 	dma_addr_t	xgmac_data_dma;
@@ -4089,29 +4054,18 @@
 	uint8_t		fw_seriallink_options[4];
 	uint16_t	fw_seriallink_options24[4];
 
-	uint8_t		serdes_version[3];
 	uint8_t		mpi_version[3];
 	uint32_t	mpi_capabilities;
 	uint8_t		phy_version[3];
 	uint8_t		pep_version[3];
 
-<<<<<<< HEAD
-	/* Firmware dump template */
-	struct fwdt {
-		void *template;
-		ulong length;
-		ulong dump_size;
-	} fwdt[2];
-=======
 	/* Old Firmware dump template */
 	void		*fw_dump_template;
 	uint32_t	fw_dump_template_len;
 	/* Firmware dump information. */
->>>>>>> 7ce58816
 	struct qla2xxx_fw_dump *fw_dump;
 	uint32_t	fw_dump_len;
-	bool		fw_dumped;
-	bool		fw_dump_mpi;
+	int		fw_dumped;
 	unsigned long	fw_dump_cap_flags;
 #define RISC_PAUSE_CMPL		0
 #define DMA_SHUTDOWN_CMPL	1
@@ -4189,28 +4143,22 @@
 	uint32_t	fdt_protect_sec_cmd;
 	uint32_t	fdt_wrt_sts_reg_cmd;
 
-	struct {
-		uint32_t	flt_region_flt;
-		uint32_t	flt_region_fdt;
-		uint32_t	flt_region_boot;
-		uint32_t	flt_region_boot_sec;
-		uint32_t	flt_region_fw;
-		uint32_t	flt_region_fw_sec;
-		uint32_t	flt_region_vpd_nvram;
-		uint32_t	flt_region_vpd_nvram_sec;
-		uint32_t	flt_region_vpd;
-		uint32_t	flt_region_vpd_sec;
-		uint32_t	flt_region_nvram;
-		uint32_t	flt_region_nvram_sec;
-		uint32_t	flt_region_npiv_conf;
-		uint32_t	flt_region_gold_fw;
-		uint32_t	flt_region_fcp_prio;
-		uint32_t	flt_region_bootload;
-		uint32_t	flt_region_img_status_pri;
-		uint32_t	flt_region_img_status_sec;
-		uint32_t	flt_region_aux_img_status_pri;
-		uint32_t	flt_region_aux_img_status_sec;
-	};
+	uint32_t        flt_region_flt;
+	uint32_t        flt_region_fdt;
+	uint32_t        flt_region_boot;
+	uint32_t        flt_region_boot_sec;
+	uint32_t        flt_region_fw;
+	uint32_t        flt_region_fw_sec;
+	uint32_t        flt_region_vpd_nvram;
+	uint32_t        flt_region_vpd;
+	uint32_t        flt_region_vpd_sec;
+	uint32_t        flt_region_nvram;
+	uint32_t        flt_region_npiv_conf;
+	uint32_t	flt_region_gold_fw;
+	uint32_t	flt_region_fcp_prio;
+	uint32_t	flt_region_bootload;
+	uint32_t	flt_region_img_status_pri;
+	uint32_t	flt_region_img_status_sec;
 	uint8_t         active_image;
 
 	/* Needed for BEACON */
@@ -4303,31 +4251,6 @@
 	struct qlt_hw_data tgt;
 	int	allow_cna_fw_dump;
 	uint32_t fw_ability_mask;
-<<<<<<< HEAD
-	uint16_t min_supported_speed;
-	uint16_t max_supported_speed;
-
-	/* DMA pool for the DIF bundling buffers */
-	struct dma_pool *dif_bundl_pool;
-	#define DIF_BUNDLING_DMA_POOL_SIZE  1024
-	struct {
-		struct {
-			struct list_head head;
-			uint count;
-		} good;
-		struct {
-			struct list_head head;
-			uint count;
-		} unusable;
-	} pool;
-
-	unsigned long long dif_bundle_crossed_pages;
-	unsigned long long dif_bundle_reads;
-	unsigned long long dif_bundle_writes;
-	unsigned long long dif_bundle_kallocs;
-	unsigned long long dif_bundle_dma_allocs;
-
-=======
 #ifdef __GENKSYMS__
 	uint16_t min_link_speed;
 	uint16_t max_speed_sup;
@@ -4335,16 +4258,11 @@
 	uint16_t min_supported_speed;
 	uint16_t max_supported_speed;
 #endif
->>>>>>> 7ce58816
 	atomic_t        nvme_active_aen_cnt;
 	uint16_t        nvme_last_rptd_aen;             /* Last recorded aen count */
 
 	atomic_t zio_threshold;
 	uint16_t last_zio_threshold;
-<<<<<<< HEAD
-
-#define DEFAULT_ZIO_THRESHOLD 5
-=======
 #define DEFAULT_ZIO_THRESHOLD 5
 #ifndef __GENKSYMS__
 	uint16_t	set_data_rate;		/* Set by user */
@@ -4381,7 +4299,6 @@
 	uint32_t	flt_region_aux_img_status_pri;
 	uint32_t	flt_region_aux_img_status_sec;
 #endif
->>>>>>> 7ce58816
 };
 
 struct active_regions {
@@ -4435,13 +4352,9 @@
 		uint32_t	qpairs_req_created:1;
 		uint32_t	qpairs_rsp_created:1;
 		uint32_t	nvme_enabled:1;
-<<<<<<< HEAD
-		uint32_t        nvme_first_burst:1;
-=======
 #ifndef __GENKSYMS__
 		uint32_t        nvme_first_burst:1;
 #endif
->>>>>>> 7ce58816
 	} flags;
 
 	atomic_t	loop_state;
@@ -4602,15 +4515,11 @@
 	int fcport_count;
 	wait_queue_head_t fcport_waitQ;
 	wait_queue_head_t vref_waitq;
-<<<<<<< HEAD
-	uint8_t min_supported_speed;
-=======
 #ifdef __GENKSYMS__
 	uint8_t min_link_speed_feat;
 #else
 	uint8_t min_supported_speed;
 #endif
->>>>>>> 7ce58816
 	uint8_t n2n_node_name[WWN_SIZE];
 	uint8_t n2n_port_name[WWN_SIZE];
 	uint16_t	n2n_id;
