--- conflicted
+++ resolved
@@ -2481,10 +2481,7 @@
 	&dev_attr_port_no,
 	&dev_attr_fw_attr,
 	&dev_attr_dport_diagnostics,
-<<<<<<< HEAD
 	&dev_attr_edif_doorbell,
-=======
->>>>>>> 7d2a07b7
 	NULL, /* reserve for qlini_mode */
 	NULL, /* reserve for ql2xiniexchg */
 	NULL, /* reserve for ql2xexchoffld */
@@ -3118,12 +3115,9 @@
 	qla2x00_wait_for_sess_deletion(vha);
 
 	qla_nvme_delete(vha);
-<<<<<<< HEAD
 	qla_enode_stop(vha);
 	qla_edb_stop(vha);
 
-=======
->>>>>>> 7d2a07b7
 	vha->flags.delete_progress = 1;
 
 	qlt_remove_target(ha, vha);
