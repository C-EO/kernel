--- conflicted
+++ resolved
@@ -723,11 +723,7 @@
 		goto end;
 	}
 	if (!tdc->busy) {
-<<<<<<< HEAD
-		err = pm_runtime_get_sync(tdc->tdma->dev);
-=======
 		err = pm_runtime_resume_and_get(tdc->tdma->dev);
->>>>>>> 7d2a07b7
 		if (err < 0) {
 			dev_err(tdc2dev(tdc), "Failed to enable DMA\n");
 			goto end;
@@ -822,11 +818,7 @@
 	struct tegra_dma_channel *tdc = to_tegra_dma_chan(dc);
 	int err;
 
-<<<<<<< HEAD
-	err = pm_runtime_get_sync(tdc->tdma->dev);
-=======
 	err = pm_runtime_resume_and_get(tdc->tdma->dev);
->>>>>>> 7d2a07b7
 	if (err < 0) {
 		dev_err(tdc2dev(tdc), "Failed to synchronize DMA: %d\n", err);
 		return;
@@ -1531,12 +1523,7 @@
 		tdc->id = i;
 		tdc->slave_id = TEGRA_APBDMA_SLAVE_ID_INVALID;
 
-<<<<<<< HEAD
-		tasklet_init(&tdc->tasklet, tegra_dma_tasklet,
-			     (unsigned long)tdc);
-=======
 		tasklet_setup(&tdc->tasklet, tegra_dma_tasklet);
->>>>>>> 7d2a07b7
 		spin_lock_init(&tdc->lock);
 		init_waitqueue_head(&tdc->wq);
 
