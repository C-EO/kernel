--- conflicted
+++ resolved
@@ -316,19 +316,11 @@
 	else if (config->val_bits == 8 && config->reg_bits == 8 &&
 		 i2c_check_functionality(i2c->adapter,
 					 I2C_FUNC_SMBUS_I2C_BLOCK))
-<<<<<<< HEAD
-		return &regmap_i2c_smbus_i2c_block;
-	else if (config->val_bits == 8 && config->reg_bits == 16 &&
-		i2c_check_functionality(i2c->adapter,
-					I2C_FUNC_SMBUS_I2C_BLOCK))
-		return &regmap_i2c_smbus_i2c_block_reg16;
-=======
 		bus = &regmap_i2c_smbus_i2c_block;
 	else if (config->val_bits == 8 && config->reg_bits == 16 &&
 		i2c_check_functionality(i2c->adapter,
 					I2C_FUNC_SMBUS_I2C_BLOCK))
 		bus = &regmap_i2c_smbus_i2c_block_reg16;
->>>>>>> 7d2a07b7
 	else if (config->val_bits == 16 && config->reg_bits == 8 &&
 		 i2c_check_functionality(i2c->adapter,
 					 I2C_FUNC_SMBUS_WORD_DATA))
