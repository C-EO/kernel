/*
 * drivers/base/power/main.c - Where the driver meets power management.
 *
 * Copyright (c) 2003 Patrick Mochel
 * Copyright (c) 2003 Open Source Development Lab
 *
 * This file is released under the GPLv2
 *
 *
 * The driver model core calls device_pm_add() when a device is registered.
 * This will initialize the embedded device_pm_info object in the device
 * and add it to the list of power-controlled devices. sysfs entries for
 * controlling device power management will also be added.
 *
 * A separate list is used for keeping track of power info, because the power
 * domain dependencies may differ from the ancestral dependencies that the
 * subsystem list maintains.
 */

#include <linux/device.h>
#include <linux/kallsyms.h>
#include <linux/export.h>
#include <linux/mutex.h>
#include <linux/pm.h>
#include <linux/pm_runtime.h>
#include <linux/resume-trace.h>
#include <linux/interrupt.h>
#include <linux/sched.h>
#include <linux/async.h>
#include <linux/suspend.h>
#include <linux/cpuidle.h>
#include "../base.h"
#include "power.h"

typedef int (*pm_callback_t)(struct device *);

/*
 * The entries in the dpm_list list are in a depth first order, simply
 * because children are guaranteed to be discovered after parents, and
 * are inserted at the back of the list on discovery.
 *
 * Since device_pm_add() may be called with a device lock held,
 * we must never try to acquire a device lock while holding
 * dpm_list_mutex.
 */

LIST_HEAD(dpm_list);
static LIST_HEAD(dpm_prepared_list);
static LIST_HEAD(dpm_suspended_list);
static LIST_HEAD(dpm_late_early_list);
static LIST_HEAD(dpm_noirq_list);

struct suspend_stats suspend_stats;
static DEFINE_MUTEX(dpm_list_mtx);
static pm_message_t pm_transition;

static int async_error;

/**
 * device_pm_init - Initialize the PM-related part of a device object.
 * @dev: Device object being initialized.
 */
void device_pm_init(struct device *dev)
{
	dev->power.is_prepared = false;
	dev->power.is_suspended = false;
	init_completion(&dev->power.completion);
	complete_all(&dev->power.completion);
	dev->power.wakeup = NULL;
	spin_lock_init(&dev->power.lock);
	pm_runtime_init(dev);
	INIT_LIST_HEAD(&dev->power.entry);
	dev->power.power_state = PMSG_INVALID;
}

/**
 * device_pm_lock - Lock the list of active devices used by the PM core.
 */
void device_pm_lock(void)
{
	mutex_lock(&dpm_list_mtx);
}

/**
 * device_pm_unlock - Unlock the list of active devices used by the PM core.
 */
void device_pm_unlock(void)
{
	mutex_unlock(&dpm_list_mtx);
}

/**
 * device_pm_add - Add a device to the PM core's list of active devices.
 * @dev: Device to add to the list.
 */
void device_pm_add(struct device *dev)
{
	pr_debug("PM: Adding info for %s:%s\n",
		 dev->bus ? dev->bus->name : "No Bus", dev_name(dev));
	mutex_lock(&dpm_list_mtx);
	if (dev->parent && dev->parent->power.is_prepared)
		dev_warn(dev, "parent %s should not be sleeping\n",
			dev_name(dev->parent));
	list_add_tail(&dev->power.entry, &dpm_list);
	dev_pm_qos_constraints_init(dev);
	mutex_unlock(&dpm_list_mtx);
}

/**
 * device_pm_remove - Remove a device from the PM core's list of active devices.
 * @dev: Device to be removed from the list.
 */
void device_pm_remove(struct device *dev)
{
	pr_debug("PM: Removing info for %s:%s\n",
		 dev->bus ? dev->bus->name : "No Bus", dev_name(dev));
	complete_all(&dev->power.completion);
	mutex_lock(&dpm_list_mtx);
	dev_pm_qos_constraints_destroy(dev);
	list_del_init(&dev->power.entry);
	mutex_unlock(&dpm_list_mtx);
	device_wakeup_disable(dev);
	pm_runtime_remove(dev);
}

/**
 * device_pm_move_before - Move device in the PM core's list of active devices.
 * @deva: Device to move in dpm_list.
 * @devb: Device @deva should come before.
 */
void device_pm_move_before(struct device *deva, struct device *devb)
{
	pr_debug("PM: Moving %s:%s before %s:%s\n",
		 deva->bus ? deva->bus->name : "No Bus", dev_name(deva),
		 devb->bus ? devb->bus->name : "No Bus", dev_name(devb));
	/* Delete deva from dpm_list and reinsert before devb. */
	list_move_tail(&deva->power.entry, &devb->power.entry);
}

/**
 * device_pm_move_after - Move device in the PM core's list of active devices.
 * @deva: Device to move in dpm_list.
 * @devb: Device @deva should come after.
 */
void device_pm_move_after(struct device *deva, struct device *devb)
{
	pr_debug("PM: Moving %s:%s after %s:%s\n",
		 deva->bus ? deva->bus->name : "No Bus", dev_name(deva),
		 devb->bus ? devb->bus->name : "No Bus", dev_name(devb));
	/* Delete deva from dpm_list and reinsert after devb. */
	list_move(&deva->power.entry, &devb->power.entry);
}

/**
 * device_pm_move_last - Move device to end of the PM core's list of devices.
 * @dev: Device to move in dpm_list.
 */
void device_pm_move_last(struct device *dev)
{
	pr_debug("PM: Moving %s:%s to end of list\n",
		 dev->bus ? dev->bus->name : "No Bus", dev_name(dev));
	list_move_tail(&dev->power.entry, &dpm_list);
}

static ktime_t initcall_debug_start(struct device *dev)
{
	ktime_t calltime = ktime_set(0, 0);

	if (pm_print_times_enabled) {
		pr_info("calling  %s+ @ %i, parent: %s\n",
			dev_name(dev), task_pid_nr(current),
			dev->parent ? dev_name(dev->parent) : "none");
		calltime = ktime_get();
	}

	return calltime;
}

static void initcall_debug_report(struct device *dev, ktime_t calltime,
				  int error)
{
	ktime_t delta, rettime;

	if (pm_print_times_enabled) {
		rettime = ktime_get();
		delta = ktime_sub(rettime, calltime);
		pr_info("call %s+ returned %d after %Ld usecs\n", dev_name(dev),
			error, (unsigned long long)ktime_to_ns(delta) >> 10);
	}
}

/**
 * dpm_wait - Wait for a PM operation to complete.
 * @dev: Device to wait for.
 * @async: If unset, wait only if the device's power.async_suspend flag is set.
 */
static void dpm_wait(struct device *dev, bool async)
{
	if (!dev)
		return;

	if (async || (pm_async_enabled && dev->power.async_suspend))
		wait_for_completion(&dev->power.completion);
}

static int dpm_wait_fn(struct device *dev, void *async_ptr)
{
	dpm_wait(dev, *((bool *)async_ptr));
	return 0;
}

static void dpm_wait_for_children(struct device *dev, bool async)
{
       device_for_each_child(dev, &async, dpm_wait_fn);
}

/**
 * pm_op - Return the PM operation appropriate for given PM event.
 * @ops: PM operations to choose from.
 * @state: PM transition of the system being carried out.
 */
static pm_callback_t pm_op(const struct dev_pm_ops *ops, pm_message_t state)
{
	switch (state.event) {
#ifdef CONFIG_SUSPEND
	case PM_EVENT_SUSPEND:
		return ops->suspend;
	case PM_EVENT_RESUME:
		return ops->resume;
#endif /* CONFIG_SUSPEND */
#ifdef CONFIG_HIBERNATE_CALLBACKS
	case PM_EVENT_FREEZE:
	case PM_EVENT_QUIESCE:
		return ops->freeze;
	case PM_EVENT_HIBERNATE:
		return ops->poweroff;
	case PM_EVENT_THAW:
	case PM_EVENT_RECOVER:
		return ops->thaw;
		break;
	case PM_EVENT_RESTORE:
		return ops->restore;
#endif /* CONFIG_HIBERNATE_CALLBACKS */
	}

	return NULL;
}

/**
 * pm_late_early_op - Return the PM operation appropriate for given PM event.
 * @ops: PM operations to choose from.
 * @state: PM transition of the system being carried out.
 *
 * Runtime PM is disabled for @dev while this function is being executed.
 */
static pm_callback_t pm_late_early_op(const struct dev_pm_ops *ops,
				      pm_message_t state)
{
	switch (state.event) {
#ifdef CONFIG_SUSPEND
	case PM_EVENT_SUSPEND:
		return ops->suspend_late;
	case PM_EVENT_RESUME:
		return ops->resume_early;
#endif /* CONFIG_SUSPEND */
#ifdef CONFIG_HIBERNATE_CALLBACKS
	case PM_EVENT_FREEZE:
	case PM_EVENT_QUIESCE:
		return ops->freeze_late;
	case PM_EVENT_HIBERNATE:
		return ops->poweroff_late;
	case PM_EVENT_THAW:
	case PM_EVENT_RECOVER:
		return ops->thaw_early;
	case PM_EVENT_RESTORE:
		return ops->restore_early;
#endif /* CONFIG_HIBERNATE_CALLBACKS */
	}

	return NULL;
}

/**
 * pm_noirq_op - Return the PM operation appropriate for given PM event.
 * @ops: PM operations to choose from.
 * @state: PM transition of the system being carried out.
 *
 * The driver of @dev will not receive interrupts while this function is being
 * executed.
 */
static pm_callback_t pm_noirq_op(const struct dev_pm_ops *ops, pm_message_t state)
{
	switch (state.event) {
#ifdef CONFIG_SUSPEND
	case PM_EVENT_SUSPEND:
		return ops->suspend_noirq;
	case PM_EVENT_RESUME:
		return ops->resume_noirq;
#endif /* CONFIG_SUSPEND */
#ifdef CONFIG_HIBERNATE_CALLBACKS
	case PM_EVENT_FREEZE:
	case PM_EVENT_QUIESCE:
		return ops->freeze_noirq;
	case PM_EVENT_HIBERNATE:
		return ops->poweroff_noirq;
	case PM_EVENT_THAW:
	case PM_EVENT_RECOVER:
		return ops->thaw_noirq;
	case PM_EVENT_RESTORE:
		return ops->restore_noirq;
#endif /* CONFIG_HIBERNATE_CALLBACKS */
	}

	return NULL;
}

static char *pm_verb(int event)
{
	switch (event) {
	case PM_EVENT_SUSPEND:
		return "suspend";
	case PM_EVENT_RESUME:
		return "resume";
	case PM_EVENT_FREEZE:
		return "freeze";
	case PM_EVENT_QUIESCE:
		return "quiesce";
	case PM_EVENT_HIBERNATE:
		return "hibernate";
	case PM_EVENT_THAW:
		return "thaw";
	case PM_EVENT_RESTORE:
		return "restore";
	case PM_EVENT_RECOVER:
		return "recover";
	default:
		return "(unknown PM event)";
	}
}

static void pm_dev_dbg(struct device *dev, pm_message_t state, char *info)
{
	dev_dbg(dev, "%s%s%s\n", info, pm_verb(state.event),
		((state.event & PM_EVENT_SLEEP) && device_may_wakeup(dev)) ?
		", may wakeup" : "");
}

static void pm_dev_err(struct device *dev, pm_message_t state, char *info,
			int error)
{
	printk(KERN_ERR "PM: Device %s failed to %s%s: error %d\n",
		dev_name(dev), pm_verb(state.event), info, error);
}

static void dpm_show_time(ktime_t starttime, pm_message_t state, char *info)
{
	ktime_t calltime;
	u64 usecs64;
	int usecs;

	calltime = ktime_get();
	usecs64 = ktime_to_ns(ktime_sub(calltime, starttime));
	do_div(usecs64, NSEC_PER_USEC);
	usecs = usecs64;
	if (usecs == 0)
		usecs = 1;
	pr_info("PM: %s%s%s of devices complete after %ld.%03ld msecs\n",
		info ?: "", info ? " " : "", pm_verb(state.event),
		usecs / USEC_PER_MSEC, usecs % USEC_PER_MSEC);
}

static int dpm_run_callback(pm_callback_t cb, struct device *dev,
			    pm_message_t state, char *info)
{
	ktime_t calltime;
	int error;

	if (!cb)
		return 0;

	calltime = initcall_debug_start(dev);

	pm_dev_dbg(dev, state, info);
	error = cb(dev);
	suspend_report_result(cb, error);

	initcall_debug_report(dev, calltime, error);

	return error;
}

/*------------------------- Resume routines -------------------------*/

/**
 * device_resume_noirq - Execute an "early resume" callback for given device.
 * @dev: Device to handle.
 * @state: PM transition of the system being carried out.
 *
 * The driver of @dev will not receive interrupts while this function is being
 * executed.
 */
static int device_resume_noirq(struct device *dev, pm_message_t state)
{
	pm_callback_t callback = NULL;
	char *info = NULL;
	int error = 0;

	TRACE_DEVICE(dev);
	TRACE_RESUME(0);

	if (dev->pm_domain) {
		info = "noirq power domain ";
		callback = pm_noirq_op(&dev->pm_domain->ops, state);
	} else if (dev->type && dev->type->pm) {
		info = "noirq type ";
		callback = pm_noirq_op(dev->type->pm, state);
	} else if (dev->class && dev->class->pm) {
		info = "noirq class ";
		callback = pm_noirq_op(dev->class->pm, state);
	} else if (dev->bus && dev->bus->pm) {
		info = "noirq bus ";
		callback = pm_noirq_op(dev->bus->pm, state);
	}

	if (!callback && dev->driver && dev->driver->pm) {
		info = "noirq driver ";
		callback = pm_noirq_op(dev->driver->pm, state);
	}

	error = dpm_run_callback(callback, dev, state, info);

	TRACE_RESUME(error);
	return error;
}

/**
 * dpm_resume_noirq - Execute "noirq resume" callbacks for all devices.
 * @state: PM transition of the system being carried out.
 *
 * Call the "noirq" resume handlers for all devices in dpm_noirq_list and
 * enable device drivers to receive interrupts.
 */
static void dpm_resume_noirq(pm_message_t state)
{
	ktime_t starttime = ktime_get();

	mutex_lock(&dpm_list_mtx);
	while (!list_empty(&dpm_noirq_list)) {
		struct device *dev = to_device(dpm_noirq_list.next);
		int error;

		get_device(dev);
		list_move_tail(&dev->power.entry, &dpm_late_early_list);
		mutex_unlock(&dpm_list_mtx);

		error = device_resume_noirq(dev, state);
		if (error) {
			suspend_stats.failed_resume_noirq++;
			dpm_save_failed_step(SUSPEND_RESUME_NOIRQ);
			dpm_save_failed_dev(dev_name(dev));
			pm_dev_err(dev, state, " noirq", error);
		}

		mutex_lock(&dpm_list_mtx);
		put_device(dev);
	}
	mutex_unlock(&dpm_list_mtx);
	dpm_show_time(starttime, state, "noirq");
	resume_device_irqs();
	cpuidle_resume();
}

/**
 * device_resume_early - Execute an "early resume" callback for given device.
 * @dev: Device to handle.
 * @state: PM transition of the system being carried out.
 *
 * Runtime PM is disabled for @dev while this function is being executed.
 */
static int device_resume_early(struct device *dev, pm_message_t state)
{
	pm_callback_t callback = NULL;
	char *info = NULL;
	int error = 0;

	TRACE_DEVICE(dev);
	TRACE_RESUME(0);

	if (dev->pm_domain) {
		info = "early power domain ";
		callback = pm_late_early_op(&dev->pm_domain->ops, state);
	} else if (dev->type && dev->type->pm) {
		info = "early type ";
		callback = pm_late_early_op(dev->type->pm, state);
	} else if (dev->class && dev->class->pm) {
		info = "early class ";
		callback = pm_late_early_op(dev->class->pm, state);
	} else if (dev->bus && dev->bus->pm) {
		info = "early bus ";
		callback = pm_late_early_op(dev->bus->pm, state);
	}

	if (!callback && dev->driver && dev->driver->pm) {
		info = "early driver ";
		callback = pm_late_early_op(dev->driver->pm, state);
	}

	error = dpm_run_callback(callback, dev, state, info);

	TRACE_RESUME(error);
	return error;
}

/**
 * dpm_resume_early - Execute "early resume" callbacks for all devices.
 * @state: PM transition of the system being carried out.
 */
static void dpm_resume_early(pm_message_t state)
{
	ktime_t starttime = ktime_get();

	mutex_lock(&dpm_list_mtx);
	while (!list_empty(&dpm_late_early_list)) {
		struct device *dev = to_device(dpm_late_early_list.next);
		int error;

		get_device(dev);
		list_move_tail(&dev->power.entry, &dpm_suspended_list);
		mutex_unlock(&dpm_list_mtx);

		error = device_resume_early(dev, state);
		if (error) {
			suspend_stats.failed_resume_early++;
			dpm_save_failed_step(SUSPEND_RESUME_EARLY);
			dpm_save_failed_dev(dev_name(dev));
			pm_dev_err(dev, state, " early", error);
		}

		mutex_lock(&dpm_list_mtx);
		put_device(dev);
	}
	mutex_unlock(&dpm_list_mtx);
	dpm_show_time(starttime, state, "early");
}

/**
 * dpm_resume_start - Execute "noirq" and "early" device callbacks.
 * @state: PM transition of the system being carried out.
 */
void dpm_resume_start(pm_message_t state)
{
	dpm_resume_noirq(state);
	dpm_resume_early(state);
}
EXPORT_SYMBOL_GPL(dpm_resume_start);

/**
 * device_resume - Execute "resume" callbacks for given device.
 * @dev: Device to handle.
 * @state: PM transition of the system being carried out.
 * @async: If true, the device is being resumed asynchronously.
 */
static int device_resume(struct device *dev, pm_message_t state, bool async)
{
	pm_callback_t callback = NULL;
	char *info = NULL;
	int error = 0;
	bool put = false;

	TRACE_DEVICE(dev);
	TRACE_RESUME(0);

	dpm_wait(dev->parent, async);
	device_lock(dev);

	/*
	 * This is a fib.  But we'll allow new children to be added below
	 * a resumed device, even if the device hasn't been completed yet.
	 */
	dev->power.is_prepared = false;

	if (!dev->power.is_suspended)
		goto Unlock;

	pm_runtime_enable(dev);
	put = true;

	if (dev->pm_domain) {
		info = "power domain ";
		callback = pm_op(&dev->pm_domain->ops, state);
		goto Driver;
	}

	if (dev->type && dev->type->pm) {
		info = "type ";
		callback = pm_op(dev->type->pm, state);
		goto Driver;
	}

	if (dev->class) {
		if (dev->class->pm) {
			info = "class ";
			callback = pm_op(dev->class->pm, state);
			goto Driver;
		} else if (dev->class->resume) {
			info = "legacy class ";
			callback = dev->class->resume;
			goto End;
		}
	}

	if (dev->bus) {
		if (dev->bus->pm) {
			info = "bus ";
			callback = pm_op(dev->bus->pm, state);
		} else if (dev->bus->resume) {
			info = "legacy bus ";
			callback = dev->bus->resume;
			goto End;
		}
	}

 Driver:
	if (!callback && dev->driver && dev->driver->pm) {
		info = "driver ";
		callback = pm_op(dev->driver->pm, state);
	}

 End:
	error = dpm_run_callback(callback, dev, state, info);
	dev->power.is_suspended = false;

 Unlock:
	device_unlock(dev);
	complete_all(&dev->power.completion);

	TRACE_RESUME(error);

	if (put)
		pm_runtime_put_sync(dev);

	return error;
}

static void async_resume(void *data, async_cookie_t cookie)
{
	struct device *dev = (struct device *)data;
	int error;

	error = device_resume(dev, pm_transition, true);
	if (error)
		pm_dev_err(dev, pm_transition, " async", error);
	put_device(dev);
}

static bool is_async(struct device *dev)
{
	return dev->power.async_suspend && pm_async_enabled
		&& !pm_trace_is_enabled();
}

/**
 * dpm_resume - Execute "resume" callbacks for non-sysdev devices.
 * @state: PM transition of the system being carried out.
 *
 * Execute the appropriate "resume" callback for all devices whose status
 * indicates that they are suspended.
 */
void dpm_resume(pm_message_t state)
{
	struct device *dev;
	ktime_t starttime = ktime_get();

	might_sleep();

	mutex_lock(&dpm_list_mtx);
	pm_transition = state;
	async_error = 0;

	list_for_each_entry(dev, &dpm_suspended_list, power.entry) {
		INIT_COMPLETION(dev->power.completion);
		if (is_async(dev)) {
			get_device(dev);
			async_schedule(async_resume, dev);
		}
	}

	while (!list_empty(&dpm_suspended_list)) {
		dev = to_device(dpm_suspended_list.next);
		get_device(dev);
		if (!is_async(dev)) {
			int error;

			mutex_unlock(&dpm_list_mtx);

			error = device_resume(dev, state, false);
			if (error) {
				suspend_stats.failed_resume++;
				dpm_save_failed_step(SUSPEND_RESUME);
				dpm_save_failed_dev(dev_name(dev));
				pm_dev_err(dev, state, "", error);
			}

			mutex_lock(&dpm_list_mtx);
		}
		if (!list_empty(&dev->power.entry))
			list_move_tail(&dev->power.entry, &dpm_prepared_list);
		put_device(dev);
	}
	mutex_unlock(&dpm_list_mtx);
	async_synchronize_full();
	dpm_show_time(starttime, state, NULL);
}

/**
 * device_complete - Complete a PM transition for given device.
 * @dev: Device to handle.
 * @state: PM transition of the system being carried out.
 */
static void device_complete(struct device *dev, pm_message_t state)
{
	void (*callback)(struct device *) = NULL;
	char *info = NULL;

	device_lock(dev);

	if (dev->pm_domain) {
		info = "completing power domain ";
		callback = dev->pm_domain->ops.complete;
	} else if (dev->type && dev->type->pm) {
		info = "completing type ";
		callback = dev->type->pm->complete;
	} else if (dev->class && dev->class->pm) {
		info = "completing class ";
		callback = dev->class->pm->complete;
	} else if (dev->bus && dev->bus->pm) {
		info = "completing bus ";
		callback = dev->bus->pm->complete;
	}

	if (!callback && dev->driver && dev->driver->pm) {
		info = "completing driver ";
		callback = dev->driver->pm->complete;
	}

	if (callback) {
		pm_dev_dbg(dev, state, info);
		callback(dev);
	}

	device_unlock(dev);
}

/**
 * dpm_complete - Complete a PM transition for all non-sysdev devices.
 * @state: PM transition of the system being carried out.
 *
 * Execute the ->complete() callbacks for all devices whose PM status is not
 * DPM_ON (this allows new devices to be registered).
 */
void dpm_complete(pm_message_t state)
{
	struct list_head list;

	might_sleep();

	INIT_LIST_HEAD(&list);
	mutex_lock(&dpm_list_mtx);
	while (!list_empty(&dpm_prepared_list)) {
		struct device *dev = to_device(dpm_prepared_list.prev);

		get_device(dev);
		dev->power.is_prepared = false;
		list_move(&dev->power.entry, &list);
		mutex_unlock(&dpm_list_mtx);

		device_complete(dev, state);

		mutex_lock(&dpm_list_mtx);
		put_device(dev);
	}
	list_splice(&list, &dpm_list);
	mutex_unlock(&dpm_list_mtx);
}

/**
 * dpm_resume_end - Execute "resume" callbacks and complete system transition.
 * @state: PM transition of the system being carried out.
 *
 * Execute "resume" callbacks for all devices and complete the PM transition of
 * the system.
 */
void dpm_resume_end(pm_message_t state)
{
	dpm_resume(state);
	dpm_complete(state);
}
EXPORT_SYMBOL_GPL(dpm_resume_end);


/*------------------------- Suspend routines -------------------------*/

/**
 * resume_event - Return a "resume" message for given "suspend" sleep state.
 * @sleep_state: PM message representing a sleep state.
 *
 * Return a PM message representing the resume event corresponding to given
 * sleep state.
 */
static pm_message_t resume_event(pm_message_t sleep_state)
{
	switch (sleep_state.event) {
	case PM_EVENT_SUSPEND:
		return PMSG_RESUME;
	case PM_EVENT_FREEZE:
	case PM_EVENT_QUIESCE:
		return PMSG_RECOVER;
	case PM_EVENT_HIBERNATE:
		return PMSG_RESTORE;
	}
	return PMSG_ON;
}

/**
 * device_suspend_noirq - Execute a "late suspend" callback for given device.
 * @dev: Device to handle.
 * @state: PM transition of the system being carried out.
 *
 * The driver of @dev will not receive interrupts while this function is being
 * executed.
 */
static int device_suspend_noirq(struct device *dev, pm_message_t state)
{
	pm_callback_t callback = NULL;
	char *info = NULL;

	if (dev->pm_domain) {
		info = "noirq power domain ";
		callback = pm_noirq_op(&dev->pm_domain->ops, state);
	} else if (dev->type && dev->type->pm) {
		info = "noirq type ";
		callback = pm_noirq_op(dev->type->pm, state);
	} else if (dev->class && dev->class->pm) {
		info = "noirq class ";
		callback = pm_noirq_op(dev->class->pm, state);
	} else if (dev->bus && dev->bus->pm) {
		info = "noirq bus ";
		callback = pm_noirq_op(dev->bus->pm, state);
	}

	if (!callback && dev->driver && dev->driver->pm) {
		info = "noirq driver ";
		callback = pm_noirq_op(dev->driver->pm, state);
	}

	return dpm_run_callback(callback, dev, state, info);
}

/**
 * dpm_suspend_noirq - Execute "noirq suspend" callbacks for all devices.
 * @state: PM transition of the system being carried out.
 *
 * Prevent device drivers from receiving interrupts and call the "noirq" suspend
 * handlers for all non-sysdev devices.
 */
static int dpm_suspend_noirq(pm_message_t state)
{
	ktime_t starttime = ktime_get();
	int error = 0;

	cpuidle_pause();
	suspend_device_irqs();
	mutex_lock(&dpm_list_mtx);
	while (!list_empty(&dpm_late_early_list)) {
		struct device *dev = to_device(dpm_late_early_list.prev);

		get_device(dev);
		mutex_unlock(&dpm_list_mtx);

		error = device_suspend_noirq(dev, state);

		mutex_lock(&dpm_list_mtx);
		if (error) {
			pm_dev_err(dev, state, " noirq", error);
			suspend_stats.failed_suspend_noirq++;
			dpm_save_failed_step(SUSPEND_SUSPEND_NOIRQ);
			dpm_save_failed_dev(dev_name(dev));
			put_device(dev);
			break;
		}
		if (!list_empty(&dev->power.entry))
			list_move(&dev->power.entry, &dpm_noirq_list);
		put_device(dev);

		if (pm_wakeup_pending()) {
			error = -EBUSY;
			break;
		}
	}
	mutex_unlock(&dpm_list_mtx);
	if (error)
		dpm_resume_noirq(resume_event(state));
	else
		dpm_show_time(starttime, state, "noirq");
	return error;
}

/**
 * device_suspend_late - Execute a "late suspend" callback for given device.
 * @dev: Device to handle.
 * @state: PM transition of the system being carried out.
 *
 * Runtime PM is disabled for @dev while this function is being executed.
 */
static int device_suspend_late(struct device *dev, pm_message_t state)
{
	pm_callback_t callback = NULL;
	char *info = NULL;

	if (dev->pm_domain) {
		info = "late power domain ";
		callback = pm_late_early_op(&dev->pm_domain->ops, state);
	} else if (dev->type && dev->type->pm) {
		info = "late type ";
		callback = pm_late_early_op(dev->type->pm, state);
	} else if (dev->class && dev->class->pm) {
		info = "late class ";
		callback = pm_late_early_op(dev->class->pm, state);
	} else if (dev->bus && dev->bus->pm) {
		info = "late bus ";
		callback = pm_late_early_op(dev->bus->pm, state);
	}

	if (!callback && dev->driver && dev->driver->pm) {
		info = "late driver ";
		callback = pm_late_early_op(dev->driver->pm, state);
	}

	return dpm_run_callback(callback, dev, state, info);
}

/**
 * dpm_suspend_late - Execute "late suspend" callbacks for all devices.
 * @state: PM transition of the system being carried out.
 */
static int dpm_suspend_late(pm_message_t state)
{
	ktime_t starttime = ktime_get();
	int error = 0;

	mutex_lock(&dpm_list_mtx);
	while (!list_empty(&dpm_suspended_list)) {
		struct device *dev = to_device(dpm_suspended_list.prev);

		get_device(dev);
		mutex_unlock(&dpm_list_mtx);

		error = device_suspend_late(dev, state);

		mutex_lock(&dpm_list_mtx);
		if (error) {
			pm_dev_err(dev, state, " late", error);
			suspend_stats.failed_suspend_late++;
			dpm_save_failed_step(SUSPEND_SUSPEND_LATE);
			dpm_save_failed_dev(dev_name(dev));
			put_device(dev);
			break;
		}
		if (!list_empty(&dev->power.entry))
			list_move(&dev->power.entry, &dpm_late_early_list);
		put_device(dev);

		if (pm_wakeup_pending()) {
			error = -EBUSY;
			break;
		}
	}
	mutex_unlock(&dpm_list_mtx);
	if (error)
		dpm_resume_early(resume_event(state));
	else
		dpm_show_time(starttime, state, "late");

	return error;
}

/**
 * dpm_suspend_end - Execute "late" and "noirq" device suspend callbacks.
 * @state: PM transition of the system being carried out.
 */
int dpm_suspend_end(pm_message_t state)
{
	int error = dpm_suspend_late(state);
	if (error)
		return error;
<<<<<<< HEAD

	error = dpm_suspend_noirq(state);
	if (error) {
		dpm_resume_early(state);
		return error;
	}

=======

	error = dpm_suspend_noirq(state);
	if (error) {
		dpm_resume_early(state);
		return error;
	}

>>>>>>> e287071a
	return 0;
}
EXPORT_SYMBOL_GPL(dpm_suspend_end);

/**
 * legacy_suspend - Execute a legacy (bus or class) suspend callback for device.
 * @dev: Device to suspend.
 * @state: PM transition of the system being carried out.
 * @cb: Suspend callback to execute.
 */
static int legacy_suspend(struct device *dev, pm_message_t state,
			  int (*cb)(struct device *dev, pm_message_t state))
{
	int error;
	ktime_t calltime;

	calltime = initcall_debug_start(dev);

	error = cb(dev, state);
	suspend_report_result(cb, error);

	initcall_debug_report(dev, calltime, error);

	return error;
}

/**
 * device_suspend - Execute "suspend" callbacks for given device.
 * @dev: Device to handle.
 * @state: PM transition of the system being carried out.
 * @async: If true, the device is being suspended asynchronously.
 */
static int __device_suspend(struct device *dev, pm_message_t state, bool async)
{
	pm_callback_t callback = NULL;
	char *info = NULL;
	int error = 0;

	dpm_wait_for_children(dev, async);

	if (async_error)
		goto Complete;

	pm_runtime_get_noresume(dev);
	if (pm_runtime_barrier(dev) && device_may_wakeup(dev))
		pm_wakeup_event(dev, 0);

	if (pm_wakeup_pending()) {
		pm_runtime_put_sync(dev);
		async_error = -EBUSY;
		goto Complete;
	}

	device_lock(dev);

	if (dev->pm_domain) {
		info = "power domain ";
		callback = pm_op(&dev->pm_domain->ops, state);
		goto Run;
	}

	if (dev->type && dev->type->pm) {
		info = "type ";
		callback = pm_op(dev->type->pm, state);
		goto Run;
	}

	if (dev->class) {
		if (dev->class->pm) {
			info = "class ";
			callback = pm_op(dev->class->pm, state);
			goto Run;
		} else if (dev->class->suspend) {
			pm_dev_dbg(dev, state, "legacy class ");
			error = legacy_suspend(dev, state, dev->class->suspend);
			goto End;
		}
	}

	if (dev->bus) {
		if (dev->bus->pm) {
			info = "bus ";
			callback = pm_op(dev->bus->pm, state);
		} else if (dev->bus->suspend) {
			pm_dev_dbg(dev, state, "legacy bus ");
			error = legacy_suspend(dev, state, dev->bus->suspend);
			goto End;
		}
	}

 Run:
	if (!callback && dev->driver && dev->driver->pm) {
		info = "driver ";
		callback = pm_op(dev->driver->pm, state);
	}

	error = dpm_run_callback(callback, dev, state, info);

 End:
	if (!error) {
		dev->power.is_suspended = true;
		if (dev->power.wakeup_path
		    && dev->parent && !dev->parent->power.ignore_children)
			dev->parent->power.wakeup_path = true;
	}

	device_unlock(dev);

 Complete:
	complete_all(&dev->power.completion);

	if (error) {
		pm_runtime_put_sync(dev);
		async_error = error;
	} else if (dev->power.is_suspended) {
		__pm_runtime_disable(dev, false);
	}

	return error;
}

static void async_suspend(void *data, async_cookie_t cookie)
{
	struct device *dev = (struct device *)data;
	int error;

	error = __device_suspend(dev, pm_transition, true);
	if (error) {
		dpm_save_failed_dev(dev_name(dev));
		pm_dev_err(dev, pm_transition, " async", error);
	}

	put_device(dev);
}

static int device_suspend(struct device *dev)
{
	INIT_COMPLETION(dev->power.completion);

	if (pm_async_enabled && dev->power.async_suspend) {
		get_device(dev);
		async_schedule(async_suspend, dev);
		return 0;
	}

	return __device_suspend(dev, pm_transition, false);
}

/**
 * dpm_suspend - Execute "suspend" callbacks for all non-sysdev devices.
 * @state: PM transition of the system being carried out.
 */
int dpm_suspend(pm_message_t state)
{
	ktime_t starttime = ktime_get();
	int error = 0;

	might_sleep();

	mutex_lock(&dpm_list_mtx);
	pm_transition = state;
	async_error = 0;
	while (!list_empty(&dpm_prepared_list)) {
		struct device *dev = to_device(dpm_prepared_list.prev);

		get_device(dev);
		mutex_unlock(&dpm_list_mtx);

		error = device_suspend(dev);

		mutex_lock(&dpm_list_mtx);
		if (error) {
			pm_dev_err(dev, state, "", error);
			dpm_save_failed_dev(dev_name(dev));
			put_device(dev);
			break;
		}
		if (!list_empty(&dev->power.entry))
			list_move(&dev->power.entry, &dpm_suspended_list);
		put_device(dev);
		if (async_error)
			break;
	}
	mutex_unlock(&dpm_list_mtx);
	async_synchronize_full();
	if (!error)
		error = async_error;
	if (error) {
		suspend_stats.failed_suspend++;
		dpm_save_failed_step(SUSPEND_SUSPEND);
	} else
		dpm_show_time(starttime, state, NULL);
	return error;
}

/**
 * device_prepare - Prepare a device for system power transition.
 * @dev: Device to handle.
 * @state: PM transition of the system being carried out.
 *
 * Execute the ->prepare() callback(s) for given device.  No new children of the
 * device may be registered after this function has returned.
 */
static int device_prepare(struct device *dev, pm_message_t state)
{
	int (*callback)(struct device *) = NULL;
	char *info = NULL;
	int error = 0;

	device_lock(dev);

	dev->power.wakeup_path = device_may_wakeup(dev);

	if (dev->pm_domain) {
		info = "preparing power domain ";
		callback = dev->pm_domain->ops.prepare;
	} else if (dev->type && dev->type->pm) {
		info = "preparing type ";
		callback = dev->type->pm->prepare;
	} else if (dev->class && dev->class->pm) {
		info = "preparing class ";
		callback = dev->class->pm->prepare;
	} else if (dev->bus && dev->bus->pm) {
		info = "preparing bus ";
		callback = dev->bus->pm->prepare;
	}

	if (!callback && dev->driver && dev->driver->pm) {
		info = "preparing driver ";
		callback = dev->driver->pm->prepare;
	}

	if (callback) {
		error = callback(dev);
		suspend_report_result(callback, error);
	}

	device_unlock(dev);

	return error;
}

/**
 * dpm_prepare - Prepare all non-sysdev devices for a system PM transition.
 * @state: PM transition of the system being carried out.
 *
 * Execute the ->prepare() callback(s) for all devices.
 */
int dpm_prepare(pm_message_t state)
{
	int error = 0;

	might_sleep();

	mutex_lock(&dpm_list_mtx);
	while (!list_empty(&dpm_list)) {
		struct device *dev = to_device(dpm_list.next);

		get_device(dev);
		mutex_unlock(&dpm_list_mtx);

		error = device_prepare(dev, state);

		mutex_lock(&dpm_list_mtx);
		if (error) {
			if (error == -EAGAIN) {
				put_device(dev);
				error = 0;
				continue;
			}
			printk(KERN_INFO "PM: Device %s not prepared "
				"for power transition: code %d\n",
				dev_name(dev), error);
			put_device(dev);
			break;
		}
		dev->power.is_prepared = true;
		if (!list_empty(&dev->power.entry))
			list_move_tail(&dev->power.entry, &dpm_prepared_list);
		put_device(dev);
	}
	mutex_unlock(&dpm_list_mtx);
	return error;
}

/**
 * dpm_suspend_start - Prepare devices for PM transition and suspend them.
 * @state: PM transition of the system being carried out.
 *
 * Prepare all non-sysdev devices for system PM transition and execute "suspend"
 * callbacks for them.
 */
int dpm_suspend_start(pm_message_t state)
{
	int error;

	error = dpm_prepare(state);
	if (error) {
		suspend_stats.failed_prepare++;
		dpm_save_failed_step(SUSPEND_PREPARE);
	} else
		error = dpm_suspend(state);
	return error;
}
EXPORT_SYMBOL_GPL(dpm_suspend_start);

void __suspend_report_result(const char *function, void *fn, int ret)
{
	if (ret)
		printk(KERN_ERR "%s(): %pF returns %d\n", function, fn, ret);
}
EXPORT_SYMBOL_GPL(__suspend_report_result);

/**
 * device_pm_wait_for_dev - Wait for suspend/resume of a device to complete.
 * @dev: Device to wait for.
 * @subordinate: Device that needs to wait for @dev.
 */
int device_pm_wait_for_dev(struct device *subordinate, struct device *dev)
{
	dpm_wait(dev, subordinate->power.async_suspend);
	return async_error;
}
EXPORT_SYMBOL_GPL(device_pm_wait_for_dev);<|MERGE_RESOLUTION|>--- conflicted
+++ resolved
@@ -993,7 +993,6 @@
 	int error = dpm_suspend_late(state);
 	if (error)
 		return error;
-<<<<<<< HEAD
 
 	error = dpm_suspend_noirq(state);
 	if (error) {
@@ -1001,15 +1000,6 @@
 		return error;
 	}
 
-=======
-
-	error = dpm_suspend_noirq(state);
-	if (error) {
-		dpm_resume_early(state);
-		return error;
-	}
-
->>>>>>> e287071a
 	return 0;
 }
 EXPORT_SYMBOL_GPL(dpm_suspend_end);
