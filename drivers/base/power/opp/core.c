--- conflicted
+++ resolved
@@ -692,14 +692,7 @@
 	struct regulator **regulators;
 	struct dev_pm_set_opp_data *data;
 	struct clk *clk;
-<<<<<<< HEAD
-	unsigned long freq, old_freq;
-	unsigned long u_volt, u_volt_min, u_volt_max;
-	unsigned long old_u_volt, old_u_volt_min, old_u_volt_max;
-	int ret;
-=======
 	int ret, size;
->>>>>>> a062067a
 
 	if (unlikely(!target_freq)) {
 		dev_err(dev, "%s: Invalid target frequency %lu\n", __func__,
@@ -748,22 +741,8 @@
 		return ret;
 	}
 
-<<<<<<< HEAD
-	if (IS_ERR(old_opp)) {
-		old_u_volt = 0;
-	} else {
-		old_u_volt = old_opp->u_volt;
-		old_u_volt_min = old_opp->u_volt_min;
-		old_u_volt_max = old_opp->u_volt_max;
-	}
-
-	u_volt = opp->u_volt;
-	u_volt_min = opp->u_volt_min;
-	u_volt_max = opp->u_volt_max;
-=======
 	dev_dbg(dev, "%s: switching OPP: %lu Hz --> %lu Hz\n", __func__,
 		old_freq, freq);
->>>>>>> a062067a
 
 	regulators = opp_table->regulators;
 
@@ -794,20 +773,7 @@
 	data->new_opp.rate = freq;
 	memcpy(data->new_opp.supplies, opp->supplies, size);
 
-<<<<<<< HEAD
-restore_freq:
-	if (clk_set_rate(clk, old_freq))
-		dev_err(dev, "%s: failed to restore old-freq (%lu Hz)\n",
-			__func__, old_freq);
-restore_voltage:
-	/* This shouldn't harm even if the voltages weren't updated earlier */
-	if (old_u_volt) {
-		_set_opp_voltage(dev, reg, old_u_volt, old_u_volt_min,
-				 old_u_volt_max);
-	}
-=======
 	rcu_read_unlock();
->>>>>>> a062067a
 
 	return set_opp(data);
 }
@@ -1496,13 +1462,9 @@
  * that this function is *NOT* called under RCU protection or in contexts where
  * mutex cannot be locked.
  */
-<<<<<<< HEAD
-struct opp_table *dev_pm_opp_set_regulator(struct device *dev, const char *name)
-=======
 struct opp_table *dev_pm_opp_set_regulators(struct device *dev,
 					    const char * const names[],
 					    unsigned int count)
->>>>>>> a062067a
 {
 	struct opp_table *opp_table;
 	struct regulator *reg;
@@ -1664,26 +1626,21 @@
 	opp_table->set_opp = set_opp;
 
 	mutex_unlock(&opp_table_lock);
-	return opp_table;
+	return 0;
 
 err:
 	_remove_opp_table(opp_table);
 unlock:
 	mutex_unlock(&opp_table_lock);
 
-	return ERR_PTR(ret);
+	return ret;
 }
 EXPORT_SYMBOL_GPL(dev_pm_opp_register_set_opp_helper);
 
 /**
-<<<<<<< HEAD
- * dev_pm_opp_put_regulator() - Releases resources blocked for regulator
- * @opp_table: OPP table returned from dev_pm_opp_set_regulator().
-=======
  * dev_pm_opp_register_put_opp_helper() - Releases resources blocked for
  *					   set_opp helper
  * @dev: Device for which custom set_opp helper has to be cleared.
->>>>>>> a062067a
  *
  * Locking: The internal opp_table and opp structures are RCU protected.
  * Hence this function internally uses RCU updater strategy with mutex locks
@@ -1691,18 +1648,12 @@
  * that this function is *NOT* called under RCU protection or in contexts where
  * mutex cannot be locked.
  */
-<<<<<<< HEAD
-void dev_pm_opp_put_regulator(struct opp_table *opp_table)
-=======
 void dev_pm_opp_register_put_opp_helper(struct device *dev)
->>>>>>> a062067a
-{
+{
+	struct opp_table *opp_table;
+
 	mutex_lock(&opp_table_lock);
 
-<<<<<<< HEAD
-	if (IS_ERR(opp_table->regulator)) {
-		pr_err("%s: Doesn't have regulator set\n", __func__);
-=======
 	/* Check for existing table for 'dev' first */
 	opp_table = _find_opp_table(dev);
 	if (IS_ERR(opp_table)) {
@@ -1714,7 +1665,6 @@
 	if (!opp_table->set_opp) {
 		dev_err(dev, "%s: Doesn't have custom set_opp helper set\n",
 			__func__);
->>>>>>> a062067a
 		goto unlock;
 	}
 
