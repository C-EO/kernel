// SPDX-License-Identifier: GPL-2.0+
/*
 *  Derived from arch/i386/kernel/irq.c
 *    Copyright (C) 1992 Linus Torvalds
 *  Adapted from arch/i386 by Gary Thomas
 *    Copyright (C) 1995-1996 Gary Thomas (gdt@linuxppc.org)
 *  Updated and modified by Cort Dougan <cort@fsmlabs.com>
 *    Copyright (C) 1996-2001 Cort Dougan
 *  Adapted for Power Macintosh by Paul Mackerras
 *    Copyright (C) 1996 Paul Mackerras (paulus@cs.anu.edu.au)
 *
 * This file contains the code used to make IRQ descriptions in the
 * device tree to actual irq numbers on an interrupt controller
 * driver.
 */

#define pr_fmt(fmt)	"OF: " fmt

#include <linux/device.h>
#include <linux/errno.h>
#include <linux/list.h>
#include <linux/module.h>
#include <linux/of.h>
#include <linux/of_irq.h>
#include <linux/string.h>
#include <linux/slab.h>

/**
 * irq_of_parse_and_map - Parse and map an interrupt into linux virq space
 * @dev: Device node of the device whose interrupt is to be mapped
 * @index: Index of the interrupt to map
 *
 * This function is a wrapper that chains of_irq_parse_one() and
 * irq_create_of_mapping() to make things easier to callers
 */
unsigned int irq_of_parse_and_map(struct device_node *dev, int index)
{
	struct of_phandle_args oirq;

	if (of_irq_parse_one(dev, index, &oirq))
		return 0;

	return irq_create_of_mapping(&oirq);
}
EXPORT_SYMBOL_GPL(irq_of_parse_and_map);

/**
 * of_irq_find_parent - Given a device node, find its interrupt parent node
 * @child: pointer to device node
 *
 * Return: A pointer to the interrupt parent node, or NULL if the interrupt
 * parent could not be determined.
 */
struct device_node *of_irq_find_parent(struct device_node *child)
{
	struct device_node *p;
	phandle parent;

	if (!of_node_get(child))
		return NULL;

	do {
		if (of_property_read_u32(child, "interrupt-parent", &parent)) {
			p = of_get_parent(child);
		} else	{
			if (of_irq_workarounds & OF_IMAP_NO_PHANDLE)
				p = of_node_get(of_irq_dflt_pic);
			else
				p = of_find_node_by_phandle(parent);
		}
		of_node_put(child);
		child = p;
	} while (p && of_get_property(p, "#interrupt-cells", NULL) == NULL);

	return p;
}
EXPORT_SYMBOL_GPL(of_irq_find_parent);

/**
 * of_irq_parse_raw - Low level interrupt tree parsing
 * @addr:	address specifier (start of "reg" property of the device) in be32 format
 * @out_irq:	structure of_phandle_args updated by this function
 *
 * This function is a low-level interrupt tree walking function. It
 * can be used to do a partial walk with synthetized reg and interrupts
 * properties, for example when resolving PCI interrupts when no device
 * node exist for the parent. It takes an interrupt specifier structure as
 * input, walks the tree looking for any interrupt-map properties, translates
 * the specifier for each map, and then returns the translated map.
 *
 * Return: 0 on success and a negative number on error
 */
int of_irq_parse_raw(const __be32 *addr, struct of_phandle_args *out_irq)
{
	struct device_node *ipar, *tnode, *old = NULL, *newpar = NULL;
	__be32 initial_match_array[MAX_PHANDLE_ARGS];
	const __be32 *match_array = initial_match_array;
	const __be32 *tmp, *imap, *imask, dummy_imask[] = { [0 ... MAX_PHANDLE_ARGS] = cpu_to_be32(~0) };
	u32 intsize = 1, addrsize, newintsize = 0, newaddrsize = 0;
	int imaplen, match, i, rc = -EINVAL;

#ifdef DEBUG
	of_print_phandle_args("of_irq_parse_raw: ", out_irq);
#endif

	ipar = of_node_get(out_irq->np);

	/* First get the #interrupt-cells property of the current cursor
	 * that tells us how to interpret the passed-in intspec. If there
	 * is none, we are nice and just walk up the tree
	 */
	do {
		if (!of_property_read_u32(ipar, "#interrupt-cells", &intsize))
			break;
		tnode = ipar;
		ipar = of_irq_find_parent(ipar);
		of_node_put(tnode);
	} while (ipar);
	if (ipar == NULL) {
		pr_debug(" -> no parent found !\n");
		goto fail;
	}

	pr_debug("of_irq_parse_raw: ipar=%pOF, size=%d\n", ipar, intsize);

	if (out_irq->args_count != intsize)
		goto fail;

	/* Look for this #address-cells. We have to implement the old linux
	 * trick of looking for the parent here as some device-trees rely on it
	 */
	old = of_node_get(ipar);
	do {
		tmp = of_get_property(old, "#address-cells", NULL);
		tnode = of_get_parent(old);
		of_node_put(old);
		old = tnode;
	} while (old && tmp == NULL);
	of_node_put(old);
	old = NULL;
	addrsize = (tmp == NULL) ? 2 : be32_to_cpu(*tmp);

	pr_debug(" -> addrsize=%d\n", addrsize);

	/* Range check so that the temporary buffer doesn't overflow */
	if (WARN_ON(addrsize + intsize > MAX_PHANDLE_ARGS)) {
		rc = -EFAULT;
		goto fail;
	}

	/* Precalculate the match array - this simplifies match loop */
	for (i = 0; i < addrsize; i++)
		initial_match_array[i] = addr ? addr[i] : 0;
	for (i = 0; i < intsize; i++)
		initial_match_array[addrsize + i] = cpu_to_be32(out_irq->args[i]);

	/* Now start the actual "proper" walk of the interrupt tree */
	while (ipar != NULL) {
		/* Now check if cursor is an interrupt-controller and if it is
		 * then we are done
		 */
		if (of_property_read_bool(ipar, "interrupt-controller")) {
			pr_debug(" -> got it !\n");
			return 0;
		}

		/*
		 * interrupt-map parsing does not work without a reg
		 * property when #address-cells != 0
		 */
		if (addrsize && !addr) {
			pr_debug(" -> no reg passed in when needed !\n");
			goto fail;
		}

		/* Now look for an interrupt-map */
		imap = of_get_property(ipar, "interrupt-map", &imaplen);
		/* No interrupt map, check for an interrupt parent */
		if (imap == NULL) {
			pr_debug(" -> no map, getting parent\n");
			newpar = of_irq_find_parent(ipar);
			goto skiplevel;
		}
		imaplen /= sizeof(u32);

		/* Look for a mask */
		imask = of_get_property(ipar, "interrupt-map-mask", NULL);
		if (!imask)
			imask = dummy_imask;

		/* Parse interrupt-map */
		match = 0;
		while (imaplen > (addrsize + intsize + 1) && !match) {
			/* Compare specifiers */
			match = 1;
			for (i = 0; i < (addrsize + intsize); i++, imaplen--)
				match &= !((match_array[i] ^ *imap++) & imask[i]);

			pr_debug(" -> match=%d (imaplen=%d)\n", match, imaplen);

			/* Get the interrupt parent */
			if (of_irq_workarounds & OF_IMAP_NO_PHANDLE)
				newpar = of_node_get(of_irq_dflt_pic);
			else
				newpar = of_find_node_by_phandle(be32_to_cpup(imap));
			imap++;
			--imaplen;

			/* Check if not found */
			if (newpar == NULL) {
				pr_debug(" -> imap parent not found !\n");
				goto fail;
			}

			if (!of_device_is_available(newpar))
				match = 0;

			/* Get #interrupt-cells and #address-cells of new
			 * parent
			 */
			if (of_property_read_u32(newpar, "#interrupt-cells",
						 &newintsize)) {
				pr_debug(" -> parent lacks #interrupt-cells!\n");
				goto fail;
			}
			if (of_property_read_u32(newpar, "#address-cells",
						 &newaddrsize))
				newaddrsize = 0;

			pr_debug(" -> newintsize=%d, newaddrsize=%d\n",
			    newintsize, newaddrsize);

			/* Check for malformed properties */
			if (WARN_ON(newaddrsize + newintsize > MAX_PHANDLE_ARGS)
			    || (imaplen < (newaddrsize + newintsize))) {
				rc = -EFAULT;
				goto fail;
			}

			imap += newaddrsize + newintsize;
			imaplen -= newaddrsize + newintsize;

			pr_debug(" -> imaplen=%d\n", imaplen);
		}
		if (!match)
			goto fail;

		/*
		 * Successfully parsed an interrrupt-map translation; copy new
		 * interrupt specifier into the out_irq structure
		 */
		match_array = imap - newaddrsize - newintsize;
		for (i = 0; i < newintsize; i++)
			out_irq->args[i] = be32_to_cpup(imap - newintsize + i);
		out_irq->args_count = intsize = newintsize;
		addrsize = newaddrsize;

	skiplevel:
		/* Iterate again with new parent */
		out_irq->np = newpar;
		pr_debug(" -> new parent: %pOF\n", newpar);
		of_node_put(ipar);
		ipar = newpar;
		newpar = NULL;
	}
	rc = -ENOENT; /* No interrupt-map found */

 fail:
	of_node_put(ipar);
	of_node_put(newpar);

	return rc;
}
EXPORT_SYMBOL_GPL(of_irq_parse_raw);

/**
 * of_irq_parse_one - Resolve an interrupt for a device
 * @device: the device whose interrupt is to be resolved
 * @index: index of the interrupt to resolve
 * @out_irq: structure of_phandle_args filled by this function
 *
 * This function resolves an interrupt for a node by walking the interrupt tree,
 * finding which interrupt controller node it is attached to, and returning the
 * interrupt specifier that can be used to retrieve a Linux IRQ number.
 */
int of_irq_parse_one(struct device_node *device, int index, struct of_phandle_args *out_irq)
{
	struct device_node *p;
	const __be32 *addr;
	u32 intsize;
	int i, res;

	pr_debug("of_irq_parse_one: dev=%pOF, index=%d\n", device, index);

	/* OldWorld mac stuff is "special", handle out of line */
	if (of_irq_workarounds & OF_IMAP_OLDWORLD_MAC)
		return of_irq_parse_oldworld(device, index, out_irq);

	/* Get the reg property (if any) */
	addr = of_get_property(device, "reg", NULL);

	/* Try the new-style interrupts-extended first */
	res = of_parse_phandle_with_args(device, "interrupts-extended",
					"#interrupt-cells", index, out_irq);
	if (!res)
		return of_irq_parse_raw(addr, out_irq);

	/* Look for the interrupt parent. */
	p = of_irq_find_parent(device);
	if (p == NULL)
		return -EINVAL;

	/* Get size of interrupt specifier */
	if (of_property_read_u32(p, "#interrupt-cells", &intsize)) {
		res = -EINVAL;
		goto out;
	}

	pr_debug(" parent=%pOF, intsize=%d\n", p, intsize);

	/* Copy intspec into irq structure */
	out_irq->np = p;
	out_irq->args_count = intsize;
	for (i = 0; i < intsize; i++) {
		res = of_property_read_u32_index(device, "interrupts",
						 (index * intsize) + i,
						 out_irq->args + i);
		if (res)
			goto out;
	}

	pr_debug(" intspec=%d\n", *out_irq->args);


	/* Check if there are any interrupt-map translations to process */
	res = of_irq_parse_raw(addr, out_irq);
 out:
	of_node_put(p);
	return res;
}
EXPORT_SYMBOL_GPL(of_irq_parse_one);

/**
 * of_irq_to_resource - Decode a node's IRQ and return it as a resource
 * @dev: pointer to device tree node
 * @index: zero-based index of the irq
 * @r: pointer to resource structure to return result into.
 */
int of_irq_to_resource(struct device_node *dev, int index, struct resource *r)
{
	int irq = of_irq_get(dev, index);

	if (irq < 0)
		return irq;

	/* Only dereference the resource if both the
	 * resource and the irq are valid. */
	if (r && irq) {
		const char *name = NULL;

		memset(r, 0, sizeof(*r));
		/*
		 * Get optional "interrupt-names" property to add a name
		 * to the resource.
		 */
		of_property_read_string_index(dev, "interrupt-names", index,
					      &name);

		r->start = r->end = irq;
		r->flags = IORESOURCE_IRQ | irqd_get_trigger_type(irq_get_irq_data(irq));
		r->name = name ? name : of_node_full_name(dev);
	}

	return irq;
}
EXPORT_SYMBOL_GPL(of_irq_to_resource);

/**
 * of_irq_get - Decode a node's IRQ and return it as a Linux IRQ number
 * @dev: pointer to device tree node
 * @index: zero-based index of the IRQ
 *
 * Return: Linux IRQ number on success, or 0 on the IRQ mapping failure, or
 * -EPROBE_DEFER if the IRQ domain is not yet created, or error code in case
 * of any other failure.
 */
int of_irq_get(struct device_node *dev, int index)
{
	int rc;
	struct of_phandle_args oirq;
	struct irq_domain *domain;

	rc = of_irq_parse_one(dev, index, &oirq);
	if (rc)
		return rc;

	domain = irq_find_host(oirq.np);
	if (!domain)
		return -EPROBE_DEFER;

	return irq_create_of_mapping(&oirq);
}
EXPORT_SYMBOL_GPL(of_irq_get);

/**
 * of_irq_get_byname - Decode a node's IRQ and return it as a Linux IRQ number
 * @dev: pointer to device tree node
 * @name: IRQ name
 *
 * Return: Linux IRQ number on success, or 0 on the IRQ mapping failure, or
 * -EPROBE_DEFER if the IRQ domain is not yet created, or error code in case
 * of any other failure.
 */
int of_irq_get_byname(struct device_node *dev, const char *name)
{
	int index;

	if (unlikely(!name))
		return -EINVAL;

	index = of_property_match_string(dev, "interrupt-names", name);
	if (index < 0)
		return index;

	return of_irq_get(dev, index);
}
EXPORT_SYMBOL_GPL(of_irq_get_byname);

/**
 * of_irq_count - Count the number of IRQs a node uses
 * @dev: pointer to device tree node
 */
int of_irq_count(struct device_node *dev)
{
	struct of_phandle_args irq;
	int nr = 0;

	while (of_irq_parse_one(dev, nr, &irq) == 0)
		nr++;

	return nr;
}

/**
 * of_irq_to_resource_table - Fill in resource table with node's IRQ info
 * @dev: pointer to device tree node
 * @res: array of resources to fill in
 * @nr_irqs: the number of IRQs (and upper bound for num of @res elements)
 *
 * Return: The size of the filled in table (up to @nr_irqs).
 */
int of_irq_to_resource_table(struct device_node *dev, struct resource *res,
		int nr_irqs)
{
	int i;

	for (i = 0; i < nr_irqs; i++, res++)
		if (of_irq_to_resource(dev, i, res) <= 0)
			break;

	return i;
}
EXPORT_SYMBOL_GPL(of_irq_to_resource_table);

struct of_intc_desc {
	struct list_head	list;
	of_irq_init_cb_t	irq_init_cb;
	struct device_node	*dev;
	struct device_node	*interrupt_parent;
};

/**
 * of_irq_init - Scan and init matching interrupt controllers in DT
 * @matches: 0 terminated array of nodes to match and init function to call
 *
 * This function scans the device tree for matching interrupt controller nodes,
 * and calls their initialization functions in order with parents first.
 */
void __init of_irq_init(const struct of_device_id *matches)
{
	const struct of_device_id *match;
	struct device_node *np, *parent = NULL;
	struct of_intc_desc *desc, *temp_desc;
	struct list_head intc_desc_list, intc_parent_list;

	INIT_LIST_HEAD(&intc_desc_list);
	INIT_LIST_HEAD(&intc_parent_list);

	for_each_matching_node_and_match(np, matches, &match) {
		if (!of_property_read_bool(np, "interrupt-controller") ||
				!of_device_is_available(np))
			continue;

		if (WARN(!match->data, "of_irq_init: no init function for %s\n",
			 match->compatible))
			continue;

		/*
		 * Here, we allocate and populate an of_intc_desc with the node
		 * pointer, interrupt-parent device_node etc.
		 */
		desc = kzalloc(sizeof(*desc), GFP_KERNEL);
		if (!desc) {
			of_node_put(np);
			goto err;
		}

		desc->irq_init_cb = match->data;
		desc->dev = of_node_get(np);
		desc->interrupt_parent = of_irq_find_parent(np);
		if (desc->interrupt_parent == np)
			desc->interrupt_parent = NULL;
		list_add_tail(&desc->list, &intc_desc_list);
	}

	/*
	 * The root irq controller is the one without an interrupt-parent.
	 * That one goes first, followed by the controllers that reference it,
	 * followed by the ones that reference the 2nd level controllers, etc.
	 */
	while (!list_empty(&intc_desc_list)) {
		/*
		 * Process all controllers with the current 'parent'.
		 * First pass will be looking for NULL as the parent.
		 * The assumption is that NULL parent means a root controller.
		 */
		list_for_each_entry_safe(desc, temp_desc, &intc_desc_list, list) {
			int ret;

			if (desc->interrupt_parent != parent)
				continue;

			list_del(&desc->list);

			of_node_set_flag(desc->dev, OF_POPULATED);

			pr_debug("of_irq_init: init %pOF (%p), parent %p\n",
				 desc->dev,
				 desc->dev, desc->interrupt_parent);
			ret = desc->irq_init_cb(desc->dev,
						desc->interrupt_parent);
			if (ret) {
				of_node_clear_flag(desc->dev, OF_POPULATED);
				kfree(desc);
				continue;
			}

			/*
			 * This one is now set up; add it to the parent list so
			 * its children can get processed in a subsequent pass.
			 */
			list_add_tail(&desc->list, &intc_parent_list);
		}

		/* Get the next pending parent that might have children */
		desc = list_first_entry_or_null(&intc_parent_list,
						typeof(*desc), list);
		if (!desc) {
			pr_err("of_irq_init: children remain, but no parents\n");
			break;
		}
		list_del(&desc->list);
		parent = desc->dev;
		kfree(desc);
	}

	list_for_each_entry_safe(desc, temp_desc, &intc_parent_list, list) {
		list_del(&desc->list);
		kfree(desc);
	}
err:
	list_for_each_entry_safe(desc, temp_desc, &intc_desc_list, list) {
		list_del(&desc->list);
		of_node_put(desc->dev);
		kfree(desc);
	}
}

static u32 __of_msi_map_id(struct device *dev, struct device_node **np,
			    u32 id_in)
{
	struct device *parent_dev;
	u32 id_out = id_in;

	/*
	 * Walk up the device parent links looking for one with a
	 * "msi-map" property.
	 */
	for (parent_dev = dev; parent_dev; parent_dev = parent_dev->parent)
		if (!of_map_id(parent_dev->of_node, id_in, "msi-map",
				"msi-map-mask", np, &id_out))
			break;
	return id_out;
}

/**
 * of_msi_map_id - Map a MSI ID for a device.
 * @dev: device for which the mapping is to be done.
 * @msi_np: device node of the expected msi controller.
 * @id_in: unmapped MSI ID for the device.
 *
 * Walk up the device hierarchy looking for devices with a "msi-map"
 * property.  If found, apply the mapping to @id_in.
 *
<<<<<<< HEAD
 * Returns the mapped MSI ID.
=======
 * Return: The mapped MSI ID.
>>>>>>> 7d2a07b7
 */
u32 of_msi_map_id(struct device *dev, struct device_node *msi_np, u32 id_in)
{
	return __of_msi_map_id(dev, &msi_np, id_in);
}

/**
 * of_msi_map_get_device_domain - Use msi-map to find the relevant MSI domain
 * @dev: device for which the mapping is to be done.
 * @id: Device ID.
 * @bus_token: Bus token
 *
 * Walk up the device hierarchy looking for devices with a "msi-map"
 * property.
 *
 * Returns: the MSI domain for this device (or NULL on failure)
 */
struct irq_domain *of_msi_map_get_device_domain(struct device *dev, u32 id,
						u32 bus_token)
{
	struct device_node *np = NULL;

	__of_msi_map_id(dev, &np, id);
	return irq_find_matching_host(np, bus_token);
}

/**
 * of_msi_get_domain - Use msi-parent to find the relevant MSI domain
 * @dev: device for which the domain is requested
 * @np: device node for @dev
 * @token: bus type for this domain
 *
 * Parse the msi-parent property (both the simple and the complex
 * versions), and returns the corresponding MSI domain.
 *
 * Returns: the MSI domain for this device (or NULL on failure).
 */
struct irq_domain *of_msi_get_domain(struct device *dev,
				     struct device_node *np,
				     enum irq_domain_bus_token token)
{
	struct device_node *msi_np;
	struct irq_domain *d;

	/* Check for a single msi-parent property */
	msi_np = of_parse_phandle(np, "msi-parent", 0);
	if (msi_np && !of_property_read_bool(msi_np, "#msi-cells")) {
		d = irq_find_matching_host(msi_np, token);
		if (!d)
			of_node_put(msi_np);
		return d;
	}

	if (token == DOMAIN_BUS_PLATFORM_MSI) {
		/* Check for the complex msi-parent version */
		struct of_phandle_args args;
		int index = 0;

		while (!of_parse_phandle_with_args(np, "msi-parent",
						   "#msi-cells",
						   index, &args)) {
			d = irq_find_matching_host(args.np, token);
			if (d)
				return d;

			of_node_put(args.np);
			index++;
		}
	}

	return NULL;
}

/**
 * of_msi_configure - Set the msi_domain field of a device
 * @dev: device structure to associate with an MSI irq domain
 * @np: device node for that device
 */
void of_msi_configure(struct device *dev, struct device_node *np)
{
	dev_set_msi_domain(dev,
			   of_msi_get_domain(dev, np, DOMAIN_BUS_PLATFORM_MSI));
}
EXPORT_SYMBOL_GPL(of_msi_configure);<|MERGE_RESOLUTION|>--- conflicted
+++ resolved
@@ -602,11 +602,7 @@
  * Walk up the device hierarchy looking for devices with a "msi-map"
  * property.  If found, apply the mapping to @id_in.
  *
-<<<<<<< HEAD
- * Returns the mapped MSI ID.
-=======
  * Return: The mapped MSI ID.
->>>>>>> 7d2a07b7
  */
 u32 of_msi_map_id(struct device *dev, struct device_node *msi_np, u32 id_in)
 {
