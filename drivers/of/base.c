/*
 * Procedures for creating, accessing and interpreting the device tree.
 *
 * Paul Mackerras	August 1996.
 * Copyright (C) 1996-2005 Paul Mackerras.
 *
 *  Adapted for 64bit PowerPC by Dave Engebretsen and Peter Bergner.
 *    {engebret|bergner}@us.ibm.com
 *
 *  Adapted for sparc and sparc64 by David S. Miller davem@davemloft.net
 *
 *  Reconsolidated from arch/x/kernel/prom.c by Stephen Rothwell and
 *  Grant Likely.
 *
 *      This program is free software; you can redistribute it and/or
 *      modify it under the terms of the GNU General Public License
 *      as published by the Free Software Foundation; either version
 *      2 of the License, or (at your option) any later version.
 */

#define pr_fmt(fmt)	"OF: " fmt

#include <linux/console.h>
#include <linux/ctype.h>
#include <linux/cpu.h>
#include <linux/module.h>
#include <linux/of.h>
#include <linux/of_graph.h>
#include <linux/spinlock.h>
#include <linux/slab.h>
#include <linux/string.h>
#include <linux/proc_fs.h>

#include "of_private.h"

LIST_HEAD(aliases_lookup);

struct device_node *of_root;
EXPORT_SYMBOL(of_root);
struct device_node *of_chosen;
struct device_node *of_aliases;
struct device_node *of_stdout;
static const char *of_stdout_options;

struct kset *of_kset;

/*
 * Used to protect the of_aliases, to hold off addition of nodes to sysfs.
 * This mutex must be held whenever modifications are being made to the
 * device tree. The of_{attach,detach}_node() and
 * of_{add,remove,update}_property() helpers make sure this happens.
 */
DEFINE_MUTEX(of_mutex);

/* use when traversing tree through the child, sibling,
 * or parent members of struct device_node.
 */
DEFINE_RAW_SPINLOCK(devtree_lock);

int of_n_addr_cells(struct device_node *np)
{
	const __be32 *ip;

	do {
		if (np->parent)
			np = np->parent;
		ip = of_get_property(np, "#address-cells", NULL);
		if (ip)
			return be32_to_cpup(ip);
	} while (np->parent);
	/* No #address-cells property for the root node */
	return OF_ROOT_NODE_ADDR_CELLS_DEFAULT;
}
EXPORT_SYMBOL(of_n_addr_cells);

int of_n_size_cells(struct device_node *np)
{
	const __be32 *ip;

	do {
		if (np->parent)
			np = np->parent;
		ip = of_get_property(np, "#size-cells", NULL);
		if (ip)
			return be32_to_cpup(ip);
	} while (np->parent);
	/* No #size-cells property for the root node */
	return OF_ROOT_NODE_SIZE_CELLS_DEFAULT;
}
EXPORT_SYMBOL(of_n_size_cells);

#ifdef CONFIG_NUMA
int __weak of_node_to_nid(struct device_node *np)
{
	return NUMA_NO_NODE;
}
#endif

#ifndef CONFIG_OF_DYNAMIC
static void of_node_release(struct kobject *kobj)
{
	/* Without CONFIG_OF_DYNAMIC, no nodes gets freed */
}
#endif /* CONFIG_OF_DYNAMIC */

struct kobj_type of_node_ktype = {
	.release = of_node_release,
};

static ssize_t of_node_property_read(struct file *filp, struct kobject *kobj,
				struct bin_attribute *bin_attr, char *buf,
				loff_t offset, size_t count)
{
	struct property *pp = container_of(bin_attr, struct property, attr);
	return memory_read_from_buffer(buf, count, &offset, pp->value, pp->length);
}

/* always return newly allocated name, caller must free after use */
static const char *safe_name(struct kobject *kobj, const char *orig_name)
{
	const char *name = orig_name;
	struct kernfs_node *kn;
	int i = 0;

	/* don't be a hero. After 16 tries give up */
	while (i < 16 && (kn = sysfs_get_dirent(kobj->sd, name))) {
		sysfs_put(kn);
		if (name != orig_name)
			kfree(name);
		name = kasprintf(GFP_KERNEL, "%s#%i", orig_name, ++i);
	}

	if (name == orig_name) {
		name = kstrdup(orig_name, GFP_KERNEL);
	} else {
<<<<<<< HEAD
		pr_warn("device-tree: Duplicate name in %s, renamed to \"%s\"\n",
=======
		pr_warn("Duplicate name in %s, renamed to \"%s\"\n",
>>>>>>> 29e106ae
			kobject_name(kobj), name);
	}
	return name;
}

int __of_add_property_sysfs(struct device_node *np, struct property *pp)
{
	int rc;

	/* Important: Don't leak passwords */
	bool secure = strncmp(pp->name, "security-", 9) == 0;

	if (!IS_ENABLED(CONFIG_SYSFS))
		return 0;

	if (!of_kset || !of_node_is_attached(np))
		return 0;

	sysfs_bin_attr_init(&pp->attr);
	pp->attr.attr.name = safe_name(&np->kobj, pp->name);
	pp->attr.attr.mode = secure ? S_IRUSR : S_IRUGO;
	pp->attr.size = secure ? 0 : pp->length;
	pp->attr.read = of_node_property_read;

	rc = sysfs_create_bin_file(&np->kobj, &pp->attr);
	WARN(rc, "error adding attribute %s to node %s\n", pp->name, np->full_name);
	return rc;
}

int __of_attach_node_sysfs(struct device_node *np)
{
	const char *name;
	struct kobject *parent;
	struct property *pp;
	int rc;

	if (!IS_ENABLED(CONFIG_SYSFS))
		return 0;

	if (!of_kset)
		return 0;

	np->kobj.kset = of_kset;
	if (!np->parent) {
		/* Nodes without parents are new top level trees */
		name = safe_name(&of_kset->kobj, "base");
		parent = NULL;
	} else {
		name = safe_name(&np->parent->kobj, kbasename(np->full_name));
		parent = &np->parent->kobj;
	}
	if (!name)
		return -ENOMEM;
	rc = kobject_add(&np->kobj, parent, "%s", name);
	kfree(name);
	if (rc)
		return rc;

	for_each_property_of_node(np, pp)
		__of_add_property_sysfs(np, pp);

	return 0;
}

void __init of_core_init(void)
{
	struct device_node *np;

	/* Create the kset, and register existing nodes */
	mutex_lock(&of_mutex);
	of_kset = kset_create_and_add("devicetree", NULL, firmware_kobj);
	if (!of_kset) {
		mutex_unlock(&of_mutex);
		pr_err("failed to register existing nodes\n");
		return;
	}
	for_each_of_allnodes(np)
		__of_attach_node_sysfs(np);
	mutex_unlock(&of_mutex);

	/* Symlink in /proc as required by userspace ABI */
	if (of_root)
		proc_symlink("device-tree", NULL, "/sys/firmware/devicetree/base");
}

static struct property *__of_find_property(const struct device_node *np,
					   const char *name, int *lenp)
{
	struct property *pp;

	if (!np)
		return NULL;

	for (pp = np->properties; pp; pp = pp->next) {
		if (of_prop_cmp(pp->name, name) == 0) {
			if (lenp)
				*lenp = pp->length;
			break;
		}
	}

	return pp;
}

struct property *of_find_property(const struct device_node *np,
				  const char *name,
				  int *lenp)
{
	struct property *pp;
	unsigned long flags;

	raw_spin_lock_irqsave(&devtree_lock, flags);
	pp = __of_find_property(np, name, lenp);
	raw_spin_unlock_irqrestore(&devtree_lock, flags);

	return pp;
}
EXPORT_SYMBOL(of_find_property);

struct device_node *__of_find_all_nodes(struct device_node *prev)
{
	struct device_node *np;
	if (!prev) {
		np = of_root;
	} else if (prev->child) {
		np = prev->child;
	} else {
		/* Walk back up looking for a sibling, or the end of the structure */
		np = prev;
		while (np->parent && !np->sibling)
			np = np->parent;
		np = np->sibling; /* Might be null at the end of the tree */
	}
	return np;
}

/**
 * of_find_all_nodes - Get next node in global list
 * @prev:	Previous node or NULL to start iteration
 *		of_node_put() will be called on it
 *
 * Returns a node pointer with refcount incremented, use
 * of_node_put() on it when done.
 */
struct device_node *of_find_all_nodes(struct device_node *prev)
{
	struct device_node *np;
	unsigned long flags;

	raw_spin_lock_irqsave(&devtree_lock, flags);
	np = __of_find_all_nodes(prev);
	of_node_get(np);
	of_node_put(prev);
	raw_spin_unlock_irqrestore(&devtree_lock, flags);
	return np;
}
EXPORT_SYMBOL(of_find_all_nodes);

/*
 * Find a property with a given name for a given node
 * and return the value.
 */
const void *__of_get_property(const struct device_node *np,
			      const char *name, int *lenp)
{
	struct property *pp = __of_find_property(np, name, lenp);

	return pp ? pp->value : NULL;
}

/*
 * Find a property with a given name for a given node
 * and return the value.
 */
const void *of_get_property(const struct device_node *np, const char *name,
			    int *lenp)
{
	struct property *pp = of_find_property(np, name, lenp);

	return pp ? pp->value : NULL;
}
EXPORT_SYMBOL(of_get_property);

/*
 * arch_match_cpu_phys_id - Match the given logical CPU and physical id
 *
 * @cpu: logical cpu index of a core/thread
 * @phys_id: physical identifier of a core/thread
 *
 * CPU logical to physical index mapping is architecture specific.
 * However this __weak function provides a default match of physical
 * id to logical cpu index. phys_id provided here is usually values read
 * from the device tree which must match the hardware internal registers.
 *
 * Returns true if the physical identifier and the logical cpu index
 * correspond to the same core/thread, false otherwise.
 */
bool __weak arch_match_cpu_phys_id(int cpu, u64 phys_id)
{
	return (u32)phys_id == cpu;
}

/**
 * Checks if the given "prop_name" property holds the physical id of the
 * core/thread corresponding to the logical cpu 'cpu'. If 'thread' is not
 * NULL, local thread number within the core is returned in it.
 */
static bool __of_find_n_match_cpu_property(struct device_node *cpun,
			const char *prop_name, int cpu, unsigned int *thread)
{
	const __be32 *cell;
	int ac, prop_len, tid;
	u64 hwid;

	ac = of_n_addr_cells(cpun);
	cell = of_get_property(cpun, prop_name, &prop_len);
	if (!cell || !ac)
		return false;
	prop_len /= sizeof(*cell) * ac;
	for (tid = 0; tid < prop_len; tid++) {
		hwid = of_read_number(cell, ac);
		if (arch_match_cpu_phys_id(cpu, hwid)) {
			if (thread)
				*thread = tid;
			return true;
		}
		cell += ac;
	}
	return false;
}

/*
 * arch_find_n_match_cpu_physical_id - See if the given device node is
 * for the cpu corresponding to logical cpu 'cpu'.  Return true if so,
 * else false.  If 'thread' is non-NULL, the local thread number within the
 * core is returned in it.
 */
bool __weak arch_find_n_match_cpu_physical_id(struct device_node *cpun,
					      int cpu, unsigned int *thread)
{
	/* Check for non-standard "ibm,ppc-interrupt-server#s" property
	 * for thread ids on PowerPC. If it doesn't exist fallback to
	 * standard "reg" property.
	 */
	if (IS_ENABLED(CONFIG_PPC) &&
	    __of_find_n_match_cpu_property(cpun,
					   "ibm,ppc-interrupt-server#s",
					   cpu, thread))
		return true;

	return __of_find_n_match_cpu_property(cpun, "reg", cpu, thread);
}

/**
 * of_get_cpu_node - Get device node associated with the given logical CPU
 *
 * @cpu: CPU number(logical index) for which device node is required
 * @thread: if not NULL, local thread number within the physical core is
 *          returned
 *
 * The main purpose of this function is to retrieve the device node for the
 * given logical CPU index. It should be used to initialize the of_node in
 * cpu device. Once of_node in cpu device is populated, all the further
 * references can use that instead.
 *
 * CPU logical to physical index mapping is architecture specific and is built
 * before booting secondary cores. This function uses arch_match_cpu_phys_id
 * which can be overridden by architecture specific implementation.
 *
 * Returns a node pointer for the logical cpu with refcount incremented, use
 * of_node_put() on it when done. Returns NULL if not found.
 */
struct device_node *of_get_cpu_node(int cpu, unsigned int *thread)
{
	struct device_node *cpun;

	for_each_node_by_type(cpun, "cpu") {
		if (arch_find_n_match_cpu_physical_id(cpun, cpu, thread))
			return cpun;
	}
	return NULL;
}
EXPORT_SYMBOL(of_get_cpu_node);

/**
 * __of_device_is_compatible() - Check if the node matches given constraints
 * @device: pointer to node
 * @compat: required compatible string, NULL or "" for any match
 * @type: required device_type value, NULL or "" for any match
 * @name: required node name, NULL or "" for any match
 *
 * Checks if the given @compat, @type and @name strings match the
 * properties of the given @device. A constraints can be skipped by
 * passing NULL or an empty string as the constraint.
 *
 * Returns 0 for no match, and a positive integer on match. The return
 * value is a relative score with larger values indicating better
 * matches. The score is weighted for the most specific compatible value
 * to get the highest score. Matching type is next, followed by matching
 * name. Practically speaking, this results in the following priority
 * order for matches:
 *
 * 1. specific compatible && type && name
 * 2. specific compatible && type
 * 3. specific compatible && name
 * 4. specific compatible
 * 5. general compatible && type && name
 * 6. general compatible && type
 * 7. general compatible && name
 * 8. general compatible
 * 9. type && name
 * 10. type
 * 11. name
 */
static int __of_device_is_compatible(const struct device_node *device,
				     const char *compat, const char *type, const char *name)
{
	struct property *prop;
	const char *cp;
	int index = 0, score = 0;

	/* Compatible match has highest priority */
	if (compat && compat[0]) {
		prop = __of_find_property(device, "compatible", NULL);
		for (cp = of_prop_next_string(prop, NULL); cp;
		     cp = of_prop_next_string(prop, cp), index++) {
			if (of_compat_cmp(cp, compat, strlen(compat)) == 0) {
				score = INT_MAX/2 - (index << 2);
				break;
			}
		}
		if (!score)
			return 0;
	}

	/* Matching type is better than matching name */
	if (type && type[0]) {
		if (!device->type || of_node_cmp(type, device->type))
			return 0;
		score += 2;
	}

	/* Matching name is a bit better than not */
	if (name && name[0]) {
		if (!device->name || of_node_cmp(name, device->name))
			return 0;
		score++;
	}

	return score;
}

/** Checks if the given "compat" string matches one of the strings in
 * the device's "compatible" property
 */
int of_device_is_compatible(const struct device_node *device,
		const char *compat)
{
	unsigned long flags;
	int res;

	raw_spin_lock_irqsave(&devtree_lock, flags);
	res = __of_device_is_compatible(device, compat, NULL, NULL);
	raw_spin_unlock_irqrestore(&devtree_lock, flags);
	return res;
}
EXPORT_SYMBOL(of_device_is_compatible);

/** Checks if the device is compatible with any of the entries in
 *  a NULL terminated array of strings. Returns the best match
 *  score or 0.
 */
int of_device_compatible_match(struct device_node *device,
			       const char *const *compat)
{
	unsigned int tmp, score = 0;

	if (!compat)
		return 0;

	while (*compat) {
		tmp = of_device_is_compatible(device, *compat);
		if (tmp > score)
			score = tmp;
		compat++;
	}

	return score;
}

/**
 * of_machine_is_compatible - Test root of device tree for a given compatible value
 * @compat: compatible string to look for in root node's compatible property.
 *
 * Returns a positive integer if the root node has the given value in its
 * compatible property.
 */
int of_machine_is_compatible(const char *compat)
{
	struct device_node *root;
	int rc = 0;

	root = of_find_node_by_path("/");
	if (root) {
		rc = of_device_is_compatible(root, compat);
		of_node_put(root);
	}
	return rc;
}
EXPORT_SYMBOL(of_machine_is_compatible);

/**
 *  __of_device_is_available - check if a device is available for use
 *
 *  @device: Node to check for availability, with locks already held
 *
 *  Returns true if the status property is absent or set to "okay" or "ok",
 *  false otherwise
 */
static bool __of_device_is_available(const struct device_node *device)
{
	const char *status;
	int statlen;

	if (!device)
		return false;

	status = __of_get_property(device, "status", &statlen);
	if (status == NULL)
		return true;

	if (statlen > 0) {
		if (!strcmp(status, "okay") || !strcmp(status, "ok"))
			return true;
	}

	return false;
}

/**
 *  of_device_is_available - check if a device is available for use
 *
 *  @device: Node to check for availability
 *
 *  Returns true if the status property is absent or set to "okay" or "ok",
 *  false otherwise
 */
bool of_device_is_available(const struct device_node *device)
{
	unsigned long flags;
	bool res;

	raw_spin_lock_irqsave(&devtree_lock, flags);
	res = __of_device_is_available(device);
	raw_spin_unlock_irqrestore(&devtree_lock, flags);
	return res;

}
EXPORT_SYMBOL(of_device_is_available);

/**
 *  of_device_is_big_endian - check if a device has BE registers
 *
 *  @device: Node to check for endianness
 *
 *  Returns true if the device has a "big-endian" property, or if the kernel
 *  was compiled for BE *and* the device has a "native-endian" property.
 *  Returns false otherwise.
 *
 *  Callers would nominally use ioread32be/iowrite32be if
 *  of_device_is_big_endian() == true, or readl/writel otherwise.
 */
bool of_device_is_big_endian(const struct device_node *device)
{
	if (of_property_read_bool(device, "big-endian"))
		return true;
	if (IS_ENABLED(CONFIG_CPU_BIG_ENDIAN) &&
	    of_property_read_bool(device, "native-endian"))
		return true;
	return false;
}
EXPORT_SYMBOL(of_device_is_big_endian);

/**
 *	of_get_parent - Get a node's parent if any
 *	@node:	Node to get parent
 *
 *	Returns a node pointer with refcount incremented, use
 *	of_node_put() on it when done.
 */
struct device_node *of_get_parent(const struct device_node *node)
{
	struct device_node *np;
	unsigned long flags;

	if (!node)
		return NULL;

	raw_spin_lock_irqsave(&devtree_lock, flags);
	np = of_node_get(node->parent);
	raw_spin_unlock_irqrestore(&devtree_lock, flags);
	return np;
}
EXPORT_SYMBOL(of_get_parent);

/**
 *	of_get_next_parent - Iterate to a node's parent
 *	@node:	Node to get parent of
 *
 *	This is like of_get_parent() except that it drops the
 *	refcount on the passed node, making it suitable for iterating
 *	through a node's parents.
 *
 *	Returns a node pointer with refcount incremented, use
 *	of_node_put() on it when done.
 */
struct device_node *of_get_next_parent(struct device_node *node)
{
	struct device_node *parent;
	unsigned long flags;

	if (!node)
		return NULL;

	raw_spin_lock_irqsave(&devtree_lock, flags);
	parent = of_node_get(node->parent);
	of_node_put(node);
	raw_spin_unlock_irqrestore(&devtree_lock, flags);
	return parent;
}
EXPORT_SYMBOL(of_get_next_parent);

static struct device_node *__of_get_next_child(const struct device_node *node,
						struct device_node *prev)
{
	struct device_node *next;

	if (!node)
		return NULL;

	next = prev ? prev->sibling : node->child;
	for (; next; next = next->sibling)
		if (of_node_get(next))
			break;
	of_node_put(prev);
	return next;
}
#define __for_each_child_of_node(parent, child) \
	for (child = __of_get_next_child(parent, NULL); child != NULL; \
	     child = __of_get_next_child(parent, child))

/**
 *	of_get_next_child - Iterate a node childs
 *	@node:	parent node
 *	@prev:	previous child of the parent node, or NULL to get first
 *
 *	Returns a node pointer with refcount incremented, use of_node_put() on
 *	it when done. Returns NULL when prev is the last child. Decrements the
 *	refcount of prev.
 */
struct device_node *of_get_next_child(const struct device_node *node,
	struct device_node *prev)
{
	struct device_node *next;
	unsigned long flags;

	raw_spin_lock_irqsave(&devtree_lock, flags);
	next = __of_get_next_child(node, prev);
	raw_spin_unlock_irqrestore(&devtree_lock, flags);
	return next;
}
EXPORT_SYMBOL(of_get_next_child);

/**
 *	of_get_next_available_child - Find the next available child node
 *	@node:	parent node
 *	@prev:	previous child of the parent node, or NULL to get first
 *
 *      This function is like of_get_next_child(), except that it
 *      automatically skips any disabled nodes (i.e. status = "disabled").
 */
struct device_node *of_get_next_available_child(const struct device_node *node,
	struct device_node *prev)
{
	struct device_node *next;
	unsigned long flags;

	if (!node)
		return NULL;

	raw_spin_lock_irqsave(&devtree_lock, flags);
	next = prev ? prev->sibling : node->child;
	for (; next; next = next->sibling) {
		if (!__of_device_is_available(next))
			continue;
		if (of_node_get(next))
			break;
	}
	of_node_put(prev);
	raw_spin_unlock_irqrestore(&devtree_lock, flags);
	return next;
}
EXPORT_SYMBOL(of_get_next_available_child);

/**
 *	of_get_child_by_name - Find the child node by name for a given parent
 *	@node:	parent node
 *	@name:	child name to look for.
 *
 *      This function looks for child node for given matching name
 *
 *	Returns a node pointer if found, with refcount incremented, use
 *	of_node_put() on it when done.
 *	Returns NULL if node is not found.
 */
struct device_node *of_get_child_by_name(const struct device_node *node,
				const char *name)
{
	struct device_node *child;

	for_each_child_of_node(node, child)
		if (child->name && (of_node_cmp(child->name, name) == 0))
			break;
	return child;
}
EXPORT_SYMBOL(of_get_child_by_name);

static struct device_node *__of_find_node_by_path(struct device_node *parent,
						const char *path)
{
	struct device_node *child;
	int len;

	len = strcspn(path, "/:");
	if (!len)
		return NULL;

	__for_each_child_of_node(parent, child) {
		const char *name = strrchr(child->full_name, '/');
		if (WARN(!name, "malformed device_node %s\n", child->full_name))
			continue;
		name++;
		if (strncmp(path, name, len) == 0 && (strlen(name) == len))
			return child;
	}
	return NULL;
}

/**
 *	of_find_node_opts_by_path - Find a node matching a full OF path
 *	@path: Either the full path to match, or if the path does not
 *	       start with '/', the name of a property of the /aliases
 *	       node (an alias).  In the case of an alias, the node
 *	       matching the alias' value will be returned.
 *	@opts: Address of a pointer into which to store the start of
 *	       an options string appended to the end of the path with
 *	       a ':' separator.
 *
 *	Valid paths:
 *		/foo/bar	Full path
 *		foo		Valid alias
 *		foo/bar		Valid alias + relative path
 *
 *	Returns a node pointer with refcount incremented, use
 *	of_node_put() on it when done.
 */
struct device_node *of_find_node_opts_by_path(const char *path, const char **opts)
{
	struct device_node *np = NULL;
	struct property *pp;
	unsigned long flags;
	const char *separator = strchr(path, ':');

	if (opts)
		*opts = separator ? separator + 1 : NULL;

	if (strcmp(path, "/") == 0)
		return of_node_get(of_root);

	/* The path could begin with an alias */
	if (*path != '/') {
		int len;
		const char *p = separator;

		if (!p)
			p = strchrnul(path, '/');
		len = p - path;

		/* of_aliases must not be NULL */
		if (!of_aliases)
			return NULL;

		for_each_property_of_node(of_aliases, pp) {
			if (strlen(pp->name) == len && !strncmp(pp->name, path, len)) {
				np = of_find_node_by_path(pp->value);
				break;
			}
		}
		if (!np)
			return NULL;
		path = p;
	}

	/* Step down the tree matching path components */
	raw_spin_lock_irqsave(&devtree_lock, flags);
	if (!np)
		np = of_node_get(of_root);
	while (np && *path == '/') {
		path++; /* Increment past '/' delimiter */
		np = __of_find_node_by_path(np, path);
		path = strchrnul(path, '/');
		if (separator && separator < path)
			break;
	}
	raw_spin_unlock_irqrestore(&devtree_lock, flags);
	return np;
}
EXPORT_SYMBOL(of_find_node_opts_by_path);

/**
 *	of_find_node_by_name - Find a node by its "name" property
 *	@from:	The node to start searching from or NULL, the node
 *		you pass will not be searched, only the next one
 *		will; typically, you pass what the previous call
 *		returned. of_node_put() will be called on it
 *	@name:	The name string to match against
 *
 *	Returns a node pointer with refcount incremented, use
 *	of_node_put() on it when done.
 */
struct device_node *of_find_node_by_name(struct device_node *from,
	const char *name)
{
	struct device_node *np;
	unsigned long flags;

	raw_spin_lock_irqsave(&devtree_lock, flags);
	for_each_of_allnodes_from(from, np)
		if (np->name && (of_node_cmp(np->name, name) == 0)
		    && of_node_get(np))
			break;
	of_node_put(from);
	raw_spin_unlock_irqrestore(&devtree_lock, flags);
	return np;
}
EXPORT_SYMBOL(of_find_node_by_name);

/**
 *	of_find_node_by_type - Find a node by its "device_type" property
 *	@from:	The node to start searching from, or NULL to start searching
 *		the entire device tree. The node you pass will not be
 *		searched, only the next one will; typically, you pass
 *		what the previous call returned. of_node_put() will be
 *		called on from for you.
 *	@type:	The type string to match against
 *
 *	Returns a node pointer with refcount incremented, use
 *	of_node_put() on it when done.
 */
struct device_node *of_find_node_by_type(struct device_node *from,
	const char *type)
{
	struct device_node *np;
	unsigned long flags;

	raw_spin_lock_irqsave(&devtree_lock, flags);
	for_each_of_allnodes_from(from, np)
		if (np->type && (of_node_cmp(np->type, type) == 0)
		    && of_node_get(np))
			break;
	of_node_put(from);
	raw_spin_unlock_irqrestore(&devtree_lock, flags);
	return np;
}
EXPORT_SYMBOL(of_find_node_by_type);

/**
 *	of_find_compatible_node - Find a node based on type and one of the
 *                                tokens in its "compatible" property
 *	@from:		The node to start searching from or NULL, the node
 *			you pass will not be searched, only the next one
 *			will; typically, you pass what the previous call
 *			returned. of_node_put() will be called on it
 *	@type:		The type string to match "device_type" or NULL to ignore
 *	@compatible:	The string to match to one of the tokens in the device
 *			"compatible" list.
 *
 *	Returns a node pointer with refcount incremented, use
 *	of_node_put() on it when done.
 */
struct device_node *of_find_compatible_node(struct device_node *from,
	const char *type, const char *compatible)
{
	struct device_node *np;
	unsigned long flags;

	raw_spin_lock_irqsave(&devtree_lock, flags);
	for_each_of_allnodes_from(from, np)
		if (__of_device_is_compatible(np, compatible, type, NULL) &&
		    of_node_get(np))
			break;
	of_node_put(from);
	raw_spin_unlock_irqrestore(&devtree_lock, flags);
	return np;
}
EXPORT_SYMBOL(of_find_compatible_node);

/**
 *	of_find_node_with_property - Find a node which has a property with
 *                                   the given name.
 *	@from:		The node to start searching from or NULL, the node
 *			you pass will not be searched, only the next one
 *			will; typically, you pass what the previous call
 *			returned. of_node_put() will be called on it
 *	@prop_name:	The name of the property to look for.
 *
 *	Returns a node pointer with refcount incremented, use
 *	of_node_put() on it when done.
 */
struct device_node *of_find_node_with_property(struct device_node *from,
	const char *prop_name)
{
	struct device_node *np;
	struct property *pp;
	unsigned long flags;

	raw_spin_lock_irqsave(&devtree_lock, flags);
	for_each_of_allnodes_from(from, np) {
		for (pp = np->properties; pp; pp = pp->next) {
			if (of_prop_cmp(pp->name, prop_name) == 0) {
				of_node_get(np);
				goto out;
			}
		}
	}
out:
	of_node_put(from);
	raw_spin_unlock_irqrestore(&devtree_lock, flags);
	return np;
}
EXPORT_SYMBOL(of_find_node_with_property);

static
const struct of_device_id *__of_match_node(const struct of_device_id *matches,
					   const struct device_node *node)
{
	const struct of_device_id *best_match = NULL;
	int score, best_score = 0;

	if (!matches)
		return NULL;

	for (; matches->name[0] || matches->type[0] || matches->compatible[0]; matches++) {
		score = __of_device_is_compatible(node, matches->compatible,
						  matches->type, matches->name);
		if (score > best_score) {
			best_match = matches;
			best_score = score;
		}
	}

	return best_match;
}

/**
 * of_match_node - Tell if a device_node has a matching of_match structure
 *	@matches:	array of of device match structures to search in
 *	@node:		the of device structure to match against
 *
 *	Low level utility function used by device matching.
 */
const struct of_device_id *of_match_node(const struct of_device_id *matches,
					 const struct device_node *node)
{
	const struct of_device_id *match;
	unsigned long flags;

	raw_spin_lock_irqsave(&devtree_lock, flags);
	match = __of_match_node(matches, node);
	raw_spin_unlock_irqrestore(&devtree_lock, flags);
	return match;
}
EXPORT_SYMBOL(of_match_node);

/**
 *	of_find_matching_node_and_match - Find a node based on an of_device_id
 *					  match table.
 *	@from:		The node to start searching from or NULL, the node
 *			you pass will not be searched, only the next one
 *			will; typically, you pass what the previous call
 *			returned. of_node_put() will be called on it
 *	@matches:	array of of device match structures to search in
 *	@match		Updated to point at the matches entry which matched
 *
 *	Returns a node pointer with refcount incremented, use
 *	of_node_put() on it when done.
 */
struct device_node *of_find_matching_node_and_match(struct device_node *from,
					const struct of_device_id *matches,
					const struct of_device_id **match)
{
	struct device_node *np;
	const struct of_device_id *m;
	unsigned long flags;

	if (match)
		*match = NULL;

	raw_spin_lock_irqsave(&devtree_lock, flags);
	for_each_of_allnodes_from(from, np) {
		m = __of_match_node(matches, np);
		if (m && of_node_get(np)) {
			if (match)
				*match = m;
			break;
		}
	}
	of_node_put(from);
	raw_spin_unlock_irqrestore(&devtree_lock, flags);
	return np;
}
EXPORT_SYMBOL(of_find_matching_node_and_match);

/**
 * of_modalias_node - Lookup appropriate modalias for a device node
 * @node:	pointer to a device tree node
 * @modalias:	Pointer to buffer that modalias value will be copied into
 * @len:	Length of modalias value
 *
 * Based on the value of the compatible property, this routine will attempt
 * to choose an appropriate modalias value for a particular device tree node.
 * It does this by stripping the manufacturer prefix (as delimited by a ',')
 * from the first entry in the compatible list property.
 *
 * This routine returns 0 on success, <0 on failure.
 */
int of_modalias_node(struct device_node *node, char *modalias, int len)
{
	const char *compatible, *p;
	int cplen;

	compatible = of_get_property(node, "compatible", &cplen);
	if (!compatible || strlen(compatible) > cplen)
		return -ENODEV;
	p = strchr(compatible, ',');
	strlcpy(modalias, p ? p + 1 : compatible, len);
	return 0;
}
EXPORT_SYMBOL_GPL(of_modalias_node);

/**
 * of_find_node_by_phandle - Find a node given a phandle
 * @handle:	phandle of the node to find
 *
 * Returns a node pointer with refcount incremented, use
 * of_node_put() on it when done.
 */
struct device_node *of_find_node_by_phandle(phandle handle)
{
	struct device_node *np;
	unsigned long flags;

	if (!handle)
		return NULL;

	raw_spin_lock_irqsave(&devtree_lock, flags);
	for_each_of_allnodes(np)
		if (np->phandle == handle)
			break;
	of_node_get(np);
	raw_spin_unlock_irqrestore(&devtree_lock, flags);
	return np;
}
EXPORT_SYMBOL(of_find_node_by_phandle);

/**
 * of_property_count_elems_of_size - Count the number of elements in a property
 *
 * @np:		device node from which the property value is to be read.
 * @propname:	name of the property to be searched.
 * @elem_size:	size of the individual element
 *
 * Search for a property in a device node and count the number of elements of
 * size elem_size in it. Returns number of elements on sucess, -EINVAL if the
 * property does not exist or its length does not match a multiple of elem_size
 * and -ENODATA if the property does not have a value.
 */
int of_property_count_elems_of_size(const struct device_node *np,
				const char *propname, int elem_size)
{
	struct property *prop = of_find_property(np, propname, NULL);

	if (!prop)
		return -EINVAL;
	if (!prop->value)
		return -ENODATA;

	if (prop->length % elem_size != 0) {
		pr_err("size of %s in node %s is not a multiple of %d\n",
		       propname, np->full_name, elem_size);
		return -EINVAL;
	}

	return prop->length / elem_size;
}
EXPORT_SYMBOL_GPL(of_property_count_elems_of_size);

/**
 * of_find_property_value_of_size
 *
 * @np:		device node from which the property value is to be read.
 * @propname:	name of the property to be searched.
 * @len:	requested length of property value
 *
 * Search for a property in a device node and valid the requested size.
 * Returns the property value on success, -EINVAL if the property does not
 *  exist, -ENODATA if property does not have a value, and -EOVERFLOW if the
 * property data isn't large enough.
 *
 */
static void *of_find_property_value_of_size(const struct device_node *np,
			const char *propname, u32 len)
{
	struct property *prop = of_find_property(np, propname, NULL);

	if (!prop)
		return ERR_PTR(-EINVAL);
	if (!prop->value)
		return ERR_PTR(-ENODATA);
	if (len > prop->length)
		return ERR_PTR(-EOVERFLOW);

	return prop->value;
}

/**
 * of_property_read_u32_index - Find and read a u32 from a multi-value property.
 *
 * @np:		device node from which the property value is to be read.
 * @propname:	name of the property to be searched.
 * @index:	index of the u32 in the list of values
 * @out_value:	pointer to return value, modified only if no error.
 *
 * Search for a property in a device node and read nth 32-bit value from
 * it. Returns 0 on success, -EINVAL if the property does not exist,
 * -ENODATA if property does not have a value, and -EOVERFLOW if the
 * property data isn't large enough.
 *
 * The out_value is modified only if a valid u32 value can be decoded.
 */
int of_property_read_u32_index(const struct device_node *np,
				       const char *propname,
				       u32 index, u32 *out_value)
{
	const u32 *val = of_find_property_value_of_size(np, propname,
					((index + 1) * sizeof(*out_value)));

	if (IS_ERR(val))
		return PTR_ERR(val);

	*out_value = be32_to_cpup(((__be32 *)val) + index);
	return 0;
}
EXPORT_SYMBOL_GPL(of_property_read_u32_index);

/**
 * of_property_read_u8_array - Find and read an array of u8 from a property.
 *
 * @np:		device node from which the property value is to be read.
 * @propname:	name of the property to be searched.
 * @out_values:	pointer to return value, modified only if return value is 0.
 * @sz:		number of array elements to read
 *
 * Search for a property in a device node and read 8-bit value(s) from
 * it. Returns 0 on success, -EINVAL if the property does not exist,
 * -ENODATA if property does not have a value, and -EOVERFLOW if the
 * property data isn't large enough.
 *
 * dts entry of array should be like:
 *	property = /bits/ 8 <0x50 0x60 0x70>;
 *
 * The out_values is modified only if a valid u8 value can be decoded.
 */
int of_property_read_u8_array(const struct device_node *np,
			const char *propname, u8 *out_values, size_t sz)
{
	const u8 *val = of_find_property_value_of_size(np, propname,
						(sz * sizeof(*out_values)));

	if (IS_ERR(val))
		return PTR_ERR(val);

	while (sz--)
		*out_values++ = *val++;
	return 0;
}
EXPORT_SYMBOL_GPL(of_property_read_u8_array);

/**
 * of_property_read_u16_array - Find and read an array of u16 from a property.
 *
 * @np:		device node from which the property value is to be read.
 * @propname:	name of the property to be searched.
 * @out_values:	pointer to return value, modified only if return value is 0.
 * @sz:		number of array elements to read
 *
 * Search for a property in a device node and read 16-bit value(s) from
 * it. Returns 0 on success, -EINVAL if the property does not exist,
 * -ENODATA if property does not have a value, and -EOVERFLOW if the
 * property data isn't large enough.
 *
 * dts entry of array should be like:
 *	property = /bits/ 16 <0x5000 0x6000 0x7000>;
 *
 * The out_values is modified only if a valid u16 value can be decoded.
 */
int of_property_read_u16_array(const struct device_node *np,
			const char *propname, u16 *out_values, size_t sz)
{
	const __be16 *val = of_find_property_value_of_size(np, propname,
						(sz * sizeof(*out_values)));

	if (IS_ERR(val))
		return PTR_ERR(val);

	while (sz--)
		*out_values++ = be16_to_cpup(val++);
	return 0;
}
EXPORT_SYMBOL_GPL(of_property_read_u16_array);

/**
 * of_property_read_u32_array - Find and read an array of 32 bit integers
 * from a property.
 *
 * @np:		device node from which the property value is to be read.
 * @propname:	name of the property to be searched.
 * @out_values:	pointer to return value, modified only if return value is 0.
 * @sz:		number of array elements to read
 *
 * Search for a property in a device node and read 32-bit value(s) from
 * it. Returns 0 on success, -EINVAL if the property does not exist,
 * -ENODATA if property does not have a value, and -EOVERFLOW if the
 * property data isn't large enough.
 *
 * The out_values is modified only if a valid u32 value can be decoded.
 */
int of_property_read_u32_array(const struct device_node *np,
			       const char *propname, u32 *out_values,
			       size_t sz)
{
	const __be32 *val = of_find_property_value_of_size(np, propname,
						(sz * sizeof(*out_values)));

	if (IS_ERR(val))
		return PTR_ERR(val);

	while (sz--)
		*out_values++ = be32_to_cpup(val++);
	return 0;
}
EXPORT_SYMBOL_GPL(of_property_read_u32_array);

/**
 * of_property_read_u64 - Find and read a 64 bit integer from a property
 * @np:		device node from which the property value is to be read.
 * @propname:	name of the property to be searched.
 * @out_value:	pointer to return value, modified only if return value is 0.
 *
 * Search for a property in a device node and read a 64-bit value from
 * it. Returns 0 on success, -EINVAL if the property does not exist,
 * -ENODATA if property does not have a value, and -EOVERFLOW if the
 * property data isn't large enough.
 *
 * The out_value is modified only if a valid u64 value can be decoded.
 */
int of_property_read_u64(const struct device_node *np, const char *propname,
			 u64 *out_value)
{
	const __be32 *val = of_find_property_value_of_size(np, propname,
						sizeof(*out_value));

	if (IS_ERR(val))
		return PTR_ERR(val);

	*out_value = of_read_number(val, 2);
	return 0;
}
EXPORT_SYMBOL_GPL(of_property_read_u64);

/**
 * of_property_read_u64_array - Find and read an array of 64 bit integers
 * from a property.
 *
 * @np:		device node from which the property value is to be read.
 * @propname:	name of the property to be searched.
 * @out_values:	pointer to return value, modified only if return value is 0.
 * @sz:		number of array elements to read
 *
 * Search for a property in a device node and read 64-bit value(s) from
 * it. Returns 0 on success, -EINVAL if the property does not exist,
 * -ENODATA if property does not have a value, and -EOVERFLOW if the
 * property data isn't large enough.
 *
 * The out_values is modified only if a valid u64 value can be decoded.
 */
int of_property_read_u64_array(const struct device_node *np,
			       const char *propname, u64 *out_values,
			       size_t sz)
{
	const __be32 *val = of_find_property_value_of_size(np, propname,
						(sz * sizeof(*out_values)));

	if (IS_ERR(val))
		return PTR_ERR(val);

	while (sz--) {
		*out_values++ = of_read_number(val, 2);
		val += 2;
	}
	return 0;
}
EXPORT_SYMBOL_GPL(of_property_read_u64_array);

/**
 * of_property_read_string - Find and read a string from a property
 * @np:		device node from which the property value is to be read.
 * @propname:	name of the property to be searched.
 * @out_string:	pointer to null terminated return string, modified only if
 *		return value is 0.
 *
 * Search for a property in a device tree node and retrieve a null
 * terminated string value (pointer to data, not a copy). Returns 0 on
 * success, -EINVAL if the property does not exist, -ENODATA if property
 * does not have a value, and -EILSEQ if the string is not null-terminated
 * within the length of the property data.
 *
 * The out_string pointer is modified only if a valid string can be decoded.
 */
int of_property_read_string(const struct device_node *np, const char *propname,
				const char **out_string)
{
	const struct property *prop = of_find_property(np, propname, NULL);
	if (!prop)
		return -EINVAL;
	if (!prop->value)
		return -ENODATA;
	if (strnlen(prop->value, prop->length) >= prop->length)
		return -EILSEQ;
	*out_string = prop->value;
	return 0;
}
EXPORT_SYMBOL_GPL(of_property_read_string);

/**
 * of_property_match_string() - Find string in a list and return index
 * @np: pointer to node containing string list property
 * @propname: string list property name
 * @string: pointer to string to search for in string list
 *
 * This function searches a string list property and returns the index
 * of a specific string value.
 */
int of_property_match_string(const struct device_node *np, const char *propname,
			     const char *string)
{
	const struct property *prop = of_find_property(np, propname, NULL);
	size_t l;
	int i;
	const char *p, *end;

	if (!prop)
		return -EINVAL;
	if (!prop->value)
		return -ENODATA;

	p = prop->value;
	end = p + prop->length;

	for (i = 0; p < end; i++, p += l) {
		l = strnlen(p, end - p) + 1;
		if (p + l > end)
			return -EILSEQ;
		pr_debug("comparing %s with %s\n", string, p);
		if (strcmp(string, p) == 0)
			return i; /* Found it; return index */
	}
	return -ENODATA;
}
EXPORT_SYMBOL_GPL(of_property_match_string);

/**
 * of_property_read_string_helper() - Utility helper for parsing string properties
 * @np:		device node from which the property value is to be read.
 * @propname:	name of the property to be searched.
 * @out_strs:	output array of string pointers.
 * @sz:		number of array elements to read.
 * @skip:	Number of strings to skip over at beginning of list.
 *
 * Don't call this function directly. It is a utility helper for the
 * of_property_read_string*() family of functions.
 */
int of_property_read_string_helper(const struct device_node *np,
				   const char *propname, const char **out_strs,
				   size_t sz, int skip)
{
	const struct property *prop = of_find_property(np, propname, NULL);
	int l = 0, i = 0;
	const char *p, *end;

	if (!prop)
		return -EINVAL;
	if (!prop->value)
		return -ENODATA;
	p = prop->value;
	end = p + prop->length;

	for (i = 0; p < end && (!out_strs || i < skip + sz); i++, p += l) {
		l = strnlen(p, end - p) + 1;
		if (p + l > end)
			return -EILSEQ;
		if (out_strs && i >= skip)
			*out_strs++ = p;
	}
	i -= skip;
	return i <= 0 ? -ENODATA : i;
}
EXPORT_SYMBOL_GPL(of_property_read_string_helper);

void of_print_phandle_args(const char *msg, const struct of_phandle_args *args)
{
	int i;
	printk("%s %s", msg, of_node_full_name(args->np));
	for (i = 0; i < args->args_count; i++)
		printk(i ? ",%08x" : ":%08x", args->args[i]);
	printk("\n");
}

int of_phandle_iterator_init(struct of_phandle_iterator *it,
		const struct device_node *np,
		const char *list_name,
		const char *cells_name,
		int cell_count)
{
	const __be32 *list;
	int size;

	memset(it, 0, sizeof(*it));

	list = of_get_property(np, list_name, &size);
	if (!list)
		return -ENOENT;

	it->cells_name = cells_name;
	it->cell_count = cell_count;
	it->parent = np;
	it->list_end = list + size / sizeof(*list);
	it->phandle_end = list;
	it->cur = list;

	return 0;
}

int of_phandle_iterator_next(struct of_phandle_iterator *it)
{
	uint32_t count = 0;

	if (it->node) {
		of_node_put(it->node);
		it->node = NULL;
	}

	if (!it->cur || it->phandle_end >= it->list_end)
		return -ENOENT;

	it->cur = it->phandle_end;

	/* If phandle is 0, then it is an empty entry with no arguments. */
	it->phandle = be32_to_cpup(it->cur++);

	if (it->phandle) {

		/*
		 * Find the provider node and parse the #*-cells property to
		 * determine the argument length.
		 */
		it->node = of_find_node_by_phandle(it->phandle);

		if (it->cells_name) {
			if (!it->node) {
				pr_err("%s: could not find phandle\n",
				       it->parent->full_name);
				goto err;
			}

			if (of_property_read_u32(it->node, it->cells_name,
						 &count)) {
				pr_err("%s: could not get %s for %s\n",
				       it->parent->full_name,
				       it->cells_name,
				       it->node->full_name);
				goto err;
			}
		} else {
			count = it->cell_count;
		}

		/*
		 * Make sure that the arguments actually fit in the remaining
		 * property data length
		 */
		if (it->cur + count > it->list_end) {
			pr_err("%s: arguments longer than property\n",
			       it->parent->full_name);
			goto err;
		}
	}

	it->phandle_end = it->cur + count;
	it->cur_count = count;

	return 0;

err:
	if (it->node) {
		of_node_put(it->node);
		it->node = NULL;
	}

	return -EINVAL;
}

int of_phandle_iterator_args(struct of_phandle_iterator *it,
			     uint32_t *args,
			     int size)
{
	int i, count;

	count = it->cur_count;

	if (WARN_ON(size < count))
		count = size;

	for (i = 0; i < count; i++)
		args[i] = be32_to_cpup(it->cur++);

	return count;
}

static int __of_parse_phandle_with_args(const struct device_node *np,
					const char *list_name,
					const char *cells_name,
					int cell_count, int index,
					struct of_phandle_args *out_args)
{
	struct of_phandle_iterator it;
	int rc, cur_index = 0;

	/* Loop over the phandles until all the requested entry is found */
	of_for_each_phandle(&it, rc, np, list_name, cells_name, cell_count) {
		/*
		 * All of the error cases bail out of the loop, so at
		 * this point, the parsing is successful. If the requested
		 * index matches, then fill the out_args structure and return,
		 * or return -ENOENT for an empty entry.
		 */
		rc = -ENOENT;
		if (cur_index == index) {
			if (!it.phandle)
				goto err;

			if (out_args) {
				int c;

				c = of_phandle_iterator_args(&it,
							     out_args->args,
							     MAX_PHANDLE_ARGS);
				out_args->np = it.node;
				out_args->args_count = c;
			} else {
				of_node_put(it.node);
			}

			/* Found it! return success */
			return 0;
		}

		cur_index++;
	}

	/*
	 * Unlock node before returning result; will be one of:
	 * -ENOENT : index is for empty phandle
	 * -EINVAL : parsing error on data
	 */

 err:
	of_node_put(it.node);
	return rc;
}

/**
 * of_parse_phandle - Resolve a phandle property to a device_node pointer
 * @np: Pointer to device node holding phandle property
 * @phandle_name: Name of property holding a phandle value
 * @index: For properties holding a table of phandles, this is the index into
 *         the table
 *
 * Returns the device_node pointer with refcount incremented.  Use
 * of_node_put() on it when done.
 */
struct device_node *of_parse_phandle(const struct device_node *np,
				     const char *phandle_name, int index)
{
	struct of_phandle_args args;

	if (index < 0)
		return NULL;

	if (__of_parse_phandle_with_args(np, phandle_name, NULL, 0,
					 index, &args))
		return NULL;

	return args.np;
}
EXPORT_SYMBOL(of_parse_phandle);

/**
 * of_parse_phandle_with_args() - Find a node pointed by phandle in a list
 * @np:		pointer to a device tree node containing a list
 * @list_name:	property name that contains a list
 * @cells_name:	property name that specifies phandles' arguments count
 * @index:	index of a phandle to parse out
 * @out_args:	optional pointer to output arguments structure (will be filled)
 *
 * This function is useful to parse lists of phandles and their arguments.
 * Returns 0 on success and fills out_args, on error returns appropriate
 * errno value.
 *
 * Caller is responsible to call of_node_put() on the returned out_args->np
 * pointer.
 *
 * Example:
 *
 * phandle1: node1 {
 *	#list-cells = <2>;
 * }
 *
 * phandle2: node2 {
 *	#list-cells = <1>;
 * }
 *
 * node3 {
 *	list = <&phandle1 1 2 &phandle2 3>;
 * }
 *
 * To get a device_node of the `node2' node you may call this:
 * of_parse_phandle_with_args(node3, "list", "#list-cells", 1, &args);
 */
int of_parse_phandle_with_args(const struct device_node *np, const char *list_name,
				const char *cells_name, int index,
				struct of_phandle_args *out_args)
{
	if (index < 0)
		return -EINVAL;
	return __of_parse_phandle_with_args(np, list_name, cells_name, 0,
					    index, out_args);
}
EXPORT_SYMBOL(of_parse_phandle_with_args);

/**
 * of_parse_phandle_with_fixed_args() - Find a node pointed by phandle in a list
 * @np:		pointer to a device tree node containing a list
 * @list_name:	property name that contains a list
 * @cell_count: number of argument cells following the phandle
 * @index:	index of a phandle to parse out
 * @out_args:	optional pointer to output arguments structure (will be filled)
 *
 * This function is useful to parse lists of phandles and their arguments.
 * Returns 0 on success and fills out_args, on error returns appropriate
 * errno value.
 *
 * Caller is responsible to call of_node_put() on the returned out_args->np
 * pointer.
 *
 * Example:
 *
 * phandle1: node1 {
 * }
 *
 * phandle2: node2 {
 * }
 *
 * node3 {
 *	list = <&phandle1 0 2 &phandle2 2 3>;
 * }
 *
 * To get a device_node of the `node2' node you may call this:
 * of_parse_phandle_with_fixed_args(node3, "list", 2, 1, &args);
 */
int of_parse_phandle_with_fixed_args(const struct device_node *np,
				const char *list_name, int cell_count,
				int index, struct of_phandle_args *out_args)
{
	if (index < 0)
		return -EINVAL;
	return __of_parse_phandle_with_args(np, list_name, NULL, cell_count,
					   index, out_args);
}
EXPORT_SYMBOL(of_parse_phandle_with_fixed_args);

/**
 * of_count_phandle_with_args() - Find the number of phandles references in a property
 * @np:		pointer to a device tree node containing a list
 * @list_name:	property name that contains a list
 * @cells_name:	property name that specifies phandles' arguments count
 *
 * Returns the number of phandle + argument tuples within a property. It
 * is a typical pattern to encode a list of phandle and variable
 * arguments into a single property. The number of arguments is encoded
 * by a property in the phandle-target node. For example, a gpios
 * property would contain a list of GPIO specifies consisting of a
 * phandle and 1 or more arguments. The number of arguments are
 * determined by the #gpio-cells property in the node pointed to by the
 * phandle.
 */
int of_count_phandle_with_args(const struct device_node *np, const char *list_name,
				const char *cells_name)
{
	struct of_phandle_iterator it;
	int rc, cur_index = 0;

	rc = of_phandle_iterator_init(&it, np, list_name, cells_name, 0);
	if (rc)
		return rc;

	while ((rc = of_phandle_iterator_next(&it)) == 0)
		cur_index += 1;

	if (rc != -ENOENT)
		return rc;

	return cur_index;
}
EXPORT_SYMBOL(of_count_phandle_with_args);

/**
 * __of_add_property - Add a property to a node without lock operations
 */
int __of_add_property(struct device_node *np, struct property *prop)
{
	struct property **next;

	prop->next = NULL;
	next = &np->properties;
	while (*next) {
		if (strcmp(prop->name, (*next)->name) == 0)
			/* duplicate ! don't insert it */
			return -EEXIST;

		next = &(*next)->next;
	}
	*next = prop;

	return 0;
}

/**
 * of_add_property - Add a property to a node
 */
int of_add_property(struct device_node *np, struct property *prop)
{
	unsigned long flags;
	int rc;

	mutex_lock(&of_mutex);

	raw_spin_lock_irqsave(&devtree_lock, flags);
	rc = __of_add_property(np, prop);
	raw_spin_unlock_irqrestore(&devtree_lock, flags);

	if (!rc)
		__of_add_property_sysfs(np, prop);

	mutex_unlock(&of_mutex);

	if (!rc)
		of_property_notify(OF_RECONFIG_ADD_PROPERTY, np, prop, NULL);

	return rc;
}

int __of_remove_property(struct device_node *np, struct property *prop)
{
	struct property **next;

	for (next = &np->properties; *next; next = &(*next)->next) {
		if (*next == prop)
			break;
	}
	if (*next == NULL)
		return -ENODEV;

	/* found the node */
	*next = prop->next;
	prop->next = np->deadprops;
	np->deadprops = prop;

	return 0;
}

void __of_sysfs_remove_bin_file(struct device_node *np, struct property *prop)
{
	sysfs_remove_bin_file(&np->kobj, &prop->attr);
	kfree(prop->attr.attr.name);
}

void __of_remove_property_sysfs(struct device_node *np, struct property *prop)
{
	if (!IS_ENABLED(CONFIG_SYSFS))
		return;

	/* at early boot, bail here and defer setup to of_init() */
	if (of_kset && of_node_is_attached(np))
		__of_sysfs_remove_bin_file(np, prop);
}

/**
 * of_remove_property - Remove a property from a node.
 *
 * Note that we don't actually remove it, since we have given out
 * who-knows-how-many pointers to the data using get-property.
 * Instead we just move the property to the "dead properties"
 * list, so it won't be found any more.
 */
int of_remove_property(struct device_node *np, struct property *prop)
{
	unsigned long flags;
	int rc;

	if (!prop)
		return -ENODEV;

	mutex_lock(&of_mutex);

	raw_spin_lock_irqsave(&devtree_lock, flags);
	rc = __of_remove_property(np, prop);
	raw_spin_unlock_irqrestore(&devtree_lock, flags);

	if (!rc)
		__of_remove_property_sysfs(np, prop);

	mutex_unlock(&of_mutex);

	if (!rc)
		of_property_notify(OF_RECONFIG_REMOVE_PROPERTY, np, prop, NULL);

	return rc;
}

int __of_update_property(struct device_node *np, struct property *newprop,
		struct property **oldpropp)
{
	struct property **next, *oldprop;

	for (next = &np->properties; *next; next = &(*next)->next) {
		if (of_prop_cmp((*next)->name, newprop->name) == 0)
			break;
	}
	*oldpropp = oldprop = *next;

	if (oldprop) {
		/* replace the node */
		newprop->next = oldprop->next;
		*next = newprop;
		oldprop->next = np->deadprops;
		np->deadprops = oldprop;
	} else {
		/* new node */
		newprop->next = NULL;
		*next = newprop;
	}

	return 0;
}

void __of_update_property_sysfs(struct device_node *np, struct property *newprop,
		struct property *oldprop)
{
	if (!IS_ENABLED(CONFIG_SYSFS))
		return;

	/* At early boot, bail out and defer setup to of_init() */
	if (!of_kset)
		return;

	if (oldprop)
		__of_sysfs_remove_bin_file(np, oldprop);
	__of_add_property_sysfs(np, newprop);
}

/*
 * of_update_property - Update a property in a node, if the property does
 * not exist, add it.
 *
 * Note that we don't actually remove it, since we have given out
 * who-knows-how-many pointers to the data using get-property.
 * Instead we just move the property to the "dead properties" list,
 * and add the new property to the property list
 */
int of_update_property(struct device_node *np, struct property *newprop)
{
	struct property *oldprop;
	unsigned long flags;
	int rc;

	if (!newprop->name)
		return -EINVAL;

	mutex_lock(&of_mutex);

	raw_spin_lock_irqsave(&devtree_lock, flags);
	rc = __of_update_property(np, newprop, &oldprop);
	raw_spin_unlock_irqrestore(&devtree_lock, flags);

	if (!rc)
		__of_update_property_sysfs(np, newprop, oldprop);

	mutex_unlock(&of_mutex);

	if (!rc)
		of_property_notify(OF_RECONFIG_UPDATE_PROPERTY, np, newprop, oldprop);

	return rc;
}

static void of_alias_add(struct alias_prop *ap, struct device_node *np,
			 int id, const char *stem, int stem_len)
{
	ap->np = np;
	ap->id = id;
	strncpy(ap->stem, stem, stem_len);
	ap->stem[stem_len] = 0;
	list_add_tail(&ap->link, &aliases_lookup);
	pr_debug("adding DT alias:%s: stem=%s id=%i node=%s\n",
		 ap->alias, ap->stem, ap->id, of_node_full_name(np));
}

/**
 * of_alias_scan - Scan all properties of the 'aliases' node
 *
 * The function scans all the properties of the 'aliases' node and populates
 * the global lookup table with the properties.  It returns the
 * number of alias properties found, or an error code in case of failure.
 *
 * @dt_alloc:	An allocator that provides a virtual address to memory
 *		for storing the resulting tree
 */
void of_alias_scan(void * (*dt_alloc)(u64 size, u64 align))
{
	struct property *pp;

	of_aliases = of_find_node_by_path("/aliases");
	of_chosen = of_find_node_by_path("/chosen");
	if (of_chosen == NULL)
		of_chosen = of_find_node_by_path("/chosen@0");

	if (of_chosen) {
		/* linux,stdout-path and /aliases/stdout are for legacy compatibility */
		const char *name = of_get_property(of_chosen, "stdout-path", NULL);
		if (!name)
			name = of_get_property(of_chosen, "linux,stdout-path", NULL);
		if (IS_ENABLED(CONFIG_PPC) && !name)
			name = of_get_property(of_aliases, "stdout", NULL);
		if (name)
			of_stdout = of_find_node_opts_by_path(name, &of_stdout_options);
	}

	if (!of_aliases)
		return;

	for_each_property_of_node(of_aliases, pp) {
		const char *start = pp->name;
		const char *end = start + strlen(start);
		struct device_node *np;
		struct alias_prop *ap;
		int id, len;

		/* Skip those we do not want to proceed */
		if (!strcmp(pp->name, "name") ||
		    !strcmp(pp->name, "phandle") ||
		    !strcmp(pp->name, "linux,phandle"))
			continue;

		np = of_find_node_by_path(pp->value);
		if (!np)
			continue;

		/* walk the alias backwards to extract the id and work out
		 * the 'stem' string */
		while (isdigit(*(end-1)) && end > start)
			end--;
		len = end - start;

		if (kstrtoint(end, 10, &id) < 0)
			continue;

		/* Allocate an alias_prop with enough space for the stem */
		ap = dt_alloc(sizeof(*ap) + len + 1, 4);
		if (!ap)
			continue;
		memset(ap, 0, sizeof(*ap) + len + 1);
		ap->alias = start;
		of_alias_add(ap, np, id, start, len);
	}
}

/**
 * of_alias_get_id - Get alias id for the given device_node
 * @np:		Pointer to the given device_node
 * @stem:	Alias stem of the given device_node
 *
 * The function travels the lookup table to get the alias id for the given
 * device_node and alias stem.  It returns the alias id if found.
 */
int of_alias_get_id(struct device_node *np, const char *stem)
{
	struct alias_prop *app;
	int id = -ENODEV;

	mutex_lock(&of_mutex);
	list_for_each_entry(app, &aliases_lookup, link) {
		if (strcmp(app->stem, stem) != 0)
			continue;

		if (np == app->np) {
			id = app->id;
			break;
		}
	}
	mutex_unlock(&of_mutex);

	return id;
}
EXPORT_SYMBOL_GPL(of_alias_get_id);

/**
 * of_alias_get_highest_id - Get highest alias id for the given stem
 * @stem:	Alias stem to be examined
 *
 * The function travels the lookup table to get the highest alias id for the
 * given alias stem.  It returns the alias id if found.
 */
int of_alias_get_highest_id(const char *stem)
{
	struct alias_prop *app;
	int id = -ENODEV;

	mutex_lock(&of_mutex);
	list_for_each_entry(app, &aliases_lookup, link) {
		if (strcmp(app->stem, stem) != 0)
			continue;

		if (app->id > id)
			id = app->id;
	}
	mutex_unlock(&of_mutex);

	return id;
}
EXPORT_SYMBOL_GPL(of_alias_get_highest_id);

const __be32 *of_prop_next_u32(struct property *prop, const __be32 *cur,
			       u32 *pu)
{
	const void *curv = cur;

	if (!prop)
		return NULL;

	if (!cur) {
		curv = prop->value;
		goto out_val;
	}

	curv += sizeof(*cur);
	if (curv >= prop->value + prop->length)
		return NULL;

out_val:
	*pu = be32_to_cpup(curv);
	return curv;
}
EXPORT_SYMBOL_GPL(of_prop_next_u32);

const char *of_prop_next_string(struct property *prop, const char *cur)
{
	const void *curv = cur;

	if (!prop)
		return NULL;

	if (!cur)
		return prop->value;

	curv += strlen(cur) + 1;
	if (curv >= prop->value + prop->length)
		return NULL;

	return curv;
}
EXPORT_SYMBOL_GPL(of_prop_next_string);

/**
 * of_console_check() - Test and setup console for DT setup
 * @dn - Pointer to device node
 * @name - Name to use for preferred console without index. ex. "ttyS"
 * @index - Index to use for preferred console.
 *
 * Check if the given device node matches the stdout-path property in the
 * /chosen node. If it does then register it as the preferred console and return
 * TRUE. Otherwise return FALSE.
 */
bool of_console_check(struct device_node *dn, char *name, int index)
{
	if (!dn || dn != of_stdout || console_set_on_cmdline)
		return false;
	return !add_preferred_console(name, index,
				      kstrdup(of_stdout_options, GFP_KERNEL));
}
EXPORT_SYMBOL_GPL(of_console_check);

/**
 *	of_find_next_cache_node - Find a node's subsidiary cache
 *	@np:	node of type "cpu" or "cache"
 *
 *	Returns a node pointer with refcount incremented, use
 *	of_node_put() on it when done.  Caller should hold a reference
 *	to np.
 */
struct device_node *of_find_next_cache_node(const struct device_node *np)
{
	struct device_node *child;
	const phandle *handle;

	handle = of_get_property(np, "l2-cache", NULL);
	if (!handle)
		handle = of_get_property(np, "next-level-cache", NULL);

	if (handle)
		return of_find_node_by_phandle(be32_to_cpup(handle));

	/* OF on pmac has nodes instead of properties named "l2-cache"
	 * beneath CPU nodes.
	 */
	if (!strcmp(np->type, "cpu"))
		for_each_child_of_node(np, child)
			if (!strcmp(child->type, "cache"))
				return child;

	return NULL;
}

/**
 * of_graph_parse_endpoint() - parse common endpoint node properties
 * @node: pointer to endpoint device_node
 * @endpoint: pointer to the OF endpoint data structure
 *
 * The caller should hold a reference to @node.
 */
int of_graph_parse_endpoint(const struct device_node *node,
			    struct of_endpoint *endpoint)
{
	struct device_node *port_node = of_get_parent(node);

	WARN_ONCE(!port_node, "%s(): endpoint %s has no parent node\n",
		  __func__, node->full_name);

	memset(endpoint, 0, sizeof(*endpoint));

	endpoint->local_node = node;
	/*
	 * It doesn't matter whether the two calls below succeed.
	 * If they don't then the default value 0 is used.
	 */
	of_property_read_u32(port_node, "reg", &endpoint->port);
	of_property_read_u32(node, "reg", &endpoint->id);

	of_node_put(port_node);

	return 0;
}
EXPORT_SYMBOL(of_graph_parse_endpoint);

/**
 * of_graph_get_port_by_id() - get the port matching a given id
 * @parent: pointer to the parent device node
 * @id: id of the port
 *
 * Return: A 'port' node pointer with refcount incremented. The caller
 * has to use of_node_put() on it when done.
 */
struct device_node *of_graph_get_port_by_id(struct device_node *parent, u32 id)
{
	struct device_node *node, *port;

	node = of_get_child_by_name(parent, "ports");
	if (node)
		parent = node;

	for_each_child_of_node(parent, port) {
		u32 port_id = 0;

		if (of_node_cmp(port->name, "port") != 0)
			continue;
		of_property_read_u32(port, "reg", &port_id);
		if (id == port_id)
			break;
	}

	of_node_put(node);

	return port;
}
EXPORT_SYMBOL(of_graph_get_port_by_id);

/**
 * of_graph_get_next_endpoint() - get next endpoint node
 * @parent: pointer to the parent device node
 * @prev: previous endpoint node, or NULL to get first
 *
 * Return: An 'endpoint' node pointer with refcount incremented. Refcount
 * of the passed @prev node is decremented.
 */
struct device_node *of_graph_get_next_endpoint(const struct device_node *parent,
					struct device_node *prev)
{
	struct device_node *endpoint;
	struct device_node *port;

	if (!parent)
		return NULL;

	/*
	 * Start by locating the port node. If no previous endpoint is specified
	 * search for the first port node, otherwise get the previous endpoint
	 * parent port node.
	 */
	if (!prev) {
		struct device_node *node;

		node = of_get_child_by_name(parent, "ports");
		if (node)
			parent = node;

		port = of_get_child_by_name(parent, "port");
		of_node_put(node);

		if (!port) {
			pr_err("graph: no port node found in %s\n",
			       parent->full_name);
			return NULL;
		}
	} else {
		port = of_get_parent(prev);
		if (WARN_ONCE(!port, "%s(): endpoint %s has no parent node\n",
			      __func__, prev->full_name))
			return NULL;
	}

	while (1) {
		/*
		 * Now that we have a port node, get the next endpoint by
		 * getting the next child. If the previous endpoint is NULL this
		 * will return the first child.
		 */
		endpoint = of_get_next_child(port, prev);
		if (endpoint) {
			of_node_put(port);
			return endpoint;
		}

		/* No more endpoints under this port, try the next one. */
		prev = NULL;

		do {
			port = of_get_next_child(parent, port);
			if (!port)
				return NULL;
		} while (of_node_cmp(port->name, "port"));
	}
}
EXPORT_SYMBOL(of_graph_get_next_endpoint);

/**
 * of_graph_get_endpoint_by_regs() - get endpoint node of specific identifiers
 * @parent: pointer to the parent device node
 * @port_reg: identifier (value of reg property) of the parent port node
 * @reg: identifier (value of reg property) of the endpoint node
 *
 * Return: An 'endpoint' node pointer which is identified by reg and at the same
 * is the child of a port node identified by port_reg. reg and port_reg are
 * ignored when they are -1.
 */
struct device_node *of_graph_get_endpoint_by_regs(
	const struct device_node *parent, int port_reg, int reg)
{
	struct of_endpoint endpoint;
	struct device_node *node = NULL;

	for_each_endpoint_of_node(parent, node) {
		of_graph_parse_endpoint(node, &endpoint);
		if (((port_reg == -1) || (endpoint.port == port_reg)) &&
			((reg == -1) || (endpoint.id == reg)))
			return node;
	}

	return NULL;
}
EXPORT_SYMBOL(of_graph_get_endpoint_by_regs);

/**
 * of_graph_get_remote_port_parent() - get remote port's parent node
 * @node: pointer to a local endpoint device_node
 *
 * Return: Remote device node associated with remote endpoint node linked
 *	   to @node. Use of_node_put() on it when done.
 */
struct device_node *of_graph_get_remote_port_parent(
			       const struct device_node *node)
{
	struct device_node *np;
	unsigned int depth;

	/* Get remote endpoint node. */
	np = of_parse_phandle(node, "remote-endpoint", 0);

	/* Walk 3 levels up only if there is 'ports' node. */
	for (depth = 3; depth && np; depth--) {
		np = of_get_next_parent(np);
		if (depth == 2 && of_node_cmp(np->name, "ports"))
			break;
	}
	return np;
}
EXPORT_SYMBOL(of_graph_get_remote_port_parent);

/**
 * of_graph_get_remote_port() - get remote port node
 * @node: pointer to a local endpoint device_node
 *
 * Return: Remote port node associated with remote endpoint node linked
 *	   to @node. Use of_node_put() on it when done.
 */
struct device_node *of_graph_get_remote_port(const struct device_node *node)
{
	struct device_node *np;

	/* Get remote endpoint node. */
	np = of_parse_phandle(node, "remote-endpoint", 0);
	if (!np)
		return NULL;
	return of_get_next_parent(np);
}
EXPORT_SYMBOL(of_graph_get_remote_port);<|MERGE_RESOLUTION|>--- conflicted
+++ resolved
@@ -133,11 +133,7 @@
 	if (name == orig_name) {
 		name = kstrdup(orig_name, GFP_KERNEL);
 	} else {
-<<<<<<< HEAD
-		pr_warn("device-tree: Duplicate name in %s, renamed to \"%s\"\n",
-=======
 		pr_warn("Duplicate name in %s, renamed to \"%s\"\n",
->>>>>>> 29e106ae
 			kobject_name(kobj), name);
 	}
 	return name;
