--- conflicted
+++ resolved
@@ -307,15 +307,6 @@
 	/* reset all the states of crtc/plane/encoder/connector */
 	drm_mode_config_reset(dev);
 
-<<<<<<< HEAD
-	ret = drm_fbdev_generic_setup(dev, dev->mode_config.preferred_depth);
-	if (ret) {
-		DRM_ERROR("failed to initialize fbdev: %d\n", ret);
-		goto err;
-	}
-
-=======
->>>>>>> 40ad9846
 	return 0;
 
 err:
