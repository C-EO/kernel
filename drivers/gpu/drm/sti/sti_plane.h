--- conflicted
+++ resolved
@@ -80,13 +80,6 @@
 			  bool new_frame,
 			  bool new_field);
 
-<<<<<<< HEAD
-int sti_plane_set_property(struct drm_plane *drm_plane,
-			   struct drm_property *property,
-			   uint64_t val);
-
-=======
->>>>>>> 29b4817d
 void sti_plane_init_property(struct sti_plane *plane,
 			     enum drm_plane_type type);
 void sti_plane_reset(struct drm_plane *plane);
