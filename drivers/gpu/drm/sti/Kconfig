--- conflicted
+++ resolved
@@ -6,9 +6,6 @@
 	select DRM_GEM_CMA_HELPER
 	select DRM_KMS_CMA_HELPER
 	select DRM_PANEL
-<<<<<<< HEAD
-=======
 	select FW_LOADER
->>>>>>> 8005c49d
 	help
 	  Choose this option to enable DRM on STM stiH41x chipset