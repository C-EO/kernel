/*
 * Copyright (c) 2006-2008 Intel Corporation
 * Copyright (c) 2007 Dave Airlie <airlied@linux.ie>
 * Copyright (c) 2008 Red Hat Inc.
 *
 * DRM core CRTC related functions
 *
 * Permission to use, copy, modify, distribute, and sell this software and its
 * documentation for any purpose is hereby granted without fee, provided that
 * the above copyright notice appear in all copies and that both that copyright
 * notice and this permission notice appear in supporting documentation, and
 * that the name of the copyright holders not be used in advertising or
 * publicity pertaining to distribution of the software without specific,
 * written prior permission.  The copyright holders make no representations
 * about the suitability of this software for any purpose.  It is provided "as
 * is" without express or implied warranty.
 *
 * THE COPYRIGHT HOLDERS DISCLAIM ALL WARRANTIES WITH REGARD TO THIS SOFTWARE,
 * INCLUDING ALL IMPLIED WARRANTIES OF MERCHANTABILITY AND FITNESS, IN NO
 * EVENT SHALL THE COPYRIGHT HOLDERS BE LIABLE FOR ANY SPECIAL, INDIRECT OR
 * CONSEQUENTIAL DAMAGES OR ANY DAMAGES WHATSOEVER RESULTING FROM LOSS OF USE,
 * DATA OR PROFITS, WHETHER IN AN ACTION OF CONTRACT, NEGLIGENCE OR OTHER
 * TORTIOUS ACTION, ARISING OUT OF OR IN CONNECTION WITH THE USE OR PERFORMANCE
 * OF THIS SOFTWARE.
 *
 * Authors:
 *      Keith Packard
 *	Eric Anholt <eric@anholt.net>
 *      Dave Airlie <airlied@linux.ie>
 *      Jesse Barnes <jesse.barnes@intel.com>
 */
#include <linux/ctype.h>
#include <linux/list.h>
#include <linux/slab.h>
#include <linux/export.h>
#include <linux/dma-fence.h>
#include <drm/drmP.h>
#include <drm/drm_crtc.h>
#include <drm/drm_edid.h>
#include <drm/drm_fourcc.h>
#include <drm/drm_modeset_lock.h>
#include <drm/drm_atomic.h>
#include <drm/drm_auth.h>
#include <drm/drm_debugfs_crc.h>

#include "drm_crtc_internal.h"
#include "drm_internal.h"

/**
 * DOC: overview
 *
 * A CRTC represents the overall display pipeline. It receives pixel data from
 * &drm_plane and blends them together. The &drm_display_mode is also attached
 * to the CRTC, specifying display timings. On the output side the data is fed
 * to one or more &drm_encoder, which are then each connected to one
 * &drm_connector.
 *
 * To create a CRTC, a KMS drivers allocates and zeroes an instances of
 * &struct drm_crtc (possibly as part of a larger structure) and registers it
 * with a call to drm_crtc_init_with_planes().
 *
 * The CRTC is also the entry point for legacy modeset operations, see
 * &drm_crtc_funcs.set_config, legacy plane operations, see
 * &drm_crtc_funcs.page_flip and &drm_crtc_funcs.cursor_set2, and other legacy
 * operations like &drm_crtc_funcs.gamma_set. For atomic drivers all these
 * features are controlled through &drm_property and
 * &drm_mode_config_funcs.atomic_check and &drm_mode_config_funcs.atomic_check.
 */

/**
 * drm_crtc_from_index - find the registered CRTC at an index
 * @dev: DRM device
 * @idx: index of registered CRTC to find for
 *
 * Given a CRTC index, return the registered CRTC from DRM device's
 * list of CRTCs with matching index. This is the inverse of drm_crtc_index().
 * It's useful in the vblank callbacks (like &drm_driver.enable_vblank or
 * &drm_driver.disable_vblank), since that still deals with indices instead
 * of pointers to &struct drm_crtc."
 */
struct drm_crtc *drm_crtc_from_index(struct drm_device *dev, int idx)
{
	struct drm_crtc *crtc;

	drm_for_each_crtc(crtc, dev)
		if (idx == crtc->index)
			return crtc;

	return NULL;
}
EXPORT_SYMBOL(drm_crtc_from_index);

/**
 * drm_crtc_force_disable - Forcibly turn off a CRTC
 * @crtc: CRTC to turn off
 *
 * Note: This should only be used by non-atomic legacy drivers.
 *
 * Returns:
 * Zero on success, error code on failure.
 */
int drm_crtc_force_disable(struct drm_crtc *crtc)
{
	struct drm_mode_set set = {
		.crtc = crtc,
	};

	WARN_ON(drm_drv_uses_atomic_modeset(crtc->dev));

	return drm_mode_set_config_internal(&set);
}
EXPORT_SYMBOL(drm_crtc_force_disable);

/**
 * drm_crtc_force_disable_all - Forcibly turn off all enabled CRTCs
 * @dev: DRM device whose CRTCs to turn off
 *
 * Drivers may want to call this on unload to ensure that all displays are
 * unlit and the GPU is in a consistent, low power state. Takes modeset locks.
 *
 * Note: This should only be used by non-atomic legacy drivers. For an atomic
 * version look at drm_atomic_helper_shutdown().
 *
 * Returns:
 * Zero on success, error code on failure.
 */
int drm_crtc_force_disable_all(struct drm_device *dev)
{
	struct drm_crtc *crtc;
	int ret = 0;

	drm_modeset_lock_all(dev);
	drm_for_each_crtc(crtc, dev)
		if (crtc->enabled) {
			ret = drm_crtc_force_disable(crtc);
			if (ret)
				goto out;
		}
out:
	drm_modeset_unlock_all(dev);
	return ret;
}
EXPORT_SYMBOL(drm_crtc_force_disable_all);

static unsigned int drm_num_crtcs(struct drm_device *dev)
{
	unsigned int num = 0;
	struct drm_crtc *tmp;

	drm_for_each_crtc(tmp, dev) {
		num++;
	}

	return num;
}

int drm_crtc_register_all(struct drm_device *dev)
{
	struct drm_crtc *crtc;
	int ret = 0;

	drm_for_each_crtc(crtc, dev) {
		if (drm_debugfs_crtc_add(crtc))
			DRM_ERROR("Failed to initialize debugfs entry for CRTC '%s'.\n",
				  crtc->name);

		if (crtc->funcs->late_register)
			ret = crtc->funcs->late_register(crtc);
		if (ret)
			return ret;
	}

	return 0;
}

void drm_crtc_unregister_all(struct drm_device *dev)
{
	struct drm_crtc *crtc;

	drm_for_each_crtc(crtc, dev) {
		if (crtc->funcs->early_unregister)
			crtc->funcs->early_unregister(crtc);
		drm_debugfs_crtc_remove(crtc);
	}
}

static int drm_crtc_crc_init(struct drm_crtc *crtc)
{
#ifdef CONFIG_DEBUG_FS
	spin_lock_init(&crtc->crc.lock);
	init_waitqueue_head(&crtc->crc.wq);
	crtc->crc.source = kstrdup("auto", GFP_KERNEL);
	if (!crtc->crc.source)
		return -ENOMEM;
#endif
	return 0;
}

static void drm_crtc_crc_fini(struct drm_crtc *crtc)
{
#ifdef CONFIG_DEBUG_FS
	kfree(crtc->crc.source);
#endif
}

static const struct dma_fence_ops drm_crtc_fence_ops;

static struct drm_crtc *fence_to_crtc(struct dma_fence *fence)
{
	BUG_ON(fence->ops != &drm_crtc_fence_ops);
	return container_of(fence->lock, struct drm_crtc, fence_lock);
}

static const char *drm_crtc_fence_get_driver_name(struct dma_fence *fence)
{
	struct drm_crtc *crtc = fence_to_crtc(fence);

	return crtc->dev->driver->name;
}

static const char *drm_crtc_fence_get_timeline_name(struct dma_fence *fence)
{
	struct drm_crtc *crtc = fence_to_crtc(fence);

	return crtc->timeline_name;
}

static const struct dma_fence_ops drm_crtc_fence_ops = {
	.get_driver_name = drm_crtc_fence_get_driver_name,
	.get_timeline_name = drm_crtc_fence_get_timeline_name,
};

struct dma_fence *drm_crtc_create_fence(struct drm_crtc *crtc)
{
	struct dma_fence *fence;

	fence = kzalloc(sizeof(*fence), GFP_KERNEL);
	if (!fence)
		return NULL;

	dma_fence_init(fence, &drm_crtc_fence_ops, &crtc->fence_lock,
		       crtc->fence_context, ++crtc->fence_seqno);

	return fence;
}

/**
 * drm_crtc_init_with_planes - Initialise a new CRTC object with
 *    specified primary and cursor planes.
 * @dev: DRM device
 * @crtc: CRTC object to init
 * @primary: Primary plane for CRTC
 * @cursor: Cursor plane for CRTC
 * @funcs: callbacks for the new CRTC
 * @name: printf style format string for the CRTC name, or NULL for default name
 *
 * Inits a new object created as base part of a driver crtc object. Drivers
 * should use this function instead of drm_crtc_init(), which is only provided
 * for backwards compatibility with drivers which do not yet support universal
 * planes). For really simple hardware which has only 1 plane look at
 * drm_simple_display_pipe_init() instead.
 *
 * Returns:
 * Zero on success, error code on failure.
 */
int drm_crtc_init_with_planes(struct drm_device *dev, struct drm_crtc *crtc,
			      struct drm_plane *primary,
			      struct drm_plane *cursor,
			      const struct drm_crtc_funcs *funcs,
			      const char *name, ...)
{
	struct drm_mode_config *config = &dev->mode_config;
	int ret;

	WARN_ON(primary && primary->type != DRM_PLANE_TYPE_PRIMARY);
	WARN_ON(cursor && cursor->type != DRM_PLANE_TYPE_CURSOR);

	/* crtc index is used with 32bit bitmasks */
	if (WARN_ON(config->num_crtc >= 32))
		return -EINVAL;

	WARN_ON(drm_drv_uses_atomic_modeset(dev) &&
		(!funcs->atomic_destroy_state ||
		 !funcs->atomic_duplicate_state));

	crtc->dev = dev;
	crtc->funcs = funcs;

	INIT_LIST_HEAD(&crtc->commit_list);
	spin_lock_init(&crtc->commit_lock);

	drm_modeset_lock_init(&crtc->mutex);
	ret = drm_mode_object_add(dev, &crtc->base, DRM_MODE_OBJECT_CRTC);
	if (ret)
		return ret;

	if (name) {
		va_list ap;

		va_start(ap, name);
		crtc->name = kvasprintf(GFP_KERNEL, name, ap);
		va_end(ap);
	} else {
		crtc->name = kasprintf(GFP_KERNEL, "crtc-%d",
				       drm_num_crtcs(dev));
	}
	if (!crtc->name) {
		drm_mode_object_unregister(dev, &crtc->base);
		return -ENOMEM;
	}

	crtc->fence_context = dma_fence_context_alloc(1);
	spin_lock_init(&crtc->fence_lock);
	snprintf(crtc->timeline_name, sizeof(crtc->timeline_name),
		 "CRTC:%d-%s", crtc->base.id, crtc->name);

	crtc->base.properties = &crtc->properties;

	list_add_tail(&crtc->head, &config->crtc_list);
	crtc->index = config->num_crtc++;

	crtc->primary = primary;
	crtc->cursor = cursor;
	if (primary && !primary->possible_crtcs)
		primary->possible_crtcs = drm_crtc_mask(crtc);
	if (cursor && !cursor->possible_crtcs)
		cursor->possible_crtcs = drm_crtc_mask(crtc);

	ret = drm_crtc_crc_init(crtc);
	if (ret) {
		drm_mode_object_unregister(dev, &crtc->base);
		return ret;
	}

	if (drm_core_check_feature(dev, DRIVER_ATOMIC)) {
		drm_object_attach_property(&crtc->base, config->prop_active, 0);
		drm_object_attach_property(&crtc->base, config->prop_mode_id, 0);
		drm_object_attach_property(&crtc->base,
					   config->prop_out_fence_ptr, 0);
	}

	return 0;
}
EXPORT_SYMBOL(drm_crtc_init_with_planes);

/**
 * drm_crtc_cleanup - Clean up the core crtc usage
 * @crtc: CRTC to cleanup
 *
 * This function cleans up @crtc and removes it from the DRM mode setting
 * core. Note that the function does *not* free the crtc structure itself,
 * this is the responsibility of the caller.
 */
void drm_crtc_cleanup(struct drm_crtc *crtc)
{
	struct drm_device *dev = crtc->dev;

	/* Note that the crtc_list is considered to be static; should we
	 * remove the drm_crtc at runtime we would have to decrement all
	 * the indices on the drm_crtc after us in the crtc_list.
	 */

	drm_crtc_crc_fini(crtc);

	kfree(crtc->gamma_store);
	crtc->gamma_store = NULL;

	drm_modeset_lock_fini(&crtc->mutex);

	drm_mode_object_unregister(dev, &crtc->base);
	list_del(&crtc->head);
	dev->mode_config.num_crtc--;

	WARN_ON(crtc->state && !crtc->funcs->atomic_destroy_state);
	if (crtc->state && crtc->funcs->atomic_destroy_state)
		crtc->funcs->atomic_destroy_state(crtc, crtc->state);

	kfree(crtc->name);

	memset(crtc, 0, sizeof(*crtc));
}
EXPORT_SYMBOL(drm_crtc_cleanup);

/**
 * drm_mode_getcrtc - get CRTC configuration
 * @dev: drm device for the ioctl
 * @data: data pointer for the ioctl
 * @file_priv: drm file for the ioctl call
 *
 * Construct a CRTC configuration structure to return to the user.
 *
 * Called by the user via ioctl.
 *
 * Returns:
 * Zero on success, negative errno on failure.
 */
int drm_mode_getcrtc(struct drm_device *dev,
		     void *data, struct drm_file *file_priv)
{
	struct drm_mode_crtc *crtc_resp = data;
	struct drm_crtc *crtc;
	struct drm_plane *plane;

	if (!drm_core_check_feature(dev, DRIVER_MODESET))
		return -EINVAL;

	crtc = drm_crtc_find(dev, file_priv, crtc_resp->crtc_id);
	if (!crtc)
		return -ENOENT;

	plane = crtc->primary;

	crtc_resp->gamma_size = crtc->gamma_size;

	drm_modeset_lock(&plane->mutex, NULL);
	if (plane->state && plane->state->fb)
		crtc_resp->fb_id = plane->state->fb->base.id;
	else if (!plane->state && plane->fb)
		crtc_resp->fb_id = plane->fb->base.id;
	else
		crtc_resp->fb_id = 0;

	if (plane->state) {
		crtc_resp->x = plane->state->src_x >> 16;
		crtc_resp->y = plane->state->src_y >> 16;
	}
	drm_modeset_unlock(&plane->mutex);

	drm_modeset_lock(&crtc->mutex, NULL);
	if (crtc->state) {
		if (crtc->state->enable) {
			drm_mode_convert_to_umode(&crtc_resp->mode, &crtc->state->mode);
			crtc_resp->mode_valid = 1;
		} else {
			crtc_resp->mode_valid = 0;
		}
	} else {
		crtc_resp->x = crtc->x;
		crtc_resp->y = crtc->y;

		if (crtc->enabled) {
			drm_mode_convert_to_umode(&crtc_resp->mode, &crtc->mode);
			crtc_resp->mode_valid = 1;

		} else {
			crtc_resp->mode_valid = 0;
		}
	}
	if (!file_priv->aspect_ratio_allowed)
		crtc_resp->mode.flags &= ~DRM_MODE_FLAG_PIC_AR_MASK;
	drm_modeset_unlock(&crtc->mutex);

	return 0;
}

static int __drm_mode_set_config_internal(struct drm_mode_set *set,
					  struct drm_modeset_acquire_ctx *ctx)
{
	struct drm_crtc *crtc = set->crtc;
	struct drm_framebuffer *fb;
	struct drm_crtc *tmp;
	int ret;

	WARN_ON(drm_drv_uses_atomic_modeset(crtc->dev));

	/*
	 * NOTE: ->set_config can also disable other crtcs (if we steal all
	 * connectors from it), hence we need to refcount the fbs across all
	 * crtcs. Atomic modeset will have saner semantics ...
	 */
	drm_for_each_crtc(tmp, crtc->dev) {
		struct drm_plane *plane = tmp->primary;

		plane->old_fb = plane->fb;
	}

	fb = set->fb;

	ret = crtc->funcs->set_config(set, ctx);
	if (ret == 0) {
		struct drm_plane *plane = crtc->primary;

		plane->crtc = fb ? crtc : NULL;
		plane->fb = fb;
	}

	drm_for_each_crtc(tmp, crtc->dev) {
		struct drm_plane *plane = tmp->primary;

		if (plane->fb)
			drm_framebuffer_get(plane->fb);
		if (plane->old_fb)
			drm_framebuffer_put(plane->old_fb);
		plane->old_fb = NULL;
	}

	return ret;
}

/**
 * drm_mode_set_config_internal - helper to call &drm_mode_config_funcs.set_config
 * @set: modeset config to set
 *
 * This is a little helper to wrap internal calls to the
 * &drm_mode_config_funcs.set_config driver interface. The only thing it adds is
 * correct refcounting dance.
 *
 * This should only be used by non-atomic legacy drivers.
 *
 * Returns:
 * Zero on success, negative errno on failure.
 */
int drm_mode_set_config_internal(struct drm_mode_set *set)
{
	WARN_ON(drm_drv_uses_atomic_modeset(set->crtc->dev));

	return __drm_mode_set_config_internal(set, NULL);
}
EXPORT_SYMBOL(drm_mode_set_config_internal);

/**
 * drm_crtc_check_viewport - Checks that a framebuffer is big enough for the
 *     CRTC viewport
 * @crtc: CRTC that framebuffer will be displayed on
 * @x: x panning
 * @y: y panning
 * @mode: mode that framebuffer will be displayed under
 * @fb: framebuffer to check size of
 */
int drm_crtc_check_viewport(const struct drm_crtc *crtc,
			    int x, int y,
			    const struct drm_display_mode *mode,
			    const struct drm_framebuffer *fb)

{
	int hdisplay, vdisplay;

	drm_mode_get_hv_timing(mode, &hdisplay, &vdisplay);

	if (crtc->state &&
	    drm_rotation_90_or_270(crtc->primary->state->rotation))
		swap(hdisplay, vdisplay);

	return drm_framebuffer_check_src_coords(x << 16, y << 16,
						hdisplay << 16, vdisplay << 16,
						fb);
}
EXPORT_SYMBOL(drm_crtc_check_viewport);

/**
 * drm_mode_setcrtc - set CRTC configuration
 * @dev: drm device for the ioctl
 * @data: data pointer for the ioctl
 * @file_priv: drm file for the ioctl call
 *
 * Build a new CRTC configuration based on user request.
 *
 * Called by the user via ioctl.
 *
 * Returns:
 * Zero on success, negative errno on failure.
 */
int drm_mode_setcrtc(struct drm_device *dev, void *data,
		     struct drm_file *file_priv)
{
	struct drm_mode_config *config = &dev->mode_config;
	struct drm_mode_crtc *crtc_req = data;
	struct drm_crtc *crtc;
	struct drm_plane *plane;
	struct drm_connector **connector_set, *connector;
	struct drm_framebuffer *fb;
	struct drm_display_mode *mode;
	struct drm_mode_set set;
	uint32_t __user *set_connectors_ptr;
	struct drm_modeset_acquire_ctx ctx;
	int ret;
	int i;

	if (!drm_core_check_feature(dev, DRIVER_MODESET))
		return -EINVAL;

	/*
	 * Universal plane src offsets are only 16.16, prevent havoc for
	 * drivers using universal plane code internally.
	 */
	if (crtc_req->x & 0xffff0000 || crtc_req->y & 0xffff0000)
		return -ERANGE;

	crtc = drm_crtc_find(dev, file_priv, crtc_req->crtc_id);
	if (!crtc) {
		DRM_DEBUG_KMS("Unknown CRTC ID %d\n", crtc_req->crtc_id);
		return -ENOENT;
	}
	DRM_DEBUG_KMS("[CRTC:%d:%s]\n", crtc->base.id, crtc->name);

	plane = crtc->primary;

<<<<<<< HEAD
=======
	/* allow disabling with the primary plane leased */
	if (crtc_req->mode_valid && !drm_lease_held(file_priv, plane->base.id))
		return -EACCES;

>>>>>>> 7ce58816
	mutex_lock(&crtc->dev->mode_config.mutex);
	drm_modeset_acquire_init(&ctx, DRM_MODESET_ACQUIRE_INTERRUPTIBLE);
retry:
	connector_set = NULL;
	fb = NULL;
	mode = NULL;

	ret = drm_modeset_lock_all_ctx(crtc->dev, &ctx);
	if (ret)
		goto out;

	if (crtc_req->mode_valid) {
		/* If we have a mode we need a framebuffer. */
		/* If we pass -1, set the mode with the currently bound fb */
		if (crtc_req->fb_id == -1) {
			struct drm_framebuffer *old_fb;

			if (plane->state)
				old_fb = plane->state->fb;
			else
				old_fb = plane->fb;

			if (!old_fb) {
				DRM_DEBUG_KMS("CRTC doesn't have current FB\n");
				ret = -EINVAL;
				goto out;
			}

			fb = old_fb;
			/* Make refcounting symmetric with the lookup path. */
			drm_framebuffer_get(fb);
		} else {
			fb = drm_framebuffer_lookup(dev, file_priv, crtc_req->fb_id);
			if (!fb) {
				DRM_DEBUG_KMS("Unknown FB ID%d\n",
						crtc_req->fb_id);
				ret = -ENOENT;
				goto out;
			}
		}

		mode = drm_mode_create(dev);
		if (!mode) {
			ret = -ENOMEM;
			goto out;
		}
		if (!file_priv->aspect_ratio_allowed &&
		    (crtc_req->mode.flags & DRM_MODE_FLAG_PIC_AR_MASK) != DRM_MODE_FLAG_PIC_AR_NONE) {
			DRM_DEBUG_KMS("Unexpected aspect-ratio flag bits\n");
			ret = -EINVAL;
			goto out;
		}


		ret = drm_mode_convert_umode(dev, mode, &crtc_req->mode);
		if (ret) {
			DRM_DEBUG_KMS("Invalid mode (ret=%d, status=%s)\n",
				      ret, drm_get_mode_status_name(mode->status));
			drm_mode_debug_printmodeline(mode);
			goto out;
		}

		/*
		 * Check whether the primary plane supports the fb pixel format.
		 * Drivers not implementing the universal planes API use a
		 * default formats list provided by the DRM core which doesn't
		 * match real hardware capabilities. Skip the check in that
		 * case.
		 */
		if (!plane->format_default) {
			ret = drm_plane_check_pixel_format(plane,
							   fb->format->format,
							   fb->modifier);
			if (ret) {
				struct drm_format_name_buf format_name;
				DRM_DEBUG_KMS("Invalid pixel format %s, modifier 0x%llx\n",
					      drm_get_format_name(fb->format->format,
								  &format_name),
					      fb->modifier);
				goto out;
			}
		}

		ret = drm_crtc_check_viewport(crtc, crtc_req->x, crtc_req->y,
					      mode, fb);
		if (ret)
			goto out;

	}

	if (crtc_req->count_connectors == 0 && mode) {
		DRM_DEBUG_KMS("Count connectors is 0 but mode set\n");
		ret = -EINVAL;
		goto out;
	}

	if (crtc_req->count_connectors > 0 && (!mode || !fb)) {
		DRM_DEBUG_KMS("Count connectors is %d but no mode or fb set\n",
			  crtc_req->count_connectors);
		ret = -EINVAL;
		goto out;
	}

	if (crtc_req->count_connectors > 0) {
		u32 out_id;

		/* Avoid unbounded kernel memory allocation */
		if (crtc_req->count_connectors > config->num_connector) {
			ret = -EINVAL;
			goto out;
		}

		connector_set = kmalloc_array(crtc_req->count_connectors,
					      sizeof(struct drm_connector *),
					      GFP_KERNEL);
		if (!connector_set) {
			ret = -ENOMEM;
			goto out;
		}

		for (i = 0; i < crtc_req->count_connectors; i++) {
			connector_set[i] = NULL;
			set_connectors_ptr = (uint32_t __user *)(unsigned long)crtc_req->set_connectors_ptr;
			if (get_user(out_id, &set_connectors_ptr[i])) {
				ret = -EFAULT;
				goto out;
			}

			connector = drm_connector_lookup(dev, file_priv, out_id);
			if (!connector) {
				DRM_DEBUG_KMS("Connector id %d unknown\n",
						out_id);
				ret = -ENOENT;
				goto out;
			}
			DRM_DEBUG_KMS("[CONNECTOR:%d:%s]\n",
					connector->base.id,
					connector->name);

			connector_set[i] = connector;
		}
	}

	set.crtc = crtc;
	set.x = crtc_req->x;
	set.y = crtc_req->y;
	set.mode = mode;
	set.connectors = connector_set;
	set.num_connectors = crtc_req->count_connectors;
	set.fb = fb;

	if (drm_drv_uses_atomic_modeset(dev))
		ret = crtc->funcs->set_config(&set, &ctx);
	else
		ret = __drm_mode_set_config_internal(&set, &ctx);

out:
	if (fb)
		drm_framebuffer_put(fb);

	if (connector_set) {
		for (i = 0; i < crtc_req->count_connectors; i++) {
			if (connector_set[i])
				drm_connector_put(connector_set[i]);
		}
	}
	kfree(connector_set);
	drm_mode_destroy(dev, mode);
	if (ret == -EDEADLK) {
		ret = drm_modeset_backoff(&ctx);
		if (!ret)
			goto retry;
	}
	drm_modeset_drop_locks(&ctx);
	drm_modeset_acquire_fini(&ctx);
	mutex_unlock(&crtc->dev->mode_config.mutex);

	return ret;
}

int drm_mode_crtc_set_obj_prop(struct drm_mode_object *obj,
			       struct drm_property *property,
			       uint64_t value)
{
	int ret = -EINVAL;
	struct drm_crtc *crtc = obj_to_crtc(obj);

	if (crtc->funcs->set_property)
		ret = crtc->funcs->set_property(crtc, property, value);
	if (!ret)
		drm_object_property_set_value(obj, property, value);

	return ret;
}<|MERGE_RESOLUTION|>--- conflicted
+++ resolved
@@ -595,13 +595,10 @@
 
 	plane = crtc->primary;
 
-<<<<<<< HEAD
-=======
 	/* allow disabling with the primary plane leased */
 	if (crtc_req->mode_valid && !drm_lease_held(file_priv, plane->base.id))
 		return -EACCES;
 
->>>>>>> 7ce58816
 	mutex_lock(&crtc->dev->mode_config.mutex);
 	drm_modeset_acquire_init(&ctx, DRM_MODESET_ACQUIRE_INTERRUPTIBLE);
 retry:
