--- conflicted
+++ resolved
@@ -199,12 +199,9 @@
 			if (ast->chip == AST2400 &&
 			    (scu_rev & 0x300) == 0x100) /* ast1400 */
 				ast->support_wide_screen = true;
-<<<<<<< HEAD
-=======
 			if (ast->chip == AST2500 &&
 			    scu_rev == 0x100)           /* ast2510 */
 				ast->support_wide_screen = true;
->>>>>>> f2e5fa84
 		}
 		break;
 	}
@@ -300,26 +297,6 @@
 	default:
 		ast->dram_bus_width = 16;
 		ast->dram_type = AST_DRAM_1Gx16;
-<<<<<<< HEAD
-		ast->mclk = 396;
-		return 0;
-	}
-
-	if (mcr_cfg & 0x40)
-		ast->dram_bus_width = 16;
-	else
-		ast->dram_bus_width = 32;
-
-	if (ast->chip == AST2300 || ast->chip == AST2400) {
-		switch (mcr_cfg & 0x03) {
-		case 0:
-			ast->dram_type = AST_DRAM_512Mx16;
-			break;
-		default:
-		case 1:
-			ast->dram_type = AST_DRAM_1Gx16;
-			break;
-=======
 		if (ast->chip == AST2500)
 			ast->mclk = 800;
 		else
@@ -357,7 +334,6 @@
 		case 1:
 			ast->dram_type = AST_DRAM_1Gx16;
 			break;
->>>>>>> f2e5fa84
 		case 2:
 			ast->dram_type = AST_DRAM_2Gx16;
 			break;
@@ -403,11 +379,7 @@
 		div = 0x1;
 		break;
 	}
-<<<<<<< HEAD
-	ast->mclk = ref_pll * (num + 2) / (denum + 2) * (div * 1000);
-=======
 	ast->mclk = ref_pll * (num + 2) / ((denum + 2) * (div * 1000));
->>>>>>> f2e5fa84
 	return 0;
 }
 
