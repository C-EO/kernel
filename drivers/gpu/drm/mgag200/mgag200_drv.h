/* SPDX-License-Identifier: GPL-2.0-only */
/*
 * Copyright 2010 Matt Turner.
 * Copyright 2012 Red Hat
 *
 * Authors: Matthew Garrett
 * 	    Matt Turner
 *	    Dave Airlie
 */
#ifndef __MGAG200_DRV_H__
#define __MGAG200_DRV_H__

#include <linux/i2c-algo-bit.h>
#include <linux/i2c.h>

#include <video/vga.h>

#include <drm/drm_encoder.h>
#include <drm/drm_fb_helper.h>
#include <drm/drm_gem.h>
#include <drm/drm_gem_shmem_helper.h>
#include <drm/drm_simple_kms_helper.h>

#include "mgag200_reg.h"

#define DRIVER_AUTHOR		"Matthew Garrett"

#define DRIVER_NAME		"mgag200"
#define DRIVER_DESC		"MGA G200 SE"
#define DRIVER_DATE		"20110418"

#define DRIVER_MAJOR		1
#define DRIVER_MINOR		0
#define DRIVER_PATCHLEVEL	0

#define RREG8(reg) ioread8(((void __iomem *)mdev->rmmio) + (reg))
#define WREG8(reg, v) iowrite8(v, ((void __iomem *)mdev->rmmio) + (reg))
#define RREG32(reg) ioread32(((void __iomem *)mdev->rmmio) + (reg))
#define WREG32(reg, v) iowrite32(v, ((void __iomem *)mdev->rmmio) + (reg))

#define MGA_BIOS_OFFSET		0x7ffc

#define ATTR_INDEX 0x1fc0
#define ATTR_DATA 0x1fc1

#define WREG_ATTR(reg, v)					\
	do {							\
		RREG8(0x1fda);					\
		WREG8(ATTR_INDEX, reg);				\
		WREG8(ATTR_DATA, v);				\
	} while (0)						\

#define RREG_SEQ(reg, v)					\
	do {							\
		WREG8(MGAREG_SEQ_INDEX, reg);			\
		v = RREG8(MGAREG_SEQ_DATA);			\
	} while (0)						\

#define WREG_SEQ(reg, v)					\
	do {							\
		WREG8(MGAREG_SEQ_INDEX, reg);			\
		WREG8(MGAREG_SEQ_DATA, v);			\
	} while (0)						\

#define RREG_CRT(reg, v)					\
	do {							\
		WREG8(MGAREG_CRTC_INDEX, reg);			\
		v = RREG8(MGAREG_CRTC_DATA);			\
	} while (0)						\

#define WREG_CRT(reg, v)					\
	do {							\
		WREG8(MGAREG_CRTC_INDEX, reg);			\
		WREG8(MGAREG_CRTC_DATA, v);			\
	} while (0)						\

#define RREG_ECRT(reg, v)					\
	do {							\
		WREG8(MGAREG_CRTCEXT_INDEX, reg);		\
		v = RREG8(MGAREG_CRTCEXT_DATA);			\
	} while (0)						\

#define WREG_ECRT(reg, v)					\
	do {							\
		WREG8(MGAREG_CRTCEXT_INDEX, reg);				\
		WREG8(MGAREG_CRTCEXT_DATA, v);				\
	} while (0)						\

#define GFX_INDEX 0x1fce
#define GFX_DATA 0x1fcf

#define WREG_GFX(reg, v)					\
	do {							\
		WREG8(GFX_INDEX, reg);				\
		WREG8(GFX_DATA, v);				\
	} while (0)						\

#define DAC_INDEX 0x3c00
#define DAC_DATA 0x3c0a

#define WREG_DAC(reg, v)					\
	do {							\
		WREG8(DAC_INDEX, reg);				\
		WREG8(DAC_DATA, v);				\
	} while (0)						\

#define MGA_MISC_OUT 0x1fc2
#define MGA_MISC_IN 0x1fcc

#define MGAG200_MAX_FB_HEIGHT 4096
#define MGAG200_MAX_FB_WIDTH 4096

#define to_mga_connector(x) container_of(x, struct mga_connector, base)

struct mga_i2c_chan {
	struct i2c_adapter adapter;
	struct drm_device *dev;
	struct i2c_algo_bit_data bit;
	int data, clock;
};

struct mga_connector {
	struct drm_connector base;
	struct mga_i2c_chan *i2c;
};

struct mga_mc {
	resource_size_t			vram_size;
	resource_size_t			vram_base;
	resource_size_t			vram_window;
};

enum mga_type {
	G200_PCI,
	G200_AGP,
	G200_SE_A,
	G200_SE_B,
	G200_WB,
	G200_EV,
	G200_EH,
	G200_EH3,
	G200_ER,
	G200_EW3,
};

/* HW does not handle 'startadd' field correct. */
#define MGAG200_FLAG_HW_BUG_NO_STARTADD	(1ul << 8)

#define MGAG200_TYPE_MASK	(0x000000ff)
#define MGAG200_FLAG_MASK	(0x00ffff00)

#define IS_G200_SE(mdev) (mdev->type == G200_SE_A || mdev->type == G200_SE_B)

struct mga_device {
	struct drm_device		base;
	unsigned long			flags;

	resource_size_t			rmmio_base;
	resource_size_t			rmmio_size;
	void __iomem			*rmmio;

	struct mga_mc			mc;

	void __iomem			*vram;
	size_t				vram_fb_available;

	enum mga_type			type;
<<<<<<< HEAD
	int				has_sdram;
=======
>>>>>>> 7d2a07b7

	int bpp_shifts[4];

	int fb_mtrr;

<<<<<<< HEAD
	/* SE model number stored in reg 0x1e24 */
	u32 unique_rev_id;

	struct mga_connector connector;
	struct drm_simple_display_pipe display_pipe;
};

=======
	union {
		struct {
			long ref_clk;
			long pclk_min;
			long pclk_max;
		} g200;
		struct {
			/* SE model number stored in reg 0x1e24 */
			u32 unique_rev_id;
		} g200se;
	} model;


	struct mga_connector connector;
	struct drm_simple_display_pipe display_pipe;
};

>>>>>>> 7d2a07b7
static inline struct mga_device *to_mga_device(struct drm_device *dev)
{
	return container_of(dev, struct mga_device, base);
}

static inline enum mga_type
mgag200_type_from_driver_data(kernel_ulong_t driver_data)
{
	return (enum mga_type)(driver_data & MGAG200_TYPE_MASK);
}

static inline unsigned long
mgag200_flags_from_driver_data(kernel_ulong_t driver_data)
{
	return driver_data & MGAG200_FLAG_MASK;
}

				/* mgag200_mode.c */
int mgag200_modeset_init(struct mga_device *mdev);

				/* mgag200_i2c.c */
struct mga_i2c_chan *mgag200_i2c_create(struct drm_device *dev);
void mgag200_i2c_destroy(struct mga_i2c_chan *i2c);

				/* mgag200_mm.c */
int mgag200_mm_init(struct mga_device *mdev);

#endif				/* __MGAG200_DRV_H__ */<|MERGE_RESOLUTION|>--- conflicted
+++ resolved
@@ -165,24 +165,11 @@
 	size_t				vram_fb_available;
 
 	enum mga_type			type;
-<<<<<<< HEAD
-	int				has_sdram;
-=======
->>>>>>> 7d2a07b7
 
 	int bpp_shifts[4];
 
 	int fb_mtrr;
 
-<<<<<<< HEAD
-	/* SE model number stored in reg 0x1e24 */
-	u32 unique_rev_id;
-
-	struct mga_connector connector;
-	struct drm_simple_display_pipe display_pipe;
-};
-
-=======
 	union {
 		struct {
 			long ref_clk;
@@ -200,7 +187,6 @@
 	struct drm_simple_display_pipe display_pipe;
 };
 
->>>>>>> 7d2a07b7
 static inline struct mga_device *to_mga_device(struct drm_device *dev)
 {
 	return container_of(dev, struct mga_device, base);
