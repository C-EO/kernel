--- conflicted
+++ resolved
@@ -5,15 +5,7 @@
 	select DRM_GEM_SHMEM_HELPER
 	select DRM_KMS_HELPER
 	help
-<<<<<<< HEAD
-	 This is a KMS driver for the MGA G200 server chips, it
-	 does not support the original MGA G200 or any of the desktop
-	 chips. It requires 0.3.0 of the modesetting userspace driver,
-	 and a version of mga driver that will fail on KMS enabled
-	 devices.
-=======
 	 This is a KMS driver for Matrox G200 chips. It supports the original
 	 MGA G200 desktop chips and the server variants. It requires 0.3.0
 	 of the modesetting userspace driver, and a version of mga driver
-	 that will fail on KMS enabled devices.
->>>>>>> 7d2a07b7
+	 that will fail on KMS enabled devices.