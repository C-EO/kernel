--- conflicted
+++ resolved
@@ -9,10 +9,7 @@
  *  Copyright (C) 2012 Red Hat
  */
 
-<<<<<<< HEAD
-=======
 #include <drm/drm_damage_helper.h>
->>>>>>> 7d2a07b7
 #include <drm/drm_fb_cma_helper.h>
 #include <drm/drm_fourcc.h>
 #include <drm/drm_framebuffer.h>
