// SPDX-License-Identifier: GPL-2.0-only
/*
 * Copyright (C) 2014 Traphandler
 * Copyright (C) 2014 Free Electrons
 * Copyright (C) 2014 Atmel
 *
 * Author: Jean-Jacques Hiblot <jjhiblot@traphandler.com>
 * Author: Boris BREZILLON <boris.brezillon@free-electrons.com>
 */

#include <linux/clk.h>
#include <linux/irq.h>
#include <linux/irqchip.h>
#include <linux/mfd/atmel-hlcdc.h>
#include <linux/module.h>
#include <linux/pm_runtime.h>
#include <linux/platform_device.h>

#include <drm/drm_atomic.h>
#include <drm/drm_atomic_helper.h>
#include <drm/drm_drv.h>
#include <drm/drm_fb_helper.h>
#include <drm/drm_gem_cma_helper.h>
#include <drm/drm_gem_framebuffer_helper.h>
#include <drm/drm_irq.h>
#include <drm/drm_probe_helper.h>
#include <drm/drm_vblank.h>

#include "atmel_hlcdc_dc.h"

#define ATMEL_HLCDC_LAYER_IRQS_OFFSET		8

static const struct atmel_hlcdc_layer_desc atmel_hlcdc_at91sam9n12_layers[] = {
	{
		.name = "base",
		.formats = &atmel_hlcdc_plane_rgb_formats,
		.regs_offset = 0x40,
		.id = 0,
		.type = ATMEL_HLCDC_BASE_LAYER,
		.cfgs_offset = 0x2c,
		.layout = {
			.xstride = { 2 },
			.default_color = 3,
			.general_config = 4,
		},
		.clut_offset = 0x400,
	},
};

static const struct atmel_hlcdc_dc_desc atmel_hlcdc_dc_at91sam9n12 = {
	.min_width = 0,
	.min_height = 0,
	.max_width = 1280,
	.max_height = 860,
	.max_spw = 0x3f,
	.max_vpw = 0x3f,
	.max_hpw = 0xff,
	.conflicting_output_formats = true,
	.nlayers = ARRAY_SIZE(atmel_hlcdc_at91sam9n12_layers),
	.layers = atmel_hlcdc_at91sam9n12_layers,
};

static const struct atmel_hlcdc_layer_desc atmel_hlcdc_at91sam9x5_layers[] = {
	{
		.name = "base",
		.formats = &atmel_hlcdc_plane_rgb_formats,
		.regs_offset = 0x40,
		.id = 0,
		.type = ATMEL_HLCDC_BASE_LAYER,
		.cfgs_offset = 0x2c,
		.layout = {
			.xstride = { 2 },
			.default_color = 3,
			.general_config = 4,
			.disc_pos = 5,
			.disc_size = 6,
		},
		.clut_offset = 0x400,
	},
	{
		.name = "overlay1",
		.formats = &atmel_hlcdc_plane_rgb_formats,
		.regs_offset = 0x100,
		.id = 1,
		.type = ATMEL_HLCDC_OVERLAY_LAYER,
		.cfgs_offset = 0x2c,
		.layout = {
			.pos = 2,
			.size = 3,
			.xstride = { 4 },
			.pstride = { 5 },
			.default_color = 6,
			.chroma_key = 7,
			.chroma_key_mask = 8,
			.general_config = 9,
		},
		.clut_offset = 0x800,
	},
	{
		.name = "high-end-overlay",
		.formats = &atmel_hlcdc_plane_rgb_and_yuv_formats,
		.regs_offset = 0x280,
		.id = 2,
		.type = ATMEL_HLCDC_OVERLAY_LAYER,
		.cfgs_offset = 0x4c,
		.layout = {
			.pos = 2,
			.size = 3,
			.memsize = 4,
			.xstride = { 5, 7 },
			.pstride = { 6, 8 },
			.default_color = 9,
			.chroma_key = 10,
			.chroma_key_mask = 11,
			.general_config = 12,
			.scaler_config = 13,
			.csc = 14,
		},
		.clut_offset = 0x1000,
	},
	{
		.name = "cursor",
		.formats = &atmel_hlcdc_plane_rgb_formats,
		.regs_offset = 0x340,
		.id = 3,
		.type = ATMEL_HLCDC_CURSOR_LAYER,
		.max_width = 128,
		.max_height = 128,
		.cfgs_offset = 0x2c,
		.layout = {
			.pos = 2,
			.size = 3,
			.xstride = { 4 },
			.default_color = 6,
			.chroma_key = 7,
			.chroma_key_mask = 8,
			.general_config = 9,
		},
		.clut_offset = 0x1400,
	},
};

static const struct atmel_hlcdc_dc_desc atmel_hlcdc_dc_at91sam9x5 = {
	.min_width = 0,
	.min_height = 0,
	.max_width = 800,
	.max_height = 600,
	.max_spw = 0x3f,
	.max_vpw = 0x3f,
	.max_hpw = 0xff,
	.conflicting_output_formats = true,
	.nlayers = ARRAY_SIZE(atmel_hlcdc_at91sam9x5_layers),
	.layers = atmel_hlcdc_at91sam9x5_layers,
};

static const struct atmel_hlcdc_layer_desc atmel_hlcdc_sama5d3_layers[] = {
	{
		.name = "base",
		.formats = &atmel_hlcdc_plane_rgb_formats,
		.regs_offset = 0x40,
		.id = 0,
		.type = ATMEL_HLCDC_BASE_LAYER,
		.cfgs_offset = 0x2c,
		.layout = {
			.xstride = { 2 },
			.default_color = 3,
			.general_config = 4,
			.disc_pos = 5,
			.disc_size = 6,
		},
		.clut_offset = 0x600,
	},
	{
		.name = "overlay1",
		.formats = &atmel_hlcdc_plane_rgb_formats,
		.regs_offset = 0x140,
		.id = 1,
		.type = ATMEL_HLCDC_OVERLAY_LAYER,
		.cfgs_offset = 0x2c,
		.layout = {
			.pos = 2,
			.size = 3,
			.xstride = { 4 },
			.pstride = { 5 },
			.default_color = 6,
			.chroma_key = 7,
			.chroma_key_mask = 8,
			.general_config = 9,
		},
		.clut_offset = 0xa00,
	},
	{
		.name = "overlay2",
		.formats = &atmel_hlcdc_plane_rgb_formats,
		.regs_offset = 0x240,
		.id = 2,
		.type = ATMEL_HLCDC_OVERLAY_LAYER,
		.cfgs_offset = 0x2c,
		.layout = {
			.pos = 2,
			.size = 3,
			.xstride = { 4 },
			.pstride = { 5 },
			.default_color = 6,
			.chroma_key = 7,
			.chroma_key_mask = 8,
			.general_config = 9,
		},
		.clut_offset = 0xe00,
	},
	{
		.name = "high-end-overlay",
		.formats = &atmel_hlcdc_plane_rgb_and_yuv_formats,
		.regs_offset = 0x340,
		.id = 3,
		.type = ATMEL_HLCDC_OVERLAY_LAYER,
		.cfgs_offset = 0x4c,
		.layout = {
			.pos = 2,
			.size = 3,
			.memsize = 4,
			.xstride = { 5, 7 },
			.pstride = { 6, 8 },
			.default_color = 9,
			.chroma_key = 10,
			.chroma_key_mask = 11,
			.general_config = 12,
			.scaler_config = 13,
			.phicoeffs = {
				.x = 17,
				.y = 33,
			},
			.csc = 14,
		},
		.clut_offset = 0x1200,
	},
	{
		.name = "cursor",
		.formats = &atmel_hlcdc_plane_rgb_formats,
		.regs_offset = 0x440,
		.id = 4,
		.type = ATMEL_HLCDC_CURSOR_LAYER,
		.max_width = 128,
		.max_height = 128,
		.cfgs_offset = 0x2c,
		.layout = {
			.pos = 2,
			.size = 3,
			.xstride = { 4 },
			.pstride = { 5 },
			.default_color = 6,
			.chroma_key = 7,
			.chroma_key_mask = 8,
			.general_config = 9,
			.scaler_config = 13,
		},
		.clut_offset = 0x1600,
	},
};

static const struct atmel_hlcdc_dc_desc atmel_hlcdc_dc_sama5d3 = {
	.min_width = 0,
	.min_height = 0,
	.max_width = 2048,
	.max_height = 2048,
	.max_spw = 0x3f,
	.max_vpw = 0x3f,
	.max_hpw = 0x1ff,
	.conflicting_output_formats = true,
	.nlayers = ARRAY_SIZE(atmel_hlcdc_sama5d3_layers),
	.layers = atmel_hlcdc_sama5d3_layers,
};

static const struct atmel_hlcdc_layer_desc atmel_hlcdc_sama5d4_layers[] = {
	{
		.name = "base",
		.formats = &atmel_hlcdc_plane_rgb_formats,
		.regs_offset = 0x40,
		.id = 0,
		.type = ATMEL_HLCDC_BASE_LAYER,
		.cfgs_offset = 0x2c,
		.layout = {
			.xstride = { 2 },
			.default_color = 3,
			.general_config = 4,
			.disc_pos = 5,
			.disc_size = 6,
		},
		.clut_offset = 0x600,
	},
	{
		.name = "overlay1",
		.formats = &atmel_hlcdc_plane_rgb_formats,
		.regs_offset = 0x140,
		.id = 1,
		.type = ATMEL_HLCDC_OVERLAY_LAYER,
		.cfgs_offset = 0x2c,
		.layout = {
			.pos = 2,
			.size = 3,
			.xstride = { 4 },
			.pstride = { 5 },
			.default_color = 6,
			.chroma_key = 7,
			.chroma_key_mask = 8,
			.general_config = 9,
		},
		.clut_offset = 0xa00,
	},
	{
		.name = "overlay2",
		.formats = &atmel_hlcdc_plane_rgb_formats,
		.regs_offset = 0x240,
		.id = 2,
		.type = ATMEL_HLCDC_OVERLAY_LAYER,
		.cfgs_offset = 0x2c,
		.layout = {
			.pos = 2,
			.size = 3,
			.xstride = { 4 },
			.pstride = { 5 },
			.default_color = 6,
			.chroma_key = 7,
			.chroma_key_mask = 8,
			.general_config = 9,
		},
		.clut_offset = 0xe00,
	},
	{
		.name = "high-end-overlay",
		.formats = &atmel_hlcdc_plane_rgb_and_yuv_formats,
		.regs_offset = 0x340,
		.id = 3,
		.type = ATMEL_HLCDC_OVERLAY_LAYER,
		.cfgs_offset = 0x4c,
		.layout = {
			.pos = 2,
			.size = 3,
			.memsize = 4,
			.xstride = { 5, 7 },
			.pstride = { 6, 8 },
			.default_color = 9,
			.chroma_key = 10,
			.chroma_key_mask = 11,
			.general_config = 12,
			.scaler_config = 13,
			.phicoeffs = {
				.x = 17,
				.y = 33,
			},
			.csc = 14,
		},
		.clut_offset = 0x1200,
	},
};

static const struct atmel_hlcdc_dc_desc atmel_hlcdc_dc_sama5d4 = {
	.min_width = 0,
	.min_height = 0,
	.max_width = 2048,
	.max_height = 2048,
	.max_spw = 0xff,
	.max_vpw = 0xff,
	.max_hpw = 0x3ff,
	.nlayers = ARRAY_SIZE(atmel_hlcdc_sama5d4_layers),
	.layers = atmel_hlcdc_sama5d4_layers,
};

static const struct atmel_hlcdc_layer_desc atmel_hlcdc_sam9x60_layers[] = {
	{
		.name = "base",
		.formats = &atmel_hlcdc_plane_rgb_formats,
		.regs_offset = 0x60,
		.id = 0,
		.type = ATMEL_HLCDC_BASE_LAYER,
		.cfgs_offset = 0x2c,
		.layout = {
			.xstride = { 2 },
			.default_color = 3,
			.general_config = 4,
			.disc_pos = 5,
			.disc_size = 6,
		},
		.clut_offset = 0x600,
	},
	{
		.name = "overlay1",
		.formats = &atmel_hlcdc_plane_rgb_formats,
		.regs_offset = 0x160,
		.id = 1,
		.type = ATMEL_HLCDC_OVERLAY_LAYER,
		.cfgs_offset = 0x2c,
		.layout = {
			.pos = 2,
			.size = 3,
			.xstride = { 4 },
			.pstride = { 5 },
			.default_color = 6,
			.chroma_key = 7,
			.chroma_key_mask = 8,
			.general_config = 9,
		},
		.clut_offset = 0xa00,
	},
	{
		.name = "overlay2",
		.formats = &atmel_hlcdc_plane_rgb_formats,
		.regs_offset = 0x260,
		.id = 2,
		.type = ATMEL_HLCDC_OVERLAY_LAYER,
		.cfgs_offset = 0x2c,
		.layout = {
			.pos = 2,
			.size = 3,
			.xstride = { 4 },
			.pstride = { 5 },
			.default_color = 6,
			.chroma_key = 7,
			.chroma_key_mask = 8,
			.general_config = 9,
		},
		.clut_offset = 0xe00,
	},
	{
		.name = "high-end-overlay",
		.formats = &atmel_hlcdc_plane_rgb_and_yuv_formats,
		.regs_offset = 0x360,
		.id = 3,
		.type = ATMEL_HLCDC_OVERLAY_LAYER,
		.cfgs_offset = 0x4c,
		.layout = {
			.pos = 2,
			.size = 3,
			.memsize = 4,
			.xstride = { 5, 7 },
			.pstride = { 6, 8 },
			.default_color = 9,
			.chroma_key = 10,
			.chroma_key_mask = 11,
			.general_config = 12,
			.scaler_config = 13,
			.phicoeffs = {
				.x = 17,
				.y = 33,
			},
			.csc = 14,
		},
		.clut_offset = 0x1200,
	},
};

static const struct atmel_hlcdc_dc_desc atmel_hlcdc_dc_sam9x60 = {
	.min_width = 0,
	.min_height = 0,
	.max_width = 2048,
	.max_height = 2048,
	.max_spw = 0xff,
	.max_vpw = 0xff,
	.max_hpw = 0x3ff,
	.fixed_clksrc = true,
	.nlayers = ARRAY_SIZE(atmel_hlcdc_sam9x60_layers),
	.layers = atmel_hlcdc_sam9x60_layers,
};

static const struct of_device_id atmel_hlcdc_of_match[] = {
	{
		.compatible = "atmel,at91sam9n12-hlcdc",
		.data = &atmel_hlcdc_dc_at91sam9n12,
	},
	{
		.compatible = "atmel,at91sam9x5-hlcdc",
		.data = &atmel_hlcdc_dc_at91sam9x5,
	},
	{
		.compatible = "atmel,sama5d2-hlcdc",
		.data = &atmel_hlcdc_dc_sama5d4,
	},
	{
		.compatible = "atmel,sama5d3-hlcdc",
		.data = &atmel_hlcdc_dc_sama5d3,
	},
	{
		.compatible = "atmel,sama5d4-hlcdc",
		.data = &atmel_hlcdc_dc_sama5d4,
	},
	{
		.compatible = "microchip,sam9x60-hlcdc",
		.data = &atmel_hlcdc_dc_sam9x60,
	},
	{ /* sentinel */ },
};
MODULE_DEVICE_TABLE(of, atmel_hlcdc_of_match);

enum drm_mode_status
atmel_hlcdc_dc_mode_valid(struct atmel_hlcdc_dc *dc,
			  const struct drm_display_mode *mode)
{
	int vfront_porch = mode->vsync_start - mode->vdisplay;
	int vback_porch = mode->vtotal - mode->vsync_end;
	int vsync_len = mode->vsync_end - mode->vsync_start;
	int hfront_porch = mode->hsync_start - mode->hdisplay;
	int hback_porch = mode->htotal - mode->hsync_end;
	int hsync_len = mode->hsync_end - mode->hsync_start;

	if (hsync_len > dc->desc->max_spw + 1 || hsync_len < 1)
		return MODE_HSYNC;

	if (vsync_len > dc->desc->max_spw + 1 || vsync_len < 1)
		return MODE_VSYNC;

	if (hfront_porch > dc->desc->max_hpw + 1 || hfront_porch < 1 ||
	    hback_porch > dc->desc->max_hpw + 1 || hback_porch < 1 ||
	    mode->hdisplay < 1)
		return MODE_H_ILLEGAL;

	if (vfront_porch > dc->desc->max_vpw + 1 || vfront_porch < 1 ||
	    vback_porch > dc->desc->max_vpw || vback_porch < 0 ||
	    mode->vdisplay < 1)
		return MODE_V_ILLEGAL;

	return MODE_OK;
}

static void atmel_hlcdc_layer_irq(struct atmel_hlcdc_layer *layer)
{
	if (!layer)
		return;

	if (layer->desc->type == ATMEL_HLCDC_BASE_LAYER ||
	    layer->desc->type == ATMEL_HLCDC_OVERLAY_LAYER ||
	    layer->desc->type == ATMEL_HLCDC_CURSOR_LAYER)
		atmel_hlcdc_plane_irq(atmel_hlcdc_layer_to_plane(layer));
}

static irqreturn_t atmel_hlcdc_dc_irq_handler(int irq, void *data)
{
	struct drm_device *dev = data;
	struct atmel_hlcdc_dc *dc = dev->dev_private;
	unsigned long status;
	unsigned int imr, isr;
	int i;

	regmap_read(dc->hlcdc->regmap, ATMEL_HLCDC_IMR, &imr);
	regmap_read(dc->hlcdc->regmap, ATMEL_HLCDC_ISR, &isr);
	status = imr & isr;
	if (!status)
		return IRQ_NONE;

	if (status & ATMEL_HLCDC_SOF)
		atmel_hlcdc_crtc_irq(dc->crtc);

	for (i = 0; i < ATMEL_HLCDC_MAX_LAYERS; i++) {
		if (ATMEL_HLCDC_LAYER_STATUS(i) & status)
			atmel_hlcdc_layer_irq(dc->layers[i]);
	}

	return IRQ_HANDLED;
}

<<<<<<< HEAD
struct atmel_hlcdc_dc_commit {
	struct work_struct work;
	struct drm_device *dev;
	struct drm_atomic_state *state;
};

static void
atmel_hlcdc_dc_atomic_complete(struct atmel_hlcdc_dc_commit *commit)
{
	struct drm_device *dev = commit->dev;
	struct atmel_hlcdc_dc *dc = dev->dev_private;
	struct drm_atomic_state *old_state = commit->state;

	/* Apply the atomic update. */
	drm_atomic_helper_commit_modeset_disables(dev, old_state);
	drm_atomic_helper_commit_planes(dev, old_state, 0);
	drm_atomic_helper_commit_modeset_enables(dev, old_state);

	drm_atomic_helper_wait_for_vblanks(dev, old_state);

	drm_atomic_helper_cleanup_planes(dev, old_state);

	drm_atomic_state_put(old_state);

	/* Complete the commit, wake up any waiter. */
	spin_lock(&dc->commit.wait.lock);
	dc->commit.pending = false;
	wake_up_all_locked(&dc->commit.wait);
	spin_unlock(&dc->commit.wait.lock);

	kfree(commit);
}

static void atmel_hlcdc_dc_atomic_work(struct work_struct *work)
{
	struct atmel_hlcdc_dc_commit *commit =
		container_of(work, struct atmel_hlcdc_dc_commit, work);

	atmel_hlcdc_dc_atomic_complete(commit);
}

static int atmel_hlcdc_dc_atomic_commit(struct drm_device *dev,
					struct drm_atomic_state *state,
					bool async)
{
	struct atmel_hlcdc_dc *dc = dev->dev_private;
	struct atmel_hlcdc_dc_commit *commit;
	int ret;

	ret = drm_atomic_helper_prepare_planes(dev, state);
	if (ret)
		return ret;

	/* Allocate the commit object. */
	commit = kzalloc(sizeof(*commit), GFP_KERNEL);
	if (!commit) {
		ret = -ENOMEM;
		goto error;
	}

	INIT_WORK(&commit->work, atmel_hlcdc_dc_atomic_work);
	commit->dev = dev;
	commit->state = state;

	spin_lock(&dc->commit.wait.lock);
	ret = wait_event_interruptible_locked(dc->commit.wait,
					      !dc->commit.pending);
	if (ret == 0)
		dc->commit.pending = true;
	spin_unlock(&dc->commit.wait.lock);

	if (ret)
		goto err_free;

	/* We have our own synchronization through the commit lock. */
	BUG_ON(drm_atomic_helper_swap_state(state, false) < 0);

	/* Swap state succeeded, this is the point of no return. */
	drm_atomic_state_get(state);
	if (async)
		queue_work(dc->wq, &commit->work);
	else
		atmel_hlcdc_dc_atomic_complete(commit);

	return 0;

err_free:
	kfree(commit);
error:
	drm_atomic_helper_cleanup_planes(dev, state);
	return ret;
}

=======
>>>>>>> 7d2a07b7
static const struct drm_mode_config_funcs mode_config_funcs = {
	.fb_create = drm_gem_fb_create,
	.atomic_check = drm_atomic_helper_check,
	.atomic_commit = drm_atomic_helper_commit,
};

static int atmel_hlcdc_dc_modeset_init(struct drm_device *dev)
{
	struct atmel_hlcdc_dc *dc = dev->dev_private;
	int ret;

	drm_mode_config_init(dev);

	ret = atmel_hlcdc_create_outputs(dev);
	if (ret) {
		dev_err(dev->dev, "failed to create HLCDC outputs: %d\n", ret);
		return ret;
	}

	ret = atmel_hlcdc_create_planes(dev);
	if (ret) {
		dev_err(dev->dev, "failed to create planes: %d\n", ret);
		return ret;
	}

	ret = atmel_hlcdc_crtc_create(dev);
	if (ret) {
		dev_err(dev->dev, "failed to create crtc\n");
		return ret;
	}

	dev->mode_config.min_width = dc->desc->min_width;
	dev->mode_config.min_height = dc->desc->min_height;
	dev->mode_config.max_width = dc->desc->max_width;
	dev->mode_config.max_height = dc->desc->max_height;
	dev->mode_config.funcs = &mode_config_funcs;
	dev->mode_config.async_page_flip = true;

	return 0;
}

static int atmel_hlcdc_dc_load(struct drm_device *dev)
{
	struct platform_device *pdev = to_platform_device(dev->dev);
	const struct of_device_id *match;
	struct atmel_hlcdc_dc *dc;
	int ret;

	match = of_match_node(atmel_hlcdc_of_match, dev->dev->parent->of_node);
	if (!match) {
		dev_err(&pdev->dev, "invalid compatible string\n");
		return -ENODEV;
	}

	if (!match->data) {
		dev_err(&pdev->dev, "invalid hlcdc description\n");
		return -EINVAL;
	}

	dc = devm_kzalloc(dev->dev, sizeof(*dc), GFP_KERNEL);
	if (!dc)
		return -ENOMEM;

	dc->desc = match->data;
	dc->hlcdc = dev_get_drvdata(dev->dev->parent);
	dev->dev_private = dc;

	ret = clk_prepare_enable(dc->hlcdc->periph_clk);
	if (ret) {
		dev_err(dev->dev, "failed to enable periph_clk\n");
<<<<<<< HEAD
		goto err_destroy_wq;
=======
		return ret;
>>>>>>> 7d2a07b7
	}

	pm_runtime_enable(dev->dev);

	ret = drm_vblank_init(dev, 1);
	if (ret < 0) {
		dev_err(dev->dev, "failed to initialize vblank\n");
		goto err_periph_clk_disable;
	}

	ret = atmel_hlcdc_dc_modeset_init(dev);
	if (ret < 0) {
		dev_err(dev->dev, "failed to initialize mode setting\n");
		goto err_periph_clk_disable;
	}

	drm_mode_config_reset(dev);

	pm_runtime_get_sync(dev->dev);
	ret = drm_irq_install(dev, dc->hlcdc->irq);
	pm_runtime_put_sync(dev->dev);
	if (ret < 0) {
		dev_err(dev->dev, "failed to install IRQ handler\n");
		goto err_periph_clk_disable;
	}

	platform_set_drvdata(pdev, dev);

	drm_kms_helper_poll_init(dev);

	return 0;

err_periph_clk_disable:
	pm_runtime_disable(dev->dev);
	clk_disable_unprepare(dc->hlcdc->periph_clk);
<<<<<<< HEAD

err_destroy_wq:
	destroy_workqueue(dc->wq);
=======
>>>>>>> 7d2a07b7

	return ret;
}

static void atmel_hlcdc_dc_unload(struct drm_device *dev)
{
	struct atmel_hlcdc_dc *dc = dev->dev_private;

	drm_kms_helper_poll_fini(dev);
	drm_atomic_helper_shutdown(dev);
	drm_mode_config_cleanup(dev);

	pm_runtime_get_sync(dev->dev);
	drm_irq_uninstall(dev);
	pm_runtime_put_sync(dev->dev);

	dev->dev_private = NULL;

	pm_runtime_disable(dev->dev);
	clk_disable_unprepare(dc->hlcdc->periph_clk);
<<<<<<< HEAD
	destroy_workqueue(dc->wq);
=======
>>>>>>> 7d2a07b7
}

static int atmel_hlcdc_dc_irq_postinstall(struct drm_device *dev)
{
	struct atmel_hlcdc_dc *dc = dev->dev_private;
	unsigned int cfg = 0;
	int i;

	/* Enable interrupts on activated layers */
	for (i = 0; i < ATMEL_HLCDC_MAX_LAYERS; i++) {
		if (dc->layers[i])
			cfg |= ATMEL_HLCDC_LAYER_STATUS(i);
	}

	regmap_write(dc->hlcdc->regmap, ATMEL_HLCDC_IER, cfg);

	return 0;
}

static void atmel_hlcdc_dc_irq_uninstall(struct drm_device *dev)
{
	struct atmel_hlcdc_dc *dc = dev->dev_private;
	unsigned int isr;

	regmap_write(dc->hlcdc->regmap, ATMEL_HLCDC_IDR, 0xffffffff);
	regmap_read(dc->hlcdc->regmap, ATMEL_HLCDC_ISR, &isr);
}

DEFINE_DRM_GEM_CMA_FOPS(fops);

<<<<<<< HEAD
static struct drm_driver atmel_hlcdc_dc_driver = {
=======
static const struct drm_driver atmel_hlcdc_dc_driver = {
>>>>>>> 7d2a07b7
	.driver_features = DRIVER_GEM | DRIVER_MODESET | DRIVER_ATOMIC,
	.irq_handler = atmel_hlcdc_dc_irq_handler,
	.irq_preinstall = atmel_hlcdc_dc_irq_uninstall,
	.irq_postinstall = atmel_hlcdc_dc_irq_postinstall,
	.irq_uninstall = atmel_hlcdc_dc_irq_uninstall,
	DRM_GEM_CMA_DRIVER_OPS,
	.fops = &fops,
	.name = "atmel-hlcdc",
	.desc = "Atmel HLCD Controller DRM",
	.date = "20141504",
	.major = 1,
	.minor = 0,
};

static int atmel_hlcdc_dc_drm_probe(struct platform_device *pdev)
{
	struct drm_device *ddev;
	int ret;

	ddev = drm_dev_alloc(&atmel_hlcdc_dc_driver, &pdev->dev);
	if (IS_ERR(ddev))
		return PTR_ERR(ddev);

	ret = atmel_hlcdc_dc_load(ddev);
	if (ret)
		goto err_put;

	ret = drm_dev_register(ddev, 0);
	if (ret)
		goto err_unload;

	drm_fbdev_generic_setup(ddev, 24);

	return 0;

err_unload:
	atmel_hlcdc_dc_unload(ddev);

err_put:
	drm_dev_put(ddev);

	return ret;
}

static int atmel_hlcdc_dc_drm_remove(struct platform_device *pdev)
{
	struct drm_device *ddev = platform_get_drvdata(pdev);

	drm_dev_unregister(ddev);
	atmel_hlcdc_dc_unload(ddev);
	drm_dev_put(ddev);

	return 0;
}

#ifdef CONFIG_PM_SLEEP
static int atmel_hlcdc_dc_drm_suspend(struct device *dev)
{
	struct drm_device *drm_dev = dev_get_drvdata(dev);
	struct atmel_hlcdc_dc *dc = drm_dev->dev_private;
	struct regmap *regmap = dc->hlcdc->regmap;
	struct drm_atomic_state *state;

	state = drm_atomic_helper_suspend(drm_dev);
	if (IS_ERR(state))
		return PTR_ERR(state);

	dc->suspend.state = state;

	regmap_read(regmap, ATMEL_HLCDC_IMR, &dc->suspend.imr);
	regmap_write(regmap, ATMEL_HLCDC_IDR, dc->suspend.imr);
	clk_disable_unprepare(dc->hlcdc->periph_clk);

	return 0;
}

static int atmel_hlcdc_dc_drm_resume(struct device *dev)
{
	struct drm_device *drm_dev = dev_get_drvdata(dev);
	struct atmel_hlcdc_dc *dc = drm_dev->dev_private;

	clk_prepare_enable(dc->hlcdc->periph_clk);
	regmap_write(dc->hlcdc->regmap, ATMEL_HLCDC_IER, dc->suspend.imr);

	return drm_atomic_helper_resume(drm_dev, dc->suspend.state);
}
#endif

static SIMPLE_DEV_PM_OPS(atmel_hlcdc_dc_drm_pm_ops,
		atmel_hlcdc_dc_drm_suspend, atmel_hlcdc_dc_drm_resume);

static const struct of_device_id atmel_hlcdc_dc_of_match[] = {
	{ .compatible = "atmel,hlcdc-display-controller" },
	{ },
};

static struct platform_driver atmel_hlcdc_dc_platform_driver = {
	.probe	= atmel_hlcdc_dc_drm_probe,
	.remove	= atmel_hlcdc_dc_drm_remove,
	.driver	= {
		.name	= "atmel-hlcdc-display-controller",
		.pm	= &atmel_hlcdc_dc_drm_pm_ops,
		.of_match_table = atmel_hlcdc_dc_of_match,
	},
};
module_platform_driver(atmel_hlcdc_dc_platform_driver);

MODULE_AUTHOR("Jean-Jacques Hiblot <jjhiblot@traphandler.com>");
MODULE_AUTHOR("Boris Brezillon <boris.brezillon@free-electrons.com>");
MODULE_DESCRIPTION("Atmel HLCDC Display Controller DRM Driver");
MODULE_LICENSE("GPL");
MODULE_ALIAS("platform:atmel-hlcdc-dc");<|MERGE_RESOLUTION|>--- conflicted
+++ resolved
@@ -557,102 +557,6 @@
 	return IRQ_HANDLED;
 }
 
-<<<<<<< HEAD
-struct atmel_hlcdc_dc_commit {
-	struct work_struct work;
-	struct drm_device *dev;
-	struct drm_atomic_state *state;
-};
-
-static void
-atmel_hlcdc_dc_atomic_complete(struct atmel_hlcdc_dc_commit *commit)
-{
-	struct drm_device *dev = commit->dev;
-	struct atmel_hlcdc_dc *dc = dev->dev_private;
-	struct drm_atomic_state *old_state = commit->state;
-
-	/* Apply the atomic update. */
-	drm_atomic_helper_commit_modeset_disables(dev, old_state);
-	drm_atomic_helper_commit_planes(dev, old_state, 0);
-	drm_atomic_helper_commit_modeset_enables(dev, old_state);
-
-	drm_atomic_helper_wait_for_vblanks(dev, old_state);
-
-	drm_atomic_helper_cleanup_planes(dev, old_state);
-
-	drm_atomic_state_put(old_state);
-
-	/* Complete the commit, wake up any waiter. */
-	spin_lock(&dc->commit.wait.lock);
-	dc->commit.pending = false;
-	wake_up_all_locked(&dc->commit.wait);
-	spin_unlock(&dc->commit.wait.lock);
-
-	kfree(commit);
-}
-
-static void atmel_hlcdc_dc_atomic_work(struct work_struct *work)
-{
-	struct atmel_hlcdc_dc_commit *commit =
-		container_of(work, struct atmel_hlcdc_dc_commit, work);
-
-	atmel_hlcdc_dc_atomic_complete(commit);
-}
-
-static int atmel_hlcdc_dc_atomic_commit(struct drm_device *dev,
-					struct drm_atomic_state *state,
-					bool async)
-{
-	struct atmel_hlcdc_dc *dc = dev->dev_private;
-	struct atmel_hlcdc_dc_commit *commit;
-	int ret;
-
-	ret = drm_atomic_helper_prepare_planes(dev, state);
-	if (ret)
-		return ret;
-
-	/* Allocate the commit object. */
-	commit = kzalloc(sizeof(*commit), GFP_KERNEL);
-	if (!commit) {
-		ret = -ENOMEM;
-		goto error;
-	}
-
-	INIT_WORK(&commit->work, atmel_hlcdc_dc_atomic_work);
-	commit->dev = dev;
-	commit->state = state;
-
-	spin_lock(&dc->commit.wait.lock);
-	ret = wait_event_interruptible_locked(dc->commit.wait,
-					      !dc->commit.pending);
-	if (ret == 0)
-		dc->commit.pending = true;
-	spin_unlock(&dc->commit.wait.lock);
-
-	if (ret)
-		goto err_free;
-
-	/* We have our own synchronization through the commit lock. */
-	BUG_ON(drm_atomic_helper_swap_state(state, false) < 0);
-
-	/* Swap state succeeded, this is the point of no return. */
-	drm_atomic_state_get(state);
-	if (async)
-		queue_work(dc->wq, &commit->work);
-	else
-		atmel_hlcdc_dc_atomic_complete(commit);
-
-	return 0;
-
-err_free:
-	kfree(commit);
-error:
-	drm_atomic_helper_cleanup_planes(dev, state);
-	return ret;
-}
-
-=======
->>>>>>> 7d2a07b7
 static const struct drm_mode_config_funcs mode_config_funcs = {
 	.fb_create = drm_gem_fb_create,
 	.atomic_check = drm_atomic_helper_check,
@@ -723,11 +627,7 @@
 	ret = clk_prepare_enable(dc->hlcdc->periph_clk);
 	if (ret) {
 		dev_err(dev->dev, "failed to enable periph_clk\n");
-<<<<<<< HEAD
-		goto err_destroy_wq;
-=======
 		return ret;
->>>>>>> 7d2a07b7
 	}
 
 	pm_runtime_enable(dev->dev);
@@ -763,12 +663,6 @@
 err_periph_clk_disable:
 	pm_runtime_disable(dev->dev);
 	clk_disable_unprepare(dc->hlcdc->periph_clk);
-<<<<<<< HEAD
-
-err_destroy_wq:
-	destroy_workqueue(dc->wq);
-=======
->>>>>>> 7d2a07b7
 
 	return ret;
 }
@@ -789,10 +683,6 @@
 
 	pm_runtime_disable(dev->dev);
 	clk_disable_unprepare(dc->hlcdc->periph_clk);
-<<<<<<< HEAD
-	destroy_workqueue(dc->wq);
-=======
->>>>>>> 7d2a07b7
 }
 
 static int atmel_hlcdc_dc_irq_postinstall(struct drm_device *dev)
@@ -823,11 +713,7 @@
 
 DEFINE_DRM_GEM_CMA_FOPS(fops);
 
-<<<<<<< HEAD
-static struct drm_driver atmel_hlcdc_dc_driver = {
-=======
 static const struct drm_driver atmel_hlcdc_dc_driver = {
->>>>>>> 7d2a07b7
 	.driver_features = DRIVER_GEM | DRIVER_MODESET | DRIVER_ATOMIC,
 	.irq_handler = atmel_hlcdc_dc_irq_handler,
 	.irq_preinstall = atmel_hlcdc_dc_irq_uninstall,
