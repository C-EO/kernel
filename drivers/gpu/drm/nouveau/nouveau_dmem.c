/*
 * Copyright 2018 Red Hat Inc.
 *
 * Permission is hereby granted, free of charge, to any person obtaining a
 * copy of this software and associated documentation files (the "Software"),
 * to deal in the Software without restriction, including without limitation
 * the rights to use, copy, modify, merge, publish, distribute, sublicense,
 * and/or sell copies of the Software, and to permit persons to whom the
 * Software is furnished to do so, subject to the following conditions:
 *
 * The above copyright notice and this permission notice shall be included in
 * all copies or substantial portions of the Software.
 *
 * THE SOFTWARE IS PROVIDED "AS IS", WITHOUT WARRANTY OF ANY KIND, EXPRESS OR
 * IMPLIED, INCLUDING BUT NOT LIMITED TO THE WARRANTIES OF MERCHANTABILITY,
 * FITNESS FOR A PARTICULAR PURPOSE AND NONINFRINGEMENT.  IN NO EVENT SHALL
 * THE COPYRIGHT HOLDER(S) OR AUTHOR(S) BE LIABLE FOR ANY CLAIM, DAMAGES OR
 * OTHER LIABILITY, WHETHER IN AN ACTION OF CONTRACT, TORT OR OTHERWISE,
 * ARISING FROM, OUT OF OR IN CONNECTION WITH THE SOFTWARE OR THE USE OR
 * OTHER DEALINGS IN THE SOFTWARE.
 */
#include "nouveau_dmem.h"
#include "nouveau_drv.h"
#include "nouveau_chan.h"
#include "nouveau_dma.h"
#include "nouveau_mem.h"
#include "nouveau_bo.h"
#include "nouveau_svm.h"

#include <nvif/class.h>
#include <nvif/object.h>
#include <nvif/push906f.h>
#include <nvif/if000c.h>
#include <nvif/if500b.h>
#include <nvif/if900b.h>
#include <nvif/if000c.h>

#include <nvhw/class/cla0b5.h>

#include <linux/sched/mm.h>
#include <linux/hmm.h>

/*
 * FIXME: this is ugly right now we are using TTM to allocate vram and we pin
 * it in vram while in use. We likely want to overhaul memory management for
 * nouveau to be more page like (not necessarily with system page size but a
 * bigger page size) at lowest level and have some shim layer on top that would
 * provide the same functionality as TTM.
 */
#define DMEM_CHUNK_SIZE (2UL << 20)
#define DMEM_CHUNK_NPAGES (DMEM_CHUNK_SIZE >> PAGE_SHIFT)

enum nouveau_aper {
	NOUVEAU_APER_VIRT,
	NOUVEAU_APER_VRAM,
	NOUVEAU_APER_HOST,
};

typedef int (*nouveau_migrate_copy_t)(struct nouveau_drm *drm, u64 npages,
				      enum nouveau_aper, u64 dst_addr,
				      enum nouveau_aper, u64 src_addr);
typedef int (*nouveau_clear_page_t)(struct nouveau_drm *drm, u32 length,
				      enum nouveau_aper, u64 dst_addr);

struct nouveau_dmem_chunk {
	struct list_head list;
	struct nouveau_bo *bo;
	struct nouveau_drm *drm;
	unsigned long callocated;
	struct dev_pagemap pagemap;
};

struct nouveau_dmem_migrate {
	nouveau_migrate_copy_t copy_func;
	nouveau_clear_page_t clear_func;
	struct nouveau_channel *chan;
};

struct nouveau_dmem {
	struct nouveau_drm *drm;
	struct nouveau_dmem_migrate migrate;
	struct list_head chunks;
	struct mutex mutex;
	struct page *free_pages;
	spinlock_t lock;
};

static struct nouveau_dmem_chunk *nouveau_page_to_chunk(struct page *page)
{
	return container_of(page->pgmap, struct nouveau_dmem_chunk, pagemap);
}

static struct nouveau_drm *page_to_drm(struct page *page)
{
	struct nouveau_dmem_chunk *chunk = nouveau_page_to_chunk(page);

	return chunk->drm;
}

unsigned long nouveau_dmem_page_addr(struct page *page)
{
	struct nouveau_dmem_chunk *chunk = nouveau_page_to_chunk(page);
	unsigned long off = (page_to_pfn(page) << PAGE_SHIFT) -
				chunk->pagemap.range.start;

	return chunk->bo->offset + off;
}

static void nouveau_dmem_page_free(struct page *page)
{
	struct nouveau_dmem_chunk *chunk = nouveau_page_to_chunk(page);
	struct nouveau_dmem *dmem = chunk->drm->dmem;

	spin_lock(&dmem->lock);
	page->zone_device_data = dmem->free_pages;
	dmem->free_pages = page;

	WARN_ON(!chunk->callocated);
	chunk->callocated--;
	/*
	 * FIXME when chunk->callocated reach 0 we should add the chunk to
	 * a reclaim list so that it can be freed in case of memory pressure.
	 */
	spin_unlock(&dmem->lock);
}

static void nouveau_dmem_fence_done(struct nouveau_fence **fence)
{
	if (fence) {
		nouveau_fence_wait(*fence, true, false);
		nouveau_fence_unref(fence);
	} else {
		/*
		 * FIXME wait for channel to be IDLE before calling finalizing
		 * the hmem object.
		 */
	}
}

static vm_fault_t nouveau_dmem_fault_copy_one(struct nouveau_drm *drm,
		struct vm_fault *vmf, struct migrate_vma *args,
		dma_addr_t *dma_addr)
{
	struct device *dev = drm->dev->dev;
	struct page *dpage, *spage;
	struct nouveau_svmm *svmm;

	spage = migrate_pfn_to_page(args->src[0]);
	if (!spage || !(args->src[0] & MIGRATE_PFN_MIGRATE))
		return 0;

	dpage = alloc_page_vma(GFP_HIGHUSER, vmf->vma, vmf->address);
	if (!dpage)
		return VM_FAULT_SIGBUS;
	lock_page(dpage);

	*dma_addr = dma_map_page(dev, dpage, 0, PAGE_SIZE, DMA_BIDIRECTIONAL);
	if (dma_mapping_error(dev, *dma_addr))
		goto error_free_page;

	svmm = spage->zone_device_data;
	mutex_lock(&svmm->mutex);
	nouveau_svmm_invalidate(svmm, args->start, args->end);
	if (drm->dmem->migrate.copy_func(drm, 1, NOUVEAU_APER_HOST, *dma_addr,
			NOUVEAU_APER_VRAM, nouveau_dmem_page_addr(spage)))
		goto error_dma_unmap;
	mutex_unlock(&svmm->mutex);

	args->dst[0] = migrate_pfn(page_to_pfn(dpage)) | MIGRATE_PFN_LOCKED;
	return 0;

error_dma_unmap:
	mutex_unlock(&svmm->mutex);
	dma_unmap_page(dev, *dma_addr, PAGE_SIZE, DMA_BIDIRECTIONAL);
error_free_page:
	__free_page(dpage);
	return VM_FAULT_SIGBUS;
}

static vm_fault_t nouveau_dmem_migrate_to_ram(struct vm_fault *vmf)
{
	struct nouveau_drm *drm = page_to_drm(vmf->page);
	struct nouveau_dmem *dmem = drm->dmem;
	struct nouveau_fence *fence;
	unsigned long src = 0, dst = 0;
	dma_addr_t dma_addr = 0;
	vm_fault_t ret;
	struct migrate_vma args = {
		.vma		= vmf->vma,
		.start		= vmf->address,
		.end		= vmf->address + PAGE_SIZE,
		.src		= &src,
		.dst		= &dst,
		.pgmap_owner	= drm->dev,
		.flags		= MIGRATE_VMA_SELECT_DEVICE_PRIVATE,
	};

	/*
	 * FIXME what we really want is to find some heuristic to migrate more
	 * than just one page on CPU fault. When such fault happens it is very
	 * likely that more surrounding page will CPU fault too.
	 */
	if (migrate_vma_setup(&args) < 0)
		return VM_FAULT_SIGBUS;
	if (!args.cpages)
		return 0;

	ret = nouveau_dmem_fault_copy_one(drm, vmf, &args, &dma_addr);
	if (ret || dst == 0)
		goto done;

	nouveau_fence_new(dmem->migrate.chan, false, &fence);
	migrate_vma_pages(&args);
	nouveau_dmem_fence_done(&fence);
	dma_unmap_page(drm->dev->dev, dma_addr, PAGE_SIZE, DMA_BIDIRECTIONAL);
done:
	migrate_vma_finalize(&args);
	return ret;
}

static const struct dev_pagemap_ops nouveau_dmem_pagemap_ops = {
	.page_free		= nouveau_dmem_page_free,
	.migrate_to_ram		= nouveau_dmem_migrate_to_ram,
};

static int
nouveau_dmem_chunk_alloc(struct nouveau_drm *drm, struct page **ppage)
{
	struct nouveau_dmem_chunk *chunk;
	struct resource *res;
	struct page *page;
	void *ptr;
	unsigned long i, pfn_first;
	int ret;

	chunk = kzalloc(sizeof(*chunk), GFP_KERNEL);
	if (chunk == NULL) {
		ret = -ENOMEM;
		goto out;
	}

	/* Allocate unused physical address space for device private pages. */
	res = request_free_mem_region(&iomem_resource, DMEM_CHUNK_SIZE,
				      "nouveau_dmem");
	if (IS_ERR(res)) {
		ret = PTR_ERR(res);
		goto out_free;
	}

	chunk->drm = drm;
	chunk->pagemap.type = MEMORY_DEVICE_PRIVATE;
	chunk->pagemap.range.start = res->start;
	chunk->pagemap.range.end = res->end;
	chunk->pagemap.nr_range = 1;
	chunk->pagemap.ops = &nouveau_dmem_pagemap_ops;
	chunk->pagemap.owner = drm->dev;

	ret = nouveau_bo_new(&drm->client, DMEM_CHUNK_SIZE, 0,
			     NOUVEAU_GEM_DOMAIN_VRAM, 0, 0, NULL, NULL,
			     &chunk->bo);
	if (ret)
		goto out_release;

<<<<<<< HEAD
	ret = nouveau_bo_pin(chunk->bo, TTM_PL_FLAG_VRAM, false);
=======
	ret = nouveau_bo_pin(chunk->bo, NOUVEAU_GEM_DOMAIN_VRAM, false);
>>>>>>> 7d2a07b7
	if (ret)
		goto out_bo_free;

	ptr = memremap_pages(&chunk->pagemap, numa_node_id());
	if (IS_ERR(ptr)) {
		ret = PTR_ERR(ptr);
		goto out_bo_unpin;
	}

	mutex_lock(&drm->dmem->mutex);
	list_add(&chunk->list, &drm->dmem->chunks);
	mutex_unlock(&drm->dmem->mutex);

	pfn_first = chunk->pagemap.range.start >> PAGE_SHIFT;
	page = pfn_to_page(pfn_first);
	spin_lock(&drm->dmem->lock);
	for (i = 0; i < DMEM_CHUNK_NPAGES - 1; ++i, ++page) {
		page->zone_device_data = drm->dmem->free_pages;
		drm->dmem->free_pages = page;
	}
	*ppage = page;
	chunk->callocated++;
	spin_unlock(&drm->dmem->lock);

	NV_INFO(drm, "DMEM: registered %ldMB of device memory\n",
		DMEM_CHUNK_SIZE >> 20);

	return 0;

out_bo_unpin:
	nouveau_bo_unpin(chunk->bo);
out_bo_free:
	nouveau_bo_ref(NULL, &chunk->bo);
out_release:
	release_mem_region(chunk->pagemap.range.start, range_len(&chunk->pagemap.range));
out_free:
	kfree(chunk);
out:
	return ret;
}

static struct page *
nouveau_dmem_page_alloc_locked(struct nouveau_drm *drm)
{
	struct nouveau_dmem_chunk *chunk;
	struct page *page = NULL;
	int ret;

	spin_lock(&drm->dmem->lock);
	if (drm->dmem->free_pages) {
		page = drm->dmem->free_pages;
		drm->dmem->free_pages = page->zone_device_data;
		chunk = nouveau_page_to_chunk(page);
		chunk->callocated++;
		spin_unlock(&drm->dmem->lock);
	} else {
		spin_unlock(&drm->dmem->lock);
		ret = nouveau_dmem_chunk_alloc(drm, &page);
		if (ret)
			return NULL;
	}

	get_page(page);
	lock_page(page);
	return page;
}

static void
nouveau_dmem_page_free_locked(struct nouveau_drm *drm, struct page *page)
{
	unlock_page(page);
	put_page(page);
}

void
nouveau_dmem_resume(struct nouveau_drm *drm)
{
	struct nouveau_dmem_chunk *chunk;
	int ret;

	if (drm->dmem == NULL)
		return;

	mutex_lock(&drm->dmem->mutex);
	list_for_each_entry(chunk, &drm->dmem->chunks, list) {
<<<<<<< HEAD
		ret = nouveau_bo_pin(chunk->bo, TTM_PL_FLAG_VRAM, false);
=======
		ret = nouveau_bo_pin(chunk->bo, NOUVEAU_GEM_DOMAIN_VRAM, false);
>>>>>>> 7d2a07b7
		/* FIXME handle pin failure */
		WARN_ON(ret);
	}
	mutex_unlock(&drm->dmem->mutex);
}

void
nouveau_dmem_suspend(struct nouveau_drm *drm)
{
	struct nouveau_dmem_chunk *chunk;

	if (drm->dmem == NULL)
		return;

	mutex_lock(&drm->dmem->mutex);
	list_for_each_entry(chunk, &drm->dmem->chunks, list)
		nouveau_bo_unpin(chunk->bo);
	mutex_unlock(&drm->dmem->mutex);
}

void
nouveau_dmem_fini(struct nouveau_drm *drm)
{
	struct nouveau_dmem_chunk *chunk, *tmp;

	if (drm->dmem == NULL)
		return;

	mutex_lock(&drm->dmem->mutex);

	list_for_each_entry_safe(chunk, tmp, &drm->dmem->chunks, list) {
		nouveau_bo_unpin(chunk->bo);
		nouveau_bo_ref(NULL, &chunk->bo);
		list_del(&chunk->list);
		memunmap_pages(&chunk->pagemap);
		release_mem_region(chunk->pagemap.range.start,
				   range_len(&chunk->pagemap.range));
		kfree(chunk);
	}

	mutex_unlock(&drm->dmem->mutex);
}

static int
nvc0b5_migrate_copy(struct nouveau_drm *drm, u64 npages,
		    enum nouveau_aper dst_aper, u64 dst_addr,
		    enum nouveau_aper src_aper, u64 src_addr)
{
	struct nvif_push *push = drm->dmem->migrate.chan->chan.push;
	u32 launch_dma = 0;
	int ret;

	ret = PUSH_WAIT(push, 13);
	if (ret)
		return ret;

	if (src_aper != NOUVEAU_APER_VIRT) {
		switch (src_aper) {
		case NOUVEAU_APER_VRAM:
			PUSH_IMMD(push, NVA0B5, SET_SRC_PHYS_MODE,
				  NVDEF(NVA0B5, SET_SRC_PHYS_MODE, TARGET, LOCAL_FB));
			break;
		case NOUVEAU_APER_HOST:
			PUSH_IMMD(push, NVA0B5, SET_SRC_PHYS_MODE,
				  NVDEF(NVA0B5, SET_SRC_PHYS_MODE, TARGET, COHERENT_SYSMEM));
			break;
		default:
			return -EINVAL;
		}

		launch_dma |= NVDEF(NVA0B5, LAUNCH_DMA, SRC_TYPE, PHYSICAL);
	}

	if (dst_aper != NOUVEAU_APER_VIRT) {
		switch (dst_aper) {
		case NOUVEAU_APER_VRAM:
			PUSH_IMMD(push, NVA0B5, SET_DST_PHYS_MODE,
				  NVDEF(NVA0B5, SET_DST_PHYS_MODE, TARGET, LOCAL_FB));
			break;
		case NOUVEAU_APER_HOST:
			PUSH_IMMD(push, NVA0B5, SET_DST_PHYS_MODE,
				  NVDEF(NVA0B5, SET_DST_PHYS_MODE, TARGET, COHERENT_SYSMEM));
			break;
		default:
			return -EINVAL;
		}

		launch_dma |= NVDEF(NVA0B5, LAUNCH_DMA, DST_TYPE, PHYSICAL);
	}

	PUSH_MTHD(push, NVA0B5, OFFSET_IN_UPPER,
		  NVVAL(NVA0B5, OFFSET_IN_UPPER, UPPER, upper_32_bits(src_addr)),

				OFFSET_IN_LOWER, lower_32_bits(src_addr),

				OFFSET_OUT_UPPER,
		  NVVAL(NVA0B5, OFFSET_OUT_UPPER, UPPER, upper_32_bits(dst_addr)),

				OFFSET_OUT_LOWER, lower_32_bits(dst_addr),
				PITCH_IN, PAGE_SIZE,
				PITCH_OUT, PAGE_SIZE,
				LINE_LENGTH_IN, PAGE_SIZE,
				LINE_COUNT, npages);

	PUSH_MTHD(push, NVA0B5, LAUNCH_DMA, launch_dma |
		  NVDEF(NVA0B5, LAUNCH_DMA, DATA_TRANSFER_TYPE, NON_PIPELINED) |
		  NVDEF(NVA0B5, LAUNCH_DMA, FLUSH_ENABLE, TRUE) |
		  NVDEF(NVA0B5, LAUNCH_DMA, SEMAPHORE_TYPE, NONE) |
		  NVDEF(NVA0B5, LAUNCH_DMA, INTERRUPT_TYPE, NONE) |
		  NVDEF(NVA0B5, LAUNCH_DMA, SRC_MEMORY_LAYOUT, PITCH) |
		  NVDEF(NVA0B5, LAUNCH_DMA, DST_MEMORY_LAYOUT, PITCH) |
		  NVDEF(NVA0B5, LAUNCH_DMA, MULTI_LINE_ENABLE, TRUE) |
		  NVDEF(NVA0B5, LAUNCH_DMA, REMAP_ENABLE, FALSE) |
		  NVDEF(NVA0B5, LAUNCH_DMA, BYPASS_L2, USE_PTE_SETTING));
	return 0;
}

static int
nvc0b5_migrate_clear(struct nouveau_drm *drm, u32 length,
		     enum nouveau_aper dst_aper, u64 dst_addr)
{
	struct nvif_push *push = drm->dmem->migrate.chan->chan.push;
	u32 launch_dma = 0;
	int ret;

	ret = PUSH_WAIT(push, 12);
	if (ret)
		return ret;

	switch (dst_aper) {
	case NOUVEAU_APER_VRAM:
		PUSH_IMMD(push, NVA0B5, SET_DST_PHYS_MODE,
			  NVDEF(NVA0B5, SET_DST_PHYS_MODE, TARGET, LOCAL_FB));
		break;
	case NOUVEAU_APER_HOST:
		PUSH_IMMD(push, NVA0B5, SET_DST_PHYS_MODE,
			  NVDEF(NVA0B5, SET_DST_PHYS_MODE, TARGET, COHERENT_SYSMEM));
		break;
	default:
		return -EINVAL;
	}

	launch_dma |= NVDEF(NVA0B5, LAUNCH_DMA, DST_TYPE, PHYSICAL);

	PUSH_MTHD(push, NVA0B5, SET_REMAP_CONST_A, 0,
				SET_REMAP_CONST_B, 0,

				SET_REMAP_COMPONENTS,
		  NVDEF(NVA0B5, SET_REMAP_COMPONENTS, DST_X, CONST_A) |
		  NVDEF(NVA0B5, SET_REMAP_COMPONENTS, DST_Y, CONST_B) |
		  NVDEF(NVA0B5, SET_REMAP_COMPONENTS, COMPONENT_SIZE, FOUR) |
		  NVDEF(NVA0B5, SET_REMAP_COMPONENTS, NUM_DST_COMPONENTS, TWO));

	PUSH_MTHD(push, NVA0B5, OFFSET_OUT_UPPER,
		  NVVAL(NVA0B5, OFFSET_OUT_UPPER, UPPER, upper_32_bits(dst_addr)),

				OFFSET_OUT_LOWER, lower_32_bits(dst_addr));

	PUSH_MTHD(push, NVA0B5, LINE_LENGTH_IN, length >> 3);

	PUSH_MTHD(push, NVA0B5, LAUNCH_DMA, launch_dma |
		  NVDEF(NVA0B5, LAUNCH_DMA, DATA_TRANSFER_TYPE, NON_PIPELINED) |
		  NVDEF(NVA0B5, LAUNCH_DMA, FLUSH_ENABLE, TRUE) |
		  NVDEF(NVA0B5, LAUNCH_DMA, SEMAPHORE_TYPE, NONE) |
		  NVDEF(NVA0B5, LAUNCH_DMA, INTERRUPT_TYPE, NONE) |
		  NVDEF(NVA0B5, LAUNCH_DMA, SRC_MEMORY_LAYOUT, PITCH) |
		  NVDEF(NVA0B5, LAUNCH_DMA, DST_MEMORY_LAYOUT, PITCH) |
		  NVDEF(NVA0B5, LAUNCH_DMA, MULTI_LINE_ENABLE, FALSE) |
		  NVDEF(NVA0B5, LAUNCH_DMA, REMAP_ENABLE, TRUE) |
		  NVDEF(NVA0B5, LAUNCH_DMA, BYPASS_L2, USE_PTE_SETTING));
	return 0;
}

static int
nouveau_dmem_migrate_init(struct nouveau_drm *drm)
{
	switch (drm->ttm.copy.oclass) {
	case PASCAL_DMA_COPY_A:
	case PASCAL_DMA_COPY_B:
	case  VOLTA_DMA_COPY_A:
	case TURING_DMA_COPY_A:
		drm->dmem->migrate.copy_func = nvc0b5_migrate_copy;
		drm->dmem->migrate.clear_func = nvc0b5_migrate_clear;
		drm->dmem->migrate.chan = drm->ttm.chan;
		return 0;
	default:
		break;
	}
	return -ENODEV;
}

void
nouveau_dmem_init(struct nouveau_drm *drm)
{
	int ret;

	/* This only make sense on PASCAL or newer */
	if (drm->client.device.info.family < NV_DEVICE_INFO_V0_PASCAL)
		return;

	if (!(drm->dmem = kzalloc(sizeof(*drm->dmem), GFP_KERNEL)))
		return;

	drm->dmem->drm = drm;
	mutex_init(&drm->dmem->mutex);
	INIT_LIST_HEAD(&drm->dmem->chunks);
	mutex_init(&drm->dmem->mutex);
	spin_lock_init(&drm->dmem->lock);

	/* Initialize migration dma helpers before registering memory */
	ret = nouveau_dmem_migrate_init(drm);
	if (ret) {
		kfree(drm->dmem);
		drm->dmem = NULL;
	}
}

static unsigned long nouveau_dmem_migrate_copy_one(struct nouveau_drm *drm,
		struct nouveau_svmm *svmm, unsigned long src,
		dma_addr_t *dma_addr, u64 *pfn)
{
	struct device *dev = drm->dev->dev;
	struct page *dpage, *spage;
	unsigned long paddr;

	spage = migrate_pfn_to_page(src);
	if (!(src & MIGRATE_PFN_MIGRATE))
		goto out;

	dpage = nouveau_dmem_page_alloc_locked(drm);
	if (!dpage)
		goto out;

	paddr = nouveau_dmem_page_addr(dpage);
	if (spage) {
		*dma_addr = dma_map_page(dev, spage, 0, page_size(spage),
					 DMA_BIDIRECTIONAL);
		if (dma_mapping_error(dev, *dma_addr))
			goto out_free_page;
		if (drm->dmem->migrate.copy_func(drm, 1,
			NOUVEAU_APER_VRAM, paddr, NOUVEAU_APER_HOST, *dma_addr))
			goto out_dma_unmap;
	} else {
		*dma_addr = DMA_MAPPING_ERROR;
		if (drm->dmem->migrate.clear_func(drm, page_size(dpage),
			NOUVEAU_APER_VRAM, paddr))
			goto out_free_page;
	}

	dpage->zone_device_data = svmm;
	*pfn = NVIF_VMM_PFNMAP_V0_V | NVIF_VMM_PFNMAP_V0_VRAM |
		((paddr >> PAGE_SHIFT) << NVIF_VMM_PFNMAP_V0_ADDR_SHIFT);
	if (src & MIGRATE_PFN_WRITE)
		*pfn |= NVIF_VMM_PFNMAP_V0_W;
	return migrate_pfn(page_to_pfn(dpage)) | MIGRATE_PFN_LOCKED;

out_dma_unmap:
	dma_unmap_page(dev, *dma_addr, PAGE_SIZE, DMA_BIDIRECTIONAL);
out_free_page:
	nouveau_dmem_page_free_locked(drm, dpage);
out:
	*pfn = NVIF_VMM_PFNMAP_V0_NONE;
	return 0;
}

static void nouveau_dmem_migrate_chunk(struct nouveau_drm *drm,
		struct nouveau_svmm *svmm, struct migrate_vma *args,
		dma_addr_t *dma_addrs, u64 *pfns)
{
	struct nouveau_fence *fence;
	unsigned long addr = args->start, nr_dma = 0, i;

	for (i = 0; addr < args->end; i++) {
		args->dst[i] = nouveau_dmem_migrate_copy_one(drm, svmm,
				args->src[i], dma_addrs + nr_dma, pfns + i);
		if (!dma_mapping_error(drm->dev->dev, dma_addrs[nr_dma]))
			nr_dma++;
		addr += PAGE_SIZE;
	}

	nouveau_fence_new(drm->dmem->migrate.chan, false, &fence);
	migrate_vma_pages(args);
	nouveau_dmem_fence_done(&fence);
	nouveau_pfns_map(svmm, args->vma->vm_mm, args->start, pfns, i);

	while (nr_dma--) {
		dma_unmap_page(drm->dev->dev, dma_addrs[nr_dma], PAGE_SIZE,
				DMA_BIDIRECTIONAL);
	}
	migrate_vma_finalize(args);
}

int
nouveau_dmem_migrate_vma(struct nouveau_drm *drm,
			 struct nouveau_svmm *svmm,
			 struct vm_area_struct *vma,
			 unsigned long start,
			 unsigned long end)
{
	unsigned long npages = (end - start) >> PAGE_SHIFT;
	unsigned long max = min(SG_MAX_SINGLE_ALLOC, npages);
	dma_addr_t *dma_addrs;
	struct migrate_vma args = {
		.vma		= vma,
		.start		= start,
		.pgmap_owner	= drm->dev,
		.flags		= MIGRATE_VMA_SELECT_SYSTEM,
	};
	unsigned long i;
	u64 *pfns;
	int ret = -ENOMEM;

	if (drm->dmem == NULL)
		return -ENODEV;

	args.src = kcalloc(max, sizeof(*args.src), GFP_KERNEL);
	if (!args.src)
		goto out;
	args.dst = kcalloc(max, sizeof(*args.dst), GFP_KERNEL);
	if (!args.dst)
		goto out_free_src;

	dma_addrs = kmalloc_array(max, sizeof(*dma_addrs), GFP_KERNEL);
	if (!dma_addrs)
		goto out_free_dst;

	pfns = nouveau_pfns_alloc(max);
	if (!pfns)
		goto out_free_dma;

	for (i = 0; i < npages; i += max) {
		args.end = start + (max << PAGE_SHIFT);
		ret = migrate_vma_setup(&args);
		if (ret)
			goto out_free_pfns;

		if (args.cpages)
			nouveau_dmem_migrate_chunk(drm, svmm, &args, dma_addrs,
						   pfns);
		args.start = args.end;
	}

	ret = 0;
out_free_pfns:
	nouveau_pfns_free(pfns);
out_free_dma:
	kfree(dma_addrs);
out_free_dst:
	kfree(args.dst);
out_free_src:
	kfree(args.src);
out:
	return ret;
}<|MERGE_RESOLUTION|>--- conflicted
+++ resolved
@@ -261,11 +261,7 @@
 	if (ret)
 		goto out_release;
 
-<<<<<<< HEAD
-	ret = nouveau_bo_pin(chunk->bo, TTM_PL_FLAG_VRAM, false);
-=======
 	ret = nouveau_bo_pin(chunk->bo, NOUVEAU_GEM_DOMAIN_VRAM, false);
->>>>>>> 7d2a07b7
 	if (ret)
 		goto out_bo_free;
 
@@ -351,11 +347,7 @@
 
 	mutex_lock(&drm->dmem->mutex);
 	list_for_each_entry(chunk, &drm->dmem->chunks, list) {
-<<<<<<< HEAD
-		ret = nouveau_bo_pin(chunk->bo, TTM_PL_FLAG_VRAM, false);
-=======
 		ret = nouveau_bo_pin(chunk->bo, NOUVEAU_GEM_DOMAIN_VRAM, false);
->>>>>>> 7d2a07b7
 		/* FIXME handle pin failure */
 		WARN_ON(ret);
 	}
