/*
 * Copyright 2018 Red Hat Inc.
 *
 * Permission is hereby granted, free of charge, to any person obtaining a
 * copy of this software and associated documentation files (the "Software"),
 * to deal in the Software without restriction, including without limitation
 * the rights to use, copy, modify, merge, publish, distribute, sublicense,
 * and/or sell copies of the Software, and to permit persons to whom the
 * Software is furnished to do so, subject to the following conditions:
 *
 * The above copyright notice and this permission notice shall be included in
 * all copies or substantial portions of the Software.
 *
 * THE SOFTWARE IS PROVIDED "AS IS", WITHOUT WARRANTY OF ANY KIND, EXPRESS OR
 * IMPLIED, INCLUDING BUT NOT LIMITED TO THE WARRANTIES OF MERCHANTABILITY,
 * FITNESS FOR A PARTICULAR PURPOSE AND NONINFRINGEMENT.  IN NO EVENT SHALL
 * THE COPYRIGHT HOLDER(S) OR AUTHOR(S) BE LIABLE FOR ANY CLAIM, DAMAGES OR
 * OTHER LIABILITY, WHETHER IN AN ACTION OF CONTRACT, TORT OR OTHERWISE,
 * ARISING FROM, OUT OF OR IN CONNECTION WITH THE SOFTWARE OR THE USE OR
 * OTHER DEALINGS IN THE SOFTWARE.
 */
#include "wndw.h"
#include "atom.h"

#include <drm/drm_atomic_helper.h>
#include <drm/drm_plane_helper.h>
#include <nouveau_bo.h>

#include <nvif/clc37e.h>
#include <nvif/pushc37b.h>

#include <nvhw/class/clc57e.h>

static int
wndwc57e_image_set(struct nv50_wndw *wndw, struct nv50_wndw_atom *asyw)
{
	struct nvif_push *push = wndw->wndw.push;
	int ret;

	if ((ret = PUSH_WAIT(push, 17)))
		return ret;

	PUSH_MTHD(push, NVC57E, SET_PRESENT_CONTROL,
		  NVVAL(NVC57E, SET_PRESENT_CONTROL, MIN_PRESENT_INTERVAL, asyw->image.interval) |
		  NVVAL(NVC57E, SET_PRESENT_CONTROL, BEGIN_MODE, asyw->image.mode) |
		  NVDEF(NVC57E, SET_PRESENT_CONTROL, TIMESTAMP_MODE, DISABLE));

	PUSH_MTHD(push, NVC57E, SET_SIZE,
		  NVVAL(NVC57E, SET_SIZE, WIDTH, asyw->image.w) |
		  NVVAL(NVC57E, SET_SIZE, HEIGHT, asyw->image.h),

				SET_STORAGE,
		  NVVAL(NVC57E, SET_STORAGE, BLOCK_HEIGHT, asyw->image.blockh) |
		  NVVAL(NVC57E, SET_STORAGE, MEMORY_LAYOUT, asyw->image.layout),

				SET_PARAMS,
		  NVVAL(NVC57E, SET_PARAMS, FORMAT, asyw->image.format) |
		  NVDEF(NVC57E, SET_PARAMS, CLAMP_BEFORE_BLEND, DISABLE) |
		  NVDEF(NVC57E, SET_PARAMS, SWAP_UV, DISABLE) |
		  NVDEF(NVC57E, SET_PARAMS, FMT_ROUNDING_MODE, ROUND_TO_NEAREST),

				SET_PLANAR_STORAGE(0),
		  NVVAL(NVC57E, SET_PLANAR_STORAGE, PITCH, asyw->image.blocks[0]) |
		  NVVAL(NVC57E, SET_PLANAR_STORAGE, PITCH, asyw->image.pitch[0] >> 6));

	PUSH_MTHD(push, NVC57E, SET_CONTEXT_DMA_ISO(0), asyw->image.handle, 1);
	PUSH_MTHD(push, NVC57E, SET_OFFSET(0), asyw->image.offset[0] >> 8);

	PUSH_MTHD(push, NVC57E, SET_POINT_IN(0),
		  NVVAL(NVC57E, SET_POINT_IN, X, asyw->state.src_x >> 16) |
		  NVVAL(NVC57E, SET_POINT_IN, Y, asyw->state.src_y >> 16));

	PUSH_MTHD(push, NVC57E, SET_SIZE_IN,
		  NVVAL(NVC57E, SET_SIZE_IN, WIDTH, asyw->state.src_w >> 16) |
		  NVVAL(NVC57E, SET_SIZE_IN, HEIGHT, asyw->state.src_h >> 16));

	PUSH_MTHD(push, NVC57E, SET_SIZE_OUT,
		  NVVAL(NVC57E, SET_SIZE_OUT, WIDTH, asyw->state.crtc_w) |
		  NVVAL(NVC57E, SET_SIZE_OUT, HEIGHT, asyw->state.crtc_h));
	return 0;
}

<<<<<<< HEAD
static int
=======
int
>>>>>>> 7d2a07b7
wndwc57e_csc_clr(struct nv50_wndw *wndw)
{
	struct nvif_push *push = wndw->wndw.push;
	const u32 identity[12] = {
		0x00010000, 0x00000000, 0x00000000, 0x00000000,
		0x00000000, 0x00010000, 0x00000000, 0x00000000,
		0x00000000, 0x00000000, 0x00010000, 0x00000000,
	};
	int ret;

	if ((ret = PUSH_WAIT(push, 1 + ARRAY_SIZE(identity))))
		return ret;

	PUSH_MTHD(push, NVC57E, SET_FMT_COEFFICIENT_C00, identity, ARRAY_SIZE(identity));
	return 0;
}

<<<<<<< HEAD
static int
=======
int
>>>>>>> 7d2a07b7
wndwc57e_csc_set(struct nv50_wndw *wndw, struct nv50_wndw_atom *asyw)
{
	struct nvif_push *push = wndw->wndw.push;
	int ret;

	if ((ret = PUSH_WAIT(push, 13)))
		return ret;

	PUSH_MTHD(push, NVC57E, SET_FMT_COEFFICIENT_C00, asyw->csc.matrix, 12);
	return 0;
}

<<<<<<< HEAD
static int
=======
int
>>>>>>> 7d2a07b7
wndwc57e_ilut_clr(struct nv50_wndw *wndw)
{
	struct nvif_push *push = wndw->wndw.push;
	int ret;

	if ((ret = PUSH_WAIT(push, 2)))
		return ret;

	PUSH_MTHD(push, NVC57E, SET_CONTEXT_DMA_ILUT, 0x00000000);
	return 0;
}

<<<<<<< HEAD
static int
=======
int
>>>>>>> 7d2a07b7
wndwc57e_ilut_set(struct nv50_wndw *wndw, struct nv50_wndw_atom *asyw)
{
	struct nvif_push *push = wndw->wndw.push;
	int ret;

	if ((ret = PUSH_WAIT(push, 4)))
		return ret;

	PUSH_MTHD(push, NVC57E, SET_ILUT_CONTROL,
		  NVVAL(NVC57E, SET_ILUT_CONTROL, SIZE, asyw->xlut.i.size) |
		  NVVAL(NVC57E, SET_ILUT_CONTROL, MODE, asyw->xlut.i.mode) |
		  NVVAL(NVC57E, SET_ILUT_CONTROL, INTERPOLATE, asyw->xlut.i.output_mode),

				SET_CONTEXT_DMA_ILUT, asyw->xlut.handle,
				SET_OFFSET_ILUT, asyw->xlut.i.offset >> 8);
	return 0;
}

static u16
fixedU0_16_FP16(u16 fixed)
{
        int sign = 0, exp = 0, man = 0;
        if (fixed) {
                while (--exp && !(fixed & 0x8000))
                        fixed <<= 1;
                man = ((fixed << 1) & 0xffc0) >> 6;
                exp += 15;
        }
        return (sign << 15) | (exp << 10) | man;
}

static void
wndwc57e_ilut_load(struct drm_color_lut *in, int size, void __iomem *mem)
{
	memset_io(mem, 0x00, 0x20); /* VSS header. */
	mem += 0x20;

	for (; size--; in++, mem += 0x08) {
		u16 r = fixedU0_16_FP16(drm_color_lut_extract(in->  red, 16));
		u16 g = fixedU0_16_FP16(drm_color_lut_extract(in->green, 16));
		u16 b = fixedU0_16_FP16(drm_color_lut_extract(in-> blue, 16));
		writew(r, mem + 0);
		writew(g, mem + 2);
		writew(b, mem + 4);
	}

	/* INTERPOLATE modes require a "next" entry to interpolate with,
	 * so we replicate the last entry to deal with this for now.
	 */
	writew(readw(mem - 8), mem + 0);
	writew(readw(mem - 6), mem + 2);
	writew(readw(mem - 4), mem + 4);
}

<<<<<<< HEAD
static bool
=======
bool
>>>>>>> 7d2a07b7
wndwc57e_ilut(struct nv50_wndw *wndw, struct nv50_wndw_atom *asyw, int size)
{
	if (size = size ? size : 1024, size != 256 && size != 1024)
		return false;

	if (size == 256)
		asyw->xlut.i.mode = NVC57E_SET_ILUT_CONTROL_MODE_DIRECT8;
	else
		asyw->xlut.i.mode = NVC57E_SET_ILUT_CONTROL_MODE_DIRECT10;

	asyw->xlut.i.size = 4 /* VSS header. */ + size + 1 /* Entries. */;
	asyw->xlut.i.output_mode = NVC57E_SET_ILUT_CONTROL_INTERPOLATE_DISABLE;
	asyw->xlut.i.load = wndwc57e_ilut_load;
	return true;
}

/****************************************************************
 *            Log2(block height) ----------------------------+  *
 *            Page Kind ----------------------------------+  |  *
 *            Gob Height/Page Kind Generation ------+     |  |  *
 *                          Sector layout -------+  |     |  |  *
 *                          Compression ------+  |  |     |  |  */
const u64 wndwc57e_modifiers[] = { /*         |  |  |     |  |  */
	DRM_FORMAT_MOD_NVIDIA_BLOCK_LINEAR_2D(0, 1, 2, 0x06, 0),
	DRM_FORMAT_MOD_NVIDIA_BLOCK_LINEAR_2D(0, 1, 2, 0x06, 1),
	DRM_FORMAT_MOD_NVIDIA_BLOCK_LINEAR_2D(0, 1, 2, 0x06, 2),
	DRM_FORMAT_MOD_NVIDIA_BLOCK_LINEAR_2D(0, 1, 2, 0x06, 3),
	DRM_FORMAT_MOD_NVIDIA_BLOCK_LINEAR_2D(0, 1, 2, 0x06, 4),
	DRM_FORMAT_MOD_NVIDIA_BLOCK_LINEAR_2D(0, 1, 2, 0x06, 5),
	DRM_FORMAT_MOD_LINEAR,
	DRM_FORMAT_MOD_INVALID
};

static const struct nv50_wndw_func
wndwc57e = {
	.acquire = wndwc37e_acquire,
	.release = wndwc37e_release,
	.sema_set = wndwc37e_sema_set,
	.sema_clr = wndwc37e_sema_clr,
	.ntfy_set = wndwc37e_ntfy_set,
	.ntfy_clr = wndwc37e_ntfy_clr,
	.ntfy_reset = corec37d_ntfy_init,
	.ntfy_wait_begun = base507c_ntfy_wait_begun,
	.ilut = wndwc57e_ilut,
	.ilut_identity = true,
	.ilut_size = 1024,
	.xlut_set = wndwc57e_ilut_set,
	.xlut_clr = wndwc57e_ilut_clr,
	.csc = base907c_csc,
	.csc_set = wndwc57e_csc_set,
	.csc_clr = wndwc57e_csc_clr,
	.image_set = wndwc57e_image_set,
	.image_clr = wndwc37e_image_clr,
	.blend_set = wndwc37e_blend_set,
	.update = wndwc37e_update,
};

int
wndwc57e_new(struct nouveau_drm *drm, enum drm_plane_type type, int index,
	     s32 oclass, struct nv50_wndw **pwndw)
{
	return wndwc37e_new_(&wndwc57e, drm, type, index, oclass,
			     BIT(index >> 1), pwndw);
}<|MERGE_RESOLUTION|>--- conflicted
+++ resolved
@@ -80,11 +80,7 @@
 	return 0;
 }
 
-<<<<<<< HEAD
-static int
-=======
-int
->>>>>>> 7d2a07b7
+int
 wndwc57e_csc_clr(struct nv50_wndw *wndw)
 {
 	struct nvif_push *push = wndw->wndw.push;
@@ -102,11 +98,7 @@
 	return 0;
 }
 
-<<<<<<< HEAD
-static int
-=======
-int
->>>>>>> 7d2a07b7
+int
 wndwc57e_csc_set(struct nv50_wndw *wndw, struct nv50_wndw_atom *asyw)
 {
 	struct nvif_push *push = wndw->wndw.push;
@@ -119,11 +111,7 @@
 	return 0;
 }
 
-<<<<<<< HEAD
-static int
-=======
-int
->>>>>>> 7d2a07b7
+int
 wndwc57e_ilut_clr(struct nv50_wndw *wndw)
 {
 	struct nvif_push *push = wndw->wndw.push;
@@ -136,11 +124,7 @@
 	return 0;
 }
 
-<<<<<<< HEAD
-static int
-=======
-int
->>>>>>> 7d2a07b7
+int
 wndwc57e_ilut_set(struct nv50_wndw *wndw, struct nv50_wndw_atom *asyw)
 {
 	struct nvif_push *push = wndw->wndw.push;
@@ -195,11 +179,7 @@
 	writew(readw(mem - 4), mem + 4);
 }
 
-<<<<<<< HEAD
-static bool
-=======
 bool
->>>>>>> 7d2a07b7
 wndwc57e_ilut(struct nv50_wndw *wndw, struct nv50_wndw_atom *asyw, int size)
 {
 	if (size = size ? size : 1024, size != 256 && size != 1024)
