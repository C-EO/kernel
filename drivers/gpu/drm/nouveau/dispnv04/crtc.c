--- conflicted
+++ resolved
@@ -615,11 +615,7 @@
 	struct nouveau_crtc *nv_crtc = nouveau_crtc(crtc);
 	int ret;
 
-<<<<<<< HEAD
-	ret = nouveau_bo_pin(nvbo, TTM_PL_FLAG_VRAM, false);
-=======
 	ret = nouveau_bo_pin(nvbo, NOUVEAU_GEM_DOMAIN_VRAM, false);
->>>>>>> 7d2a07b7
 	if (ret == 0) {
 		if (disp->image[nv_crtc->index])
 			nouveau_bo_unpin(disp->image[nv_crtc->index]);
