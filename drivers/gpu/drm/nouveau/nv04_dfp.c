/*
 * Copyright 2003 NVIDIA, Corporation
 * Copyright 2006 Dave Airlie
 * Copyright 2007 Maarten Maathuis
 * Copyright 2007-2009 Stuart Bennett
 *
 * Permission is hereby granted, free of charge, to any person obtaining a
 * copy of this software and associated documentation files (the "Software"),
 * to deal in the Software without restriction, including without limitation
 * the rights to use, copy, modify, merge, publish, distribute, sublicense,
 * and/or sell copies of the Software, and to permit persons to whom the
 * Software is furnished to do so, subject to the following conditions:
 *
 * The above copyright notice and this permission notice (including the next
 * paragraph) shall be included in all copies or substantial portions of the
 * Software.
 *
 * THE SOFTWARE IS PROVIDED "AS IS", WITHOUT WARRANTY OF ANY KIND, EXPRESS OR
 * IMPLIED, INCLUDING BUT NOT LIMITED TO THE WARRANTIES OF MERCHANTABILITY,
 * FITNESS FOR A PARTICULAR PURPOSE AND NONINFRINGEMENT.  IN NO EVENT SHALL
 * THE AUTHORS OR COPYRIGHT HOLDERS BE LIABLE FOR ANY CLAIM, DAMAGES OR OTHER
 * LIABILITY, WHETHER IN AN ACTION OF CONTRACT, TORT OR OTHERWISE, ARISING
 * FROM, OUT OF OR IN CONNECTION WITH THE SOFTWARE OR THE USE OR OTHER
 * DEALINGS IN THE SOFTWARE.
 */

#include <drm/drmP.h>
#include <drm/drm_crtc_helper.h>

#include "nouveau_drm.h"
#include "nouveau_reg.h"
#include "nouveau_encoder.h"
#include "nouveau_connector.h"
#include "nouveau_crtc.h"
#include "nouveau_hw.h"
#include "nvreg.h"

#include <drm/i2c/sil164.h>

#include <subdev/i2c.h>

#define FP_TG_CONTROL_ON  (NV_PRAMDAC_FP_TG_CONTROL_DISPEN_POS |	\
			   NV_PRAMDAC_FP_TG_CONTROL_HSYNC_POS |		\
			   NV_PRAMDAC_FP_TG_CONTROL_VSYNC_POS)
#define FP_TG_CONTROL_OFF (NV_PRAMDAC_FP_TG_CONTROL_DISPEN_DISABLE |	\
			   NV_PRAMDAC_FP_TG_CONTROL_HSYNC_DISABLE |	\
			   NV_PRAMDAC_FP_TG_CONTROL_VSYNC_DISABLE)

static inline bool is_fpc_off(uint32_t fpc)
{
	return ((fpc & (FP_TG_CONTROL_ON | FP_TG_CONTROL_OFF)) ==
			FP_TG_CONTROL_OFF);
}

int nv04_dfp_get_bound_head(struct drm_device *dev, struct dcb_output *dcbent)
{
	/* special case of nv_read_tmds to find crtc associated with an output.
	 * this does not give a correct answer for off-chip dvi, but there's no
	 * use for such an answer anyway
	 */
	int ramdac = (dcbent->or & DCB_OUTPUT_C) >> 2;

	NVWriteRAMDAC(dev, ramdac, NV_PRAMDAC_FP_TMDS_CONTROL,
	NV_PRAMDAC_FP_TMDS_CONTROL_WRITE_DISABLE | 0x4);
	return ((NVReadRAMDAC(dev, ramdac, NV_PRAMDAC_FP_TMDS_DATA) & 0x8) >> 3) ^ ramdac;
}

void nv04_dfp_bind_head(struct drm_device *dev, struct dcb_output *dcbent,
			int head, bool dl)
{
	/* The BIOS scripts don't do this for us, sadly
	 * Luckily we do know the values ;-)
	 *
	 * head < 0 indicates we wish to force a setting with the overrideval
	 * (for VT restore etc.)
	 */

	int ramdac = (dcbent->or & DCB_OUTPUT_C) >> 2;
	uint8_t tmds04 = 0x80;

	if (head != ramdac)
		tmds04 = 0x88;

	if (dcbent->type == DCB_OUTPUT_LVDS)
		tmds04 |= 0x01;

	nv_write_tmds(dev, dcbent->or, 0, 0x04, tmds04);

	if (dl)	/* dual link */
		nv_write_tmds(dev, dcbent->or, 1, 0x04, tmds04 ^ 0x08);
}

void nv04_dfp_disable(struct drm_device *dev, int head)
{
	struct nv04_crtc_reg *crtcstate = nv04_display(dev)->mode_reg.crtc_reg;

	if (NVReadRAMDAC(dev, head, NV_PRAMDAC_FP_TG_CONTROL) &
	    FP_TG_CONTROL_ON) {
		/* digital remnants must be cleaned before new crtc
		 * values programmed.  delay is time for the vga stuff
		 * to realise it's in control again
		 */
		NVWriteRAMDAC(dev, head, NV_PRAMDAC_FP_TG_CONTROL,
			      FP_TG_CONTROL_OFF);
		msleep(50);
	}
	/* don't inadvertently turn it on when state written later */
	crtcstate[head].fp_control = FP_TG_CONTROL_OFF;
	crtcstate[head].CRTC[NV_CIO_CRE_LCD__INDEX] &=
		~NV_CIO_CRE_LCD_ROUTE_MASK;
}

void nv04_dfp_update_fp_control(struct drm_encoder *encoder, int mode)
{
	struct drm_device *dev = encoder->dev;
	struct drm_crtc *crtc;
	struct nouveau_crtc *nv_crtc;
	uint32_t *fpc;

	if (mode == DRM_MODE_DPMS_ON) {
		nv_crtc = nouveau_crtc(encoder->crtc);
		fpc = &nv04_display(dev)->mode_reg.crtc_reg[nv_crtc->index].fp_control;

		if (is_fpc_off(*fpc)) {
			/* using saved value is ok, as (is_digital && dpms_on &&
			 * fp_control==OFF) is (at present) *only* true when
			 * fpc's most recent change was by below "off" code
			 */
			*fpc = nv_crtc->dpms_saved_fp_control;
		}

		nv_crtc->fp_users |= 1 << nouveau_encoder(encoder)->dcb->index;
		NVWriteRAMDAC(dev, nv_crtc->index, NV_PRAMDAC_FP_TG_CONTROL, *fpc);
	} else {
		list_for_each_entry(crtc, &dev->mode_config.crtc_list, head) {
			nv_crtc = nouveau_crtc(crtc);
			fpc = &nv04_display(dev)->mode_reg.crtc_reg[nv_crtc->index].fp_control;

			nv_crtc->fp_users &= ~(1 << nouveau_encoder(encoder)->dcb->index);
			if (!is_fpc_off(*fpc) && !nv_crtc->fp_users) {
				nv_crtc->dpms_saved_fp_control = *fpc;
				/* cut the FP output */
				*fpc &= ~FP_TG_CONTROL_ON;
				*fpc |= FP_TG_CONTROL_OFF;
				NVWriteRAMDAC(dev, nv_crtc->index,
					      NV_PRAMDAC_FP_TG_CONTROL, *fpc);
			}
		}
	}
}

static struct drm_encoder *get_tmds_slave(struct drm_encoder *encoder)
{
	struct drm_device *dev = encoder->dev;
	struct dcb_output *dcb = nouveau_encoder(encoder)->dcb;
	struct drm_encoder *slave;

	if (dcb->type != DCB_OUTPUT_TMDS || dcb->location == DCB_LOC_ON_CHIP)
		return NULL;

	/* Some BIOSes (e.g. the one in a Quadro FX1000) report several
	 * TMDS transmitters at the same I2C address, in the same I2C
	 * bus. This can still work because in that case one of them is
	 * always hard-wired to a reasonable configuration using straps,
	 * and the other one needs to be programmed.
	 *
	 * I don't think there's a way to know which is which, even the
	 * blob programs the one exposed via I2C for *both* heads, so
	 * let's do the same.
	 */
	list_for_each_entry(slave, &dev->mode_config.encoder_list, head) {
		struct dcb_output *slave_dcb = nouveau_encoder(slave)->dcb;

		if (slave_dcb->type == DCB_OUTPUT_TMDS && get_slave_funcs(slave) &&
		    slave_dcb->tmdsconf.slave_addr == dcb->tmdsconf.slave_addr)
			return slave;
	}

	return NULL;
}

static bool nv04_dfp_mode_fixup(struct drm_encoder *encoder,
				const struct drm_display_mode *mode,
				struct drm_display_mode *adjusted_mode)
{
	struct nouveau_encoder *nv_encoder = nouveau_encoder(encoder);
	struct nouveau_connector *nv_connector = nouveau_encoder_connector_get(nv_encoder);

	if (!nv_connector->native_mode ||
	    nv_connector->scaling_mode == DRM_MODE_SCALE_NONE ||
	    mode->hdisplay > nv_connector->native_mode->hdisplay ||
	    mode->vdisplay > nv_connector->native_mode->vdisplay) {
		nv_encoder->mode = *adjusted_mode;

	} else {
		nv_encoder->mode = *nv_connector->native_mode;
		adjusted_mode->clock = nv_connector->native_mode->clock;
	}

	return true;
}

static void nv04_dfp_prepare_sel_clk(struct drm_device *dev,
				     struct nouveau_encoder *nv_encoder, int head)
{
	struct nv04_mode_state *state = &nv04_display(dev)->mode_reg;
	uint32_t bits1618 = nv_encoder->dcb->or & DCB_OUTPUT_A ? 0x10000 : 0x40000;

	if (nv_encoder->dcb->location != DCB_LOC_ON_CHIP)
		return;

	/* SEL_CLK is only used on the primary ramdac
	 * It toggles spread spectrum PLL output and sets the bindings of PLLs
	 * to heads on digital outputs
	 */
	if (head)
		state->sel_clk |= bits1618;
	else
		state->sel_clk &= ~bits1618;

	/* nv30:
	 *	bit 0		NVClk spread spectrum on/off
	 *	bit 2		MemClk spread spectrum on/off
	 * 	bit 4		PixClk1 spread spectrum on/off toggle
	 * 	bit 6		PixClk2 spread spectrum on/off toggle
	 *
	 * nv40 (observations from bios behaviour and mmio traces):
	 * 	bits 4&6	as for nv30
	 * 	bits 5&7	head dependent as for bits 4&6, but do not appear with 4&6;
	 * 			maybe a different spread mode
	 * 	bits 8&10	seen on dual-link dvi outputs, purpose unknown (set by POST scripts)
	 * 	The logic behind turning spread spectrum on/off in the first place,
	 * 	and which bit-pair to use, is unclear on nv40 (for earlier cards, the fp table
	 * 	entry has the necessary info)
	 */
	if (nv_encoder->dcb->type == DCB_OUTPUT_LVDS && nv04_display(dev)->saved_reg.sel_clk & 0xf0) {
		int shift = (nv04_display(dev)->saved_reg.sel_clk & 0x50) ? 0 : 1;

		state->sel_clk &= ~0xf0;
		state->sel_clk |= (head ? 0x40 : 0x10) << shift;
	}
}

static void nv04_dfp_prepare(struct drm_encoder *encoder)
{
	struct nouveau_encoder *nv_encoder = nouveau_encoder(encoder);
	struct drm_encoder_helper_funcs *helper = encoder->helper_private;
	struct drm_device *dev = encoder->dev;
	int head = nouveau_crtc(encoder->crtc)->index;
	struct nv04_crtc_reg *crtcstate = nv04_display(dev)->mode_reg.crtc_reg;
	uint8_t *cr_lcd = &crtcstate[head].CRTC[NV_CIO_CRE_LCD__INDEX];
	uint8_t *cr_lcd_oth = &crtcstate[head ^ 1].CRTC[NV_CIO_CRE_LCD__INDEX];

	helper->dpms(encoder, DRM_MODE_DPMS_OFF);

	nv04_dfp_prepare_sel_clk(dev, nv_encoder, head);

	*cr_lcd = (*cr_lcd & ~NV_CIO_CRE_LCD_ROUTE_MASK) | 0x3;

	if (nv_two_heads(dev)) {
		if (nv_encoder->dcb->location == DCB_LOC_ON_CHIP)
			*cr_lcd |= head ? 0x0 : 0x8;
		else {
			*cr_lcd |= (nv_encoder->dcb->or << 4) & 0x30;
			if (nv_encoder->dcb->type == DCB_OUTPUT_LVDS)
				*cr_lcd |= 0x30;
			if ((*cr_lcd & 0x30) == (*cr_lcd_oth & 0x30)) {
				/* avoid being connected to both crtcs */
				*cr_lcd_oth &= ~0x30;
				NVWriteVgaCrtc(dev, head ^ 1,
					       NV_CIO_CRE_LCD__INDEX,
					       *cr_lcd_oth);
			}
		}
	}
}


static void nv04_dfp_mode_set(struct drm_encoder *encoder,
			      struct drm_display_mode *mode,
			      struct drm_display_mode *adjusted_mode)
{
	struct drm_device *dev = encoder->dev;
	struct nouveau_device *device = nouveau_dev(dev);
	struct nouveau_drm *drm = nouveau_drm(dev);
	struct nouveau_crtc *nv_crtc = nouveau_crtc(encoder->crtc);
	struct nv04_crtc_reg *regp = &nv04_display(dev)->mode_reg.crtc_reg[nv_crtc->index];
	struct nv04_crtc_reg *savep = &nv04_display(dev)->saved_reg.crtc_reg[nv_crtc->index];
	struct nouveau_connector *nv_connector = nouveau_crtc_connector_get(nv_crtc);
	struct nouveau_encoder *nv_encoder = nouveau_encoder(encoder);
	struct drm_display_mode *output_mode = &nv_encoder->mode;
	struct drm_connector *connector = &nv_connector->base;
	uint32_t mode_ratio, panel_ratio;

	NV_DEBUG(drm, "Output mode on CRTC %d:\n", nv_crtc->index);
	drm_mode_debug_printmodeline(output_mode);

	/* Initialize the FP registers in this CRTC. */
	regp->fp_horiz_regs[FP_DISPLAY_END] = output_mode->hdisplay - 1;
	regp->fp_horiz_regs[FP_TOTAL] = output_mode->htotal - 1;
	if (!nv_gf4_disp_arch(dev) ||
	    (output_mode->hsync_start - output_mode->hdisplay) >=
					drm->vbios.digital_min_front_porch)
		regp->fp_horiz_regs[FP_CRTC] = output_mode->hdisplay;
	else
		regp->fp_horiz_regs[FP_CRTC] = output_mode->hsync_start - drm->vbios.digital_min_front_porch - 1;
	regp->fp_horiz_regs[FP_SYNC_START] = output_mode->hsync_start - 1;
	regp->fp_horiz_regs[FP_SYNC_END] = output_mode->hsync_end - 1;
	regp->fp_horiz_regs[FP_VALID_START] = output_mode->hskew;
	regp->fp_horiz_regs[FP_VALID_END] = output_mode->hdisplay - 1;

	regp->fp_vert_regs[FP_DISPLAY_END] = output_mode->vdisplay - 1;
	regp->fp_vert_regs[FP_TOTAL] = output_mode->vtotal - 1;
	regp->fp_vert_regs[FP_CRTC] = output_mode->vtotal - 5 - 1;
	regp->fp_vert_regs[FP_SYNC_START] = output_mode->vsync_start - 1;
	regp->fp_vert_regs[FP_SYNC_END] = output_mode->vsync_end - 1;
	regp->fp_vert_regs[FP_VALID_START] = 0;
	regp->fp_vert_regs[FP_VALID_END] = output_mode->vdisplay - 1;

	/* bit26: a bit seen on some g7x, no as yet discernable purpose */
	regp->fp_control = NV_PRAMDAC_FP_TG_CONTROL_DISPEN_POS |
			   (savep->fp_control & (1 << 26 | NV_PRAMDAC_FP_TG_CONTROL_READ_PROG));
	/* Deal with vsync/hsync polarity */
	/* LVDS screens do set this, but modes with +ve syncs are very rare */
	if (output_mode->flags & DRM_MODE_FLAG_PVSYNC)
		regp->fp_control |= NV_PRAMDAC_FP_TG_CONTROL_VSYNC_POS;
	if (output_mode->flags & DRM_MODE_FLAG_PHSYNC)
		regp->fp_control |= NV_PRAMDAC_FP_TG_CONTROL_HSYNC_POS;
	/* panel scaling first, as native would get set otherwise */
	if (nv_connector->scaling_mode == DRM_MODE_SCALE_NONE ||
	    nv_connector->scaling_mode == DRM_MODE_SCALE_CENTER)	/* panel handles it */
		regp->fp_control |= NV_PRAMDAC_FP_TG_CONTROL_MODE_CENTER;
	else if (adjusted_mode->hdisplay == output_mode->hdisplay &&
		 adjusted_mode->vdisplay == output_mode->vdisplay) /* native mode */
		regp->fp_control |= NV_PRAMDAC_FP_TG_CONTROL_MODE_NATIVE;
	else /* gpu needs to scale */
		regp->fp_control |= NV_PRAMDAC_FP_TG_CONTROL_MODE_SCALE;
	if (nv_rd32(device, NV_PEXTDEV_BOOT_0) & NV_PEXTDEV_BOOT_0_STRAP_FP_IFACE_12BIT)
		regp->fp_control |= NV_PRAMDAC_FP_TG_CONTROL_WIDTH_12;
	if (nv_encoder->dcb->location != DCB_LOC_ON_CHIP &&
	    output_mode->clock > 165000)
		regp->fp_control |= (2 << 24);
	if (nv_encoder->dcb->type == DCB_OUTPUT_LVDS) {
		bool duallink = false, dummy;
		if (nv_connector->edid &&
		    nv_connector->type == DCB_CONNECTOR_LVDS_SPWG) {
			duallink = (((u8 *)nv_connector->edid)[121] == 2);
		} else {
			nouveau_bios_parse_lvds_table(dev, output_mode->clock,
						      &duallink, &dummy);
		}

		if (duallink)
			regp->fp_control |= (8 << 28);
	} else
	if (output_mode->clock > 165000)
		regp->fp_control |= (8 << 28);

	regp->fp_debug_0 = NV_PRAMDAC_FP_DEBUG_0_YWEIGHT_ROUND |
			   NV_PRAMDAC_FP_DEBUG_0_XWEIGHT_ROUND |
			   NV_PRAMDAC_FP_DEBUG_0_YINTERP_BILINEAR |
			   NV_PRAMDAC_FP_DEBUG_0_XINTERP_BILINEAR |
			   NV_RAMDAC_FP_DEBUG_0_TMDS_ENABLED |
			   NV_PRAMDAC_FP_DEBUG_0_YSCALE_ENABLE |
			   NV_PRAMDAC_FP_DEBUG_0_XSCALE_ENABLE;

	/* We want automatic scaling */
	regp->fp_debug_1 = 0;
	/* This can override HTOTAL and VTOTAL */
	regp->fp_debug_2 = 0;

	/* Use 20.12 fixed point format to avoid floats */
	mode_ratio = (1 << 12) * adjusted_mode->hdisplay / adjusted_mode->vdisplay;
	panel_ratio = (1 << 12) * output_mode->hdisplay / output_mode->vdisplay;
	/* if ratios are equal, SCALE_ASPECT will automatically (and correctly)
	 * get treated the same as SCALE_FULLSCREEN */
	if (nv_connector->scaling_mode == DRM_MODE_SCALE_ASPECT &&
	    mode_ratio != panel_ratio) {
		uint32_t diff, scale;
		bool divide_by_2 = nv_gf4_disp_arch(dev);

		if (mode_ratio < panel_ratio) {
			/* vertical needs to expand to glass size (automatic)
			 * horizontal needs to be scaled at vertical scale factor
			 * to maintain aspect */

			scale = (1 << 12) * adjusted_mode->vdisplay / output_mode->vdisplay;
			regp->fp_debug_1 = NV_PRAMDAC_FP_DEBUG_1_XSCALE_TESTMODE_ENABLE |
					   XLATE(scale, divide_by_2, NV_PRAMDAC_FP_DEBUG_1_XSCALE_VALUE);

			/* restrict area of screen used, horizontally */
			diff = output_mode->hdisplay -
			       output_mode->vdisplay * mode_ratio / (1 << 12);
			regp->fp_horiz_regs[FP_VALID_START] += diff / 2;
			regp->fp_horiz_regs[FP_VALID_END] -= diff / 2;
		}

		if (mode_ratio > panel_ratio) {
			/* horizontal needs to expand to glass size (automatic)
			 * vertical needs to be scaled at horizontal scale factor
			 * to maintain aspect */

			scale = (1 << 12) * adjusted_mode->hdisplay / output_mode->hdisplay;
			regp->fp_debug_1 = NV_PRAMDAC_FP_DEBUG_1_YSCALE_TESTMODE_ENABLE |
					   XLATE(scale, divide_by_2, NV_PRAMDAC_FP_DEBUG_1_YSCALE_VALUE);

			/* restrict area of screen used, vertically */
			diff = output_mode->vdisplay -
			       (1 << 12) * output_mode->hdisplay / mode_ratio;
			regp->fp_vert_regs[FP_VALID_START] += diff / 2;
			regp->fp_vert_regs[FP_VALID_END] -= diff / 2;
		}
	}

	/* Output property. */
	if ((nv_connector->dithering_mode == DITHERING_MODE_ON) ||
	    (nv_connector->dithering_mode == DITHERING_MODE_AUTO &&
	     encoder->crtc->fb->depth > connector->display_info.bpc * 3)) {
		if (nv_device(drm->device)->chipset == 0x11)
			regp->dither = savep->dither | 0x00010000;
		else {
			int i;
			regp->dither = savep->dither | 0x00000001;
			for (i = 0; i < 3; i++) {
				regp->dither_regs[i] = 0xe4e4e4e4;
				regp->dither_regs[i + 3] = 0x44444444;
			}
		}
	} else {
		if (nv_device(drm->device)->chipset != 0x11) {
			/* reset them */
			int i;
			for (i = 0; i < 3; i++) {
				regp->dither_regs[i] = savep->dither_regs[i];
				regp->dither_regs[i + 3] = savep->dither_regs[i + 3];
			}
		}
		regp->dither = savep->dither;
	}

	regp->fp_margin_color = 0;
}

static void nv04_dfp_commit(struct drm_encoder *encoder)
{
	struct drm_device *dev = encoder->dev;
	struct nouveau_drm *drm = nouveau_drm(dev);
	struct drm_encoder_helper_funcs *helper = encoder->helper_private;
	struct nouveau_crtc *nv_crtc = nouveau_crtc(encoder->crtc);
	struct nouveau_encoder *nv_encoder = nouveau_encoder(encoder);
	struct dcb_output *dcbe = nv_encoder->dcb;
	int head = nouveau_crtc(encoder->crtc)->index;
	struct drm_encoder *slave_encoder;

	if (dcbe->type == DCB_OUTPUT_TMDS)
		run_tmds_table(dev, dcbe, head, nv_encoder->mode.clock);
	else if (dcbe->type == DCB_OUTPUT_LVDS)
		call_lvds_script(dev, dcbe, head, LVDS_RESET, nv_encoder->mode.clock);

	/* update fp_control state for any changes made by scripts,
	 * so correct value is written at DPMS on */
	nv04_display(dev)->mode_reg.crtc_reg[head].fp_control =
		NVReadRAMDAC(dev, head, NV_PRAMDAC_FP_TG_CONTROL);

	/* This could use refinement for flatpanels, but it should work this way */
	if (nv_device(drm->device)->chipset < 0x44)
		NVWriteRAMDAC(dev, 0, NV_PRAMDAC_TEST_CONTROL + nv04_dac_output_offset(encoder), 0xf0000000);
	else
		NVWriteRAMDAC(dev, 0, NV_PRAMDAC_TEST_CONTROL + nv04_dac_output_offset(encoder), 0x00100000);

	/* Init external transmitters */
	slave_encoder = get_tmds_slave(encoder);
	if (slave_encoder)
		get_slave_funcs(slave_encoder)->mode_set(
			slave_encoder, &nv_encoder->mode, &nv_encoder->mode);

	helper->dpms(encoder, DRM_MODE_DPMS_ON);

<<<<<<< HEAD
	NV_DEBUG(dev, "Output %s is running on CRTC %d using output %c\n",
		drm_get_connector_name(&nouveau_encoder_connector_get(nv_encoder)->base),
		nv_crtc->index, '@' + ffs(nv_encoder->dcb->or));
=======
	NV_DEBUG(drm, "Output %s is running on CRTC %d using output %c\n",
		 drm_get_connector_name(&nouveau_encoder_connector_get(nv_encoder)->base),
		 nv_crtc->index, '@' + ffs(nv_encoder->dcb->or));
>>>>>>> 35681f62
}

static void nv04_dfp_update_backlight(struct drm_encoder *encoder, int mode)
{
#ifdef __powerpc__
	struct drm_device *dev = encoder->dev;
	struct nouveau_device *device = nouveau_dev(dev);

	/* BIOS scripts usually take care of the backlight, thanks
	 * Apple for your consistency.
	 */
	if (dev->pci_device == 0x0179 || dev->pci_device == 0x0189 ||
	    dev->pci_device == 0x0329) {
		if (mode == DRM_MODE_DPMS_ON) {
			nv_mask(device, NV_PBUS_DEBUG_DUALHEAD_CTL, 0, 1 << 31);
			nv_mask(device, NV_PCRTC_GPIO_EXT, 3, 1);
		} else {
			nv_mask(device, NV_PBUS_DEBUG_DUALHEAD_CTL, 1 << 31, 0);
			nv_mask(device, NV_PCRTC_GPIO_EXT, 3, 0);
		}
	}
#endif
}

static inline bool is_powersaving_dpms(int mode)
{
	return (mode != DRM_MODE_DPMS_ON);
}

static void nv04_lvds_dpms(struct drm_encoder *encoder, int mode)
{
	struct drm_device *dev = encoder->dev;
	struct drm_crtc *crtc = encoder->crtc;
	struct nouveau_drm *drm = nouveau_drm(dev);
	struct nouveau_encoder *nv_encoder = nouveau_encoder(encoder);
	bool was_powersaving = is_powersaving_dpms(nv_encoder->last_dpms);

	if (nv_encoder->last_dpms == mode)
		return;
	nv_encoder->last_dpms = mode;

<<<<<<< HEAD
	NV_DEBUG(dev, "Setting dpms mode %d on lvds encoder (output %d)\n",
		     mode, nv_encoder->dcb->index);
=======
	NV_DEBUG(drm, "Setting dpms mode %d on lvds encoder (output %d)\n",
		 mode, nv_encoder->dcb->index);
>>>>>>> 35681f62

	if (was_powersaving && is_powersaving_dpms(mode))
		return;

	if (nv_encoder->dcb->lvdsconf.use_power_scripts) {
		/* when removing an output, crtc may not be set, but PANEL_OFF
		 * must still be run
		 */
		int head = crtc ? nouveau_crtc(crtc)->index :
			   nv04_dfp_get_bound_head(dev, nv_encoder->dcb);

		if (mode == DRM_MODE_DPMS_ON) {
			call_lvds_script(dev, nv_encoder->dcb, head,
					 LVDS_PANEL_ON, nv_encoder->mode.clock);
		} else
			/* pxclk of 0 is fine for PANEL_OFF, and for a
			 * disconnected LVDS encoder there is no native_mode
			 */
			call_lvds_script(dev, nv_encoder->dcb, head,
					 LVDS_PANEL_OFF, 0);
	}

	nv04_dfp_update_backlight(encoder, mode);
	nv04_dfp_update_fp_control(encoder, mode);

	if (mode == DRM_MODE_DPMS_ON)
		nv04_dfp_prepare_sel_clk(dev, nv_encoder, nouveau_crtc(crtc)->index);
	else {
		nv04_display(dev)->mode_reg.sel_clk = NVReadRAMDAC(dev, 0, NV_PRAMDAC_SEL_CLK);
		nv04_display(dev)->mode_reg.sel_clk &= ~0xf0;
	}
	NVWriteRAMDAC(dev, 0, NV_PRAMDAC_SEL_CLK, nv04_display(dev)->mode_reg.sel_clk);
}

static void nv04_tmds_dpms(struct drm_encoder *encoder, int mode)
{
	struct nouveau_drm *drm = nouveau_drm(encoder->dev);
	struct nouveau_encoder *nv_encoder = nouveau_encoder(encoder);

	if (nv_encoder->last_dpms == mode)
		return;
	nv_encoder->last_dpms = mode;

<<<<<<< HEAD
	NV_DEBUG(dev, "Setting dpms mode %d on tmds encoder (output %d)\n",
		     mode, nv_encoder->dcb->index);
=======
	NV_DEBUG(drm, "Setting dpms mode %d on tmds encoder (output %d)\n",
		 mode, nv_encoder->dcb->index);
>>>>>>> 35681f62

	nv04_dfp_update_backlight(encoder, mode);
	nv04_dfp_update_fp_control(encoder, mode);
}

static void nv04_dfp_save(struct drm_encoder *encoder)
{
	struct nouveau_encoder *nv_encoder = nouveau_encoder(encoder);
	struct drm_device *dev = encoder->dev;

	if (nv_two_heads(dev))
		nv_encoder->restore.head =
			nv04_dfp_get_bound_head(dev, nv_encoder->dcb);
}

static void nv04_dfp_restore(struct drm_encoder *encoder)
{
	struct nouveau_encoder *nv_encoder = nouveau_encoder(encoder);
	struct drm_device *dev = encoder->dev;
	int head = nv_encoder->restore.head;

	if (nv_encoder->dcb->type == DCB_OUTPUT_LVDS) {
		struct nouveau_connector *connector =
			nouveau_encoder_connector_get(nv_encoder);

		if (connector && connector->native_mode)
			call_lvds_script(dev, nv_encoder->dcb, head,
					 LVDS_PANEL_ON,
					 connector->native_mode->clock);

	} else if (nv_encoder->dcb->type == DCB_OUTPUT_TMDS) {
		int clock = nouveau_hw_pllvals_to_clk
					(&nv04_display(dev)->saved_reg.crtc_reg[head].pllvals);

		run_tmds_table(dev, nv_encoder->dcb, head, clock);
	}

	nv_encoder->last_dpms = NV_DPMS_CLEARED;
}

static void nv04_dfp_destroy(struct drm_encoder *encoder)
{
	struct nouveau_encoder *nv_encoder = nouveau_encoder(encoder);

	if (get_slave_funcs(encoder))
		get_slave_funcs(encoder)->destroy(encoder);

	drm_encoder_cleanup(encoder);
	kfree(nv_encoder);
}

static void nv04_tmds_slave_init(struct drm_encoder *encoder)
{
	struct drm_device *dev = encoder->dev;
	struct dcb_output *dcb = nouveau_encoder(encoder)->dcb;
	struct nouveau_drm *drm = nouveau_drm(dev);
	struct nouveau_i2c *i2c = nouveau_i2c(drm->device);
	struct nouveau_i2c_port *port = i2c->find(i2c, 2);
	struct i2c_board_info info[] = {
		{
			.type = "sil164",
			.addr = (dcb->tmdsconf.slave_addr == 0x7 ? 0x3a : 0x38),
			.platform_data = &(struct sil164_encoder_params) {
				SIL164_INPUT_EDGE_RISING
			}
		},
		{ }
	};
	int type;

	if (!nv_gf4_disp_arch(dev) || !port ||
	    get_tmds_slave(encoder))
		return;

	type = i2c->identify(i2c, 2, "TMDS transmitter", info, NULL);
	if (type < 0)
		return;

	drm_i2c_encoder_init(dev, to_encoder_slave(encoder),
			     &port->adapter, &info[type]);
}

static const struct drm_encoder_helper_funcs nv04_lvds_helper_funcs = {
	.dpms = nv04_lvds_dpms,
	.save = nv04_dfp_save,
	.restore = nv04_dfp_restore,
	.mode_fixup = nv04_dfp_mode_fixup,
	.prepare = nv04_dfp_prepare,
	.commit = nv04_dfp_commit,
	.mode_set = nv04_dfp_mode_set,
	.detect = NULL,
};

static const struct drm_encoder_helper_funcs nv04_tmds_helper_funcs = {
	.dpms = nv04_tmds_dpms,
	.save = nv04_dfp_save,
	.restore = nv04_dfp_restore,
	.mode_fixup = nv04_dfp_mode_fixup,
	.prepare = nv04_dfp_prepare,
	.commit = nv04_dfp_commit,
	.mode_set = nv04_dfp_mode_set,
	.detect = NULL,
};

static const struct drm_encoder_funcs nv04_dfp_funcs = {
	.destroy = nv04_dfp_destroy,
};

int
nv04_dfp_create(struct drm_connector *connector, struct dcb_output *entry)
{
	const struct drm_encoder_helper_funcs *helper;
	struct nouveau_encoder *nv_encoder = NULL;
	struct drm_encoder *encoder;
	int type;

	switch (entry->type) {
	case DCB_OUTPUT_TMDS:
		type = DRM_MODE_ENCODER_TMDS;
		helper = &nv04_tmds_helper_funcs;
		break;
	case DCB_OUTPUT_LVDS:
		type = DRM_MODE_ENCODER_LVDS;
		helper = &nv04_lvds_helper_funcs;
		break;
	default:
		return -EINVAL;
	}

	nv_encoder = kzalloc(sizeof(*nv_encoder), GFP_KERNEL);
	if (!nv_encoder)
		return -ENOMEM;

	encoder = to_drm_encoder(nv_encoder);

	nv_encoder->dcb = entry;
	nv_encoder->or = ffs(entry->or) - 1;

	drm_encoder_init(connector->dev, encoder, &nv04_dfp_funcs, type);
	drm_encoder_helper_add(encoder, helper);

	encoder->possible_crtcs = entry->heads;
	encoder->possible_clones = 0;

	if (entry->type == DCB_OUTPUT_TMDS &&
	    entry->location != DCB_LOC_ON_CHIP)
		nv04_tmds_slave_init(encoder);

	drm_mode_connector_attach_encoder(connector, encoder);
	return 0;
}<|MERGE_RESOLUTION|>--- conflicted
+++ resolved
@@ -476,15 +476,9 @@
 
 	helper->dpms(encoder, DRM_MODE_DPMS_ON);
 
-<<<<<<< HEAD
-	NV_DEBUG(dev, "Output %s is running on CRTC %d using output %c\n",
-		drm_get_connector_name(&nouveau_encoder_connector_get(nv_encoder)->base),
-		nv_crtc->index, '@' + ffs(nv_encoder->dcb->or));
-=======
 	NV_DEBUG(drm, "Output %s is running on CRTC %d using output %c\n",
 		 drm_get_connector_name(&nouveau_encoder_connector_get(nv_encoder)->base),
 		 nv_crtc->index, '@' + ffs(nv_encoder->dcb->or));
->>>>>>> 35681f62
 }
 
 static void nv04_dfp_update_backlight(struct drm_encoder *encoder, int mode)
@@ -526,13 +520,8 @@
 		return;
 	nv_encoder->last_dpms = mode;
 
-<<<<<<< HEAD
-	NV_DEBUG(dev, "Setting dpms mode %d on lvds encoder (output %d)\n",
-		     mode, nv_encoder->dcb->index);
-=======
 	NV_DEBUG(drm, "Setting dpms mode %d on lvds encoder (output %d)\n",
 		 mode, nv_encoder->dcb->index);
->>>>>>> 35681f62
 
 	if (was_powersaving && is_powersaving_dpms(mode))
 		return;
@@ -576,13 +565,8 @@
 		return;
 	nv_encoder->last_dpms = mode;
 
-<<<<<<< HEAD
-	NV_DEBUG(dev, "Setting dpms mode %d on tmds encoder (output %d)\n",
-		     mode, nv_encoder->dcb->index);
-=======
 	NV_DEBUG(drm, "Setting dpms mode %d on tmds encoder (output %d)\n",
 		 mode, nv_encoder->dcb->index);
->>>>>>> 35681f62
 
 	nv04_dfp_update_backlight(encoder, mode);
 	nv04_dfp_update_fp_control(encoder, mode);
