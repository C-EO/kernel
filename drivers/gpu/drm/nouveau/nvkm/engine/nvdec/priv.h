/* SPDX-License-Identifier: MIT */
#ifndef __NVKM_NVDEC_PRIV_H__
#define __NVKM_NVDEC_PRIV_H__
#include <engine/nvdec.h>

struct nvkm_nvdec_func {
	const struct nvkm_falcon_func *flcn;
};

struct nvkm_nvdec_fwif {
	int version;
	int (*load)(struct nvkm_nvdec *, int ver,
		    const struct nvkm_nvdec_fwif *);
	const struct nvkm_nvdec_func *func;
};

<<<<<<< HEAD
int nvkm_nvdec_new_(const struct nvkm_nvdec_fwif *fwif,
		    struct nvkm_device *, int, struct nvkm_nvdec **);
=======
int nvkm_nvdec_new_(const struct nvkm_nvdec_fwif *fwif, struct nvkm_device *,
		    enum nvkm_subdev_type, int, struct nvkm_nvdec **);
>>>>>>> 7d2a07b7
#endif<|MERGE_RESOLUTION|>--- conflicted
+++ resolved
@@ -14,11 +14,6 @@
 	const struct nvkm_nvdec_func *func;
 };
 
-<<<<<<< HEAD
-int nvkm_nvdec_new_(const struct nvkm_nvdec_fwif *fwif,
-		    struct nvkm_device *, int, struct nvkm_nvdec **);
-=======
 int nvkm_nvdec_new_(const struct nvkm_nvdec_fwif *fwif, struct nvkm_device *,
 		    enum nvkm_subdev_type, int, struct nvkm_nvdec **);
->>>>>>> 7d2a07b7
 #endif