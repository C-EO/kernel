--- conflicted
+++ resolved
@@ -114,10 +114,6 @@
 		args.dma = tt->dma_address;
 
 	mutex_lock(&drm->master.lock);
-<<<<<<< HEAD
-	cli->base.super = true;
-=======
->>>>>>> 7d2a07b7
 	ret = nvif_mem_ctor_type(mmu, "ttmHostMem", cli->mem->oclass, type, PAGE_SHIFT,
 				 reg->num_pages << PAGE_SHIFT,
 				 &args, sizeof(args), &mem->mem);
@@ -169,12 +165,7 @@
 nouveau_mem_del(struct ttm_resource *reg)
 {
 	struct nouveau_mem *mem = nouveau_mem(reg);
-<<<<<<< HEAD
-	if (!mem)
-		return;
-=======
 
->>>>>>> 7d2a07b7
 	nouveau_mem_fini(mem);
 	kfree(mem);
 }
