--- conflicted
+++ resolved
@@ -10,11 +10,7 @@
 						  vblank_hrtimer);
 	struct drm_crtc *crtc = &output->crtc;
 	struct vkms_crtc_state *state = to_vkms_crtc_state(crtc->state);
-<<<<<<< HEAD
-	int ret_overrun;
-=======
 	u64 ret_overrun;
->>>>>>> 1a03a6ab
 	bool ret;
 
 	spin_lock(&output->lock);
@@ -41,11 +37,8 @@
 
 	ret_overrun = hrtimer_forward_now(&output->vblank_hrtimer,
 					  output->period_ns);
-<<<<<<< HEAD
-=======
 	WARN_ON(ret_overrun != 1);
 
->>>>>>> 1a03a6ab
 	spin_unlock(&output->lock);
 
 	return HRTIMER_RESTART;
