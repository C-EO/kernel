// SPDX-License-Identifier: GPL-2.0 OR MIT

/*
 *  Xen para-virtual DRM device
 *
 * Copyright (C) 2016-2018 EPAM Systems Inc.
 *
 * Author: Oleksandr Andrushchenko <oleksandr_andrushchenko@epam.com>
 */

#include <drm/drm_atomic.h>
#include <drm/drm_atomic_helper.h>
#include <drm/drm_drv.h>
#include <drm/drm_fourcc.h>
#include <drm/drm_gem.h>
#include <drm/drm_gem_atomic_helper.h>
#include <drm/drm_gem_framebuffer_helper.h>
#include <drm/drm_probe_helper.h>
#include <drm/drm_vblank.h>

#include "xen_drm_front.h"
#include "xen_drm_front_conn.h"
#include "xen_drm_front_kms.h"

/*
 * Timeout in ms to wait for frame done event from the backend:
 * must be a bit more than IO time-out
 */
#define FRAME_DONE_TO_MS	(XEN_DRM_FRONT_WAIT_BACK_MS + 100)

static struct xen_drm_front_drm_pipeline *
to_xen_drm_pipeline(struct drm_simple_display_pipe *pipe)
{
	return container_of(pipe, struct xen_drm_front_drm_pipeline, pipe);
}

static void fb_destroy(struct drm_framebuffer *fb)
{
	struct xen_drm_front_drm_info *drm_info = fb->dev->dev_private;
	int idx;

	if (drm_dev_enter(fb->dev, &idx)) {
		xen_drm_front_fb_detach(drm_info->front_info,
					xen_drm_front_fb_to_cookie(fb));
		drm_dev_exit(idx);
	}
	drm_gem_fb_destroy(fb);
}

static const struct drm_framebuffer_funcs fb_funcs = {
	.destroy = fb_destroy,
};

static struct drm_framebuffer *
fb_create(struct drm_device *dev, struct drm_file *filp,
	  const struct drm_mode_fb_cmd2 *mode_cmd)
{
	struct xen_drm_front_drm_info *drm_info = dev->dev_private;
	struct drm_framebuffer *fb;
	struct drm_gem_object *gem_obj;
	int ret;

	fb = drm_gem_fb_create_with_funcs(dev, filp, mode_cmd, &fb_funcs);
	if (IS_ERR(fb))
		return fb;

	gem_obj = fb->obj[0];

	ret = xen_drm_front_fb_attach(drm_info->front_info,
				      xen_drm_front_dbuf_to_cookie(gem_obj),
				      xen_drm_front_fb_to_cookie(fb),
				      fb->width, fb->height,
				      fb->format->format);
	if (ret < 0) {
		DRM_ERROR("Back failed to attach FB %p: %d\n", fb, ret);
		goto fail;
	}

	return fb;

fail:
	drm_gem_fb_destroy(fb);
	return ERR_PTR(ret);
}

static const struct drm_mode_config_funcs mode_config_funcs = {
	.fb_create = fb_create,
	.atomic_check = drm_atomic_helper_check,
	.atomic_commit = drm_atomic_helper_commit,
};

static void send_pending_event(struct xen_drm_front_drm_pipeline *pipeline)
{
	struct drm_crtc *crtc = &pipeline->pipe.crtc;
	struct drm_device *dev = crtc->dev;
	unsigned long flags;

	spin_lock_irqsave(&dev->event_lock, flags);
	if (pipeline->pending_event)
		drm_crtc_send_vblank_event(crtc, pipeline->pending_event);
	pipeline->pending_event = NULL;
	spin_unlock_irqrestore(&dev->event_lock, flags);
}

static void display_enable(struct drm_simple_display_pipe *pipe,
			   struct drm_crtc_state *crtc_state,
			   struct drm_plane_state *plane_state)
{
	struct xen_drm_front_drm_pipeline *pipeline =
			to_xen_drm_pipeline(pipe);
	struct drm_crtc *crtc = &pipe->crtc;
	struct drm_framebuffer *fb = plane_state->fb;
	int ret, idx;

	if (!drm_dev_enter(pipe->crtc.dev, &idx))
		return;

	ret = xen_drm_front_mode_set(pipeline, crtc->x, crtc->y,
				     fb->width, fb->height,
				     fb->format->cpp[0] * 8,
				     xen_drm_front_fb_to_cookie(fb));

	if (ret) {
		DRM_ERROR("Failed to enable display: %d\n", ret);
		pipeline->conn_connected = false;
	}

	drm_dev_exit(idx);
}

static void display_disable(struct drm_simple_display_pipe *pipe)
{
	struct xen_drm_front_drm_pipeline *pipeline =
			to_xen_drm_pipeline(pipe);
	int ret = 0, idx;

	if (drm_dev_enter(pipe->crtc.dev, &idx)) {
		ret = xen_drm_front_mode_set(pipeline, 0, 0, 0, 0, 0,
					     xen_drm_front_fb_to_cookie(NULL));
		drm_dev_exit(idx);
	}
	if (ret)
		DRM_ERROR("Failed to disable display: %d\n", ret);

	/* Make sure we can restart with enabled connector next time */
	pipeline->conn_connected = true;

	/* release stalled event if any */
	send_pending_event(pipeline);
}

void xen_drm_front_kms_on_frame_done(struct xen_drm_front_drm_pipeline *pipeline,
				     u64 fb_cookie)
{
	/*
	 * This runs in interrupt context, e.g. under
	 * drm_info->front_info->io_lock, so we cannot call _sync version
	 * to cancel the work
	 */
	cancel_delayed_work(&pipeline->pflip_to_worker);

	send_pending_event(pipeline);
}

static void pflip_to_worker(struct work_struct *work)
{
	struct delayed_work *delayed_work = to_delayed_work(work);
	struct xen_drm_front_drm_pipeline *pipeline =
			container_of(delayed_work,
				     struct xen_drm_front_drm_pipeline,
				     pflip_to_worker);

	DRM_ERROR("Frame done timed-out, releasing");
	send_pending_event(pipeline);
}

static bool display_send_page_flip(struct drm_simple_display_pipe *pipe,
				   struct drm_plane_state *old_plane_state)
{
	struct drm_plane_state *plane_state =
			drm_atomic_get_new_plane_state(old_plane_state->state,
						       &pipe->plane);

	/*
	 * If old_plane_state->fb is NULL and plane_state->fb is not,
	 * then this is an atomic commit which will enable display.
	 * If old_plane_state->fb is not NULL and plane_state->fb is,
	 * then this is an atomic commit which will disable display.
	 * Ignore these and do not send page flip as this framebuffer will be
	 * sent to the backend as a part of display_set_config call.
	 */
	if (old_plane_state->fb && plane_state->fb) {
		struct xen_drm_front_drm_pipeline *pipeline =
				to_xen_drm_pipeline(pipe);
		struct xen_drm_front_drm_info *drm_info = pipeline->drm_info;
		int ret;

		schedule_delayed_work(&pipeline->pflip_to_worker,
				      msecs_to_jiffies(FRAME_DONE_TO_MS));

		ret = xen_drm_front_page_flip(drm_info->front_info,
					      pipeline->index,
					      xen_drm_front_fb_to_cookie(plane_state->fb));
		if (ret) {
			DRM_ERROR("Failed to send page flip request to backend: %d\n", ret);

			pipeline->conn_connected = false;
			/*
			 * Report the flip not handled, so pending event is
			 * sent, unblocking user-space.
			 */
			return false;
		}
		/*
		 * Signal that page flip was handled, pending event will be sent
		 * on frame done event from the backend.
		 */
		return true;
	}

	return false;
}

static int display_check(struct drm_simple_display_pipe *pipe,
			 struct drm_plane_state *plane_state,
			 struct drm_crtc_state *crtc_state)
{
	/*
	 * Xen doesn't initialize vblanking via drm_vblank_init(), so
	 * DRM helpers assume that it doesn't handle vblanking and start
	 * sending out fake VBLANK events automatically.
	 *
	 * As xen contains it's own logic for sending out VBLANK events
	 * in send_pending_event(), disable no_vblank (i.e., the xen
	 * driver has vblanking support).
	 */
	crtc_state->no_vblank = false;

	return 0;
}

static void display_update(struct drm_simple_display_pipe *pipe,
			   struct drm_plane_state *old_plane_state)
{
	struct xen_drm_front_drm_pipeline *pipeline =
			to_xen_drm_pipeline(pipe);
	struct drm_crtc *crtc = &pipe->crtc;
	struct drm_pending_vblank_event *event;
	int idx;

	event = crtc->state->event;
	if (event) {
		struct drm_device *dev = crtc->dev;
		unsigned long flags;

		WARN_ON(pipeline->pending_event);

		spin_lock_irqsave(&dev->event_lock, flags);
		crtc->state->event = NULL;

		pipeline->pending_event = event;
		spin_unlock_irqrestore(&dev->event_lock, flags);
	}

	if (!drm_dev_enter(pipe->crtc.dev, &idx)) {
		send_pending_event(pipeline);
		return;
	}

	/*
	 * Send page flip request to the backend *after* we have event cached
	 * above, so on page flip done event from the backend we can
	 * deliver it and there is no race condition between this code and
	 * event from the backend.
	 * If this is not a page flip, e.g. no flip done event from the backend
	 * is expected, then send now.
	 */
	if (!display_send_page_flip(pipe, old_plane_state))
		send_pending_event(pipeline);

	drm_dev_exit(idx);
}

static enum drm_mode_status
display_mode_valid(struct drm_simple_display_pipe *pipe,
		   const struct drm_display_mode *mode)
{
	struct xen_drm_front_drm_pipeline *pipeline =
			container_of(pipe, struct xen_drm_front_drm_pipeline,
				     pipe);

	if (mode->hdisplay != pipeline->width)
		return MODE_ERROR;

	if (mode->vdisplay != pipeline->height)
		return MODE_ERROR;

	return MODE_OK;
}

static const struct drm_simple_display_pipe_funcs display_funcs = {
	.mode_valid = display_mode_valid,
	.enable = display_enable,
	.disable = display_disable,
<<<<<<< HEAD
	.prepare_fb = drm_gem_fb_simple_display_pipe_prepare_fb,
=======
	.prepare_fb = drm_gem_simple_display_pipe_prepare_fb,
>>>>>>> 7d2a07b7
	.check = display_check,
	.update = display_update,
};

static int display_pipe_init(struct xen_drm_front_drm_info *drm_info,
			     int index, struct xen_drm_front_cfg_connector *cfg,
			     struct xen_drm_front_drm_pipeline *pipeline)
{
	struct drm_device *dev = drm_info->drm_dev;
	const u32 *formats;
	int format_count;
	int ret;

	pipeline->drm_info = drm_info;
	pipeline->index = index;
	pipeline->height = cfg->height;
	pipeline->width = cfg->width;

	INIT_DELAYED_WORK(&pipeline->pflip_to_worker, pflip_to_worker);

	ret = xen_drm_front_conn_init(drm_info, &pipeline->conn);
	if (ret)
		return ret;

	formats = xen_drm_front_conn_get_formats(&format_count);

	return drm_simple_display_pipe_init(dev, &pipeline->pipe,
					    &display_funcs, formats,
					    format_count, NULL,
					    &pipeline->conn);
}

int xen_drm_front_kms_init(struct xen_drm_front_drm_info *drm_info)
{
	struct drm_device *dev = drm_info->drm_dev;
	int i, ret;

	drm_mode_config_init(dev);

	dev->mode_config.min_width = 0;
	dev->mode_config.min_height = 0;
	dev->mode_config.max_width = 4095;
	dev->mode_config.max_height = 2047;
	dev->mode_config.funcs = &mode_config_funcs;

	for (i = 0; i < drm_info->front_info->cfg.num_connectors; i++) {
		struct xen_drm_front_cfg_connector *cfg =
				&drm_info->front_info->cfg.connectors[i];
		struct xen_drm_front_drm_pipeline *pipeline =
				&drm_info->pipeline[i];

		ret = display_pipe_init(drm_info, i, cfg, pipeline);
		if (ret) {
			drm_mode_config_cleanup(dev);
			return ret;
		}
	}

	drm_mode_config_reset(dev);
	drm_kms_helper_poll_init(dev);
	return 0;
}

void xen_drm_front_kms_fini(struct xen_drm_front_drm_info *drm_info)
{
	int i;

	for (i = 0; i < drm_info->front_info->cfg.num_connectors; i++) {
		struct xen_drm_front_drm_pipeline *pipeline =
				&drm_info->pipeline[i];

		cancel_delayed_work_sync(&pipeline->pflip_to_worker);

		send_pending_event(pipeline);
	}
}<|MERGE_RESOLUTION|>--- conflicted
+++ resolved
@@ -302,11 +302,7 @@
 	.mode_valid = display_mode_valid,
 	.enable = display_enable,
 	.disable = display_disable,
-<<<<<<< HEAD
-	.prepare_fb = drm_gem_fb_simple_display_pipe_prepare_fb,
-=======
 	.prepare_fb = drm_gem_simple_display_pipe_prepare_fb,
->>>>>>> 7d2a07b7
 	.check = display_check,
 	.update = display_update,
 };
