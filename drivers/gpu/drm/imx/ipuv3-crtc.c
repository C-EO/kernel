--- conflicted
+++ resolved
@@ -421,44 +421,6 @@
 	disable_irq(ipu_crtc->irq);
 
 	return 0;
-<<<<<<< HEAD
-
-err_put_plane1_res:
-	if (ipu_crtc->plane[1])
-		ipu_plane_put_resources(ipu_crtc->plane[1]);
-err_put_plane0_res:
-	ipu_plane_put_resources(ipu_crtc->plane[0]);
-err_put_resources:
-	ipu_put_resources(ipu_crtc);
-
-	return ret;
-}
-
-static int ipu_drm_bind(struct device *dev, struct device *master, void *data)
-{
-	struct ipu_client_platformdata *pdata = dev->platform_data;
-	struct drm_device *drm = data;
-	struct ipu_crtc *ipu_crtc;
-
-	ipu_crtc = dev_get_drvdata(dev);
-	memset(ipu_crtc, 0, sizeof(*ipu_crtc));
-
-	ipu_crtc->dev = dev;
-
-	return ipu_crtc_init(ipu_crtc, pdata, drm);
-}
-
-static void ipu_drm_unbind(struct device *dev, struct device *master,
-	void *data)
-{
-	struct ipu_crtc *ipu_crtc = dev_get_drvdata(dev);
-
-	ipu_put_resources(ipu_crtc);
-	if (ipu_crtc->plane[1])
-		ipu_plane_put_resources(ipu_crtc->plane[1]);
-	ipu_plane_put_resources(ipu_crtc->plane[0]);
-=======
->>>>>>> 7d2a07b7
 }
 
 static const struct component_ops ipu_crtc_ops = {
@@ -468,7 +430,6 @@
 static int ipu_drm_probe(struct platform_device *pdev)
 {
 	struct device *dev = &pdev->dev;
-	struct ipu_crtc *ipu_crtc;
 	int ret;
 
 	if (!dev->platform_data)
@@ -477,12 +438,6 @@
 	ret = dma_set_coherent_mask(dev, DMA_BIT_MASK(32));
 	if (ret)
 		return ret;
-
-	ipu_crtc = devm_kzalloc(dev, sizeof(*ipu_crtc), GFP_KERNEL);
-	if (!ipu_crtc)
-		return -ENOMEM;
-
-	dev_set_drvdata(dev, ipu_crtc);
 
 	return component_add(dev, &ipu_crtc_ops);
 }
