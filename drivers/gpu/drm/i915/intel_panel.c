--- conflicted
+++ resolved
@@ -428,11 +428,7 @@
 
 	intel_panel_init_backlight(dev);
 
-<<<<<<< HEAD
-	if (WARN_ON(dev_priv->backlight))
-=======
 	if (WARN_ON(dev_priv->backlight.device))
->>>>>>> f722406f
 		return -ENODEV;
 
 	memset(&props, 0, sizeof(props));
@@ -460,15 +456,9 @@
 void intel_panel_destroy_backlight(struct drm_device *dev)
 {
 	struct drm_i915_private *dev_priv = dev->dev_private;
-<<<<<<< HEAD
-	if (dev_priv->backlight) {
-		backlight_device_unregister(dev_priv->backlight);
-		dev_priv->backlight = NULL;
-=======
 	if (dev_priv->backlight.device) {
 		backlight_device_unregister(dev_priv->backlight.device);
 		dev_priv->backlight.device = NULL;
->>>>>>> f722406f
 	}
 }
 #else
