--- conflicted
+++ resolved
@@ -28,10 +28,7 @@
 #include "gem/i915_gem_context.h"
 #include "gem/selftests/mock_context.h"
 #include "gt/intel_context.h"
-<<<<<<< HEAD
-=======
 #include "gt/intel_gpu_commands.h"
->>>>>>> 7d2a07b7
 
 #include "i915_random.h"
 #include "i915_selftest.h"
@@ -124,11 +121,7 @@
 		goto err;
 
 	drm_gem_private_object_init(&i915->drm, &obj->base, size);
-<<<<<<< HEAD
-	i915_gem_object_init(obj, &fake_ops, &lock_class);
-=======
 	i915_gem_object_init(obj, &fake_ops, &lock_class, 0);
->>>>>>> 7d2a07b7
 
 	i915_gem_object_set_volatile(obj);
 
@@ -229,8 +222,6 @@
 	}
 
 err_ppgtt_cleanup:
-<<<<<<< HEAD
-=======
 	if (err == -EDEADLK) {
 		err = i915_gem_ww_ctx_backoff(&ww);
 		if (!err)
@@ -238,7 +229,6 @@
 	}
 	i915_gem_ww_ctx_fini(&ww);
 
->>>>>>> 7d2a07b7
 	i915_vm_put(&ppgtt->vm);
 	return err;
 }
@@ -348,21 +338,14 @@
 				}
 				i915_gem_ww_ctx_fini(&ww);
 
-<<<<<<< HEAD
+				if (err)
+					break;
+			}
+
 			mock_vma->pages = obj->mm.pages;
 			mock_vma->node.size = BIT_ULL(size);
 			mock_vma->node.start = addr;
 
-=======
-				if (err)
-					break;
-			}
-
-			mock_vma->pages = obj->mm.pages;
-			mock_vma->node.size = BIT_ULL(size);
-			mock_vma->node.start = addr;
-
->>>>>>> 7d2a07b7
 			with_intel_runtime_pm(vm->gt->uncore->rpm, wakeref)
 				vm->insert_entries(vm, mock_vma,
 						   I915_CACHE_NONE, 0);
@@ -2107,312 +2090,6 @@
 	return err;
 }
 
-static int context_sync(struct intel_context *ce)
-{
-	struct i915_request *rq;
-	long timeout;
-
-	rq = intel_context_create_request(ce);
-	if (IS_ERR(rq))
-		return PTR_ERR(rq);
-
-	i915_request_get(rq);
-	i915_request_add(rq);
-
-	timeout = i915_request_wait(rq, 0, HZ / 5);
-	i915_request_put(rq);
-
-	return timeout < 0 ? -EIO : 0;
-}
-
-static struct i915_request *
-submit_batch(struct intel_context *ce, u64 addr)
-{
-	struct i915_request *rq;
-	int err;
-
-	rq = intel_context_create_request(ce);
-	if (IS_ERR(rq))
-		return rq;
-
-	err = 0;
-	if (rq->engine->emit_init_breadcrumb) /* detect a hang */
-		err = rq->engine->emit_init_breadcrumb(rq);
-	if (err == 0)
-		err = rq->engine->emit_bb_start(rq, addr, 0, 0);
-
-	if (err == 0)
-		i915_request_get(rq);
-	i915_request_add(rq);
-
-	return err ? ERR_PTR(err) : rq;
-}
-
-static u32 *spinner(u32 *batch, int i)
-{
-	return batch + i * 64 / sizeof(*batch) + 4;
-}
-
-static void end_spin(u32 *batch, int i)
-{
-	*spinner(batch, i) = MI_BATCH_BUFFER_END;
-	wmb();
-}
-
-static int igt_cs_tlb(void *arg)
-{
-	const unsigned int count = PAGE_SIZE / 64;
-	const unsigned int chunk_size = count * PAGE_SIZE;
-	struct drm_i915_private *i915 = arg;
-	struct drm_i915_gem_object *bbe, *act, *out;
-	struct i915_gem_engines_iter it;
-	struct i915_address_space *vm;
-	struct i915_gem_context *ctx;
-	struct intel_context *ce;
-	struct i915_vma *vma;
-	I915_RND_STATE(prng);
-	struct file *file;
-	unsigned int i;
-	u32 *result;
-	u32 *batch;
-	int err = 0;
-
-	/*
-	 * Our mission here is to fool the hardware to execute something
-	 * from scratch as it has not seen the batch move (due to missing
-	 * the TLB invalidate).
-	 */
-
-	file = mock_file(i915);
-	if (IS_ERR(file))
-		return PTR_ERR(file);
-
-	ctx = live_context(i915, file);
-	if (IS_ERR(ctx)) {
-		err = PTR_ERR(ctx);
-		goto out_unlock;
-	}
-
-	vm = i915_gem_context_get_vm_rcu(ctx);
-	if (i915_is_ggtt(vm))
-		goto out_vm;
-
-	/* Create two pages; dummy we prefill the TLB, and intended */
-	bbe = i915_gem_object_create_internal(i915, PAGE_SIZE);
-	if (IS_ERR(bbe)) {
-		err = PTR_ERR(bbe);
-		goto out_vm;
-	}
-
-	batch = i915_gem_object_pin_map(bbe, I915_MAP_WC);
-	if (IS_ERR(batch)) {
-		err = PTR_ERR(batch);
-		goto out_put_bbe;
-	}
-	memset32(batch, MI_BATCH_BUFFER_END, PAGE_SIZE / sizeof(u32));
-	i915_gem_object_flush_map(bbe);
-	i915_gem_object_unpin_map(bbe);
-
-	act = i915_gem_object_create_internal(i915, PAGE_SIZE);
-	if (IS_ERR(act)) {
-		err = PTR_ERR(act);
-		goto out_put_bbe;
-	}
-
-	/* Track the execution of each request by writing into different slot */
-	batch = i915_gem_object_pin_map(act, I915_MAP_WC);
-	if (IS_ERR(batch)) {
-		err = PTR_ERR(batch);
-		goto out_put_act;
-	}
-	for (i = 0; i < count; i++) {
-		u32 *cs = batch + i * 64 / sizeof(*cs);
-		u64 addr = (vm->total - PAGE_SIZE) + i * sizeof(u32);
-
-		GEM_BUG_ON(INTEL_GEN(i915) < 6);
-		cs[0] = MI_STORE_DWORD_IMM_GEN4;
-		if (INTEL_GEN(i915) >= 8) {
-			cs[1] = lower_32_bits(addr);
-			cs[2] = upper_32_bits(addr);
-			cs[3] = i;
-			cs[4] = MI_NOOP;
-			cs[5] = MI_BATCH_BUFFER_START_GEN8;
-		} else {
-			cs[1] = 0;
-			cs[2] = lower_32_bits(addr);
-			cs[3] = i;
-			cs[4] = MI_NOOP;
-			cs[5] = MI_BATCH_BUFFER_START;
-		}
-	}
-
-	out = i915_gem_object_create_internal(i915, PAGE_SIZE);
-	if (IS_ERR(out)) {
-		err = PTR_ERR(out);
-		goto out_put_batch;
-	}
-	i915_gem_object_set_cache_coherency(out, I915_CACHING_CACHED);
-
-	vma = i915_vma_instance(out, vm, NULL);
-	if (IS_ERR(vma)) {
-		err = PTR_ERR(vma);
-		goto out_put_out;
-	}
-
-	err = i915_vma_pin(vma, 0, 0,
-			   PIN_USER |
-			   PIN_OFFSET_FIXED |
-			   (vm->total - PAGE_SIZE));
-	if (err)
-		goto out_put_out;
-	GEM_BUG_ON(vma->node.start != vm->total - PAGE_SIZE);
-
-	result = i915_gem_object_pin_map(out, I915_MAP_WB);
-	if (IS_ERR(result)) {
-		err = PTR_ERR(result);
-		goto out_put_out;
-	}
-
-	for_each_gem_engine(ce, i915_gem_context_lock_engines(ctx), it) {
-		IGT_TIMEOUT(end_time);
-		unsigned long pass = 0;
-
-		if (!intel_engine_can_store_dword(ce->engine))
-			continue;
-
-		while (!__igt_timeout(end_time, NULL)) {
-			struct i915_request *rq;
-			u64 offset;
-
-			offset = igt_random_offset(&prng,
-						   0, vm->total - PAGE_SIZE,
-						   chunk_size, PAGE_SIZE);
-
-			err = vm->allocate_va_range(vm, offset, chunk_size);
-			if (err)
-				goto end;
-
-			memset32(result, STACK_MAGIC, PAGE_SIZE / sizeof(u32));
-
-			vma = i915_vma_instance(bbe, vm, NULL);
-			if (IS_ERR(vma)) {
-				err = PTR_ERR(vma);
-				goto end;
-			}
-
-			err = vma->ops->set_pages(vma);
-			if (err)
-				goto end;
-
-			/* Prime the TLB with the dummy pages */
-			for (i = 0; i < count; i++) {
-				vma->node.start = offset + i * PAGE_SIZE;
-				vm->insert_entries(vm, vma, I915_CACHE_NONE, 0);
-
-				rq = submit_batch(ce, vma->node.start);
-				if (IS_ERR(rq)) {
-					err = PTR_ERR(rq);
-					goto end;
-				}
-				i915_request_put(rq);
-			}
-
-			vma->ops->clear_pages(vma);
-
-			err = context_sync(ce);
-			if (err) {
-				pr_err("%s: dummy setup timed out\n",
-				       ce->engine->name);
-				goto end;
-			}
-
-			vma = i915_vma_instance(act, vm, NULL);
-			if (IS_ERR(vma)) {
-				err = PTR_ERR(vma);
-				goto end;
-			}
-
-			err = vma->ops->set_pages(vma);
-			if (err)
-				goto end;
-
-			/* Replace the TLB with target batches */
-			for (i = 0; i < count; i++) {
-				struct i915_request *rq;
-				u32 *cs = batch + i * 64 / sizeof(*cs);
-				u64 addr;
-
-				vma->node.start = offset + i * PAGE_SIZE;
-				vm->insert_entries(vm, vma, I915_CACHE_NONE, 0);
-
-				addr = vma->node.start + i * 64;
-				cs[4] = MI_NOOP;
-				cs[6] = lower_32_bits(addr);
-				cs[7] = upper_32_bits(addr);
-				wmb();
-
-				rq = submit_batch(ce, addr);
-				if (IS_ERR(rq)) {
-					err = PTR_ERR(rq);
-					goto end;
-				}
-
-				/* Wait until the context chain has started */
-				if (i == 0) {
-					while (READ_ONCE(result[i]) &&
-					       !i915_request_completed(rq))
-						cond_resched();
-				} else {
-					end_spin(batch, i - 1);
-				}
-
-				i915_request_put(rq);
-			}
-			end_spin(batch, count - 1);
-
-			vma->ops->clear_pages(vma);
-
-			err = context_sync(ce);
-			if (err) {
-				pr_err("%s: writes timed out\n",
-				       ce->engine->name);
-				goto end;
-			}
-
-			for (i = 0; i < count; i++) {
-				if (result[i] != i) {
-					pr_err("%s: Write lost on pass %lu, at offset %llx, index %d, found %x, expected %x\n",
-					       ce->engine->name, pass,
-					       offset, i, result[i], i);
-					err = -EINVAL;
-					goto end;
-				}
-			}
-
-			vm->clear_range(vm, offset, chunk_size);
-			pass++;
-		}
-	}
-end:
-	if (igt_flush_test(i915))
-		err = -EIO;
-	i915_gem_context_unlock_engines(ctx);
-	i915_gem_object_unpin_map(out);
-out_put_out:
-	i915_gem_object_put(out);
-out_put_batch:
-	i915_gem_object_unpin_map(act);
-out_put_act:
-	i915_gem_object_put(act);
-out_put_bbe:
-	i915_gem_object_put(bbe);
-out_vm:
-	i915_vm_put(vm);
-out_unlock:
-	fput(file);
-	return err;
-}
-
 int i915_gem_gtt_live_selftests(struct drm_i915_private *i915)
 {
 	static const struct i915_subtest tests[] = {
