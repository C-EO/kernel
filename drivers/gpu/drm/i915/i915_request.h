--- conflicted
+++ resolved
@@ -26,13 +26,9 @@
 #define I915_REQUEST_H
 
 #include <linux/dma-fence.h>
-<<<<<<< HEAD
-#include <linux/irq_work.h>
-=======
 #include <linux/hrtimer.h>
 #include <linux/irq_work.h>
 #include <linux/llist.h>
->>>>>>> 7d2a07b7
 #include <linux/lockdep.h>
 
 #include "gem/i915_gem_context_types.h"
@@ -183,10 +179,7 @@
 	struct intel_context *context;
 	struct intel_ring *ring;
 	struct intel_timeline __rcu *timeline;
-<<<<<<< HEAD
-=======
-
->>>>>>> 7d2a07b7
+
 	struct list_head signal_link;
 	struct llist_node signal_node;
 
@@ -246,19 +239,6 @@
 	 */
 	const u32 *hwsp_seqno;
 
-<<<<<<< HEAD
-	/*
-	 * If we need to access the timeline's seqno for this request in
-	 * another request, we need to keep a read reference to this associated
-	 * cacheline, so that we do not free and recycle it before the foreign
-	 * observers have completed. Hence, we keep a pointer to the cacheline
-	 * inside the timeline's HWSP vma, but it is only valid while this
-	 * request has not completed and guarded by the timeline mutex.
-	 */
-	struct intel_timeline_cacheline __rcu *hwsp_cacheline;
-
-=======
->>>>>>> 7d2a07b7
 	/** Position in the ring of the start of the request */
 	u32 head;
 
@@ -299,17 +279,11 @@
 	/** timeline->request entry for this request */
 	struct list_head link;
 
-<<<<<<< HEAD
-	struct drm_i915_file_private *file_priv;
-	/** file_priv list entry for this request */
-	struct list_head client_link;
-=======
 	/** Watchdog support fields. */
 	struct i915_request_watchdog {
 		struct llist_node link;
 		struct hrtimer timer;
 	} watchdog;
->>>>>>> 7d2a07b7
 
 	I915_SELFTEST_DECLARE(struct {
 		struct list_head link;
@@ -333,22 +307,14 @@
 struct i915_request * __must_check
 i915_request_create(struct intel_context *ce);
 
-<<<<<<< HEAD
-void i915_request_set_error_once(struct i915_request *rq, int error);
-void __i915_request_skip(struct i915_request *rq);
-=======
 void __i915_request_skip(struct i915_request *rq);
 bool i915_request_set_error_once(struct i915_request *rq, int error);
 struct i915_request *i915_request_mark_eio(struct i915_request *rq);
->>>>>>> 7d2a07b7
 
 struct i915_request *__i915_request_commit(struct i915_request *request);
 void __i915_request_queue(struct i915_request *rq,
 			  const struct i915_sched_attr *attr);
-<<<<<<< HEAD
-=======
 void __i915_request_queue_bh(struct i915_request *rq);
->>>>>>> 7d2a07b7
 
 bool i915_request_retire(struct i915_request *rq);
 void i915_request_retire_upto(struct i915_request *rq);
@@ -407,14 +373,11 @@
 #define I915_WAIT_INTERRUPTIBLE	BIT(0)
 #define I915_WAIT_PRIORITY	BIT(1) /* small priority bump for the request */
 #define I915_WAIT_ALL		BIT(2) /* used by i915_gem_object_wait() */
-<<<<<<< HEAD
-=======
 
 void i915_request_show(struct drm_printer *m,
 		       const struct i915_request *rq,
 		       const char *prefix,
 		       int indent);
->>>>>>> 7d2a07b7
 
 static inline bool i915_request_signaled(const struct i915_request *rq)
 {
@@ -573,27 +536,6 @@
 	return i915_seqno_passed(__hwsp_seqno(rq), rq->fence.seqno);
 }
 
-/**
- * i915_request_is_ready - check if the request is ready for execution
- * @rq: the request
- *
- * Upon construction, the request is instructed to wait upon various
- * signals before it is ready to be executed by the HW. That is, we do
- * not want to start execution and read data before it is written. In practice,
- * this is controlled with a mixture of interrupts and semaphores. Once
- * the submit fence is completed, the backend scheduler will place the
- * request into its queue and from there submit it for execution. So we
- * can detect when a request is eligible for execution (and is under control
- * of the scheduler) by querying where it is in any of the scheduler's lists.
- *
- * Returns true if the request is ready for execution (it may be inflight),
- * false otherwise.
- */
-static inline bool i915_request_is_ready(const struct i915_request *rq)
-{
-	return !list_empty(&rq->sched.link);
-}
-
 static inline bool i915_request_completed(const struct i915_request *rq)
 {
 	bool result;
@@ -614,67 +556,6 @@
 {
 	WRITE_ONCE(rq->hwsp_seqno, /* decouple from HWSP */
 		   (u32 *)&rq->fence.seqno);
-<<<<<<< HEAD
-}
-
-static inline bool i915_request_has_waitboost(const struct i915_request *rq)
-{
-	return test_bit(I915_FENCE_FLAG_BOOST, &rq->fence.flags);
-}
-
-static inline bool i915_request_has_nopreempt(const struct i915_request *rq)
-{
-	/* Preemption should only be disabled very rarely */
-	return unlikely(test_bit(I915_FENCE_FLAG_NOPREEMPT, &rq->fence.flags));
-}
-
-static inline bool i915_request_has_sentinel(const struct i915_request *rq)
-{
-	return unlikely(test_bit(I915_FENCE_FLAG_SENTINEL, &rq->fence.flags));
-}
-
-static inline bool i915_request_on_hold(const struct i915_request *rq)
-{
-	return unlikely(test_bit(I915_FENCE_FLAG_HOLD, &rq->fence.flags));
-}
-
-static inline void i915_request_set_hold(struct i915_request *rq)
-{
-	set_bit(I915_FENCE_FLAG_HOLD, &rq->fence.flags);
-}
-
-static inline void i915_request_clear_hold(struct i915_request *rq)
-{
-	clear_bit(I915_FENCE_FLAG_HOLD, &rq->fence.flags);
-}
-
-static inline struct intel_timeline *
-i915_request_timeline(const struct i915_request *rq)
-{
-	/* Valid only while the request is being constructed (or retired). */
-	return rcu_dereference_protected(rq->timeline,
-					 lockdep_is_held(&rcu_access_pointer(rq->timeline)->mutex));
-}
-
-static inline struct i915_gem_context *
-i915_request_gem_context(const struct i915_request *rq)
-{
-	/* Valid only while the request is being constructed (or retired). */
-	return rcu_dereference_protected(rq->context->gem_context, true);
-}
-
-static inline struct intel_timeline *
-i915_request_active_timeline(const struct i915_request *rq)
-{
-	/*
-	 * When in use during submission, we are protected by a guarantee that
-	 * the context/timeline is pinned and must remain pinned until after
-	 * this submission.
-	 */
-	return rcu_dereference_protected(rq->timeline,
-					 lockdep_is_held(&rq->engine->active.lock));
-}
-=======
 }
 
 static inline bool i915_request_has_waitboost(const struct i915_request *rq)
@@ -759,6 +640,5 @@
 bool
 i915_request_active_engine(struct i915_request *rq,
 			   struct intel_engine_cs **active);
->>>>>>> 7d2a07b7
 
 #endif /* I915_REQUEST_H */