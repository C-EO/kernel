--- conflicted
+++ resolved
@@ -91,8 +91,6 @@
 	I915_FENCE_FLAG_SIGNAL,
 
 	/*
-<<<<<<< HEAD
-=======
 	 * I915_FENCE_FLAG_HOLD - this request is currently on hold
 	 *
 	 * This request has been suspended, pending an ongoing investigation.
@@ -100,7 +98,6 @@
 	I915_FENCE_FLAG_HOLD,
 
 	/*
->>>>>>> 2c523b34
 	 * I915_FENCE_FLAG_NOPREEMPT - this request should not be preempted
 	 *
 	 * The execution of some requests should not be interrupted. This is
@@ -529,8 +526,6 @@
 static inline bool i915_request_has_sentinel(const struct i915_request *rq)
 {
 	return unlikely(test_bit(I915_FENCE_FLAG_SENTINEL, &rq->fence.flags));
-<<<<<<< HEAD
-=======
 }
 
 static inline bool i915_request_on_hold(const struct i915_request *rq)
@@ -546,7 +541,6 @@
 static inline void i915_request_clear_hold(struct i915_request *rq)
 {
 	clear_bit(I915_FENCE_FLAG_HOLD, &rq->fence.flags);
->>>>>>> 2c523b34
 }
 
 static inline struct intel_timeline *
