--- conflicted
+++ resolved
@@ -815,11 +815,7 @@
 
 u32 intel_calculate_mcr_s_ss_select(struct drm_i915_private *dev_priv)
 {
-<<<<<<< HEAD
-	const struct sseu_dev_info *sseu = &(INTEL_INFO(dev_priv)->sseu);
-=======
 	const struct sseu_dev_info *sseu = &RUNTIME_INFO(dev_priv)->sseu;
->>>>>>> 7ce58816
 	u32 mcr_s_ss_select;
 	u32 slice = fls(sseu->slice_mask);
 	u32 subslice = fls(sseu->subslice_mask[slice]);
