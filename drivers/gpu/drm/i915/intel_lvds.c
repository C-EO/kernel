/*
 * Copyright © 2006-2007 Intel Corporation
 * Copyright (c) 2006 Dave Airlie <airlied@linux.ie>
 *
 * Permission is hereby granted, free of charge, to any person obtaining a
 * copy of this software and associated documentation files (the "Software"),
 * to deal in the Software without restriction, including without limitation
 * the rights to use, copy, modify, merge, publish, distribute, sublicense,
 * and/or sell copies of the Software, and to permit persons to whom the
 * Software is furnished to do so, subject to the following conditions:
 *
 * The above copyright notice and this permission notice (including the next
 * paragraph) shall be included in all copies or substantial portions of the
 * Software.
 *
 * THE SOFTWARE IS PROVIDED "AS IS", WITHOUT WARRANTY OF ANY KIND, EXPRESS OR
 * IMPLIED, INCLUDING BUT NOT LIMITED TO THE WARRANTIES OF MERCHANTABILITY,
 * FITNESS FOR A PARTICULAR PURPOSE AND NONINFRINGEMENT.  IN NO EVENT SHALL
 * THE AUTHORS OR COPYRIGHT HOLDERS BE LIABLE FOR ANY CLAIM, DAMAGES OR OTHER
 * LIABILITY, WHETHER IN AN ACTION OF CONTRACT, TORT OR OTHERWISE, ARISING
 * FROM, OUT OF OR IN CONNECTION WITH THE SOFTWARE OR THE USE OR OTHER
 * DEALINGS IN THE SOFTWARE.
 *
 * Authors:
 *	Eric Anholt <eric@anholt.net>
 *      Dave Airlie <airlied@linux.ie>
 *      Jesse Barnes <jesse.barnes@intel.com>
 */

#include <acpi/button.h>
#include <linux/dmi.h>
#include <linux/i2c.h>
#include <linux/slab.h>
#include "drmP.h"
#include "drm.h"
#include "drm_crtc.h"
#include "drm_edid.h"
#include "intel_drv.h"
#include "i915_drm.h"
#include "i915_drv.h"
#include <linux/acpi.h>

/* Private structure for the integrated LVDS support */
struct intel_lvds {
	struct intel_encoder base;

	struct edid *edid;

	int fitting_mode;
	u32 pfit_control;
	u32 pfit_pgm_ratios;
	bool pfit_dirty;

	struct drm_display_mode *fixed_mode;
};

static struct intel_lvds *to_intel_lvds(struct drm_encoder *encoder)
{
	return container_of(encoder, struct intel_lvds, base.base);
}

static struct intel_lvds *intel_attached_lvds(struct drm_connector *connector)
{
	return container_of(intel_attached_encoder(connector),
			    struct intel_lvds, base);
}

/**
 * Sets the power state for the panel.
 */
static void intel_lvds_enable(struct intel_lvds *intel_lvds)
{
	struct drm_device *dev = intel_lvds->base.base.dev;
	struct drm_i915_private *dev_priv = dev->dev_private;
	u32 ctl_reg, lvds_reg, stat_reg;

	if (HAS_PCH_SPLIT(dev)) {
		ctl_reg = PCH_PP_CONTROL;
		lvds_reg = PCH_LVDS;
		stat_reg = PCH_PP_STATUS;
	} else {
		ctl_reg = PP_CONTROL;
		lvds_reg = LVDS;
		stat_reg = PP_STATUS;
	}

	I915_WRITE(lvds_reg, I915_READ(lvds_reg) | LVDS_PORT_EN);

	if (intel_lvds->pfit_dirty) {
		/*
		 * Enable automatic panel scaling so that non-native modes
		 * fill the screen.  The panel fitter should only be
		 * adjusted whilst the pipe is disabled, according to
		 * register description and PRM.
		 */
		DRM_DEBUG_KMS("applying panel-fitter: %x, %x\n",
			      intel_lvds->pfit_control,
			      intel_lvds->pfit_pgm_ratios);

		I915_WRITE(PFIT_PGM_RATIOS, intel_lvds->pfit_pgm_ratios);
		I915_WRITE(PFIT_CONTROL, intel_lvds->pfit_control);
		intel_lvds->pfit_dirty = false;
	}

	I915_WRITE(ctl_reg, I915_READ(ctl_reg) | POWER_TARGET_ON);
	POSTING_READ(lvds_reg);
	if (wait_for((I915_READ(stat_reg) & PP_ON) != 0, 1000))
		DRM_ERROR("timed out waiting for panel to power on\n");

	intel_panel_enable_backlight(dev);
}

static void intel_lvds_disable(struct intel_lvds *intel_lvds)
{
	struct drm_device *dev = intel_lvds->base.base.dev;
	struct drm_i915_private *dev_priv = dev->dev_private;
	u32 ctl_reg, lvds_reg, stat_reg;

	if (HAS_PCH_SPLIT(dev)) {
		ctl_reg = PCH_PP_CONTROL;
		lvds_reg = PCH_LVDS;
		stat_reg = PCH_PP_STATUS;
	} else {
		ctl_reg = PP_CONTROL;
		lvds_reg = LVDS;
		stat_reg = PP_STATUS;
	}

	intel_panel_disable_backlight(dev);

	I915_WRITE(ctl_reg, I915_READ(ctl_reg) & ~POWER_TARGET_ON);
	if (wait_for((I915_READ(stat_reg) & PP_ON) == 0, 1000))
		DRM_ERROR("timed out waiting for panel to power off\n");

	if (intel_lvds->pfit_control) {
		I915_WRITE(PFIT_CONTROL, 0);
		intel_lvds->pfit_dirty = true;
	}

	I915_WRITE(lvds_reg, I915_READ(lvds_reg) & ~LVDS_PORT_EN);
	POSTING_READ(lvds_reg);
}

static void intel_lvds_dpms(struct drm_encoder *encoder, int mode)
{
	struct intel_lvds *intel_lvds = to_intel_lvds(encoder);

	if (mode == DRM_MODE_DPMS_ON)
		intel_lvds_enable(intel_lvds);
	else
		intel_lvds_disable(intel_lvds);

	/* XXX: We never power down the LVDS pairs. */
}

static int intel_lvds_mode_valid(struct drm_connector *connector,
				 struct drm_display_mode *mode)
{
	struct intel_lvds *intel_lvds = intel_attached_lvds(connector);
	struct drm_display_mode *fixed_mode = intel_lvds->fixed_mode;

	if (mode->hdisplay > fixed_mode->hdisplay)
		return MODE_PANEL;
	if (mode->vdisplay > fixed_mode->vdisplay)
		return MODE_PANEL;

	return MODE_OK;
}

static void
centre_horizontally(struct drm_display_mode *mode,
		    int width)
{
	u32 border, sync_pos, blank_width, sync_width;

	/* keep the hsync and hblank widths constant */
	sync_width = mode->crtc_hsync_end - mode->crtc_hsync_start;
	blank_width = mode->crtc_hblank_end - mode->crtc_hblank_start;
	sync_pos = (blank_width - sync_width + 1) / 2;

	border = (mode->hdisplay - width + 1) / 2;
	border += border & 1; /* make the border even */

	mode->crtc_hdisplay = width;
	mode->crtc_hblank_start = width + border;
	mode->crtc_hblank_end = mode->crtc_hblank_start + blank_width;

	mode->crtc_hsync_start = mode->crtc_hblank_start + sync_pos;
	mode->crtc_hsync_end = mode->crtc_hsync_start + sync_width;

	mode->private_flags |= INTEL_MODE_CRTC_TIMINGS_SET;
}

static void
centre_vertically(struct drm_display_mode *mode,
		  int height)
{
	u32 border, sync_pos, blank_width, sync_width;

	/* keep the vsync and vblank widths constant */
	sync_width = mode->crtc_vsync_end - mode->crtc_vsync_start;
	blank_width = mode->crtc_vblank_end - mode->crtc_vblank_start;
	sync_pos = (blank_width - sync_width + 1) / 2;

	border = (mode->vdisplay - height + 1) / 2;

	mode->crtc_vdisplay = height;
	mode->crtc_vblank_start = height + border;
	mode->crtc_vblank_end = mode->crtc_vblank_start + blank_width;

	mode->crtc_vsync_start = mode->crtc_vblank_start + sync_pos;
	mode->crtc_vsync_end = mode->crtc_vsync_start + sync_width;

	mode->private_flags |= INTEL_MODE_CRTC_TIMINGS_SET;
}

static inline u32 panel_fitter_scaling(u32 source, u32 target)
{
	/*
	 * Floating point operation is not supported. So the FACTOR
	 * is defined, which can avoid the floating point computation
	 * when calculating the panel ratio.
	 */
#define ACCURACY 12
#define FACTOR (1 << ACCURACY)
	u32 ratio = source * FACTOR / target;
	return (FACTOR * ratio + FACTOR/2) / FACTOR;
}

static bool intel_lvds_mode_fixup(struct drm_encoder *encoder,
				  struct drm_display_mode *mode,
				  struct drm_display_mode *adjusted_mode)
{
	struct drm_device *dev = encoder->dev;
	struct drm_i915_private *dev_priv = dev->dev_private;
	struct intel_crtc *intel_crtc = to_intel_crtc(encoder->crtc);
	struct intel_lvds *intel_lvds = to_intel_lvds(encoder);
	struct drm_encoder *tmp_encoder;
	u32 pfit_control = 0, pfit_pgm_ratios = 0, border = 0;
	int pipe;

	/* Should never happen!! */
	if (INTEL_INFO(dev)->gen < 4 && intel_crtc->pipe == 0) {
		DRM_ERROR("Can't support LVDS on pipe A\n");
		return false;
	}

	/* Should never happen!! */
	list_for_each_entry(tmp_encoder, &dev->mode_config.encoder_list, head) {
		if (tmp_encoder != encoder && tmp_encoder->crtc == encoder->crtc) {
			DRM_ERROR("Can't enable LVDS and another "
			       "encoder on the same pipe\n");
			return false;
		}
	}

	/*
	 * We have timings from the BIOS for the panel, put them in
	 * to the adjusted mode.  The CRTC will be set up for this mode,
	 * with the panel scaling set up to source from the H/VDisplay
	 * of the original mode.
	 */
	intel_fixed_panel_mode(intel_lvds->fixed_mode, adjusted_mode);

	if (HAS_PCH_SPLIT(dev)) {
		intel_pch_panel_fitting(dev, intel_lvds->fitting_mode,
					mode, adjusted_mode);
		return true;
	}

	/* Native modes don't need fitting */
	if (adjusted_mode->hdisplay == mode->hdisplay &&
	    adjusted_mode->vdisplay == mode->vdisplay)
		goto out;

	/* 965+ wants fuzzy fitting */
	if (INTEL_INFO(dev)->gen >= 4)
		pfit_control |= ((intel_crtc->pipe << PFIT_PIPE_SHIFT) |
				 PFIT_FILTER_FUZZY);

	/*
	 * Enable automatic panel scaling for non-native modes so that they fill
	 * the screen.  Should be enabled before the pipe is enabled, according
	 * to register description and PRM.
	 * Change the value here to see the borders for debugging
	 */
	for_each_pipe(pipe)
		I915_WRITE(BCLRPAT(pipe), 0);

	drm_mode_set_crtcinfo(adjusted_mode, 0);

	switch (intel_lvds->fitting_mode) {
	case DRM_MODE_SCALE_CENTER:
		/*
		 * For centered modes, we have to calculate border widths &
		 * heights and modify the values programmed into the CRTC.
		 */
		centre_horizontally(adjusted_mode, mode->hdisplay);
		centre_vertically(adjusted_mode, mode->vdisplay);
		border = LVDS_BORDER_ENABLE;
		break;

	case DRM_MODE_SCALE_ASPECT:
		/* Scale but preserve the aspect ratio */
		if (INTEL_INFO(dev)->gen >= 4) {
			u32 scaled_width = adjusted_mode->hdisplay * mode->vdisplay;
			u32 scaled_height = mode->hdisplay * adjusted_mode->vdisplay;

			/* 965+ is easy, it does everything in hw */
			if (scaled_width > scaled_height)
				pfit_control |= PFIT_ENABLE | PFIT_SCALING_PILLAR;
			else if (scaled_width < scaled_height)
				pfit_control |= PFIT_ENABLE | PFIT_SCALING_LETTER;
			else if (adjusted_mode->hdisplay != mode->hdisplay)
				pfit_control |= PFIT_ENABLE | PFIT_SCALING_AUTO;
		} else {
			u32 scaled_width = adjusted_mode->hdisplay * mode->vdisplay;
			u32 scaled_height = mode->hdisplay * adjusted_mode->vdisplay;
			/*
			 * For earlier chips we have to calculate the scaling
			 * ratio by hand and program it into the
			 * PFIT_PGM_RATIO register
			 */
			if (scaled_width > scaled_height) { /* pillar */
				centre_horizontally(adjusted_mode, scaled_height / mode->vdisplay);

				border = LVDS_BORDER_ENABLE;
				if (mode->vdisplay != adjusted_mode->vdisplay) {
					u32 bits = panel_fitter_scaling(mode->vdisplay, adjusted_mode->vdisplay);
					pfit_pgm_ratios |= (bits << PFIT_HORIZ_SCALE_SHIFT |
							    bits << PFIT_VERT_SCALE_SHIFT);
					pfit_control |= (PFIT_ENABLE |
							 VERT_INTERP_BILINEAR |
							 HORIZ_INTERP_BILINEAR);
				}
			} else if (scaled_width < scaled_height) { /* letter */
				centre_vertically(adjusted_mode, scaled_width / mode->hdisplay);

				border = LVDS_BORDER_ENABLE;
				if (mode->hdisplay != adjusted_mode->hdisplay) {
					u32 bits = panel_fitter_scaling(mode->hdisplay, adjusted_mode->hdisplay);
					pfit_pgm_ratios |= (bits << PFIT_HORIZ_SCALE_SHIFT |
							    bits << PFIT_VERT_SCALE_SHIFT);
					pfit_control |= (PFIT_ENABLE |
							 VERT_INTERP_BILINEAR |
							 HORIZ_INTERP_BILINEAR);
				}
			} else
				/* Aspects match, Let hw scale both directions */
				pfit_control |= (PFIT_ENABLE |
						 VERT_AUTO_SCALE | HORIZ_AUTO_SCALE |
						 VERT_INTERP_BILINEAR |
						 HORIZ_INTERP_BILINEAR);
		}
		break;

	case DRM_MODE_SCALE_FULLSCREEN:
		/*
		 * Full scaling, even if it changes the aspect ratio.
		 * Fortunately this is all done for us in hw.
		 */
		if (mode->vdisplay != adjusted_mode->vdisplay ||
		    mode->hdisplay != adjusted_mode->hdisplay) {
			pfit_control |= PFIT_ENABLE;
			if (INTEL_INFO(dev)->gen >= 4)
				pfit_control |= PFIT_SCALING_AUTO;
			else
				pfit_control |= (VERT_AUTO_SCALE |
						 VERT_INTERP_BILINEAR |
						 HORIZ_AUTO_SCALE |
						 HORIZ_INTERP_BILINEAR);
		}
		break;

	default:
		break;
	}

out:
	/* If not enabling scaling, be consistent and always use 0. */
	if ((pfit_control & PFIT_ENABLE) == 0) {
		pfit_control = 0;
		pfit_pgm_ratios = 0;
	}

	/* Make sure pre-965 set dither correctly */
	if (INTEL_INFO(dev)->gen < 4 && dev_priv->lvds_dither)
		pfit_control |= PANEL_8TO6_DITHER_ENABLE;

	if (pfit_control != intel_lvds->pfit_control ||
	    pfit_pgm_ratios != intel_lvds->pfit_pgm_ratios) {
		intel_lvds->pfit_control = pfit_control;
		intel_lvds->pfit_pgm_ratios = pfit_pgm_ratios;
		intel_lvds->pfit_dirty = true;
	}
	dev_priv->lvds_border_bits = border;

	/*
	 * XXX: It would be nice to support lower refresh rates on the
	 * panels to reduce power consumption, and perhaps match the
	 * user's requested refresh rate.
	 */

	return true;
}

static void intel_lvds_prepare(struct drm_encoder *encoder)
{
	struct intel_lvds *intel_lvds = to_intel_lvds(encoder);

	/*
	 * Prior to Ironlake, we must disable the pipe if we want to adjust
	 * the panel fitter. However at all other times we can just reset
	 * the registers regardless.
	 */
	if (!HAS_PCH_SPLIT(encoder->dev) && intel_lvds->pfit_dirty)
		intel_lvds_disable(intel_lvds);
}

static void intel_lvds_commit(struct drm_encoder *encoder)
{
	struct intel_lvds *intel_lvds = to_intel_lvds(encoder);

	/* Always do a full power on as we do not know what state
	 * we were left in.
	 */
	intel_lvds_enable(intel_lvds);
}

static void intel_lvds_mode_set(struct drm_encoder *encoder,
				struct drm_display_mode *mode,
				struct drm_display_mode *adjusted_mode)
{
	/*
	 * The LVDS pin pair will already have been turned on in the
	 * intel_crtc_mode_set since it has a large impact on the DPLL
	 * settings.
	 */
}

/**
 * Detect the LVDS connection.
 *
 * Since LVDS doesn't have hotlug, we use the lid as a proxy.  Open means
 * connected and closed means disconnected.  We also send hotplug events as
 * needed, using lid status notification from the input layer.
 */
static enum drm_connector_status
intel_lvds_detect(struct drm_connector *connector, bool force)
{
	struct drm_device *dev = connector->dev;
	enum drm_connector_status status;

	status = intel_panel_detect(dev);
	if (status != connector_status_unknown)
		return status;

	return connector_status_connected;
}

/**
 * Return the list of DDC modes if available, or the BIOS fixed mode otherwise.
 */
static int intel_lvds_get_modes(struct drm_connector *connector)
{
	struct intel_lvds *intel_lvds = intel_attached_lvds(connector);
	struct drm_device *dev = connector->dev;
	struct drm_display_mode *mode;

	if (intel_lvds->edid)
		return drm_add_edid_modes(connector, intel_lvds->edid);

	mode = drm_mode_duplicate(dev, intel_lvds->fixed_mode);
	if (mode == NULL)
		return 0;

	drm_mode_probed_add(connector, mode);
	return 1;
}

static int intel_no_modeset_on_lid_dmi_callback(const struct dmi_system_id *id)
{
	DRM_DEBUG_KMS("Skipping forced modeset for %s\n", id->ident);
	return 1;
}

/* The GPU hangs up on these systems if modeset is performed on LID open */
static const struct dmi_system_id intel_no_modeset_on_lid[] = {
	{
		.callback = intel_no_modeset_on_lid_dmi_callback,
		.ident = "Toshiba Tecra A11",
		.matches = {
			DMI_MATCH(DMI_SYS_VENDOR, "TOSHIBA"),
			DMI_MATCH(DMI_PRODUCT_NAME, "TECRA A11"),
		},
	},

	{ }	/* terminating entry */
};

/*
 * Lid events. Note the use of 'modeset_on_lid':
 *  - we set it on lid close, and reset it on open
 *  - we use it as a "only once" bit (ie we ignore
 *    duplicate events where it was already properly
 *    set/reset)
 *  - the suspend/resume paths will also set it to
 *    zero, since they restore the mode ("lid open").
 */
static int intel_lid_notify(struct notifier_block *nb, unsigned long val,
			    void *unused)
{
	struct drm_i915_private *dev_priv =
		container_of(nb, struct drm_i915_private, lid_notifier);
	struct drm_device *dev = dev_priv->dev;
	struct drm_connector *connector = dev_priv->int_lvds_connector;

	if (dev->switch_power_state != DRM_SWITCH_POWER_ON)
		return NOTIFY_OK;

	/*
	 * check and update the status of LVDS connector after receiving
	 * the LID nofication event.
	 */
	if (connector)
		connector->status = connector->funcs->detect(connector,
							     false);

	/* Don't force modeset on machines where it causes a GPU lockup */
	if (dmi_check_system(intel_no_modeset_on_lid))
		return NOTIFY_OK;
	if (!acpi_lid_open()) {
		dev_priv->modeset_on_lid = 1;
		return NOTIFY_OK;
	}

	if (!dev_priv->modeset_on_lid)
		return NOTIFY_OK;

	dev_priv->modeset_on_lid = 0;

	mutex_lock(&dev->mode_config.mutex);
	drm_helper_resume_force_mode(dev);
	mutex_unlock(&dev->mode_config.mutex);

	return NOTIFY_OK;
}

/**
 * intel_lvds_destroy - unregister and free LVDS structures
 * @connector: connector to free
 *
 * Unregister the DDC bus for this connector then free the driver private
 * structure.
 */
static void intel_lvds_destroy(struct drm_connector *connector)
{
	struct drm_device *dev = connector->dev;
	struct drm_i915_private *dev_priv = dev->dev_private;

	intel_panel_destroy_backlight(dev);

	if (dev_priv->lid_notifier.notifier_call)
		acpi_lid_notifier_unregister(&dev_priv->lid_notifier);
	drm_sysfs_connector_remove(connector);
	drm_connector_cleanup(connector);
	kfree(connector);
}

static int intel_lvds_set_property(struct drm_connector *connector,
				   struct drm_property *property,
				   uint64_t value)
{
	struct intel_lvds *intel_lvds = intel_attached_lvds(connector);
	struct drm_device *dev = connector->dev;

	if (property == dev->mode_config.scaling_mode_property) {
		struct drm_crtc *crtc = intel_lvds->base.base.crtc;

		if (value == DRM_MODE_SCALE_NONE) {
			DRM_DEBUG_KMS("no scaling not supported\n");
			return -EINVAL;
		}

		if (intel_lvds->fitting_mode == value) {
			/* the LVDS scaling property is not changed */
			return 0;
		}
		intel_lvds->fitting_mode = value;
		if (crtc && crtc->enabled) {
			/*
			 * If the CRTC is enabled, the display will be changed
			 * according to the new panel fitting mode.
			 */
			drm_crtc_helper_set_mode(crtc, &crtc->mode,
				crtc->x, crtc->y, crtc->fb);
		}
	}

	return 0;
}

static const struct drm_encoder_helper_funcs intel_lvds_helper_funcs = {
	.dpms = intel_lvds_dpms,
	.mode_fixup = intel_lvds_mode_fixup,
	.prepare = intel_lvds_prepare,
	.mode_set = intel_lvds_mode_set,
	.commit = intel_lvds_commit,
};

static const struct drm_connector_helper_funcs intel_lvds_connector_helper_funcs = {
	.get_modes = intel_lvds_get_modes,
	.mode_valid = intel_lvds_mode_valid,
	.best_encoder = intel_best_encoder,
};

static const struct drm_connector_funcs intel_lvds_connector_funcs = {
	.dpms = drm_helper_connector_dpms,
	.detect = intel_lvds_detect,
	.fill_modes = drm_helper_probe_single_connector_modes,
	.set_property = intel_lvds_set_property,
	.destroy = intel_lvds_destroy,
};

static const struct drm_encoder_funcs intel_lvds_enc_funcs = {
	.destroy = intel_encoder_destroy,
};

static int __init intel_no_lvds_dmi_callback(const struct dmi_system_id *id)
{
	DRM_DEBUG_KMS("Skipping LVDS initialization for %s\n", id->ident);
	return 1;
}

/* These systems claim to have LVDS, but really don't */
static const struct dmi_system_id intel_no_lvds[] = {
	{
		.callback = intel_no_lvds_dmi_callback,
		.ident = "Apple Mac Mini (Core series)",
		.matches = {
			DMI_MATCH(DMI_SYS_VENDOR, "Apple"),
			DMI_MATCH(DMI_PRODUCT_NAME, "Macmini1,1"),
		},
	},
	{
		.callback = intel_no_lvds_dmi_callback,
		.ident = "Apple Mac Mini (Core 2 series)",
		.matches = {
			DMI_MATCH(DMI_SYS_VENDOR, "Apple"),
			DMI_MATCH(DMI_PRODUCT_NAME, "Macmini2,1"),
		},
	},
	{
		.callback = intel_no_lvds_dmi_callback,
		.ident = "MSI IM-945GSE-A",
		.matches = {
			DMI_MATCH(DMI_SYS_VENDOR, "MSI"),
			DMI_MATCH(DMI_PRODUCT_NAME, "A9830IMS"),
		},
	},
	{
		.callback = intel_no_lvds_dmi_callback,
		.ident = "Dell Studio Hybrid",
		.matches = {
			DMI_MATCH(DMI_SYS_VENDOR, "Dell Inc."),
			DMI_MATCH(DMI_PRODUCT_NAME, "Studio Hybrid 140g"),
		},
	},
	{
		.callback = intel_no_lvds_dmi_callback,
		.ident = "Dell OptiPlex FX170",
		.matches = {
			DMI_MATCH(DMI_SYS_VENDOR, "Dell Inc."),
			DMI_MATCH(DMI_PRODUCT_NAME, "OptiPlex FX170"),
		},
	},
	{
		.callback = intel_no_lvds_dmi_callback,
		.ident = "AOpen Mini PC",
		.matches = {
			DMI_MATCH(DMI_SYS_VENDOR, "AOpen"),
			DMI_MATCH(DMI_PRODUCT_NAME, "i965GMx-IF"),
		},
	},
	{
		.callback = intel_no_lvds_dmi_callback,
		.ident = "AOpen Mini PC MP915",
		.matches = {
			DMI_MATCH(DMI_BOARD_VENDOR, "AOpen"),
			DMI_MATCH(DMI_BOARD_NAME, "i915GMx-F"),
		},
	},
	{
		.callback = intel_no_lvds_dmi_callback,
		.ident = "AOpen i915GMm-HFS",
		.matches = {
			DMI_MATCH(DMI_BOARD_VENDOR, "AOpen"),
			DMI_MATCH(DMI_BOARD_NAME, "i915GMm-HFS"),
		},
	},
	{
		.callback = intel_no_lvds_dmi_callback,
                .ident = "AOpen i45GMx-I",
                .matches = {
                        DMI_MATCH(DMI_BOARD_VENDOR, "AOpen"),
                        DMI_MATCH(DMI_BOARD_NAME, "i45GMx-I"),
                },
        },
	{
		.callback = intel_no_lvds_dmi_callback,
		.ident = "Aopen i945GTt-VFA",
		.matches = {
			DMI_MATCH(DMI_PRODUCT_VERSION, "AO00001JW"),
		},
	},
	{
		.callback = intel_no_lvds_dmi_callback,
		.ident = "Clientron U800",
		.matches = {
			DMI_MATCH(DMI_SYS_VENDOR, "Clientron"),
			DMI_MATCH(DMI_PRODUCT_NAME, "U800"),
		},
	},
	{
                .callback = intel_no_lvds_dmi_callback,
                .ident = "Clientron E830",
                .matches = {
                        DMI_MATCH(DMI_SYS_VENDOR, "Clientron"),
                        DMI_MATCH(DMI_PRODUCT_NAME, "E830"),
                },
        },
        {
		.callback = intel_no_lvds_dmi_callback,
		.ident = "Asus EeeBox PC EB1007",
		.matches = {
			DMI_MATCH(DMI_SYS_VENDOR, "ASUSTeK Computer INC."),
			DMI_MATCH(DMI_PRODUCT_NAME, "EB1007"),
		},
	},
	{
		.callback = intel_no_lvds_dmi_callback,
		.ident = "Asus AT5NM10T-I",
		.matches = {
			DMI_MATCH(DMI_BOARD_VENDOR, "ASUSTeK Computer INC."),
			DMI_MATCH(DMI_BOARD_NAME, "AT5NM10T-I"),
		},
	},
	{
		.callback = intel_no_lvds_dmi_callback,
<<<<<<< HEAD
=======
		.ident = "Hewlett-Packard t5745",
		.matches = {
			DMI_MATCH(DMI_BOARD_VENDOR, "Hewlett-Packard"),
			DMI_MATCH(DMI_PRODUCT_NAME, "hp t5745"),
		},
	},
	{
		.callback = intel_no_lvds_dmi_callback,
		.ident = "Hewlett-Packard st5747",
		.matches = {
			DMI_MATCH(DMI_BOARD_VENDOR, "Hewlett-Packard"),
			DMI_MATCH(DMI_PRODUCT_NAME, "hp st5747"),
		},
	},
	{
		.callback = intel_no_lvds_dmi_callback,
>>>>>>> b0b9e5c5
		.ident = "MSI Wind Box DC500",
		.matches = {
			DMI_MATCH(DMI_BOARD_VENDOR, "MICRO-STAR INTERNATIONAL CO., LTD"),
			DMI_MATCH(DMI_BOARD_NAME, "MS-7469"),
		},
	},

	{ }	/* terminating entry */
};

/**
 * intel_find_lvds_downclock - find the reduced downclock for LVDS in EDID
 * @dev: drm device
 * @connector: LVDS connector
 *
 * Find the reduced downclock for LVDS in EDID.
 */
static void intel_find_lvds_downclock(struct drm_device *dev,
				      struct drm_display_mode *fixed_mode,
				      struct drm_connector *connector)
{
	struct drm_i915_private *dev_priv = dev->dev_private;
	struct drm_display_mode *scan;
	int temp_downclock;

	temp_downclock = fixed_mode->clock;
	list_for_each_entry(scan, &connector->probed_modes, head) {
		/*
		 * If one mode has the same resolution with the fixed_panel
		 * mode while they have the different refresh rate, it means
		 * that the reduced downclock is found for the LVDS. In such
		 * case we can set the different FPx0/1 to dynamically select
		 * between low and high frequency.
		 */
		if (scan->hdisplay == fixed_mode->hdisplay &&
		    scan->hsync_start == fixed_mode->hsync_start &&
		    scan->hsync_end == fixed_mode->hsync_end &&
		    scan->htotal == fixed_mode->htotal &&
		    scan->vdisplay == fixed_mode->vdisplay &&
		    scan->vsync_start == fixed_mode->vsync_start &&
		    scan->vsync_end == fixed_mode->vsync_end &&
		    scan->vtotal == fixed_mode->vtotal) {
			if (scan->clock < temp_downclock) {
				/*
				 * The downclock is already found. But we
				 * expect to find the lower downclock.
				 */
				temp_downclock = scan->clock;
			}
		}
	}
	if (temp_downclock < fixed_mode->clock && i915_lvds_downclock) {
		/* We found the downclock for LVDS. */
		dev_priv->lvds_downclock_avail = 1;
		dev_priv->lvds_downclock = temp_downclock;
		DRM_DEBUG_KMS("LVDS downclock is found in EDID. "
			      "Normal clock %dKhz, downclock %dKhz\n",
			      fixed_mode->clock, temp_downclock);
	}
}

/*
 * Enumerate the child dev array parsed from VBT to check whether
 * the LVDS is present.
 * If it is present, return 1.
 * If it is not present, return false.
 * If no child dev is parsed from VBT, it assumes that the LVDS is present.
 */
static bool lvds_is_present_in_vbt(struct drm_device *dev,
				   u8 *i2c_pin)
{
	struct drm_i915_private *dev_priv = dev->dev_private;
	int i;

	if (!dev_priv->child_dev_num)
		return true;

	for (i = 0; i < dev_priv->child_dev_num; i++) {
		struct child_device_config *child = dev_priv->child_dev + i;

		/* If the device type is not LFP, continue.
		 * We have to check both the new identifiers as well as the
		 * old for compatibility with some BIOSes.
		 */
		if (child->device_type != DEVICE_TYPE_INT_LFP &&
		    child->device_type != DEVICE_TYPE_LFP)
			continue;

		if (child->i2c_pin)
		    *i2c_pin = child->i2c_pin;

		/* However, we cannot trust the BIOS writers to populate
		 * the VBT correctly.  Since LVDS requires additional
		 * information from AIM blocks, a non-zero addin offset is
		 * a good indicator that the LVDS is actually present.
		 */
		if (child->addin_offset)
			return true;

		/* But even then some BIOS writers perform some black magic
		 * and instantiate the device without reference to any
		 * additional data.  Trust that if the VBT was written into
		 * the OpRegion then they have validated the LVDS's existence.
		 */
		if (dev_priv->opregion.vbt)
			return true;
	}

	return false;
}

static bool intel_lvds_supported(struct drm_device *dev)
{
	/* With the introduction of the PCH we gained a dedicated
	 * LVDS presence pin, use it. */
	if (HAS_PCH_SPLIT(dev))
		return true;

	/* Otherwise LVDS was only attached to mobile products,
	 * except for the inglorious 830gm */
	return IS_MOBILE(dev) && !IS_I830(dev);
}

/**
 * intel_lvds_init - setup LVDS connectors on this device
 * @dev: drm device
 *
 * Create the connector, register the LVDS DDC bus, and try to figure out what
 * modes we can display on the LVDS panel (if present).
 */
bool intel_lvds_init(struct drm_device *dev)
{
	struct drm_i915_private *dev_priv = dev->dev_private;
	struct intel_lvds *intel_lvds;
	struct intel_encoder *intel_encoder;
	struct intel_connector *intel_connector;
	struct drm_connector *connector;
	struct drm_encoder *encoder;
	struct drm_display_mode *scan; /* *modes, *bios_mode; */
	struct drm_crtc *crtc;
	u32 lvds;
	int pipe;
	u8 pin;

	if (!intel_lvds_supported(dev))
		return false;

	/* Skip init on machines we know falsely report LVDS */
	if (dmi_check_system(intel_no_lvds))
		return false;

	pin = GMBUS_PORT_PANEL;
	if (!lvds_is_present_in_vbt(dev, &pin)) {
		DRM_DEBUG_KMS("LVDS is not present in VBT\n");
		return false;
	}

	if (HAS_PCH_SPLIT(dev)) {
		if ((I915_READ(PCH_LVDS) & LVDS_DETECTED) == 0)
			return false;
		if (dev_priv->edp.support) {
			DRM_DEBUG_KMS("disable LVDS for eDP support\n");
			return false;
		}
	}

	intel_lvds = kzalloc(sizeof(struct intel_lvds), GFP_KERNEL);
	if (!intel_lvds) {
		return false;
	}

	intel_connector = kzalloc(sizeof(struct intel_connector), GFP_KERNEL);
	if (!intel_connector) {
		kfree(intel_lvds);
		return false;
	}

	if (!HAS_PCH_SPLIT(dev)) {
		intel_lvds->pfit_control = I915_READ(PFIT_CONTROL);
	}

	intel_encoder = &intel_lvds->base;
	encoder = &intel_encoder->base;
	connector = &intel_connector->base;
	drm_connector_init(dev, &intel_connector->base, &intel_lvds_connector_funcs,
			   DRM_MODE_CONNECTOR_LVDS);

	drm_encoder_init(dev, &intel_encoder->base, &intel_lvds_enc_funcs,
			 DRM_MODE_ENCODER_LVDS);

	intel_connector_attach_encoder(intel_connector, intel_encoder);
	intel_encoder->type = INTEL_OUTPUT_LVDS;

	intel_encoder->clone_mask = (1 << INTEL_LVDS_CLONE_BIT);
	if (HAS_PCH_SPLIT(dev))
		intel_encoder->crtc_mask = (1 << 0) | (1 << 1) | (1 << 2);
	else
		intel_encoder->crtc_mask = (1 << 1);

	drm_encoder_helper_add(encoder, &intel_lvds_helper_funcs);
	drm_connector_helper_add(connector, &intel_lvds_connector_helper_funcs);
	connector->display_info.subpixel_order = SubPixelHorizontalRGB;
	connector->interlace_allowed = false;
	connector->doublescan_allowed = false;

	/* create the scaling mode property */
	drm_mode_create_scaling_mode_property(dev);
	/*
	 * the initial panel fitting mode will be FULL_SCREEN.
	 */

	drm_connector_attach_property(&intel_connector->base,
				      dev->mode_config.scaling_mode_property,
				      DRM_MODE_SCALE_ASPECT);
	intel_lvds->fitting_mode = DRM_MODE_SCALE_ASPECT;
	/*
	 * LVDS discovery:
	 * 1) check for EDID on DDC
	 * 2) check for VBT data
	 * 3) check to see if LVDS is already on
	 *    if none of the above, no panel
	 * 4) make sure lid is open
	 *    if closed, act like it's not there for now
	 */

	/*
	 * Attempt to get the fixed panel mode from DDC.  Assume that the
	 * preferred mode is the right one.
	 */
	intel_lvds->edid = drm_get_edid(connector,
					&dev_priv->gmbus[pin].adapter);
	if (intel_lvds->edid) {
		if (drm_add_edid_modes(connector,
				       intel_lvds->edid)) {
			drm_mode_connector_update_edid_property(connector,
								intel_lvds->edid);
		} else {
			kfree(intel_lvds->edid);
			intel_lvds->edid = NULL;
		}
	}
	if (!intel_lvds->edid) {
		/* Didn't get an EDID, so
		 * Set wide sync ranges so we get all modes
		 * handed to valid_mode for checking
		 */
		connector->display_info.min_vfreq = 0;
		connector->display_info.max_vfreq = 200;
		connector->display_info.min_hfreq = 0;
		connector->display_info.max_hfreq = 200;
	}

	list_for_each_entry(scan, &connector->probed_modes, head) {
		if (scan->type & DRM_MODE_TYPE_PREFERRED) {
			intel_lvds->fixed_mode =
				drm_mode_duplicate(dev, scan);
			intel_find_lvds_downclock(dev,
						  intel_lvds->fixed_mode,
						  connector);
			goto out;
		}
	}

	/* Failed to get EDID, what about VBT? */
	if (dev_priv->lfp_lvds_vbt_mode) {
		intel_lvds->fixed_mode =
			drm_mode_duplicate(dev, dev_priv->lfp_lvds_vbt_mode);
		if (intel_lvds->fixed_mode) {
			intel_lvds->fixed_mode->type |=
				DRM_MODE_TYPE_PREFERRED;
			goto out;
		}
	}

	/*
	 * If we didn't get EDID, try checking if the panel is already turned
	 * on.  If so, assume that whatever is currently programmed is the
	 * correct mode.
	 */

	/* Ironlake: FIXME if still fail, not try pipe mode now */
	if (HAS_PCH_SPLIT(dev))
		goto failed;

	lvds = I915_READ(LVDS);
	pipe = (lvds & LVDS_PIPEB_SELECT) ? 1 : 0;
	crtc = intel_get_crtc_for_pipe(dev, pipe);

	if (crtc && (lvds & LVDS_PORT_EN)) {
		intel_lvds->fixed_mode = intel_crtc_mode_get(dev, crtc);
		if (intel_lvds->fixed_mode) {
			intel_lvds->fixed_mode->type |=
				DRM_MODE_TYPE_PREFERRED;
			goto out;
		}
	}

	/* If we still don't have a mode after all that, give up. */
	if (!intel_lvds->fixed_mode)
		goto failed;

out:
	if (HAS_PCH_SPLIT(dev)) {
		u32 pwm;

		pipe = (I915_READ(PCH_LVDS) & LVDS_PIPEB_SELECT) ? 1 : 0;

		/* make sure PWM is enabled and locked to the LVDS pipe */
		pwm = I915_READ(BLC_PWM_CPU_CTL2);
		if (pipe == 0 && (pwm & PWM_PIPE_B))
			I915_WRITE(BLC_PWM_CPU_CTL2, pwm & ~PWM_ENABLE);
		if (pipe)
			pwm |= PWM_PIPE_B;
		else
			pwm &= ~PWM_PIPE_B;
		I915_WRITE(BLC_PWM_CPU_CTL2, pwm | PWM_ENABLE);

		pwm = I915_READ(BLC_PWM_PCH_CTL1);
		pwm |= PWM_PCH_ENABLE;
		I915_WRITE(BLC_PWM_PCH_CTL1, pwm);
		/*
		 * Unlock registers and just
		 * leave them unlocked
		 */
		I915_WRITE(PCH_PP_CONTROL,
			   I915_READ(PCH_PP_CONTROL) | PANEL_UNLOCK_REGS);
	} else {
		/*
		 * Unlock registers and just
		 * leave them unlocked
		 */
		I915_WRITE(PP_CONTROL,
			   I915_READ(PP_CONTROL) | PANEL_UNLOCK_REGS);
	}
	dev_priv->lid_notifier.notifier_call = intel_lid_notify;
	if (acpi_lid_notifier_register(&dev_priv->lid_notifier)) {
		DRM_DEBUG_KMS("lid notifier registration failed\n");
		dev_priv->lid_notifier.notifier_call = NULL;
	}
	/* keep the LVDS connector */
	dev_priv->int_lvds_connector = connector;
	drm_sysfs_connector_add(connector);

	intel_panel_setup_backlight(dev);

	return true;

failed:
	DRM_DEBUG_KMS("No LVDS modes found, disabling.\n");
	drm_connector_cleanup(connector);
	drm_encoder_cleanup(encoder);
	kfree(intel_lvds);
	kfree(intel_connector);
	return false;
}<|MERGE_RESOLUTION|>--- conflicted
+++ resolved
@@ -747,8 +747,6 @@
 	},
 	{
 		.callback = intel_no_lvds_dmi_callback,
-<<<<<<< HEAD
-=======
 		.ident = "Hewlett-Packard t5745",
 		.matches = {
 			DMI_MATCH(DMI_BOARD_VENDOR, "Hewlett-Packard"),
@@ -765,7 +763,6 @@
 	},
 	{
 		.callback = intel_no_lvds_dmi_callback,
->>>>>>> b0b9e5c5
 		.ident = "MSI Wind Box DC500",
 		.matches = {
 			DMI_MATCH(DMI_BOARD_VENDOR, "MICRO-STAR INTERNATIONAL CO., LTD"),
