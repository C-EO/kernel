--- conflicted
+++ resolved
@@ -352,23 +352,6 @@
 	struct drm_i915_private *dev_priv = to_i915(plane->base.dev);
 	const struct drm_framebuffer *fb = plane_state->base.fb;
 	enum plane_id plane_id = plane->id;
-<<<<<<< HEAD
-
-	/* Seems RGB data bypasses the CSC always */
-	if (!format_is_yuv(fb->format->format))
-		return;
-
-	/*
-	 * BT.601 full range YCbCr -> full range RGB
-	 *
-	 * |r|   | 5743 4096     0|   |cr|
-	 * |g| = |-2925 4096 -1410| x |y |
-	 * |b|   |    0 4096  7258|   |cb|
-	 *
-	 * Cb and Cr apparently come in as signed already,
-	 * and we get full range data in on account of CLRC0/1
-	 */
-=======
 	/*
 	 * |r|   | c0 c1 c2 |   |cr|
 	 * |g| = | c3 c4 c5 | x |y |
@@ -399,24 +382,15 @@
 	if (!intel_format_is_yuv(fb->format->format))
 		return;
 
->>>>>>> 144482d4
 	I915_WRITE_FW(SPCSCYGOFF(plane_id), SPCSC_OOFF(0) | SPCSC_IOFF(0));
 	I915_WRITE_FW(SPCSCCBOFF(plane_id), SPCSC_OOFF(0) | SPCSC_IOFF(0));
 	I915_WRITE_FW(SPCSCCROFF(plane_id), SPCSC_OOFF(0) | SPCSC_IOFF(0));
 
-<<<<<<< HEAD
-	I915_WRITE_FW(SPCSCC01(plane_id), SPCSC_C1(4096) | SPCSC_C0(5743));
-	I915_WRITE_FW(SPCSCC23(plane_id), SPCSC_C1(-2925) | SPCSC_C0(0));
-	I915_WRITE_FW(SPCSCC45(plane_id), SPCSC_C1(-1410) | SPCSC_C0(4096));
-	I915_WRITE_FW(SPCSCC67(plane_id), SPCSC_C1(4096) | SPCSC_C0(0));
-	I915_WRITE_FW(SPCSCC8(plane_id), SPCSC_C0(7258));
-=======
 	I915_WRITE_FW(SPCSCC01(plane_id), SPCSC_C1(csc[1]) | SPCSC_C0(csc[0]));
 	I915_WRITE_FW(SPCSCC23(plane_id), SPCSC_C1(csc[3]) | SPCSC_C0(csc[2]));
 	I915_WRITE_FW(SPCSCC45(plane_id), SPCSC_C1(csc[5]) | SPCSC_C0(csc[4]));
 	I915_WRITE_FW(SPCSCC67(plane_id), SPCSC_C1(csc[7]) | SPCSC_C0(csc[6]));
 	I915_WRITE_FW(SPCSCC8(plane_id), SPCSC_C0(csc[8]));
->>>>>>> 144482d4
 
 	I915_WRITE_FW(SPCSCYGICLAMP(plane_id), SPCSC_IMAX(1023) | SPCSC_IMIN(0));
 	I915_WRITE_FW(SPCSCCBICLAMP(plane_id), SPCSC_IMAX(512) | SPCSC_IMIN(-512));
@@ -440,12 +414,8 @@
 	enum plane_id plane_id = plane->id;
 	int contrast, brightness, sh_scale, sh_sin, sh_cos;
 
-<<<<<<< HEAD
-	if (format_is_yuv(fb->format->format)) {
-=======
 	if (intel_format_is_yuv(fb->format->format) &&
 	    plane_state->base.color_range == DRM_COLOR_YCBCR_LIMITED_RANGE) {
->>>>>>> 144482d4
 		/*
 		 * Expand limited range to full range:
 		 * Contrast is applied first and is used to expand Y range.
