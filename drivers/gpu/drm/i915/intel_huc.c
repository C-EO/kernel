/*
 * Copyright © 2016-2017 Intel Corporation
 *
 * Permission is hereby granted, free of charge, to any person obtaining a
 * copy of this software and associated documentation files (the "Software"),
 * to deal in the Software without restriction, including without limitation
 * the rights to use, copy, modify, merge, publish, distribute, sublicense,
 * and/or sell copies of the Software, and to permit persons to whom the
 * Software is furnished to do so, subject to the following conditions:
 *
 * The above copyright notice and this permission notice (including the next
 * paragraph) shall be included in all copies or substantial portions of the
 * Software.
 *
 * THE SOFTWARE IS PROVIDED "AS IS", WITHOUT WARRANTY OF ANY KIND, EXPRESS OR
 * IMPLIED, INCLUDING BUT NOT LIMITED TO THE WARRANTIES OF MERCHANTABILITY,
 * FITNESS FOR A PARTICULAR PURPOSE AND NONINFRINGEMENT.  IN NO EVENT SHALL
 * THE AUTHORS OR COPYRIGHT HOLDERS BE LIABLE FOR ANY CLAIM, DAMAGES OR OTHER
 * LIABILITY, WHETHER IN AN ACTION OF CONTRACT, TORT OR OTHERWISE, ARISING
 * FROM, OUT OF OR IN CONNECTION WITH THE SOFTWARE OR THE USE OR OTHER DEALINGS
 * IN THE SOFTWARE.
 *
 */

#include <linux/types.h>

#include "intel_huc.h"
#include "i915_drv.h"

/**
 * DOC: HuC Firmware
 *
 * Motivation:
 * GEN9 introduces a new dedicated firmware for usage in media HEVC (High
 * Efficiency Video Coding) operations. Userspace can use the firmware
 * capabilities by adding HuC specific commands to batch buffers.
 *
 * Implementation:
 * The same firmware loader is used as the GuC. However, the actual
 * loading to HW is deferred until GEM initialization is done.
 *
 * Note that HuC firmware loading must be done before GuC loading.
 */

#define BXT_HUC_FW_MAJOR 01
#define BXT_HUC_FW_MINOR 07
#define BXT_BLD_NUM 1398

#define SKL_HUC_FW_MAJOR 01
#define SKL_HUC_FW_MINOR 07
#define SKL_BLD_NUM 1398

#define KBL_HUC_FW_MAJOR 02
#define KBL_HUC_FW_MINOR 00
#define KBL_BLD_NUM 1810

#define HUC_FW_PATH(platform, major, minor, bld_num) \
	"i915/" __stringify(platform) "_huc_ver" __stringify(major) "_" \
	__stringify(minor) "_" __stringify(bld_num) ".bin"

#define I915_SKL_HUC_UCODE HUC_FW_PATH(skl, SKL_HUC_FW_MAJOR, \
	SKL_HUC_FW_MINOR, SKL_BLD_NUM)
MODULE_FIRMWARE(I915_SKL_HUC_UCODE);

#define I915_BXT_HUC_UCODE HUC_FW_PATH(bxt, BXT_HUC_FW_MAJOR, \
	BXT_HUC_FW_MINOR, BXT_BLD_NUM)
MODULE_FIRMWARE(I915_BXT_HUC_UCODE);

#define I915_KBL_HUC_UCODE HUC_FW_PATH(kbl, KBL_HUC_FW_MAJOR, \
	KBL_HUC_FW_MINOR, KBL_BLD_NUM)
MODULE_FIRMWARE(I915_KBL_HUC_UCODE);

<<<<<<< HEAD
/**
 * intel_huc_select_fw() - selects HuC firmware for loading
 * @huc:	intel_huc struct
 */
void intel_huc_select_fw(struct intel_huc *huc)
=======
static void huc_fw_select(struct intel_uc_fw *huc_fw)
>>>>>>> 022a1d6c
{
	struct intel_huc *huc = container_of(huc_fw, struct intel_huc, fw);
	struct drm_i915_private *dev_priv = huc_to_i915(huc);

	GEM_BUG_ON(huc_fw->type != INTEL_UC_FW_TYPE_HUC);

	if (!HAS_HUC(dev_priv))
		return;

	if (i915_modparams.huc_firmware_path) {
		huc_fw->path = i915_modparams.huc_firmware_path;
		huc_fw->major_ver_wanted = 0;
		huc_fw->minor_ver_wanted = 0;
	} else if (IS_SKYLAKE(dev_priv)) {
		huc_fw->path = I915_SKL_HUC_UCODE;
		huc_fw->major_ver_wanted = SKL_HUC_FW_MAJOR;
		huc_fw->minor_ver_wanted = SKL_HUC_FW_MINOR;
	} else if (IS_BROXTON(dev_priv)) {
		huc_fw->path = I915_BXT_HUC_UCODE;
		huc_fw->major_ver_wanted = BXT_HUC_FW_MAJOR;
		huc_fw->minor_ver_wanted = BXT_HUC_FW_MINOR;
	} else if (IS_KABYLAKE(dev_priv) || IS_COFFEELAKE(dev_priv)) {
<<<<<<< HEAD
		huc->fw.path = I915_KBL_HUC_UCODE;
		huc->fw.major_ver_wanted = KBL_HUC_FW_MAJOR;
		huc->fw.minor_ver_wanted = KBL_HUC_FW_MINOR;
=======
		huc_fw->path = I915_KBL_HUC_UCODE;
		huc_fw->major_ver_wanted = KBL_HUC_FW_MAJOR;
		huc_fw->minor_ver_wanted = KBL_HUC_FW_MINOR;
>>>>>>> 022a1d6c
	} else {
		DRM_WARN("%s: No firmware known for this platform!\n",
			 intel_uc_fw_type_repr(huc_fw->type));
	}
}

/**
 * intel_huc_init_early() - initializes HuC struct
 * @huc: intel_huc struct
 *
 * On platforms with HuC selects firmware for uploading
 */
void intel_huc_init_early(struct intel_huc *huc)
{
	struct intel_uc_fw *huc_fw = &huc->fw;

	intel_uc_fw_init(huc_fw, INTEL_UC_FW_TYPE_HUC);
	huc_fw_select(huc_fw);
}

/**
 * huc_ucode_xfer() - DMA's the firmware
 * @dev_priv: the drm_i915_private device
 *
 * Transfer the firmware image to RAM for execution by the microcontroller.
 *
 * Return: 0 on success, non-zero on failure
 */
static int huc_ucode_xfer(struct intel_uc_fw *huc_fw, struct i915_vma *vma)
{
	struct intel_huc *huc = container_of(huc_fw, struct intel_huc, fw);
	struct drm_i915_private *dev_priv = huc_to_i915(huc);
	unsigned long offset = 0;
	u32 size;
	int ret;

	GEM_BUG_ON(huc_fw->type != INTEL_UC_FW_TYPE_HUC);

	intel_uncore_forcewake_get(dev_priv, FORCEWAKE_ALL);

	/* Set the source address for the uCode */
	offset = guc_ggtt_offset(vma) + huc_fw->header_offset;
	I915_WRITE(DMA_ADDR_0_LOW, lower_32_bits(offset));
	I915_WRITE(DMA_ADDR_0_HIGH, upper_32_bits(offset) & 0xFFFF);

	/* Hardware doesn't look at destination address for HuC. Set it to 0,
	 * but still program the correct address space.
	 */
	I915_WRITE(DMA_ADDR_1_LOW, 0);
	I915_WRITE(DMA_ADDR_1_HIGH, DMA_ADDRESS_SPACE_WOPCM);

	size = huc_fw->header_size + huc_fw->ucode_size;
	I915_WRITE(DMA_COPY_SIZE, size);

	/* Start the DMA */
	I915_WRITE(DMA_CTRL, _MASKED_BIT_ENABLE(HUC_UKERNEL | START_DMA));

	/* Wait for DMA to finish */
	ret = intel_wait_for_register_fw(dev_priv, DMA_CTRL, START_DMA, 0, 100);

	DRM_DEBUG_DRIVER("HuC DMA transfer wait over with ret %d\n", ret);

	/* Disable the bits once DMA is over */
	I915_WRITE(DMA_CTRL, _MASKED_BIT_DISABLE(HUC_UKERNEL));

	intel_uncore_forcewake_put(dev_priv, FORCEWAKE_ALL);

	return ret;
}

/**
 * intel_huc_init_hw() - load HuC uCode to device
 * @huc: intel_huc structure
 *
 * Called from intel_uc_init_hw() during driver loading and also after a GPU
 * reset. Be note that HuC loading must be done before GuC loading.
 *
 * The firmware image should have already been fetched into memory by the
 * earlier call to intel_uc_init_fw(), so here we need only check that
 * is succeeded, and then transfer the image to the h/w.
 *
 */
int intel_huc_init_hw(struct intel_huc *huc)
{
	return intel_uc_fw_upload(&huc->fw, huc_ucode_xfer);
}

/**
 * intel_huc_auth() - Authenticate HuC uCode
 * @huc: intel_huc structure
 *
 * Called after HuC and GuC firmware loading during intel_uc_init_hw().
 *
 * This function pins HuC firmware image object into GGTT.
 * Then it invokes GuC action to authenticate passing the offset to RSA
 * signature through intel_guc_auth_huc(). It then waits for 50ms for
 * firmware verification ACK and unpins the object.
 */
int intel_huc_auth(struct intel_huc *huc)
{
	struct drm_i915_private *i915 = huc_to_i915(huc);
	struct intel_guc *guc = &i915->guc;
	struct i915_vma *vma;
	int ret;

	if (huc->fw.load_status != INTEL_UC_FIRMWARE_SUCCESS)
		return -ENOEXEC;

	vma = i915_gem_object_ggtt_pin(huc->fw.obj, NULL, 0, 0,
				PIN_OFFSET_BIAS | GUC_WOPCM_TOP);
	if (IS_ERR(vma)) {
		ret = PTR_ERR(vma);
		DRM_ERROR("HuC: Failed to pin huc fw object %d\n", ret);
		return ret;
	}

	ret = intel_guc_auth_huc(guc,
				 guc_ggtt_offset(vma) + huc->fw.rsa_offset);
	if (ret) {
		DRM_ERROR("HuC: GuC did not ack Auth request %d\n", ret);
		goto out;
	}

	/* Check authentication status, it should be done by now */
	ret = intel_wait_for_register(i915,
				      HUC_STATUS2,
				      HUC_FW_VERIFIED,
				      HUC_FW_VERIFIED,
				      50);
	if (ret) {
		DRM_ERROR("HuC: Authentication failed %d\n", ret);
		goto out;
	}

out:
	i915_vma_unpin(vma);
	return ret;
}<|MERGE_RESOLUTION|>--- conflicted
+++ resolved
@@ -70,15 +70,7 @@
 	KBL_HUC_FW_MINOR, KBL_BLD_NUM)
 MODULE_FIRMWARE(I915_KBL_HUC_UCODE);
 
-<<<<<<< HEAD
-/**
- * intel_huc_select_fw() - selects HuC firmware for loading
- * @huc:	intel_huc struct
- */
-void intel_huc_select_fw(struct intel_huc *huc)
-=======
 static void huc_fw_select(struct intel_uc_fw *huc_fw)
->>>>>>> 022a1d6c
 {
 	struct intel_huc *huc = container_of(huc_fw, struct intel_huc, fw);
 	struct drm_i915_private *dev_priv = huc_to_i915(huc);
@@ -101,15 +93,9 @@
 		huc_fw->major_ver_wanted = BXT_HUC_FW_MAJOR;
 		huc_fw->minor_ver_wanted = BXT_HUC_FW_MINOR;
 	} else if (IS_KABYLAKE(dev_priv) || IS_COFFEELAKE(dev_priv)) {
-<<<<<<< HEAD
-		huc->fw.path = I915_KBL_HUC_UCODE;
-		huc->fw.major_ver_wanted = KBL_HUC_FW_MAJOR;
-		huc->fw.minor_ver_wanted = KBL_HUC_FW_MINOR;
-=======
 		huc_fw->path = I915_KBL_HUC_UCODE;
 		huc_fw->major_ver_wanted = KBL_HUC_FW_MAJOR;
 		huc_fw->minor_ver_wanted = KBL_HUC_FW_MINOR;
->>>>>>> 022a1d6c
 	} else {
 		DRM_WARN("%s: No firmware known for this platform!\n",
 			 intel_uc_fw_type_repr(huc_fw->type));
