/*
 * SPDX-License-Identifier: MIT
 *
 * Copyright © 2018 Intel Corporation
 */

#include <linux/nospec.h>

#include "i915_drv.h"
#include "i915_perf.h"
#include "i915_query.h"
#include <uapi/drm/i915_drm.h>

static int copy_query_item(void *query_hdr, size_t query_sz,
			   u32 total_length,
			   struct drm_i915_query_item *query_item)
{
	if (query_item->length == 0)
		return total_length;

	if (query_item->length < total_length)
		return -EINVAL;

	if (copy_from_user(query_hdr, u64_to_user_ptr(query_item->data_ptr),
			   query_sz))
		return -EFAULT;

	return 0;
}

static int query_topology_info(struct drm_i915_private *dev_priv,
			       struct drm_i915_query_item *query_item)
{
	const struct sseu_dev_info *sseu = &dev_priv->gt.info.sseu;
	struct drm_i915_query_topology_info topo;
	u32 slice_length, subslice_length, eu_length, total_length;
	int ret;

	if (query_item->flags != 0)
		return -EINVAL;

	if (sseu->max_slices == 0)
		return -ENODEV;

	BUILD_BUG_ON(sizeof(u8) != sizeof(sseu->slice_mask));

	slice_length = sizeof(sseu->slice_mask);
	subslice_length = sseu->max_slices * sseu->ss_stride;
	eu_length = sseu->max_slices * sseu->max_subslices * sseu->eu_stride;
	total_length = sizeof(topo) + slice_length + subslice_length +
		       eu_length;

	ret = copy_query_item(&topo, sizeof(topo), total_length,
			      query_item);
	if (ret != 0)
		return ret;

	if (topo.flags != 0)
		return -EINVAL;

	memset(&topo, 0, sizeof(topo));
	topo.max_slices = sseu->max_slices;
	topo.max_subslices = sseu->max_subslices;
	topo.max_eus_per_subslice = sseu->max_eus_per_subslice;

	topo.subslice_offset = slice_length;
	topo.subslice_stride = sseu->ss_stride;
	topo.eu_offset = slice_length + subslice_length;
	topo.eu_stride = sseu->eu_stride;

	if (copy_to_user(u64_to_user_ptr(query_item->data_ptr),
			   &topo, sizeof(topo)))
		return -EFAULT;

	if (copy_to_user(u64_to_user_ptr(query_item->data_ptr + sizeof(topo)),
			   &sseu->slice_mask, slice_length))
		return -EFAULT;

	if (copy_to_user(u64_to_user_ptr(query_item->data_ptr +
					   sizeof(topo) + slice_length),
			   sseu->subslice_mask, subslice_length))
		return -EFAULT;

	if (copy_to_user(u64_to_user_ptr(query_item->data_ptr +
					   sizeof(topo) +
					   slice_length + subslice_length),
			   sseu->eu_mask, eu_length))
		return -EFAULT;

	return total_length;
}

static int
query_engine_info(struct drm_i915_private *i915,
		  struct drm_i915_query_item *query_item)
{
	struct drm_i915_query_engine_info __user *query_ptr =
				u64_to_user_ptr(query_item->data_ptr);
	struct drm_i915_engine_info __user *info_ptr;
	struct drm_i915_query_engine_info query;
	struct drm_i915_engine_info info = { };
	unsigned int num_uabi_engines = 0;
	struct intel_engine_cs *engine;
	int len, ret;

	if (query_item->flags)
		return -EINVAL;

	for_each_uabi_engine(engine, i915)
		num_uabi_engines++;

	len = struct_size(query_ptr, engines, num_uabi_engines);

	ret = copy_query_item(&query, sizeof(query), len, query_item);
	if (ret != 0)
		return ret;

	if (query.num_engines || query.rsvd[0] || query.rsvd[1] ||
	    query.rsvd[2])
		return -EINVAL;

	info_ptr = &query_ptr->engines[0];

	for_each_uabi_engine(engine, i915) {
		info.engine.engine_class = engine->uabi_class;
		info.engine.engine_instance = engine->uabi_instance;
		info.capabilities = engine->uabi_capabilities;

		if (copy_to_user(info_ptr, &info, sizeof(info)))
			return -EFAULT;

		query.num_engines++;
		info_ptr++;
	}

	if (copy_to_user(query_ptr, &query, sizeof(query)))
		return -EFAULT;

	return len;
}

static int can_copy_perf_config_registers_or_number(u32 user_n_regs,
						    u64 user_regs_ptr,
						    u32 kernel_n_regs)
{
	/*
	 * We'll just put the number of registers, and won't copy the
	 * register.
	 */
	if (user_n_regs == 0)
		return 0;

	if (user_n_regs < kernel_n_regs)
		return -EINVAL;

	return 0;
}

static int copy_perf_config_registers_or_number(const struct i915_oa_reg *kernel_regs,
						u32 kernel_n_regs,
						u64 user_regs_ptr,
						u32 *user_n_regs)
{
	u32 __user *p = u64_to_user_ptr(user_regs_ptr);
	u32 r;

	if (*user_n_regs == 0) {
		*user_n_regs = kernel_n_regs;
		return 0;
	}

	*user_n_regs = kernel_n_regs;

	if (!user_write_access_begin(p, 2 * sizeof(u32) * kernel_n_regs))
		return -EFAULT;

	for (r = 0; r < kernel_n_regs; r++, p += 2) {
		unsafe_put_user(i915_mmio_reg_offset(kernel_regs[r].addr),
				p, Efault);
		unsafe_put_user(kernel_regs[r].value, p + 1, Efault);
	}
	user_write_access_end();
	return 0;
Efault:
	user_write_access_end();
	return -EFAULT;
}

static int query_perf_config_data(struct drm_i915_private *i915,
				  struct drm_i915_query_item *query_item,
				  bool use_uuid)
{
	struct drm_i915_query_perf_config __user *user_query_config_ptr =
		u64_to_user_ptr(query_item->data_ptr);
	struct drm_i915_perf_oa_config __user *user_config_ptr =
		u64_to_user_ptr(query_item->data_ptr +
				sizeof(struct drm_i915_query_perf_config));
	struct drm_i915_perf_oa_config user_config;
	struct i915_perf *perf = &i915->perf;
	struct i915_oa_config *oa_config;
	char uuid[UUID_STRING_LEN + 1];
	u64 config_id;
	u32 flags, total_size;
	int ret;

	if (!perf->i915)
		return -ENODEV;

	total_size =
		sizeof(struct drm_i915_query_perf_config) +
		sizeof(struct drm_i915_perf_oa_config);

	if (query_item->length == 0)
		return total_size;

	if (query_item->length < total_size) {
		DRM_DEBUG("Invalid query config data item size=%u expected=%u\n",
			  query_item->length, total_size);
		return -EINVAL;
	}

	if (get_user(flags, &user_query_config_ptr->flags))
		return -EFAULT;

	if (flags != 0)
		return -EINVAL;

	if (use_uuid) {
		struct i915_oa_config *tmp;
		int id;

		BUILD_BUG_ON(sizeof(user_query_config_ptr->uuid) >= sizeof(uuid));

		memset(&uuid, 0, sizeof(uuid));
		if (copy_from_user(uuid, user_query_config_ptr->uuid,
				     sizeof(user_query_config_ptr->uuid)))
			return -EFAULT;

		oa_config = NULL;
		rcu_read_lock();
		idr_for_each_entry(&perf->metrics_idr, tmp, id) {
			if (!strcmp(tmp->uuid, uuid)) {
				oa_config = i915_oa_config_get(tmp);
				break;
			}
		}
		rcu_read_unlock();
	} else {
		if (get_user(config_id, &user_query_config_ptr->config))
			return -EFAULT;

		oa_config = i915_perf_get_oa_config(perf, config_id);
	}
	if (!oa_config)
		return -ENOENT;

	if (copy_from_user(&user_config, user_config_ptr, sizeof(user_config))) {
		ret = -EFAULT;
		goto out;
	}

	ret = can_copy_perf_config_registers_or_number(user_config.n_boolean_regs,
						       user_config.boolean_regs_ptr,
						       oa_config->b_counter_regs_len);
	if (ret)
		goto out;

	ret = can_copy_perf_config_registers_or_number(user_config.n_flex_regs,
						       user_config.flex_regs_ptr,
						       oa_config->flex_regs_len);
	if (ret)
		goto out;

	ret = can_copy_perf_config_registers_or_number(user_config.n_mux_regs,
						       user_config.mux_regs_ptr,
						       oa_config->mux_regs_len);
	if (ret)
		goto out;

	ret = copy_perf_config_registers_or_number(oa_config->b_counter_regs,
						   oa_config->b_counter_regs_len,
						   user_config.boolean_regs_ptr,
						   &user_config.n_boolean_regs);
	if (ret)
		goto out;

	ret = copy_perf_config_registers_or_number(oa_config->flex_regs,
						   oa_config->flex_regs_len,
						   user_config.flex_regs_ptr,
						   &user_config.n_flex_regs);
	if (ret)
		goto out;

	ret = copy_perf_config_registers_or_number(oa_config->mux_regs,
						   oa_config->mux_regs_len,
						   user_config.mux_regs_ptr,
						   &user_config.n_mux_regs);
	if (ret)
		goto out;

	memcpy(user_config.uuid, oa_config->uuid, sizeof(user_config.uuid));

	if (copy_to_user(user_config_ptr, &user_config, sizeof(user_config))) {
		ret = -EFAULT;
		goto out;
	}

	ret = total_size;

out:
	i915_oa_config_put(oa_config);
	return ret;
}

static size_t sizeof_perf_config_list(size_t count)
{
	return sizeof(struct drm_i915_query_perf_config) + sizeof(u64) * count;
}

static size_t sizeof_perf_metrics(struct i915_perf *perf)
{
	struct i915_oa_config *tmp;
	size_t i;
	int id;

	i = 1;
	rcu_read_lock();
	idr_for_each_entry(&perf->metrics_idr, tmp, id)
		i++;
	rcu_read_unlock();

	return sizeof_perf_config_list(i);
}

static int query_perf_config_list(struct drm_i915_private *i915,
				  struct drm_i915_query_item *query_item)
{
	struct drm_i915_query_perf_config __user *user_query_config_ptr =
		u64_to_user_ptr(query_item->data_ptr);
	struct i915_perf *perf = &i915->perf;
	u64 *oa_config_ids = NULL;
	int alloc, n_configs;
	u32 flags;
	int ret;

	if (!perf->i915)
		return -ENODEV;

	if (query_item->length == 0)
		return sizeof_perf_metrics(perf);

	if (get_user(flags, &user_query_config_ptr->flags))
		return -EFAULT;

	if (flags != 0)
		return -EINVAL;

	n_configs = 1;
	do {
		struct i915_oa_config *tmp;
		u64 *ids;
		int id;

		ids = krealloc(oa_config_ids,
			       n_configs * sizeof(*oa_config_ids),
			       GFP_KERNEL);
		if (!ids)
			return -ENOMEM;

		alloc = fetch_and_zero(&n_configs);

		ids[n_configs++] = 1ull; /* reserved for test_config */
		rcu_read_lock();
		idr_for_each_entry(&perf->metrics_idr, tmp, id) {
			if (n_configs < alloc)
				ids[n_configs] = id;
			n_configs++;
		}
		rcu_read_unlock();

		oa_config_ids = ids;
	} while (n_configs > alloc);

	if (query_item->length < sizeof_perf_config_list(n_configs)) {
		DRM_DEBUG("Invalid query config list item size=%u expected=%zu\n",
			  query_item->length,
			  sizeof_perf_config_list(n_configs));
		kfree(oa_config_ids);
		return -EINVAL;
	}

	if (put_user(n_configs, &user_query_config_ptr->config)) {
		kfree(oa_config_ids);
		return -EFAULT;
	}

	ret = copy_to_user(user_query_config_ptr + 1,
			   oa_config_ids,
			   n_configs * sizeof(*oa_config_ids));
	kfree(oa_config_ids);
	if (ret)
		return -EFAULT;

	return sizeof_perf_config_list(n_configs);
}

static int query_perf_config(struct drm_i915_private *i915,
			     struct drm_i915_query_item *query_item)
{
	switch (query_item->flags) {
	case DRM_I915_QUERY_PERF_CONFIG_LIST:
		return query_perf_config_list(i915, query_item);
	case DRM_I915_QUERY_PERF_CONFIG_DATA_FOR_UUID:
		return query_perf_config_data(i915, query_item, true);
	case DRM_I915_QUERY_PERF_CONFIG_DATA_FOR_ID:
		return query_perf_config_data(i915, query_item, false);
	default:
		return -EINVAL;
	}
}

<<<<<<< HEAD
=======
static int query_memregion_info(struct drm_i915_private *i915,
				struct drm_i915_query_item *query_item)
{
	struct drm_i915_query_memory_regions __user *query_ptr =
		u64_to_user_ptr(query_item->data_ptr);
	struct drm_i915_memory_region_info __user *info_ptr =
		&query_ptr->regions[0];
	struct drm_i915_memory_region_info info = { };
	struct drm_i915_query_memory_regions query;
	struct intel_memory_region *mr;
	u32 total_length;
	int ret, id, i;

	if (!IS_ENABLED(CONFIG_DRM_I915_UNSTABLE_FAKE_LMEM))
		return -ENODEV;

	if (query_item->flags != 0)
		return -EINVAL;

	total_length = sizeof(query);
	for_each_memory_region(mr, i915, id) {
		if (mr->private)
			continue;

		total_length += sizeof(info);
	}

	ret = copy_query_item(&query, sizeof(query), total_length, query_item);
	if (ret != 0)
		return ret;

	if (query.num_regions)
		return -EINVAL;

	for (i = 0; i < ARRAY_SIZE(query.rsvd); i++) {
		if (query.rsvd[i])
			return -EINVAL;
	}

	for_each_memory_region(mr, i915, id) {
		if (mr->private)
			continue;

		info.region.memory_class = mr->type;
		info.region.memory_instance = mr->instance;
		info.probed_size = mr->total;
		info.unallocated_size = mr->avail;

		if (__copy_to_user(info_ptr, &info, sizeof(info)))
			return -EFAULT;

		query.num_regions++;
		info_ptr++;
	}

	if (__copy_to_user(query_ptr, &query, sizeof(query)))
		return -EFAULT;

	return total_length;
}

>>>>>>> 7d2a07b7
static int (* const i915_query_funcs[])(struct drm_i915_private *dev_priv,
					struct drm_i915_query_item *query_item) = {
	query_topology_info,
	query_engine_info,
	query_perf_config,
<<<<<<< HEAD
=======
	query_memregion_info,
>>>>>>> 7d2a07b7
};

int i915_query_ioctl(struct drm_device *dev, void *data, struct drm_file *file)
{
	struct drm_i915_private *dev_priv = to_i915(dev);
	struct drm_i915_query *args = data;
	struct drm_i915_query_item __user *user_item_ptr =
		u64_to_user_ptr(args->items_ptr);
	u32 i;

	if (args->flags != 0)
		return -EINVAL;

	for (i = 0; i < args->num_items; i++, user_item_ptr++) {
		struct drm_i915_query_item item;
		unsigned long func_idx;
		int ret;

		if (copy_from_user(&item, user_item_ptr, sizeof(item)))
			return -EFAULT;

		if (item.query_id == 0)
			return -EINVAL;

		if (overflows_type(item.query_id - 1, unsigned long))
			return -EINVAL;

		func_idx = item.query_id - 1;

		ret = -EINVAL;
		if (func_idx < ARRAY_SIZE(i915_query_funcs)) {
			func_idx = array_index_nospec(func_idx,
						      ARRAY_SIZE(i915_query_funcs));
			ret = i915_query_funcs[func_idx](dev_priv, &item);
		}

		/* Only write the length back to userspace if they differ. */
		if (ret != item.length && put_user(ret, &user_item_ptr->length))
			return -EFAULT;
	}

	return 0;
}<|MERGE_RESOLUTION|>--- conflicted
+++ resolved
@@ -419,8 +419,6 @@
 	}
 }
 
-<<<<<<< HEAD
-=======
 static int query_memregion_info(struct drm_i915_private *i915,
 				struct drm_i915_query_item *query_item)
 {
@@ -482,16 +480,12 @@
 	return total_length;
 }
 
->>>>>>> 7d2a07b7
 static int (* const i915_query_funcs[])(struct drm_i915_private *dev_priv,
 					struct drm_i915_query_item *query_item) = {
 	query_topology_info,
 	query_engine_info,
 	query_perf_config,
-<<<<<<< HEAD
-=======
 	query_memregion_info,
->>>>>>> 7d2a07b7
 };
 
 int i915_query_ioctl(struct drm_device *dev, void *data, struct drm_file *file)
