/*
 * GTT virtualization
 *
 * Copyright(c) 2011-2016 Intel Corporation. All rights reserved.
 *
 * Permission is hereby granted, free of charge, to any person obtaining a
 * copy of this software and associated documentation files (the "Software"),
 * to deal in the Software without restriction, including without limitation
 * the rights to use, copy, modify, merge, publish, distribute, sublicense,
 * and/or sell copies of the Software, and to permit persons to whom the
 * Software is furnished to do so, subject to the following conditions:
 *
 * The above copyright notice and this permission notice (including the next
 * paragraph) shall be included in all copies or substantial portions of the
 * Software.
 *
 * THE SOFTWARE IS PROVIDED "AS IS", WITHOUT WARRANTY OF ANY KIND, EXPRESS OR
 * IMPLIED, INCLUDING BUT NOT LIMITED TO THE WARRANTIES OF MERCHANTABILITY,
 * FITNESS FOR A PARTICULAR PURPOSE AND NONINFRINGEMENT.  IN NO EVENT SHALL
 * THE AUTHORS OR COPYRIGHT HOLDERS BE LIABLE FOR ANY CLAIM, DAMAGES OR OTHER
 * LIABILITY, WHETHER IN AN ACTION OF CONTRACT, TORT OR OTHERWISE, ARISING FROM,
 * OUT OF OR IN CONNECTION WITH THE SOFTWARE OR THE USE OR OTHER DEALINGS IN THE
 * SOFTWARE.
 *
 * Authors:
 *    Zhi Wang <zhi.a.wang@intel.com>
 *    Zhenyu Wang <zhenyuw@linux.intel.com>
 *    Xiao Zheng <xiao.zheng@intel.com>
 *
 * Contributors:
 *    Min He <min.he@intel.com>
 *    Bing Niu <bing.niu@intel.com>
 *
 */

#include "i915_drv.h"
#include "gvt.h"
#include "i915_pvinfo.h"
#include "trace.h"

#if defined(VERBOSE_DEBUG)
#define gvt_vdbg_mm(fmt, args...) gvt_dbg_mm(fmt, ##args)
#else
#define gvt_vdbg_mm(fmt, args...)
#endif

static bool enable_out_of_sync = false;
static int preallocated_oos_pages = 8192;

/*
 * validate a gm address and related range size,
 * translate it to host gm address
 */
bool intel_gvt_ggtt_validate_range(struct intel_vgpu *vgpu, u64 addr, u32 size)
{
	if ((!vgpu_gmadr_is_valid(vgpu, addr)) || (size
			&& !vgpu_gmadr_is_valid(vgpu, addr + size - 1))) {
		gvt_vgpu_err("invalid range gmadr 0x%llx size 0x%x\n",
				addr, size);
		return false;
	}
	return true;
}

/* translate a guest gmadr to host gmadr */
int intel_gvt_ggtt_gmadr_g2h(struct intel_vgpu *vgpu, u64 g_addr, u64 *h_addr)
{
	if (WARN(!vgpu_gmadr_is_valid(vgpu, g_addr),
		 "invalid guest gmadr %llx\n", g_addr))
		return -EACCES;

	if (vgpu_gmadr_is_aperture(vgpu, g_addr))
		*h_addr = vgpu_aperture_gmadr_base(vgpu)
			  + (g_addr - vgpu_aperture_offset(vgpu));
	else
		*h_addr = vgpu_hidden_gmadr_base(vgpu)
			  + (g_addr - vgpu_hidden_offset(vgpu));
	return 0;
}

/* translate a host gmadr to guest gmadr */
int intel_gvt_ggtt_gmadr_h2g(struct intel_vgpu *vgpu, u64 h_addr, u64 *g_addr)
{
	if (WARN(!gvt_gmadr_is_valid(vgpu->gvt, h_addr),
		 "invalid host gmadr %llx\n", h_addr))
		return -EACCES;

	if (gvt_gmadr_is_aperture(vgpu->gvt, h_addr))
		*g_addr = vgpu_aperture_gmadr_base(vgpu)
			+ (h_addr - gvt_aperture_gmadr_base(vgpu->gvt));
	else
		*g_addr = vgpu_hidden_gmadr_base(vgpu)
			+ (h_addr - gvt_hidden_gmadr_base(vgpu->gvt));
	return 0;
}

int intel_gvt_ggtt_index_g2h(struct intel_vgpu *vgpu, unsigned long g_index,
			     unsigned long *h_index)
{
	u64 h_addr;
	int ret;

	ret = intel_gvt_ggtt_gmadr_g2h(vgpu, g_index << I915_GTT_PAGE_SHIFT,
				       &h_addr);
	if (ret)
		return ret;

	*h_index = h_addr >> I915_GTT_PAGE_SHIFT;
	return 0;
}

int intel_gvt_ggtt_h2g_index(struct intel_vgpu *vgpu, unsigned long h_index,
			     unsigned long *g_index)
{
	u64 g_addr;
	int ret;

	ret = intel_gvt_ggtt_gmadr_h2g(vgpu, h_index << I915_GTT_PAGE_SHIFT,
				       &g_addr);
	if (ret)
		return ret;

	*g_index = g_addr >> I915_GTT_PAGE_SHIFT;
	return 0;
}

#define gtt_type_is_entry(type) \
	(type > GTT_TYPE_INVALID && type < GTT_TYPE_PPGTT_ENTRY \
	 && type != GTT_TYPE_PPGTT_PTE_ENTRY \
	 && type != GTT_TYPE_PPGTT_ROOT_ENTRY)

#define gtt_type_is_pt(type) \
	(type >= GTT_TYPE_PPGTT_PTE_PT && type < GTT_TYPE_MAX)

#define gtt_type_is_pte_pt(type) \
	(type == GTT_TYPE_PPGTT_PTE_PT)

#define gtt_type_is_root_pointer(type) \
	(gtt_type_is_entry(type) && type > GTT_TYPE_PPGTT_ROOT_ENTRY)

#define gtt_init_entry(e, t, p, v) do { \
	(e)->type = t; \
	(e)->pdev = p; \
	memcpy(&(e)->val64, &v, sizeof(v)); \
} while (0)

/*
 * Mappings between GTT_TYPE* enumerations.
 * Following information can be found according to the given type:
 * - type of next level page table
 * - type of entry inside this level page table
 * - type of entry with PSE set
 *
 * If the given type doesn't have such a kind of information,
 * e.g. give a l4 root entry type, then request to get its PSE type,
 * give a PTE page table type, then request to get its next level page
 * table type, as we know l4 root entry doesn't have a PSE bit,
 * and a PTE page table doesn't have a next level page table type,
 * GTT_TYPE_INVALID will be returned. This is useful when traversing a
 * page table.
 */

struct gtt_type_table_entry {
	int entry_type;
	int pt_type;
	int next_pt_type;
	int pse_entry_type;
};

#define GTT_TYPE_TABLE_ENTRY(type, e_type, cpt_type, npt_type, pse_type) \
	[type] = { \
		.entry_type = e_type, \
		.pt_type = cpt_type, \
		.next_pt_type = npt_type, \
		.pse_entry_type = pse_type, \
	}

static struct gtt_type_table_entry gtt_type_table[] = {
	GTT_TYPE_TABLE_ENTRY(GTT_TYPE_PPGTT_ROOT_L4_ENTRY,
			GTT_TYPE_PPGTT_ROOT_L4_ENTRY,
			GTT_TYPE_INVALID,
			GTT_TYPE_PPGTT_PML4_PT,
			GTT_TYPE_INVALID),
	GTT_TYPE_TABLE_ENTRY(GTT_TYPE_PPGTT_PML4_PT,
			GTT_TYPE_PPGTT_PML4_ENTRY,
			GTT_TYPE_PPGTT_PML4_PT,
			GTT_TYPE_PPGTT_PDP_PT,
			GTT_TYPE_INVALID),
	GTT_TYPE_TABLE_ENTRY(GTT_TYPE_PPGTT_PML4_ENTRY,
			GTT_TYPE_PPGTT_PML4_ENTRY,
			GTT_TYPE_PPGTT_PML4_PT,
			GTT_TYPE_PPGTT_PDP_PT,
			GTT_TYPE_INVALID),
	GTT_TYPE_TABLE_ENTRY(GTT_TYPE_PPGTT_PDP_PT,
			GTT_TYPE_PPGTT_PDP_ENTRY,
			GTT_TYPE_PPGTT_PDP_PT,
			GTT_TYPE_PPGTT_PDE_PT,
			GTT_TYPE_PPGTT_PTE_1G_ENTRY),
	GTT_TYPE_TABLE_ENTRY(GTT_TYPE_PPGTT_ROOT_L3_ENTRY,
			GTT_TYPE_PPGTT_ROOT_L3_ENTRY,
			GTT_TYPE_INVALID,
			GTT_TYPE_PPGTT_PDE_PT,
			GTT_TYPE_PPGTT_PTE_1G_ENTRY),
	GTT_TYPE_TABLE_ENTRY(GTT_TYPE_PPGTT_PDP_ENTRY,
			GTT_TYPE_PPGTT_PDP_ENTRY,
			GTT_TYPE_PPGTT_PDP_PT,
			GTT_TYPE_PPGTT_PDE_PT,
			GTT_TYPE_PPGTT_PTE_1G_ENTRY),
	GTT_TYPE_TABLE_ENTRY(GTT_TYPE_PPGTT_PDE_PT,
			GTT_TYPE_PPGTT_PDE_ENTRY,
			GTT_TYPE_PPGTT_PDE_PT,
			GTT_TYPE_PPGTT_PTE_PT,
			GTT_TYPE_PPGTT_PTE_2M_ENTRY),
	GTT_TYPE_TABLE_ENTRY(GTT_TYPE_PPGTT_PDE_ENTRY,
			GTT_TYPE_PPGTT_PDE_ENTRY,
			GTT_TYPE_PPGTT_PDE_PT,
			GTT_TYPE_PPGTT_PTE_PT,
			GTT_TYPE_PPGTT_PTE_2M_ENTRY),
	/* We take IPS bit as 'PSE' for PTE level. */
	GTT_TYPE_TABLE_ENTRY(GTT_TYPE_PPGTT_PTE_PT,
			GTT_TYPE_PPGTT_PTE_4K_ENTRY,
			GTT_TYPE_PPGTT_PTE_PT,
			GTT_TYPE_INVALID,
			GTT_TYPE_PPGTT_PTE_64K_ENTRY),
	GTT_TYPE_TABLE_ENTRY(GTT_TYPE_PPGTT_PTE_4K_ENTRY,
			GTT_TYPE_PPGTT_PTE_4K_ENTRY,
			GTT_TYPE_PPGTT_PTE_PT,
			GTT_TYPE_INVALID,
			GTT_TYPE_PPGTT_PTE_64K_ENTRY),
	GTT_TYPE_TABLE_ENTRY(GTT_TYPE_PPGTT_PTE_64K_ENTRY,
			GTT_TYPE_PPGTT_PTE_4K_ENTRY,
			GTT_TYPE_PPGTT_PTE_PT,
			GTT_TYPE_INVALID,
			GTT_TYPE_PPGTT_PTE_64K_ENTRY),
	GTT_TYPE_TABLE_ENTRY(GTT_TYPE_PPGTT_PTE_2M_ENTRY,
			GTT_TYPE_PPGTT_PDE_ENTRY,
			GTT_TYPE_PPGTT_PDE_PT,
			GTT_TYPE_INVALID,
			GTT_TYPE_PPGTT_PTE_2M_ENTRY),
	GTT_TYPE_TABLE_ENTRY(GTT_TYPE_PPGTT_PTE_1G_ENTRY,
			GTT_TYPE_PPGTT_PDP_ENTRY,
			GTT_TYPE_PPGTT_PDP_PT,
			GTT_TYPE_INVALID,
			GTT_TYPE_PPGTT_PTE_1G_ENTRY),
	GTT_TYPE_TABLE_ENTRY(GTT_TYPE_GGTT_PTE,
			GTT_TYPE_GGTT_PTE,
			GTT_TYPE_INVALID,
			GTT_TYPE_INVALID,
			GTT_TYPE_INVALID),
};

static inline int get_next_pt_type(int type)
{
	return gtt_type_table[type].next_pt_type;
}

static inline int get_pt_type(int type)
{
	return gtt_type_table[type].pt_type;
}

static inline int get_entry_type(int type)
{
	return gtt_type_table[type].entry_type;
}

static inline int get_pse_type(int type)
{
	return gtt_type_table[type].pse_entry_type;
}

static u64 read_pte64(struct drm_i915_private *dev_priv, unsigned long index)
{
	void __iomem *addr = (gen8_pte_t __iomem *)dev_priv->ggtt.gsm + index;

	return readq(addr);
}

static void ggtt_invalidate(struct drm_i915_private *dev_priv)
{
	mmio_hw_access_pre(dev_priv);
	I915_WRITE(GFX_FLSH_CNTL_GEN6, GFX_FLSH_CNTL_EN);
	mmio_hw_access_post(dev_priv);
}

static void write_pte64(struct drm_i915_private *dev_priv,
		unsigned long index, u64 pte)
{
	void __iomem *addr = (gen8_pte_t __iomem *)dev_priv->ggtt.gsm + index;

	writeq(pte, addr);
}

static inline int gtt_get_entry64(void *pt,
		struct intel_gvt_gtt_entry *e,
		unsigned long index, bool hypervisor_access, unsigned long gpa,
		struct intel_vgpu *vgpu)
{
	const struct intel_gvt_device_info *info = &vgpu->gvt->device_info;
	int ret;

	if (WARN_ON(info->gtt_entry_size != 8))
		return -EINVAL;

	if (hypervisor_access) {
		ret = intel_gvt_hypervisor_read_gpa(vgpu, gpa +
				(index << info->gtt_entry_size_shift),
				&e->val64, 8);
		if (WARN_ON(ret))
			return ret;
	} else if (!pt) {
		e->val64 = read_pte64(vgpu->gvt->dev_priv, index);
	} else {
		e->val64 = *((u64 *)pt + index);
	}
	return 0;
}

static inline int gtt_set_entry64(void *pt,
		struct intel_gvt_gtt_entry *e,
		unsigned long index, bool hypervisor_access, unsigned long gpa,
		struct intel_vgpu *vgpu)
{
	const struct intel_gvt_device_info *info = &vgpu->gvt->device_info;
	int ret;

	if (WARN_ON(info->gtt_entry_size != 8))
		return -EINVAL;

	if (hypervisor_access) {
		ret = intel_gvt_hypervisor_write_gpa(vgpu, gpa +
				(index << info->gtt_entry_size_shift),
				&e->val64, 8);
		if (WARN_ON(ret))
			return ret;
	} else if (!pt) {
		write_pte64(vgpu->gvt->dev_priv, index, e->val64);
	} else {
		*((u64 *)pt + index) = e->val64;
	}
	return 0;
}

#define GTT_HAW 46

#define ADDR_1G_MASK	GENMASK_ULL(GTT_HAW - 1, 30)
#define ADDR_2M_MASK	GENMASK_ULL(GTT_HAW - 1, 21)
#define ADDR_64K_MASK	GENMASK_ULL(GTT_HAW - 1, 16)
#define ADDR_4K_MASK	GENMASK_ULL(GTT_HAW - 1, 12)

#define GTT_SPTE_FLAG_MASK GENMASK_ULL(62, 52)
#define GTT_SPTE_FLAG_64K_SPLITED BIT(52) /* splited 64K gtt entry */

#define GTT_64K_PTE_STRIDE 16

static unsigned long gen8_gtt_get_pfn(struct intel_gvt_gtt_entry *e)
{
	unsigned long pfn;

	if (e->type == GTT_TYPE_PPGTT_PTE_1G_ENTRY)
		pfn = (e->val64 & ADDR_1G_MASK) >> PAGE_SHIFT;
	else if (e->type == GTT_TYPE_PPGTT_PTE_2M_ENTRY)
		pfn = (e->val64 & ADDR_2M_MASK) >> PAGE_SHIFT;
	else if (e->type == GTT_TYPE_PPGTT_PTE_64K_ENTRY)
		pfn = (e->val64 & ADDR_64K_MASK) >> PAGE_SHIFT;
	else
		pfn = (e->val64 & ADDR_4K_MASK) >> PAGE_SHIFT;
	return pfn;
}

static void gen8_gtt_set_pfn(struct intel_gvt_gtt_entry *e, unsigned long pfn)
{
	if (e->type == GTT_TYPE_PPGTT_PTE_1G_ENTRY) {
		e->val64 &= ~ADDR_1G_MASK;
		pfn &= (ADDR_1G_MASK >> PAGE_SHIFT);
	} else if (e->type == GTT_TYPE_PPGTT_PTE_2M_ENTRY) {
		e->val64 &= ~ADDR_2M_MASK;
		pfn &= (ADDR_2M_MASK >> PAGE_SHIFT);
	} else if (e->type == GTT_TYPE_PPGTT_PTE_64K_ENTRY) {
		e->val64 &= ~ADDR_64K_MASK;
		pfn &= (ADDR_64K_MASK >> PAGE_SHIFT);
	} else {
		e->val64 &= ~ADDR_4K_MASK;
		pfn &= (ADDR_4K_MASK >> PAGE_SHIFT);
	}

	e->val64 |= (pfn << PAGE_SHIFT);
}

static bool gen8_gtt_test_pse(struct intel_gvt_gtt_entry *e)
{
	return !!(e->val64 & _PAGE_PSE);
}

static void gen8_gtt_clear_pse(struct intel_gvt_gtt_entry *e)
{
	if (gen8_gtt_test_pse(e)) {
		switch (e->type) {
		case GTT_TYPE_PPGTT_PTE_2M_ENTRY:
			e->val64 &= ~_PAGE_PSE;
			e->type = GTT_TYPE_PPGTT_PDE_ENTRY;
			break;
		case GTT_TYPE_PPGTT_PTE_1G_ENTRY:
			e->type = GTT_TYPE_PPGTT_PDP_ENTRY;
			e->val64 &= ~_PAGE_PSE;
			break;
		default:
			WARN_ON(1);
		}
	}
}

static bool gen8_gtt_test_ips(struct intel_gvt_gtt_entry *e)
{
	if (GEM_WARN_ON(e->type != GTT_TYPE_PPGTT_PDE_ENTRY))
		return false;

	return !!(e->val64 & GEN8_PDE_IPS_64K);
}

static void gen8_gtt_clear_ips(struct intel_gvt_gtt_entry *e)
{
	if (GEM_WARN_ON(e->type != GTT_TYPE_PPGTT_PDE_ENTRY))
		return;

	e->val64 &= ~GEN8_PDE_IPS_64K;
}

static bool gen8_gtt_test_present(struct intel_gvt_gtt_entry *e)
{
	/*
	 * i915 writes PDP root pointer registers without present bit,
	 * it also works, so we need to treat root pointer entry
	 * specifically.
	 */
	if (e->type == GTT_TYPE_PPGTT_ROOT_L3_ENTRY
			|| e->type == GTT_TYPE_PPGTT_ROOT_L4_ENTRY)
		return (e->val64 != 0);
	else
		return (e->val64 & _PAGE_PRESENT);
}

static void gtt_entry_clear_present(struct intel_gvt_gtt_entry *e)
{
	e->val64 &= ~_PAGE_PRESENT;
}

static void gtt_entry_set_present(struct intel_gvt_gtt_entry *e)
{
	e->val64 |= _PAGE_PRESENT;
}

static bool gen8_gtt_test_64k_splited(struct intel_gvt_gtt_entry *e)
{
	return !!(e->val64 & GTT_SPTE_FLAG_64K_SPLITED);
}

static void gen8_gtt_set_64k_splited(struct intel_gvt_gtt_entry *e)
{
	e->val64 |= GTT_SPTE_FLAG_64K_SPLITED;
}

static void gen8_gtt_clear_64k_splited(struct intel_gvt_gtt_entry *e)
{
	e->val64 &= ~GTT_SPTE_FLAG_64K_SPLITED;
}

/*
 * Per-platform GMA routines.
 */
static unsigned long gma_to_ggtt_pte_index(unsigned long gma)
{
	unsigned long x = (gma >> I915_GTT_PAGE_SHIFT);

	trace_gma_index(__func__, gma, x);
	return x;
}

#define DEFINE_PPGTT_GMA_TO_INDEX(prefix, ename, exp) \
static unsigned long prefix##_gma_to_##ename##_index(unsigned long gma) \
{ \
	unsigned long x = (exp); \
	trace_gma_index(__func__, gma, x); \
	return x; \
}

DEFINE_PPGTT_GMA_TO_INDEX(gen8, pte, (gma >> 12 & 0x1ff));
DEFINE_PPGTT_GMA_TO_INDEX(gen8, pde, (gma >> 21 & 0x1ff));
DEFINE_PPGTT_GMA_TO_INDEX(gen8, l3_pdp, (gma >> 30 & 0x3));
DEFINE_PPGTT_GMA_TO_INDEX(gen8, l4_pdp, (gma >> 30 & 0x1ff));
DEFINE_PPGTT_GMA_TO_INDEX(gen8, pml4, (gma >> 39 & 0x1ff));

static struct intel_gvt_gtt_pte_ops gen8_gtt_pte_ops = {
	.get_entry = gtt_get_entry64,
	.set_entry = gtt_set_entry64,
	.clear_present = gtt_entry_clear_present,
	.set_present = gtt_entry_set_present,
	.test_present = gen8_gtt_test_present,
	.test_pse = gen8_gtt_test_pse,
	.clear_pse = gen8_gtt_clear_pse,
	.clear_ips = gen8_gtt_clear_ips,
	.test_ips = gen8_gtt_test_ips,
	.clear_64k_splited = gen8_gtt_clear_64k_splited,
	.set_64k_splited = gen8_gtt_set_64k_splited,
	.test_64k_splited = gen8_gtt_test_64k_splited,
	.get_pfn = gen8_gtt_get_pfn,
	.set_pfn = gen8_gtt_set_pfn,
};

static struct intel_gvt_gtt_gma_ops gen8_gtt_gma_ops = {
	.gma_to_ggtt_pte_index = gma_to_ggtt_pte_index,
	.gma_to_pte_index = gen8_gma_to_pte_index,
	.gma_to_pde_index = gen8_gma_to_pde_index,
	.gma_to_l3_pdp_index = gen8_gma_to_l3_pdp_index,
	.gma_to_l4_pdp_index = gen8_gma_to_l4_pdp_index,
	.gma_to_pml4_index = gen8_gma_to_pml4_index,
};

/* Update entry type per pse and ips bit. */
static void update_entry_type_for_real(struct intel_gvt_gtt_pte_ops *pte_ops,
	struct intel_gvt_gtt_entry *entry, bool ips)
{
	switch (entry->type) {
	case GTT_TYPE_PPGTT_PDE_ENTRY:
	case GTT_TYPE_PPGTT_PDP_ENTRY:
		if (pte_ops->test_pse(entry))
			entry->type = get_pse_type(entry->type);
		break;
	case GTT_TYPE_PPGTT_PTE_4K_ENTRY:
		if (ips)
			entry->type = get_pse_type(entry->type);
		break;
	default:
		GEM_BUG_ON(!gtt_type_is_entry(entry->type));
	}

	GEM_BUG_ON(entry->type == GTT_TYPE_INVALID);
}

/*
 * MM helpers.
 */
static void _ppgtt_get_root_entry(struct intel_vgpu_mm *mm,
		struct intel_gvt_gtt_entry *entry, unsigned long index,
		bool guest)
{
	struct intel_gvt_gtt_pte_ops *pte_ops = mm->vgpu->gvt->gtt.pte_ops;

	GEM_BUG_ON(mm->type != INTEL_GVT_MM_PPGTT);

	entry->type = mm->ppgtt_mm.root_entry_type;
	pte_ops->get_entry(guest ? mm->ppgtt_mm.guest_pdps :
			   mm->ppgtt_mm.shadow_pdps,
			   entry, index, false, 0, mm->vgpu);
	update_entry_type_for_real(pte_ops, entry, false);
}

static inline void ppgtt_get_guest_root_entry(struct intel_vgpu_mm *mm,
		struct intel_gvt_gtt_entry *entry, unsigned long index)
{
	_ppgtt_get_root_entry(mm, entry, index, true);
}

static inline void ppgtt_get_shadow_root_entry(struct intel_vgpu_mm *mm,
		struct intel_gvt_gtt_entry *entry, unsigned long index)
{
	_ppgtt_get_root_entry(mm, entry, index, false);
}

static void _ppgtt_set_root_entry(struct intel_vgpu_mm *mm,
		struct intel_gvt_gtt_entry *entry, unsigned long index,
		bool guest)
{
	struct intel_gvt_gtt_pte_ops *pte_ops = mm->vgpu->gvt->gtt.pte_ops;

	pte_ops->set_entry(guest ? mm->ppgtt_mm.guest_pdps :
			   mm->ppgtt_mm.shadow_pdps,
			   entry, index, false, 0, mm->vgpu);
}

static inline void ppgtt_set_guest_root_entry(struct intel_vgpu_mm *mm,
		struct intel_gvt_gtt_entry *entry, unsigned long index)
{
	_ppgtt_set_root_entry(mm, entry, index, true);
}

static inline void ppgtt_set_shadow_root_entry(struct intel_vgpu_mm *mm,
		struct intel_gvt_gtt_entry *entry, unsigned long index)
{
	_ppgtt_set_root_entry(mm, entry, index, false);
}

static void ggtt_get_guest_entry(struct intel_vgpu_mm *mm,
		struct intel_gvt_gtt_entry *entry, unsigned long index)
{
	struct intel_gvt_gtt_pte_ops *pte_ops = mm->vgpu->gvt->gtt.pte_ops;

	GEM_BUG_ON(mm->type != INTEL_GVT_MM_GGTT);

	entry->type = GTT_TYPE_GGTT_PTE;
	pte_ops->get_entry(mm->ggtt_mm.virtual_ggtt, entry, index,
			   false, 0, mm->vgpu);
}

static void ggtt_set_guest_entry(struct intel_vgpu_mm *mm,
		struct intel_gvt_gtt_entry *entry, unsigned long index)
{
	struct intel_gvt_gtt_pte_ops *pte_ops = mm->vgpu->gvt->gtt.pte_ops;

	GEM_BUG_ON(mm->type != INTEL_GVT_MM_GGTT);

	pte_ops->set_entry(mm->ggtt_mm.virtual_ggtt, entry, index,
			   false, 0, mm->vgpu);
}

static void ggtt_get_host_entry(struct intel_vgpu_mm *mm,
		struct intel_gvt_gtt_entry *entry, unsigned long index)
{
	struct intel_gvt_gtt_pte_ops *pte_ops = mm->vgpu->gvt->gtt.pte_ops;

	GEM_BUG_ON(mm->type != INTEL_GVT_MM_GGTT);

	pte_ops->get_entry(NULL, entry, index, false, 0, mm->vgpu);
}

static void ggtt_set_host_entry(struct intel_vgpu_mm *mm,
		struct intel_gvt_gtt_entry *entry, unsigned long index)
{
	struct intel_gvt_gtt_pte_ops *pte_ops = mm->vgpu->gvt->gtt.pte_ops;

	GEM_BUG_ON(mm->type != INTEL_GVT_MM_GGTT);

	pte_ops->set_entry(NULL, entry, index, false, 0, mm->vgpu);
}

/*
 * PPGTT shadow page table helpers.
 */
static inline int ppgtt_spt_get_entry(
		struct intel_vgpu_ppgtt_spt *spt,
		void *page_table, int type,
		struct intel_gvt_gtt_entry *e, unsigned long index,
		bool guest)
{
	struct intel_gvt *gvt = spt->vgpu->gvt;
	struct intel_gvt_gtt_pte_ops *ops = gvt->gtt.pte_ops;
	int ret;

	e->type = get_entry_type(type);

	if (WARN(!gtt_type_is_entry(e->type), "invalid entry type\n"))
		return -EINVAL;

	ret = ops->get_entry(page_table, e, index, guest,
			spt->guest_page.gfn << I915_GTT_PAGE_SHIFT,
			spt->vgpu);
	if (ret)
		return ret;

	update_entry_type_for_real(ops, e, guest ?
				   spt->guest_page.pde_ips : false);

	gvt_vdbg_mm("read ppgtt entry, spt type %d, entry type %d, index %lu, value %llx\n",
		    type, e->type, index, e->val64);
	return 0;
}

static inline int ppgtt_spt_set_entry(
		struct intel_vgpu_ppgtt_spt *spt,
		void *page_table, int type,
		struct intel_gvt_gtt_entry *e, unsigned long index,
		bool guest)
{
	struct intel_gvt *gvt = spt->vgpu->gvt;
	struct intel_gvt_gtt_pte_ops *ops = gvt->gtt.pte_ops;

	if (WARN(!gtt_type_is_entry(e->type), "invalid entry type\n"))
		return -EINVAL;

	gvt_vdbg_mm("set ppgtt entry, spt type %d, entry type %d, index %lu, value %llx\n",
		    type, e->type, index, e->val64);

	return ops->set_entry(page_table, e, index, guest,
			spt->guest_page.gfn << I915_GTT_PAGE_SHIFT,
			spt->vgpu);
}

#define ppgtt_get_guest_entry(spt, e, index) \
	ppgtt_spt_get_entry(spt, NULL, \
		spt->guest_page.type, e, index, true)

#define ppgtt_set_guest_entry(spt, e, index) \
	ppgtt_spt_set_entry(spt, NULL, \
		spt->guest_page.type, e, index, true)

#define ppgtt_get_shadow_entry(spt, e, index) \
	ppgtt_spt_get_entry(spt, spt->shadow_page.vaddr, \
		spt->shadow_page.type, e, index, false)

#define ppgtt_set_shadow_entry(spt, e, index) \
	ppgtt_spt_set_entry(spt, spt->shadow_page.vaddr, \
		spt->shadow_page.type, e, index, false)

static void *alloc_spt(gfp_t gfp_mask)
{
	struct intel_vgpu_ppgtt_spt *spt;

	spt = kzalloc(sizeof(*spt), gfp_mask);
	if (!spt)
		return NULL;

	spt->shadow_page.page = alloc_page(gfp_mask);
	if (!spt->shadow_page.page) {
		kfree(spt);
		return NULL;
	}
	return spt;
}

static void free_spt(struct intel_vgpu_ppgtt_spt *spt)
{
	__free_page(spt->shadow_page.page);
	kfree(spt);
}

static int detach_oos_page(struct intel_vgpu *vgpu,
		struct intel_vgpu_oos_page *oos_page);

static void ppgtt_free_spt(struct intel_vgpu_ppgtt_spt *spt)
{
	struct device *kdev = &spt->vgpu->gvt->dev_priv->drm.pdev->dev;

	trace_spt_free(spt->vgpu->id, spt, spt->guest_page.type);

	dma_unmap_page(kdev, spt->shadow_page.mfn << I915_GTT_PAGE_SHIFT, 4096,
		       PCI_DMA_BIDIRECTIONAL);

	radix_tree_delete(&spt->vgpu->gtt.spt_tree, spt->shadow_page.mfn);

	if (spt->guest_page.gfn) {
		if (spt->guest_page.oos_page)
			detach_oos_page(spt->vgpu, spt->guest_page.oos_page);

		intel_vgpu_unregister_page_track(spt->vgpu, spt->guest_page.gfn);
	}

	list_del_init(&spt->post_shadow_list);
	free_spt(spt);
}

static void ppgtt_free_all_spt(struct intel_vgpu *vgpu)
{
	struct intel_vgpu_ppgtt_spt *spt;
	struct radix_tree_iter iter;
	void **slot;

	radix_tree_for_each_slot(slot, &vgpu->gtt.spt_tree, &iter, 0) {
		spt = radix_tree_deref_slot(slot);
		ppgtt_free_spt(spt);
	}
}

static int ppgtt_handle_guest_write_page_table_bytes(
		struct intel_vgpu_ppgtt_spt *spt,
		u64 pa, void *p_data, int bytes);

static int ppgtt_write_protection_handler(
		struct intel_vgpu_page_track *page_track,
		u64 gpa, void *data, int bytes)
{
	struct intel_vgpu_ppgtt_spt *spt = page_track->priv_data;

	int ret;

	if (bytes != 4 && bytes != 8)
		return -EINVAL;

	ret = ppgtt_handle_guest_write_page_table_bytes(spt, gpa, data, bytes);
	if (ret)
		return ret;
	return ret;
}

/* Find a spt by guest gfn. */
static struct intel_vgpu_ppgtt_spt *intel_vgpu_find_spt_by_gfn(
		struct intel_vgpu *vgpu, unsigned long gfn)
{
	struct intel_vgpu_page_track *track;

	track = intel_vgpu_find_page_track(vgpu, gfn);
	if (track && track->handler == ppgtt_write_protection_handler)
		return track->priv_data;

	return NULL;
}

/* Find the spt by shadow page mfn. */
static inline struct intel_vgpu_ppgtt_spt *intel_vgpu_find_spt_by_mfn(
		struct intel_vgpu *vgpu, unsigned long mfn)
{
	return radix_tree_lookup(&vgpu->gtt.spt_tree, mfn);
}

static int reclaim_one_ppgtt_mm(struct intel_gvt *gvt);

/* Allocate shadow page table without guest page. */
static struct intel_vgpu_ppgtt_spt *ppgtt_alloc_spt(
		struct intel_vgpu *vgpu, intel_gvt_gtt_type_t type)
{
	struct device *kdev = &vgpu->gvt->dev_priv->drm.pdev->dev;
	struct intel_vgpu_ppgtt_spt *spt = NULL;
	dma_addr_t daddr;
	int ret;

retry:
	spt = alloc_spt(GFP_KERNEL | __GFP_ZERO);
	if (!spt) {
		if (reclaim_one_ppgtt_mm(vgpu->gvt))
			goto retry;

		gvt_vgpu_err("fail to allocate ppgtt shadow page\n");
		return ERR_PTR(-ENOMEM);
	}

	spt->vgpu = vgpu;
	atomic_set(&spt->refcount, 1);
	INIT_LIST_HEAD(&spt->post_shadow_list);

	/*
	 * Init shadow_page.
	 */
	spt->shadow_page.type = type;
	daddr = dma_map_page(kdev, spt->shadow_page.page,
			     0, 4096, PCI_DMA_BIDIRECTIONAL);
	if (dma_mapping_error(kdev, daddr)) {
		gvt_vgpu_err("fail to map dma addr\n");
		ret = -EINVAL;
		goto err_free_spt;
	}
	spt->shadow_page.vaddr = page_address(spt->shadow_page.page);
	spt->shadow_page.mfn = daddr >> I915_GTT_PAGE_SHIFT;

	ret = radix_tree_insert(&vgpu->gtt.spt_tree, spt->shadow_page.mfn, spt);
	if (ret)
		goto err_unmap_dma;

	return spt;

err_unmap_dma:
	dma_unmap_page(kdev, daddr, PAGE_SIZE, PCI_DMA_BIDIRECTIONAL);
err_free_spt:
	free_spt(spt);
	return ERR_PTR(ret);
}

/* Allocate shadow page table associated with specific gfn. */
static struct intel_vgpu_ppgtt_spt *ppgtt_alloc_spt_gfn(
		struct intel_vgpu *vgpu, intel_gvt_gtt_type_t type,
		unsigned long gfn, bool guest_pde_ips)
{
	struct intel_vgpu_ppgtt_spt *spt;
	int ret;

	spt = ppgtt_alloc_spt(vgpu, type);
	if (IS_ERR(spt))
		return spt;

	/*
	 * Init guest_page.
	 */
	ret = intel_vgpu_register_page_track(vgpu, gfn,
			ppgtt_write_protection_handler, spt);
	if (ret) {
		ppgtt_free_spt(spt);
		return ERR_PTR(ret);
	}

	spt->guest_page.type = type;
	spt->guest_page.gfn = gfn;
	spt->guest_page.pde_ips = guest_pde_ips;

	trace_spt_alloc(vgpu->id, spt, type, spt->shadow_page.mfn, gfn);

	return spt;
}

#define pt_entry_size_shift(spt) \
	((spt)->vgpu->gvt->device_info.gtt_entry_size_shift)

#define pt_entries(spt) \
	(I915_GTT_PAGE_SIZE >> pt_entry_size_shift(spt))

#define for_each_present_guest_entry(spt, e, i) \
	for (i = 0; i < pt_entries(spt); \
	     i += spt->guest_page.pde_ips ? GTT_64K_PTE_STRIDE : 1) \
		if (!ppgtt_get_guest_entry(spt, e, i) && \
		    spt->vgpu->gvt->gtt.pte_ops->test_present(e))

#define for_each_present_shadow_entry(spt, e, i) \
	for (i = 0; i < pt_entries(spt); \
	     i += spt->shadow_page.pde_ips ? GTT_64K_PTE_STRIDE : 1) \
		if (!ppgtt_get_shadow_entry(spt, e, i) && \
		    spt->vgpu->gvt->gtt.pte_ops->test_present(e))

#define for_each_shadow_entry(spt, e, i) \
	for (i = 0; i < pt_entries(spt); \
	     i += (spt->shadow_page.pde_ips ? GTT_64K_PTE_STRIDE : 1)) \
		if (!ppgtt_get_shadow_entry(spt, e, i))

static inline void ppgtt_get_spt(struct intel_vgpu_ppgtt_spt *spt)
{
	int v = atomic_read(&spt->refcount);

	trace_spt_refcount(spt->vgpu->id, "inc", spt, v, (v + 1));
	atomic_inc(&spt->refcount);
}

static inline int ppgtt_put_spt(struct intel_vgpu_ppgtt_spt *spt)
{
	int v = atomic_read(&spt->refcount);

	trace_spt_refcount(spt->vgpu->id, "dec", spt, v, (v - 1));
	return atomic_dec_return(&spt->refcount);
}

static int ppgtt_invalidate_spt(struct intel_vgpu_ppgtt_spt *spt);

static int ppgtt_invalidate_spt_by_shadow_entry(struct intel_vgpu *vgpu,
		struct intel_gvt_gtt_entry *e)
{
	struct intel_gvt_gtt_pte_ops *ops = vgpu->gvt->gtt.pte_ops;
	struct intel_vgpu_ppgtt_spt *s;
	intel_gvt_gtt_type_t cur_pt_type;

	GEM_BUG_ON(!gtt_type_is_pt(get_next_pt_type(e->type)));

	if (e->type != GTT_TYPE_PPGTT_ROOT_L3_ENTRY
		&& e->type != GTT_TYPE_PPGTT_ROOT_L4_ENTRY) {
		cur_pt_type = get_next_pt_type(e->type) + 1;
		if (ops->get_pfn(e) ==
			vgpu->gtt.scratch_pt[cur_pt_type].page_mfn)
			return 0;
	}
	s = intel_vgpu_find_spt_by_mfn(vgpu, ops->get_pfn(e));
	if (!s) {
		gvt_vgpu_err("fail to find shadow page: mfn: 0x%lx\n",
				ops->get_pfn(e));
		return -ENXIO;
	}
	return ppgtt_invalidate_spt(s);
}

static inline void ppgtt_invalidate_pte(struct intel_vgpu_ppgtt_spt *spt,
		struct intel_gvt_gtt_entry *entry)
{
	struct intel_vgpu *vgpu = spt->vgpu;
	struct intel_gvt_gtt_pte_ops *ops = vgpu->gvt->gtt.pte_ops;
	unsigned long pfn;
	int type;

	pfn = ops->get_pfn(entry);
	type = spt->shadow_page.type;

	/* Uninitialized spte or unshadowed spte. */
	if (!pfn || pfn == vgpu->gtt.scratch_pt[type].page_mfn)
		return;

	intel_gvt_hypervisor_dma_unmap_guest_page(vgpu, pfn << PAGE_SHIFT);
}

static int ppgtt_invalidate_spt(struct intel_vgpu_ppgtt_spt *spt)
{
	struct intel_vgpu *vgpu = spt->vgpu;
	struct intel_gvt_gtt_entry e;
	unsigned long index;
	int ret;

	trace_spt_change(spt->vgpu->id, "die", spt,
			spt->guest_page.gfn, spt->shadow_page.type);

	if (ppgtt_put_spt(spt) > 0)
		return 0;

	for_each_present_shadow_entry(spt, &e, index) {
		switch (e.type) {
		case GTT_TYPE_PPGTT_PTE_4K_ENTRY:
			gvt_vdbg_mm("invalidate 4K entry\n");
			ppgtt_invalidate_pte(spt, &e);
			break;
		case GTT_TYPE_PPGTT_PTE_64K_ENTRY:
			/* We don't setup 64K shadow entry so far. */
			WARN(1, "suspicious 64K gtt entry\n");
			continue;
		case GTT_TYPE_PPGTT_PTE_2M_ENTRY:
			gvt_vdbg_mm("invalidate 2M entry\n");
			continue;
		case GTT_TYPE_PPGTT_PTE_1G_ENTRY:
			WARN(1, "GVT doesn't support 1GB page\n");
			continue;
		case GTT_TYPE_PPGTT_PML4_ENTRY:
		case GTT_TYPE_PPGTT_PDP_ENTRY:
		case GTT_TYPE_PPGTT_PDE_ENTRY:
			gvt_vdbg_mm("invalidate PMUL4/PDP/PDE entry\n");
			ret = ppgtt_invalidate_spt_by_shadow_entry(
					spt->vgpu, &e);
			if (ret)
				goto fail;
			break;
		default:
			GEM_BUG_ON(1);
		}
	}

	trace_spt_change(spt->vgpu->id, "release", spt,
			 spt->guest_page.gfn, spt->shadow_page.type);
	ppgtt_free_spt(spt);
	return 0;
fail:
	gvt_vgpu_err("fail: shadow page %p shadow entry 0x%llx type %d\n",
			spt, e.val64, e.type);
	return ret;
}

static bool vgpu_ips_enabled(struct intel_vgpu *vgpu)
{
	struct drm_i915_private *dev_priv = vgpu->gvt->dev_priv;

	if (INTEL_GEN(dev_priv) == 9 || INTEL_GEN(dev_priv) == 10) {
		u32 ips = vgpu_vreg_t(vgpu, GEN8_GAMW_ECO_DEV_RW_IA) &
			GAMW_ECO_ENABLE_64K_IPS_FIELD;

		return ips == GAMW_ECO_ENABLE_64K_IPS_FIELD;
	} else if (INTEL_GEN(dev_priv) >= 11) {
		/* 64K paging only controlled by IPS bit in PTE now. */
		return true;
	} else
		return false;
}

static int ppgtt_populate_spt(struct intel_vgpu_ppgtt_spt *spt);

static struct intel_vgpu_ppgtt_spt *ppgtt_populate_spt_by_guest_entry(
		struct intel_vgpu *vgpu, struct intel_gvt_gtt_entry *we)
{
	struct intel_gvt_gtt_pte_ops *ops = vgpu->gvt->gtt.pte_ops;
	struct intel_vgpu_ppgtt_spt *spt = NULL;
	bool ips = false;
	int ret;

	GEM_BUG_ON(!gtt_type_is_pt(get_next_pt_type(we->type)));

	if (we->type == GTT_TYPE_PPGTT_PDE_ENTRY)
		ips = vgpu_ips_enabled(vgpu) && ops->test_ips(we);

	spt = intel_vgpu_find_spt_by_gfn(vgpu, ops->get_pfn(we));
	if (spt) {
		ppgtt_get_spt(spt);

		if (ips != spt->guest_page.pde_ips) {
			spt->guest_page.pde_ips = ips;

			gvt_dbg_mm("reshadow PDE since ips changed\n");
			clear_page(spt->shadow_page.vaddr);
			ret = ppgtt_populate_spt(spt);
			if (ret) {
				ppgtt_put_spt(spt);
				goto err;
			}
		}
	} else {
		int type = get_next_pt_type(we->type);

		spt = ppgtt_alloc_spt_gfn(vgpu, type, ops->get_pfn(we), ips);
		if (IS_ERR(spt)) {
			ret = PTR_ERR(spt);
			goto err;
		}

		ret = intel_vgpu_enable_page_track(vgpu, spt->guest_page.gfn);
		if (ret)
			goto err_free_spt;

		ret = ppgtt_populate_spt(spt);
		if (ret)
			goto err_free_spt;

		trace_spt_change(vgpu->id, "new", spt, spt->guest_page.gfn,
				 spt->shadow_page.type);
	}
	return spt;

err_free_spt:
	ppgtt_free_spt(spt);
err:
	gvt_vgpu_err("fail: shadow page %p guest entry 0x%llx type %d\n",
		     spt, we->val64, we->type);
	return ERR_PTR(ret);
}

static inline void ppgtt_generate_shadow_entry(struct intel_gvt_gtt_entry *se,
		struct intel_vgpu_ppgtt_spt *s, struct intel_gvt_gtt_entry *ge)
{
	struct intel_gvt_gtt_pte_ops *ops = s->vgpu->gvt->gtt.pte_ops;

	se->type = ge->type;
	se->val64 = ge->val64;

	/* Because we always split 64KB pages, so clear IPS in shadow PDE. */
	if (se->type == GTT_TYPE_PPGTT_PDE_ENTRY)
		ops->clear_ips(se);

	ops->set_pfn(se, s->shadow_page.mfn);
}

/**
 * Return 1 if 2MB huge gtt shadowing is possilbe, 0 if miscondition,
 * negtive if found err.
 */
static int is_2MB_gtt_possible(struct intel_vgpu *vgpu,
	struct intel_gvt_gtt_entry *entry)
{
	struct intel_gvt_gtt_pte_ops *ops = vgpu->gvt->gtt.pte_ops;
	unsigned long pfn;

	if (!HAS_PAGE_SIZES(vgpu->gvt->dev_priv, I915_GTT_PAGE_SIZE_2M))
		return 0;

	pfn = intel_gvt_hypervisor_gfn_to_mfn(vgpu, ops->get_pfn(entry));
	if (pfn == INTEL_GVT_INVALID_ADDR)
		return -EINVAL;

	return PageTransHuge(pfn_to_page(pfn));
}

static int split_2MB_gtt_entry(struct intel_vgpu *vgpu,
	struct intel_vgpu_ppgtt_spt *spt, unsigned long index,
	struct intel_gvt_gtt_entry *se)
{
	struct intel_gvt_gtt_pte_ops *ops = vgpu->gvt->gtt.pte_ops;
	struct intel_vgpu_ppgtt_spt *sub_spt;
	struct intel_gvt_gtt_entry sub_se;
	unsigned long start_gfn;
	dma_addr_t dma_addr;
	unsigned long sub_index;
	int ret;

	gvt_dbg_mm("Split 2M gtt entry, index %lu\n", index);

	start_gfn = ops->get_pfn(se);

	sub_spt = ppgtt_alloc_spt(vgpu, GTT_TYPE_PPGTT_PTE_PT);
	if (IS_ERR(sub_spt))
		return PTR_ERR(sub_spt);

	for_each_shadow_entry(sub_spt, &sub_se, sub_index) {
		ret = intel_gvt_hypervisor_dma_map_guest_page(vgpu,
				start_gfn + sub_index, PAGE_SIZE, &dma_addr);
		if (ret) {
			ppgtt_invalidate_spt(spt);
			return ret;
		}
		sub_se.val64 = se->val64;

		/* Copy the PAT field from PDE. */
		sub_se.val64 &= ~_PAGE_PAT;
		sub_se.val64 |= (se->val64 & _PAGE_PAT_LARGE) >> 5;

		ops->set_pfn(&sub_se, dma_addr >> PAGE_SHIFT);
		ppgtt_set_shadow_entry(sub_spt, &sub_se, sub_index);
	}

	/* Clear dirty field. */
	se->val64 &= ~_PAGE_DIRTY;

	ops->clear_pse(se);
	ops->clear_ips(se);
	ops->set_pfn(se, sub_spt->shadow_page.mfn);
	ppgtt_set_shadow_entry(spt, se, index);
	return 0;
}

static int split_64KB_gtt_entry(struct intel_vgpu *vgpu,
	struct intel_vgpu_ppgtt_spt *spt, unsigned long index,
	struct intel_gvt_gtt_entry *se)
{
	struct intel_gvt_gtt_pte_ops *ops = vgpu->gvt->gtt.pte_ops;
	struct intel_gvt_gtt_entry entry = *se;
	unsigned long start_gfn;
	dma_addr_t dma_addr;
	int i, ret;

	gvt_vdbg_mm("Split 64K gtt entry, index %lu\n", index);

	GEM_BUG_ON(index % GTT_64K_PTE_STRIDE);

	start_gfn = ops->get_pfn(se);

	entry.type = GTT_TYPE_PPGTT_PTE_4K_ENTRY;
	ops->set_64k_splited(&entry);

	for (i = 0; i < GTT_64K_PTE_STRIDE; i++) {
		ret = intel_gvt_hypervisor_dma_map_guest_page(vgpu,
					start_gfn + i, PAGE_SIZE, &dma_addr);
		if (ret)
			return ret;

		ops->set_pfn(&entry, dma_addr >> PAGE_SHIFT);
		ppgtt_set_shadow_entry(spt, &entry, index + i);
	}
	return 0;
}

static int ppgtt_populate_shadow_entry(struct intel_vgpu *vgpu,
	struct intel_vgpu_ppgtt_spt *spt, unsigned long index,
	struct intel_gvt_gtt_entry *ge)
{
	struct intel_gvt_gtt_pte_ops *pte_ops = vgpu->gvt->gtt.pte_ops;
	struct intel_gvt_gtt_entry se = *ge;
	unsigned long gfn, page_size = PAGE_SIZE;
	dma_addr_t dma_addr;
	int ret;

	if (!pte_ops->test_present(ge))
		return 0;

	gfn = pte_ops->get_pfn(ge);

	switch (ge->type) {
	case GTT_TYPE_PPGTT_PTE_4K_ENTRY:
		gvt_vdbg_mm("shadow 4K gtt entry\n");
		break;
	case GTT_TYPE_PPGTT_PTE_64K_ENTRY:
		gvt_vdbg_mm("shadow 64K gtt entry\n");
		/*
		 * The layout of 64K page is special, the page size is
		 * controlled by uper PDE. To be simple, we always split
		 * 64K page to smaller 4K pages in shadow PT.
		 */
		return split_64KB_gtt_entry(vgpu, spt, index, &se);
	case GTT_TYPE_PPGTT_PTE_2M_ENTRY:
		gvt_vdbg_mm("shadow 2M gtt entry\n");
		ret = is_2MB_gtt_possible(vgpu, ge);
		if (ret == 0)
			return split_2MB_gtt_entry(vgpu, spt, index, &se);
		else if (ret < 0)
			return ret;
		page_size = I915_GTT_PAGE_SIZE_2M;
		break;
	case GTT_TYPE_PPGTT_PTE_1G_ENTRY:
		gvt_vgpu_err("GVT doesn't support 1GB entry\n");
		return -EINVAL;
	default:
		GEM_BUG_ON(1);
	};

	/* direct shadow */
	ret = intel_gvt_hypervisor_dma_map_guest_page(vgpu, gfn, page_size,
						      &dma_addr);
	if (ret)
		return -ENXIO;

	pte_ops->set_pfn(&se, dma_addr >> PAGE_SHIFT);
	ppgtt_set_shadow_entry(spt, &se, index);
	return 0;
}

static int ppgtt_populate_spt(struct intel_vgpu_ppgtt_spt *spt)
{
	struct intel_vgpu *vgpu = spt->vgpu;
	struct intel_gvt *gvt = vgpu->gvt;
	struct intel_gvt_gtt_pte_ops *ops = gvt->gtt.pte_ops;
	struct intel_vgpu_ppgtt_spt *s;
	struct intel_gvt_gtt_entry se, ge;
	unsigned long gfn, i;
	int ret;

	trace_spt_change(spt->vgpu->id, "born", spt,
			 spt->guest_page.gfn, spt->shadow_page.type);

	for_each_present_guest_entry(spt, &ge, i) {
		if (gtt_type_is_pt(get_next_pt_type(ge.type))) {
			s = ppgtt_populate_spt_by_guest_entry(vgpu, &ge);
			if (IS_ERR(s)) {
				ret = PTR_ERR(s);
				goto fail;
			}
			ppgtt_get_shadow_entry(spt, &se, i);
			ppgtt_generate_shadow_entry(&se, s, &ge);
			ppgtt_set_shadow_entry(spt, &se, i);
		} else {
			gfn = ops->get_pfn(&ge);
			if (!intel_gvt_hypervisor_is_valid_gfn(vgpu, gfn)) {
				ops->set_pfn(&se, gvt->gtt.scratch_mfn);
				ppgtt_set_shadow_entry(spt, &se, i);
				continue;
			}

			ret = ppgtt_populate_shadow_entry(vgpu, spt, i, &ge);
			if (ret)
				goto fail;
		}
	}
	return 0;
fail:
	gvt_vgpu_err("fail: shadow page %p guest entry 0x%llx type %d\n",
			spt, ge.val64, ge.type);
	return ret;
}

static int ppgtt_handle_guest_entry_removal(struct intel_vgpu_ppgtt_spt *spt,
		struct intel_gvt_gtt_entry *se, unsigned long index)
{
	struct intel_vgpu *vgpu = spt->vgpu;
	struct intel_gvt_gtt_pte_ops *ops = vgpu->gvt->gtt.pte_ops;
	int ret;

	trace_spt_guest_change(spt->vgpu->id, "remove", spt,
			       spt->shadow_page.type, se->val64, index);

	gvt_vdbg_mm("destroy old shadow entry, type %d, index %lu, value %llx\n",
		    se->type, index, se->val64);

	if (!ops->test_present(se))
		return 0;

	if (ops->get_pfn(se) ==
	    vgpu->gtt.scratch_pt[spt->shadow_page.type].page_mfn)
		return 0;

	if (gtt_type_is_pt(get_next_pt_type(se->type))) {
		struct intel_vgpu_ppgtt_spt *s =
			intel_vgpu_find_spt_by_mfn(vgpu, ops->get_pfn(se));
		if (!s) {
			gvt_vgpu_err("fail to find guest page\n");
			ret = -ENXIO;
			goto fail;
		}
		ret = ppgtt_invalidate_spt(s);
		if (ret)
			goto fail;
	} else {
		/* We don't setup 64K shadow entry so far. */
		WARN(se->type == GTT_TYPE_PPGTT_PTE_64K_ENTRY,
		     "suspicious 64K entry\n");
		ppgtt_invalidate_pte(spt, se);
	}

	return 0;
fail:
	gvt_vgpu_err("fail: shadow page %p guest entry 0x%llx type %d\n",
			spt, se->val64, se->type);
	return ret;
}

static int ppgtt_handle_guest_entry_add(struct intel_vgpu_ppgtt_spt *spt,
		struct intel_gvt_gtt_entry *we, unsigned long index)
{
	struct intel_vgpu *vgpu = spt->vgpu;
	struct intel_gvt_gtt_entry m;
	struct intel_vgpu_ppgtt_spt *s;
	int ret;

	trace_spt_guest_change(spt->vgpu->id, "add", spt, spt->shadow_page.type,
			       we->val64, index);

	gvt_vdbg_mm("add shadow entry: type %d, index %lu, value %llx\n",
		    we->type, index, we->val64);

	if (gtt_type_is_pt(get_next_pt_type(we->type))) {
		s = ppgtt_populate_spt_by_guest_entry(vgpu, we);
		if (IS_ERR(s)) {
			ret = PTR_ERR(s);
			goto fail;
		}
		ppgtt_get_shadow_entry(spt, &m, index);
		ppgtt_generate_shadow_entry(&m, s, we);
		ppgtt_set_shadow_entry(spt, &m, index);
	} else {
		ret = ppgtt_populate_shadow_entry(vgpu, spt, index, we);
		if (ret)
			goto fail;
	}
	return 0;
fail:
	gvt_vgpu_err("fail: spt %p guest entry 0x%llx type %d\n",
		spt, we->val64, we->type);
	return ret;
}

static int sync_oos_page(struct intel_vgpu *vgpu,
		struct intel_vgpu_oos_page *oos_page)
{
	const struct intel_gvt_device_info *info = &vgpu->gvt->device_info;
	struct intel_gvt *gvt = vgpu->gvt;
	struct intel_gvt_gtt_pte_ops *ops = gvt->gtt.pte_ops;
	struct intel_vgpu_ppgtt_spt *spt = oos_page->spt;
	struct intel_gvt_gtt_entry old, new;
	int index;
	int ret;

	trace_oos_change(vgpu->id, "sync", oos_page->id,
			 spt, spt->guest_page.type);

	old.type = new.type = get_entry_type(spt->guest_page.type);
	old.val64 = new.val64 = 0;

	for (index = 0; index < (I915_GTT_PAGE_SIZE >>
				info->gtt_entry_size_shift); index++) {
		ops->get_entry(oos_page->mem, &old, index, false, 0, vgpu);
		ops->get_entry(NULL, &new, index, true,
			       spt->guest_page.gfn << PAGE_SHIFT, vgpu);

		if (old.val64 == new.val64
			&& !test_and_clear_bit(index, spt->post_shadow_bitmap))
			continue;

		trace_oos_sync(vgpu->id, oos_page->id,
				spt, spt->guest_page.type,
				new.val64, index);

		ret = ppgtt_populate_shadow_entry(vgpu, spt, index, &new);
		if (ret)
			return ret;

		ops->set_entry(oos_page->mem, &new, index, false, 0, vgpu);
	}

	spt->guest_page.write_cnt = 0;
	list_del_init(&spt->post_shadow_list);
	return 0;
}

static int detach_oos_page(struct intel_vgpu *vgpu,
		struct intel_vgpu_oos_page *oos_page)
{
	struct intel_gvt *gvt = vgpu->gvt;
	struct intel_vgpu_ppgtt_spt *spt = oos_page->spt;

	trace_oos_change(vgpu->id, "detach", oos_page->id,
			 spt, spt->guest_page.type);

	spt->guest_page.write_cnt = 0;
	spt->guest_page.oos_page = NULL;
	oos_page->spt = NULL;

	list_del_init(&oos_page->vm_list);
	list_move_tail(&oos_page->list, &gvt->gtt.oos_page_free_list_head);

	return 0;
}

static int attach_oos_page(struct intel_vgpu_oos_page *oos_page,
		struct intel_vgpu_ppgtt_spt *spt)
{
	struct intel_gvt *gvt = spt->vgpu->gvt;
	int ret;

	ret = intel_gvt_hypervisor_read_gpa(spt->vgpu,
			spt->guest_page.gfn << I915_GTT_PAGE_SHIFT,
			oos_page->mem, I915_GTT_PAGE_SIZE);
	if (ret)
		return ret;

	oos_page->spt = spt;
	spt->guest_page.oos_page = oos_page;

	list_move_tail(&oos_page->list, &gvt->gtt.oos_page_use_list_head);

	trace_oos_change(spt->vgpu->id, "attach", oos_page->id,
			 spt, spt->guest_page.type);
	return 0;
}

static int ppgtt_set_guest_page_sync(struct intel_vgpu_ppgtt_spt *spt)
{
	struct intel_vgpu_oos_page *oos_page = spt->guest_page.oos_page;
	int ret;

	ret = intel_vgpu_enable_page_track(spt->vgpu, spt->guest_page.gfn);
	if (ret)
		return ret;

	trace_oos_change(spt->vgpu->id, "set page sync", oos_page->id,
			 spt, spt->guest_page.type);

	list_del_init(&oos_page->vm_list);
	return sync_oos_page(spt->vgpu, oos_page);
}

static int ppgtt_allocate_oos_page(struct intel_vgpu_ppgtt_spt *spt)
{
	struct intel_gvt *gvt = spt->vgpu->gvt;
	struct intel_gvt_gtt *gtt = &gvt->gtt;
	struct intel_vgpu_oos_page *oos_page = spt->guest_page.oos_page;
	int ret;

	WARN(oos_page, "shadow PPGTT page has already has a oos page\n");

	if (list_empty(&gtt->oos_page_free_list_head)) {
		oos_page = container_of(gtt->oos_page_use_list_head.next,
			struct intel_vgpu_oos_page, list);
		ret = ppgtt_set_guest_page_sync(oos_page->spt);
		if (ret)
			return ret;
		ret = detach_oos_page(spt->vgpu, oos_page);
		if (ret)
			return ret;
	} else
		oos_page = container_of(gtt->oos_page_free_list_head.next,
			struct intel_vgpu_oos_page, list);
	return attach_oos_page(oos_page, spt);
}

static int ppgtt_set_guest_page_oos(struct intel_vgpu_ppgtt_spt *spt)
{
	struct intel_vgpu_oos_page *oos_page = spt->guest_page.oos_page;

	if (WARN(!oos_page, "shadow PPGTT page should have a oos page\n"))
		return -EINVAL;

	trace_oos_change(spt->vgpu->id, "set page out of sync", oos_page->id,
			 spt, spt->guest_page.type);

	list_add_tail(&oos_page->vm_list, &spt->vgpu->gtt.oos_page_list_head);
	return intel_vgpu_disable_page_track(spt->vgpu, spt->guest_page.gfn);
}

/**
 * intel_vgpu_sync_oos_pages - sync all the out-of-synced shadow for vGPU
 * @vgpu: a vGPU
 *
 * This function is called before submitting a guest workload to host,
 * to sync all the out-of-synced shadow for vGPU
 *
 * Returns:
 * Zero on success, negative error code if failed.
 */
int intel_vgpu_sync_oos_pages(struct intel_vgpu *vgpu)
{
	struct list_head *pos, *n;
	struct intel_vgpu_oos_page *oos_page;
	int ret;

	if (!enable_out_of_sync)
		return 0;

	list_for_each_safe(pos, n, &vgpu->gtt.oos_page_list_head) {
		oos_page = container_of(pos,
				struct intel_vgpu_oos_page, vm_list);
		ret = ppgtt_set_guest_page_sync(oos_page->spt);
		if (ret)
			return ret;
	}
	return 0;
}

/*
 * The heart of PPGTT shadow page table.
 */
static int ppgtt_handle_guest_write_page_table(
		struct intel_vgpu_ppgtt_spt *spt,
		struct intel_gvt_gtt_entry *we, unsigned long index)
{
	struct intel_vgpu *vgpu = spt->vgpu;
	int type = spt->shadow_page.type;
	struct intel_gvt_gtt_pte_ops *ops = vgpu->gvt->gtt.pte_ops;
	struct intel_gvt_gtt_entry old_se;
	int new_present;
	int i, ret;

	new_present = ops->test_present(we);

	/*
	 * Adding the new entry first and then removing the old one, that can
	 * guarantee the ppgtt table is validated during the window between
	 * adding and removal.
	 */
	ppgtt_get_shadow_entry(spt, &old_se, index);

	if (new_present) {
		ret = ppgtt_handle_guest_entry_add(spt, we, index);
		if (ret)
			goto fail;
	}

	ret = ppgtt_handle_guest_entry_removal(spt, &old_se, index);
	if (ret)
		goto fail;

	if (!new_present) {
		/* For 64KB splited entries, we need clear them all. */
		if (ops->test_64k_splited(&old_se) &&
		    !(index % GTT_64K_PTE_STRIDE)) {
			gvt_vdbg_mm("remove splited 64K shadow entries\n");
			for (i = 0; i < GTT_64K_PTE_STRIDE; i++) {
				ops->clear_64k_splited(&old_se);
				ops->set_pfn(&old_se,
					vgpu->gtt.scratch_pt[type].page_mfn);
				ppgtt_set_shadow_entry(spt, &old_se, index + i);
			}
		} else if (old_se.type == GTT_TYPE_PPGTT_PTE_2M_ENTRY ||
			   old_se.type == GTT_TYPE_PPGTT_PTE_1G_ENTRY) {
			ops->clear_pse(&old_se);
			ops->set_pfn(&old_se,
				     vgpu->gtt.scratch_pt[type].page_mfn);
			ppgtt_set_shadow_entry(spt, &old_se, index);
		} else {
			ops->set_pfn(&old_se,
				     vgpu->gtt.scratch_pt[type].page_mfn);
			ppgtt_set_shadow_entry(spt, &old_se, index);
		}
	}

	return 0;
fail:
	gvt_vgpu_err("fail: shadow page %p guest entry 0x%llx type %d.\n",
			spt, we->val64, we->type);
	return ret;
}



static inline bool can_do_out_of_sync(struct intel_vgpu_ppgtt_spt *spt)
{
	return enable_out_of_sync
		&& gtt_type_is_pte_pt(spt->guest_page.type)
		&& spt->guest_page.write_cnt >= 2;
}

static void ppgtt_set_post_shadow(struct intel_vgpu_ppgtt_spt *spt,
		unsigned long index)
{
	set_bit(index, spt->post_shadow_bitmap);
	if (!list_empty(&spt->post_shadow_list))
		return;

	list_add_tail(&spt->post_shadow_list,
			&spt->vgpu->gtt.post_shadow_list_head);
}

/**
 * intel_vgpu_flush_post_shadow - flush the post shadow transactions
 * @vgpu: a vGPU
 *
 * This function is called before submitting a guest workload to host,
 * to flush all the post shadows for a vGPU.
 *
 * Returns:
 * Zero on success, negative error code if failed.
 */
int intel_vgpu_flush_post_shadow(struct intel_vgpu *vgpu)
{
	struct list_head *pos, *n;
	struct intel_vgpu_ppgtt_spt *spt;
	struct intel_gvt_gtt_entry ge;
	unsigned long index;
	int ret;

	list_for_each_safe(pos, n, &vgpu->gtt.post_shadow_list_head) {
		spt = container_of(pos, struct intel_vgpu_ppgtt_spt,
				post_shadow_list);

		for_each_set_bit(index, spt->post_shadow_bitmap,
				GTT_ENTRY_NUM_IN_ONE_PAGE) {
			ppgtt_get_guest_entry(spt, &ge, index);

			ret = ppgtt_handle_guest_write_page_table(spt,
							&ge, index);
			if (ret)
				return ret;
			clear_bit(index, spt->post_shadow_bitmap);
		}
		list_del_init(&spt->post_shadow_list);
	}
	return 0;
}

static int ppgtt_handle_guest_write_page_table_bytes(
		struct intel_vgpu_ppgtt_spt *spt,
		u64 pa, void *p_data, int bytes)
{
	struct intel_vgpu *vgpu = spt->vgpu;
	struct intel_gvt_gtt_pte_ops *ops = vgpu->gvt->gtt.pte_ops;
	const struct intel_gvt_device_info *info = &vgpu->gvt->device_info;
	struct intel_gvt_gtt_entry we, se;
	unsigned long index;
	int ret;

	index = (pa & (PAGE_SIZE - 1)) >> info->gtt_entry_size_shift;

	ppgtt_get_guest_entry(spt, &we, index);

	/*
	 * For page table which has 64K gtt entry, only PTE#0, PTE#16,
	 * PTE#32, ... PTE#496 are used. Unused PTEs update should be
	 * ignored.
	 */
	if (we.type == GTT_TYPE_PPGTT_PTE_64K_ENTRY &&
	    (index % GTT_64K_PTE_STRIDE)) {
		gvt_vdbg_mm("Ignore write to unused PTE entry, index %lu\n",
			    index);
		return 0;
	}

	if (bytes == info->gtt_entry_size) {
		ret = ppgtt_handle_guest_write_page_table(spt, &we, index);
		if (ret)
			return ret;
	} else {
		if (!test_bit(index, spt->post_shadow_bitmap)) {
			int type = spt->shadow_page.type;

			ppgtt_get_shadow_entry(spt, &se, index);
			ret = ppgtt_handle_guest_entry_removal(spt, &se, index);
			if (ret)
				return ret;
			ops->set_pfn(&se, vgpu->gtt.scratch_pt[type].page_mfn);
			ppgtt_set_shadow_entry(spt, &se, index);
		}
		ppgtt_set_post_shadow(spt, index);
	}

	if (!enable_out_of_sync)
		return 0;

	spt->guest_page.write_cnt++;

	if (spt->guest_page.oos_page)
		ops->set_entry(spt->guest_page.oos_page->mem, &we, index,
				false, 0, vgpu);

	if (can_do_out_of_sync(spt)) {
		if (!spt->guest_page.oos_page)
			ppgtt_allocate_oos_page(spt);

		ret = ppgtt_set_guest_page_oos(spt);
		if (ret < 0)
			return ret;
	}
	return 0;
}

static void invalidate_ppgtt_mm(struct intel_vgpu_mm *mm)
{
	struct intel_vgpu *vgpu = mm->vgpu;
	struct intel_gvt *gvt = vgpu->gvt;
	struct intel_gvt_gtt *gtt = &gvt->gtt;
	struct intel_gvt_gtt_pte_ops *ops = gtt->pte_ops;
	struct intel_gvt_gtt_entry se;
	int index;

	if (!mm->ppgtt_mm.shadowed)
		return;

	for (index = 0; index < ARRAY_SIZE(mm->ppgtt_mm.shadow_pdps); index++) {
		ppgtt_get_shadow_root_entry(mm, &se, index);

		if (!ops->test_present(&se))
			continue;

		ppgtt_invalidate_spt_by_shadow_entry(vgpu, &se);
		se.val64 = 0;
		ppgtt_set_shadow_root_entry(mm, &se, index);

		trace_spt_guest_change(vgpu->id, "destroy root pointer",
				       NULL, se.type, se.val64, index);
	}

	mm->ppgtt_mm.shadowed = false;
}


static int shadow_ppgtt_mm(struct intel_vgpu_mm *mm)
{
	struct intel_vgpu *vgpu = mm->vgpu;
	struct intel_gvt *gvt = vgpu->gvt;
	struct intel_gvt_gtt *gtt = &gvt->gtt;
	struct intel_gvt_gtt_pte_ops *ops = gtt->pte_ops;
	struct intel_vgpu_ppgtt_spt *spt;
	struct intel_gvt_gtt_entry ge, se;
	int index, ret;

	if (mm->ppgtt_mm.shadowed)
		return 0;

	mm->ppgtt_mm.shadowed = true;

	for (index = 0; index < ARRAY_SIZE(mm->ppgtt_mm.guest_pdps); index++) {
		ppgtt_get_guest_root_entry(mm, &ge, index);

		if (!ops->test_present(&ge))
			continue;

		trace_spt_guest_change(vgpu->id, __func__, NULL,
				       ge.type, ge.val64, index);

		spt = ppgtt_populate_spt_by_guest_entry(vgpu, &ge);
		if (IS_ERR(spt)) {
			gvt_vgpu_err("fail to populate guest root pointer\n");
			ret = PTR_ERR(spt);
			goto fail;
		}
		ppgtt_generate_shadow_entry(&se, spt, &ge);
		ppgtt_set_shadow_root_entry(mm, &se, index);

		trace_spt_guest_change(vgpu->id, "populate root pointer",
				       NULL, se.type, se.val64, index);
	}

	return 0;
fail:
	invalidate_ppgtt_mm(mm);
	return ret;
}

static struct intel_vgpu_mm *vgpu_alloc_mm(struct intel_vgpu *vgpu)
{
	struct intel_vgpu_mm *mm;

	mm = kzalloc(sizeof(*mm), GFP_KERNEL);
	if (!mm)
		return NULL;

	mm->vgpu = vgpu;
	kref_init(&mm->ref);
	atomic_set(&mm->pincount, 0);

	return mm;
}

static void vgpu_free_mm(struct intel_vgpu_mm *mm)
{
	kfree(mm);
}

/**
 * intel_vgpu_create_ppgtt_mm - create a ppgtt mm object for a vGPU
 * @vgpu: a vGPU
 * @root_entry_type: ppgtt root entry type
 * @pdps: guest pdps.
 *
 * This function is used to create a ppgtt mm object for a vGPU.
 *
 * Returns:
 * Zero on success, negative error code in pointer if failed.
 */
struct intel_vgpu_mm *intel_vgpu_create_ppgtt_mm(struct intel_vgpu *vgpu,
		intel_gvt_gtt_type_t root_entry_type, u64 pdps[])
{
	struct intel_gvt *gvt = vgpu->gvt;
	struct intel_vgpu_mm *mm;
	int ret;

	mm = vgpu_alloc_mm(vgpu);
	if (!mm)
		return ERR_PTR(-ENOMEM);

	mm->type = INTEL_GVT_MM_PPGTT;

	GEM_BUG_ON(root_entry_type != GTT_TYPE_PPGTT_ROOT_L3_ENTRY &&
		   root_entry_type != GTT_TYPE_PPGTT_ROOT_L4_ENTRY);
	mm->ppgtt_mm.root_entry_type = root_entry_type;

	INIT_LIST_HEAD(&mm->ppgtt_mm.list);
	INIT_LIST_HEAD(&mm->ppgtt_mm.lru_list);

	if (root_entry_type == GTT_TYPE_PPGTT_ROOT_L4_ENTRY)
		mm->ppgtt_mm.guest_pdps[0] = pdps[0];
	else
		memcpy(mm->ppgtt_mm.guest_pdps, pdps,
		       sizeof(mm->ppgtt_mm.guest_pdps));

	ret = shadow_ppgtt_mm(mm);
	if (ret) {
		gvt_vgpu_err("failed to shadow ppgtt mm\n");
		vgpu_free_mm(mm);
		return ERR_PTR(ret);
	}

	list_add_tail(&mm->ppgtt_mm.list, &vgpu->gtt.ppgtt_mm_list_head);
	list_add_tail(&mm->ppgtt_mm.lru_list, &gvt->gtt.ppgtt_mm_lru_list_head);
	return mm;
}

static struct intel_vgpu_mm *intel_vgpu_create_ggtt_mm(struct intel_vgpu *vgpu)
{
	struct intel_vgpu_mm *mm;
	unsigned long nr_entries;

	mm = vgpu_alloc_mm(vgpu);
	if (!mm)
		return ERR_PTR(-ENOMEM);

	mm->type = INTEL_GVT_MM_GGTT;

	nr_entries = gvt_ggtt_gm_sz(vgpu->gvt) >> I915_GTT_PAGE_SHIFT;
	mm->ggtt_mm.virtual_ggtt = vzalloc(nr_entries *
					vgpu->gvt->device_info.gtt_entry_size);
	if (!mm->ggtt_mm.virtual_ggtt) {
		vgpu_free_mm(mm);
		return ERR_PTR(-ENOMEM);
	}
	mm->ggtt_mm.last_partial_off = -1UL;

	return mm;
}

/**
 * _intel_vgpu_mm_release - destroy a mm object
 * @mm_ref: a kref object
 *
 * This function is used to destroy a mm object for vGPU
 *
 */
void _intel_vgpu_mm_release(struct kref *mm_ref)
{
	struct intel_vgpu_mm *mm = container_of(mm_ref, typeof(*mm), ref);

	if (GEM_WARN_ON(atomic_read(&mm->pincount)))
		gvt_err("vgpu mm pin count bug detected\n");

	if (mm->type == INTEL_GVT_MM_PPGTT) {
		list_del(&mm->ppgtt_mm.list);
		list_del(&mm->ppgtt_mm.lru_list);
		invalidate_ppgtt_mm(mm);
	} else {
		vfree(mm->ggtt_mm.virtual_ggtt);
		mm->ggtt_mm.last_partial_off = -1UL;
	}

	vgpu_free_mm(mm);
}

/**
 * intel_vgpu_unpin_mm - decrease the pin count of a vGPU mm object
 * @mm: a vGPU mm object
 *
 * This function is called when user doesn't want to use a vGPU mm object
 */
void intel_vgpu_unpin_mm(struct intel_vgpu_mm *mm)
{
<<<<<<< HEAD
	atomic_dec(&mm->pincount);
=======
	if (WARN_ON(mm->type != INTEL_GVT_MM_PPGTT))
		return;

	atomic_dec_if_positive(&mm->pincount);
>>>>>>> f5d1df8d
}

/**
 * intel_vgpu_pin_mm - increase the pin count of a vGPU mm object
 * @vgpu: a vGPU
 *
 * This function is called when user wants to use a vGPU mm object. If this
 * mm object hasn't been shadowed yet, the shadow will be populated at this
 * time.
 *
 * Returns:
 * Zero on success, negative error code if failed.
 */
int intel_vgpu_pin_mm(struct intel_vgpu_mm *mm)
{
	int ret;

	atomic_inc(&mm->pincount);

	if (mm->type == INTEL_GVT_MM_PPGTT) {
		ret = shadow_ppgtt_mm(mm);
		if (ret)
			return ret;

		list_move_tail(&mm->ppgtt_mm.lru_list,
			       &mm->vgpu->gvt->gtt.ppgtt_mm_lru_list_head);

	}

	return 0;
}

static int reclaim_one_ppgtt_mm(struct intel_gvt *gvt)
{
	struct intel_vgpu_mm *mm;
	struct list_head *pos, *n;

	list_for_each_safe(pos, n, &gvt->gtt.ppgtt_mm_lru_list_head) {
		mm = container_of(pos, struct intel_vgpu_mm, ppgtt_mm.lru_list);

		if (atomic_read(&mm->pincount))
			continue;

		list_del_init(&mm->ppgtt_mm.lru_list);
		invalidate_ppgtt_mm(mm);
		return 1;
	}
	return 0;
}

/*
 * GMA translation APIs.
 */
static inline int ppgtt_get_next_level_entry(struct intel_vgpu_mm *mm,
		struct intel_gvt_gtt_entry *e, unsigned long index, bool guest)
{
	struct intel_vgpu *vgpu = mm->vgpu;
	struct intel_gvt_gtt_pte_ops *ops = vgpu->gvt->gtt.pte_ops;
	struct intel_vgpu_ppgtt_spt *s;

	s = intel_vgpu_find_spt_by_mfn(vgpu, ops->get_pfn(e));
	if (!s)
		return -ENXIO;

	if (!guest)
		ppgtt_get_shadow_entry(s, e, index);
	else
		ppgtt_get_guest_entry(s, e, index);
	return 0;
}

/**
 * intel_vgpu_gma_to_gpa - translate a gma to GPA
 * @mm: mm object. could be a PPGTT or GGTT mm object
 * @gma: graphics memory address in this mm object
 *
 * This function is used to translate a graphics memory address in specific
 * graphics memory space to guest physical address.
 *
 * Returns:
 * Guest physical address on success, INTEL_GVT_INVALID_ADDR if failed.
 */
unsigned long intel_vgpu_gma_to_gpa(struct intel_vgpu_mm *mm, unsigned long gma)
{
	struct intel_vgpu *vgpu = mm->vgpu;
	struct intel_gvt *gvt = vgpu->gvt;
	struct intel_gvt_gtt_pte_ops *pte_ops = gvt->gtt.pte_ops;
	struct intel_gvt_gtt_gma_ops *gma_ops = gvt->gtt.gma_ops;
	unsigned long gpa = INTEL_GVT_INVALID_ADDR;
	unsigned long gma_index[4];
	struct intel_gvt_gtt_entry e;
	int i, levels = 0;
	int ret;

	GEM_BUG_ON(mm->type != INTEL_GVT_MM_GGTT &&
		   mm->type != INTEL_GVT_MM_PPGTT);

	if (mm->type == INTEL_GVT_MM_GGTT) {
		if (!vgpu_gmadr_is_valid(vgpu, gma))
			goto err;

		ggtt_get_guest_entry(mm, &e,
			gma_ops->gma_to_ggtt_pte_index(gma));

		gpa = (pte_ops->get_pfn(&e) << I915_GTT_PAGE_SHIFT)
			+ (gma & ~I915_GTT_PAGE_MASK);

		trace_gma_translate(vgpu->id, "ggtt", 0, 0, gma, gpa);
	} else {
		switch (mm->ppgtt_mm.root_entry_type) {
		case GTT_TYPE_PPGTT_ROOT_L4_ENTRY:
			ppgtt_get_shadow_root_entry(mm, &e, 0);

			gma_index[0] = gma_ops->gma_to_pml4_index(gma);
			gma_index[1] = gma_ops->gma_to_l4_pdp_index(gma);
			gma_index[2] = gma_ops->gma_to_pde_index(gma);
			gma_index[3] = gma_ops->gma_to_pte_index(gma);
			levels = 4;
			break;
		case GTT_TYPE_PPGTT_ROOT_L3_ENTRY:
			ppgtt_get_shadow_root_entry(mm, &e,
					gma_ops->gma_to_l3_pdp_index(gma));

			gma_index[0] = gma_ops->gma_to_pde_index(gma);
			gma_index[1] = gma_ops->gma_to_pte_index(gma);
			levels = 2;
			break;
		default:
			GEM_BUG_ON(1);
		}

		/* walk the shadow page table and get gpa from guest entry */
		for (i = 0; i < levels; i++) {
			ret = ppgtt_get_next_level_entry(mm, &e, gma_index[i],
				(i == levels - 1));
			if (ret)
				goto err;

			if (!pte_ops->test_present(&e)) {
				gvt_dbg_core("GMA 0x%lx is not present\n", gma);
				goto err;
			}
		}

		gpa = (pte_ops->get_pfn(&e) << I915_GTT_PAGE_SHIFT) +
					(gma & ~I915_GTT_PAGE_MASK);
		trace_gma_translate(vgpu->id, "ppgtt", 0,
				    mm->ppgtt_mm.root_entry_type, gma, gpa);
	}

	return gpa;
err:
	gvt_vgpu_err("invalid mm type: %d gma %lx\n", mm->type, gma);
	return INTEL_GVT_INVALID_ADDR;
}

static int emulate_ggtt_mmio_read(struct intel_vgpu *vgpu,
	unsigned int off, void *p_data, unsigned int bytes)
{
	struct intel_vgpu_mm *ggtt_mm = vgpu->gtt.ggtt_mm;
	const struct intel_gvt_device_info *info = &vgpu->gvt->device_info;
	unsigned long index = off >> info->gtt_entry_size_shift;
	struct intel_gvt_gtt_entry e;

	if (bytes != 4 && bytes != 8)
		return -EINVAL;

	ggtt_get_guest_entry(ggtt_mm, &e, index);
	memcpy(p_data, (void *)&e.val64 + (off & (info->gtt_entry_size - 1)),
			bytes);
	return 0;
}

/**
 * intel_vgpu_emulate_gtt_mmio_read - emulate GTT MMIO register read
 * @vgpu: a vGPU
 * @off: register offset
 * @p_data: data will be returned to guest
 * @bytes: data length
 *
 * This function is used to emulate the GTT MMIO register read
 *
 * Returns:
 * Zero on success, error code if failed.
 */
int intel_vgpu_emulate_ggtt_mmio_read(struct intel_vgpu *vgpu, unsigned int off,
	void *p_data, unsigned int bytes)
{
	const struct intel_gvt_device_info *info = &vgpu->gvt->device_info;
	int ret;

	if (bytes != 4 && bytes != 8)
		return -EINVAL;

	off -= info->gtt_start_offset;
	ret = emulate_ggtt_mmio_read(vgpu, off, p_data, bytes);
	return ret;
}

static void ggtt_invalidate_pte(struct intel_vgpu *vgpu,
		struct intel_gvt_gtt_entry *entry)
{
	struct intel_gvt_gtt_pte_ops *pte_ops = vgpu->gvt->gtt.pte_ops;
	unsigned long pfn;

	pfn = pte_ops->get_pfn(entry);
	if (pfn != vgpu->gvt->gtt.scratch_mfn)
		intel_gvt_hypervisor_dma_unmap_guest_page(vgpu,
						pfn << PAGE_SHIFT);
}

static int emulate_ggtt_mmio_write(struct intel_vgpu *vgpu, unsigned int off,
	void *p_data, unsigned int bytes)
{
	struct intel_gvt *gvt = vgpu->gvt;
	const struct intel_gvt_device_info *info = &gvt->device_info;
	struct intel_vgpu_mm *ggtt_mm = vgpu->gtt.ggtt_mm;
	struct intel_gvt_gtt_pte_ops *ops = gvt->gtt.pte_ops;
	unsigned long g_gtt_index = off >> info->gtt_entry_size_shift;
	unsigned long gma, gfn;
	struct intel_gvt_gtt_entry e, m;
	dma_addr_t dma_addr;
	int ret;

	if (bytes != 4 && bytes != 8)
		return -EINVAL;

	gma = g_gtt_index << I915_GTT_PAGE_SHIFT;

	/* the VM may configure the whole GM space when ballooning is used */
	if (!vgpu_gmadr_is_valid(vgpu, gma))
		return 0;

	ggtt_get_guest_entry(ggtt_mm, &e, g_gtt_index);

	memcpy((void *)&e.val64 + (off & (info->gtt_entry_size - 1)), p_data,
			bytes);

	/* If ggtt entry size is 8 bytes, and it's split into two 4 bytes
	 * write, we assume the two 4 bytes writes are consecutive.
	 * Otherwise, we abort and report error
	 */
	if (bytes < info->gtt_entry_size) {
		if (ggtt_mm->ggtt_mm.last_partial_off == -1UL) {
			/* the first partial part*/
			ggtt_mm->ggtt_mm.last_partial_off = off;
			ggtt_mm->ggtt_mm.last_partial_data = e.val64;
			return 0;
		} else if ((g_gtt_index ==
				(ggtt_mm->ggtt_mm.last_partial_off >>
				info->gtt_entry_size_shift)) &&
			(off !=	ggtt_mm->ggtt_mm.last_partial_off)) {
			/* the second partial part */

			int last_off = ggtt_mm->ggtt_mm.last_partial_off &
				(info->gtt_entry_size - 1);

			memcpy((void *)&e.val64 + last_off,
				(void *)&ggtt_mm->ggtt_mm.last_partial_data +
				last_off, bytes);

			ggtt_mm->ggtt_mm.last_partial_off = -1UL;
		} else {
			int last_offset;

			gvt_vgpu_err("failed to populate guest ggtt entry: abnormal ggtt entry write sequence, last_partial_off=%lx, offset=%x, bytes=%d, ggtt entry size=%d\n",
					ggtt_mm->ggtt_mm.last_partial_off, off,
					bytes, info->gtt_entry_size);

			/* set host ggtt entry to scratch page and clear
			 * virtual ggtt entry as not present for last
			 * partially write offset
			 */
			last_offset = ggtt_mm->ggtt_mm.last_partial_off &
					(~(info->gtt_entry_size - 1));

			ggtt_get_host_entry(ggtt_mm, &m, last_offset);
			ggtt_invalidate_pte(vgpu, &m);
			ops->set_pfn(&m, gvt->gtt.scratch_mfn);
			ops->clear_present(&m);
			ggtt_set_host_entry(ggtt_mm, &m, last_offset);
			ggtt_invalidate(gvt->dev_priv);

			ggtt_get_guest_entry(ggtt_mm, &e, last_offset);
			ops->clear_present(&e);
			ggtt_set_guest_entry(ggtt_mm, &e, last_offset);

			ggtt_mm->ggtt_mm.last_partial_off = off;
			ggtt_mm->ggtt_mm.last_partial_data = e.val64;

			return 0;
		}
	}

	if (ops->test_present(&e)) {
		gfn = ops->get_pfn(&e);
		m = e;

		/* one PTE update may be issued in multiple writes and the
		 * first write may not construct a valid gfn
		 */
		if (!intel_gvt_hypervisor_is_valid_gfn(vgpu, gfn)) {
			ops->set_pfn(&m, gvt->gtt.scratch_mfn);
			goto out;
		}

		ret = intel_gvt_hypervisor_dma_map_guest_page(vgpu, gfn,
							PAGE_SIZE, &dma_addr);
		if (ret) {
			gvt_vgpu_err("fail to populate guest ggtt entry\n");
			/* guest driver may read/write the entry when partial
			 * update the entry in this situation p2m will fail
			 * settting the shadow entry to point to a scratch page
			 */
			ops->set_pfn(&m, gvt->gtt.scratch_mfn);
		} else
			ops->set_pfn(&m, dma_addr >> PAGE_SHIFT);
	} else {
		ggtt_get_host_entry(ggtt_mm, &m, g_gtt_index);
		ggtt_invalidate_pte(vgpu, &m);
		ops->set_pfn(&m, gvt->gtt.scratch_mfn);
		ops->clear_present(&m);
	}

out:
	ggtt_set_host_entry(ggtt_mm, &m, g_gtt_index);
	ggtt_invalidate(gvt->dev_priv);
	ggtt_set_guest_entry(ggtt_mm, &e, g_gtt_index);
	return 0;
}

/*
 * intel_vgpu_emulate_ggtt_mmio_write - emulate GTT MMIO register write
 * @vgpu: a vGPU
 * @off: register offset
 * @p_data: data from guest write
 * @bytes: data length
 *
 * This function is used to emulate the GTT MMIO register write
 *
 * Returns:
 * Zero on success, error code if failed.
 */
int intel_vgpu_emulate_ggtt_mmio_write(struct intel_vgpu *vgpu,
		unsigned int off, void *p_data, unsigned int bytes)
{
	const struct intel_gvt_device_info *info = &vgpu->gvt->device_info;
	int ret;

	if (bytes != 4 && bytes != 8)
		return -EINVAL;

	off -= info->gtt_start_offset;
	ret = emulate_ggtt_mmio_write(vgpu, off, p_data, bytes);
	return ret;
}

static int alloc_scratch_pages(struct intel_vgpu *vgpu,
		intel_gvt_gtt_type_t type)
{
	struct intel_vgpu_gtt *gtt = &vgpu->gtt;
	struct intel_gvt_gtt_pte_ops *ops = vgpu->gvt->gtt.pte_ops;
	int page_entry_num = I915_GTT_PAGE_SIZE >>
				vgpu->gvt->device_info.gtt_entry_size_shift;
	void *scratch_pt;
	int i;
	struct device *dev = &vgpu->gvt->dev_priv->drm.pdev->dev;
	dma_addr_t daddr;

	if (WARN_ON(type < GTT_TYPE_PPGTT_PTE_PT || type >= GTT_TYPE_MAX))
		return -EINVAL;

	scratch_pt = (void *)get_zeroed_page(GFP_KERNEL);
	if (!scratch_pt) {
		gvt_vgpu_err("fail to allocate scratch page\n");
		return -ENOMEM;
	}

	daddr = dma_map_page(dev, virt_to_page(scratch_pt), 0,
			4096, PCI_DMA_BIDIRECTIONAL);
	if (dma_mapping_error(dev, daddr)) {
		gvt_vgpu_err("fail to dmamap scratch_pt\n");
		__free_page(virt_to_page(scratch_pt));
		return -ENOMEM;
	}
	gtt->scratch_pt[type].page_mfn =
		(unsigned long)(daddr >> I915_GTT_PAGE_SHIFT);
	gtt->scratch_pt[type].page = virt_to_page(scratch_pt);
	gvt_dbg_mm("vgpu%d create scratch_pt: type %d mfn=0x%lx\n",
			vgpu->id, type, gtt->scratch_pt[type].page_mfn);

	/* Build the tree by full filled the scratch pt with the entries which
	 * point to the next level scratch pt or scratch page. The
	 * scratch_pt[type] indicate the scratch pt/scratch page used by the
	 * 'type' pt.
	 * e.g. scratch_pt[GTT_TYPE_PPGTT_PDE_PT] is used by
	 * GTT_TYPE_PPGTT_PDE_PT level pt, that means this scratch_pt it self
	 * is GTT_TYPE_PPGTT_PTE_PT, and full filled by scratch page mfn.
	 */
	if (type > GTT_TYPE_PPGTT_PTE_PT) {
		struct intel_gvt_gtt_entry se;

		memset(&se, 0, sizeof(struct intel_gvt_gtt_entry));
		se.type = get_entry_type(type - 1);
		ops->set_pfn(&se, gtt->scratch_pt[type - 1].page_mfn);

		/* The entry parameters like present/writeable/cache type
		 * set to the same as i915's scratch page tree.
		 */
		se.val64 |= _PAGE_PRESENT | _PAGE_RW;
		if (type == GTT_TYPE_PPGTT_PDE_PT)
			se.val64 |= PPAT_CACHED;

		for (i = 0; i < page_entry_num; i++)
			ops->set_entry(scratch_pt, &se, i, false, 0, vgpu);
	}

	return 0;
}

static int release_scratch_page_tree(struct intel_vgpu *vgpu)
{
	int i;
	struct device *dev = &vgpu->gvt->dev_priv->drm.pdev->dev;
	dma_addr_t daddr;

	for (i = GTT_TYPE_PPGTT_PTE_PT; i < GTT_TYPE_MAX; i++) {
		if (vgpu->gtt.scratch_pt[i].page != NULL) {
			daddr = (dma_addr_t)(vgpu->gtt.scratch_pt[i].page_mfn <<
					I915_GTT_PAGE_SHIFT);
			dma_unmap_page(dev, daddr, 4096, PCI_DMA_BIDIRECTIONAL);
			__free_page(vgpu->gtt.scratch_pt[i].page);
			vgpu->gtt.scratch_pt[i].page = NULL;
			vgpu->gtt.scratch_pt[i].page_mfn = 0;
		}
	}

	return 0;
}

static int create_scratch_page_tree(struct intel_vgpu *vgpu)
{
	int i, ret;

	for (i = GTT_TYPE_PPGTT_PTE_PT; i < GTT_TYPE_MAX; i++) {
		ret = alloc_scratch_pages(vgpu, i);
		if (ret)
			goto err;
	}

	return 0;

err:
	release_scratch_page_tree(vgpu);
	return ret;
}

/**
 * intel_vgpu_init_gtt - initialize per-vGPU graphics memory virulization
 * @vgpu: a vGPU
 *
 * This function is used to initialize per-vGPU graphics memory virtualization
 * components.
 *
 * Returns:
 * Zero on success, error code if failed.
 */
int intel_vgpu_init_gtt(struct intel_vgpu *vgpu)
{
	struct intel_vgpu_gtt *gtt = &vgpu->gtt;

	INIT_RADIX_TREE(&gtt->spt_tree, GFP_KERNEL);

	INIT_LIST_HEAD(&gtt->ppgtt_mm_list_head);
	INIT_LIST_HEAD(&gtt->oos_page_list_head);
	INIT_LIST_HEAD(&gtt->post_shadow_list_head);

	gtt->ggtt_mm = intel_vgpu_create_ggtt_mm(vgpu);
	if (IS_ERR(gtt->ggtt_mm)) {
		gvt_vgpu_err("fail to create mm for ggtt.\n");
		return PTR_ERR(gtt->ggtt_mm);
	}

	intel_vgpu_reset_ggtt(vgpu, false);

	return create_scratch_page_tree(vgpu);
}

static void intel_vgpu_destroy_all_ppgtt_mm(struct intel_vgpu *vgpu)
{
	struct list_head *pos, *n;
	struct intel_vgpu_mm *mm;

	list_for_each_safe(pos, n, &vgpu->gtt.ppgtt_mm_list_head) {
		mm = container_of(pos, struct intel_vgpu_mm, ppgtt_mm.list);
		intel_vgpu_destroy_mm(mm);
	}

	if (GEM_WARN_ON(!list_empty(&vgpu->gtt.ppgtt_mm_list_head)))
		gvt_err("vgpu ppgtt mm is not fully destroyed\n");

	if (GEM_WARN_ON(!radix_tree_empty(&vgpu->gtt.spt_tree))) {
		gvt_err("Why we still has spt not freed?\n");
		ppgtt_free_all_spt(vgpu);
	}
}

static void intel_vgpu_destroy_ggtt_mm(struct intel_vgpu *vgpu)
{
	intel_vgpu_destroy_mm(vgpu->gtt.ggtt_mm);
	vgpu->gtt.ggtt_mm = NULL;
}

/**
 * intel_vgpu_clean_gtt - clean up per-vGPU graphics memory virulization
 * @vgpu: a vGPU
 *
 * This function is used to clean up per-vGPU graphics memory virtualization
 * components.
 *
 * Returns:
 * Zero on success, error code if failed.
 */
void intel_vgpu_clean_gtt(struct intel_vgpu *vgpu)
{
	intel_vgpu_destroy_all_ppgtt_mm(vgpu);
	intel_vgpu_destroy_ggtt_mm(vgpu);
	release_scratch_page_tree(vgpu);
}

static void clean_spt_oos(struct intel_gvt *gvt)
{
	struct intel_gvt_gtt *gtt = &gvt->gtt;
	struct list_head *pos, *n;
	struct intel_vgpu_oos_page *oos_page;

	WARN(!list_empty(&gtt->oos_page_use_list_head),
		"someone is still using oos page\n");

	list_for_each_safe(pos, n, &gtt->oos_page_free_list_head) {
		oos_page = container_of(pos, struct intel_vgpu_oos_page, list);
		list_del(&oos_page->list);
		kfree(oos_page);
	}
}

static int setup_spt_oos(struct intel_gvt *gvt)
{
	struct intel_gvt_gtt *gtt = &gvt->gtt;
	struct intel_vgpu_oos_page *oos_page;
	int i;
	int ret;

	INIT_LIST_HEAD(&gtt->oos_page_free_list_head);
	INIT_LIST_HEAD(&gtt->oos_page_use_list_head);

	for (i = 0; i < preallocated_oos_pages; i++) {
		oos_page = kzalloc(sizeof(*oos_page), GFP_KERNEL);
		if (!oos_page) {
			ret = -ENOMEM;
			goto fail;
		}

		INIT_LIST_HEAD(&oos_page->list);
		INIT_LIST_HEAD(&oos_page->vm_list);
		oos_page->id = i;
		list_add_tail(&oos_page->list, &gtt->oos_page_free_list_head);
	}

	gvt_dbg_mm("%d oos pages preallocated\n", i);

	return 0;
fail:
	clean_spt_oos(gvt);
	return ret;
}

/**
 * intel_vgpu_find_ppgtt_mm - find a PPGTT mm object
 * @vgpu: a vGPU
 * @page_table_level: PPGTT page table level
 * @root_entry: PPGTT page table root pointers
 *
 * This function is used to find a PPGTT mm object from mm object pool
 *
 * Returns:
 * pointer to mm object on success, NULL if failed.
 */
struct intel_vgpu_mm *intel_vgpu_find_ppgtt_mm(struct intel_vgpu *vgpu,
		u64 pdps[])
{
	struct intel_vgpu_mm *mm;
	struct list_head *pos;

	list_for_each(pos, &vgpu->gtt.ppgtt_mm_list_head) {
		mm = container_of(pos, struct intel_vgpu_mm, ppgtt_mm.list);

		switch (mm->ppgtt_mm.root_entry_type) {
		case GTT_TYPE_PPGTT_ROOT_L4_ENTRY:
			if (pdps[0] == mm->ppgtt_mm.guest_pdps[0])
				return mm;
			break;
		case GTT_TYPE_PPGTT_ROOT_L3_ENTRY:
			if (!memcmp(pdps, mm->ppgtt_mm.guest_pdps,
				    sizeof(mm->ppgtt_mm.guest_pdps)))
				return mm;
			break;
		default:
			GEM_BUG_ON(1);
		}
	}
	return NULL;
}

/**
 * intel_vgpu_get_ppgtt_mm - get or create a PPGTT mm object.
 * @vgpu: a vGPU
 * @root_entry_type: ppgtt root entry type
 * @pdps: guest pdps
 *
 * This function is used to find or create a PPGTT mm object from a guest.
 *
 * Returns:
 * Zero on success, negative error code if failed.
 */
struct intel_vgpu_mm *intel_vgpu_get_ppgtt_mm(struct intel_vgpu *vgpu,
		intel_gvt_gtt_type_t root_entry_type, u64 pdps[])
{
	struct intel_vgpu_mm *mm;

	mm = intel_vgpu_find_ppgtt_mm(vgpu, pdps);
	if (mm) {
		intel_vgpu_mm_get(mm);
	} else {
		mm = intel_vgpu_create_ppgtt_mm(vgpu, root_entry_type, pdps);
		if (IS_ERR(mm))
			gvt_vgpu_err("fail to create mm\n");
	}
	return mm;
}

/**
 * intel_vgpu_put_ppgtt_mm - find and put a PPGTT mm object.
 * @vgpu: a vGPU
 * @pdps: guest pdps
 *
 * This function is used to find a PPGTT mm object from a guest and destroy it.
 *
 * Returns:
 * Zero on success, negative error code if failed.
 */
int intel_vgpu_put_ppgtt_mm(struct intel_vgpu *vgpu, u64 pdps[])
{
	struct intel_vgpu_mm *mm;

	mm = intel_vgpu_find_ppgtt_mm(vgpu, pdps);
	if (!mm) {
		gvt_vgpu_err("fail to find ppgtt instance.\n");
		return -EINVAL;
	}
	intel_vgpu_mm_put(mm);
	return 0;
}

/**
 * intel_gvt_init_gtt - initialize mm components of a GVT device
 * @gvt: GVT device
 *
 * This function is called at the initialization stage, to initialize
 * the mm components of a GVT device.
 *
 * Returns:
 * zero on success, negative error code if failed.
 */
int intel_gvt_init_gtt(struct intel_gvt *gvt)
{
	int ret;
	void *page;
	struct device *dev = &gvt->dev_priv->drm.pdev->dev;
	dma_addr_t daddr;

	gvt_dbg_core("init gtt\n");

	gvt->gtt.pte_ops = &gen8_gtt_pte_ops;
	gvt->gtt.gma_ops = &gen8_gtt_gma_ops;

	page = (void *)get_zeroed_page(GFP_KERNEL);
	if (!page) {
		gvt_err("fail to allocate scratch ggtt page\n");
		return -ENOMEM;
	}

	daddr = dma_map_page(dev, virt_to_page(page), 0,
			4096, PCI_DMA_BIDIRECTIONAL);
	if (dma_mapping_error(dev, daddr)) {
		gvt_err("fail to dmamap scratch ggtt page\n");
		__free_page(virt_to_page(page));
		return -ENOMEM;
	}

	gvt->gtt.scratch_page = virt_to_page(page);
	gvt->gtt.scratch_mfn = (unsigned long)(daddr >> I915_GTT_PAGE_SHIFT);

	if (enable_out_of_sync) {
		ret = setup_spt_oos(gvt);
		if (ret) {
			gvt_err("fail to initialize SPT oos\n");
			dma_unmap_page(dev, daddr, 4096, PCI_DMA_BIDIRECTIONAL);
			__free_page(gvt->gtt.scratch_page);
			return ret;
		}
	}
	INIT_LIST_HEAD(&gvt->gtt.ppgtt_mm_lru_list_head);
	return 0;
}

/**
 * intel_gvt_clean_gtt - clean up mm components of a GVT device
 * @gvt: GVT device
 *
 * This function is called at the driver unloading stage, to clean up the
 * the mm components of a GVT device.
 *
 */
void intel_gvt_clean_gtt(struct intel_gvt *gvt)
{
	struct device *dev = &gvt->dev_priv->drm.pdev->dev;
	dma_addr_t daddr = (dma_addr_t)(gvt->gtt.scratch_mfn <<
					I915_GTT_PAGE_SHIFT);

	dma_unmap_page(dev, daddr, 4096, PCI_DMA_BIDIRECTIONAL);

	__free_page(gvt->gtt.scratch_page);

	if (enable_out_of_sync)
		clean_spt_oos(gvt);
}

/**
 * intel_vgpu_invalidate_ppgtt - invalidate PPGTT instances
 * @vgpu: a vGPU
 *
 * This function is called when invalidate all PPGTT instances of a vGPU.
 *
 */
void intel_vgpu_invalidate_ppgtt(struct intel_vgpu *vgpu)
{
	struct list_head *pos, *n;
	struct intel_vgpu_mm *mm;

	list_for_each_safe(pos, n, &vgpu->gtt.ppgtt_mm_list_head) {
		mm = container_of(pos, struct intel_vgpu_mm, ppgtt_mm.list);
		if (mm->type == INTEL_GVT_MM_PPGTT) {
			list_del_init(&mm->ppgtt_mm.lru_list);
			if (mm->ppgtt_mm.shadowed)
				invalidate_ppgtt_mm(mm);
		}
	}
}

/**
 * intel_vgpu_reset_ggtt - reset the GGTT entry
 * @vgpu: a vGPU
 * @invalidate_old: invalidate old entries
 *
 * This function is called at the vGPU create stage
 * to reset all the GGTT entries.
 *
 */
void intel_vgpu_reset_ggtt(struct intel_vgpu *vgpu, bool invalidate_old)
{
	struct intel_gvt *gvt = vgpu->gvt;
	struct drm_i915_private *dev_priv = gvt->dev_priv;
	struct intel_gvt_gtt_pte_ops *pte_ops = vgpu->gvt->gtt.pte_ops;
	struct intel_gvt_gtt_entry entry = {.type = GTT_TYPE_GGTT_PTE};
	struct intel_gvt_gtt_entry old_entry;
	u32 index;
	u32 num_entries;

	pte_ops->set_pfn(&entry, gvt->gtt.scratch_mfn);
	pte_ops->set_present(&entry);

	index = vgpu_aperture_gmadr_base(vgpu) >> PAGE_SHIFT;
	num_entries = vgpu_aperture_sz(vgpu) >> PAGE_SHIFT;
	while (num_entries--) {
		if (invalidate_old) {
			ggtt_get_host_entry(vgpu->gtt.ggtt_mm, &old_entry, index);
			ggtt_invalidate_pte(vgpu, &old_entry);
		}
		ggtt_set_host_entry(vgpu->gtt.ggtt_mm, &entry, index++);
	}

	index = vgpu_hidden_gmadr_base(vgpu) >> PAGE_SHIFT;
	num_entries = vgpu_hidden_sz(vgpu) >> PAGE_SHIFT;
	while (num_entries--) {
		if (invalidate_old) {
			ggtt_get_host_entry(vgpu->gtt.ggtt_mm, &old_entry, index);
			ggtt_invalidate_pte(vgpu, &old_entry);
		}
		ggtt_set_host_entry(vgpu->gtt.ggtt_mm, &entry, index++);
	}

	ggtt_invalidate(dev_priv);
}

/**
 * intel_vgpu_reset_gtt - reset the all GTT related status
 * @vgpu: a vGPU
 *
 * This function is called from vfio core to reset reset all
 * GTT related status, including GGTT, PPGTT, scratch page.
 *
 */
void intel_vgpu_reset_gtt(struct intel_vgpu *vgpu)
{
	/* Shadow pages are only created when there is no page
	 * table tracking data, so remove page tracking data after
	 * removing the shadow pages.
	 */
	intel_vgpu_destroy_all_ppgtt_mm(vgpu);
	intel_vgpu_reset_ggtt(vgpu, true);
}<|MERGE_RESOLUTION|>--- conflicted
+++ resolved
@@ -1939,14 +1939,7 @@
  */
 void intel_vgpu_unpin_mm(struct intel_vgpu_mm *mm)
 {
-<<<<<<< HEAD
-	atomic_dec(&mm->pincount);
-=======
-	if (WARN_ON(mm->type != INTEL_GVT_MM_PPGTT))
-		return;
-
 	atomic_dec_if_positive(&mm->pincount);
->>>>>>> f5d1df8d
 }
 
 /**
