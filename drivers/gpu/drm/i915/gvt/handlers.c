--- conflicted
+++ resolved
@@ -220,11 +220,7 @@
 {
 	u32 ips = (*(u32 *)p_data) & GAMW_ECO_ENABLE_64K_IPS_FIELD;
 
-<<<<<<< HEAD
-	if (INTEL_GEN(vgpu->gvt->gt->i915) <= 10) {
-=======
 	if (GRAPHICS_VER(vgpu->gvt->gt->i915) <= 10) {
->>>>>>> 7d2a07b7
 		if (ips == GAMW_ECO_ENABLE_64K_IPS_FIELD)
 			gvt_dbg_core("vgpu%d: ips enabled\n", vgpu->id);
 		else if (!ips)
@@ -290,11 +286,7 @@
 	old = vgpu_vreg(vgpu, offset);
 	new = CALC_MODE_MASK_REG(old, *(u32 *)p_data);
 
-<<<<<<< HEAD
-	if (INTEL_GEN(vgpu->gvt->gt->i915)  >=  9) {
-=======
 	if (GRAPHICS_VER(vgpu->gvt->gt->i915)  >=  9) {
->>>>>>> 7d2a07b7
 		switch (offset) {
 		case FORCEWAKE_RENDER_GEN9_REG:
 			ack_reg_offset = FORCEWAKE_ACK_RENDER_GEN9_REG;
@@ -1182,11 +1174,7 @@
 	write_vreg(vgpu, offset, p_data, bytes);
 	data = vgpu_vreg(vgpu, offset);
 
-<<<<<<< HEAD
-	if ((INTEL_GEN(vgpu->gvt->gt->i915) >= 9)
-=======
 	if ((GRAPHICS_VER(vgpu->gvt->gt->i915) >= 9)
->>>>>>> 7d2a07b7
 		&& offset != _REG_SKL_DP_AUX_CH_CTL(port_index)) {
 		/* SKL DPB/C/D aux ctl register changed */
 		return 0;
@@ -1912,11 +1900,7 @@
 	return 0;
 }
 
-<<<<<<< HEAD
-/**
-=======
 /*
->>>>>>> 7d2a07b7
  * FixMe:
  * If guest fills non-priv batch buffer on ApolloLake/Broxton as Mesa i965 did:
  * 717e7539124d (i965: Use a WC map and memcpy for the batch instead of pwrite.)
@@ -3450,13 +3434,8 @@
 	MMIO_DFH(GEN9_WM_CHICKEN3, D_SKL_PLUS, F_MODE_MASK | F_CMD_ACCESS,
 		 NULL, NULL);
 
-<<<<<<< HEAD
-	MMIO_D(GAMT_CHKN_BIT_REG, D_KBL | D_CFL);
-	MMIO_D(GEN9_CTX_PREEMPT_REG, D_SKL_PLUS);
-=======
 	MMIO_DFH(GAMT_CHKN_BIT_REG, D_KBL | D_CFL, F_CMD_ACCESS, NULL, NULL);
 	MMIO_D(GEN9_CTX_PREEMPT_REG, D_SKL_PLUS & ~D_BXT);
->>>>>>> 7d2a07b7
 
 	return 0;
 }
