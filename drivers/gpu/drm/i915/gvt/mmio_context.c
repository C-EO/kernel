--- conflicted
+++ resolved
@@ -190,11 +190,7 @@
 
 static int
 restore_context_mmio_for_inhibit(struct intel_vgpu *vgpu,
-<<<<<<< HEAD
-				 struct drm_i915_gem_request *req)
-=======
 				 struct i915_request *req)
->>>>>>> 144482d4
 {
 	u32 *cs;
 	int ret;
@@ -240,11 +236,7 @@
 
 static int
 restore_render_mocs_control_for_inhibit(struct intel_vgpu *vgpu,
-<<<<<<< HEAD
-					struct drm_i915_gem_request *req)
-=======
 					struct i915_request *req)
->>>>>>> 144482d4
 {
 	unsigned int index;
 	u32 *cs;
@@ -271,11 +263,7 @@
 
 static int
 restore_render_mocs_l3cc_for_inhibit(struct intel_vgpu *vgpu,
-<<<<<<< HEAD
-				     struct drm_i915_gem_request *req)
-=======
 				     struct i915_request *req)
->>>>>>> 144482d4
 {
 	unsigned int index;
 	u32 *cs;
@@ -306,11 +294,7 @@
  * render_mocs_l3cc.
  */
 int intel_vgpu_restore_inhibit_context(struct intel_vgpu *vgpu,
-<<<<<<< HEAD
-				       struct drm_i915_gem_request *req)
-=======
 				       struct i915_request *req)
->>>>>>> 144482d4
 {
 	int ret;
 	u32 *cs;
