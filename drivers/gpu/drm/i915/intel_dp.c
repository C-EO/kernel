/*
 * Copyright © 2008 Intel Corporation
 *
 * Permission is hereby granted, free of charge, to any person obtaining a
 * copy of this software and associated documentation files (the "Software"),
 * to deal in the Software without restriction, including without limitation
 * the rights to use, copy, modify, merge, publish, distribute, sublicense,
 * and/or sell copies of the Software, and to permit persons to whom the
 * Software is furnished to do so, subject to the following conditions:
 *
 * The above copyright notice and this permission notice (including the next
 * paragraph) shall be included in all copies or substantial portions of the
 * Software.
 *
 * THE SOFTWARE IS PROVIDED "AS IS", WITHOUT WARRANTY OF ANY KIND, EXPRESS OR
 * IMPLIED, INCLUDING BUT NOT LIMITED TO THE WARRANTIES OF MERCHANTABILITY,
 * FITNESS FOR A PARTICULAR PURPOSE AND NONINFRINGEMENT.  IN NO EVENT SHALL
 * THE AUTHORS OR COPYRIGHT HOLDERS BE LIABLE FOR ANY CLAIM, DAMAGES OR OTHER
 * LIABILITY, WHETHER IN AN ACTION OF CONTRACT, TORT OR OTHERWISE, ARISING
 * FROM, OUT OF OR IN CONNECTION WITH THE SOFTWARE OR THE USE OR OTHER DEALINGS
 * IN THE SOFTWARE.
 *
 * Authors:
 *    Keith Packard <keithp@keithp.com>
 *
 */

#include <linux/i2c.h>
#include <linux/slab.h>
#include <linux/export.h>
#include <linux/types.h>
#include <linux/notifier.h>
#include <linux/reboot.h>
#include <asm/byteorder.h>
#include <drm/drm_atomic_helper.h>
#include <drm/drm_crtc.h>
#include <drm/drm_dp_helper.h>
#include <drm/drm_edid.h>
#include <drm/drm_hdcp.h>
#include <drm/drm_probe_helper.h>
#include "intel_drv.h"
#include <drm/i915_drm.h>
#include "i915_drv.h"

#define DP_DPRX_ESI_LEN 14

/* DP DSC small joiner has 2 FIFOs each of 640 x 6 bytes */
#define DP_DSC_MAX_SMALL_JOINER_RAM_BUFFER	61440
#define DP_DSC_MIN_SUPPORTED_BPC		8
#define DP_DSC_MAX_SUPPORTED_BPC		10

/* DP DSC throughput values used for slice count calculations KPixels/s */
#define DP_DSC_PEAK_PIXEL_RATE			2720000
#define DP_DSC_MAX_ENC_THROUGHPUT_0		340000
#define DP_DSC_MAX_ENC_THROUGHPUT_1		400000

/* DP DSC FEC Overhead factor = (100 - 2.4)/100 */
#define DP_DSC_FEC_OVERHEAD_FACTOR		976

/* Compliance test status bits  */
#define INTEL_DP_RESOLUTION_SHIFT_MASK	0
#define INTEL_DP_RESOLUTION_PREFERRED	(1 << INTEL_DP_RESOLUTION_SHIFT_MASK)
#define INTEL_DP_RESOLUTION_STANDARD	(2 << INTEL_DP_RESOLUTION_SHIFT_MASK)
#define INTEL_DP_RESOLUTION_FAILSAFE	(3 << INTEL_DP_RESOLUTION_SHIFT_MASK)

struct dp_link_dpll {
	int clock;
	struct dpll dpll;
};

static const struct dp_link_dpll g4x_dpll[] = {
	{ 162000,
		{ .p1 = 2, .p2 = 10, .n = 2, .m1 = 23, .m2 = 8 } },
	{ 270000,
		{ .p1 = 1, .p2 = 10, .n = 1, .m1 = 14, .m2 = 2 } }
};

static const struct dp_link_dpll pch_dpll[] = {
	{ 162000,
		{ .p1 = 2, .p2 = 10, .n = 1, .m1 = 12, .m2 = 9 } },
	{ 270000,
		{ .p1 = 1, .p2 = 10, .n = 2, .m1 = 14, .m2 = 8 } }
};

static const struct dp_link_dpll vlv_dpll[] = {
	{ 162000,
		{ .p1 = 3, .p2 = 2, .n = 5, .m1 = 3, .m2 = 81 } },
	{ 270000,
		{ .p1 = 2, .p2 = 2, .n = 1, .m1 = 2, .m2 = 27 } }
};

/*
 * CHV supports eDP 1.4 that have  more link rates.
 * Below only provides the fixed rate but exclude variable rate.
 */
static const struct dp_link_dpll chv_dpll[] = {
	/*
	 * CHV requires to program fractional division for m2.
	 * m2 is stored in fixed point format using formula below
	 * (m2_int << 22) | m2_fraction
	 */
	{ 162000,	/* m2_int = 32, m2_fraction = 1677722 */
		{ .p1 = 4, .p2 = 2, .n = 1, .m1 = 2, .m2 = 0x819999a } },
	{ 270000,	/* m2_int = 27, m2_fraction = 0 */
		{ .p1 = 4, .p2 = 1, .n = 1, .m1 = 2, .m2 = 0x6c00000 } },
};

/* Constants for DP DSC configurations */
static const u8 valid_dsc_bpp[] = {6, 8, 10, 12, 15};

/* With Single pipe configuration, HW is capable of supporting maximum
 * of 4 slices per line.
 */
static const u8 valid_dsc_slicecount[] = {1, 2, 4};

/**
 * intel_dp_is_edp - is the given port attached to an eDP panel (either CPU or PCH)
 * @intel_dp: DP struct
 *
 * If a CPU or PCH DP output is attached to an eDP panel, this function
 * will return true, and false otherwise.
 */
bool intel_dp_is_edp(struct intel_dp *intel_dp)
{
	struct intel_digital_port *intel_dig_port = dp_to_dig_port(intel_dp);

	return intel_dig_port->base.type == INTEL_OUTPUT_EDP;
}

static struct intel_dp *intel_attached_dp(struct drm_connector *connector)
{
	return enc_to_intel_dp(&intel_attached_encoder(connector)->base);
}

static void intel_dp_link_down(struct intel_encoder *encoder,
			       const struct intel_crtc_state *old_crtc_state);
static bool edp_panel_vdd_on(struct intel_dp *intel_dp);
static void edp_panel_vdd_off(struct intel_dp *intel_dp, bool sync);
static void vlv_init_panel_power_sequencer(struct intel_encoder *encoder,
					   const struct intel_crtc_state *crtc_state);
static void vlv_steal_power_sequencer(struct drm_i915_private *dev_priv,
				      enum pipe pipe);
static void intel_dp_unset_edid(struct intel_dp *intel_dp);

/* update sink rates from dpcd */
static void intel_dp_set_sink_rates(struct intel_dp *intel_dp)
{
	static const int dp_rates[] = {
		162000, 270000, 540000, 810000
	};
	int i, max_rate;

	max_rate = drm_dp_bw_code_to_link_rate(intel_dp->dpcd[DP_MAX_LINK_RATE]);

	for (i = 0; i < ARRAY_SIZE(dp_rates); i++) {
		if (dp_rates[i] > max_rate)
			break;
		intel_dp->sink_rates[i] = dp_rates[i];
	}

	intel_dp->num_sink_rates = i;
}

/* Get length of rates array potentially limited by max_rate. */
static int intel_dp_rate_limit_len(const int *rates, int len, int max_rate)
{
	int i;

	/* Limit results by potentially reduced max rate */
	for (i = 0; i < len; i++) {
		if (rates[len - i - 1] <= max_rate)
			return len - i;
	}

	return 0;
}

/* Get length of common rates array potentially limited by max_rate. */
static int intel_dp_common_len_rate_limit(const struct intel_dp *intel_dp,
					  int max_rate)
{
	return intel_dp_rate_limit_len(intel_dp->common_rates,
				       intel_dp->num_common_rates, max_rate);
}

/* Theoretical max between source and sink */
static int intel_dp_max_common_rate(struct intel_dp *intel_dp)
{
	return intel_dp->common_rates[intel_dp->num_common_rates - 1];
}

static int intel_dp_get_fia_supported_lane_count(struct intel_dp *intel_dp)
{
	struct intel_digital_port *dig_port = dp_to_dig_port(intel_dp);
	struct drm_i915_private *dev_priv = to_i915(dig_port->base.base.dev);
	enum tc_port tc_port = intel_port_to_tc(dev_priv, dig_port->base.port);
	u32 lane_info;

	if (tc_port == PORT_TC_NONE || dig_port->tc_type != TC_PORT_TYPEC)
		return 4;

	lane_info = (I915_READ(PORT_TX_DFLEXDPSP) &
		     DP_LANE_ASSIGNMENT_MASK(tc_port)) >>
		    DP_LANE_ASSIGNMENT_SHIFT(tc_port);

	switch (lane_info) {
	default:
		MISSING_CASE(lane_info);
	case 1:
	case 2:
	case 4:
	case 8:
		return 1;
	case 3:
	case 12:
		return 2;
	case 15:
		return 4;
	}
}

/* Theoretical max between source and sink */
static int intel_dp_max_common_lane_count(struct intel_dp *intel_dp)
{
	struct intel_digital_port *intel_dig_port = dp_to_dig_port(intel_dp);
	int source_max = intel_dig_port->max_lanes;
	int sink_max = drm_dp_max_lane_count(intel_dp->dpcd);
	int fia_max = intel_dp_get_fia_supported_lane_count(intel_dp);

	return min3(source_max, sink_max, fia_max);
}

int intel_dp_max_lane_count(struct intel_dp *intel_dp)
{
	return intel_dp->max_link_lane_count;
}

int
intel_dp_link_required(int pixel_clock, int bpp)
{
	/* pixel_clock is in kHz, divide bpp by 8 for bit to Byte conversion */
	return DIV_ROUND_UP(pixel_clock * bpp, 8);
}

int
intel_dp_max_data_rate(int max_link_clock, int max_lanes)
{
	/* max_link_clock is the link symbol clock (LS_Clk) in kHz and not the
	 * link rate that is generally expressed in Gbps. Since, 8 bits of data
	 * is transmitted every LS_Clk per lane, there is no need to account for
	 * the channel encoding that is done in the PHY layer here.
	 */

	return max_link_clock * max_lanes;
}

static int
intel_dp_downstream_max_dotclock(struct intel_dp *intel_dp)
{
	struct intel_digital_port *intel_dig_port = dp_to_dig_port(intel_dp);
	struct intel_encoder *encoder = &intel_dig_port->base;
	struct drm_i915_private *dev_priv = to_i915(encoder->base.dev);
	int max_dotclk = dev_priv->max_dotclk_freq;
	int ds_max_dotclk;

	int type = intel_dp->downstream_ports[0] & DP_DS_PORT_TYPE_MASK;

	if (type != DP_DS_PORT_TYPE_VGA)
		return max_dotclk;

	ds_max_dotclk = drm_dp_downstream_max_clock(intel_dp->dpcd,
						    intel_dp->downstream_ports);

	if (ds_max_dotclk != 0)
		max_dotclk = min(max_dotclk, ds_max_dotclk);

	return max_dotclk;
}

static int cnl_max_source_rate(struct intel_dp *intel_dp)
{
	struct intel_digital_port *dig_port = dp_to_dig_port(intel_dp);
	struct drm_i915_private *dev_priv = to_i915(dig_port->base.base.dev);
	enum port port = dig_port->base.port;

	u32 voltage = I915_READ(CNL_PORT_COMP_DW3) & VOLTAGE_INFO_MASK;

	/* Low voltage SKUs are limited to max of 5.4G */
	if (voltage == VOLTAGE_INFO_0_85V)
		return 540000;

	/* For this SKU 8.1G is supported in all ports */
	if (IS_CNL_WITH_PORT_F(dev_priv))
		return 810000;

	/* For other SKUs, max rate on ports A and D is 5.4G */
	if (port == PORT_A || port == PORT_D)
		return 540000;

	return 810000;
}

static int icl_max_source_rate(struct intel_dp *intel_dp)
{
	struct intel_digital_port *dig_port = dp_to_dig_port(intel_dp);
	struct drm_i915_private *dev_priv = to_i915(dig_port->base.base.dev);
	enum port port = dig_port->base.port;

	if (intel_port_is_combophy(dev_priv, port) &&
	    !intel_dp_is_edp(intel_dp))
		return 540000;

	return 810000;
}

static void
intel_dp_set_source_rates(struct intel_dp *intel_dp)
{
	/* The values must be in increasing order */
	static const int cnl_rates[] = {
		162000, 216000, 270000, 324000, 432000, 540000, 648000, 810000
	};
	static const int bxt_rates[] = {
		162000, 216000, 243000, 270000, 324000, 432000, 540000
	};
	static const int skl_rates[] = {
		162000, 216000, 270000, 324000, 432000, 540000
	};
	static const int hsw_rates[] = {
		162000, 270000, 540000
	};
	static const int g4x_rates[] = {
		162000, 270000
	};
	struct intel_digital_port *dig_port = dp_to_dig_port(intel_dp);
	struct drm_i915_private *dev_priv = to_i915(dig_port->base.base.dev);
	const struct ddi_vbt_port_info *info =
		&dev_priv->vbt.ddi_port_info[dig_port->base.port];
	const int *source_rates;
	int size, max_rate = 0, vbt_max_rate = info->dp_max_link_rate;

	/* This should only be done once */
	WARN_ON(intel_dp->source_rates || intel_dp->num_source_rates);

	if (INTEL_GEN(dev_priv) >= 10) {
		source_rates = cnl_rates;
		size = ARRAY_SIZE(cnl_rates);
		if (IS_GEN(dev_priv, 10))
			max_rate = cnl_max_source_rate(intel_dp);
		else
			max_rate = icl_max_source_rate(intel_dp);
	} else if (IS_GEN9_LP(dev_priv)) {
		source_rates = bxt_rates;
		size = ARRAY_SIZE(bxt_rates);
	} else if (IS_GEN9_BC(dev_priv)) {
		source_rates = skl_rates;
		size = ARRAY_SIZE(skl_rates);
	} else if ((IS_HASWELL(dev_priv) && !IS_HSW_ULX(dev_priv)) ||
		   IS_BROADWELL(dev_priv)) {
		source_rates = hsw_rates;
		size = ARRAY_SIZE(hsw_rates);
	} else {
		source_rates = g4x_rates;
		size = ARRAY_SIZE(g4x_rates);
	}

	if (max_rate && vbt_max_rate)
		max_rate = min(max_rate, vbt_max_rate);
	else if (vbt_max_rate)
		max_rate = vbt_max_rate;

	if (max_rate)
		size = intel_dp_rate_limit_len(source_rates, size, max_rate);

	intel_dp->source_rates = source_rates;
	intel_dp->num_source_rates = size;
}

static int intersect_rates(const int *source_rates, int source_len,
			   const int *sink_rates, int sink_len,
			   int *common_rates)
{
	int i = 0, j = 0, k = 0;

	while (i < source_len && j < sink_len) {
		if (source_rates[i] == sink_rates[j]) {
			if (WARN_ON(k >= DP_MAX_SUPPORTED_RATES))
				return k;
			common_rates[k] = source_rates[i];
			++k;
			++i;
			++j;
		} else if (source_rates[i] < sink_rates[j]) {
			++i;
		} else {
			++j;
		}
	}
	return k;
}

/* return index of rate in rates array, or -1 if not found */
static int intel_dp_rate_index(const int *rates, int len, int rate)
{
	int i;

	for (i = 0; i < len; i++)
		if (rate == rates[i])
			return i;

	return -1;
}

static void intel_dp_set_common_rates(struct intel_dp *intel_dp)
{
	WARN_ON(!intel_dp->num_source_rates || !intel_dp->num_sink_rates);

	intel_dp->num_common_rates = intersect_rates(intel_dp->source_rates,
						     intel_dp->num_source_rates,
						     intel_dp->sink_rates,
						     intel_dp->num_sink_rates,
						     intel_dp->common_rates);

	/* Paranoia, there should always be something in common. */
	if (WARN_ON(intel_dp->num_common_rates == 0)) {
		intel_dp->common_rates[0] = 162000;
		intel_dp->num_common_rates = 1;
	}
}

static bool intel_dp_link_params_valid(struct intel_dp *intel_dp, int link_rate,
				       u8 lane_count)
{
	/*
	 * FIXME: we need to synchronize the current link parameters with
	 * hardware readout. Currently fast link training doesn't work on
	 * boot-up.
	 */
	if (link_rate == 0 ||
	    link_rate > intel_dp->max_link_rate)
		return false;

	if (lane_count == 0 ||
	    lane_count > intel_dp_max_lane_count(intel_dp))
		return false;

	return true;
}

static bool intel_dp_can_link_train_fallback_for_edp(struct intel_dp *intel_dp,
						     int link_rate,
						     u8 lane_count)
{
	const struct drm_display_mode *fixed_mode =
		intel_dp->attached_connector->panel.fixed_mode;
	int mode_rate, max_rate;

	mode_rate = intel_dp_link_required(fixed_mode->clock, 18);
	max_rate = intel_dp_max_data_rate(link_rate, lane_count);
	if (mode_rate > max_rate)
		return false;

	return true;
}

int intel_dp_get_link_train_fallback_values(struct intel_dp *intel_dp,
					    int link_rate, u8 lane_count)
{
	int index;

	index = intel_dp_rate_index(intel_dp->common_rates,
				    intel_dp->num_common_rates,
				    link_rate);
	if (index > 0) {
		if (intel_dp_is_edp(intel_dp) &&
		    !intel_dp_can_link_train_fallback_for_edp(intel_dp,
							      intel_dp->common_rates[index - 1],
							      lane_count)) {
			DRM_DEBUG_KMS("Retrying Link training for eDP with same parameters\n");
			return 0;
		}
		intel_dp->max_link_rate = intel_dp->common_rates[index - 1];
		intel_dp->max_link_lane_count = lane_count;
	} else if (lane_count > 1) {
		if (intel_dp_is_edp(intel_dp) &&
		    !intel_dp_can_link_train_fallback_for_edp(intel_dp,
							      intel_dp_max_common_rate(intel_dp),
							      lane_count >> 1)) {
			DRM_DEBUG_KMS("Retrying Link training for eDP with same parameters\n");
			return 0;
		}
		intel_dp->max_link_rate = intel_dp_max_common_rate(intel_dp);
		intel_dp->max_link_lane_count = lane_count >> 1;
	} else {
		DRM_ERROR("Link Training Unsuccessful\n");
		return -1;
	}

	return 0;
}

static enum drm_mode_status
intel_dp_mode_valid(struct drm_connector *connector,
		    struct drm_display_mode *mode)
{
	struct intel_dp *intel_dp = intel_attached_dp(connector);
	struct intel_connector *intel_connector = to_intel_connector(connector);
	struct drm_display_mode *fixed_mode = intel_connector->panel.fixed_mode;
	struct drm_i915_private *dev_priv = to_i915(connector->dev);
	int target_clock = mode->clock;
	int max_rate, mode_rate, max_lanes, max_link_clock;
	int max_dotclk;
	u16 dsc_max_output_bpp = 0;
	u8 dsc_slice_count = 0;

	if (mode->flags & DRM_MODE_FLAG_DBLSCAN)
		return MODE_NO_DBLESCAN;

	max_dotclk = intel_dp_downstream_max_dotclock(intel_dp);

	if (intel_dp_is_edp(intel_dp) && fixed_mode) {
		if (mode->hdisplay > fixed_mode->hdisplay)
			return MODE_PANEL;

		if (mode->vdisplay > fixed_mode->vdisplay)
			return MODE_PANEL;

		target_clock = fixed_mode->clock;
	}

	max_link_clock = intel_dp_max_link_rate(intel_dp);
	max_lanes = intel_dp_max_lane_count(intel_dp);

	max_rate = intel_dp_max_data_rate(max_link_clock, max_lanes);
	mode_rate = intel_dp_link_required(target_clock, 18);

	/*
	 * Output bpp is stored in 6.4 format so right shift by 4 to get the
	 * integer value since we support only integer values of bpp.
	 */
	if ((INTEL_GEN(dev_priv) >= 10 || IS_GEMINILAKE(dev_priv)) &&
	    drm_dp_sink_supports_dsc(intel_dp->dsc_dpcd)) {
		if (intel_dp_is_edp(intel_dp)) {
			dsc_max_output_bpp =
				drm_edp_dsc_sink_output_bpp(intel_dp->dsc_dpcd) >> 4;
			dsc_slice_count =
				drm_dp_dsc_sink_max_slice_count(intel_dp->dsc_dpcd,
								true);
		} else if (drm_dp_sink_supports_fec(intel_dp->fec_capable)) {
			dsc_max_output_bpp =
				intel_dp_dsc_get_output_bpp(max_link_clock,
							    max_lanes,
							    target_clock,
							    mode->hdisplay) >> 4;
			dsc_slice_count =
				intel_dp_dsc_get_slice_count(intel_dp,
							     target_clock,
							     mode->hdisplay);
		}
	}

	if ((mode_rate > max_rate && !(dsc_max_output_bpp && dsc_slice_count)) ||
	    target_clock > max_dotclk)
		return MODE_CLOCK_HIGH;

	if (mode->clock < 10000)
		return MODE_CLOCK_LOW;

	if (mode->flags & DRM_MODE_FLAG_DBLCLK)
		return MODE_H_ILLEGAL;

	return MODE_OK;
}

u32 intel_dp_pack_aux(const u8 *src, int src_bytes)
{
	int i;
	u32 v = 0;

	if (src_bytes > 4)
		src_bytes = 4;
	for (i = 0; i < src_bytes; i++)
		v |= ((u32)src[i]) << ((3 - i) * 8);
	return v;
}

static void intel_dp_unpack_aux(u32 src, u8 *dst, int dst_bytes)
{
	int i;
	if (dst_bytes > 4)
		dst_bytes = 4;
	for (i = 0; i < dst_bytes; i++)
		dst[i] = src >> ((3-i) * 8);
}

static void
intel_dp_init_panel_power_sequencer(struct intel_dp *intel_dp);
static void
intel_dp_init_panel_power_sequencer_registers(struct intel_dp *intel_dp,
					      bool force_disable_vdd);
static void
intel_dp_pps_init(struct intel_dp *intel_dp);

static intel_wakeref_t
pps_lock(struct intel_dp *intel_dp)
{
	struct drm_i915_private *dev_priv = dp_to_i915(intel_dp);
	intel_wakeref_t wakeref;

	/*
	 * See intel_power_sequencer_reset() why we need
	 * a power domain reference here.
	 */
	wakeref = intel_display_power_get(dev_priv,
					  intel_aux_power_domain(dp_to_dig_port(intel_dp)));

	mutex_lock(&dev_priv->pps_mutex);

	return wakeref;
}

static intel_wakeref_t
pps_unlock(struct intel_dp *intel_dp, intel_wakeref_t wakeref)
{
	struct drm_i915_private *dev_priv = dp_to_i915(intel_dp);

	mutex_unlock(&dev_priv->pps_mutex);
	intel_display_power_put(dev_priv,
				intel_aux_power_domain(dp_to_dig_port(intel_dp)),
				wakeref);
	return 0;
}

#define with_pps_lock(dp, wf) \
	for ((wf) = pps_lock(dp); (wf); (wf) = pps_unlock((dp), (wf)))

static void
vlv_power_sequencer_kick(struct intel_dp *intel_dp)
{
	struct drm_i915_private *dev_priv = dp_to_i915(intel_dp);
	struct intel_digital_port *intel_dig_port = dp_to_dig_port(intel_dp);
	enum pipe pipe = intel_dp->pps_pipe;
	bool pll_enabled, release_cl_override = false;
	enum dpio_phy phy = DPIO_PHY(pipe);
	enum dpio_channel ch = vlv_pipe_to_channel(pipe);
	u32 DP;

	if (WARN(I915_READ(intel_dp->output_reg) & DP_PORT_EN,
		 "skipping pipe %c power sequencer kick due to port %c being active\n",
		 pipe_name(pipe), port_name(intel_dig_port->base.port)))
		return;

	DRM_DEBUG_KMS("kicking pipe %c power sequencer for port %c\n",
		      pipe_name(pipe), port_name(intel_dig_port->base.port));

	/* Preserve the BIOS-computed detected bit. This is
	 * supposed to be read-only.
	 */
	DP = I915_READ(intel_dp->output_reg) & DP_DETECTED;
	DP |= DP_VOLTAGE_0_4 | DP_PRE_EMPHASIS_0;
	DP |= DP_PORT_WIDTH(1);
	DP |= DP_LINK_TRAIN_PAT_1;

	if (IS_CHERRYVIEW(dev_priv))
		DP |= DP_PIPE_SEL_CHV(pipe);
	else
		DP |= DP_PIPE_SEL(pipe);

	pll_enabled = I915_READ(DPLL(pipe)) & DPLL_VCO_ENABLE;

	/*
	 * The DPLL for the pipe must be enabled for this to work.
	 * So enable temporarily it if it's not already enabled.
	 */
	if (!pll_enabled) {
		release_cl_override = IS_CHERRYVIEW(dev_priv) &&
			!chv_phy_powergate_ch(dev_priv, phy, ch, true);

		if (vlv_force_pll_on(dev_priv, pipe, IS_CHERRYVIEW(dev_priv) ?
				     &chv_dpll[0].dpll : &vlv_dpll[0].dpll)) {
			DRM_ERROR("Failed to force on pll for pipe %c!\n",
				  pipe_name(pipe));
			return;
		}
	}

	/*
	 * Similar magic as in intel_dp_enable_port().
	 * We _must_ do this port enable + disable trick
	 * to make this power sequencer lock onto the port.
	 * Otherwise even VDD force bit won't work.
	 */
	I915_WRITE(intel_dp->output_reg, DP);
	POSTING_READ(intel_dp->output_reg);

	I915_WRITE(intel_dp->output_reg, DP | DP_PORT_EN);
	POSTING_READ(intel_dp->output_reg);

	I915_WRITE(intel_dp->output_reg, DP & ~DP_PORT_EN);
	POSTING_READ(intel_dp->output_reg);

	if (!pll_enabled) {
		vlv_force_pll_off(dev_priv, pipe);

		if (release_cl_override)
			chv_phy_powergate_ch(dev_priv, phy, ch, false);
	}
}

static enum pipe vlv_find_free_pps(struct drm_i915_private *dev_priv)
{
	struct intel_encoder *encoder;
	unsigned int pipes = (1 << PIPE_A) | (1 << PIPE_B);

	/*
	 * We don't have power sequencer currently.
	 * Pick one that's not used by other ports.
	 */
	for_each_intel_dp(&dev_priv->drm, encoder) {
		struct intel_dp *intel_dp = enc_to_intel_dp(&encoder->base);

		if (encoder->type == INTEL_OUTPUT_EDP) {
			WARN_ON(intel_dp->active_pipe != INVALID_PIPE &&
				intel_dp->active_pipe != intel_dp->pps_pipe);

			if (intel_dp->pps_pipe != INVALID_PIPE)
				pipes &= ~(1 << intel_dp->pps_pipe);
		} else {
			WARN_ON(intel_dp->pps_pipe != INVALID_PIPE);

			if (intel_dp->active_pipe != INVALID_PIPE)
				pipes &= ~(1 << intel_dp->active_pipe);
		}
	}

	if (pipes == 0)
		return INVALID_PIPE;

	return ffs(pipes) - 1;
}

static enum pipe
vlv_power_sequencer_pipe(struct intel_dp *intel_dp)
{
	struct drm_i915_private *dev_priv = dp_to_i915(intel_dp);
	struct intel_digital_port *intel_dig_port = dp_to_dig_port(intel_dp);
	enum pipe pipe;

	lockdep_assert_held(&dev_priv->pps_mutex);

	/* We should never land here with regular DP ports */
	WARN_ON(!intel_dp_is_edp(intel_dp));

	WARN_ON(intel_dp->active_pipe != INVALID_PIPE &&
		intel_dp->active_pipe != intel_dp->pps_pipe);

	if (intel_dp->pps_pipe != INVALID_PIPE)
		return intel_dp->pps_pipe;

	pipe = vlv_find_free_pps(dev_priv);

	/*
	 * Didn't find one. This should not happen since there
	 * are two power sequencers and up to two eDP ports.
	 */
	if (WARN_ON(pipe == INVALID_PIPE))
		pipe = PIPE_A;

	vlv_steal_power_sequencer(dev_priv, pipe);
	intel_dp->pps_pipe = pipe;

	DRM_DEBUG_KMS("picked pipe %c power sequencer for port %c\n",
		      pipe_name(intel_dp->pps_pipe),
		      port_name(intel_dig_port->base.port));

	/* init power sequencer on this pipe and port */
	intel_dp_init_panel_power_sequencer(intel_dp);
	intel_dp_init_panel_power_sequencer_registers(intel_dp, true);

	/*
	 * Even vdd force doesn't work until we've made
	 * the power sequencer lock in on the port.
	 */
	vlv_power_sequencer_kick(intel_dp);

	return intel_dp->pps_pipe;
}

static int
bxt_power_sequencer_idx(struct intel_dp *intel_dp)
{
	struct drm_i915_private *dev_priv = dp_to_i915(intel_dp);
	int backlight_controller = dev_priv->vbt.backlight.controller;

	lockdep_assert_held(&dev_priv->pps_mutex);

	/* We should never land here with regular DP ports */
	WARN_ON(!intel_dp_is_edp(intel_dp));

	if (!intel_dp->pps_reset)
		return backlight_controller;

	intel_dp->pps_reset = false;

	/*
	 * Only the HW needs to be reprogrammed, the SW state is fixed and
	 * has been setup during connector init.
	 */
	intel_dp_init_panel_power_sequencer_registers(intel_dp, false);

	return backlight_controller;
}

typedef bool (*vlv_pipe_check)(struct drm_i915_private *dev_priv,
			       enum pipe pipe);

static bool vlv_pipe_has_pp_on(struct drm_i915_private *dev_priv,
			       enum pipe pipe)
{
	return I915_READ(PP_STATUS(pipe)) & PP_ON;
}

static bool vlv_pipe_has_vdd_on(struct drm_i915_private *dev_priv,
				enum pipe pipe)
{
	return I915_READ(PP_CONTROL(pipe)) & EDP_FORCE_VDD;
}

static bool vlv_pipe_any(struct drm_i915_private *dev_priv,
			 enum pipe pipe)
{
	return true;
}

static enum pipe
vlv_initial_pps_pipe(struct drm_i915_private *dev_priv,
		     enum port port,
		     vlv_pipe_check pipe_check)
{
	enum pipe pipe;

	for (pipe = PIPE_A; pipe <= PIPE_B; pipe++) {
		u32 port_sel = I915_READ(PP_ON_DELAYS(pipe)) &
			PANEL_PORT_SELECT_MASK;

		if (port_sel != PANEL_PORT_SELECT_VLV(port))
			continue;

		if (!pipe_check(dev_priv, pipe))
			continue;

		return pipe;
	}

	return INVALID_PIPE;
}

static void
vlv_initial_power_sequencer_setup(struct intel_dp *intel_dp)
{
	struct drm_i915_private *dev_priv = dp_to_i915(intel_dp);
	struct intel_digital_port *intel_dig_port = dp_to_dig_port(intel_dp);
	enum port port = intel_dig_port->base.port;

	lockdep_assert_held(&dev_priv->pps_mutex);

	/* try to find a pipe with this port selected */
	/* first pick one where the panel is on */
	intel_dp->pps_pipe = vlv_initial_pps_pipe(dev_priv, port,
						  vlv_pipe_has_pp_on);
	/* didn't find one? pick one where vdd is on */
	if (intel_dp->pps_pipe == INVALID_PIPE)
		intel_dp->pps_pipe = vlv_initial_pps_pipe(dev_priv, port,
							  vlv_pipe_has_vdd_on);
	/* didn't find one? pick one with just the correct port */
	if (intel_dp->pps_pipe == INVALID_PIPE)
		intel_dp->pps_pipe = vlv_initial_pps_pipe(dev_priv, port,
							  vlv_pipe_any);

	/* didn't find one? just let vlv_power_sequencer_pipe() pick one when needed */
	if (intel_dp->pps_pipe == INVALID_PIPE) {
		DRM_DEBUG_KMS("no initial power sequencer for port %c\n",
			      port_name(port));
		return;
	}

	DRM_DEBUG_KMS("initial power sequencer for port %c: pipe %c\n",
		      port_name(port), pipe_name(intel_dp->pps_pipe));

	intel_dp_init_panel_power_sequencer(intel_dp);
	intel_dp_init_panel_power_sequencer_registers(intel_dp, false);
}

void intel_power_sequencer_reset(struct drm_i915_private *dev_priv)
{
	struct intel_encoder *encoder;

	if (WARN_ON(!IS_VALLEYVIEW(dev_priv) && !IS_CHERRYVIEW(dev_priv) &&
		    !IS_GEN9_LP(dev_priv)))
		return;

	/*
	 * We can't grab pps_mutex here due to deadlock with power_domain
	 * mutex when power_domain functions are called while holding pps_mutex.
	 * That also means that in order to use pps_pipe the code needs to
	 * hold both a power domain reference and pps_mutex, and the power domain
	 * reference get/put must be done while _not_ holding pps_mutex.
	 * pps_{lock,unlock}() do these steps in the correct order, so one
	 * should use them always.
	 */

	for_each_intel_dp(&dev_priv->drm, encoder) {
		struct intel_dp *intel_dp = enc_to_intel_dp(&encoder->base);

		WARN_ON(intel_dp->active_pipe != INVALID_PIPE);

		if (encoder->type != INTEL_OUTPUT_EDP)
			continue;

		if (IS_GEN9_LP(dev_priv))
			intel_dp->pps_reset = true;
		else
			intel_dp->pps_pipe = INVALID_PIPE;
	}
}

struct pps_registers {
	i915_reg_t pp_ctrl;
	i915_reg_t pp_stat;
	i915_reg_t pp_on;
	i915_reg_t pp_off;
	i915_reg_t pp_div;
};

static void intel_pps_get_registers(struct intel_dp *intel_dp,
				    struct pps_registers *regs)
{
	struct drm_i915_private *dev_priv = dp_to_i915(intel_dp);
	int pps_idx = 0;

	memset(regs, 0, sizeof(*regs));

	if (IS_GEN9_LP(dev_priv))
		pps_idx = bxt_power_sequencer_idx(intel_dp);
	else if (IS_VALLEYVIEW(dev_priv) || IS_CHERRYVIEW(dev_priv))
		pps_idx = vlv_power_sequencer_pipe(intel_dp);

	regs->pp_ctrl = PP_CONTROL(pps_idx);
	regs->pp_stat = PP_STATUS(pps_idx);
	regs->pp_on = PP_ON_DELAYS(pps_idx);
	regs->pp_off = PP_OFF_DELAYS(pps_idx);
	if (!IS_GEN9_LP(dev_priv) && !HAS_PCH_CNP(dev_priv) &&
	    !HAS_PCH_ICP(dev_priv))
		regs->pp_div = PP_DIVISOR(pps_idx);
}

static i915_reg_t
_pp_ctrl_reg(struct intel_dp *intel_dp)
{
	struct pps_registers regs;

	intel_pps_get_registers(intel_dp, &regs);

	return regs.pp_ctrl;
}

static i915_reg_t
_pp_stat_reg(struct intel_dp *intel_dp)
{
	struct pps_registers regs;

	intel_pps_get_registers(intel_dp, &regs);

	return regs.pp_stat;
}

/* Reboot notifier handler to shutdown panel power to guarantee T12 timing
   This function only applicable when panel PM state is not to be tracked */
static int edp_notify_handler(struct notifier_block *this, unsigned long code,
			      void *unused)
{
	struct intel_dp *intel_dp = container_of(this, typeof(* intel_dp),
						 edp_notifier);
	struct drm_i915_private *dev_priv = dp_to_i915(intel_dp);
	intel_wakeref_t wakeref;

	if (!intel_dp_is_edp(intel_dp) || code != SYS_RESTART)
		return 0;

	with_pps_lock(intel_dp, wakeref) {
		if (IS_VALLEYVIEW(dev_priv) || IS_CHERRYVIEW(dev_priv)) {
			enum pipe pipe = vlv_power_sequencer_pipe(intel_dp);
			i915_reg_t pp_ctrl_reg, pp_div_reg;
			u32 pp_div;

			pp_ctrl_reg = PP_CONTROL(pipe);
			pp_div_reg  = PP_DIVISOR(pipe);
			pp_div = I915_READ(pp_div_reg);
			pp_div &= PP_REFERENCE_DIVIDER_MASK;

			/* 0x1F write to PP_DIV_REG sets max cycle delay */
			I915_WRITE(pp_div_reg, pp_div | 0x1F);
			I915_WRITE(pp_ctrl_reg, PANEL_UNLOCK_REGS);
			msleep(intel_dp->panel_power_cycle_delay);
		}
	}

	return 0;
}

static bool edp_have_panel_power(struct intel_dp *intel_dp)
{
	struct drm_i915_private *dev_priv = dp_to_i915(intel_dp);

	lockdep_assert_held(&dev_priv->pps_mutex);

	if ((IS_VALLEYVIEW(dev_priv) || IS_CHERRYVIEW(dev_priv)) &&
	    intel_dp->pps_pipe == INVALID_PIPE)
		return false;

	return (I915_READ(_pp_stat_reg(intel_dp)) & PP_ON) != 0;
}

static bool edp_have_panel_vdd(struct intel_dp *intel_dp)
{
	struct drm_i915_private *dev_priv = dp_to_i915(intel_dp);

	lockdep_assert_held(&dev_priv->pps_mutex);

	if ((IS_VALLEYVIEW(dev_priv) || IS_CHERRYVIEW(dev_priv)) &&
	    intel_dp->pps_pipe == INVALID_PIPE)
		return false;

	return I915_READ(_pp_ctrl_reg(intel_dp)) & EDP_FORCE_VDD;
}

static void
intel_dp_check_edp(struct intel_dp *intel_dp)
{
	struct drm_i915_private *dev_priv = dp_to_i915(intel_dp);

	if (!intel_dp_is_edp(intel_dp))
		return;

	if (!edp_have_panel_power(intel_dp) && !edp_have_panel_vdd(intel_dp)) {
		WARN(1, "eDP powered off while attempting aux channel communication.\n");
		DRM_DEBUG_KMS("Status 0x%08x Control 0x%08x\n",
			      I915_READ(_pp_stat_reg(intel_dp)),
			      I915_READ(_pp_ctrl_reg(intel_dp)));
	}
}

static u32
intel_dp_aux_wait_done(struct intel_dp *intel_dp)
{
	struct drm_i915_private *dev_priv = dp_to_i915(intel_dp);
	i915_reg_t ch_ctl = intel_dp->aux_ch_ctl_reg(intel_dp);
	u32 status;
	bool done;

#define C (((status = I915_READ_NOTRACE(ch_ctl)) & DP_AUX_CH_CTL_SEND_BUSY) == 0)
	done = wait_event_timeout(dev_priv->gmbus_wait_queue, C,
				  msecs_to_jiffies_timeout(10));

	/* just trace the final value */
	trace_i915_reg_rw(false, ch_ctl, status, sizeof(status), true);

	if (!done)
		DRM_ERROR("dp aux hw did not signal timeout!\n");
#undef C

	return status;
}

static u32 g4x_get_aux_clock_divider(struct intel_dp *intel_dp, int index)
{
	struct drm_i915_private *dev_priv = dp_to_i915(intel_dp);

	if (index)
		return 0;

	/*
	 * The clock divider is based off the hrawclk, and would like to run at
	 * 2MHz.  So, take the hrawclk value and divide by 2000 and use that
	 */
	return DIV_ROUND_CLOSEST(dev_priv->rawclk_freq, 2000);
}

static u32 ilk_get_aux_clock_divider(struct intel_dp *intel_dp, int index)
{
	struct drm_i915_private *dev_priv = dp_to_i915(intel_dp);
	struct intel_digital_port *dig_port = dp_to_dig_port(intel_dp);

	if (index)
		return 0;

	/*
	 * The clock divider is based off the cdclk or PCH rawclk, and would
	 * like to run at 2MHz.  So, take the cdclk or PCH rawclk value and
	 * divide by 2000 and use that
	 */
	if (dig_port->aux_ch == AUX_CH_A)
		return DIV_ROUND_CLOSEST(dev_priv->cdclk.hw.cdclk, 2000);
	else
		return DIV_ROUND_CLOSEST(dev_priv->rawclk_freq, 2000);
}

static u32 hsw_get_aux_clock_divider(struct intel_dp *intel_dp, int index)
{
	struct drm_i915_private *dev_priv = dp_to_i915(intel_dp);
	struct intel_digital_port *dig_port = dp_to_dig_port(intel_dp);

	if (dig_port->aux_ch != AUX_CH_A && HAS_PCH_LPT_H(dev_priv)) {
		/* Workaround for non-ULT HSW */
		switch (index) {
		case 0: return 63;
		case 1: return 72;
		default: return 0;
		}
	}

	return ilk_get_aux_clock_divider(intel_dp, index);
}

static u32 skl_get_aux_clock_divider(struct intel_dp *intel_dp, int index)
{
	/*
	 * SKL doesn't need us to program the AUX clock divider (Hardware will
	 * derive the clock from CDCLK automatically). We still implement the
	 * get_aux_clock_divider vfunc to plug-in into the existing code.
	 */
	return index ? 0 : 1;
}

static u32 g4x_get_aux_send_ctl(struct intel_dp *intel_dp,
				int send_bytes,
				u32 aux_clock_divider)
{
	struct intel_digital_port *intel_dig_port = dp_to_dig_port(intel_dp);
	struct drm_i915_private *dev_priv =
			to_i915(intel_dig_port->base.base.dev);
	u32 precharge, timeout;

	if (IS_GEN(dev_priv, 6))
		precharge = 3;
	else
		precharge = 5;

	if (IS_BROADWELL(dev_priv))
		timeout = DP_AUX_CH_CTL_TIME_OUT_600us;
	else
		timeout = DP_AUX_CH_CTL_TIME_OUT_400us;

	return DP_AUX_CH_CTL_SEND_BUSY |
	       DP_AUX_CH_CTL_DONE |
	       DP_AUX_CH_CTL_INTERRUPT |
	       DP_AUX_CH_CTL_TIME_OUT_ERROR |
	       timeout |
	       DP_AUX_CH_CTL_RECEIVE_ERROR |
	       (send_bytes << DP_AUX_CH_CTL_MESSAGE_SIZE_SHIFT) |
	       (precharge << DP_AUX_CH_CTL_PRECHARGE_2US_SHIFT) |
	       (aux_clock_divider << DP_AUX_CH_CTL_BIT_CLOCK_2X_SHIFT);
}

static u32 skl_get_aux_send_ctl(struct intel_dp *intel_dp,
				int send_bytes,
				u32 unused)
{
	struct intel_digital_port *intel_dig_port = dp_to_dig_port(intel_dp);
	u32 ret;

	ret = DP_AUX_CH_CTL_SEND_BUSY |
	      DP_AUX_CH_CTL_DONE |
	      DP_AUX_CH_CTL_INTERRUPT |
	      DP_AUX_CH_CTL_TIME_OUT_ERROR |
	      DP_AUX_CH_CTL_TIME_OUT_MAX |
	      DP_AUX_CH_CTL_RECEIVE_ERROR |
	      (send_bytes << DP_AUX_CH_CTL_MESSAGE_SIZE_SHIFT) |
	      DP_AUX_CH_CTL_FW_SYNC_PULSE_SKL(32) |
	      DP_AUX_CH_CTL_SYNC_PULSE_SKL(32);

	if (intel_dig_port->tc_type == TC_PORT_TBT)
		ret |= DP_AUX_CH_CTL_TBT_IO;

	return ret;
}

static int
intel_dp_aux_xfer(struct intel_dp *intel_dp,
		  const u8 *send, int send_bytes,
		  u8 *recv, int recv_size,
		  u32 aux_send_ctl_flags)
{
	struct intel_digital_port *intel_dig_port = dp_to_dig_port(intel_dp);
	struct drm_i915_private *dev_priv =
			to_i915(intel_dig_port->base.base.dev);
	i915_reg_t ch_ctl, ch_data[5];
	u32 aux_clock_divider;
	intel_wakeref_t wakeref;
	int i, ret, recv_bytes;
	int try, clock = 0;
	u32 status;
	bool vdd;

	ch_ctl = intel_dp->aux_ch_ctl_reg(intel_dp);
	for (i = 0; i < ARRAY_SIZE(ch_data); i++)
		ch_data[i] = intel_dp->aux_ch_data_reg(intel_dp, i);

	wakeref = pps_lock(intel_dp);

	/*
	 * We will be called with VDD already enabled for dpcd/edid/oui reads.
	 * In such cases we want to leave VDD enabled and it's up to upper layers
	 * to turn it off. But for eg. i2c-dev access we need to turn it on/off
	 * ourselves.
	 */
	vdd = edp_panel_vdd_on(intel_dp);

	/* dp aux is extremely sensitive to irq latency, hence request the
	 * lowest possible wakeup latency and so prevent the cpu from going into
	 * deep sleep states.
	 */
	pm_qos_update_request(&dev_priv->pm_qos, 0);

	intel_dp_check_edp(intel_dp);

	/* Try to wait for any previous AUX channel activity */
	for (try = 0; try < 3; try++) {
		status = I915_READ_NOTRACE(ch_ctl);
		if ((status & DP_AUX_CH_CTL_SEND_BUSY) == 0)
			break;
		msleep(1);
	}
	/* just trace the final value */
	trace_i915_reg_rw(false, ch_ctl, status, sizeof(status), true);

	if (try == 3) {
		static u32 last_status = -1;
		const u32 status = I915_READ(ch_ctl);

		if (status != last_status) {
			WARN(1, "dp_aux_ch not started status 0x%08x\n",
			     status);
			last_status = status;
		}

		ret = -EBUSY;
		goto out;
	}

	/* Only 5 data registers! */
	if (WARN_ON(send_bytes > 20 || recv_size > 20)) {
		ret = -E2BIG;
		goto out;
	}

	while ((aux_clock_divider = intel_dp->get_aux_clock_divider(intel_dp, clock++))) {
		u32 send_ctl = intel_dp->get_aux_send_ctl(intel_dp,
							  send_bytes,
							  aux_clock_divider);

		send_ctl |= aux_send_ctl_flags;

		/* Must try at least 3 times according to DP spec */
		for (try = 0; try < 5; try++) {
			/* Load the send data into the aux channel data registers */
			for (i = 0; i < send_bytes; i += 4)
				I915_WRITE(ch_data[i >> 2],
					   intel_dp_pack_aux(send + i,
							     send_bytes - i));

			/* Send the command and wait for it to complete */
			I915_WRITE(ch_ctl, send_ctl);

			status = intel_dp_aux_wait_done(intel_dp);

			/* Clear done status and any errors */
			I915_WRITE(ch_ctl,
				   status |
				   DP_AUX_CH_CTL_DONE |
				   DP_AUX_CH_CTL_TIME_OUT_ERROR |
				   DP_AUX_CH_CTL_RECEIVE_ERROR);

			/* DP CTS 1.2 Core Rev 1.1, 4.2.1.1 & 4.2.1.2
			 *   400us delay required for errors and timeouts
			 *   Timeout errors from the HW already meet this
			 *   requirement so skip to next iteration
			 */
			if (status & DP_AUX_CH_CTL_TIME_OUT_ERROR)
				continue;

			if (status & DP_AUX_CH_CTL_RECEIVE_ERROR) {
				usleep_range(400, 500);
				continue;
			}
			if (status & DP_AUX_CH_CTL_DONE)
				goto done;
		}
	}

	if ((status & DP_AUX_CH_CTL_DONE) == 0) {
		DRM_ERROR("dp_aux_ch not done status 0x%08x\n", status);
		ret = -EBUSY;
		goto out;
	}

done:
	/* Check for timeout or receive error.
	 * Timeouts occur when the sink is not connected
	 */
	if (status & DP_AUX_CH_CTL_RECEIVE_ERROR) {
		DRM_ERROR("dp_aux_ch receive error status 0x%08x\n", status);
		ret = -EIO;
		goto out;
	}

	/* Timeouts occur when the device isn't connected, so they're
	 * "normal" -- don't fill the kernel log with these */
	if (status & DP_AUX_CH_CTL_TIME_OUT_ERROR) {
		DRM_DEBUG_KMS("dp_aux_ch timeout status 0x%08x\n", status);
		ret = -ETIMEDOUT;
		goto out;
	}

	/* Unload any bytes sent back from the other side */
	recv_bytes = ((status & DP_AUX_CH_CTL_MESSAGE_SIZE_MASK) >>
		      DP_AUX_CH_CTL_MESSAGE_SIZE_SHIFT);

	/*
	 * By BSpec: "Message sizes of 0 or >20 are not allowed."
	 * We have no idea of what happened so we return -EBUSY so
	 * drm layer takes care for the necessary retries.
	 */
	if (recv_bytes == 0 || recv_bytes > 20) {
		DRM_DEBUG_KMS("Forbidden recv_bytes = %d on aux transaction\n",
			      recv_bytes);
		ret = -EBUSY;
		goto out;
	}

	if (recv_bytes > recv_size)
		recv_bytes = recv_size;

	for (i = 0; i < recv_bytes; i += 4)
		intel_dp_unpack_aux(I915_READ(ch_data[i >> 2]),
				    recv + i, recv_bytes - i);

	ret = recv_bytes;
out:
	pm_qos_update_request(&dev_priv->pm_qos, PM_QOS_DEFAULT_VALUE);

	if (vdd)
		edp_panel_vdd_off(intel_dp, false);

	pps_unlock(intel_dp, wakeref);

	return ret;
}

#define BARE_ADDRESS_SIZE	3
#define HEADER_SIZE		(BARE_ADDRESS_SIZE + 1)

static void
intel_dp_aux_header(u8 txbuf[HEADER_SIZE],
		    const struct drm_dp_aux_msg *msg)
{
	txbuf[0] = (msg->request << 4) | ((msg->address >> 16) & 0xf);
	txbuf[1] = (msg->address >> 8) & 0xff;
	txbuf[2] = msg->address & 0xff;
	txbuf[3] = msg->size - 1;
}

static ssize_t
intel_dp_aux_transfer(struct drm_dp_aux *aux, struct drm_dp_aux_msg *msg)
{
	struct intel_dp *intel_dp = container_of(aux, struct intel_dp, aux);
	u8 txbuf[20], rxbuf[20];
	size_t txsize, rxsize;
	int ret;

	intel_dp_aux_header(txbuf, msg);

	switch (msg->request & ~DP_AUX_I2C_MOT) {
	case DP_AUX_NATIVE_WRITE:
	case DP_AUX_I2C_WRITE:
	case DP_AUX_I2C_WRITE_STATUS_UPDATE:
		txsize = msg->size ? HEADER_SIZE + msg->size : BARE_ADDRESS_SIZE;
		rxsize = 2; /* 0 or 1 data bytes */

		if (WARN_ON(txsize > 20))
			return -E2BIG;

		WARN_ON(!msg->buffer != !msg->size);

		if (msg->buffer)
			memcpy(txbuf + HEADER_SIZE, msg->buffer, msg->size);

		ret = intel_dp_aux_xfer(intel_dp, txbuf, txsize,
					rxbuf, rxsize, 0);
		if (ret > 0) {
			msg->reply = rxbuf[0] >> 4;

			if (ret > 1) {
				/* Number of bytes written in a short write. */
				ret = clamp_t(int, rxbuf[1], 0, msg->size);
			} else {
				/* Return payload size. */
				ret = msg->size;
			}
		}
		break;

	case DP_AUX_NATIVE_READ:
	case DP_AUX_I2C_READ:
		txsize = msg->size ? HEADER_SIZE : BARE_ADDRESS_SIZE;
		rxsize = msg->size + 1;

		if (WARN_ON(rxsize > 20))
			return -E2BIG;

		ret = intel_dp_aux_xfer(intel_dp, txbuf, txsize,
					rxbuf, rxsize, 0);
		if (ret > 0) {
			msg->reply = rxbuf[0] >> 4;
			/*
			 * Assume happy day, and copy the data. The caller is
			 * expected to check msg->reply before touching it.
			 *
			 * Return payload size.
			 */
			ret--;
			memcpy(msg->buffer, rxbuf + 1, ret);
		}
		break;

	default:
		ret = -EINVAL;
		break;
	}

	return ret;
}


static i915_reg_t g4x_aux_ctl_reg(struct intel_dp *intel_dp)
{
	struct drm_i915_private *dev_priv = dp_to_i915(intel_dp);
	struct intel_digital_port *dig_port = dp_to_dig_port(intel_dp);
	enum aux_ch aux_ch = dig_port->aux_ch;

	switch (aux_ch) {
	case AUX_CH_B:
	case AUX_CH_C:
	case AUX_CH_D:
		return DP_AUX_CH_CTL(aux_ch);
	default:
		MISSING_CASE(aux_ch);
		return DP_AUX_CH_CTL(AUX_CH_B);
	}
}

static i915_reg_t g4x_aux_data_reg(struct intel_dp *intel_dp, int index)
{
	struct drm_i915_private *dev_priv = dp_to_i915(intel_dp);
	struct intel_digital_port *dig_port = dp_to_dig_port(intel_dp);
	enum aux_ch aux_ch = dig_port->aux_ch;

	switch (aux_ch) {
	case AUX_CH_B:
	case AUX_CH_C:
	case AUX_CH_D:
		return DP_AUX_CH_DATA(aux_ch, index);
	default:
		MISSING_CASE(aux_ch);
		return DP_AUX_CH_DATA(AUX_CH_B, index);
	}
}

static i915_reg_t ilk_aux_ctl_reg(struct intel_dp *intel_dp)
{
	struct drm_i915_private *dev_priv = dp_to_i915(intel_dp);
	struct intel_digital_port *dig_port = dp_to_dig_port(intel_dp);
	enum aux_ch aux_ch = dig_port->aux_ch;

	switch (aux_ch) {
	case AUX_CH_A:
		return DP_AUX_CH_CTL(aux_ch);
	case AUX_CH_B:
	case AUX_CH_C:
	case AUX_CH_D:
		return PCH_DP_AUX_CH_CTL(aux_ch);
	default:
		MISSING_CASE(aux_ch);
		return DP_AUX_CH_CTL(AUX_CH_A);
	}
}

static i915_reg_t ilk_aux_data_reg(struct intel_dp *intel_dp, int index)
{
	struct drm_i915_private *dev_priv = dp_to_i915(intel_dp);
	struct intel_digital_port *dig_port = dp_to_dig_port(intel_dp);
	enum aux_ch aux_ch = dig_port->aux_ch;

	switch (aux_ch) {
	case AUX_CH_A:
		return DP_AUX_CH_DATA(aux_ch, index);
	case AUX_CH_B:
	case AUX_CH_C:
	case AUX_CH_D:
		return PCH_DP_AUX_CH_DATA(aux_ch, index);
	default:
		MISSING_CASE(aux_ch);
		return DP_AUX_CH_DATA(AUX_CH_A, index);
	}
}

static i915_reg_t skl_aux_ctl_reg(struct intel_dp *intel_dp)
{
	struct drm_i915_private *dev_priv = dp_to_i915(intel_dp);
	struct intel_digital_port *dig_port = dp_to_dig_port(intel_dp);
	enum aux_ch aux_ch = dig_port->aux_ch;

	switch (aux_ch) {
	case AUX_CH_A:
	case AUX_CH_B:
	case AUX_CH_C:
	case AUX_CH_D:
	case AUX_CH_E:
	case AUX_CH_F:
		return DP_AUX_CH_CTL(aux_ch);
	default:
		MISSING_CASE(aux_ch);
		return DP_AUX_CH_CTL(AUX_CH_A);
	}
}

static i915_reg_t skl_aux_data_reg(struct intel_dp *intel_dp, int index)
{
	struct drm_i915_private *dev_priv = dp_to_i915(intel_dp);
	struct intel_digital_port *dig_port = dp_to_dig_port(intel_dp);
	enum aux_ch aux_ch = dig_port->aux_ch;

	switch (aux_ch) {
	case AUX_CH_A:
	case AUX_CH_B:
	case AUX_CH_C:
	case AUX_CH_D:
	case AUX_CH_E:
	case AUX_CH_F:
		return DP_AUX_CH_DATA(aux_ch, index);
	default:
		MISSING_CASE(aux_ch);
		return DP_AUX_CH_DATA(AUX_CH_A, index);
	}
}

static void
intel_dp_aux_fini(struct intel_dp *intel_dp)
{
	kfree(intel_dp->aux.name);
}

static void
intel_dp_aux_init(struct intel_dp *intel_dp)
{
	struct drm_i915_private *dev_priv = dp_to_i915(intel_dp);
	struct intel_digital_port *dig_port = dp_to_dig_port(intel_dp);
	struct intel_encoder *encoder = &dig_port->base;

	if (INTEL_GEN(dev_priv) >= 9) {
		intel_dp->aux_ch_ctl_reg = skl_aux_ctl_reg;
		intel_dp->aux_ch_data_reg = skl_aux_data_reg;
	} else if (HAS_PCH_SPLIT(dev_priv)) {
		intel_dp->aux_ch_ctl_reg = ilk_aux_ctl_reg;
		intel_dp->aux_ch_data_reg = ilk_aux_data_reg;
	} else {
		intel_dp->aux_ch_ctl_reg = g4x_aux_ctl_reg;
		intel_dp->aux_ch_data_reg = g4x_aux_data_reg;
	}

	if (INTEL_GEN(dev_priv) >= 9)
		intel_dp->get_aux_clock_divider = skl_get_aux_clock_divider;
	else if (IS_BROADWELL(dev_priv) || IS_HASWELL(dev_priv))
		intel_dp->get_aux_clock_divider = hsw_get_aux_clock_divider;
	else if (HAS_PCH_SPLIT(dev_priv))
		intel_dp->get_aux_clock_divider = ilk_get_aux_clock_divider;
	else
		intel_dp->get_aux_clock_divider = g4x_get_aux_clock_divider;

	if (INTEL_GEN(dev_priv) >= 9)
		intel_dp->get_aux_send_ctl = skl_get_aux_send_ctl;
	else
		intel_dp->get_aux_send_ctl = g4x_get_aux_send_ctl;

	drm_dp_aux_init(&intel_dp->aux);

	/* Failure to allocate our preferred name is not critical */
	intel_dp->aux.name = kasprintf(GFP_KERNEL, "DPDDC-%c",
				       port_name(encoder->port));
	intel_dp->aux.transfer = intel_dp_aux_transfer;
}

bool intel_dp_source_supports_hbr2(struct intel_dp *intel_dp)
{
	int max_rate = intel_dp->source_rates[intel_dp->num_source_rates - 1];

	return max_rate >= 540000;
}

bool intel_dp_source_supports_hbr3(struct intel_dp *intel_dp)
{
	int max_rate = intel_dp->source_rates[intel_dp->num_source_rates - 1];

	return max_rate >= 810000;
}

static void
intel_dp_set_clock(struct intel_encoder *encoder,
		   struct intel_crtc_state *pipe_config)
{
	struct drm_i915_private *dev_priv = to_i915(encoder->base.dev);
	const struct dp_link_dpll *divisor = NULL;
	int i, count = 0;

	if (IS_G4X(dev_priv)) {
		divisor = g4x_dpll;
		count = ARRAY_SIZE(g4x_dpll);
	} else if (HAS_PCH_SPLIT(dev_priv)) {
		divisor = pch_dpll;
		count = ARRAY_SIZE(pch_dpll);
	} else if (IS_CHERRYVIEW(dev_priv)) {
		divisor = chv_dpll;
		count = ARRAY_SIZE(chv_dpll);
	} else if (IS_VALLEYVIEW(dev_priv)) {
		divisor = vlv_dpll;
		count = ARRAY_SIZE(vlv_dpll);
	}

	if (divisor && count) {
		for (i = 0; i < count; i++) {
			if (pipe_config->port_clock == divisor[i].clock) {
				pipe_config->dpll = divisor[i].dpll;
				pipe_config->clock_set = true;
				break;
			}
		}
	}
}

static void snprintf_int_array(char *str, size_t len,
			       const int *array, int nelem)
{
	int i;

	str[0] = '\0';

	for (i = 0; i < nelem; i++) {
		int r = snprintf(str, len, "%s%d", i ? ", " : "", array[i]);
		if (r >= len)
			return;
		str += r;
		len -= r;
	}
}

static void intel_dp_print_rates(struct intel_dp *intel_dp)
{
	char str[128]; /* FIXME: too big for stack? */

	if ((drm_debug & DRM_UT_KMS) == 0)
		return;

	snprintf_int_array(str, sizeof(str),
			   intel_dp->source_rates, intel_dp->num_source_rates);
	DRM_DEBUG_KMS("source rates: %s\n", str);

	snprintf_int_array(str, sizeof(str),
			   intel_dp->sink_rates, intel_dp->num_sink_rates);
	DRM_DEBUG_KMS("sink rates: %s\n", str);

	snprintf_int_array(str, sizeof(str),
			   intel_dp->common_rates, intel_dp->num_common_rates);
	DRM_DEBUG_KMS("common rates: %s\n", str);
}

int
intel_dp_max_link_rate(struct intel_dp *intel_dp)
{
	int len;

	len = intel_dp_common_len_rate_limit(intel_dp, intel_dp->max_link_rate);
	if (WARN_ON(len <= 0))
		return 162000;

	return intel_dp->common_rates[len - 1];
}

int intel_dp_rate_select(struct intel_dp *intel_dp, int rate)
{
	int i = intel_dp_rate_index(intel_dp->sink_rates,
				    intel_dp->num_sink_rates, rate);

	if (WARN_ON(i < 0))
		i = 0;

	return i;
}

void intel_dp_compute_rate(struct intel_dp *intel_dp, int port_clock,
			   u8 *link_bw, u8 *rate_select)
{
	/* eDP 1.4 rate select method. */
	if (intel_dp->use_rate_select) {
		*link_bw = 0;
		*rate_select =
			intel_dp_rate_select(intel_dp, port_clock);
	} else {
		*link_bw = drm_dp_link_rate_to_bw_code(port_clock);
		*rate_select = 0;
	}
}

struct link_config_limits {
	int min_clock, max_clock;
	int min_lane_count, max_lane_count;
	int min_bpp, max_bpp;
};

static bool intel_dp_source_supports_fec(struct intel_dp *intel_dp,
					 const struct intel_crtc_state *pipe_config)
{
	struct drm_i915_private *dev_priv = dp_to_i915(intel_dp);

	return INTEL_GEN(dev_priv) >= 11 &&
		pipe_config->cpu_transcoder != TRANSCODER_A;
}

static bool intel_dp_supports_fec(struct intel_dp *intel_dp,
				  const struct intel_crtc_state *pipe_config)
{
	return intel_dp_source_supports_fec(intel_dp, pipe_config) &&
		drm_dp_sink_supports_fec(intel_dp->fec_capable);
}

static bool intel_dp_source_supports_dsc(struct intel_dp *intel_dp,
					 const struct intel_crtc_state *pipe_config)
{
	struct drm_i915_private *dev_priv = dp_to_i915(intel_dp);

	return INTEL_GEN(dev_priv) >= 10 &&
		pipe_config->cpu_transcoder != TRANSCODER_A;
}

static bool intel_dp_supports_dsc(struct intel_dp *intel_dp,
				  const struct intel_crtc_state *pipe_config)
{
	if (!intel_dp_is_edp(intel_dp) && !pipe_config->fec_enable)
		return false;

	return intel_dp_source_supports_dsc(intel_dp, pipe_config) &&
		drm_dp_sink_supports_dsc(intel_dp->dsc_dpcd);
}

static int intel_dp_compute_bpp(struct intel_dp *intel_dp,
				struct intel_crtc_state *pipe_config)
{
	struct drm_i915_private *dev_priv = dp_to_i915(intel_dp);
	struct intel_connector *intel_connector = intel_dp->attached_connector;
	int bpp, bpc;

	bpp = pipe_config->pipe_bpp;
	bpc = drm_dp_downstream_max_bpc(intel_dp->dpcd, intel_dp->downstream_ports);

	if (bpc > 0)
		bpp = min(bpp, 3*bpc);

	if (intel_dp_is_edp(intel_dp)) {
		/* Get bpp from vbt only for panels that dont have bpp in edid */
		if (intel_connector->base.display_info.bpc == 0 &&
		    dev_priv->vbt.edp.bpp && dev_priv->vbt.edp.bpp < bpp) {
			DRM_DEBUG_KMS("clamping bpp for eDP panel to BIOS-provided %i\n",
				      dev_priv->vbt.edp.bpp);
			bpp = dev_priv->vbt.edp.bpp;
		}
	}

	return bpp;
}

/* Adjust link config limits based on compliance test requests. */
static void
intel_dp_adjust_compliance_config(struct intel_dp *intel_dp,
				  struct intel_crtc_state *pipe_config,
				  struct link_config_limits *limits)
{
	/* For DP Compliance we override the computed bpp for the pipe */
	if (intel_dp->compliance.test_data.bpc != 0) {
		int bpp = 3 * intel_dp->compliance.test_data.bpc;

		limits->min_bpp = limits->max_bpp = bpp;
		pipe_config->dither_force_disable = bpp == 6 * 3;

		DRM_DEBUG_KMS("Setting pipe_bpp to %d\n", bpp);
	}

	/* Use values requested by Compliance Test Request */
	if (intel_dp->compliance.test_type == DP_TEST_LINK_TRAINING) {
		int index;

		/* Validate the compliance test data since max values
		 * might have changed due to link train fallback.
		 */
		if (intel_dp_link_params_valid(intel_dp, intel_dp->compliance.test_link_rate,
					       intel_dp->compliance.test_lane_count)) {
			index = intel_dp_rate_index(intel_dp->common_rates,
						    intel_dp->num_common_rates,
						    intel_dp->compliance.test_link_rate);
			if (index >= 0)
				limits->min_clock = limits->max_clock = index;
			limits->min_lane_count = limits->max_lane_count =
				intel_dp->compliance.test_lane_count;
		}
	}
}

/* Optimize link config in order: max bpp, min clock, min lanes */
static int
intel_dp_compute_link_config_wide(struct intel_dp *intel_dp,
				  struct intel_crtc_state *pipe_config,
				  const struct link_config_limits *limits)
{
	struct drm_display_mode *adjusted_mode = &pipe_config->base.adjusted_mode;
	int bpp, clock, lane_count;
	int mode_rate, link_clock, link_avail;

	for (bpp = limits->max_bpp; bpp >= limits->min_bpp; bpp -= 2 * 3) {
		mode_rate = intel_dp_link_required(adjusted_mode->crtc_clock,
						   bpp);

		for (clock = limits->min_clock; clock <= limits->max_clock; clock++) {
			for (lane_count = limits->min_lane_count;
			     lane_count <= limits->max_lane_count;
			     lane_count <<= 1) {
				link_clock = intel_dp->common_rates[clock];
				link_avail = intel_dp_max_data_rate(link_clock,
								    lane_count);

				if (mode_rate <= link_avail) {
					pipe_config->lane_count = lane_count;
					pipe_config->pipe_bpp = bpp;
					pipe_config->port_clock = link_clock;

<<<<<<< HEAD
					return true;
				}
			}
		}
	}

	return false;
=======
					return 0;
				}
			}
		}
	}

	return -EINVAL;
>>>>>>> 1a03a6ab
}

static int intel_dp_dsc_compute_bpp(struct intel_dp *intel_dp, u8 dsc_max_bpc)
{
	int i, num_bpc;
	u8 dsc_bpc[3] = {0};

	num_bpc = drm_dp_dsc_sink_supported_input_bpcs(intel_dp->dsc_dpcd,
						       dsc_bpc);
	for (i = 0; i < num_bpc; i++) {
		if (dsc_max_bpc >= dsc_bpc[i])
			return dsc_bpc[i] * 3;
	}

	return 0;
}

static int intel_dp_dsc_compute_config(struct intel_dp *intel_dp,
				       struct intel_crtc_state *pipe_config,
				       struct drm_connector_state *conn_state,
				       struct link_config_limits *limits)
{
	struct intel_digital_port *dig_port = dp_to_dig_port(intel_dp);
	struct drm_i915_private *dev_priv = to_i915(dig_port->base.base.dev);
	struct drm_display_mode *adjusted_mode = &pipe_config->base.adjusted_mode;
	u8 dsc_max_bpc;
	int pipe_bpp;
	int ret;

	pipe_config->fec_enable = !intel_dp_is_edp(intel_dp) &&
		intel_dp_supports_fec(intel_dp, pipe_config);

	pipe_config->fec_enable = !intel_dp_is_edp(intel_dp) &&
		intel_dp_supports_fec(intel_dp, pipe_config);

	if (!intel_dp_supports_dsc(intel_dp, pipe_config))
		return -EINVAL;

	dsc_max_bpc = min_t(u8, DP_DSC_MAX_SUPPORTED_BPC,
			    conn_state->max_requested_bpc);

	pipe_bpp = intel_dp_dsc_compute_bpp(intel_dp, dsc_max_bpc);
	if (pipe_bpp < DP_DSC_MIN_SUPPORTED_BPC * 3) {
		DRM_DEBUG_KMS("No DSC support for less than 8bpc\n");
		return -EINVAL;
	}

	/*
	 * For now enable DSC for max bpp, max link rate, max lane count.
	 * Optimize this later for the minimum possible link rate/lane count
	 * with DSC enabled for the requested mode.
	 */
	pipe_config->pipe_bpp = pipe_bpp;
	pipe_config->port_clock = intel_dp->common_rates[limits->max_clock];
	pipe_config->lane_count = limits->max_lane_count;

	if (intel_dp_is_edp(intel_dp)) {
		pipe_config->dsc_params.compressed_bpp =
			min_t(u16, drm_edp_dsc_sink_output_bpp(intel_dp->dsc_dpcd) >> 4,
			      pipe_config->pipe_bpp);
		pipe_config->dsc_params.slice_count =
			drm_dp_dsc_sink_max_slice_count(intel_dp->dsc_dpcd,
							true);
	} else {
		u16 dsc_max_output_bpp;
		u8 dsc_dp_slice_count;

		dsc_max_output_bpp =
			intel_dp_dsc_get_output_bpp(pipe_config->port_clock,
						    pipe_config->lane_count,
						    adjusted_mode->crtc_clock,
						    adjusted_mode->crtc_hdisplay);
		dsc_dp_slice_count =
			intel_dp_dsc_get_slice_count(intel_dp,
						     adjusted_mode->crtc_clock,
						     adjusted_mode->crtc_hdisplay);
		if (!dsc_max_output_bpp || !dsc_dp_slice_count) {
			DRM_DEBUG_KMS("Compressed BPP/Slice Count not supported\n");
			return -EINVAL;
		}
		pipe_config->dsc_params.compressed_bpp = min_t(u16,
							       dsc_max_output_bpp >> 4,
							       pipe_config->pipe_bpp);
		pipe_config->dsc_params.slice_count = dsc_dp_slice_count;
	}
	/*
	 * VDSC engine operates at 1 Pixel per clock, so if peak pixel rate
	 * is greater than the maximum Cdclock and if slice count is even
	 * then we need to use 2 VDSC instances.
	 */
	if (adjusted_mode->crtc_clock > dev_priv->max_cdclk_freq) {
		if (pipe_config->dsc_params.slice_count > 1) {
			pipe_config->dsc_params.dsc_split = true;
		} else {
			DRM_DEBUG_KMS("Cannot split stream to use 2 VDSC instances\n");
			return -EINVAL;
		}
	}

	ret = intel_dp_compute_dsc_params(intel_dp, pipe_config);
	if (ret < 0) {
		DRM_DEBUG_KMS("Cannot compute valid DSC parameters for Input Bpp = %d "
			      "Compressed BPP = %d\n",
			      pipe_config->pipe_bpp,
			      pipe_config->dsc_params.compressed_bpp);
		return ret;
	}

	pipe_config->dsc_params.compression_enable = true;
	DRM_DEBUG_KMS("DP DSC computed with Input Bpp = %d "
		      "Compressed Bpp = %d Slice Count = %d\n",
		      pipe_config->pipe_bpp,
		      pipe_config->dsc_params.compressed_bpp,
		      pipe_config->dsc_params.slice_count);

	return 0;
}

static int
intel_dp_compute_link_config(struct intel_encoder *encoder,
			     struct intel_crtc_state *pipe_config,
			     struct drm_connector_state *conn_state)
{
	struct drm_display_mode *adjusted_mode = &pipe_config->base.adjusted_mode;
	struct intel_dp *intel_dp = enc_to_intel_dp(&encoder->base);
	struct link_config_limits limits;
	int common_len;
	int ret;

	common_len = intel_dp_common_len_rate_limit(intel_dp,
						    intel_dp->max_link_rate);

	/* No common link rates between source and sink */
	WARN_ON(common_len <= 0);

	limits.min_clock = 0;
	limits.max_clock = common_len - 1;

	limits.min_lane_count = 1;
	limits.max_lane_count = intel_dp_max_lane_count(intel_dp);

	limits.min_bpp = 6 * 3;
	limits.max_bpp = intel_dp_compute_bpp(intel_dp, pipe_config);

	if (intel_dp_is_edp(intel_dp)) {
		/*
		 * Use the maximum clock and number of lanes the eDP panel
		 * advertizes being capable of. The panels are generally
		 * designed to support only a single clock and lane
		 * configuration, and typically these values correspond to the
		 * native resolution of the panel.
		 */
		limits.min_lane_count = limits.max_lane_count;
		limits.min_clock = limits.max_clock;
	}

	intel_dp_adjust_compliance_config(intel_dp, pipe_config, &limits);

	DRM_DEBUG_KMS("DP link computation with max lane count %i "
		      "max rate %d max bpp %d pixel clock %iKHz\n",
		      limits.max_lane_count,
		      intel_dp->common_rates[limits.max_clock],
		      limits.max_bpp, adjusted_mode->crtc_clock);

	/*
	 * Optimize for slow and wide. This is the place to add alternative
	 * optimization policy.
	 */
	ret = intel_dp_compute_link_config_wide(intel_dp, pipe_config, &limits);

	/* enable compression if the mode doesn't fit available BW */
	DRM_DEBUG_KMS("Force DSC en = %d\n", intel_dp->force_dsc_en);
	if (ret || intel_dp->force_dsc_en) {
		ret = intel_dp_dsc_compute_config(intel_dp, pipe_config,
						  conn_state, &limits);
		if (ret < 0)
			return ret;
	}

	if (pipe_config->dsc_params.compression_enable) {
		DRM_DEBUG_KMS("DP lane count %d clock %d Input bpp %d Compressed bpp %d\n",
			      pipe_config->lane_count, pipe_config->port_clock,
			      pipe_config->pipe_bpp,
			      pipe_config->dsc_params.compressed_bpp);

		DRM_DEBUG_KMS("DP link rate required %i available %i\n",
			      intel_dp_link_required(adjusted_mode->crtc_clock,
						     pipe_config->dsc_params.compressed_bpp),
			      intel_dp_max_data_rate(pipe_config->port_clock,
						     pipe_config->lane_count));
	} else {
		DRM_DEBUG_KMS("DP lane count %d clock %d bpp %d\n",
			      pipe_config->lane_count, pipe_config->port_clock,
			      pipe_config->pipe_bpp);

		DRM_DEBUG_KMS("DP link rate required %i available %i\n",
			      intel_dp_link_required(adjusted_mode->crtc_clock,
						     pipe_config->pipe_bpp),
			      intel_dp_max_data_rate(pipe_config->port_clock,
						     pipe_config->lane_count));
	}
	return 0;
}

int
intel_dp_compute_config(struct intel_encoder *encoder,
			struct intel_crtc_state *pipe_config,
			struct drm_connector_state *conn_state)
{
	struct drm_i915_private *dev_priv = to_i915(encoder->base.dev);
	struct drm_display_mode *adjusted_mode = &pipe_config->base.adjusted_mode;
	struct intel_dp *intel_dp = enc_to_intel_dp(&encoder->base);
	struct intel_lspcon *lspcon = enc_to_intel_lspcon(&encoder->base);
	enum port port = encoder->port;
	struct intel_crtc *intel_crtc = to_intel_crtc(pipe_config->base.crtc);
	struct intel_connector *intel_connector = intel_dp->attached_connector;
	struct intel_digital_connector_state *intel_conn_state =
		to_intel_digital_connector_state(conn_state);
	bool constant_n = drm_dp_has_quirk(&intel_dp->desc,
					   DP_DPCD_QUIRK_CONSTANT_N);
	int ret;

	if (HAS_PCH_SPLIT(dev_priv) && !HAS_DDI(dev_priv) && port != PORT_A)
		pipe_config->has_pch_encoder = true;

	pipe_config->output_format = INTEL_OUTPUT_FORMAT_RGB;
	if (lspcon->active)
		lspcon_ycbcr420_config(&intel_connector->base, pipe_config);

	pipe_config->has_drrs = false;
	if (IS_G4X(dev_priv) || port == PORT_A)
		pipe_config->has_audio = false;
	else if (intel_conn_state->force_audio == HDMI_AUDIO_AUTO)
		pipe_config->has_audio = intel_dp->has_audio;
	else
		pipe_config->has_audio = intel_conn_state->force_audio == HDMI_AUDIO_ON;

	if (intel_dp_is_edp(intel_dp) && intel_connector->panel.fixed_mode) {
		intel_fixed_panel_mode(intel_connector->panel.fixed_mode,
				       adjusted_mode);

		if (INTEL_GEN(dev_priv) >= 9) {
			ret = skl_update_scaler_crtc(pipe_config);
			if (ret)
				return ret;
		}

		if (HAS_GMCH(dev_priv))
			intel_gmch_panel_fitting(intel_crtc, pipe_config,
						 conn_state->scaling_mode);
		else
			intel_pch_panel_fitting(intel_crtc, pipe_config,
						conn_state->scaling_mode);
	}

	if (adjusted_mode->flags & DRM_MODE_FLAG_DBLSCAN)
		return -EINVAL;

	if (HAS_GMCH(dev_priv) &&
	    adjusted_mode->flags & DRM_MODE_FLAG_INTERLACE)
		return -EINVAL;

	if (adjusted_mode->flags & DRM_MODE_FLAG_DBLCLK)
<<<<<<< HEAD
		return false;

	if (!intel_dp_compute_link_config(encoder, pipe_config, conn_state))
		return false;
=======
		return -EINVAL;

	ret = intel_dp_compute_link_config(encoder, pipe_config, conn_state);
	if (ret < 0)
		return ret;
>>>>>>> 1a03a6ab

	if (intel_conn_state->broadcast_rgb == INTEL_BROADCAST_RGB_AUTO) {
		/*
		 * See:
		 * CEA-861-E - 5.1 Default Encoding Parameters
		 * VESA DisplayPort Ver.1.2a - 5.1.1.1 Video Colorimetry
		 */
		pipe_config->limited_color_range =
			pipe_config->pipe_bpp != 18 &&
			drm_default_rgb_quant_range(adjusted_mode) ==
			HDMI_QUANTIZATION_RANGE_LIMITED;
	} else {
		pipe_config->limited_color_range =
			intel_conn_state->broadcast_rgb == INTEL_BROADCAST_RGB_LIMITED;
	}

	if (!pipe_config->dsc_params.compression_enable)
		intel_link_compute_m_n(pipe_config->pipe_bpp,
				       pipe_config->lane_count,
				       adjusted_mode->crtc_clock,
				       pipe_config->port_clock,
				       &pipe_config->dp_m_n,
				       constant_n);
	else
		intel_link_compute_m_n(pipe_config->dsc_params.compressed_bpp,
				       pipe_config->lane_count,
				       adjusted_mode->crtc_clock,
				       pipe_config->port_clock,
				       &pipe_config->dp_m_n,
				       constant_n);

	if (intel_connector->panel.downclock_mode != NULL &&
		dev_priv->drrs.type == SEAMLESS_DRRS_SUPPORT) {
			pipe_config->has_drrs = true;
			intel_link_compute_m_n(pipe_config->pipe_bpp,
					       pipe_config->lane_count,
					       intel_connector->panel.downclock_mode->clock,
					       pipe_config->port_clock,
					       &pipe_config->dp_m2_n2,
					       constant_n);
	}

	if (!HAS_DDI(dev_priv))
		intel_dp_set_clock(encoder, pipe_config);

	intel_psr_compute_config(intel_dp, pipe_config);

	return 0;
}

void intel_dp_set_link_params(struct intel_dp *intel_dp,
			      int link_rate, u8 lane_count,
			      bool link_mst)
{
	intel_dp->link_trained = false;
	intel_dp->link_rate = link_rate;
	intel_dp->lane_count = lane_count;
	intel_dp->link_mst = link_mst;
}

static void intel_dp_prepare(struct intel_encoder *encoder,
			     const struct intel_crtc_state *pipe_config)
{
	struct drm_i915_private *dev_priv = to_i915(encoder->base.dev);
	struct intel_dp *intel_dp = enc_to_intel_dp(&encoder->base);
	enum port port = encoder->port;
	struct intel_crtc *crtc = to_intel_crtc(pipe_config->base.crtc);
	const struct drm_display_mode *adjusted_mode = &pipe_config->base.adjusted_mode;

	intel_dp_set_link_params(intel_dp, pipe_config->port_clock,
				 pipe_config->lane_count,
				 intel_crtc_has_type(pipe_config,
						     INTEL_OUTPUT_DP_MST));

	/*
	 * There are four kinds of DP registers:
	 *
	 * 	IBX PCH
	 * 	SNB CPU
	 *	IVB CPU
	 * 	CPT PCH
	 *
	 * IBX PCH and CPU are the same for almost everything,
	 * except that the CPU DP PLL is configured in this
	 * register
	 *
	 * CPT PCH is quite different, having many bits moved
	 * to the TRANS_DP_CTL register instead. That
	 * configuration happens (oddly) in ironlake_pch_enable
	 */

	/* Preserve the BIOS-computed detected bit. This is
	 * supposed to be read-only.
	 */
	intel_dp->DP = I915_READ(intel_dp->output_reg) & DP_DETECTED;

	/* Handle DP bits in common between all three register formats */
	intel_dp->DP |= DP_VOLTAGE_0_4 | DP_PRE_EMPHASIS_0;
	intel_dp->DP |= DP_PORT_WIDTH(pipe_config->lane_count);

	/* Split out the IBX/CPU vs CPT settings */

	if (IS_IVYBRIDGE(dev_priv) && port == PORT_A) {
		if (adjusted_mode->flags & DRM_MODE_FLAG_PHSYNC)
			intel_dp->DP |= DP_SYNC_HS_HIGH;
		if (adjusted_mode->flags & DRM_MODE_FLAG_PVSYNC)
			intel_dp->DP |= DP_SYNC_VS_HIGH;
		intel_dp->DP |= DP_LINK_TRAIN_OFF_CPT;

		if (drm_dp_enhanced_frame_cap(intel_dp->dpcd))
			intel_dp->DP |= DP_ENHANCED_FRAMING;

		intel_dp->DP |= DP_PIPE_SEL_IVB(crtc->pipe);
	} else if (HAS_PCH_CPT(dev_priv) && port != PORT_A) {
		u32 trans_dp;

		intel_dp->DP |= DP_LINK_TRAIN_OFF_CPT;

		trans_dp = I915_READ(TRANS_DP_CTL(crtc->pipe));
		if (drm_dp_enhanced_frame_cap(intel_dp->dpcd))
			trans_dp |= TRANS_DP_ENH_FRAMING;
		else
			trans_dp &= ~TRANS_DP_ENH_FRAMING;
		I915_WRITE(TRANS_DP_CTL(crtc->pipe), trans_dp);
	} else {
		if (IS_G4X(dev_priv) && pipe_config->limited_color_range)
			intel_dp->DP |= DP_COLOR_RANGE_16_235;

		if (adjusted_mode->flags & DRM_MODE_FLAG_PHSYNC)
			intel_dp->DP |= DP_SYNC_HS_HIGH;
		if (adjusted_mode->flags & DRM_MODE_FLAG_PVSYNC)
			intel_dp->DP |= DP_SYNC_VS_HIGH;
		intel_dp->DP |= DP_LINK_TRAIN_OFF;

		if (drm_dp_enhanced_frame_cap(intel_dp->dpcd))
			intel_dp->DP |= DP_ENHANCED_FRAMING;

		if (IS_CHERRYVIEW(dev_priv))
			intel_dp->DP |= DP_PIPE_SEL_CHV(crtc->pipe);
		else
			intel_dp->DP |= DP_PIPE_SEL(crtc->pipe);
	}
}

#define IDLE_ON_MASK		(PP_ON | PP_SEQUENCE_MASK | 0                     | PP_SEQUENCE_STATE_MASK)
#define IDLE_ON_VALUE   	(PP_ON | PP_SEQUENCE_NONE | 0                     | PP_SEQUENCE_STATE_ON_IDLE)

#define IDLE_OFF_MASK		(PP_ON | PP_SEQUENCE_MASK | 0                     | 0)
#define IDLE_OFF_VALUE		(0     | PP_SEQUENCE_NONE | 0                     | 0)

#define IDLE_CYCLE_MASK		(PP_ON | PP_SEQUENCE_MASK | PP_CYCLE_DELAY_ACTIVE | PP_SEQUENCE_STATE_MASK)
#define IDLE_CYCLE_VALUE	(0     | PP_SEQUENCE_NONE | 0                     | PP_SEQUENCE_STATE_OFF_IDLE)

static void intel_pps_verify_state(struct intel_dp *intel_dp);

static void wait_panel_status(struct intel_dp *intel_dp,
				       u32 mask,
				       u32 value)
{
	struct drm_i915_private *dev_priv = dp_to_i915(intel_dp);
	i915_reg_t pp_stat_reg, pp_ctrl_reg;

	lockdep_assert_held(&dev_priv->pps_mutex);

	intel_pps_verify_state(intel_dp);

	pp_stat_reg = _pp_stat_reg(intel_dp);
	pp_ctrl_reg = _pp_ctrl_reg(intel_dp);

	DRM_DEBUG_KMS("mask %08x value %08x status %08x control %08x\n",
			mask, value,
			I915_READ(pp_stat_reg),
			I915_READ(pp_ctrl_reg));

	if (intel_wait_for_register(dev_priv,
				    pp_stat_reg, mask, value,
				    5000))
		DRM_ERROR("Panel status timeout: status %08x control %08x\n",
				I915_READ(pp_stat_reg),
				I915_READ(pp_ctrl_reg));

	DRM_DEBUG_KMS("Wait complete\n");
}

static void wait_panel_on(struct intel_dp *intel_dp)
{
	DRM_DEBUG_KMS("Wait for panel power on\n");
	wait_panel_status(intel_dp, IDLE_ON_MASK, IDLE_ON_VALUE);
}

static void wait_panel_off(struct intel_dp *intel_dp)
{
	DRM_DEBUG_KMS("Wait for panel power off time\n");
	wait_panel_status(intel_dp, IDLE_OFF_MASK, IDLE_OFF_VALUE);
}

static void wait_panel_power_cycle(struct intel_dp *intel_dp)
{
	ktime_t panel_power_on_time;
	s64 panel_power_off_duration;

	DRM_DEBUG_KMS("Wait for panel power cycle\n");

	/* take the difference of currrent time and panel power off time
	 * and then make panel wait for t11_t12 if needed. */
	panel_power_on_time = ktime_get_boottime();
	panel_power_off_duration = ktime_ms_delta(panel_power_on_time, intel_dp->panel_power_off_time);

	/* When we disable the VDD override bit last we have to do the manual
	 * wait. */
	if (panel_power_off_duration < (s64)intel_dp->panel_power_cycle_delay)
		wait_remaining_ms_from_jiffies(jiffies,
				       intel_dp->panel_power_cycle_delay - panel_power_off_duration);

	wait_panel_status(intel_dp, IDLE_CYCLE_MASK, IDLE_CYCLE_VALUE);
}

static void wait_backlight_on(struct intel_dp *intel_dp)
{
	wait_remaining_ms_from_jiffies(intel_dp->last_power_on,
				       intel_dp->backlight_on_delay);
}

static void edp_wait_backlight_off(struct intel_dp *intel_dp)
{
	wait_remaining_ms_from_jiffies(intel_dp->last_backlight_off,
				       intel_dp->backlight_off_delay);
}

/* Read the current pp_control value, unlocking the register if it
 * is locked
 */

static  u32 ironlake_get_pp_control(struct intel_dp *intel_dp)
{
	struct drm_i915_private *dev_priv = dp_to_i915(intel_dp);
	u32 control;

	lockdep_assert_held(&dev_priv->pps_mutex);

	control = I915_READ(_pp_ctrl_reg(intel_dp));
	if (WARN_ON(!HAS_DDI(dev_priv) &&
		    (control & PANEL_UNLOCK_MASK) != PANEL_UNLOCK_REGS)) {
		control &= ~PANEL_UNLOCK_MASK;
		control |= PANEL_UNLOCK_REGS;
	}
	return control;
}

/*
 * Must be paired with edp_panel_vdd_off().
 * Must hold pps_mutex around the whole on/off sequence.
 * Can be nested with intel_edp_panel_vdd_{on,off}() calls.
 */
static bool edp_panel_vdd_on(struct intel_dp *intel_dp)
{
	struct drm_i915_private *dev_priv = dp_to_i915(intel_dp);
	struct intel_digital_port *intel_dig_port = dp_to_dig_port(intel_dp);
	u32 pp;
	i915_reg_t pp_stat_reg, pp_ctrl_reg;
	bool need_to_disable = !intel_dp->want_panel_vdd;

	lockdep_assert_held(&dev_priv->pps_mutex);

	if (!intel_dp_is_edp(intel_dp))
		return false;

	cancel_delayed_work(&intel_dp->panel_vdd_work);
	intel_dp->want_panel_vdd = true;

	if (edp_have_panel_vdd(intel_dp))
		return need_to_disable;

	intel_display_power_get(dev_priv,
				intel_aux_power_domain(intel_dig_port));

	DRM_DEBUG_KMS("Turning eDP port %c VDD on\n",
		      port_name(intel_dig_port->base.port));

	if (!edp_have_panel_power(intel_dp))
		wait_panel_power_cycle(intel_dp);

	pp = ironlake_get_pp_control(intel_dp);
	pp |= EDP_FORCE_VDD;

	pp_stat_reg = _pp_stat_reg(intel_dp);
	pp_ctrl_reg = _pp_ctrl_reg(intel_dp);

	I915_WRITE(pp_ctrl_reg, pp);
	POSTING_READ(pp_ctrl_reg);
	DRM_DEBUG_KMS("PP_STATUS: 0x%08x PP_CONTROL: 0x%08x\n",
			I915_READ(pp_stat_reg), I915_READ(pp_ctrl_reg));
	/*
	 * If the panel wasn't on, delay before accessing aux channel
	 */
	if (!edp_have_panel_power(intel_dp)) {
		DRM_DEBUG_KMS("eDP port %c panel power wasn't enabled\n",
			      port_name(intel_dig_port->base.port));
		msleep(intel_dp->panel_power_up_delay);
	}

	return need_to_disable;
}

/*
 * Must be paired with intel_edp_panel_vdd_off() or
 * intel_edp_panel_off().
 * Nested calls to these functions are not allowed since
 * we drop the lock. Caller must use some higher level
 * locking to prevent nested calls from other threads.
 */
void intel_edp_panel_vdd_on(struct intel_dp *intel_dp)
{
	intel_wakeref_t wakeref;
	bool vdd;

	if (!intel_dp_is_edp(intel_dp))
		return;

	vdd = false;
	with_pps_lock(intel_dp, wakeref)
		vdd = edp_panel_vdd_on(intel_dp);
	I915_STATE_WARN(!vdd, "eDP port %c VDD already requested on\n",
	     port_name(dp_to_dig_port(intel_dp)->base.port));
}

static void edp_panel_vdd_off_sync(struct intel_dp *intel_dp)
{
	struct drm_i915_private *dev_priv = dp_to_i915(intel_dp);
	struct intel_digital_port *intel_dig_port =
		dp_to_dig_port(intel_dp);
	u32 pp;
	i915_reg_t pp_stat_reg, pp_ctrl_reg;

	lockdep_assert_held(&dev_priv->pps_mutex);

	WARN_ON(intel_dp->want_panel_vdd);

	if (!edp_have_panel_vdd(intel_dp))
		return;

	DRM_DEBUG_KMS("Turning eDP port %c VDD off\n",
		      port_name(intel_dig_port->base.port));

	pp = ironlake_get_pp_control(intel_dp);
	pp &= ~EDP_FORCE_VDD;

	pp_ctrl_reg = _pp_ctrl_reg(intel_dp);
	pp_stat_reg = _pp_stat_reg(intel_dp);

	I915_WRITE(pp_ctrl_reg, pp);
	POSTING_READ(pp_ctrl_reg);

	/* Make sure sequencer is idle before allowing subsequent activity */
	DRM_DEBUG_KMS("PP_STATUS: 0x%08x PP_CONTROL: 0x%08x\n",
	I915_READ(pp_stat_reg), I915_READ(pp_ctrl_reg));

	if ((pp & PANEL_POWER_ON) == 0)
		intel_dp->panel_power_off_time = ktime_get_boottime();

	intel_display_power_put_unchecked(dev_priv,
					  intel_aux_power_domain(intel_dig_port));
}

static void edp_panel_vdd_work(struct work_struct *__work)
{
	struct intel_dp *intel_dp =
		container_of(to_delayed_work(__work),
			     struct intel_dp, panel_vdd_work);
	intel_wakeref_t wakeref;

	with_pps_lock(intel_dp, wakeref) {
		if (!intel_dp->want_panel_vdd)
			edp_panel_vdd_off_sync(intel_dp);
	}
}

static void edp_panel_vdd_schedule_off(struct intel_dp *intel_dp)
{
	unsigned long delay;

	/*
	 * Queue the timer to fire a long time from now (relative to the power
	 * down delay) to keep the panel power up across a sequence of
	 * operations.
	 */
	delay = msecs_to_jiffies(intel_dp->panel_power_cycle_delay * 5);
	schedule_delayed_work(&intel_dp->panel_vdd_work, delay);
}

/*
 * Must be paired with edp_panel_vdd_on().
 * Must hold pps_mutex around the whole on/off sequence.
 * Can be nested with intel_edp_panel_vdd_{on,off}() calls.
 */
static void edp_panel_vdd_off(struct intel_dp *intel_dp, bool sync)
{
	struct drm_i915_private *dev_priv = dp_to_i915(intel_dp);

	lockdep_assert_held(&dev_priv->pps_mutex);

	if (!intel_dp_is_edp(intel_dp))
		return;

	I915_STATE_WARN(!intel_dp->want_panel_vdd, "eDP port %c VDD not forced on",
	     port_name(dp_to_dig_port(intel_dp)->base.port));

	intel_dp->want_panel_vdd = false;

	if (sync)
		edp_panel_vdd_off_sync(intel_dp);
	else
		edp_panel_vdd_schedule_off(intel_dp);
}

static void edp_panel_on(struct intel_dp *intel_dp)
{
	struct drm_i915_private *dev_priv = dp_to_i915(intel_dp);
	u32 pp;
	i915_reg_t pp_ctrl_reg;

	lockdep_assert_held(&dev_priv->pps_mutex);

	if (!intel_dp_is_edp(intel_dp))
		return;

	DRM_DEBUG_KMS("Turn eDP port %c panel power on\n",
		      port_name(dp_to_dig_port(intel_dp)->base.port));

	if (WARN(edp_have_panel_power(intel_dp),
		 "eDP port %c panel power already on\n",
		 port_name(dp_to_dig_port(intel_dp)->base.port)))
		return;

	wait_panel_power_cycle(intel_dp);

	pp_ctrl_reg = _pp_ctrl_reg(intel_dp);
	pp = ironlake_get_pp_control(intel_dp);
	if (IS_GEN(dev_priv, 5)) {
		/* ILK workaround: disable reset around power sequence */
		pp &= ~PANEL_POWER_RESET;
		I915_WRITE(pp_ctrl_reg, pp);
		POSTING_READ(pp_ctrl_reg);
	}

	pp |= PANEL_POWER_ON;
	if (!IS_GEN(dev_priv, 5))
		pp |= PANEL_POWER_RESET;

	I915_WRITE(pp_ctrl_reg, pp);
	POSTING_READ(pp_ctrl_reg);

	wait_panel_on(intel_dp);
	intel_dp->last_power_on = jiffies;

	if (IS_GEN(dev_priv, 5)) {
		pp |= PANEL_POWER_RESET; /* restore panel reset bit */
		I915_WRITE(pp_ctrl_reg, pp);
		POSTING_READ(pp_ctrl_reg);
	}
}

void intel_edp_panel_on(struct intel_dp *intel_dp)
{
	intel_wakeref_t wakeref;

	if (!intel_dp_is_edp(intel_dp))
		return;

	with_pps_lock(intel_dp, wakeref)
		edp_panel_on(intel_dp);
}


static void edp_panel_off(struct intel_dp *intel_dp)
{
	struct drm_i915_private *dev_priv = dp_to_i915(intel_dp);
	struct intel_digital_port *dig_port = dp_to_dig_port(intel_dp);
	u32 pp;
	i915_reg_t pp_ctrl_reg;

	lockdep_assert_held(&dev_priv->pps_mutex);

	if (!intel_dp_is_edp(intel_dp))
		return;

	DRM_DEBUG_KMS("Turn eDP port %c panel power off\n",
		      port_name(dig_port->base.port));

	WARN(!intel_dp->want_panel_vdd, "Need eDP port %c VDD to turn off panel\n",
	     port_name(dig_port->base.port));

	pp = ironlake_get_pp_control(intel_dp);
	/* We need to switch off panel power _and_ force vdd, for otherwise some
	 * panels get very unhappy and cease to work. */
	pp &= ~(PANEL_POWER_ON | PANEL_POWER_RESET | EDP_FORCE_VDD |
		EDP_BLC_ENABLE);

	pp_ctrl_reg = _pp_ctrl_reg(intel_dp);

	intel_dp->want_panel_vdd = false;

	I915_WRITE(pp_ctrl_reg, pp);
	POSTING_READ(pp_ctrl_reg);

	wait_panel_off(intel_dp);
	intel_dp->panel_power_off_time = ktime_get_boottime();

	/* We got a reference when we enabled the VDD. */
	intel_display_power_put_unchecked(dev_priv, intel_aux_power_domain(dig_port));
}

void intel_edp_panel_off(struct intel_dp *intel_dp)
{
	intel_wakeref_t wakeref;

	if (!intel_dp_is_edp(intel_dp))
		return;

	with_pps_lock(intel_dp, wakeref)
		edp_panel_off(intel_dp);
}

/* Enable backlight in the panel power control. */
static void _intel_edp_backlight_on(struct intel_dp *intel_dp)
{
	struct drm_i915_private *dev_priv = dp_to_i915(intel_dp);
	intel_wakeref_t wakeref;

	/*
	 * If we enable the backlight right away following a panel power
	 * on, we may see slight flicker as the panel syncs with the eDP
	 * link.  So delay a bit to make sure the image is solid before
	 * allowing it to appear.
	 */
	wait_backlight_on(intel_dp);

	with_pps_lock(intel_dp, wakeref) {
		i915_reg_t pp_ctrl_reg = _pp_ctrl_reg(intel_dp);
		u32 pp;

		pp = ironlake_get_pp_control(intel_dp);
		pp |= EDP_BLC_ENABLE;

		I915_WRITE(pp_ctrl_reg, pp);
		POSTING_READ(pp_ctrl_reg);
	}
}

/* Enable backlight PWM and backlight PP control. */
void intel_edp_backlight_on(const struct intel_crtc_state *crtc_state,
			    const struct drm_connector_state *conn_state)
{
	struct intel_dp *intel_dp = enc_to_intel_dp(conn_state->best_encoder);

	if (!intel_dp_is_edp(intel_dp))
		return;

	DRM_DEBUG_KMS("\n");

	intel_panel_enable_backlight(crtc_state, conn_state);
	_intel_edp_backlight_on(intel_dp);
}

/* Disable backlight in the panel power control. */
static void _intel_edp_backlight_off(struct intel_dp *intel_dp)
{
	struct drm_i915_private *dev_priv = dp_to_i915(intel_dp);
	intel_wakeref_t wakeref;

	if (!intel_dp_is_edp(intel_dp))
		return;

	with_pps_lock(intel_dp, wakeref) {
		i915_reg_t pp_ctrl_reg = _pp_ctrl_reg(intel_dp);
		u32 pp;

		pp = ironlake_get_pp_control(intel_dp);
		pp &= ~EDP_BLC_ENABLE;

		I915_WRITE(pp_ctrl_reg, pp);
		POSTING_READ(pp_ctrl_reg);
	}

	intel_dp->last_backlight_off = jiffies;
	edp_wait_backlight_off(intel_dp);
}

/* Disable backlight PP control and backlight PWM. */
void intel_edp_backlight_off(const struct drm_connector_state *old_conn_state)
{
	struct intel_dp *intel_dp = enc_to_intel_dp(old_conn_state->best_encoder);

	if (!intel_dp_is_edp(intel_dp))
		return;

	DRM_DEBUG_KMS("\n");

	_intel_edp_backlight_off(intel_dp);
	intel_panel_disable_backlight(old_conn_state);
}

/*
 * Hook for controlling the panel power control backlight through the bl_power
 * sysfs attribute. Take care to handle multiple calls.
 */
static void intel_edp_backlight_power(struct intel_connector *connector,
				      bool enable)
{
	struct intel_dp *intel_dp = intel_attached_dp(&connector->base);
	intel_wakeref_t wakeref;
	bool is_enabled;

	is_enabled = false;
	with_pps_lock(intel_dp, wakeref)
		is_enabled = ironlake_get_pp_control(intel_dp) & EDP_BLC_ENABLE;
	if (is_enabled == enable)
		return;

	DRM_DEBUG_KMS("panel power control backlight %s\n",
		      enable ? "enable" : "disable");

	if (enable)
		_intel_edp_backlight_on(intel_dp);
	else
		_intel_edp_backlight_off(intel_dp);
}

static void assert_dp_port(struct intel_dp *intel_dp, bool state)
{
	struct intel_digital_port *dig_port = dp_to_dig_port(intel_dp);
	struct drm_i915_private *dev_priv = to_i915(dig_port->base.base.dev);
	bool cur_state = I915_READ(intel_dp->output_reg) & DP_PORT_EN;

	I915_STATE_WARN(cur_state != state,
			"DP port %c state assertion failure (expected %s, current %s)\n",
			port_name(dig_port->base.port),
			onoff(state), onoff(cur_state));
}
#define assert_dp_port_disabled(d) assert_dp_port((d), false)

static void assert_edp_pll(struct drm_i915_private *dev_priv, bool state)
{
	bool cur_state = I915_READ(DP_A) & DP_PLL_ENABLE;

	I915_STATE_WARN(cur_state != state,
			"eDP PLL state assertion failure (expected %s, current %s)\n",
			onoff(state), onoff(cur_state));
}
#define assert_edp_pll_enabled(d) assert_edp_pll((d), true)
#define assert_edp_pll_disabled(d) assert_edp_pll((d), false)

static void ironlake_edp_pll_on(struct intel_dp *intel_dp,
				const struct intel_crtc_state *pipe_config)
{
	struct intel_crtc *crtc = to_intel_crtc(pipe_config->base.crtc);
	struct drm_i915_private *dev_priv = to_i915(crtc->base.dev);

	assert_pipe_disabled(dev_priv, crtc->pipe);
	assert_dp_port_disabled(intel_dp);
	assert_edp_pll_disabled(dev_priv);

	DRM_DEBUG_KMS("enabling eDP PLL for clock %d\n",
		      pipe_config->port_clock);

	intel_dp->DP &= ~DP_PLL_FREQ_MASK;

	if (pipe_config->port_clock == 162000)
		intel_dp->DP |= DP_PLL_FREQ_162MHZ;
	else
		intel_dp->DP |= DP_PLL_FREQ_270MHZ;

	I915_WRITE(DP_A, intel_dp->DP);
	POSTING_READ(DP_A);
	udelay(500);

	/*
	 * [DevILK] Work around required when enabling DP PLL
	 * while a pipe is enabled going to FDI:
	 * 1. Wait for the start of vertical blank on the enabled pipe going to FDI
	 * 2. Program DP PLL enable
	 */
	if (IS_GEN(dev_priv, 5))
		intel_wait_for_vblank_if_active(dev_priv, !crtc->pipe);

	intel_dp->DP |= DP_PLL_ENABLE;

	I915_WRITE(DP_A, intel_dp->DP);
	POSTING_READ(DP_A);
	udelay(200);
}

static void ironlake_edp_pll_off(struct intel_dp *intel_dp,
				 const struct intel_crtc_state *old_crtc_state)
{
	struct intel_crtc *crtc = to_intel_crtc(old_crtc_state->base.crtc);
	struct drm_i915_private *dev_priv = to_i915(crtc->base.dev);

	assert_pipe_disabled(dev_priv, crtc->pipe);
	assert_dp_port_disabled(intel_dp);
	assert_edp_pll_enabled(dev_priv);

	DRM_DEBUG_KMS("disabling eDP PLL\n");

	intel_dp->DP &= ~DP_PLL_ENABLE;

	I915_WRITE(DP_A, intel_dp->DP);
	POSTING_READ(DP_A);
	udelay(200);
}

static bool downstream_hpd_needs_d0(struct intel_dp *intel_dp)
{
	/*
	 * DPCD 1.2+ should support BRANCH_DEVICE_CTRL, and thus
	 * be capable of signalling downstream hpd with a long pulse.
	 * Whether or not that means D3 is safe to use is not clear,
	 * but let's assume so until proven otherwise.
	 *
	 * FIXME should really check all downstream ports...
	 */
	return intel_dp->dpcd[DP_DPCD_REV] == 0x11 &&
		intel_dp->dpcd[DP_DOWNSTREAMPORT_PRESENT] & DP_DWN_STRM_PORT_PRESENT &&
		intel_dp->downstream_ports[0] & DP_DS_PORT_HPD;
}

void intel_dp_sink_set_decompression_state(struct intel_dp *intel_dp,
					   const struct intel_crtc_state *crtc_state,
					   bool enable)
{
	int ret;

	if (!crtc_state->dsc_params.compression_enable)
		return;

	ret = drm_dp_dpcd_writeb(&intel_dp->aux, DP_DSC_ENABLE,
				 enable ? DP_DECOMPRESSION_EN : 0);
	if (ret < 0)
		DRM_DEBUG_KMS("Failed to %s sink decompression state\n",
			      enable ? "enable" : "disable");
}

/* If the sink supports it, try to set the power state appropriately */
void intel_dp_sink_dpms(struct intel_dp *intel_dp, int mode)
{
	int ret, i;

	/* Should have a valid DPCD by this point */
	if (intel_dp->dpcd[DP_DPCD_REV] < 0x11)
		return;

	if (mode != DRM_MODE_DPMS_ON) {
		if (downstream_hpd_needs_d0(intel_dp))
			return;

		ret = drm_dp_dpcd_writeb(&intel_dp->aux, DP_SET_POWER,
					 DP_SET_POWER_D3);
	} else {
		struct intel_lspcon *lspcon = dp_to_lspcon(intel_dp);

		/*
		 * When turning on, we need to retry for 1ms to give the sink
		 * time to wake up.
		 */
		for (i = 0; i < 3; i++) {
			ret = drm_dp_dpcd_writeb(&intel_dp->aux, DP_SET_POWER,
						 DP_SET_POWER_D0);
			if (ret == 1)
				break;
			msleep(1);
		}

		if (ret == 1 && lspcon->active)
			lspcon_wait_pcon_mode(lspcon);
	}

	if (ret != 1)
		DRM_DEBUG_KMS("failed to %s sink power state\n",
			      mode == DRM_MODE_DPMS_ON ? "enable" : "disable");
}

static bool cpt_dp_port_selected(struct drm_i915_private *dev_priv,
				 enum port port, enum pipe *pipe)
{
	enum pipe p;

	for_each_pipe(dev_priv, p) {
		u32 val = I915_READ(TRANS_DP_CTL(p));

		if ((val & TRANS_DP_PORT_SEL_MASK) == TRANS_DP_PORT_SEL(port)) {
			*pipe = p;
			return true;
		}
	}

	DRM_DEBUG_KMS("No pipe for DP port %c found\n", port_name(port));

	/* must initialize pipe to something for the asserts */
	*pipe = PIPE_A;

	return false;
}

bool intel_dp_port_enabled(struct drm_i915_private *dev_priv,
			   i915_reg_t dp_reg, enum port port,
			   enum pipe *pipe)
{
	bool ret;
	u32 val;

	val = I915_READ(dp_reg);

	ret = val & DP_PORT_EN;

	/* asserts want to know the pipe even if the port is disabled */
	if (IS_IVYBRIDGE(dev_priv) && port == PORT_A)
		*pipe = (val & DP_PIPE_SEL_MASK_IVB) >> DP_PIPE_SEL_SHIFT_IVB;
	else if (HAS_PCH_CPT(dev_priv) && port != PORT_A)
		ret &= cpt_dp_port_selected(dev_priv, port, pipe);
	else if (IS_CHERRYVIEW(dev_priv))
		*pipe = (val & DP_PIPE_SEL_MASK_CHV) >> DP_PIPE_SEL_SHIFT_CHV;
	else
		*pipe = (val & DP_PIPE_SEL_MASK) >> DP_PIPE_SEL_SHIFT;

	return ret;
}

static bool intel_dp_get_hw_state(struct intel_encoder *encoder,
				  enum pipe *pipe)
{
	struct drm_i915_private *dev_priv = to_i915(encoder->base.dev);
	struct intel_dp *intel_dp = enc_to_intel_dp(&encoder->base);
	intel_wakeref_t wakeref;
	bool ret;

	wakeref = intel_display_power_get_if_enabled(dev_priv,
						     encoder->power_domain);
	if (!wakeref)
		return false;

	ret = intel_dp_port_enabled(dev_priv, intel_dp->output_reg,
				    encoder->port, pipe);

	intel_display_power_put(dev_priv, encoder->power_domain, wakeref);

	return ret;
}

static void intel_dp_get_config(struct intel_encoder *encoder,
				struct intel_crtc_state *pipe_config)
{
	struct drm_i915_private *dev_priv = to_i915(encoder->base.dev);
	struct intel_dp *intel_dp = enc_to_intel_dp(&encoder->base);
	u32 tmp, flags = 0;
	enum port port = encoder->port;
	struct intel_crtc *crtc = to_intel_crtc(pipe_config->base.crtc);

	if (encoder->type == INTEL_OUTPUT_EDP)
		pipe_config->output_types |= BIT(INTEL_OUTPUT_EDP);
	else
		pipe_config->output_types |= BIT(INTEL_OUTPUT_DP);

	tmp = I915_READ(intel_dp->output_reg);

	pipe_config->has_audio = tmp & DP_AUDIO_OUTPUT_ENABLE && port != PORT_A;

	if (HAS_PCH_CPT(dev_priv) && port != PORT_A) {
		u32 trans_dp = I915_READ(TRANS_DP_CTL(crtc->pipe));

		if (trans_dp & TRANS_DP_HSYNC_ACTIVE_HIGH)
			flags |= DRM_MODE_FLAG_PHSYNC;
		else
			flags |= DRM_MODE_FLAG_NHSYNC;

		if (trans_dp & TRANS_DP_VSYNC_ACTIVE_HIGH)
			flags |= DRM_MODE_FLAG_PVSYNC;
		else
			flags |= DRM_MODE_FLAG_NVSYNC;
	} else {
		if (tmp & DP_SYNC_HS_HIGH)
			flags |= DRM_MODE_FLAG_PHSYNC;
		else
			flags |= DRM_MODE_FLAG_NHSYNC;

		if (tmp & DP_SYNC_VS_HIGH)
			flags |= DRM_MODE_FLAG_PVSYNC;
		else
			flags |= DRM_MODE_FLAG_NVSYNC;
	}

	pipe_config->base.adjusted_mode.flags |= flags;

	if (IS_G4X(dev_priv) && tmp & DP_COLOR_RANGE_16_235)
		pipe_config->limited_color_range = true;

	pipe_config->lane_count =
		((tmp & DP_PORT_WIDTH_MASK) >> DP_PORT_WIDTH_SHIFT) + 1;

	intel_dp_get_m_n(crtc, pipe_config);

	if (port == PORT_A) {
		if ((I915_READ(DP_A) & DP_PLL_FREQ_MASK) == DP_PLL_FREQ_162MHZ)
			pipe_config->port_clock = 162000;
		else
			pipe_config->port_clock = 270000;
	}

	pipe_config->base.adjusted_mode.crtc_clock =
		intel_dotclock_calculate(pipe_config->port_clock,
					 &pipe_config->dp_m_n);

	if (intel_dp_is_edp(intel_dp) && dev_priv->vbt.edp.bpp &&
	    pipe_config->pipe_bpp > dev_priv->vbt.edp.bpp) {
		/*
		 * This is a big fat ugly hack.
		 *
		 * Some machines in UEFI boot mode provide us a VBT that has 18
		 * bpp and 1.62 GHz link bandwidth for eDP, which for reasons
		 * unknown we fail to light up. Yet the same BIOS boots up with
		 * 24 bpp and 2.7 GHz link. Use the same bpp as the BIOS uses as
		 * max, not what it tells us to use.
		 *
		 * Note: This will still be broken if the eDP panel is not lit
		 * up by the BIOS, and thus we can't get the mode at module
		 * load.
		 */
		DRM_DEBUG_KMS("pipe has %d bpp for eDP panel, overriding BIOS-provided max %d bpp\n",
			      pipe_config->pipe_bpp, dev_priv->vbt.edp.bpp);
		dev_priv->vbt.edp.bpp = pipe_config->pipe_bpp;
	}
}

static void intel_disable_dp(struct intel_encoder *encoder,
			     const struct intel_crtc_state *old_crtc_state,
			     const struct drm_connector_state *old_conn_state)
{
	struct intel_dp *intel_dp = enc_to_intel_dp(&encoder->base);

	intel_dp->link_trained = false;

	if (old_crtc_state->has_audio)
		intel_audio_codec_disable(encoder,
					  old_crtc_state, old_conn_state);

	/* Make sure the panel is off before trying to change the mode. But also
	 * ensure that we have vdd while we switch off the panel. */
	intel_edp_panel_vdd_on(intel_dp);
	intel_edp_backlight_off(old_conn_state);
	intel_dp_sink_dpms(intel_dp, DRM_MODE_DPMS_OFF);
	intel_edp_panel_off(intel_dp);
}

static void g4x_disable_dp(struct intel_encoder *encoder,
			   const struct intel_crtc_state *old_crtc_state,
			   const struct drm_connector_state *old_conn_state)
{
	intel_disable_dp(encoder, old_crtc_state, old_conn_state);
}

static void vlv_disable_dp(struct intel_encoder *encoder,
			   const struct intel_crtc_state *old_crtc_state,
			   const struct drm_connector_state *old_conn_state)
{
	intel_disable_dp(encoder, old_crtc_state, old_conn_state);
}

static void g4x_post_disable_dp(struct intel_encoder *encoder,
				const struct intel_crtc_state *old_crtc_state,
				const struct drm_connector_state *old_conn_state)
{
	struct intel_dp *intel_dp = enc_to_intel_dp(&encoder->base);
	enum port port = encoder->port;

	/*
	 * Bspec does not list a specific disable sequence for g4x DP.
	 * Follow the ilk+ sequence (disable pipe before the port) for
	 * g4x DP as it does not suffer from underruns like the normal
	 * g4x modeset sequence (disable pipe after the port).
	 */
	intel_dp_link_down(encoder, old_crtc_state);

	/* Only ilk+ has port A */
	if (port == PORT_A)
		ironlake_edp_pll_off(intel_dp, old_crtc_state);
}

static void vlv_post_disable_dp(struct intel_encoder *encoder,
				const struct intel_crtc_state *old_crtc_state,
				const struct drm_connector_state *old_conn_state)
{
	intel_dp_link_down(encoder, old_crtc_state);
}

static void chv_post_disable_dp(struct intel_encoder *encoder,
				const struct intel_crtc_state *old_crtc_state,
				const struct drm_connector_state *old_conn_state)
{
	struct drm_i915_private *dev_priv = to_i915(encoder->base.dev);

	intel_dp_link_down(encoder, old_crtc_state);

	mutex_lock(&dev_priv->sb_lock);

	/* Assert data lane reset */
	chv_data_lane_soft_reset(encoder, old_crtc_state, true);

	mutex_unlock(&dev_priv->sb_lock);
}

static void
_intel_dp_set_link_train(struct intel_dp *intel_dp,
			 u32 *DP,
			 u8 dp_train_pat)
{
	struct drm_i915_private *dev_priv = dp_to_i915(intel_dp);
	struct intel_digital_port *intel_dig_port = dp_to_dig_port(intel_dp);
	enum port port = intel_dig_port->base.port;
	u8 train_pat_mask = drm_dp_training_pattern_mask(intel_dp->dpcd);

	if (dp_train_pat & train_pat_mask)
		DRM_DEBUG_KMS("Using DP training pattern TPS%d\n",
			      dp_train_pat & train_pat_mask);

	if (HAS_DDI(dev_priv)) {
		u32 temp = I915_READ(DP_TP_CTL(port));

		if (dp_train_pat & DP_LINK_SCRAMBLING_DISABLE)
			temp |= DP_TP_CTL_SCRAMBLE_DISABLE;
		else
			temp &= ~DP_TP_CTL_SCRAMBLE_DISABLE;

		temp &= ~DP_TP_CTL_LINK_TRAIN_MASK;
		switch (dp_train_pat & train_pat_mask) {
		case DP_TRAINING_PATTERN_DISABLE:
			temp |= DP_TP_CTL_LINK_TRAIN_NORMAL;

			break;
		case DP_TRAINING_PATTERN_1:
			temp |= DP_TP_CTL_LINK_TRAIN_PAT1;
			break;
		case DP_TRAINING_PATTERN_2:
			temp |= DP_TP_CTL_LINK_TRAIN_PAT2;
			break;
		case DP_TRAINING_PATTERN_3:
			temp |= DP_TP_CTL_LINK_TRAIN_PAT3;
			break;
		case DP_TRAINING_PATTERN_4:
			temp |= DP_TP_CTL_LINK_TRAIN_PAT4;
			break;
		}
		I915_WRITE(DP_TP_CTL(port), temp);

	} else if ((IS_IVYBRIDGE(dev_priv) && port == PORT_A) ||
		   (HAS_PCH_CPT(dev_priv) && port != PORT_A)) {
		*DP &= ~DP_LINK_TRAIN_MASK_CPT;

		switch (dp_train_pat & DP_TRAINING_PATTERN_MASK) {
		case DP_TRAINING_PATTERN_DISABLE:
			*DP |= DP_LINK_TRAIN_OFF_CPT;
			break;
		case DP_TRAINING_PATTERN_1:
			*DP |= DP_LINK_TRAIN_PAT_1_CPT;
			break;
		case DP_TRAINING_PATTERN_2:
			*DP |= DP_LINK_TRAIN_PAT_2_CPT;
			break;
		case DP_TRAINING_PATTERN_3:
			DRM_DEBUG_KMS("TPS3 not supported, using TPS2 instead\n");
			*DP |= DP_LINK_TRAIN_PAT_2_CPT;
			break;
		}

	} else {
		*DP &= ~DP_LINK_TRAIN_MASK;

		switch (dp_train_pat & DP_TRAINING_PATTERN_MASK) {
		case DP_TRAINING_PATTERN_DISABLE:
			*DP |= DP_LINK_TRAIN_OFF;
			break;
		case DP_TRAINING_PATTERN_1:
			*DP |= DP_LINK_TRAIN_PAT_1;
			break;
		case DP_TRAINING_PATTERN_2:
			*DP |= DP_LINK_TRAIN_PAT_2;
			break;
		case DP_TRAINING_PATTERN_3:
			DRM_DEBUG_KMS("TPS3 not supported, using TPS2 instead\n");
			*DP |= DP_LINK_TRAIN_PAT_2;
			break;
		}
	}
}

static void intel_dp_enable_port(struct intel_dp *intel_dp,
				 const struct intel_crtc_state *old_crtc_state)
{
	struct drm_i915_private *dev_priv = dp_to_i915(intel_dp);

	/* enable with pattern 1 (as per spec) */

	intel_dp_program_link_training_pattern(intel_dp, DP_TRAINING_PATTERN_1);

	/*
	 * Magic for VLV/CHV. We _must_ first set up the register
	 * without actually enabling the port, and then do another
	 * write to enable the port. Otherwise link training will
	 * fail when the power sequencer is freshly used for this port.
	 */
	intel_dp->DP |= DP_PORT_EN;
	if (old_crtc_state->has_audio)
		intel_dp->DP |= DP_AUDIO_OUTPUT_ENABLE;

	I915_WRITE(intel_dp->output_reg, intel_dp->DP);
	POSTING_READ(intel_dp->output_reg);
}

static void intel_enable_dp(struct intel_encoder *encoder,
			    const struct intel_crtc_state *pipe_config,
			    const struct drm_connector_state *conn_state)
{
	struct drm_i915_private *dev_priv = to_i915(encoder->base.dev);
	struct intel_dp *intel_dp = enc_to_intel_dp(&encoder->base);
	struct intel_crtc *crtc = to_intel_crtc(pipe_config->base.crtc);
	u32 dp_reg = I915_READ(intel_dp->output_reg);
	enum pipe pipe = crtc->pipe;
	intel_wakeref_t wakeref;

	if (WARN_ON(dp_reg & DP_PORT_EN))
		return;

	with_pps_lock(intel_dp, wakeref) {
		if (IS_VALLEYVIEW(dev_priv) || IS_CHERRYVIEW(dev_priv))
			vlv_init_panel_power_sequencer(encoder, pipe_config);

		intel_dp_enable_port(intel_dp, pipe_config);

		edp_panel_vdd_on(intel_dp);
		edp_panel_on(intel_dp);
		edp_panel_vdd_off(intel_dp, true);
	}

	if (IS_VALLEYVIEW(dev_priv) || IS_CHERRYVIEW(dev_priv)) {
		unsigned int lane_mask = 0x0;

		if (IS_CHERRYVIEW(dev_priv))
			lane_mask = intel_dp_unused_lane_mask(pipe_config->lane_count);

		vlv_wait_port_ready(dev_priv, dp_to_dig_port(intel_dp),
				    lane_mask);
	}

	intel_dp_sink_dpms(intel_dp, DRM_MODE_DPMS_ON);
	intel_dp_start_link_train(intel_dp);
	intel_dp_stop_link_train(intel_dp);

	if (pipe_config->has_audio) {
		DRM_DEBUG_DRIVER("Enabling DP audio on pipe %c\n",
				 pipe_name(pipe));
		intel_audio_codec_enable(encoder, pipe_config, conn_state);
	}
}

static void g4x_enable_dp(struct intel_encoder *encoder,
			  const struct intel_crtc_state *pipe_config,
			  const struct drm_connector_state *conn_state)
{
	intel_enable_dp(encoder, pipe_config, conn_state);
	intel_edp_backlight_on(pipe_config, conn_state);
}

static void vlv_enable_dp(struct intel_encoder *encoder,
			  const struct intel_crtc_state *pipe_config,
			  const struct drm_connector_state *conn_state)
{
	intel_edp_backlight_on(pipe_config, conn_state);
}

static void g4x_pre_enable_dp(struct intel_encoder *encoder,
			      const struct intel_crtc_state *pipe_config,
			      const struct drm_connector_state *conn_state)
{
	struct intel_dp *intel_dp = enc_to_intel_dp(&encoder->base);
	enum port port = encoder->port;

	intel_dp_prepare(encoder, pipe_config);

	/* Only ilk+ has port A */
	if (port == PORT_A)
		ironlake_edp_pll_on(intel_dp, pipe_config);
}

static void vlv_detach_power_sequencer(struct intel_dp *intel_dp)
{
	struct intel_digital_port *intel_dig_port = dp_to_dig_port(intel_dp);
	struct drm_i915_private *dev_priv = to_i915(intel_dig_port->base.base.dev);
	enum pipe pipe = intel_dp->pps_pipe;
	i915_reg_t pp_on_reg = PP_ON_DELAYS(pipe);

	WARN_ON(intel_dp->active_pipe != INVALID_PIPE);

	if (WARN_ON(pipe != PIPE_A && pipe != PIPE_B))
		return;

	edp_panel_vdd_off_sync(intel_dp);

	/*
	 * VLV seems to get confused when multiple power sequencers
	 * have the same port selected (even if only one has power/vdd
	 * enabled). The failure manifests as vlv_wait_port_ready() failing
	 * CHV on the other hand doesn't seem to mind having the same port
	 * selected in multiple power sequencers, but let's clear the
	 * port select always when logically disconnecting a power sequencer
	 * from a port.
	 */
	DRM_DEBUG_KMS("detaching pipe %c power sequencer from port %c\n",
		      pipe_name(pipe), port_name(intel_dig_port->base.port));
	I915_WRITE(pp_on_reg, 0);
	POSTING_READ(pp_on_reg);

	intel_dp->pps_pipe = INVALID_PIPE;
}

static void vlv_steal_power_sequencer(struct drm_i915_private *dev_priv,
				      enum pipe pipe)
{
	struct intel_encoder *encoder;

	lockdep_assert_held(&dev_priv->pps_mutex);

	for_each_intel_dp(&dev_priv->drm, encoder) {
		struct intel_dp *intel_dp = enc_to_intel_dp(&encoder->base);
		enum port port = encoder->port;

		WARN(intel_dp->active_pipe == pipe,
		     "stealing pipe %c power sequencer from active (e)DP port %c\n",
		     pipe_name(pipe), port_name(port));

		if (intel_dp->pps_pipe != pipe)
			continue;

		DRM_DEBUG_KMS("stealing pipe %c power sequencer from port %c\n",
			      pipe_name(pipe), port_name(port));

		/* make sure vdd is off before we steal it */
		vlv_detach_power_sequencer(intel_dp);
	}
}

static void vlv_init_panel_power_sequencer(struct intel_encoder *encoder,
					   const struct intel_crtc_state *crtc_state)
{
	struct drm_i915_private *dev_priv = to_i915(encoder->base.dev);
	struct intel_dp *intel_dp = enc_to_intel_dp(&encoder->base);
	struct intel_crtc *crtc = to_intel_crtc(crtc_state->base.crtc);

	lockdep_assert_held(&dev_priv->pps_mutex);

	WARN_ON(intel_dp->active_pipe != INVALID_PIPE);

	if (intel_dp->pps_pipe != INVALID_PIPE &&
	    intel_dp->pps_pipe != crtc->pipe) {
		/*
		 * If another power sequencer was being used on this
		 * port previously make sure to turn off vdd there while
		 * we still have control of it.
		 */
		vlv_detach_power_sequencer(intel_dp);
	}

	/*
	 * We may be stealing the power
	 * sequencer from another port.
	 */
	vlv_steal_power_sequencer(dev_priv, crtc->pipe);

	intel_dp->active_pipe = crtc->pipe;

	if (!intel_dp_is_edp(intel_dp))
		return;

	/* now it's all ours */
	intel_dp->pps_pipe = crtc->pipe;

	DRM_DEBUG_KMS("initializing pipe %c power sequencer for port %c\n",
		      pipe_name(intel_dp->pps_pipe), port_name(encoder->port));

	/* init power sequencer on this pipe and port */
	intel_dp_init_panel_power_sequencer(intel_dp);
	intel_dp_init_panel_power_sequencer_registers(intel_dp, true);
}

static void vlv_pre_enable_dp(struct intel_encoder *encoder,
			      const struct intel_crtc_state *pipe_config,
			      const struct drm_connector_state *conn_state)
{
	vlv_phy_pre_encoder_enable(encoder, pipe_config);

	intel_enable_dp(encoder, pipe_config, conn_state);
}

static void vlv_dp_pre_pll_enable(struct intel_encoder *encoder,
				  const struct intel_crtc_state *pipe_config,
				  const struct drm_connector_state *conn_state)
{
	intel_dp_prepare(encoder, pipe_config);

	vlv_phy_pre_pll_enable(encoder, pipe_config);
}

static void chv_pre_enable_dp(struct intel_encoder *encoder,
			      const struct intel_crtc_state *pipe_config,
			      const struct drm_connector_state *conn_state)
{
	chv_phy_pre_encoder_enable(encoder, pipe_config);

	intel_enable_dp(encoder, pipe_config, conn_state);

	/* Second common lane will stay alive on its own now */
	chv_phy_release_cl2_override(encoder);
}

static void chv_dp_pre_pll_enable(struct intel_encoder *encoder,
				  const struct intel_crtc_state *pipe_config,
				  const struct drm_connector_state *conn_state)
{
	intel_dp_prepare(encoder, pipe_config);

	chv_phy_pre_pll_enable(encoder, pipe_config);
}

static void chv_dp_post_pll_disable(struct intel_encoder *encoder,
				    const struct intel_crtc_state *old_crtc_state,
				    const struct drm_connector_state *old_conn_state)
{
	chv_phy_post_pll_disable(encoder, old_crtc_state);
}

/*
 * Fetch AUX CH registers 0x202 - 0x207 which contain
 * link status information
 */
bool
intel_dp_get_link_status(struct intel_dp *intel_dp, u8 link_status[DP_LINK_STATUS_SIZE])
{
	return drm_dp_dpcd_read(&intel_dp->aux, DP_LANE0_1_STATUS, link_status,
				DP_LINK_STATUS_SIZE) == DP_LINK_STATUS_SIZE;
}

/* These are source-specific values. */
u8
intel_dp_voltage_max(struct intel_dp *intel_dp)
{
	struct drm_i915_private *dev_priv = dp_to_i915(intel_dp);
	struct intel_encoder *encoder = &dp_to_dig_port(intel_dp)->base;
	enum port port = encoder->port;

	if (HAS_DDI(dev_priv))
		return intel_ddi_dp_voltage_max(encoder);
	else if (IS_VALLEYVIEW(dev_priv) || IS_CHERRYVIEW(dev_priv))
		return DP_TRAIN_VOLTAGE_SWING_LEVEL_3;
	else if (IS_IVYBRIDGE(dev_priv) && port == PORT_A)
		return DP_TRAIN_VOLTAGE_SWING_LEVEL_2;
	else if (HAS_PCH_CPT(dev_priv) && port != PORT_A)
		return DP_TRAIN_VOLTAGE_SWING_LEVEL_3;
	else
		return DP_TRAIN_VOLTAGE_SWING_LEVEL_2;
}

u8
intel_dp_pre_emphasis_max(struct intel_dp *intel_dp, u8 voltage_swing)
{
	struct drm_i915_private *dev_priv = dp_to_i915(intel_dp);
	struct intel_encoder *encoder = &dp_to_dig_port(intel_dp)->base;
	enum port port = encoder->port;

	if (HAS_DDI(dev_priv)) {
		return intel_ddi_dp_pre_emphasis_max(encoder, voltage_swing);
	} else if (IS_VALLEYVIEW(dev_priv) || IS_CHERRYVIEW(dev_priv)) {
		switch (voltage_swing & DP_TRAIN_VOLTAGE_SWING_MASK) {
		case DP_TRAIN_VOLTAGE_SWING_LEVEL_0:
			return DP_TRAIN_PRE_EMPH_LEVEL_3;
		case DP_TRAIN_VOLTAGE_SWING_LEVEL_1:
			return DP_TRAIN_PRE_EMPH_LEVEL_2;
		case DP_TRAIN_VOLTAGE_SWING_LEVEL_2:
			return DP_TRAIN_PRE_EMPH_LEVEL_1;
		case DP_TRAIN_VOLTAGE_SWING_LEVEL_3:
		default:
			return DP_TRAIN_PRE_EMPH_LEVEL_0;
		}
	} else if (IS_IVYBRIDGE(dev_priv) && port == PORT_A) {
		switch (voltage_swing & DP_TRAIN_VOLTAGE_SWING_MASK) {
		case DP_TRAIN_VOLTAGE_SWING_LEVEL_0:
			return DP_TRAIN_PRE_EMPH_LEVEL_2;
		case DP_TRAIN_VOLTAGE_SWING_LEVEL_1:
		case DP_TRAIN_VOLTAGE_SWING_LEVEL_2:
			return DP_TRAIN_PRE_EMPH_LEVEL_1;
		default:
			return DP_TRAIN_PRE_EMPH_LEVEL_0;
		}
	} else {
		switch (voltage_swing & DP_TRAIN_VOLTAGE_SWING_MASK) {
		case DP_TRAIN_VOLTAGE_SWING_LEVEL_0:
			return DP_TRAIN_PRE_EMPH_LEVEL_2;
		case DP_TRAIN_VOLTAGE_SWING_LEVEL_1:
			return DP_TRAIN_PRE_EMPH_LEVEL_2;
		case DP_TRAIN_VOLTAGE_SWING_LEVEL_2:
			return DP_TRAIN_PRE_EMPH_LEVEL_1;
		case DP_TRAIN_VOLTAGE_SWING_LEVEL_3:
		default:
			return DP_TRAIN_PRE_EMPH_LEVEL_0;
		}
	}
}

static u32 vlv_signal_levels(struct intel_dp *intel_dp)
{
	struct intel_encoder *encoder = &dp_to_dig_port(intel_dp)->base;
	unsigned long demph_reg_value, preemph_reg_value,
		uniqtranscale_reg_value;
	u8 train_set = intel_dp->train_set[0];

	switch (train_set & DP_TRAIN_PRE_EMPHASIS_MASK) {
	case DP_TRAIN_PRE_EMPH_LEVEL_0:
		preemph_reg_value = 0x0004000;
		switch (train_set & DP_TRAIN_VOLTAGE_SWING_MASK) {
		case DP_TRAIN_VOLTAGE_SWING_LEVEL_0:
			demph_reg_value = 0x2B405555;
			uniqtranscale_reg_value = 0x552AB83A;
			break;
		case DP_TRAIN_VOLTAGE_SWING_LEVEL_1:
			demph_reg_value = 0x2B404040;
			uniqtranscale_reg_value = 0x5548B83A;
			break;
		case DP_TRAIN_VOLTAGE_SWING_LEVEL_2:
			demph_reg_value = 0x2B245555;
			uniqtranscale_reg_value = 0x5560B83A;
			break;
		case DP_TRAIN_VOLTAGE_SWING_LEVEL_3:
			demph_reg_value = 0x2B405555;
			uniqtranscale_reg_value = 0x5598DA3A;
			break;
		default:
			return 0;
		}
		break;
	case DP_TRAIN_PRE_EMPH_LEVEL_1:
		preemph_reg_value = 0x0002000;
		switch (train_set & DP_TRAIN_VOLTAGE_SWING_MASK) {
		case DP_TRAIN_VOLTAGE_SWING_LEVEL_0:
			demph_reg_value = 0x2B404040;
			uniqtranscale_reg_value = 0x5552B83A;
			break;
		case DP_TRAIN_VOLTAGE_SWING_LEVEL_1:
			demph_reg_value = 0x2B404848;
			uniqtranscale_reg_value = 0x5580B83A;
			break;
		case DP_TRAIN_VOLTAGE_SWING_LEVEL_2:
			demph_reg_value = 0x2B404040;
			uniqtranscale_reg_value = 0x55ADDA3A;
			break;
		default:
			return 0;
		}
		break;
	case DP_TRAIN_PRE_EMPH_LEVEL_2:
		preemph_reg_value = 0x0000000;
		switch (train_set & DP_TRAIN_VOLTAGE_SWING_MASK) {
		case DP_TRAIN_VOLTAGE_SWING_LEVEL_0:
			demph_reg_value = 0x2B305555;
			uniqtranscale_reg_value = 0x5570B83A;
			break;
		case DP_TRAIN_VOLTAGE_SWING_LEVEL_1:
			demph_reg_value = 0x2B2B4040;
			uniqtranscale_reg_value = 0x55ADDA3A;
			break;
		default:
			return 0;
		}
		break;
	case DP_TRAIN_PRE_EMPH_LEVEL_3:
		preemph_reg_value = 0x0006000;
		switch (train_set & DP_TRAIN_VOLTAGE_SWING_MASK) {
		case DP_TRAIN_VOLTAGE_SWING_LEVEL_0:
			demph_reg_value = 0x1B405555;
			uniqtranscale_reg_value = 0x55ADDA3A;
			break;
		default:
			return 0;
		}
		break;
	default:
		return 0;
	}

	vlv_set_phy_signal_level(encoder, demph_reg_value, preemph_reg_value,
				 uniqtranscale_reg_value, 0);

	return 0;
}

static u32 chv_signal_levels(struct intel_dp *intel_dp)
{
	struct intel_encoder *encoder = &dp_to_dig_port(intel_dp)->base;
	u32 deemph_reg_value, margin_reg_value;
	bool uniq_trans_scale = false;
	u8 train_set = intel_dp->train_set[0];

	switch (train_set & DP_TRAIN_PRE_EMPHASIS_MASK) {
	case DP_TRAIN_PRE_EMPH_LEVEL_0:
		switch (train_set & DP_TRAIN_VOLTAGE_SWING_MASK) {
		case DP_TRAIN_VOLTAGE_SWING_LEVEL_0:
			deemph_reg_value = 128;
			margin_reg_value = 52;
			break;
		case DP_TRAIN_VOLTAGE_SWING_LEVEL_1:
			deemph_reg_value = 128;
			margin_reg_value = 77;
			break;
		case DP_TRAIN_VOLTAGE_SWING_LEVEL_2:
			deemph_reg_value = 128;
			margin_reg_value = 102;
			break;
		case DP_TRAIN_VOLTAGE_SWING_LEVEL_3:
			deemph_reg_value = 128;
			margin_reg_value = 154;
			uniq_trans_scale = true;
			break;
		default:
			return 0;
		}
		break;
	case DP_TRAIN_PRE_EMPH_LEVEL_1:
		switch (train_set & DP_TRAIN_VOLTAGE_SWING_MASK) {
		case DP_TRAIN_VOLTAGE_SWING_LEVEL_0:
			deemph_reg_value = 85;
			margin_reg_value = 78;
			break;
		case DP_TRAIN_VOLTAGE_SWING_LEVEL_1:
			deemph_reg_value = 85;
			margin_reg_value = 116;
			break;
		case DP_TRAIN_VOLTAGE_SWING_LEVEL_2:
			deemph_reg_value = 85;
			margin_reg_value = 154;
			break;
		default:
			return 0;
		}
		break;
	case DP_TRAIN_PRE_EMPH_LEVEL_2:
		switch (train_set & DP_TRAIN_VOLTAGE_SWING_MASK) {
		case DP_TRAIN_VOLTAGE_SWING_LEVEL_0:
			deemph_reg_value = 64;
			margin_reg_value = 104;
			break;
		case DP_TRAIN_VOLTAGE_SWING_LEVEL_1:
			deemph_reg_value = 64;
			margin_reg_value = 154;
			break;
		default:
			return 0;
		}
		break;
	case DP_TRAIN_PRE_EMPH_LEVEL_3:
		switch (train_set & DP_TRAIN_VOLTAGE_SWING_MASK) {
		case DP_TRAIN_VOLTAGE_SWING_LEVEL_0:
			deemph_reg_value = 43;
			margin_reg_value = 154;
			break;
		default:
			return 0;
		}
		break;
	default:
		return 0;
	}

	chv_set_phy_signal_level(encoder, deemph_reg_value,
				 margin_reg_value, uniq_trans_scale);

	return 0;
}

static u32
g4x_signal_levels(u8 train_set)
{
	u32 signal_levels = 0;

	switch (train_set & DP_TRAIN_VOLTAGE_SWING_MASK) {
	case DP_TRAIN_VOLTAGE_SWING_LEVEL_0:
	default:
		signal_levels |= DP_VOLTAGE_0_4;
		break;
	case DP_TRAIN_VOLTAGE_SWING_LEVEL_1:
		signal_levels |= DP_VOLTAGE_0_6;
		break;
	case DP_TRAIN_VOLTAGE_SWING_LEVEL_2:
		signal_levels |= DP_VOLTAGE_0_8;
		break;
	case DP_TRAIN_VOLTAGE_SWING_LEVEL_3:
		signal_levels |= DP_VOLTAGE_1_2;
		break;
	}
	switch (train_set & DP_TRAIN_PRE_EMPHASIS_MASK) {
	case DP_TRAIN_PRE_EMPH_LEVEL_0:
	default:
		signal_levels |= DP_PRE_EMPHASIS_0;
		break;
	case DP_TRAIN_PRE_EMPH_LEVEL_1:
		signal_levels |= DP_PRE_EMPHASIS_3_5;
		break;
	case DP_TRAIN_PRE_EMPH_LEVEL_2:
		signal_levels |= DP_PRE_EMPHASIS_6;
		break;
	case DP_TRAIN_PRE_EMPH_LEVEL_3:
		signal_levels |= DP_PRE_EMPHASIS_9_5;
		break;
	}
	return signal_levels;
}

/* SNB CPU eDP voltage swing and pre-emphasis control */
static u32
snb_cpu_edp_signal_levels(u8 train_set)
{
	int signal_levels = train_set & (DP_TRAIN_VOLTAGE_SWING_MASK |
					 DP_TRAIN_PRE_EMPHASIS_MASK);
	switch (signal_levels) {
	case DP_TRAIN_VOLTAGE_SWING_LEVEL_0 | DP_TRAIN_PRE_EMPH_LEVEL_0:
	case DP_TRAIN_VOLTAGE_SWING_LEVEL_1 | DP_TRAIN_PRE_EMPH_LEVEL_0:
		return EDP_LINK_TRAIN_400_600MV_0DB_SNB_B;
	case DP_TRAIN_VOLTAGE_SWING_LEVEL_0 | DP_TRAIN_PRE_EMPH_LEVEL_1:
		return EDP_LINK_TRAIN_400MV_3_5DB_SNB_B;
	case DP_TRAIN_VOLTAGE_SWING_LEVEL_0 | DP_TRAIN_PRE_EMPH_LEVEL_2:
	case DP_TRAIN_VOLTAGE_SWING_LEVEL_1 | DP_TRAIN_PRE_EMPH_LEVEL_2:
		return EDP_LINK_TRAIN_400_600MV_6DB_SNB_B;
	case DP_TRAIN_VOLTAGE_SWING_LEVEL_1 | DP_TRAIN_PRE_EMPH_LEVEL_1:
	case DP_TRAIN_VOLTAGE_SWING_LEVEL_2 | DP_TRAIN_PRE_EMPH_LEVEL_1:
		return EDP_LINK_TRAIN_600_800MV_3_5DB_SNB_B;
	case DP_TRAIN_VOLTAGE_SWING_LEVEL_2 | DP_TRAIN_PRE_EMPH_LEVEL_0:
	case DP_TRAIN_VOLTAGE_SWING_LEVEL_3 | DP_TRAIN_PRE_EMPH_LEVEL_0:
		return EDP_LINK_TRAIN_800_1200MV_0DB_SNB_B;
	default:
		DRM_DEBUG_KMS("Unsupported voltage swing/pre-emphasis level:"
			      "0x%x\n", signal_levels);
		return EDP_LINK_TRAIN_400_600MV_0DB_SNB_B;
	}
}

/* IVB CPU eDP voltage swing and pre-emphasis control */
static u32
ivb_cpu_edp_signal_levels(u8 train_set)
{
	int signal_levels = train_set & (DP_TRAIN_VOLTAGE_SWING_MASK |
					 DP_TRAIN_PRE_EMPHASIS_MASK);
	switch (signal_levels) {
	case DP_TRAIN_VOLTAGE_SWING_LEVEL_0 | DP_TRAIN_PRE_EMPH_LEVEL_0:
		return EDP_LINK_TRAIN_400MV_0DB_IVB;
	case DP_TRAIN_VOLTAGE_SWING_LEVEL_0 | DP_TRAIN_PRE_EMPH_LEVEL_1:
		return EDP_LINK_TRAIN_400MV_3_5DB_IVB;
	case DP_TRAIN_VOLTAGE_SWING_LEVEL_0 | DP_TRAIN_PRE_EMPH_LEVEL_2:
		return EDP_LINK_TRAIN_400MV_6DB_IVB;

	case DP_TRAIN_VOLTAGE_SWING_LEVEL_1 | DP_TRAIN_PRE_EMPH_LEVEL_0:
		return EDP_LINK_TRAIN_600MV_0DB_IVB;
	case DP_TRAIN_VOLTAGE_SWING_LEVEL_1 | DP_TRAIN_PRE_EMPH_LEVEL_1:
		return EDP_LINK_TRAIN_600MV_3_5DB_IVB;

	case DP_TRAIN_VOLTAGE_SWING_LEVEL_2 | DP_TRAIN_PRE_EMPH_LEVEL_0:
		return EDP_LINK_TRAIN_800MV_0DB_IVB;
	case DP_TRAIN_VOLTAGE_SWING_LEVEL_2 | DP_TRAIN_PRE_EMPH_LEVEL_1:
		return EDP_LINK_TRAIN_800MV_3_5DB_IVB;

	default:
		DRM_DEBUG_KMS("Unsupported voltage swing/pre-emphasis level:"
			      "0x%x\n", signal_levels);
		return EDP_LINK_TRAIN_500MV_0DB_IVB;
	}
}

void
intel_dp_set_signal_levels(struct intel_dp *intel_dp)
{
	struct drm_i915_private *dev_priv = dp_to_i915(intel_dp);
	struct intel_digital_port *intel_dig_port = dp_to_dig_port(intel_dp);
	enum port port = intel_dig_port->base.port;
	u32 signal_levels, mask = 0;
	u8 train_set = intel_dp->train_set[0];

	if (IS_GEN9_LP(dev_priv) || INTEL_GEN(dev_priv) >= 10) {
		signal_levels = bxt_signal_levels(intel_dp);
	} else if (HAS_DDI(dev_priv)) {
		signal_levels = ddi_signal_levels(intel_dp);
		mask = DDI_BUF_EMP_MASK;
	} else if (IS_CHERRYVIEW(dev_priv)) {
		signal_levels = chv_signal_levels(intel_dp);
	} else if (IS_VALLEYVIEW(dev_priv)) {
		signal_levels = vlv_signal_levels(intel_dp);
	} else if (IS_IVYBRIDGE(dev_priv) && port == PORT_A) {
		signal_levels = ivb_cpu_edp_signal_levels(train_set);
		mask = EDP_LINK_TRAIN_VOL_EMP_MASK_IVB;
	} else if (IS_GEN(dev_priv, 6) && port == PORT_A) {
		signal_levels = snb_cpu_edp_signal_levels(train_set);
		mask = EDP_LINK_TRAIN_VOL_EMP_MASK_SNB;
	} else {
		signal_levels = g4x_signal_levels(train_set);
		mask = DP_VOLTAGE_MASK | DP_PRE_EMPHASIS_MASK;
	}

	if (mask)
		DRM_DEBUG_KMS("Using signal levels %08x\n", signal_levels);

	DRM_DEBUG_KMS("Using vswing level %d\n",
		train_set & DP_TRAIN_VOLTAGE_SWING_MASK);
	DRM_DEBUG_KMS("Using pre-emphasis level %d\n",
		(train_set & DP_TRAIN_PRE_EMPHASIS_MASK) >>
			DP_TRAIN_PRE_EMPHASIS_SHIFT);

	intel_dp->DP = (intel_dp->DP & ~mask) | signal_levels;

	I915_WRITE(intel_dp->output_reg, intel_dp->DP);
	POSTING_READ(intel_dp->output_reg);
}

void
intel_dp_program_link_training_pattern(struct intel_dp *intel_dp,
				       u8 dp_train_pat)
{
	struct intel_digital_port *intel_dig_port = dp_to_dig_port(intel_dp);
	struct drm_i915_private *dev_priv =
		to_i915(intel_dig_port->base.base.dev);

	_intel_dp_set_link_train(intel_dp, &intel_dp->DP, dp_train_pat);

	I915_WRITE(intel_dp->output_reg, intel_dp->DP);
	POSTING_READ(intel_dp->output_reg);
}

void intel_dp_set_idle_link_train(struct intel_dp *intel_dp)
{
	struct drm_i915_private *dev_priv = dp_to_i915(intel_dp);
	struct intel_digital_port *intel_dig_port = dp_to_dig_port(intel_dp);
	enum port port = intel_dig_port->base.port;
	u32 val;

	if (!HAS_DDI(dev_priv))
		return;

	val = I915_READ(DP_TP_CTL(port));
	val &= ~DP_TP_CTL_LINK_TRAIN_MASK;
	val |= DP_TP_CTL_LINK_TRAIN_IDLE;
	I915_WRITE(DP_TP_CTL(port), val);

	/*
	 * On PORT_A we can have only eDP in SST mode. There the only reason
	 * we need to set idle transmission mode is to work around a HW issue
	 * where we enable the pipe while not in idle link-training mode.
	 * In this case there is requirement to wait for a minimum number of
	 * idle patterns to be sent.
	 */
	if (port == PORT_A)
		return;

	if (intel_wait_for_register(dev_priv,DP_TP_STATUS(port),
				    DP_TP_STATUS_IDLE_DONE,
				    DP_TP_STATUS_IDLE_DONE,
				    1))
		DRM_ERROR("Timed out waiting for DP idle patterns\n");
}

static void
intel_dp_link_down(struct intel_encoder *encoder,
		   const struct intel_crtc_state *old_crtc_state)
{
	struct drm_i915_private *dev_priv = to_i915(encoder->base.dev);
	struct intel_dp *intel_dp = enc_to_intel_dp(&encoder->base);
	struct intel_crtc *crtc = to_intel_crtc(old_crtc_state->base.crtc);
	enum port port = encoder->port;
	u32 DP = intel_dp->DP;

	if (WARN_ON(HAS_DDI(dev_priv)))
		return;

	if (WARN_ON((I915_READ(intel_dp->output_reg) & DP_PORT_EN) == 0))
		return;

	DRM_DEBUG_KMS("\n");

	if ((IS_IVYBRIDGE(dev_priv) && port == PORT_A) ||
	    (HAS_PCH_CPT(dev_priv) && port != PORT_A)) {
		DP &= ~DP_LINK_TRAIN_MASK_CPT;
		DP |= DP_LINK_TRAIN_PAT_IDLE_CPT;
	} else {
		DP &= ~DP_LINK_TRAIN_MASK;
		DP |= DP_LINK_TRAIN_PAT_IDLE;
	}
	I915_WRITE(intel_dp->output_reg, DP);
	POSTING_READ(intel_dp->output_reg);

	DP &= ~(DP_PORT_EN | DP_AUDIO_OUTPUT_ENABLE);
	I915_WRITE(intel_dp->output_reg, DP);
	POSTING_READ(intel_dp->output_reg);

	/*
	 * HW workaround for IBX, we need to move the port
	 * to transcoder A after disabling it to allow the
	 * matching HDMI port to be enabled on transcoder A.
	 */
	if (HAS_PCH_IBX(dev_priv) && crtc->pipe == PIPE_B && port != PORT_A) {
		/*
		 * We get CPU/PCH FIFO underruns on the other pipe when
		 * doing the workaround. Sweep them under the rug.
		 */
		intel_set_cpu_fifo_underrun_reporting(dev_priv, PIPE_A, false);
		intel_set_pch_fifo_underrun_reporting(dev_priv, PIPE_A, false);

		/* always enable with pattern 1 (as per spec) */
		DP &= ~(DP_PIPE_SEL_MASK | DP_LINK_TRAIN_MASK);
		DP |= DP_PORT_EN | DP_PIPE_SEL(PIPE_A) |
			DP_LINK_TRAIN_PAT_1;
		I915_WRITE(intel_dp->output_reg, DP);
		POSTING_READ(intel_dp->output_reg);

		DP &= ~DP_PORT_EN;
		I915_WRITE(intel_dp->output_reg, DP);
		POSTING_READ(intel_dp->output_reg);

		intel_wait_for_vblank_if_active(dev_priv, PIPE_A);
		intel_set_cpu_fifo_underrun_reporting(dev_priv, PIPE_A, true);
		intel_set_pch_fifo_underrun_reporting(dev_priv, PIPE_A, true);
	}

	msleep(intel_dp->panel_power_down_delay);

	intel_dp->DP = DP;

	if (IS_VALLEYVIEW(dev_priv) || IS_CHERRYVIEW(dev_priv)) {
		intel_wakeref_t wakeref;

		with_pps_lock(intel_dp, wakeref)
			intel_dp->active_pipe = INVALID_PIPE;
	}
}

static void
intel_dp_extended_receiver_capabilities(struct intel_dp *intel_dp)
{
	u8 dpcd_ext[6];

	/*
	 * Prior to DP1.3 the bit represented by
	 * DP_EXTENDED_RECEIVER_CAP_FIELD_PRESENT was reserved.
	 * if it is set DP_DPCD_REV at 0000h could be at a value less than
	 * the true capability of the panel. The only way to check is to
	 * then compare 0000h and 2200h.
	 */
	if (!(intel_dp->dpcd[DP_TRAINING_AUX_RD_INTERVAL] &
	      DP_EXTENDED_RECEIVER_CAP_FIELD_PRESENT))
		return;

	if (drm_dp_dpcd_read(&intel_dp->aux, DP_DP13_DPCD_REV,
			     &dpcd_ext, sizeof(dpcd_ext)) != sizeof(dpcd_ext)) {
		DRM_ERROR("DPCD failed read at extended capabilities\n");
		return;
	}

	if (intel_dp->dpcd[DP_DPCD_REV] > dpcd_ext[DP_DPCD_REV]) {
		DRM_DEBUG_KMS("DPCD extended DPCD rev less than base DPCD rev\n");
		return;
	}

	if (!memcmp(intel_dp->dpcd, dpcd_ext, sizeof(dpcd_ext)))
		return;

	DRM_DEBUG_KMS("Base DPCD: %*ph\n",
		      (int)sizeof(intel_dp->dpcd), intel_dp->dpcd);

	memcpy(intel_dp->dpcd, dpcd_ext, sizeof(dpcd_ext));
}

bool
intel_dp_read_dpcd(struct intel_dp *intel_dp)
{
	if (drm_dp_dpcd_read(&intel_dp->aux, 0x000, intel_dp->dpcd,
			     sizeof(intel_dp->dpcd)) < 0)
		return false; /* aux transfer failed */

	intel_dp_extended_receiver_capabilities(intel_dp);

	DRM_DEBUG_KMS("DPCD: %*ph\n", (int) sizeof(intel_dp->dpcd), intel_dp->dpcd);

	return intel_dp->dpcd[DP_DPCD_REV] != 0;
}

static void intel_dp_get_dsc_sink_cap(struct intel_dp *intel_dp)
{
	/*
	 * Clear the cached register set to avoid using stale values
	 * for the sinks that do not support DSC.
	 */
	memset(intel_dp->dsc_dpcd, 0, sizeof(intel_dp->dsc_dpcd));

	/* Clear fec_capable to avoid using stale values */
	intel_dp->fec_capable = 0;

	/* Cache the DSC DPCD if eDP or DP rev >= 1.4 */
	if (intel_dp->dpcd[DP_DPCD_REV] >= 0x14 ||
	    intel_dp->edp_dpcd[0] >= DP_EDP_14) {
		if (drm_dp_dpcd_read(&intel_dp->aux, DP_DSC_SUPPORT,
				     intel_dp->dsc_dpcd,
				     sizeof(intel_dp->dsc_dpcd)) < 0)
			DRM_ERROR("Failed to read DPCD register 0x%x\n",
				  DP_DSC_SUPPORT);

		DRM_DEBUG_KMS("DSC DPCD: %*ph\n",
			      (int)sizeof(intel_dp->dsc_dpcd),
			      intel_dp->dsc_dpcd);

		/* FEC is supported only on DP 1.4 */
		if (!intel_dp_is_edp(intel_dp) &&
		    drm_dp_dpcd_readb(&intel_dp->aux, DP_FEC_CAPABILITY,
				      &intel_dp->fec_capable) < 0)
			DRM_ERROR("Failed to read FEC DPCD register\n");

		DRM_DEBUG_KMS("FEC CAPABILITY: %x\n", intel_dp->fec_capable);
	}
}

static bool
intel_edp_init_dpcd(struct intel_dp *intel_dp)
{
	struct drm_i915_private *dev_priv =
		to_i915(dp_to_dig_port(intel_dp)->base.base.dev);

	/* this function is meant to be called only once */
	WARN_ON(intel_dp->dpcd[DP_DPCD_REV] != 0);

	if (!intel_dp_read_dpcd(intel_dp))
		return false;

	drm_dp_read_desc(&intel_dp->aux, &intel_dp->desc,
			 drm_dp_is_branch(intel_dp->dpcd));

	if (intel_dp->dpcd[DP_DPCD_REV] >= 0x11)
		dev_priv->no_aux_handshake = intel_dp->dpcd[DP_MAX_DOWNSPREAD] &
			DP_NO_AUX_HANDSHAKE_LINK_TRAINING;

	/*
	 * Read the eDP display control registers.
	 *
	 * Do this independent of DP_DPCD_DISPLAY_CONTROL_CAPABLE bit in
	 * DP_EDP_CONFIGURATION_CAP, because some buggy displays do not have it
	 * set, but require eDP 1.4+ detection (e.g. for supported link rates
	 * method). The display control registers should read zero if they're
	 * not supported anyway.
	 */
	if (drm_dp_dpcd_read(&intel_dp->aux, DP_EDP_DPCD_REV,
			     intel_dp->edp_dpcd, sizeof(intel_dp->edp_dpcd)) ==
			     sizeof(intel_dp->edp_dpcd))
		DRM_DEBUG_KMS("eDP DPCD: %*ph\n", (int) sizeof(intel_dp->edp_dpcd),
			      intel_dp->edp_dpcd);

	/*
	 * This has to be called after intel_dp->edp_dpcd is filled, PSR checks
	 * for SET_POWER_CAPABLE bit in intel_dp->edp_dpcd[1]
	 */
	intel_psr_init_dpcd(intel_dp);

	/* Read the eDP 1.4+ supported link rates. */
	if (intel_dp->edp_dpcd[0] >= DP_EDP_14) {
		__le16 sink_rates[DP_MAX_SUPPORTED_RATES];
		int i;

		drm_dp_dpcd_read(&intel_dp->aux, DP_SUPPORTED_LINK_RATES,
				sink_rates, sizeof(sink_rates));

		for (i = 0; i < ARRAY_SIZE(sink_rates); i++) {
			int val = le16_to_cpu(sink_rates[i]);

			if (val == 0)
				break;

			/* Value read multiplied by 200kHz gives the per-lane
			 * link rate in kHz. The source rates are, however,
			 * stored in terms of LS_Clk kHz. The full conversion
			 * back to symbols is
			 * (val * 200kHz)*(8/10 ch. encoding)*(1/8 bit to Byte)
			 */
			intel_dp->sink_rates[i] = (val * 200) / 10;
		}
		intel_dp->num_sink_rates = i;
	}

	/*
	 * Use DP_LINK_RATE_SET if DP_SUPPORTED_LINK_RATES are available,
	 * default to DP_MAX_LINK_RATE and DP_LINK_BW_SET otherwise.
	 */
	if (intel_dp->num_sink_rates)
		intel_dp->use_rate_select = true;
	else
		intel_dp_set_sink_rates(intel_dp);

	intel_dp_set_common_rates(intel_dp);

	/* Read the eDP DSC DPCD registers */
	if (INTEL_GEN(dev_priv) >= 10 || IS_GEMINILAKE(dev_priv))
		intel_dp_get_dsc_sink_cap(intel_dp);

	return true;
}


static bool
intel_dp_get_dpcd(struct intel_dp *intel_dp)
{
	if (!intel_dp_read_dpcd(intel_dp))
		return false;

	/* Don't clobber cached eDP rates. */
	if (!intel_dp_is_edp(intel_dp)) {
		intel_dp_set_sink_rates(intel_dp);
		intel_dp_set_common_rates(intel_dp);
	}

	/*
	 * Some eDP panels do not set a valid value for sink count, that is why
	 * it don't care about read it here and in intel_edp_init_dpcd().
	 */
	if (!intel_dp_is_edp(intel_dp)) {
		u8 count;
		ssize_t r;

		r = drm_dp_dpcd_readb(&intel_dp->aux, DP_SINK_COUNT, &count);
		if (r < 1)
			return false;

		/*
		 * Sink count can change between short pulse hpd hence
		 * a member variable in intel_dp will track any changes
		 * between short pulse interrupts.
		 */
		intel_dp->sink_count = DP_GET_SINK_COUNT(count);

		/*
		 * SINK_COUNT == 0 and DOWNSTREAM_PORT_PRESENT == 1 implies that
		 * a dongle is present but no display. Unless we require to know
		 * if a dongle is present or not, we don't need to update
		 * downstream port information. So, an early return here saves
		 * time from performing other operations which are not required.
		 */
		if (!intel_dp->sink_count)
			return false;
	}

	if (!drm_dp_is_branch(intel_dp->dpcd))
		return true; /* native DP sink */

	if (intel_dp->dpcd[DP_DPCD_REV] == 0x10)
		return true; /* no per-port downstream info */

	if (drm_dp_dpcd_read(&intel_dp->aux, DP_DOWNSTREAM_PORT_0,
			     intel_dp->downstream_ports,
			     DP_MAX_DOWNSTREAM_PORTS) < 0)
		return false; /* downstream port status fetch failed */

	return true;
}

static bool
intel_dp_sink_can_mst(struct intel_dp *intel_dp)
{
	u8 mstm_cap;

	if (intel_dp->dpcd[DP_DPCD_REV] < 0x12)
		return false;

	if (drm_dp_dpcd_readb(&intel_dp->aux, DP_MSTM_CAP, &mstm_cap) != 1)
		return false;

	return mstm_cap & DP_MST_CAP;
}

static bool
intel_dp_can_mst(struct intel_dp *intel_dp)
{
	return i915_modparams.enable_dp_mst &&
		intel_dp->can_mst &&
		intel_dp_sink_can_mst(intel_dp);
}

static void
intel_dp_configure_mst(struct intel_dp *intel_dp)
{
	struct intel_encoder *encoder =
		&dp_to_dig_port(intel_dp)->base;
	bool sink_can_mst = intel_dp_sink_can_mst(intel_dp);

	DRM_DEBUG_KMS("MST support? port %c: %s, sink: %s, modparam: %s\n",
		      port_name(encoder->port), yesno(intel_dp->can_mst),
		      yesno(sink_can_mst), yesno(i915_modparams.enable_dp_mst));

	if (!intel_dp->can_mst)
		return;

	intel_dp->is_mst = sink_can_mst &&
		i915_modparams.enable_dp_mst;

	drm_dp_mst_topology_mgr_set_mst(&intel_dp->mst_mgr,
					intel_dp->is_mst);
}

static bool
intel_dp_get_sink_irq_esi(struct intel_dp *intel_dp, u8 *sink_irq_vector)
{
	return drm_dp_dpcd_read(&intel_dp->aux, DP_SINK_COUNT_ESI,
				sink_irq_vector, DP_DPRX_ESI_LEN) ==
		DP_DPRX_ESI_LEN;
}

u16 intel_dp_dsc_get_output_bpp(int link_clock, u8 lane_count,
				int mode_clock, int mode_hdisplay)
{
	u16 bits_per_pixel, max_bpp_small_joiner_ram;
	int i;

	/*
	 * Available Link Bandwidth(Kbits/sec) = (NumberOfLanes)*
	 * (LinkSymbolClock)* 8 * ((100-FECOverhead)/100)*(TimeSlotsPerMTP)
	 * FECOverhead = 2.4%, for SST -> TimeSlotsPerMTP is 1,
	 * for MST -> TimeSlotsPerMTP has to be calculated
	 */
	bits_per_pixel = (link_clock * lane_count * 8 *
			  DP_DSC_FEC_OVERHEAD_FACTOR) /
		mode_clock;

	/* Small Joiner Check: output bpp <= joiner RAM (bits) / Horiz. width */
	max_bpp_small_joiner_ram = DP_DSC_MAX_SMALL_JOINER_RAM_BUFFER /
		mode_hdisplay;

	/*
	 * Greatest allowed DSC BPP = MIN (output BPP from avaialble Link BW
	 * check, output bpp from small joiner RAM check)
	 */
	bits_per_pixel = min(bits_per_pixel, max_bpp_small_joiner_ram);

	/* Error out if the max bpp is less than smallest allowed valid bpp */
	if (bits_per_pixel < valid_dsc_bpp[0]) {
		DRM_DEBUG_KMS("Unsupported BPP %d\n", bits_per_pixel);
		return 0;
	}

	/* Find the nearest match in the array of known BPPs from VESA */
	for (i = 0; i < ARRAY_SIZE(valid_dsc_bpp) - 1; i++) {
		if (bits_per_pixel < valid_dsc_bpp[i + 1])
			break;
	}
	bits_per_pixel = valid_dsc_bpp[i];

	/*
	 * Compressed BPP in U6.4 format so multiply by 16, for Gen 11,
	 * fractional part is 0
	 */
	return bits_per_pixel << 4;
}

u8 intel_dp_dsc_get_slice_count(struct intel_dp *intel_dp,
				int mode_clock,
				int mode_hdisplay)
{
	u8 min_slice_count, i;
	int max_slice_width;

	if (mode_clock <= DP_DSC_PEAK_PIXEL_RATE)
		min_slice_count = DIV_ROUND_UP(mode_clock,
					       DP_DSC_MAX_ENC_THROUGHPUT_0);
	else
		min_slice_count = DIV_ROUND_UP(mode_clock,
					       DP_DSC_MAX_ENC_THROUGHPUT_1);

	max_slice_width = drm_dp_dsc_sink_max_slice_width(intel_dp->dsc_dpcd);
	if (max_slice_width < DP_DSC_MIN_SLICE_WIDTH_VALUE) {
		DRM_DEBUG_KMS("Unsupported slice width %d by DP DSC Sink device\n",
			      max_slice_width);
		return 0;
	}
	/* Also take into account max slice width */
	min_slice_count = min_t(u8, min_slice_count,
				DIV_ROUND_UP(mode_hdisplay,
					     max_slice_width));

	/* Find the closest match to the valid slice count values */
	for (i = 0; i < ARRAY_SIZE(valid_dsc_slicecount); i++) {
		if (valid_dsc_slicecount[i] >
		    drm_dp_dsc_sink_max_slice_count(intel_dp->dsc_dpcd,
						    false))
			break;
		if (min_slice_count  <= valid_dsc_slicecount[i])
			return valid_dsc_slicecount[i];
	}

	DRM_DEBUG_KMS("Unsupported Slice Count %d\n", min_slice_count);
	return 0;
}

static u8 intel_dp_autotest_link_training(struct intel_dp *intel_dp)
{
	int status = 0;
	int test_link_rate;
	u8 test_lane_count, test_link_bw;
	/* (DP CTS 1.2)
	 * 4.3.1.11
	 */
	/* Read the TEST_LANE_COUNT and TEST_LINK_RTAE fields (DP CTS 3.1.4) */
	status = drm_dp_dpcd_readb(&intel_dp->aux, DP_TEST_LANE_COUNT,
				   &test_lane_count);

	if (status <= 0) {
		DRM_DEBUG_KMS("Lane count read failed\n");
		return DP_TEST_NAK;
	}
	test_lane_count &= DP_MAX_LANE_COUNT_MASK;

	status = drm_dp_dpcd_readb(&intel_dp->aux, DP_TEST_LINK_RATE,
				   &test_link_bw);
	if (status <= 0) {
		DRM_DEBUG_KMS("Link Rate read failed\n");
		return DP_TEST_NAK;
	}
	test_link_rate = drm_dp_bw_code_to_link_rate(test_link_bw);

	/* Validate the requested link rate and lane count */
	if (!intel_dp_link_params_valid(intel_dp, test_link_rate,
					test_lane_count))
		return DP_TEST_NAK;

	intel_dp->compliance.test_lane_count = test_lane_count;
	intel_dp->compliance.test_link_rate = test_link_rate;

	return DP_TEST_ACK;
}

static u8 intel_dp_autotest_video_pattern(struct intel_dp *intel_dp)
{
	u8 test_pattern;
	u8 test_misc;
	__be16 h_width, v_height;
	int status = 0;

	/* Read the TEST_PATTERN (DP CTS 3.1.5) */
	status = drm_dp_dpcd_readb(&intel_dp->aux, DP_TEST_PATTERN,
				   &test_pattern);
	if (status <= 0) {
		DRM_DEBUG_KMS("Test pattern read failed\n");
		return DP_TEST_NAK;
	}
	if (test_pattern != DP_COLOR_RAMP)
		return DP_TEST_NAK;

	status = drm_dp_dpcd_read(&intel_dp->aux, DP_TEST_H_WIDTH_HI,
				  &h_width, 2);
	if (status <= 0) {
		DRM_DEBUG_KMS("H Width read failed\n");
		return DP_TEST_NAK;
	}

	status = drm_dp_dpcd_read(&intel_dp->aux, DP_TEST_V_HEIGHT_HI,
				  &v_height, 2);
	if (status <= 0) {
		DRM_DEBUG_KMS("V Height read failed\n");
		return DP_TEST_NAK;
	}

	status = drm_dp_dpcd_readb(&intel_dp->aux, DP_TEST_MISC0,
				   &test_misc);
	if (status <= 0) {
		DRM_DEBUG_KMS("TEST MISC read failed\n");
		return DP_TEST_NAK;
	}
	if ((test_misc & DP_TEST_COLOR_FORMAT_MASK) != DP_COLOR_FORMAT_RGB)
		return DP_TEST_NAK;
	if (test_misc & DP_TEST_DYNAMIC_RANGE_CEA)
		return DP_TEST_NAK;
	switch (test_misc & DP_TEST_BIT_DEPTH_MASK) {
	case DP_TEST_BIT_DEPTH_6:
		intel_dp->compliance.test_data.bpc = 6;
		break;
	case DP_TEST_BIT_DEPTH_8:
		intel_dp->compliance.test_data.bpc = 8;
		break;
	default:
		return DP_TEST_NAK;
	}

	intel_dp->compliance.test_data.video_pattern = test_pattern;
	intel_dp->compliance.test_data.hdisplay = be16_to_cpu(h_width);
	intel_dp->compliance.test_data.vdisplay = be16_to_cpu(v_height);
	/* Set test active flag here so userspace doesn't interrupt things */
	intel_dp->compliance.test_active = 1;

	return DP_TEST_ACK;
}

static u8 intel_dp_autotest_edid(struct intel_dp *intel_dp)
{
	u8 test_result = DP_TEST_ACK;
	struct intel_connector *intel_connector = intel_dp->attached_connector;
	struct drm_connector *connector = &intel_connector->base;

	if (intel_connector->detect_edid == NULL ||
	    connector->edid_corrupt ||
	    intel_dp->aux.i2c_defer_count > 6) {
		/* Check EDID read for NACKs, DEFERs and corruption
		 * (DP CTS 1.2 Core r1.1)
		 *    4.2.2.4 : Failed EDID read, I2C_NAK
		 *    4.2.2.5 : Failed EDID read, I2C_DEFER
		 *    4.2.2.6 : EDID corruption detected
		 * Use failsafe mode for all cases
		 */
		if (intel_dp->aux.i2c_nack_count > 0 ||
			intel_dp->aux.i2c_defer_count > 0)
			DRM_DEBUG_KMS("EDID read had %d NACKs, %d DEFERs\n",
				      intel_dp->aux.i2c_nack_count,
				      intel_dp->aux.i2c_defer_count);
		intel_dp->compliance.test_data.edid = INTEL_DP_RESOLUTION_FAILSAFE;
	} else {
		struct edid *block = intel_connector->detect_edid;

		/* We have to write the checksum
		 * of the last block read
		 */
		block += intel_connector->detect_edid->extensions;

		if (drm_dp_dpcd_writeb(&intel_dp->aux, DP_TEST_EDID_CHECKSUM,
				       block->checksum) <= 0)
			DRM_DEBUG_KMS("Failed to write EDID checksum\n");

		test_result = DP_TEST_ACK | DP_TEST_EDID_CHECKSUM_WRITE;
		intel_dp->compliance.test_data.edid = INTEL_DP_RESOLUTION_PREFERRED;
	}

	/* Set test active flag here so userspace doesn't interrupt things */
	intel_dp->compliance.test_active = 1;

	return test_result;
}

static u8 intel_dp_autotest_phy_pattern(struct intel_dp *intel_dp)
{
	u8 test_result = DP_TEST_NAK;
	return test_result;
}

static void intel_dp_handle_test_request(struct intel_dp *intel_dp)
{
	u8 response = DP_TEST_NAK;
	u8 request = 0;
	int status;

	status = drm_dp_dpcd_readb(&intel_dp->aux, DP_TEST_REQUEST, &request);
	if (status <= 0) {
		DRM_DEBUG_KMS("Could not read test request from sink\n");
		goto update_status;
	}

	switch (request) {
	case DP_TEST_LINK_TRAINING:
		DRM_DEBUG_KMS("LINK_TRAINING test requested\n");
		response = intel_dp_autotest_link_training(intel_dp);
		break;
	case DP_TEST_LINK_VIDEO_PATTERN:
		DRM_DEBUG_KMS("TEST_PATTERN test requested\n");
		response = intel_dp_autotest_video_pattern(intel_dp);
		break;
	case DP_TEST_LINK_EDID_READ:
		DRM_DEBUG_KMS("EDID test requested\n");
		response = intel_dp_autotest_edid(intel_dp);
		break;
	case DP_TEST_LINK_PHY_TEST_PATTERN:
		DRM_DEBUG_KMS("PHY_PATTERN test requested\n");
		response = intel_dp_autotest_phy_pattern(intel_dp);
		break;
	default:
		DRM_DEBUG_KMS("Invalid test request '%02x'\n", request);
		break;
	}

	if (response & DP_TEST_ACK)
		intel_dp->compliance.test_type = request;

update_status:
	status = drm_dp_dpcd_writeb(&intel_dp->aux, DP_TEST_RESPONSE, response);
	if (status <= 0)
		DRM_DEBUG_KMS("Could not write test response to sink\n");
}

static int
intel_dp_check_mst_status(struct intel_dp *intel_dp)
{
	bool bret;

	if (intel_dp->is_mst) {
		u8 esi[DP_DPRX_ESI_LEN] = { 0 };
		int ret = 0;
		int retry;
		bool handled;

		WARN_ON_ONCE(intel_dp->active_mst_links < 0);
		bret = intel_dp_get_sink_irq_esi(intel_dp, esi);
go_again:
		if (bret == true) {

			/* check link status - esi[10] = 0x200c */
			if (intel_dp->active_mst_links > 0 &&
			    !drm_dp_channel_eq_ok(&esi[10], intel_dp->lane_count)) {
				DRM_DEBUG_KMS("channel EQ not ok, retraining\n");
				intel_dp_start_link_train(intel_dp);
				intel_dp_stop_link_train(intel_dp);
			}

			DRM_DEBUG_KMS("got esi %3ph\n", esi);
			ret = drm_dp_mst_hpd_irq(&intel_dp->mst_mgr, esi, &handled);

			if (handled) {
				for (retry = 0; retry < 3; retry++) {
					int wret;
					wret = drm_dp_dpcd_write(&intel_dp->aux,
								 DP_SINK_COUNT_ESI+1,
								 &esi[1], 3);
					if (wret == 3) {
						break;
					}
				}

				bret = intel_dp_get_sink_irq_esi(intel_dp, esi);
				if (bret == true) {
					DRM_DEBUG_KMS("got esi2 %3ph\n", esi);
					goto go_again;
				}
			} else
				ret = 0;

			return ret;
		} else {
			DRM_DEBUG_KMS("failed to get ESI - device may have failed\n");
			intel_dp->is_mst = false;
			drm_dp_mst_topology_mgr_set_mst(&intel_dp->mst_mgr,
							intel_dp->is_mst);
		}
	}
	return -EINVAL;
}

static bool
intel_dp_needs_link_retrain(struct intel_dp *intel_dp)
{
	u8 link_status[DP_LINK_STATUS_SIZE];

	if (!intel_dp->link_trained)
		return false;

	/*
	 * While PSR source HW is enabled, it will control main-link sending
	 * frames, enabling and disabling it so trying to do a retrain will fail
	 * as the link would or not be on or it could mix training patterns
	 * and frame data at the same time causing retrain to fail.
	 * Also when exiting PSR, HW will retrain the link anyways fixing
	 * any link status error.
	 */
	if (intel_psr_enabled(intel_dp))
		return false;

	if (!intel_dp_get_link_status(intel_dp, link_status))
		return false;

	/*
	 * Validate the cached values of intel_dp->link_rate and
	 * intel_dp->lane_count before attempting to retrain.
	 */
	if (!intel_dp_link_params_valid(intel_dp, intel_dp->link_rate,
					intel_dp->lane_count))
		return false;

	/* Retrain if Channel EQ or CR not ok */
	return !drm_dp_channel_eq_ok(link_status, intel_dp->lane_count);
}

int intel_dp_retrain_link(struct intel_encoder *encoder,
			  struct drm_modeset_acquire_ctx *ctx)
{
	struct drm_i915_private *dev_priv = to_i915(encoder->base.dev);
	struct intel_dp *intel_dp = enc_to_intel_dp(&encoder->base);
	struct intel_connector *connector = intel_dp->attached_connector;
	struct drm_connector_state *conn_state;
	struct intel_crtc_state *crtc_state;
	struct intel_crtc *crtc;
	int ret;

	/* FIXME handle the MST connectors as well */

	if (!connector || connector->base.status != connector_status_connected)
		return 0;

	ret = drm_modeset_lock(&dev_priv->drm.mode_config.connection_mutex,
			       ctx);
	if (ret)
		return ret;

	conn_state = connector->base.state;

	crtc = to_intel_crtc(conn_state->crtc);
	if (!crtc)
		return 0;

	ret = drm_modeset_lock(&crtc->base.mutex, ctx);
	if (ret)
		return ret;

	crtc_state = to_intel_crtc_state(crtc->base.state);

	WARN_ON(!intel_crtc_has_dp_encoder(crtc_state));

	if (!crtc_state->base.active)
		return 0;

	if (conn_state->commit &&
	    !try_wait_for_completion(&conn_state->commit->hw_done))
		return 0;

	if (!intel_dp_needs_link_retrain(intel_dp))
		return 0;

	/* Suppress underruns caused by re-training */
	intel_set_cpu_fifo_underrun_reporting(dev_priv, crtc->pipe, false);
	if (crtc_state->has_pch_encoder)
		intel_set_pch_fifo_underrun_reporting(dev_priv,
						      intel_crtc_pch_transcoder(crtc), false);

	intel_dp_start_link_train(intel_dp);
	intel_dp_stop_link_train(intel_dp);

	/* Keep underrun reporting disabled until things are stable */
	intel_wait_for_vblank(dev_priv, crtc->pipe);

	intel_set_cpu_fifo_underrun_reporting(dev_priv, crtc->pipe, true);
	if (crtc_state->has_pch_encoder)
		intel_set_pch_fifo_underrun_reporting(dev_priv,
						      intel_crtc_pch_transcoder(crtc), true);

	return 0;
}

/*
 * If display is now connected check links status,
 * there has been known issues of link loss triggering
 * long pulse.
 *
 * Some sinks (eg. ASUS PB287Q) seem to perform some
 * weird HPD ping pong during modesets. So we can apparently
 * end up with HPD going low during a modeset, and then
 * going back up soon after. And once that happens we must
 * retrain the link to get a picture. That's in case no
 * userspace component reacted to intermittent HPD dip.
 */
static bool intel_dp_hotplug(struct intel_encoder *encoder,
			     struct intel_connector *connector)
{
	struct drm_modeset_acquire_ctx ctx;
	bool changed;
	int ret;

	changed = intel_encoder_hotplug(encoder, connector);

	drm_modeset_acquire_init(&ctx, 0);

	for (;;) {
		ret = intel_dp_retrain_link(encoder, &ctx);

		if (ret == -EDEADLK) {
			drm_modeset_backoff(&ctx);
			continue;
		}

		break;
	}

	drm_modeset_drop_locks(&ctx);
	drm_modeset_acquire_fini(&ctx);
	WARN(ret, "Acquiring modeset locks failed with %i\n", ret);

	return changed;
}

static void intel_dp_check_service_irq(struct intel_dp *intel_dp)
{
	u8 val;

	if (intel_dp->dpcd[DP_DPCD_REV] < 0x11)
		return;

	if (drm_dp_dpcd_readb(&intel_dp->aux,
			      DP_DEVICE_SERVICE_IRQ_VECTOR, &val) != 1 || !val)
		return;

	drm_dp_dpcd_writeb(&intel_dp->aux, DP_DEVICE_SERVICE_IRQ_VECTOR, val);

	if (val & DP_AUTOMATED_TEST_REQUEST)
		intel_dp_handle_test_request(intel_dp);

	if (val & DP_CP_IRQ)
		intel_hdcp_check_link(intel_dp->attached_connector);

	if (val & DP_SINK_SPECIFIC_IRQ)
		DRM_DEBUG_DRIVER("Sink specific irq unhandled\n");
}

/*
 * According to DP spec
 * 5.1.2:
 *  1. Read DPCD
 *  2. Configure link according to Receiver Capabilities
 *  3. Use Link Training from 2.5.3.3 and 3.5.1.3
 *  4. Check link status on receipt of hot-plug interrupt
 *
 * intel_dp_short_pulse -  handles short pulse interrupts
 * when full detection is not required.
 * Returns %true if short pulse is handled and full detection
 * is NOT required and %false otherwise.
 */
static bool
intel_dp_short_pulse(struct intel_dp *intel_dp)
{
	struct drm_i915_private *dev_priv = dp_to_i915(intel_dp);
	u8 old_sink_count = intel_dp->sink_count;
	bool ret;

	/*
	 * Clearing compliance test variables to allow capturing
	 * of values for next automated test request.
	 */
	memset(&intel_dp->compliance, 0, sizeof(intel_dp->compliance));

	/*
	 * Now read the DPCD to see if it's actually running
	 * If the current value of sink count doesn't match with
	 * the value that was stored earlier or dpcd read failed
	 * we need to do full detection
	 */
	ret = intel_dp_get_dpcd(intel_dp);

	if ((old_sink_count != intel_dp->sink_count) || !ret) {
		/* No need to proceed if we are going to do full detect */
		return false;
	}

	intel_dp_check_service_irq(intel_dp);

	/* Handle CEC interrupts, if any */
	drm_dp_cec_irq(&intel_dp->aux);

	/* defer to the hotplug work for link retraining if needed */
	if (intel_dp_needs_link_retrain(intel_dp))
		return false;

	intel_psr_short_pulse(intel_dp);

	if (intel_dp->compliance.test_type == DP_TEST_LINK_TRAINING) {
		DRM_DEBUG_KMS("Link Training Compliance Test requested\n");
		/* Send a Hotplug Uevent to userspace to start modeset */
		drm_kms_helper_hotplug_event(&dev_priv->drm);
	}

	return true;
}

/* XXX this is probably wrong for multiple downstream ports */
static enum drm_connector_status
intel_dp_detect_dpcd(struct intel_dp *intel_dp)
{
	struct intel_lspcon *lspcon = dp_to_lspcon(intel_dp);
	u8 *dpcd = intel_dp->dpcd;
	u8 type;

	if (lspcon->active)
		lspcon_resume(lspcon);

	if (!intel_dp_get_dpcd(intel_dp))
		return connector_status_disconnected;

	if (intel_dp_is_edp(intel_dp))
		return connector_status_connected;

	/* if there's no downstream port, we're done */
	if (!drm_dp_is_branch(dpcd))
		return connector_status_connected;

	/* If we're HPD-aware, SINK_COUNT changes dynamically */
	if (intel_dp->dpcd[DP_DPCD_REV] >= 0x11 &&
	    intel_dp->downstream_ports[0] & DP_DS_PORT_HPD) {

		return intel_dp->sink_count ?
		connector_status_connected : connector_status_disconnected;
	}

	if (intel_dp_can_mst(intel_dp))
		return connector_status_connected;

	/* If no HPD, poke DDC gently */
	if (drm_probe_ddc(&intel_dp->aux.ddc))
		return connector_status_connected;

	/* Well we tried, say unknown for unreliable port types */
	if (intel_dp->dpcd[DP_DPCD_REV] >= 0x11) {
		type = intel_dp->downstream_ports[0] & DP_DS_PORT_TYPE_MASK;
		if (type == DP_DS_PORT_TYPE_VGA ||
		    type == DP_DS_PORT_TYPE_NON_EDID)
			return connector_status_unknown;
	} else {
		type = intel_dp->dpcd[DP_DOWNSTREAMPORT_PRESENT] &
			DP_DWN_STRM_PORT_TYPE_MASK;
		if (type == DP_DWN_STRM_PORT_TYPE_ANALOG ||
		    type == DP_DWN_STRM_PORT_TYPE_OTHER)
			return connector_status_unknown;
	}

	/* Anything else is out of spec, warn and ignore */
	DRM_DEBUG_KMS("Broken DP branch device, ignoring\n");
	return connector_status_disconnected;
}

static enum drm_connector_status
edp_detect(struct intel_dp *intel_dp)
{
	return connector_status_connected;
}

static bool ibx_digital_port_connected(struct intel_encoder *encoder)
{
	struct drm_i915_private *dev_priv = to_i915(encoder->base.dev);
	u32 bit;

	switch (encoder->hpd_pin) {
	case HPD_PORT_B:
		bit = SDE_PORTB_HOTPLUG;
		break;
	case HPD_PORT_C:
		bit = SDE_PORTC_HOTPLUG;
		break;
	case HPD_PORT_D:
		bit = SDE_PORTD_HOTPLUG;
		break;
	default:
		MISSING_CASE(encoder->hpd_pin);
		return false;
	}

	return I915_READ(SDEISR) & bit;
}

static bool cpt_digital_port_connected(struct intel_encoder *encoder)
{
	struct drm_i915_private *dev_priv = to_i915(encoder->base.dev);
	u32 bit;

	switch (encoder->hpd_pin) {
	case HPD_PORT_B:
		bit = SDE_PORTB_HOTPLUG_CPT;
		break;
	case HPD_PORT_C:
		bit = SDE_PORTC_HOTPLUG_CPT;
		break;
	case HPD_PORT_D:
		bit = SDE_PORTD_HOTPLUG_CPT;
		break;
	default:
		MISSING_CASE(encoder->hpd_pin);
		return false;
	}

	return I915_READ(SDEISR) & bit;
}

static bool spt_digital_port_connected(struct intel_encoder *encoder)
{
	struct drm_i915_private *dev_priv = to_i915(encoder->base.dev);
	u32 bit;

	switch (encoder->hpd_pin) {
	case HPD_PORT_A:
		bit = SDE_PORTA_HOTPLUG_SPT;
		break;
	case HPD_PORT_E:
		bit = SDE_PORTE_HOTPLUG_SPT;
		break;
	default:
		return cpt_digital_port_connected(encoder);
	}

	return I915_READ(SDEISR) & bit;
}

static bool g4x_digital_port_connected(struct intel_encoder *encoder)
{
	struct drm_i915_private *dev_priv = to_i915(encoder->base.dev);
	u32 bit;

	switch (encoder->hpd_pin) {
	case HPD_PORT_B:
		bit = PORTB_HOTPLUG_LIVE_STATUS_G4X;
		break;
	case HPD_PORT_C:
		bit = PORTC_HOTPLUG_LIVE_STATUS_G4X;
		break;
	case HPD_PORT_D:
		bit = PORTD_HOTPLUG_LIVE_STATUS_G4X;
		break;
	default:
		MISSING_CASE(encoder->hpd_pin);
		return false;
	}

	return I915_READ(PORT_HOTPLUG_STAT) & bit;
}

static bool gm45_digital_port_connected(struct intel_encoder *encoder)
{
	struct drm_i915_private *dev_priv = to_i915(encoder->base.dev);
	u32 bit;

	switch (encoder->hpd_pin) {
	case HPD_PORT_B:
		bit = PORTB_HOTPLUG_LIVE_STATUS_GM45;
		break;
	case HPD_PORT_C:
		bit = PORTC_HOTPLUG_LIVE_STATUS_GM45;
		break;
	case HPD_PORT_D:
		bit = PORTD_HOTPLUG_LIVE_STATUS_GM45;
		break;
	default:
		MISSING_CASE(encoder->hpd_pin);
		return false;
	}

	return I915_READ(PORT_HOTPLUG_STAT) & bit;
}

static bool ilk_digital_port_connected(struct intel_encoder *encoder)
{
	struct drm_i915_private *dev_priv = to_i915(encoder->base.dev);

	if (encoder->hpd_pin == HPD_PORT_A)
		return I915_READ(DEISR) & DE_DP_A_HOTPLUG;
	else
		return ibx_digital_port_connected(encoder);
}

static bool snb_digital_port_connected(struct intel_encoder *encoder)
{
	struct drm_i915_private *dev_priv = to_i915(encoder->base.dev);

	if (encoder->hpd_pin == HPD_PORT_A)
		return I915_READ(DEISR) & DE_DP_A_HOTPLUG;
	else
		return cpt_digital_port_connected(encoder);
}

static bool ivb_digital_port_connected(struct intel_encoder *encoder)
{
	struct drm_i915_private *dev_priv = to_i915(encoder->base.dev);

	if (encoder->hpd_pin == HPD_PORT_A)
		return I915_READ(DEISR) & DE_DP_A_HOTPLUG_IVB;
	else
		return cpt_digital_port_connected(encoder);
}

static bool bdw_digital_port_connected(struct intel_encoder *encoder)
{
	struct drm_i915_private *dev_priv = to_i915(encoder->base.dev);

	if (encoder->hpd_pin == HPD_PORT_A)
		return I915_READ(GEN8_DE_PORT_ISR) & GEN8_PORT_DP_A_HOTPLUG;
	else
		return cpt_digital_port_connected(encoder);
}

static bool bxt_digital_port_connected(struct intel_encoder *encoder)
{
	struct drm_i915_private *dev_priv = to_i915(encoder->base.dev);
	u32 bit;

	switch (encoder->hpd_pin) {
	case HPD_PORT_A:
		bit = BXT_DE_PORT_HP_DDIA;
		break;
	case HPD_PORT_B:
		bit = BXT_DE_PORT_HP_DDIB;
		break;
	case HPD_PORT_C:
		bit = BXT_DE_PORT_HP_DDIC;
		break;
	default:
		MISSING_CASE(encoder->hpd_pin);
		return false;
	}

	return I915_READ(GEN8_DE_PORT_ISR) & bit;
}

static bool icl_combo_port_connected(struct drm_i915_private *dev_priv,
				     struct intel_digital_port *intel_dig_port)
{
	enum port port = intel_dig_port->base.port;

	return I915_READ(SDEISR) & SDE_DDI_HOTPLUG_ICP(port);
}

static const char *tc_type_name(enum tc_port_type type)
{
	static const char * const names[] = {
		[TC_PORT_UNKNOWN] = "unknown",
		[TC_PORT_LEGACY] = "legacy",
		[TC_PORT_TYPEC] = "typec",
		[TC_PORT_TBT] = "tbt",
	};

	if (WARN_ON(type >= ARRAY_SIZE(names)))
		type = TC_PORT_UNKNOWN;

	return names[type];
}

static void icl_update_tc_port_type(struct drm_i915_private *dev_priv,
				    struct intel_digital_port *intel_dig_port,
				    bool is_legacy, bool is_typec, bool is_tbt)
{
	enum port port = intel_dig_port->base.port;
	enum tc_port_type old_type = intel_dig_port->tc_type;

	WARN_ON(is_legacy + is_typec + is_tbt != 1);

	if (is_legacy)
		intel_dig_port->tc_type = TC_PORT_LEGACY;
	else if (is_typec)
		intel_dig_port->tc_type = TC_PORT_TYPEC;
	else if (is_tbt)
		intel_dig_port->tc_type = TC_PORT_TBT;
	else
		return;

	/* Types are not supposed to be changed at runtime. */
	WARN_ON(old_type != TC_PORT_UNKNOWN &&
		old_type != intel_dig_port->tc_type);

	if (old_type != intel_dig_port->tc_type)
		DRM_DEBUG_KMS("Port %c has TC type %s\n", port_name(port),
			      tc_type_name(intel_dig_port->tc_type));
}

/*
 * This function implements the first part of the Connect Flow described by our
 * specification, Gen11 TypeC Programming chapter. The rest of the flow (reading
 * lanes, EDID, etc) is done as needed in the typical places.
 *
 * Unlike the other ports, type-C ports are not available to use as soon as we
 * get a hotplug. The type-C PHYs can be shared between multiple controllers:
 * display, USB, etc. As a result, handshaking through FIA is required around
 * connect and disconnect to cleanly transfer ownership with the controller and
 * set the type-C power state.
 *
 * We could opt to only do the connect flow when we actually try to use the AUX
 * channels or do a modeset, then immediately run the disconnect flow after
 * usage, but there are some implications on this for a dynamic environment:
 * things may go away or change behind our backs. So for now our driver is
 * always trying to acquire ownership of the controller as soon as it gets an
 * interrupt (or polls state and sees a port is connected) and only gives it
 * back when it sees a disconnect. Implementation of a more fine-grained model
 * will require a lot of coordination with user space and thorough testing for
 * the extra possible cases.
 */
static bool icl_tc_phy_connect(struct drm_i915_private *dev_priv,
			       struct intel_digital_port *dig_port)
{
	enum tc_port tc_port = intel_port_to_tc(dev_priv, dig_port->base.port);
	u32 val;

	if (dig_port->tc_type != TC_PORT_LEGACY &&
	    dig_port->tc_type != TC_PORT_TYPEC)
		return true;

	val = I915_READ(PORT_TX_DFLEXDPPMS);
	if (!(val & DP_PHY_MODE_STATUS_COMPLETED(tc_port))) {
		DRM_DEBUG_KMS("DP PHY for TC port %d not ready\n", tc_port);
		WARN_ON(dig_port->tc_legacy_port);
		return false;
	}

	/*
	 * This function may be called many times in a row without an HPD event
	 * in between, so try to avoid the write when we can.
	 */
	val = I915_READ(PORT_TX_DFLEXDPCSSS);
	if (!(val & DP_PHY_MODE_STATUS_NOT_SAFE(tc_port))) {
		val |= DP_PHY_MODE_STATUS_NOT_SAFE(tc_port);
		I915_WRITE(PORT_TX_DFLEXDPCSSS, val);
	}

	/*
	 * Now we have to re-check the live state, in case the port recently
	 * became disconnected. Not necessary for legacy mode.
	 */
	if (dig_port->tc_type == TC_PORT_TYPEC &&
	    !(I915_READ(PORT_TX_DFLEXDPSP) & TC_LIVE_STATE_TC(tc_port))) {
		DRM_DEBUG_KMS("TC PHY %d sudden disconnect.\n", tc_port);
		icl_tc_phy_disconnect(dev_priv, dig_port);
		return false;
	}

	return true;
}

/*
 * See the comment at the connect function. This implements the Disconnect
 * Flow.
 */
void icl_tc_phy_disconnect(struct drm_i915_private *dev_priv,
			   struct intel_digital_port *dig_port)
{
	enum tc_port tc_port = intel_port_to_tc(dev_priv, dig_port->base.port);

	if (dig_port->tc_type == TC_PORT_UNKNOWN)
		return;

	/*
	 * TBT disconnection flow is read the live status, what was done in
	 * caller.
	 */
	if (dig_port->tc_type == TC_PORT_TYPEC ||
	    dig_port->tc_type == TC_PORT_LEGACY) {
		u32 val;

		val = I915_READ(PORT_TX_DFLEXDPCSSS);
		val &= ~DP_PHY_MODE_STATUS_NOT_SAFE(tc_port);
		I915_WRITE(PORT_TX_DFLEXDPCSSS, val);
	}

	DRM_DEBUG_KMS("Port %c TC type %s disconnected\n",
		      port_name(dig_port->base.port),
		      tc_type_name(dig_port->tc_type));

	dig_port->tc_type = TC_PORT_UNKNOWN;
}

/*
 * The type-C ports are different because even when they are connected, they may
 * not be available/usable by the graphics driver: see the comment on
 * icl_tc_phy_connect(). So in our driver instead of adding the additional
 * concept of "usable" and make everything check for "connected and usable" we
 * define a port as "connected" when it is not only connected, but also when it
 * is usable by the rest of the driver. That maintains the old assumption that
 * connected ports are usable, and avoids exposing to the users objects they
 * can't really use.
 */
static bool icl_tc_port_connected(struct drm_i915_private *dev_priv,
				  struct intel_digital_port *intel_dig_port)
{
	enum port port = intel_dig_port->base.port;
	enum tc_port tc_port = intel_port_to_tc(dev_priv, port);
	bool is_legacy, is_typec, is_tbt;
	u32 dpsp;

	/*
	 * WARN if we got a legacy port HPD, but VBT didn't mark the port as
	 * legacy. Treat the port as legacy from now on.
	 */
	if (WARN_ON(!intel_dig_port->tc_legacy_port &&
		    I915_READ(SDEISR) & SDE_TC_HOTPLUG_ICP(tc_port)))
		intel_dig_port->tc_legacy_port = true;
	is_legacy = intel_dig_port->tc_legacy_port;

	/*
	 * The spec says we shouldn't be using the ISR bits for detecting
	 * between TC and TBT. We should use DFLEXDPSP.
	 */
	dpsp = I915_READ(PORT_TX_DFLEXDPSP);
	is_typec = dpsp & TC_LIVE_STATE_TC(tc_port);
	is_tbt = dpsp & TC_LIVE_STATE_TBT(tc_port);

	if (!is_legacy && !is_typec && !is_tbt) {
		icl_tc_phy_disconnect(dev_priv, intel_dig_port);

		return false;
	}

	icl_update_tc_port_type(dev_priv, intel_dig_port, is_legacy, is_typec,
				is_tbt);

	if (!icl_tc_phy_connect(dev_priv, intel_dig_port))
		return false;

	return true;
}

static bool icl_digital_port_connected(struct intel_encoder *encoder)
{
	struct drm_i915_private *dev_priv = to_i915(encoder->base.dev);
	struct intel_digital_port *dig_port = enc_to_dig_port(&encoder->base);

	if (intel_port_is_combophy(dev_priv, encoder->port))
		return icl_combo_port_connected(dev_priv, dig_port);
	else if (intel_port_is_tc(dev_priv, encoder->port))
		return icl_tc_port_connected(dev_priv, dig_port);
	else
		MISSING_CASE(encoder->hpd_pin);

	return false;
}

/*
 * intel_digital_port_connected - is the specified port connected?
 * @encoder: intel_encoder
 *
 * In cases where there's a connector physically connected but it can't be used
 * by our hardware we also return false, since the rest of the driver should
 * pretty much treat the port as disconnected. This is relevant for type-C
 * (starting on ICL) where there's ownership involved.
 *
 * Return %true if port is connected, %false otherwise.
 */
bool intel_digital_port_connected(struct intel_encoder *encoder)
{
	struct drm_i915_private *dev_priv = to_i915(encoder->base.dev);

	if (HAS_GMCH(dev_priv)) {
		if (IS_GM45(dev_priv))
			return gm45_digital_port_connected(encoder);
		else
			return g4x_digital_port_connected(encoder);
	}

	if (INTEL_GEN(dev_priv) >= 11)
		return icl_digital_port_connected(encoder);
	else if (IS_GEN(dev_priv, 10) || IS_GEN9_BC(dev_priv))
		return spt_digital_port_connected(encoder);
	else if (IS_GEN9_LP(dev_priv))
		return bxt_digital_port_connected(encoder);
	else if (IS_GEN(dev_priv, 8))
		return bdw_digital_port_connected(encoder);
	else if (IS_GEN(dev_priv, 7))
		return ivb_digital_port_connected(encoder);
	else if (IS_GEN(dev_priv, 6))
		return snb_digital_port_connected(encoder);
	else if (IS_GEN(dev_priv, 5))
		return ilk_digital_port_connected(encoder);

	MISSING_CASE(INTEL_GEN(dev_priv));
	return false;
}

static struct edid *
intel_dp_get_edid(struct intel_dp *intel_dp)
{
	struct intel_connector *intel_connector = intel_dp->attached_connector;

	/* use cached edid if we have one */
	if (intel_connector->edid) {
		/* invalid edid */
		if (IS_ERR(intel_connector->edid))
			return NULL;

		return drm_edid_duplicate(intel_connector->edid);
	} else
		return drm_get_edid(&intel_connector->base,
				    &intel_dp->aux.ddc);
}

static void
intel_dp_set_edid(struct intel_dp *intel_dp)
{
	struct intel_connector *intel_connector = intel_dp->attached_connector;
	struct edid *edid;

	intel_dp_unset_edid(intel_dp);
	edid = intel_dp_get_edid(intel_dp);
	intel_connector->detect_edid = edid;

	intel_dp->has_audio = drm_detect_monitor_audio(edid);
	drm_dp_cec_set_edid(&intel_dp->aux, edid);
}

static void
intel_dp_unset_edid(struct intel_dp *intel_dp)
{
	struct intel_connector *intel_connector = intel_dp->attached_connector;

	drm_dp_cec_unset_edid(&intel_dp->aux);
	kfree(intel_connector->detect_edid);
	intel_connector->detect_edid = NULL;

	intel_dp->has_audio = false;
}

static int
intel_dp_detect(struct drm_connector *connector,
		struct drm_modeset_acquire_ctx *ctx,
		bool force)
{
	struct drm_i915_private *dev_priv = to_i915(connector->dev);
	struct intel_dp *intel_dp = intel_attached_dp(connector);
	struct intel_digital_port *dig_port = dp_to_dig_port(intel_dp);
	struct intel_encoder *encoder = &dig_port->base;
	enum drm_connector_status status;
	enum intel_display_power_domain aux_domain =
		intel_aux_power_domain(dig_port);
	intel_wakeref_t wakeref;

	DRM_DEBUG_KMS("[CONNECTOR:%d:%s]\n",
		      connector->base.id, connector->name);
	WARN_ON(!drm_modeset_is_locked(&dev_priv->drm.mode_config.connection_mutex));

	wakeref = intel_display_power_get(dev_priv, aux_domain);

	/* Can't disconnect eDP */
	if (intel_dp_is_edp(intel_dp))
		status = edp_detect(intel_dp);
	else if (intel_digital_port_connected(encoder))
		status = intel_dp_detect_dpcd(intel_dp);
	else
		status = connector_status_disconnected;

	if (status == connector_status_disconnected) {
		memset(&intel_dp->compliance, 0, sizeof(intel_dp->compliance));
		memset(intel_dp->dsc_dpcd, 0, sizeof(intel_dp->dsc_dpcd));

		if (intel_dp->is_mst) {
			DRM_DEBUG_KMS("MST device may have disappeared %d vs %d\n",
				      intel_dp->is_mst,
				      intel_dp->mst_mgr.mst_state);
			intel_dp->is_mst = false;
			drm_dp_mst_topology_mgr_set_mst(&intel_dp->mst_mgr,
							intel_dp->is_mst);
		}

		goto out;
	}

	if (intel_dp->reset_link_params) {
		/* Initial max link lane count */
		intel_dp->max_link_lane_count = intel_dp_max_common_lane_count(intel_dp);

		/* Initial max link rate */
		intel_dp->max_link_rate = intel_dp_max_common_rate(intel_dp);

		intel_dp->reset_link_params = false;
	}

	intel_dp_print_rates(intel_dp);

	/* Read DP Sink DSC Cap DPCD regs for DP v1.4 */
	if (INTEL_GEN(dev_priv) >= 11)
		intel_dp_get_dsc_sink_cap(intel_dp);

	drm_dp_read_desc(&intel_dp->aux, &intel_dp->desc,
			 drm_dp_is_branch(intel_dp->dpcd));

	intel_dp_configure_mst(intel_dp);

	if (intel_dp->is_mst) {
		/*
		 * If we are in MST mode then this connector
		 * won't appear connected or have anything
		 * with EDID on it
		 */
		status = connector_status_disconnected;
		goto out;
	}

	/*
	 * Some external monitors do not signal loss of link synchronization
	 * with an IRQ_HPD, so force a link status check.
	 */
	if (!intel_dp_is_edp(intel_dp)) {
		int ret;

		ret = intel_dp_retrain_link(encoder, ctx);
		if (ret) {
			intel_display_power_put(dev_priv, aux_domain, wakeref);
			return ret;
		}
	}

	/*
	 * Clearing NACK and defer counts to get their exact values
	 * while reading EDID which are required by Compliance tests
	 * 4.2.2.4 and 4.2.2.5
	 */
	intel_dp->aux.i2c_nack_count = 0;
	intel_dp->aux.i2c_defer_count = 0;

	intel_dp_set_edid(intel_dp);
	if (intel_dp_is_edp(intel_dp) ||
	    to_intel_connector(connector)->detect_edid)
		status = connector_status_connected;

	intel_dp_check_service_irq(intel_dp);

out:
	if (status != connector_status_connected && !intel_dp->is_mst)
		intel_dp_unset_edid(intel_dp);

	intel_display_power_put(dev_priv, aux_domain, wakeref);
	return status;
}

static void
intel_dp_force(struct drm_connector *connector)
{
	struct intel_dp *intel_dp = intel_attached_dp(connector);
	struct intel_digital_port *dig_port = dp_to_dig_port(intel_dp);
	struct intel_encoder *intel_encoder = &dig_port->base;
	struct drm_i915_private *dev_priv = to_i915(intel_encoder->base.dev);
	enum intel_display_power_domain aux_domain =
		intel_aux_power_domain(dig_port);
	intel_wakeref_t wakeref;

	DRM_DEBUG_KMS("[CONNECTOR:%d:%s]\n",
		      connector->base.id, connector->name);
	intel_dp_unset_edid(intel_dp);

	if (connector->status != connector_status_connected)
		return;

	wakeref = intel_display_power_get(dev_priv, aux_domain);

	intel_dp_set_edid(intel_dp);

	intel_display_power_put(dev_priv, aux_domain, wakeref);
}

static int intel_dp_get_modes(struct drm_connector *connector)
{
	struct intel_connector *intel_connector = to_intel_connector(connector);
	struct edid *edid;

	edid = intel_connector->detect_edid;
	if (edid) {
		int ret = intel_connector_update_modes(connector, edid);
		if (ret)
			return ret;
	}

	/* if eDP has no EDID, fall back to fixed mode */
	if (intel_dp_is_edp(intel_attached_dp(connector)) &&
	    intel_connector->panel.fixed_mode) {
		struct drm_display_mode *mode;

		mode = drm_mode_duplicate(connector->dev,
					  intel_connector->panel.fixed_mode);
		if (mode) {
			drm_mode_probed_add(connector, mode);
			return 1;
		}
	}

	return 0;
}

static int
intel_dp_connector_register(struct drm_connector *connector)
{
	struct intel_dp *intel_dp = intel_attached_dp(connector);
	struct drm_device *dev = connector->dev;
	int ret;

	ret = intel_connector_register(connector);
	if (ret)
		return ret;

	i915_debugfs_connector_add(connector);

	DRM_DEBUG_KMS("registering %s bus for %s\n",
		      intel_dp->aux.name, connector->kdev->kobj.name);

	intel_dp->aux.dev = connector->kdev;
	ret = drm_dp_aux_register(&intel_dp->aux);
	if (!ret)
		drm_dp_cec_register_connector(&intel_dp->aux,
					      connector->name, dev->dev);
	return ret;
}

static void
intel_dp_connector_unregister(struct drm_connector *connector)
{
	struct intel_dp *intel_dp = intel_attached_dp(connector);

	drm_dp_cec_unregister_connector(&intel_dp->aux);
	drm_dp_aux_unregister(&intel_dp->aux);
	intel_connector_unregister(connector);
}

void intel_dp_encoder_flush_work(struct drm_encoder *encoder)
{
	struct intel_digital_port *intel_dig_port = enc_to_dig_port(encoder);
	struct intel_dp *intel_dp = &intel_dig_port->dp;

	intel_dp_mst_encoder_cleanup(intel_dig_port);
	if (intel_dp_is_edp(intel_dp)) {
		intel_wakeref_t wakeref;

		cancel_delayed_work_sync(&intel_dp->panel_vdd_work);
		/*
		 * vdd might still be enabled do to the delayed vdd off.
		 * Make sure vdd is actually turned off here.
		 */
		with_pps_lock(intel_dp, wakeref)
			edp_panel_vdd_off_sync(intel_dp);

		if (intel_dp->edp_notifier.notifier_call) {
			unregister_reboot_notifier(&intel_dp->edp_notifier);
			intel_dp->edp_notifier.notifier_call = NULL;
		}
	}

	intel_dp_aux_fini(intel_dp);
}

static void intel_dp_encoder_destroy(struct drm_encoder *encoder)
{
	intel_dp_encoder_flush_work(encoder);

	drm_encoder_cleanup(encoder);
	kfree(enc_to_dig_port(encoder));
}

void intel_dp_encoder_suspend(struct intel_encoder *intel_encoder)
{
	struct intel_dp *intel_dp = enc_to_intel_dp(&intel_encoder->base);
	intel_wakeref_t wakeref;

	if (!intel_dp_is_edp(intel_dp))
		return;

	/*
	 * vdd might still be enabled do to the delayed vdd off.
	 * Make sure vdd is actually turned off here.
	 */
	cancel_delayed_work_sync(&intel_dp->panel_vdd_work);
	with_pps_lock(intel_dp, wakeref)
		edp_panel_vdd_off_sync(intel_dp);
}

static
int intel_dp_hdcp_write_an_aksv(struct intel_digital_port *intel_dig_port,
				u8 *an)
{
	struct intel_dp *intel_dp = enc_to_intel_dp(&intel_dig_port->base.base);
	static const struct drm_dp_aux_msg msg = {
		.request = DP_AUX_NATIVE_WRITE,
		.address = DP_AUX_HDCP_AKSV,
		.size = DRM_HDCP_KSV_LEN,
	};
	u8 txbuf[HEADER_SIZE + DRM_HDCP_KSV_LEN] = {}, rxbuf[2], reply = 0;
	ssize_t dpcd_ret;
	int ret;

	/* Output An first, that's easy */
	dpcd_ret = drm_dp_dpcd_write(&intel_dig_port->dp.aux, DP_AUX_HDCP_AN,
				     an, DRM_HDCP_AN_LEN);
	if (dpcd_ret != DRM_HDCP_AN_LEN) {
		DRM_DEBUG_KMS("Failed to write An over DP/AUX (%zd)\n",
			      dpcd_ret);
		return dpcd_ret >= 0 ? -EIO : dpcd_ret;
	}

	/*
	 * Since Aksv is Oh-So-Secret, we can't access it in software. So in
	 * order to get it on the wire, we need to create the AUX header as if
	 * we were writing the data, and then tickle the hardware to output the
	 * data once the header is sent out.
	 */
	intel_dp_aux_header(txbuf, &msg);

	ret = intel_dp_aux_xfer(intel_dp, txbuf, HEADER_SIZE + msg.size,
				rxbuf, sizeof(rxbuf),
				DP_AUX_CH_CTL_AUX_AKSV_SELECT);
	if (ret < 0) {
		DRM_DEBUG_KMS("Write Aksv over DP/AUX failed (%d)\n", ret);
		return ret;
	} else if (ret == 0) {
		DRM_DEBUG_KMS("Aksv write over DP/AUX was empty\n");
		return -EIO;
	}

	reply = (rxbuf[0] >> 4) & DP_AUX_NATIVE_REPLY_MASK;
	if (reply != DP_AUX_NATIVE_REPLY_ACK) {
		DRM_DEBUG_KMS("Aksv write: no DP_AUX_NATIVE_REPLY_ACK %x\n",
			      reply);
		return -EIO;
	}
	return 0;
}

static int intel_dp_hdcp_read_bksv(struct intel_digital_port *intel_dig_port,
				   u8 *bksv)
{
	ssize_t ret;
	ret = drm_dp_dpcd_read(&intel_dig_port->dp.aux, DP_AUX_HDCP_BKSV, bksv,
			       DRM_HDCP_KSV_LEN);
	if (ret != DRM_HDCP_KSV_LEN) {
		DRM_DEBUG_KMS("Read Bksv from DP/AUX failed (%zd)\n", ret);
		return ret >= 0 ? -EIO : ret;
	}
	return 0;
}

static int intel_dp_hdcp_read_bstatus(struct intel_digital_port *intel_dig_port,
				      u8 *bstatus)
{
	ssize_t ret;
	/*
	 * For some reason the HDMI and DP HDCP specs call this register
	 * definition by different names. In the HDMI spec, it's called BSTATUS,
	 * but in DP it's called BINFO.
	 */
	ret = drm_dp_dpcd_read(&intel_dig_port->dp.aux, DP_AUX_HDCP_BINFO,
			       bstatus, DRM_HDCP_BSTATUS_LEN);
	if (ret != DRM_HDCP_BSTATUS_LEN) {
		DRM_DEBUG_KMS("Read bstatus from DP/AUX failed (%zd)\n", ret);
		return ret >= 0 ? -EIO : ret;
	}
	return 0;
}

static
int intel_dp_hdcp_read_bcaps(struct intel_digital_port *intel_dig_port,
			     u8 *bcaps)
{
	ssize_t ret;

	ret = drm_dp_dpcd_read(&intel_dig_port->dp.aux, DP_AUX_HDCP_BCAPS,
			       bcaps, 1);
	if (ret != 1) {
		DRM_DEBUG_KMS("Read bcaps from DP/AUX failed (%zd)\n", ret);
		return ret >= 0 ? -EIO : ret;
	}

	return 0;
}

static
int intel_dp_hdcp_repeater_present(struct intel_digital_port *intel_dig_port,
				   bool *repeater_present)
{
	ssize_t ret;
	u8 bcaps;

	ret = intel_dp_hdcp_read_bcaps(intel_dig_port, &bcaps);
	if (ret)
		return ret;

	*repeater_present = bcaps & DP_BCAPS_REPEATER_PRESENT;
	return 0;
}

static
int intel_dp_hdcp_read_ri_prime(struct intel_digital_port *intel_dig_port,
				u8 *ri_prime)
{
	ssize_t ret;
	ret = drm_dp_dpcd_read(&intel_dig_port->dp.aux, DP_AUX_HDCP_RI_PRIME,
			       ri_prime, DRM_HDCP_RI_LEN);
	if (ret != DRM_HDCP_RI_LEN) {
		DRM_DEBUG_KMS("Read Ri' from DP/AUX failed (%zd)\n", ret);
		return ret >= 0 ? -EIO : ret;
	}
	return 0;
}

static
int intel_dp_hdcp_read_ksv_ready(struct intel_digital_port *intel_dig_port,
				 bool *ksv_ready)
{
	ssize_t ret;
	u8 bstatus;
	ret = drm_dp_dpcd_read(&intel_dig_port->dp.aux, DP_AUX_HDCP_BSTATUS,
			       &bstatus, 1);
	if (ret != 1) {
		DRM_DEBUG_KMS("Read bstatus from DP/AUX failed (%zd)\n", ret);
		return ret >= 0 ? -EIO : ret;
	}
	*ksv_ready = bstatus & DP_BSTATUS_READY;
	return 0;
}

static
int intel_dp_hdcp_read_ksv_fifo(struct intel_digital_port *intel_dig_port,
				int num_downstream, u8 *ksv_fifo)
{
	ssize_t ret;
	int i;

	/* KSV list is read via 15 byte window (3 entries @ 5 bytes each) */
	for (i = 0; i < num_downstream; i += 3) {
		size_t len = min(num_downstream - i, 3) * DRM_HDCP_KSV_LEN;
		ret = drm_dp_dpcd_read(&intel_dig_port->dp.aux,
				       DP_AUX_HDCP_KSV_FIFO,
				       ksv_fifo + i * DRM_HDCP_KSV_LEN,
				       len);
		if (ret != len) {
			DRM_DEBUG_KMS("Read ksv[%d] from DP/AUX failed (%zd)\n",
				      i, ret);
			return ret >= 0 ? -EIO : ret;
		}
	}
	return 0;
}

static
int intel_dp_hdcp_read_v_prime_part(struct intel_digital_port *intel_dig_port,
				    int i, u32 *part)
{
	ssize_t ret;

	if (i >= DRM_HDCP_V_PRIME_NUM_PARTS)
		return -EINVAL;

	ret = drm_dp_dpcd_read(&intel_dig_port->dp.aux,
			       DP_AUX_HDCP_V_PRIME(i), part,
			       DRM_HDCP_V_PRIME_PART_LEN);
	if (ret != DRM_HDCP_V_PRIME_PART_LEN) {
		DRM_DEBUG_KMS("Read v'[%d] from DP/AUX failed (%zd)\n", i, ret);
		return ret >= 0 ? -EIO : ret;
	}
	return 0;
}

static
int intel_dp_hdcp_toggle_signalling(struct intel_digital_port *intel_dig_port,
				    bool enable)
{
	/* Not used for single stream DisplayPort setups */
	return 0;
}

static
bool intel_dp_hdcp_check_link(struct intel_digital_port *intel_dig_port)
{
	ssize_t ret;
	u8 bstatus;

	ret = drm_dp_dpcd_read(&intel_dig_port->dp.aux, DP_AUX_HDCP_BSTATUS,
			       &bstatus, 1);
	if (ret != 1) {
		DRM_DEBUG_KMS("Read bstatus from DP/AUX failed (%zd)\n", ret);
		return false;
	}

	return !(bstatus & (DP_BSTATUS_LINK_FAILURE | DP_BSTATUS_REAUTH_REQ));
}

static
int intel_dp_hdcp_capable(struct intel_digital_port *intel_dig_port,
			  bool *hdcp_capable)
{
	ssize_t ret;
	u8 bcaps;

	ret = intel_dp_hdcp_read_bcaps(intel_dig_port, &bcaps);
	if (ret)
		return ret;

	*hdcp_capable = bcaps & DP_BCAPS_HDCP_CAPABLE;
	return 0;
}

static const struct intel_hdcp_shim intel_dp_hdcp_shim = {
	.write_an_aksv = intel_dp_hdcp_write_an_aksv,
	.read_bksv = intel_dp_hdcp_read_bksv,
	.read_bstatus = intel_dp_hdcp_read_bstatus,
	.repeater_present = intel_dp_hdcp_repeater_present,
	.read_ri_prime = intel_dp_hdcp_read_ri_prime,
	.read_ksv_ready = intel_dp_hdcp_read_ksv_ready,
	.read_ksv_fifo = intel_dp_hdcp_read_ksv_fifo,
	.read_v_prime_part = intel_dp_hdcp_read_v_prime_part,
	.toggle_signalling = intel_dp_hdcp_toggle_signalling,
	.check_link = intel_dp_hdcp_check_link,
	.hdcp_capable = intel_dp_hdcp_capable,
};

static void intel_edp_panel_vdd_sanitize(struct intel_dp *intel_dp)
{
	struct drm_i915_private *dev_priv = dp_to_i915(intel_dp);
	struct intel_digital_port *dig_port = dp_to_dig_port(intel_dp);

	lockdep_assert_held(&dev_priv->pps_mutex);

	if (!edp_have_panel_vdd(intel_dp))
		return;

	/*
	 * The VDD bit needs a power domain reference, so if the bit is
	 * already enabled when we boot or resume, grab this reference and
	 * schedule a vdd off, so we don't hold on to the reference
	 * indefinitely.
	 */
	DRM_DEBUG_KMS("VDD left on by BIOS, adjusting state tracking\n");
	intel_display_power_get(dev_priv, intel_aux_power_domain(dig_port));

	edp_panel_vdd_schedule_off(intel_dp);
}

static enum pipe vlv_active_pipe(struct intel_dp *intel_dp)
{
	struct drm_i915_private *dev_priv = dp_to_i915(intel_dp);
	struct intel_encoder *encoder = &dp_to_dig_port(intel_dp)->base;
	enum pipe pipe;

	if (intel_dp_port_enabled(dev_priv, intel_dp->output_reg,
				  encoder->port, &pipe))
		return pipe;

	return INVALID_PIPE;
}

void intel_dp_encoder_reset(struct drm_encoder *encoder)
{
	struct drm_i915_private *dev_priv = to_i915(encoder->dev);
	struct intel_dp *intel_dp = enc_to_intel_dp(encoder);
	struct intel_lspcon *lspcon = dp_to_lspcon(intel_dp);
	intel_wakeref_t wakeref;

	if (!HAS_DDI(dev_priv))
		intel_dp->DP = I915_READ(intel_dp->output_reg);

	if (lspcon->active)
		lspcon_resume(lspcon);

	intel_dp->reset_link_params = true;

	with_pps_lock(intel_dp, wakeref) {
		if (IS_VALLEYVIEW(dev_priv) || IS_CHERRYVIEW(dev_priv))
			intel_dp->active_pipe = vlv_active_pipe(intel_dp);

		if (intel_dp_is_edp(intel_dp)) {
			/*
			 * Reinit the power sequencer, in case BIOS did
			 * something nasty with it.
			 */
			intel_dp_pps_init(intel_dp);
			intel_edp_panel_vdd_sanitize(intel_dp);
		}
	}
}

static const struct drm_connector_funcs intel_dp_connector_funcs = {
	.force = intel_dp_force,
	.fill_modes = drm_helper_probe_single_connector_modes,
	.atomic_get_property = intel_digital_connector_atomic_get_property,
	.atomic_set_property = intel_digital_connector_atomic_set_property,
	.late_register = intel_dp_connector_register,
	.early_unregister = intel_dp_connector_unregister,
	.destroy = intel_connector_destroy,
	.atomic_destroy_state = drm_atomic_helper_connector_destroy_state,
	.atomic_duplicate_state = intel_digital_connector_duplicate_state,
};

static const struct drm_connector_helper_funcs intel_dp_connector_helper_funcs = {
	.detect_ctx = intel_dp_detect,
	.get_modes = intel_dp_get_modes,
	.mode_valid = intel_dp_mode_valid,
	.atomic_check = intel_digital_connector_atomic_check,
};

static const struct drm_encoder_funcs intel_dp_enc_funcs = {
	.reset = intel_dp_encoder_reset,
	.destroy = intel_dp_encoder_destroy,
};

enum irqreturn
intel_dp_hpd_pulse(struct intel_digital_port *intel_dig_port, bool long_hpd)
{
	struct intel_dp *intel_dp = &intel_dig_port->dp;
	struct drm_i915_private *dev_priv = dp_to_i915(intel_dp);
	enum irqreturn ret = IRQ_NONE;
	intel_wakeref_t wakeref;

	if (long_hpd && intel_dig_port->base.type == INTEL_OUTPUT_EDP) {
		/*
		 * vdd off can generate a long pulse on eDP which
		 * would require vdd on to handle it, and thus we
		 * would end up in an endless cycle of
		 * "vdd off -> long hpd -> vdd on -> detect -> vdd off -> ..."
		 */
		DRM_DEBUG_KMS("ignoring long hpd on eDP port %c\n",
			      port_name(intel_dig_port->base.port));
		return IRQ_HANDLED;
	}

	DRM_DEBUG_KMS("got hpd irq on port %c - %s\n",
		      port_name(intel_dig_port->base.port),
		      long_hpd ? "long" : "short");

	if (long_hpd) {
		intel_dp->reset_link_params = true;
		return IRQ_NONE;
	}

	wakeref = intel_display_power_get(dev_priv,
					  intel_aux_power_domain(intel_dig_port));

	if (intel_dp->is_mst) {
		if (intel_dp_check_mst_status(intel_dp) == -EINVAL) {
			/*
			 * If we were in MST mode, and device is not
			 * there, get out of MST mode
			 */
			DRM_DEBUG_KMS("MST device may have disappeared %d vs %d\n",
				      intel_dp->is_mst, intel_dp->mst_mgr.mst_state);
			intel_dp->is_mst = false;
			drm_dp_mst_topology_mgr_set_mst(&intel_dp->mst_mgr,
							intel_dp->is_mst);
			goto put_power;
		}
	}

	if (!intel_dp->is_mst) {
		bool handled;

		handled = intel_dp_short_pulse(intel_dp);

		if (!handled)
			goto put_power;
	}

	ret = IRQ_HANDLED;

put_power:
	intel_display_power_put(dev_priv,
				intel_aux_power_domain(intel_dig_port),
				wakeref);

	return ret;
}

/* check the VBT to see whether the eDP is on another port */
bool intel_dp_is_port_edp(struct drm_i915_private *dev_priv, enum port port)
{
	/*
	 * eDP not supported on g4x. so bail out early just
	 * for a bit extra safety in case the VBT is bonkers.
	 */
	if (INTEL_GEN(dev_priv) < 5)
		return false;

	if (INTEL_GEN(dev_priv) < 9 && port == PORT_A)
		return true;

	return intel_bios_is_port_edp(dev_priv, port);
}

static void
intel_dp_add_properties(struct intel_dp *intel_dp, struct drm_connector *connector)
{
	struct drm_i915_private *dev_priv = to_i915(connector->dev);
	enum port port = dp_to_dig_port(intel_dp)->base.port;

	if (!IS_G4X(dev_priv) && port != PORT_A)
		intel_attach_force_audio_property(connector);

	intel_attach_broadcast_rgb_property(connector);
	if (HAS_GMCH(dev_priv))
		drm_connector_attach_max_bpc_property(connector, 6, 10);
	else if (INTEL_GEN(dev_priv) >= 5)
		drm_connector_attach_max_bpc_property(connector, 6, 12);

	if (intel_dp_is_edp(intel_dp)) {
		u32 allowed_scalers;

		allowed_scalers = BIT(DRM_MODE_SCALE_ASPECT) | BIT(DRM_MODE_SCALE_FULLSCREEN);
		if (!HAS_GMCH(dev_priv))
			allowed_scalers |= BIT(DRM_MODE_SCALE_CENTER);

		drm_connector_attach_scaling_mode_property(connector, allowed_scalers);

		connector->state->scaling_mode = DRM_MODE_SCALE_ASPECT;

	}
}

static void intel_dp_init_panel_power_timestamps(struct intel_dp *intel_dp)
{
	intel_dp->panel_power_off_time = ktime_get_boottime();
	intel_dp->last_power_on = jiffies;
	intel_dp->last_backlight_off = jiffies;
}

static void
intel_pps_readout_hw_state(struct intel_dp *intel_dp, struct edp_power_seq *seq)
{
	struct drm_i915_private *dev_priv = dp_to_i915(intel_dp);
	u32 pp_on, pp_off, pp_div = 0, pp_ctl = 0;
	struct pps_registers regs;

	intel_pps_get_registers(intel_dp, &regs);

	/* Workaround: Need to write PP_CONTROL with the unlock key as
	 * the very first thing. */
	pp_ctl = ironlake_get_pp_control(intel_dp);

	pp_on = I915_READ(regs.pp_on);
	pp_off = I915_READ(regs.pp_off);
	if (!IS_GEN9_LP(dev_priv) && !HAS_PCH_CNP(dev_priv) &&
	    !HAS_PCH_ICP(dev_priv)) {
		I915_WRITE(regs.pp_ctrl, pp_ctl);
		pp_div = I915_READ(regs.pp_div);
	}

	/* Pull timing values out of registers */
	seq->t1_t3 = (pp_on & PANEL_POWER_UP_DELAY_MASK) >>
		     PANEL_POWER_UP_DELAY_SHIFT;

	seq->t8 = (pp_on & PANEL_LIGHT_ON_DELAY_MASK) >>
		  PANEL_LIGHT_ON_DELAY_SHIFT;

	seq->t9 = (pp_off & PANEL_LIGHT_OFF_DELAY_MASK) >>
		  PANEL_LIGHT_OFF_DELAY_SHIFT;

	seq->t10 = (pp_off & PANEL_POWER_DOWN_DELAY_MASK) >>
		   PANEL_POWER_DOWN_DELAY_SHIFT;

	if (IS_GEN9_LP(dev_priv) || HAS_PCH_CNP(dev_priv) ||
	    HAS_PCH_ICP(dev_priv)) {
		seq->t11_t12 = ((pp_ctl & BXT_POWER_CYCLE_DELAY_MASK) >>
				BXT_POWER_CYCLE_DELAY_SHIFT) * 1000;
	} else {
		seq->t11_t12 = ((pp_div & PANEL_POWER_CYCLE_DELAY_MASK) >>
		       PANEL_POWER_CYCLE_DELAY_SHIFT) * 1000;
	}
}

static void
intel_pps_dump_state(const char *state_name, const struct edp_power_seq *seq)
{
	DRM_DEBUG_KMS("%s t1_t3 %d t8 %d t9 %d t10 %d t11_t12 %d\n",
		      state_name,
		      seq->t1_t3, seq->t8, seq->t9, seq->t10, seq->t11_t12);
}

static void
intel_pps_verify_state(struct intel_dp *intel_dp)
{
	struct edp_power_seq hw;
	struct edp_power_seq *sw = &intel_dp->pps_delays;

	intel_pps_readout_hw_state(intel_dp, &hw);

	if (hw.t1_t3 != sw->t1_t3 || hw.t8 != sw->t8 || hw.t9 != sw->t9 ||
	    hw.t10 != sw->t10 || hw.t11_t12 != sw->t11_t12) {
		DRM_ERROR("PPS state mismatch\n");
		intel_pps_dump_state("sw", sw);
		intel_pps_dump_state("hw", &hw);
	}
}

static void
intel_dp_init_panel_power_sequencer(struct intel_dp *intel_dp)
{
	struct drm_i915_private *dev_priv = dp_to_i915(intel_dp);
	struct edp_power_seq cur, vbt, spec,
		*final = &intel_dp->pps_delays;

	lockdep_assert_held(&dev_priv->pps_mutex);

	/* already initialized? */
	if (final->t11_t12 != 0)
		return;

	intel_pps_readout_hw_state(intel_dp, &cur);

	intel_pps_dump_state("cur", &cur);

	vbt = dev_priv->vbt.edp.pps;
	/* On Toshiba Satellite P50-C-18C system the VBT T12 delay
	 * of 500ms appears to be too short. Ocassionally the panel
	 * just fails to power back on. Increasing the delay to 800ms
	 * seems sufficient to avoid this problem.
	 */
	if (dev_priv->quirks & QUIRK_INCREASE_T12_DELAY) {
		vbt.t11_t12 = max_t(u16, vbt.t11_t12, 1300 * 10);
		DRM_DEBUG_KMS("Increasing T12 panel delay as per the quirk to %d\n",
			      vbt.t11_t12);
	}
	/* T11_T12 delay is special and actually in units of 100ms, but zero
	 * based in the hw (so we need to add 100 ms). But the sw vbt
	 * table multiplies it with 1000 to make it in units of 100usec,
	 * too. */
	vbt.t11_t12 += 100 * 10;

	/* Upper limits from eDP 1.3 spec. Note that we use the clunky units of
	 * our hw here, which are all in 100usec. */
	spec.t1_t3 = 210 * 10;
	spec.t8 = 50 * 10; /* no limit for t8, use t7 instead */
	spec.t9 = 50 * 10; /* no limit for t9, make it symmetric with t8 */
	spec.t10 = 500 * 10;
	/* This one is special and actually in units of 100ms, but zero
	 * based in the hw (so we need to add 100 ms). But the sw vbt
	 * table multiplies it with 1000 to make it in units of 100usec,
	 * too. */
	spec.t11_t12 = (510 + 100) * 10;

	intel_pps_dump_state("vbt", &vbt);

	/* Use the max of the register settings and vbt. If both are
	 * unset, fall back to the spec limits. */
#define assign_final(field)	final->field = (max(cur.field, vbt.field) == 0 ? \
				       spec.field : \
				       max(cur.field, vbt.field))
	assign_final(t1_t3);
	assign_final(t8);
	assign_final(t9);
	assign_final(t10);
	assign_final(t11_t12);
#undef assign_final

#define get_delay(field)	(DIV_ROUND_UP(final->field, 10))
	intel_dp->panel_power_up_delay = get_delay(t1_t3);
	intel_dp->backlight_on_delay = get_delay(t8);
	intel_dp->backlight_off_delay = get_delay(t9);
	intel_dp->panel_power_down_delay = get_delay(t10);
	intel_dp->panel_power_cycle_delay = get_delay(t11_t12);
#undef get_delay

	DRM_DEBUG_KMS("panel power up delay %d, power down delay %d, power cycle delay %d\n",
		      intel_dp->panel_power_up_delay, intel_dp->panel_power_down_delay,
		      intel_dp->panel_power_cycle_delay);

	DRM_DEBUG_KMS("backlight on delay %d, off delay %d\n",
		      intel_dp->backlight_on_delay, intel_dp->backlight_off_delay);

	/*
	 * We override the HW backlight delays to 1 because we do manual waits
	 * on them. For T8, even BSpec recommends doing it. For T9, if we
	 * don't do this, we'll end up waiting for the backlight off delay
	 * twice: once when we do the manual sleep, and once when we disable
	 * the panel and wait for the PP_STATUS bit to become zero.
	 */
	final->t8 = 1;
	final->t9 = 1;

	/*
	 * HW has only a 100msec granularity for t11_t12 so round it up
	 * accordingly.
	 */
	final->t11_t12 = roundup(final->t11_t12, 100 * 10);
}

static void
intel_dp_init_panel_power_sequencer_registers(struct intel_dp *intel_dp,
					      bool force_disable_vdd)
{
	struct drm_i915_private *dev_priv = dp_to_i915(intel_dp);
	u32 pp_on, pp_off, pp_div, port_sel = 0;
	int div = dev_priv->rawclk_freq / 1000;
	struct pps_registers regs;
	enum port port = dp_to_dig_port(intel_dp)->base.port;
	const struct edp_power_seq *seq = &intel_dp->pps_delays;

	lockdep_assert_held(&dev_priv->pps_mutex);

	intel_pps_get_registers(intel_dp, &regs);

	/*
	 * On some VLV machines the BIOS can leave the VDD
	 * enabled even on power sequencers which aren't
	 * hooked up to any port. This would mess up the
	 * power domain tracking the first time we pick
	 * one of these power sequencers for use since
	 * edp_panel_vdd_on() would notice that the VDD was
	 * already on and therefore wouldn't grab the power
	 * domain reference. Disable VDD first to avoid this.
	 * This also avoids spuriously turning the VDD on as
	 * soon as the new power sequencer gets initialized.
	 */
	if (force_disable_vdd) {
		u32 pp = ironlake_get_pp_control(intel_dp);

		WARN(pp & PANEL_POWER_ON, "Panel power already on\n");

		if (pp & EDP_FORCE_VDD)
			DRM_DEBUG_KMS("VDD already on, disabling first\n");

		pp &= ~EDP_FORCE_VDD;

		I915_WRITE(regs.pp_ctrl, pp);
	}

	pp_on = (seq->t1_t3 << PANEL_POWER_UP_DELAY_SHIFT) |
		(seq->t8 << PANEL_LIGHT_ON_DELAY_SHIFT);
	pp_off = (seq->t9 << PANEL_LIGHT_OFF_DELAY_SHIFT) |
		 (seq->t10 << PANEL_POWER_DOWN_DELAY_SHIFT);
	/* Compute the divisor for the pp clock, simply match the Bspec
	 * formula. */
	if (IS_GEN9_LP(dev_priv) || HAS_PCH_CNP(dev_priv) ||
	    HAS_PCH_ICP(dev_priv)) {
		pp_div = I915_READ(regs.pp_ctrl);
		pp_div &= ~BXT_POWER_CYCLE_DELAY_MASK;
		pp_div |= (DIV_ROUND_UP(seq->t11_t12, 1000)
				<< BXT_POWER_CYCLE_DELAY_SHIFT);
	} else {
		pp_div = ((100 * div)/2 - 1) << PP_REFERENCE_DIVIDER_SHIFT;
		pp_div |= (DIV_ROUND_UP(seq->t11_t12, 1000)
				<< PANEL_POWER_CYCLE_DELAY_SHIFT);
	}

	/* Haswell doesn't have any port selection bits for the panel
	 * power sequencer any more. */
	if (IS_VALLEYVIEW(dev_priv) || IS_CHERRYVIEW(dev_priv)) {
		port_sel = PANEL_PORT_SELECT_VLV(port);
	} else if (HAS_PCH_IBX(dev_priv) || HAS_PCH_CPT(dev_priv)) {
		switch (port) {
		case PORT_A:
			port_sel = PANEL_PORT_SELECT_DPA;
			break;
		case PORT_C:
			port_sel = PANEL_PORT_SELECT_DPC;
			break;
		case PORT_D:
			port_sel = PANEL_PORT_SELECT_DPD;
			break;
		default:
			MISSING_CASE(port);
			break;
		}
	}

	pp_on |= port_sel;

	I915_WRITE(regs.pp_on, pp_on);
	I915_WRITE(regs.pp_off, pp_off);
	if (IS_GEN9_LP(dev_priv) || HAS_PCH_CNP(dev_priv) ||
	    HAS_PCH_ICP(dev_priv))
		I915_WRITE(regs.pp_ctrl, pp_div);
	else
		I915_WRITE(regs.pp_div, pp_div);

	DRM_DEBUG_KMS("panel power sequencer register settings: PP_ON %#x, PP_OFF %#x, PP_DIV %#x\n",
		      I915_READ(regs.pp_on),
		      I915_READ(regs.pp_off),
		      (IS_GEN9_LP(dev_priv) || HAS_PCH_CNP(dev_priv)  ||
		       HAS_PCH_ICP(dev_priv)) ?
		      (I915_READ(regs.pp_ctrl) & BXT_POWER_CYCLE_DELAY_MASK) :
		      I915_READ(regs.pp_div));
}

static void intel_dp_pps_init(struct intel_dp *intel_dp)
{
	struct drm_i915_private *dev_priv = dp_to_i915(intel_dp);

	if (IS_VALLEYVIEW(dev_priv) || IS_CHERRYVIEW(dev_priv)) {
		vlv_initial_power_sequencer_setup(intel_dp);
	} else {
		intel_dp_init_panel_power_sequencer(intel_dp);
		intel_dp_init_panel_power_sequencer_registers(intel_dp, false);
	}
}

/**
 * intel_dp_set_drrs_state - program registers for RR switch to take effect
 * @dev_priv: i915 device
 * @crtc_state: a pointer to the active intel_crtc_state
 * @refresh_rate: RR to be programmed
 *
 * This function gets called when refresh rate (RR) has to be changed from
 * one frequency to another. Switches can be between high and low RR
 * supported by the panel or to any other RR based on media playback (in
 * this case, RR value needs to be passed from user space).
 *
 * The caller of this function needs to take a lock on dev_priv->drrs.
 */
static void intel_dp_set_drrs_state(struct drm_i915_private *dev_priv,
				    const struct intel_crtc_state *crtc_state,
				    int refresh_rate)
{
	struct intel_encoder *encoder;
	struct intel_digital_port *dig_port = NULL;
	struct intel_dp *intel_dp = dev_priv->drrs.dp;
	struct intel_crtc *intel_crtc = to_intel_crtc(crtc_state->base.crtc);
	enum drrs_refresh_rate_type index = DRRS_HIGH_RR;

	if (refresh_rate <= 0) {
		DRM_DEBUG_KMS("Refresh rate should be positive non-zero.\n");
		return;
	}

	if (intel_dp == NULL) {
		DRM_DEBUG_KMS("DRRS not supported.\n");
		return;
	}

	dig_port = dp_to_dig_port(intel_dp);
	encoder = &dig_port->base;

	if (!intel_crtc) {
		DRM_DEBUG_KMS("DRRS: intel_crtc not initialized\n");
		return;
	}

	if (dev_priv->drrs.type < SEAMLESS_DRRS_SUPPORT) {
		DRM_DEBUG_KMS("Only Seamless DRRS supported.\n");
		return;
	}

	if (intel_dp->attached_connector->panel.downclock_mode->vrefresh ==
			refresh_rate)
		index = DRRS_LOW_RR;

	if (index == dev_priv->drrs.refresh_rate_type) {
		DRM_DEBUG_KMS(
			"DRRS requested for previously set RR...ignoring\n");
		return;
	}

	if (!crtc_state->base.active) {
		DRM_DEBUG_KMS("eDP encoder disabled. CRTC not Active\n");
		return;
	}

	if (INTEL_GEN(dev_priv) >= 8 && !IS_CHERRYVIEW(dev_priv)) {
		switch (index) {
		case DRRS_HIGH_RR:
			intel_dp_set_m_n(crtc_state, M1_N1);
			break;
		case DRRS_LOW_RR:
			intel_dp_set_m_n(crtc_state, M2_N2);
			break;
		case DRRS_MAX_RR:
		default:
			DRM_ERROR("Unsupported refreshrate type\n");
		}
	} else if (INTEL_GEN(dev_priv) > 6) {
		i915_reg_t reg = PIPECONF(crtc_state->cpu_transcoder);
		u32 val;

		val = I915_READ(reg);
		if (index > DRRS_HIGH_RR) {
			if (IS_VALLEYVIEW(dev_priv) || IS_CHERRYVIEW(dev_priv))
				val |= PIPECONF_EDP_RR_MODE_SWITCH_VLV;
			else
				val |= PIPECONF_EDP_RR_MODE_SWITCH;
		} else {
			if (IS_VALLEYVIEW(dev_priv) || IS_CHERRYVIEW(dev_priv))
				val &= ~PIPECONF_EDP_RR_MODE_SWITCH_VLV;
			else
				val &= ~PIPECONF_EDP_RR_MODE_SWITCH;
		}
		I915_WRITE(reg, val);
	}

	dev_priv->drrs.refresh_rate_type = index;

	DRM_DEBUG_KMS("eDP Refresh Rate set to : %dHz\n", refresh_rate);
}

/**
 * intel_edp_drrs_enable - init drrs struct if supported
 * @intel_dp: DP struct
 * @crtc_state: A pointer to the active crtc state.
 *
 * Initializes frontbuffer_bits and drrs.dp
 */
void intel_edp_drrs_enable(struct intel_dp *intel_dp,
			   const struct intel_crtc_state *crtc_state)
{
	struct drm_i915_private *dev_priv = dp_to_i915(intel_dp);

	if (!crtc_state->has_drrs) {
		DRM_DEBUG_KMS("Panel doesn't support DRRS\n");
		return;
	}

	if (dev_priv->psr.enabled) {
		DRM_DEBUG_KMS("PSR enabled. Not enabling DRRS.\n");
		return;
	}

	mutex_lock(&dev_priv->drrs.mutex);
	if (dev_priv->drrs.dp) {
		DRM_DEBUG_KMS("DRRS already enabled\n");
		goto unlock;
	}

	dev_priv->drrs.busy_frontbuffer_bits = 0;

	dev_priv->drrs.dp = intel_dp;

unlock:
	mutex_unlock(&dev_priv->drrs.mutex);
}

/**
 * intel_edp_drrs_disable - Disable DRRS
 * @intel_dp: DP struct
 * @old_crtc_state: Pointer to old crtc_state.
 *
 */
void intel_edp_drrs_disable(struct intel_dp *intel_dp,
			    const struct intel_crtc_state *old_crtc_state)
{
	struct drm_i915_private *dev_priv = dp_to_i915(intel_dp);

	if (!old_crtc_state->has_drrs)
		return;

	mutex_lock(&dev_priv->drrs.mutex);
	if (!dev_priv->drrs.dp) {
		mutex_unlock(&dev_priv->drrs.mutex);
		return;
	}

	if (dev_priv->drrs.refresh_rate_type == DRRS_LOW_RR)
		intel_dp_set_drrs_state(dev_priv, old_crtc_state,
			intel_dp->attached_connector->panel.fixed_mode->vrefresh);

	dev_priv->drrs.dp = NULL;
	mutex_unlock(&dev_priv->drrs.mutex);

	cancel_delayed_work_sync(&dev_priv->drrs.work);
}

static void intel_edp_drrs_downclock_work(struct work_struct *work)
{
	struct drm_i915_private *dev_priv =
		container_of(work, typeof(*dev_priv), drrs.work.work);
	struct intel_dp *intel_dp;

	mutex_lock(&dev_priv->drrs.mutex);

	intel_dp = dev_priv->drrs.dp;

	if (!intel_dp)
		goto unlock;

	/*
	 * The delayed work can race with an invalidate hence we need to
	 * recheck.
	 */

	if (dev_priv->drrs.busy_frontbuffer_bits)
		goto unlock;

	if (dev_priv->drrs.refresh_rate_type != DRRS_LOW_RR) {
		struct drm_crtc *crtc = dp_to_dig_port(intel_dp)->base.base.crtc;

		intel_dp_set_drrs_state(dev_priv, to_intel_crtc(crtc)->config,
			intel_dp->attached_connector->panel.downclock_mode->vrefresh);
	}

unlock:
	mutex_unlock(&dev_priv->drrs.mutex);
}

/**
 * intel_edp_drrs_invalidate - Disable Idleness DRRS
 * @dev_priv: i915 device
 * @frontbuffer_bits: frontbuffer plane tracking bits
 *
 * This function gets called everytime rendering on the given planes start.
 * Hence DRRS needs to be Upclocked, i.e. (LOW_RR -> HIGH_RR).
 *
 * Dirty frontbuffers relevant to DRRS are tracked in busy_frontbuffer_bits.
 */
void intel_edp_drrs_invalidate(struct drm_i915_private *dev_priv,
			       unsigned int frontbuffer_bits)
{
	struct drm_crtc *crtc;
	enum pipe pipe;

	if (dev_priv->drrs.type == DRRS_NOT_SUPPORTED)
		return;

	cancel_delayed_work(&dev_priv->drrs.work);

	mutex_lock(&dev_priv->drrs.mutex);
	if (!dev_priv->drrs.dp) {
		mutex_unlock(&dev_priv->drrs.mutex);
		return;
	}

	crtc = dp_to_dig_port(dev_priv->drrs.dp)->base.base.crtc;
	pipe = to_intel_crtc(crtc)->pipe;

	frontbuffer_bits &= INTEL_FRONTBUFFER_ALL_MASK(pipe);
	dev_priv->drrs.busy_frontbuffer_bits |= frontbuffer_bits;

	/* invalidate means busy screen hence upclock */
	if (frontbuffer_bits && dev_priv->drrs.refresh_rate_type == DRRS_LOW_RR)
		intel_dp_set_drrs_state(dev_priv, to_intel_crtc(crtc)->config,
			dev_priv->drrs.dp->attached_connector->panel.fixed_mode->vrefresh);

	mutex_unlock(&dev_priv->drrs.mutex);
}

/**
 * intel_edp_drrs_flush - Restart Idleness DRRS
 * @dev_priv: i915 device
 * @frontbuffer_bits: frontbuffer plane tracking bits
 *
 * This function gets called every time rendering on the given planes has
 * completed or flip on a crtc is completed. So DRRS should be upclocked
 * (LOW_RR -> HIGH_RR). And also Idleness detection should be started again,
 * if no other planes are dirty.
 *
 * Dirty frontbuffers relevant to DRRS are tracked in busy_frontbuffer_bits.
 */
void intel_edp_drrs_flush(struct drm_i915_private *dev_priv,
			  unsigned int frontbuffer_bits)
{
	struct drm_crtc *crtc;
	enum pipe pipe;

	if (dev_priv->drrs.type == DRRS_NOT_SUPPORTED)
		return;

	cancel_delayed_work(&dev_priv->drrs.work);

	mutex_lock(&dev_priv->drrs.mutex);
	if (!dev_priv->drrs.dp) {
		mutex_unlock(&dev_priv->drrs.mutex);
		return;
	}

	crtc = dp_to_dig_port(dev_priv->drrs.dp)->base.base.crtc;
	pipe = to_intel_crtc(crtc)->pipe;

	frontbuffer_bits &= INTEL_FRONTBUFFER_ALL_MASK(pipe);
	dev_priv->drrs.busy_frontbuffer_bits &= ~frontbuffer_bits;

	/* flush means busy screen hence upclock */
	if (frontbuffer_bits && dev_priv->drrs.refresh_rate_type == DRRS_LOW_RR)
		intel_dp_set_drrs_state(dev_priv, to_intel_crtc(crtc)->config,
				dev_priv->drrs.dp->attached_connector->panel.fixed_mode->vrefresh);

	/*
	 * flush also means no more activity hence schedule downclock, if all
	 * other fbs are quiescent too
	 */
	if (!dev_priv->drrs.busy_frontbuffer_bits)
		schedule_delayed_work(&dev_priv->drrs.work,
				msecs_to_jiffies(1000));
	mutex_unlock(&dev_priv->drrs.mutex);
}

/**
 * DOC: Display Refresh Rate Switching (DRRS)
 *
 * Display Refresh Rate Switching (DRRS) is a power conservation feature
 * which enables swtching between low and high refresh rates,
 * dynamically, based on the usage scenario. This feature is applicable
 * for internal panels.
 *
 * Indication that the panel supports DRRS is given by the panel EDID, which
 * would list multiple refresh rates for one resolution.
 *
 * DRRS is of 2 types - static and seamless.
 * Static DRRS involves changing refresh rate (RR) by doing a full modeset
 * (may appear as a blink on screen) and is used in dock-undock scenario.
 * Seamless DRRS involves changing RR without any visual effect to the user
 * and can be used during normal system usage. This is done by programming
 * certain registers.
 *
 * Support for static/seamless DRRS may be indicated in the VBT based on
 * inputs from the panel spec.
 *
 * DRRS saves power by switching to low RR based on usage scenarios.
 *
 * The implementation is based on frontbuffer tracking implementation.  When
 * there is a disturbance on the screen triggered by user activity or a periodic
 * system activity, DRRS is disabled (RR is changed to high RR).  When there is
 * no movement on screen, after a timeout of 1 second, a switch to low RR is
 * made.
 *
 * For integration with frontbuffer tracking code, intel_edp_drrs_invalidate()
 * and intel_edp_drrs_flush() are called.
 *
 * DRRS can be further extended to support other internal panels and also
 * the scenario of video playback wherein RR is set based on the rate
 * requested by userspace.
 */

/**
 * intel_dp_drrs_init - Init basic DRRS work and mutex.
 * @connector: eDP connector
 * @fixed_mode: preferred mode of panel
 *
 * This function is  called only once at driver load to initialize basic
 * DRRS stuff.
 *
 * Returns:
 * Downclock mode if panel supports it, else return NULL.
 * DRRS support is determined by the presence of downclock mode (apart
 * from VBT setting).
 */
static struct drm_display_mode *
intel_dp_drrs_init(struct intel_connector *connector,
		   struct drm_display_mode *fixed_mode)
{
	struct drm_i915_private *dev_priv = to_i915(connector->base.dev);
	struct drm_display_mode *downclock_mode = NULL;

	INIT_DELAYED_WORK(&dev_priv->drrs.work, intel_edp_drrs_downclock_work);
	mutex_init(&dev_priv->drrs.mutex);

	if (INTEL_GEN(dev_priv) <= 6) {
		DRM_DEBUG_KMS("DRRS supported for Gen7 and above\n");
		return NULL;
	}

	if (dev_priv->vbt.drrs_type != SEAMLESS_DRRS_SUPPORT) {
		DRM_DEBUG_KMS("VBT doesn't support DRRS\n");
		return NULL;
	}

	downclock_mode = intel_find_panel_downclock(dev_priv, fixed_mode,
						    &connector->base);

	if (!downclock_mode) {
		DRM_DEBUG_KMS("Downclock mode is not found. DRRS not supported\n");
		return NULL;
	}

	dev_priv->drrs.type = dev_priv->vbt.drrs_type;

	dev_priv->drrs.refresh_rate_type = DRRS_HIGH_RR;
	DRM_DEBUG_KMS("seamless DRRS supported for eDP panel.\n");
	return downclock_mode;
}

static bool intel_edp_init_connector(struct intel_dp *intel_dp,
				     struct intel_connector *intel_connector)
{
	struct drm_i915_private *dev_priv = dp_to_i915(intel_dp);
	struct drm_device *dev = &dev_priv->drm;
	struct drm_connector *connector = &intel_connector->base;
	struct drm_display_mode *fixed_mode = NULL;
	struct drm_display_mode *downclock_mode = NULL;
	bool has_dpcd;
	struct drm_display_mode *scan;
	enum pipe pipe = INVALID_PIPE;
	intel_wakeref_t wakeref;
	struct edid *edid;

	if (!intel_dp_is_edp(intel_dp))
		return true;

	INIT_DELAYED_WORK(&intel_dp->panel_vdd_work, edp_panel_vdd_work);

	/*
	 * On IBX/CPT we may get here with LVDS already registered. Since the
	 * driver uses the only internal power sequencer available for both
	 * eDP and LVDS bail out early in this case to prevent interfering
	 * with an already powered-on LVDS power sequencer.
	 */
	if (intel_get_lvds_encoder(&dev_priv->drm)) {
		WARN_ON(!(HAS_PCH_IBX(dev_priv) || HAS_PCH_CPT(dev_priv)));
		DRM_INFO("LVDS was detected, not registering eDP\n");

		return false;
	}

	with_pps_lock(intel_dp, wakeref) {
		intel_dp_init_panel_power_timestamps(intel_dp);
		intel_dp_pps_init(intel_dp);
		intel_edp_panel_vdd_sanitize(intel_dp);
	}

	/* Cache DPCD and EDID for edp. */
	has_dpcd = intel_edp_init_dpcd(intel_dp);

	if (!has_dpcd) {
		/* if this fails, presume the device is a ghost */
		DRM_INFO("failed to retrieve link info, disabling eDP\n");
		goto out_vdd_off;
	}

	mutex_lock(&dev->mode_config.mutex);
	edid = drm_get_edid(connector, &intel_dp->aux.ddc);
	if (edid) {
		if (drm_add_edid_modes(connector, edid)) {
			drm_connector_update_edid_property(connector,
								edid);
		} else {
			kfree(edid);
			edid = ERR_PTR(-EINVAL);
		}
	} else {
		edid = ERR_PTR(-ENOENT);
	}
	intel_connector->edid = edid;

	/* prefer fixed mode from EDID if available */
	list_for_each_entry(scan, &connector->probed_modes, head) {
		if ((scan->type & DRM_MODE_TYPE_PREFERRED)) {
			fixed_mode = drm_mode_duplicate(dev, scan);
			downclock_mode = intel_dp_drrs_init(
						intel_connector, fixed_mode);
			break;
		}
	}

	/* fallback to VBT if available for eDP */
	if (!fixed_mode && dev_priv->vbt.lfp_lvds_vbt_mode) {
		fixed_mode = drm_mode_duplicate(dev,
					dev_priv->vbt.lfp_lvds_vbt_mode);
		if (fixed_mode) {
			fixed_mode->type |= DRM_MODE_TYPE_PREFERRED;
			connector->display_info.width_mm = fixed_mode->width_mm;
			connector->display_info.height_mm = fixed_mode->height_mm;
		}
	}
	mutex_unlock(&dev->mode_config.mutex);

	if (IS_VALLEYVIEW(dev_priv) || IS_CHERRYVIEW(dev_priv)) {
		intel_dp->edp_notifier.notifier_call = edp_notify_handler;
		register_reboot_notifier(&intel_dp->edp_notifier);

		/*
		 * Figure out the current pipe for the initial backlight setup.
		 * If the current pipe isn't valid, try the PPS pipe, and if that
		 * fails just assume pipe A.
		 */
		pipe = vlv_active_pipe(intel_dp);

		if (pipe != PIPE_A && pipe != PIPE_B)
			pipe = intel_dp->pps_pipe;

		if (pipe != PIPE_A && pipe != PIPE_B)
			pipe = PIPE_A;

		DRM_DEBUG_KMS("using pipe %c for initial backlight setup\n",
			      pipe_name(pipe));
	}

	intel_panel_init(&intel_connector->panel, fixed_mode, downclock_mode);
	intel_connector->panel.backlight.power = intel_edp_backlight_power;
	intel_panel_setup_backlight(connector, pipe);

	if (fixed_mode)
		drm_connector_init_panel_orientation_property(
			connector, fixed_mode->hdisplay, fixed_mode->vdisplay);

	return true;

out_vdd_off:
	cancel_delayed_work_sync(&intel_dp->panel_vdd_work);
	/*
	 * vdd might still be enabled do to the delayed vdd off.
	 * Make sure vdd is actually turned off here.
	 */
	with_pps_lock(intel_dp, wakeref)
		edp_panel_vdd_off_sync(intel_dp);

	return false;
}

static void intel_dp_modeset_retry_work_fn(struct work_struct *work)
{
	struct intel_connector *intel_connector;
	struct drm_connector *connector;

	intel_connector = container_of(work, typeof(*intel_connector),
				       modeset_retry_work);
	connector = &intel_connector->base;
	DRM_DEBUG_KMS("[CONNECTOR:%d:%s]\n", connector->base.id,
		      connector->name);

	/* Grab the locks before changing connector property*/
	mutex_lock(&connector->dev->mode_config.mutex);
	/* Set connector link status to BAD and send a Uevent to notify
	 * userspace to do a modeset.
	 */
	drm_connector_set_link_status_property(connector,
					       DRM_MODE_LINK_STATUS_BAD);
	mutex_unlock(&connector->dev->mode_config.mutex);
	/* Send Hotplug uevent so userspace can reprobe */
	drm_kms_helper_hotplug_event(connector->dev);
}

bool
intel_dp_init_connector(struct intel_digital_port *intel_dig_port,
			struct intel_connector *intel_connector)
{
	struct drm_connector *connector = &intel_connector->base;
	struct intel_dp *intel_dp = &intel_dig_port->dp;
	struct intel_encoder *intel_encoder = &intel_dig_port->base;
	struct drm_device *dev = intel_encoder->base.dev;
	struct drm_i915_private *dev_priv = to_i915(dev);
	enum port port = intel_encoder->port;
	int type;

	/* Initialize the work for modeset in case of link train failure */
	INIT_WORK(&intel_connector->modeset_retry_work,
		  intel_dp_modeset_retry_work_fn);

	if (WARN(intel_dig_port->max_lanes < 1,
		 "Not enough lanes (%d) for DP on port %c\n",
		 intel_dig_port->max_lanes, port_name(port)))
		return false;

	intel_dp_set_source_rates(intel_dp);

	intel_dp->reset_link_params = true;
	intel_dp->pps_pipe = INVALID_PIPE;
	intel_dp->active_pipe = INVALID_PIPE;

	/* intel_dp vfuncs */
	if (HAS_DDI(dev_priv))
		intel_dp->prepare_link_retrain = intel_ddi_prepare_link_retrain;

	/* Preserve the current hw state. */
	intel_dp->DP = I915_READ(intel_dp->output_reg);
	intel_dp->attached_connector = intel_connector;

	if (intel_dp_is_port_edp(dev_priv, port))
		type = DRM_MODE_CONNECTOR_eDP;
	else
		type = DRM_MODE_CONNECTOR_DisplayPort;

	if (IS_VALLEYVIEW(dev_priv) || IS_CHERRYVIEW(dev_priv))
		intel_dp->active_pipe = vlv_active_pipe(intel_dp);

	/*
	 * For eDP we always set the encoder type to INTEL_OUTPUT_EDP, but
	 * for DP the encoder type can be set by the caller to
	 * INTEL_OUTPUT_UNKNOWN for DDI, so don't rewrite it.
	 */
	if (type == DRM_MODE_CONNECTOR_eDP)
		intel_encoder->type = INTEL_OUTPUT_EDP;

	/* eDP only on port B and/or C on vlv/chv */
	if (WARN_ON((IS_VALLEYVIEW(dev_priv) || IS_CHERRYVIEW(dev_priv)) &&
		    intel_dp_is_edp(intel_dp) &&
		    port != PORT_B && port != PORT_C))
		return false;

	DRM_DEBUG_KMS("Adding %s connector on port %c\n",
			type == DRM_MODE_CONNECTOR_eDP ? "eDP" : "DP",
			port_name(port));

	drm_connector_init(dev, connector, &intel_dp_connector_funcs, type);
	drm_connector_helper_add(connector, &intel_dp_connector_helper_funcs);

	if (!HAS_GMCH(dev_priv))
		connector->interlace_allowed = true;
	connector->doublescan_allowed = 0;

	intel_encoder->hpd_pin = intel_hpd_pin_default(dev_priv, port);

	intel_dp_aux_init(intel_dp);

	intel_connector_attach_encoder(intel_connector, intel_encoder);

	if (HAS_DDI(dev_priv))
		intel_connector->get_hw_state = intel_ddi_connector_get_hw_state;
	else
		intel_connector->get_hw_state = intel_connector_get_hw_state;

	/* init MST on ports that can support it */
	if (HAS_DP_MST(dev_priv) && !intel_dp_is_edp(intel_dp) &&
	    (port == PORT_B || port == PORT_C ||
	     port == PORT_D || port == PORT_F))
		intel_dp_mst_encoder_init(intel_dig_port,
					  intel_connector->base.base.id);

	if (!intel_edp_init_connector(intel_dp, intel_connector)) {
		intel_dp_aux_fini(intel_dp);
		intel_dp_mst_encoder_cleanup(intel_dig_port);
		goto fail;
	}

	intel_dp_add_properties(intel_dp, connector);

	if (is_hdcp_supported(dev_priv, port) && !intel_dp_is_edp(intel_dp)) {
		int ret = intel_hdcp_init(intel_connector, &intel_dp_hdcp_shim);
		if (ret)
			DRM_DEBUG_KMS("HDCP init failed, skipping.\n");
	}

	/* For G4X desktop chip, PEG_BAND_GAP_DATA 3:0 must first be written
	 * 0xd.  Failure to do so will result in spurious interrupts being
	 * generated on the port when a cable is not attached.
	 */
	if (IS_G45(dev_priv)) {
		u32 temp = I915_READ(PEG_BAND_GAP_DATA);
		I915_WRITE(PEG_BAND_GAP_DATA, (temp & ~0xf) | 0xd);
	}

	return true;

fail:
	drm_connector_cleanup(connector);

	return false;
}

bool intel_dp_init(struct drm_i915_private *dev_priv,
		   i915_reg_t output_reg,
		   enum port port)
{
	struct intel_digital_port *intel_dig_port;
	struct intel_encoder *intel_encoder;
	struct drm_encoder *encoder;
	struct intel_connector *intel_connector;

	intel_dig_port = kzalloc(sizeof(*intel_dig_port), GFP_KERNEL);
	if (!intel_dig_port)
		return false;

	intel_connector = intel_connector_alloc();
	if (!intel_connector)
		goto err_connector_alloc;

	intel_encoder = &intel_dig_port->base;
	encoder = &intel_encoder->base;

	if (drm_encoder_init(&dev_priv->drm, &intel_encoder->base,
			     &intel_dp_enc_funcs, DRM_MODE_ENCODER_TMDS,
			     "DP %c", port_name(port)))
		goto err_encoder_init;

	intel_encoder->hotplug = intel_dp_hotplug;
	intel_encoder->compute_config = intel_dp_compute_config;
	intel_encoder->get_hw_state = intel_dp_get_hw_state;
	intel_encoder->get_config = intel_dp_get_config;
	intel_encoder->update_pipe = intel_panel_update_backlight;
	intel_encoder->suspend = intel_dp_encoder_suspend;
	if (IS_CHERRYVIEW(dev_priv)) {
		intel_encoder->pre_pll_enable = chv_dp_pre_pll_enable;
		intel_encoder->pre_enable = chv_pre_enable_dp;
		intel_encoder->enable = vlv_enable_dp;
		intel_encoder->disable = vlv_disable_dp;
		intel_encoder->post_disable = chv_post_disable_dp;
		intel_encoder->post_pll_disable = chv_dp_post_pll_disable;
	} else if (IS_VALLEYVIEW(dev_priv)) {
		intel_encoder->pre_pll_enable = vlv_dp_pre_pll_enable;
		intel_encoder->pre_enable = vlv_pre_enable_dp;
		intel_encoder->enable = vlv_enable_dp;
		intel_encoder->disable = vlv_disable_dp;
		intel_encoder->post_disable = vlv_post_disable_dp;
	} else {
		intel_encoder->pre_enable = g4x_pre_enable_dp;
		intel_encoder->enable = g4x_enable_dp;
		intel_encoder->disable = g4x_disable_dp;
		intel_encoder->post_disable = g4x_post_disable_dp;
	}

	intel_dig_port->dp.output_reg = output_reg;
	intel_dig_port->max_lanes = 4;

	intel_encoder->type = INTEL_OUTPUT_DP;
	intel_encoder->power_domain = intel_port_to_power_domain(port);
	if (IS_CHERRYVIEW(dev_priv)) {
		if (port == PORT_D)
			intel_encoder->crtc_mask = 1 << 2;
		else
			intel_encoder->crtc_mask = (1 << 0) | (1 << 1);
	} else {
		intel_encoder->crtc_mask = (1 << 0) | (1 << 1) | (1 << 2);
	}
	intel_encoder->cloneable = 0;
	intel_encoder->port = port;

	intel_dig_port->hpd_pulse = intel_dp_hpd_pulse;

	if (port != PORT_A)
		intel_infoframe_init(intel_dig_port);

	intel_dig_port->aux_ch = intel_bios_port_aux_ch(dev_priv, port);
	if (!intel_dp_init_connector(intel_dig_port, intel_connector))
		goto err_init_connector;

	return true;

err_init_connector:
	drm_encoder_cleanup(encoder);
err_encoder_init:
	kfree(intel_connector);
err_connector_alloc:
	kfree(intel_dig_port);
	return false;
}

void intel_dp_mst_suspend(struct drm_i915_private *dev_priv)
{
	struct intel_encoder *encoder;

	for_each_intel_encoder(&dev_priv->drm, encoder) {
		struct intel_dp *intel_dp;

		if (encoder->type != INTEL_OUTPUT_DDI)
			continue;

		intel_dp = enc_to_intel_dp(&encoder->base);

		if (!intel_dp->can_mst)
			continue;

		if (intel_dp->is_mst)
			drm_dp_mst_topology_mgr_suspend(&intel_dp->mst_mgr);
	}
}

void intel_dp_mst_resume(struct drm_i915_private *dev_priv)
{
	struct intel_encoder *encoder;

	for_each_intel_encoder(&dev_priv->drm, encoder) {
		struct intel_dp *intel_dp;
		int ret;

		if (encoder->type != INTEL_OUTPUT_DDI)
			continue;

		intel_dp = enc_to_intel_dp(&encoder->base);

		if (!intel_dp->can_mst)
			continue;

		ret = drm_dp_mst_topology_mgr_resume(&intel_dp->mst_mgr);
		if (ret) {
			intel_dp->is_mst = false;
			drm_dp_mst_topology_mgr_set_mst(&intel_dp->mst_mgr,
							false);
		}
	}
}<|MERGE_RESOLUTION|>--- conflicted
+++ resolved
@@ -1850,15 +1850,6 @@
 					pipe_config->pipe_bpp = bpp;
 					pipe_config->port_clock = link_clock;
 
-<<<<<<< HEAD
-					return true;
-				}
-			}
-		}
-	}
-
-	return false;
-=======
 					return 0;
 				}
 			}
@@ -1866,7 +1857,6 @@
 	}
 
 	return -EINVAL;
->>>>>>> 1a03a6ab
 }
 
 static int intel_dp_dsc_compute_bpp(struct intel_dp *intel_dp, u8 dsc_max_bpc)
@@ -1895,9 +1885,6 @@
 	u8 dsc_max_bpc;
 	int pipe_bpp;
 	int ret;
-
-	pipe_config->fec_enable = !intel_dp_is_edp(intel_dp) &&
-		intel_dp_supports_fec(intel_dp, pipe_config);
 
 	pipe_config->fec_enable = !intel_dp_is_edp(intel_dp) &&
 		intel_dp_supports_fec(intel_dp, pipe_config);
@@ -2130,18 +2117,11 @@
 		return -EINVAL;
 
 	if (adjusted_mode->flags & DRM_MODE_FLAG_DBLCLK)
-<<<<<<< HEAD
-		return false;
-
-	if (!intel_dp_compute_link_config(encoder, pipe_config, conn_state))
-		return false;
-=======
 		return -EINVAL;
 
 	ret = intel_dp_compute_link_config(encoder, pipe_config, conn_state);
 	if (ret < 0)
 		return ret;
->>>>>>> 1a03a6ab
 
 	if (intel_conn_state->broadcast_rgb == INTEL_BROADCAST_RGB_AUTO) {
 		/*
