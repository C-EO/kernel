--- conflicted
+++ resolved
@@ -1351,11 +1351,6 @@
 	intel_dig_port->saved_port_bits = I915_READ(DDI_BUF_CTL(port)) &
 					  (DDI_BUF_PORT_REVERSAL |
 					   DDI_A_4_LANES);
-<<<<<<< HEAD
-	if (hdmi_connector)
-		intel_dig_port->hdmi.hdmi_reg = DDI_BUF_CTL(port);
-=======
->>>>>>> 69a2d10c
 	intel_dig_port->dp.output_reg = DDI_BUF_CTL(port);
 
 	intel_encoder->type = INTEL_OUTPUT_UNKNOWN;
