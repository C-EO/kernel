/*
 * Copyright (c) 2008 Intel Corporation
 *
 * Permission is hereby granted, free of charge, to any person obtaining a
 * copy of this software and associated documentation files (the "Software"),
 * to deal in the Software without restriction, including without limitation
 * the rights to use, copy, modify, merge, publish, distribute, sublicense,
 * and/or sell copies of the Software, and to permit persons to whom the
 * Software is furnished to do so, subject to the following conditions:
 *
 * The above copyright notice and this permission notice (including the next
 * paragraph) shall be included in all copies or substantial portions of the
 * Software.
 *
 * THE SOFTWARE IS PROVIDED "AS IS", WITHOUT WARRANTY OF ANY KIND, EXPRESS OR
 * IMPLIED, INCLUDING BUT NOT LIMITED TO THE WARRANTIES OF MERCHANTABILITY,
 * FITNESS FOR A PARTICULAR PURPOSE AND NONINFRINGEMENT.  IN NO EVENT SHALL
 * THE AUTHORS OR COPYRIGHT HOLDERS BE LIABLE FOR ANY CLAIM, DAMAGES OR OTHER
 * LIABILITY, WHETHER IN AN ACTION OF CONTRACT, TORT OR OTHERWISE, ARISING
 * FROM, OUT OF OR IN CONNECTION WITH THE SOFTWARE OR THE USE OR OTHER DEALINGS
 * IN THE SOFTWARE.
 *
 * Authors:
 *    Eric Anholt <eric@anholt.net>
 *    Keith Packard <keithp@keithp.com>
 *    Mika Kuoppala <mika.kuoppala@intel.com>
 *
 */

#include <generated/utsrelease.h>
#include <linux/stop_machine.h>
#include <linux/zlib.h>
#include <drm/drm_print.h>
#include <linux/ascii85.h>

#include "i915_gpu_error.h"
#include "i915_drv.h"

static inline const struct intel_engine_cs *
engine_lookup(const struct drm_i915_private *i915, unsigned int id)
{
	if (id >= I915_NUM_ENGINES)
		return NULL;

	return i915->engine[id];
}

static inline const char *
__engine_name(const struct intel_engine_cs *engine)
{
	return engine ? engine->name : "";
}

static const char *
engine_name(const struct drm_i915_private *i915, unsigned int id)
{
	return __engine_name(engine_lookup(i915, id));
}

static const char *tiling_flag(int tiling)
{
	switch (tiling) {
	default:
	case I915_TILING_NONE: return "";
	case I915_TILING_X: return " X";
	case I915_TILING_Y: return " Y";
	}
}

static const char *dirty_flag(int dirty)
{
	return dirty ? " dirty" : "";
}

static const char *purgeable_flag(int purgeable)
{
	return purgeable ? " purgeable" : "";
}

static bool __i915_error_ok(struct drm_i915_error_state_buf *e)
{

	if (!e->err && WARN(e->bytes > (e->size - 1), "overflow")) {
		e->err = -ENOSPC;
		return false;
	}

	if (e->bytes == e->size - 1 || e->err)
		return false;

	return true;
}

static bool __i915_error_seek(struct drm_i915_error_state_buf *e,
			      unsigned len)
{
	if (e->pos + len <= e->start) {
		e->pos += len;
		return false;
	}

	/* First vsnprintf needs to fit in its entirety for memmove */
	if (len >= e->size) {
		e->err = -EIO;
		return false;
	}

	return true;
}

static void __i915_error_advance(struct drm_i915_error_state_buf *e,
				 unsigned len)
{
	/* If this is first printf in this window, adjust it so that
	 * start position matches start of the buffer
	 */

	if (e->pos < e->start) {
		const size_t off = e->start - e->pos;

		/* Should not happen but be paranoid */
		if (off > len || e->bytes) {
			e->err = -EIO;
			return;
		}

		memmove(e->buf, e->buf + off, len - off);
		e->bytes = len - off;
		e->pos = e->start;
		return;
	}

	e->bytes += len;
	e->pos += len;
}

__printf(2, 0)
static void i915_error_vprintf(struct drm_i915_error_state_buf *e,
			       const char *f, va_list args)
{
	unsigned len;

	if (!__i915_error_ok(e))
		return;

	/* Seek the first printf which is hits start position */
	if (e->pos < e->start) {
		va_list tmp;

		va_copy(tmp, args);
		len = vsnprintf(NULL, 0, f, tmp);
		va_end(tmp);

		if (!__i915_error_seek(e, len))
			return;
	}

	len = vsnprintf(e->buf + e->bytes, e->size - e->bytes, f, args);
	if (len >= e->size - e->bytes)
		len = e->size - e->bytes - 1;

	__i915_error_advance(e, len);
}

static void i915_error_puts(struct drm_i915_error_state_buf *e,
			    const char *str)
{
	unsigned len;

	if (!__i915_error_ok(e))
		return;

	len = strlen(str);

	/* Seek the first printf which is hits start position */
	if (e->pos < e->start) {
		if (!__i915_error_seek(e, len))
			return;
	}

	if (len >= e->size - e->bytes)
		len = e->size - e->bytes - 1;
	memcpy(e->buf + e->bytes, str, len);

	__i915_error_advance(e, len);
}

#define err_printf(e, ...) i915_error_printf(e, __VA_ARGS__)
#define err_puts(e, s) i915_error_puts(e, s)

static void __i915_printfn_error(struct drm_printer *p, struct va_format *vaf)
{
	i915_error_vprintf(p->arg, vaf->fmt, *vaf->va);
}

static inline struct drm_printer
i915_error_printer(struct drm_i915_error_state_buf *e)
{
	struct drm_printer p = {
		.printfn = __i915_printfn_error,
		.arg = e,
	};
	return p;
}

#ifdef CONFIG_DRM_I915_COMPRESS_ERROR

struct compress {
	struct z_stream_s zstream;
	void *tmp;
};

static bool compress_init(struct compress *c)
{
	struct z_stream_s *zstream = memset(&c->zstream, 0, sizeof(c->zstream));

	zstream->workspace =
		kmalloc(zlib_deflate_workspacesize(MAX_WBITS, MAX_MEM_LEVEL),
			GFP_ATOMIC | __GFP_NOWARN);
	if (!zstream->workspace)
		return false;

	if (zlib_deflateInit(zstream, Z_DEFAULT_COMPRESSION) != Z_OK) {
		kfree(zstream->workspace);
		return false;
	}

	c->tmp = NULL;
	if (i915_has_memcpy_from_wc())
		c->tmp = (void *)__get_free_page(GFP_ATOMIC | __GFP_NOWARN);

	return true;
}

static void *compress_next_page(struct drm_i915_error_object *dst)
{
	unsigned long page;

	if (dst->page_count >= dst->num_pages)
		return ERR_PTR(-ENOSPC);

	page = __get_free_page(GFP_ATOMIC | __GFP_NOWARN);
	if (!page)
		return ERR_PTR(-ENOMEM);

	return dst->pages[dst->page_count++] = (void *)page;
}

static int compress_page(struct compress *c,
			 void *src,
			 struct drm_i915_error_object *dst)
{
	struct z_stream_s *zstream = &c->zstream;

	zstream->next_in = src;
	if (c->tmp && i915_memcpy_from_wc(c->tmp, src, PAGE_SIZE))
		zstream->next_in = c->tmp;
	zstream->avail_in = PAGE_SIZE;

	do {
		if (zstream->avail_out == 0) {
			zstream->next_out = compress_next_page(dst);
			if (IS_ERR(zstream->next_out))
				return PTR_ERR(zstream->next_out);

			zstream->avail_out = PAGE_SIZE;
		}

		if (zlib_deflate(zstream, Z_NO_FLUSH) != Z_OK)
			return -EIO;
	} while (zstream->avail_in);

	/* Fallback to uncompressed if we increase size? */
	if (0 && zstream->total_out > zstream->total_in)
		return -E2BIG;

	return 0;
}

static int compress_flush(struct compress *c,
			  struct drm_i915_error_object *dst)
{
	struct z_stream_s *zstream = &c->zstream;

	do {
		switch (zlib_deflate(zstream, Z_FINISH)) {
		case Z_OK: /* more space requested */
			zstream->next_out = compress_next_page(dst);
			if (IS_ERR(zstream->next_out))
				return PTR_ERR(zstream->next_out);

			zstream->avail_out = PAGE_SIZE;
			break;

		case Z_STREAM_END:
			goto end;

		default: /* any error */
			return -EIO;
		}
	} while (1);

end:
	memset(zstream->next_out, 0, zstream->avail_out);
	dst->unused = zstream->avail_out;
	return 0;
}

static void compress_fini(struct compress *c,
			  struct drm_i915_error_object *dst)
{
	struct z_stream_s *zstream = &c->zstream;

	zlib_deflateEnd(zstream);
	kfree(zstream->workspace);
	if (c->tmp)
		free_page((unsigned long)c->tmp);
}

static void err_compression_marker(struct drm_i915_error_state_buf *m)
{
	err_puts(m, ":");
}

#else

struct compress {
};

static bool compress_init(struct compress *c)
{
	return true;
}

static int compress_page(struct compress *c,
			 void *src,
			 struct drm_i915_error_object *dst)
{
	unsigned long page;
	void *ptr;

	page = __get_free_page(GFP_ATOMIC | __GFP_NOWARN);
	if (!page)
		return -ENOMEM;

	ptr = (void *)page;
	if (!i915_memcpy_from_wc(ptr, src, PAGE_SIZE))
		memcpy(ptr, src, PAGE_SIZE);
	dst->pages[dst->page_count++] = ptr;

	return 0;
}

static int compress_flush(struct compress *c,
			  struct drm_i915_error_object *dst)
{
	return 0;
}

static void compress_fini(struct compress *c,
			  struct drm_i915_error_object *dst)
{
}

static void err_compression_marker(struct drm_i915_error_state_buf *m)
{
	err_puts(m, "~");
}

#endif

static void print_error_buffers(struct drm_i915_error_state_buf *m,
				const char *name,
				struct drm_i915_error_buffer *err,
				int count)
{
	err_printf(m, "%s [%d]:\n", name, count);

	while (count--) {
		err_printf(m, "    %08x_%08x %8u %02x %02x %02x",
			   upper_32_bits(err->gtt_offset),
			   lower_32_bits(err->gtt_offset),
			   err->size,
			   err->read_domains,
			   err->write_domain,
			   err->wseqno);
		err_puts(m, tiling_flag(err->tiling));
		err_puts(m, dirty_flag(err->dirty));
		err_puts(m, purgeable_flag(err->purgeable));
		err_puts(m, err->userptr ? " userptr" : "");
		err_puts(m, err->engine != -1 ? " " : "");
		err_puts(m, engine_name(m->i915, err->engine));
		err_puts(m, i915_cache_level_str(m->i915, err->cache_level));

		if (err->name)
			err_printf(m, " (name: %d)", err->name);
		if (err->fence_reg != I915_FENCE_REG_NONE)
			err_printf(m, " (fence: %d)", err->fence_reg);

		err_puts(m, "\n");
		err++;
	}
}

static void error_print_instdone(struct drm_i915_error_state_buf *m,
				 const struct drm_i915_error_engine *ee)
{
	int slice;
	int subslice;

	err_printf(m, "  INSTDONE: 0x%08x\n",
		   ee->instdone.instdone);

	if (ee->engine_id != RCS || INTEL_GEN(m->i915) <= 3)
		return;

	err_printf(m, "  SC_INSTDONE: 0x%08x\n",
		   ee->instdone.slice_common);

	if (INTEL_GEN(m->i915) <= 6)
		return;

	for_each_instdone_slice_subslice(m->i915, slice, subslice)
		err_printf(m, "  SAMPLER_INSTDONE[%d][%d]: 0x%08x\n",
			   slice, subslice,
			   ee->instdone.sampler[slice][subslice]);

	for_each_instdone_slice_subslice(m->i915, slice, subslice)
		err_printf(m, "  ROW_INSTDONE[%d][%d]: 0x%08x\n",
			   slice, subslice,
			   ee->instdone.row[slice][subslice]);
}

static const char *bannable(const struct drm_i915_error_context *ctx)
{
	return ctx->bannable ? "" : " (unbannable)";
}

static void error_print_request(struct drm_i915_error_state_buf *m,
				const char *prefix,
				const struct drm_i915_error_request *erq,
				const unsigned long epoch)
{
	if (!erq->seqno)
		return;

	err_printf(m, "%s pid %d, ban score %d, seqno %8x:%08x, prio %d, emitted %dms, start %08x, head %08x, tail %08x\n",
		   prefix, erq->pid, erq->ban_score,
		   erq->context, erq->seqno, erq->sched_attr.priority,
		   jiffies_to_msecs(erq->jiffies - epoch),
		   erq->start, erq->head, erq->tail);
}

static void error_print_context(struct drm_i915_error_state_buf *m,
				const char *header,
				const struct drm_i915_error_context *ctx)
{
	err_printf(m, "%s%s[%d] user_handle %d hw_id %d, prio %d, ban score %d%s guilty %d active %d\n",
		   header, ctx->comm, ctx->pid, ctx->handle, ctx->hw_id,
		   ctx->sched_attr.priority, ctx->ban_score, bannable(ctx),
		   ctx->guilty, ctx->active);
}

static void error_print_engine(struct drm_i915_error_state_buf *m,
			       const struct drm_i915_error_engine *ee,
			       const unsigned long epoch)
{
	int n;

	err_printf(m, "%s command stream:\n",
		   engine_name(m->i915, ee->engine_id));
	err_printf(m, "  IDLE?: %s\n", yesno(ee->idle));
	err_printf(m, "  START: 0x%08x\n", ee->start);
	err_printf(m, "  HEAD:  0x%08x [0x%08x]\n", ee->head, ee->rq_head);
	err_printf(m, "  TAIL:  0x%08x [0x%08x, 0x%08x]\n",
		   ee->tail, ee->rq_post, ee->rq_tail);
	err_printf(m, "  CTL:   0x%08x\n", ee->ctl);
	err_printf(m, "  MODE:  0x%08x\n", ee->mode);
	err_printf(m, "  HWS:   0x%08x\n", ee->hws);
	err_printf(m, "  ACTHD: 0x%08x %08x\n",
		   (u32)(ee->acthd>>32), (u32)ee->acthd);
	err_printf(m, "  IPEIR: 0x%08x\n", ee->ipeir);
	err_printf(m, "  IPEHR: 0x%08x\n", ee->ipehr);

	error_print_instdone(m, ee);

	if (ee->batchbuffer) {
		u64 start = ee->batchbuffer->gtt_offset;
		u64 end = start + ee->batchbuffer->gtt_size;

		err_printf(m, "  batch: [0x%08x_%08x, 0x%08x_%08x]\n",
			   upper_32_bits(start), lower_32_bits(start),
			   upper_32_bits(end), lower_32_bits(end));
	}
	if (INTEL_GEN(m->i915) >= 4) {
		err_printf(m, "  BBADDR: 0x%08x_%08x\n",
			   (u32)(ee->bbaddr>>32), (u32)ee->bbaddr);
		err_printf(m, "  BB_STATE: 0x%08x\n", ee->bbstate);
		err_printf(m, "  INSTPS: 0x%08x\n", ee->instps);
	}
	err_printf(m, "  INSTPM: 0x%08x\n", ee->instpm);
	err_printf(m, "  FADDR: 0x%08x %08x\n", upper_32_bits(ee->faddr),
		   lower_32_bits(ee->faddr));
	if (INTEL_GEN(m->i915) >= 6) {
		err_printf(m, "  RC PSMI: 0x%08x\n", ee->rc_psmi);
		err_printf(m, "  FAULT_REG: 0x%08x\n", ee->fault_reg);
		err_printf(m, "  SYNC_0: 0x%08x\n",
			   ee->semaphore_mboxes[0]);
		err_printf(m, "  SYNC_1: 0x%08x\n",
			   ee->semaphore_mboxes[1]);
		if (HAS_VEBOX(m->i915))
			err_printf(m, "  SYNC_2: 0x%08x\n",
				   ee->semaphore_mboxes[2]);
	}
	if (USES_PPGTT(m->i915)) {
		err_printf(m, "  GFX_MODE: 0x%08x\n", ee->vm_info.gfx_mode);

		if (INTEL_GEN(m->i915) >= 8) {
			int i;
			for (i = 0; i < 4; i++)
				err_printf(m, "  PDP%d: 0x%016llx\n",
					   i, ee->vm_info.pdp[i]);
		} else {
			err_printf(m, "  PP_DIR_BASE: 0x%08x\n",
				   ee->vm_info.pp_dir_base);
		}
	}
	err_printf(m, "  seqno: 0x%08x\n", ee->seqno);
	err_printf(m, "  last_seqno: 0x%08x\n", ee->last_seqno);
	err_printf(m, "  waiting: %s\n", yesno(ee->waiting));
	err_printf(m, "  ring->head: 0x%08x\n", ee->cpu_ring_head);
	err_printf(m, "  ring->tail: 0x%08x\n", ee->cpu_ring_tail);
	err_printf(m, "  hangcheck stall: %s\n", yesno(ee->hangcheck_stalled));
	err_printf(m, "  hangcheck action: %s\n",
		   hangcheck_action_to_str(ee->hangcheck_action));
	err_printf(m, "  hangcheck action timestamp: %dms (%lu%s)\n",
		   jiffies_to_msecs(ee->hangcheck_timestamp - epoch),
		   ee->hangcheck_timestamp,
		   ee->hangcheck_timestamp == epoch ? "; epoch" : "");
	err_printf(m, "  engine reset count: %u\n", ee->reset_count);

	for (n = 0; n < ee->num_ports; n++) {
		err_printf(m, "  ELSP[%d]:", n);
		error_print_request(m, " ", &ee->execlist[n], epoch);
	}

	error_print_context(m, "  Active context: ", &ee->context);
}

void i915_error_printf(struct drm_i915_error_state_buf *e, const char *f, ...)
{
	va_list args;

	va_start(args, f);
	i915_error_vprintf(e, f, args);
	va_end(args);
}

static void print_error_obj(struct drm_i915_error_state_buf *m,
			    struct intel_engine_cs *engine,
			    const char *name,
			    struct drm_i915_error_object *obj)
{
	char out[ASCII85_BUFSZ];
	int page;

	if (!obj)
		return;

	if (name) {
		err_printf(m, "%s --- %s = 0x%08x %08x\n",
			   engine ? engine->name : "global", name,
			   upper_32_bits(obj->gtt_offset),
			   lower_32_bits(obj->gtt_offset));
	}

	err_compression_marker(m);
	for (page = 0; page < obj->page_count; page++) {
		int i, len;

		len = PAGE_SIZE;
		if (page == obj->page_count - 1)
			len -= obj->unused;
		len = ascii85_encode_len(len);

		for (i = 0; i < len; i++)
			err_puts(m, ascii85_encode(obj->pages[page][i], out));
	}
	err_puts(m, "\n");
}

static void err_print_capabilities(struct drm_i915_error_state_buf *m,
				   const struct intel_device_info *info,
<<<<<<< HEAD
=======
				   const struct intel_runtime_info *runtime,
>>>>>>> 7ce58816
				   const struct intel_driver_caps *caps)
{
	struct drm_printer p = i915_error_printer(m);

	intel_device_info_dump_flags(info, &p);
	intel_driver_caps_print(caps, &p);
<<<<<<< HEAD
	intel_device_info_dump_topology(&info->sseu, &p);
=======
	intel_device_info_dump_topology(&runtime->sseu, &p);
>>>>>>> 7ce58816
}

static void err_print_params(struct drm_i915_error_state_buf *m,
			     const struct i915_params *params)
{
	struct drm_printer p = i915_error_printer(m);

	i915_params_dump(params, &p);
}

static void err_print_pciid(struct drm_i915_error_state_buf *m,
			    struct drm_i915_private *i915)
{
	struct pci_dev *pdev = i915->drm.pdev;

	err_printf(m, "PCI ID: 0x%04x\n", pdev->device);
	err_printf(m, "PCI Revision: 0x%02x\n", pdev->revision);
	err_printf(m, "PCI Subsystem: %04x:%04x\n",
		   pdev->subsystem_vendor,
		   pdev->subsystem_device);
}

static void err_print_uc(struct drm_i915_error_state_buf *m,
			 const struct i915_error_uc *error_uc)
{
	struct drm_printer p = i915_error_printer(m);
	const struct i915_gpu_state *error =
		container_of(error_uc, typeof(*error), uc);

	if (!error->device_info.has_guc)
		return;

	intel_uc_fw_dump(&error_uc->guc_fw, &p);
	intel_uc_fw_dump(&error_uc->huc_fw, &p);
	print_error_obj(m, NULL, "GuC log buffer", error_uc->guc_log);
}

int i915_error_state_to_str(struct drm_i915_error_state_buf *m,
			    const struct i915_gpu_state *error)
{
	struct drm_i915_private *dev_priv = m->i915;
	struct drm_i915_error_object *obj;
	struct timespec64 ts;
	int i, j;

	if (!error) {
		err_printf(m, "No error state collected\n");
		return 0;
	}

	if (*error->error_msg)
		err_printf(m, "%s\n", error->error_msg);
	err_printf(m, "Kernel: " UTS_RELEASE "\n");
	ts = ktime_to_timespec64(error->time);
	err_printf(m, "Time: %lld s %ld us\n",
		   (s64)ts.tv_sec, ts.tv_nsec / NSEC_PER_USEC);
	ts = ktime_to_timespec64(error->boottime);
	err_printf(m, "Boottime: %lld s %ld us\n",
		   (s64)ts.tv_sec, ts.tv_nsec / NSEC_PER_USEC);
	ts = ktime_to_timespec64(error->uptime);
	err_printf(m, "Uptime: %lld s %ld us\n",
		   (s64)ts.tv_sec, ts.tv_nsec / NSEC_PER_USEC);
	err_printf(m, "Epoch: %lu jiffies (%u HZ)\n", error->epoch, HZ);
	err_printf(m, "Capture: %lu jiffies; %d ms ago, %d ms after epoch\n",
		   error->capture,
		   jiffies_to_msecs(jiffies - error->capture),
		   jiffies_to_msecs(error->capture - error->epoch));

	for (i = 0; i < ARRAY_SIZE(error->engine); i++) {
		if (error->engine[i].hangcheck_stalled &&
		    error->engine[i].context.pid) {
			err_printf(m, "Active process (on ring %s): %s [%d], score %d%s\n",
				   engine_name(m->i915, i),
				   error->engine[i].context.comm,
				   error->engine[i].context.pid,
				   error->engine[i].context.ban_score,
				   bannable(&error->engine[i].context));
		}
	}
	err_printf(m, "Reset count: %u\n", error->reset_count);
	err_printf(m, "Suspend count: %u\n", error->suspend_count);
	err_printf(m, "Platform: %s\n", intel_platform_name(error->device_info.platform));
	err_printf(m, "Subplatform: 0x%x\n",
		   intel_subplatform(&error->runtime_info,
				     error->device_info.platform));
	err_print_pciid(m, error->i915);

	err_printf(m, "IOMMU enabled?: %d\n", error->iommu);

	if (HAS_CSR(dev_priv)) {
		struct intel_csr *csr = &dev_priv->csr;

		err_printf(m, "DMC loaded: %s\n",
			   yesno(csr->dmc_payload != NULL));
		err_printf(m, "DMC fw version: %d.%d\n",
			   CSR_VERSION_MAJOR(csr->version),
			   CSR_VERSION_MINOR(csr->version));
	}

	err_printf(m, "GT awake: %s\n", yesno(error->awake));
	err_printf(m, "RPM wakelock: %s\n", yesno(error->wakelock));
	err_printf(m, "PM suspended: %s\n", yesno(error->suspended));
	err_printf(m, "EIR: 0x%08x\n", error->eir);
	err_printf(m, "IER: 0x%08x\n", error->ier);
	for (i = 0; i < error->ngtier; i++)
		err_printf(m, "GTIER[%d]: 0x%08x\n", i, error->gtier[i]);
	err_printf(m, "PGTBL_ER: 0x%08x\n", error->pgtbl_er);
	err_printf(m, "FORCEWAKE: 0x%08x\n", error->forcewake);
	err_printf(m, "DERRMR: 0x%08x\n", error->derrmr);
	err_printf(m, "CCID: 0x%08x\n", error->ccid);
	err_printf(m, "Missed interrupts: 0x%08lx\n", dev_priv->gpu_error.missed_irq_rings);

	for (i = 0; i < error->nfence; i++)
		err_printf(m, "  fence[%d] = %08llx\n", i, error->fence[i]);

	if (INTEL_GEN(dev_priv) >= 6) {
		err_printf(m, "ERROR: 0x%08x\n", error->error);

		if (INTEL_GEN(dev_priv) >= 8)
			err_printf(m, "FAULT_TLB_DATA: 0x%08x 0x%08x\n",
				   error->fault_data1, error->fault_data0);

		err_printf(m, "DONE_REG: 0x%08x\n", error->done_reg);
	}

	if (IS_GEN7(dev_priv))
		err_printf(m, "ERR_INT: 0x%08x\n", error->err_int);

	for (i = 0; i < ARRAY_SIZE(error->engine); i++) {
		if (error->engine[i].engine_id != -1)
			error_print_engine(m, &error->engine[i], error->epoch);
	}

	for (i = 0; i < ARRAY_SIZE(error->active_vm); i++) {
		char buf[128];
		int len, first = 1;

		if (!error->active_vm[i])
			break;

		len = scnprintf(buf, sizeof(buf), "Active (");
		for (j = 0; j < ARRAY_SIZE(error->engine); j++) {
			if (error->engine[j].vm != error->active_vm[i])
				continue;

			len += scnprintf(buf + len, sizeof(buf), "%s%s",
					 first ? "" : ", ",
					 dev_priv->engine[j]->name);
			first = 0;
		}
		scnprintf(buf + len, sizeof(buf), ")");
		print_error_buffers(m, buf,
				    error->active_bo[i],
				    error->active_bo_count[i]);
	}

	print_error_buffers(m, "Pinned (global)",
			    error->pinned_bo,
			    error->pinned_bo_count);

	for (i = 0; i < ARRAY_SIZE(error->engine); i++) {
		const struct drm_i915_error_engine *ee = &error->engine[i];

		obj = ee->batchbuffer;
		if (obj) {
			err_puts(m, dev_priv->engine[i]->name);
			if (ee->context.pid)
				err_printf(m, " (submitted by %s [%d], ctx %d [%d], score %d%s)",
					   ee->context.comm,
					   ee->context.pid,
					   ee->context.handle,
					   ee->context.hw_id,
					   ee->context.ban_score,
					   bannable(&ee->context));
			err_printf(m, " --- gtt_offset = 0x%08x %08x\n",
				   upper_32_bits(obj->gtt_offset),
				   lower_32_bits(obj->gtt_offset));
			print_error_obj(m, dev_priv->engine[i], NULL, obj);
		}

		for (j = 0; j < ee->user_bo_count; j++)
			print_error_obj(m, dev_priv->engine[i],
					"user", ee->user_bo[j]);

		if (ee->num_requests) {
			err_printf(m, "%s --- %d requests\n",
				   dev_priv->engine[i]->name,
				   ee->num_requests);
			for (j = 0; j < ee->num_requests; j++)
				error_print_request(m, " ",
						    &ee->requests[j],
						    error->epoch);
		}

		if (IS_ERR(ee->waiters)) {
			err_printf(m, "%s --- ? waiters [unable to acquire spinlock]\n",
				   dev_priv->engine[i]->name);
		} else if (ee->num_waiters) {
			err_printf(m, "%s --- %d waiters\n",
				   dev_priv->engine[i]->name,
				   ee->num_waiters);
			for (j = 0; j < ee->num_waiters; j++) {
				err_printf(m, " seqno 0x%08x for %s [%d]\n",
					   ee->waiters[j].seqno,
					   ee->waiters[j].comm,
					   ee->waiters[j].pid);
			}
		}

		print_error_obj(m, dev_priv->engine[i],
				"ringbuffer", ee->ringbuffer);

		print_error_obj(m, dev_priv->engine[i],
				"HW Status", ee->hws_page);

		print_error_obj(m, dev_priv->engine[i],
				"HW context", ee->ctx);

		print_error_obj(m, dev_priv->engine[i],
				"WA context", ee->wa_ctx);

		print_error_obj(m, dev_priv->engine[i],
				"WA batchbuffer", ee->wa_batchbuffer);

		print_error_obj(m, dev_priv->engine[i],
				"NULL context", ee->default_state);
	}

	if (error->overlay)
		intel_overlay_print_error_state(m, error->overlay);

	if (error->display)
		intel_display_print_error_state(m, error->display);

<<<<<<< HEAD
	err_print_capabilities(m, &error->device_info, &error->driver_caps);
=======
	err_print_capabilities(m, &error->device_info, &error->runtime_info,
			       &error->driver_caps);
>>>>>>> 7ce58816
	err_print_params(m, &error->params);
	err_print_uc(m, &error->uc);

	if (m->bytes == 0 && m->err)
		return m->err;

	return 0;
}

int i915_error_state_buf_init(struct drm_i915_error_state_buf *ebuf,
			      struct drm_i915_private *i915,
			      size_t count, loff_t pos)
{
	memset(ebuf, 0, sizeof(*ebuf));
	ebuf->i915 = i915;

	/* We need to have enough room to store any i915_error_state printf
	 * so that we can move it to start position.
	 */
	ebuf->size = count + 1 > PAGE_SIZE ? count + 1 : PAGE_SIZE;
	ebuf->buf = kmalloc(ebuf->size,
				GFP_KERNEL | __GFP_NORETRY | __GFP_NOWARN);

	if (ebuf->buf == NULL) {
		ebuf->size = PAGE_SIZE;
		ebuf->buf = kmalloc(ebuf->size, GFP_KERNEL);
	}

	if (ebuf->buf == NULL) {
		ebuf->size = 128;
		ebuf->buf = kmalloc(ebuf->size, GFP_KERNEL);
	}

	if (ebuf->buf == NULL)
		return -ENOMEM;

	ebuf->start = pos;

	return 0;
}

static void i915_error_object_free(struct drm_i915_error_object *obj)
{
	int page;

	if (obj == NULL)
		return;

	for (page = 0; page < obj->page_count; page++)
		free_page((unsigned long)obj->pages[page]);

	kfree(obj);
}

static __always_inline void free_param(const char *type, void *x)
{
	if (!__builtin_strcmp(type, "char *"))
		kfree(*(void **)x);
}

static void cleanup_params(struct i915_gpu_state *error)
{
#define FREE(T, x, ...) free_param(#T, &error->params.x);
	I915_PARAMS_FOR_EACH(FREE);
#undef FREE
}

static void cleanup_uc_state(struct i915_gpu_state *error)
{
	struct i915_error_uc *error_uc = &error->uc;

	kfree(error_uc->guc_fw.path);
	kfree(error_uc->huc_fw.path);
	i915_error_object_free(error_uc->guc_log);
}

void __i915_gpu_state_free(struct kref *error_ref)
{
	struct i915_gpu_state *error =
		container_of(error_ref, typeof(*error), ref);
	long i, j;

	for (i = 0; i < ARRAY_SIZE(error->engine); i++) {
		struct drm_i915_error_engine *ee = &error->engine[i];

		for (j = 0; j < ee->user_bo_count; j++)
			i915_error_object_free(ee->user_bo[j]);
		kfree(ee->user_bo);

		i915_error_object_free(ee->batchbuffer);
		i915_error_object_free(ee->wa_batchbuffer);
		i915_error_object_free(ee->ringbuffer);
		i915_error_object_free(ee->hws_page);
		i915_error_object_free(ee->ctx);
		i915_error_object_free(ee->wa_ctx);

		kfree(ee->requests);
		if (!IS_ERR_OR_NULL(ee->waiters))
			kfree(ee->waiters);
	}

	for (i = 0; i < ARRAY_SIZE(error->active_bo); i++)
		kfree(error->active_bo[i]);
	kfree(error->pinned_bo);

	kfree(error->overlay);
	kfree(error->display);

	cleanup_params(error);
	cleanup_uc_state(error);

	kfree(error);
}

static struct drm_i915_error_object *
i915_error_object_create(struct drm_i915_private *i915,
			 struct i915_vma *vma)
{
	struct i915_ggtt *ggtt = &i915->ggtt;
	const u64 slot = ggtt->error_capture.start;
	struct drm_i915_error_object *dst;
	struct compress compress;
	unsigned long num_pages;
	struct sgt_iter iter;
	dma_addr_t dma;
	int ret;

	if (!vma)
		return NULL;

	num_pages = min_t(u64, vma->size, vma->obj->base.size) >> PAGE_SHIFT;
	num_pages = DIV_ROUND_UP(10 * num_pages, 8); /* worstcase zlib growth */
	dst = kmalloc(sizeof(*dst) + num_pages * sizeof(u32 *),
		      GFP_ATOMIC | __GFP_NOWARN);
	if (!dst)
		return NULL;

	dst->gtt_offset = vma->node.start;
	dst->gtt_size = vma->node.size;
	dst->num_pages = num_pages;
	dst->page_count = 0;
	dst->unused = 0;

	if (!compress_init(&compress)) {
		kfree(dst);
		return NULL;
	}

	ret = -EINVAL;
	for_each_sgt_dma(dma, iter, vma->pages) {
		void __iomem *s;

		ggtt->vm.insert_page(&ggtt->vm, dma, slot, I915_CACHE_NONE, 0);

		s = io_mapping_map_atomic_wc(&ggtt->iomap, slot);
		ret = compress_page(&compress, (void  __force *)s, dst);
		io_mapping_unmap_atomic(s);
		if (ret)
			break;
	}

	if (ret || compress_flush(&compress, dst)) {
		while (dst->page_count--)
			free_page((unsigned long)dst->pages[dst->page_count]);
		kfree(dst);
		dst = NULL;
	}

	compress_fini(&compress, dst);
	ggtt->vm.clear_range(&ggtt->vm, slot, PAGE_SIZE);
	return dst;
}

/* The error capture is special as tries to run underneath the normal
 * locking rules - so we use the raw version of the i915_gem_active lookup.
 */
static inline uint32_t
__active_get_seqno(struct i915_gem_active *active)
{
	struct i915_request *request;

	request = __i915_gem_active_peek(active);
	return request ? request->global_seqno : 0;
}

static inline int
__active_get_engine_id(struct i915_gem_active *active)
{
	struct i915_request *request;

	request = __i915_gem_active_peek(active);
	return request ? request->engine->id : -1;
}

static void capture_bo(struct drm_i915_error_buffer *err,
		       struct i915_vma *vma)
{
	struct drm_i915_gem_object *obj = vma->obj;

	err->size = obj->base.size;
	err->name = obj->base.name;

	err->wseqno = __active_get_seqno(&obj->frontbuffer_write);
	err->engine = __active_get_engine_id(&obj->frontbuffer_write);

	err->gtt_offset = vma->node.start;
	err->read_domains = obj->read_domains;
	err->write_domain = obj->write_domain;
	err->fence_reg = vma->fence ? vma->fence->id : -1;
	err->tiling = i915_gem_object_get_tiling(obj);
	err->dirty = obj->mm.dirty;
	err->purgeable = obj->mm.madv != I915_MADV_WILLNEED;
	err->userptr = obj->userptr.mm != NULL;
	err->cache_level = obj->cache_level;
}

static u32 capture_error_bo(struct drm_i915_error_buffer *err,
			    int count, struct list_head *head,
			    bool pinned_only)
{
	struct i915_vma *vma;
	int i = 0;

	list_for_each_entry(vma, head, vm_link) {
		if (!vma->obj)
			continue;

		if (pinned_only && !i915_vma_is_pinned(vma))
			continue;

		capture_bo(err++, vma);
		if (++i == count)
			break;
	}

	return i;
}

/* Generate a semi-unique error code. The code is not meant to have meaning, The
 * code's only purpose is to try to prevent false duplicated bug reports by
 * grossly estimating a GPU error state.
 *
 * TODO Ideally, hashing the batchbuffer would be a very nice way to determine
 * the hang if we could strip the GTT offset information from it.
 *
 * It's only a small step better than a random number in its current form.
 */
static uint32_t i915_error_generate_code(struct drm_i915_private *dev_priv,
					 struct i915_gpu_state *error,
					 int *engine_id)
{
	uint32_t error_code = 0;
	int i;

	/* IPEHR would be an ideal way to detect errors, as it's the gross
	 * measure of "the command that hung." However, has some very common
	 * synchronization commands which almost always appear in the case
	 * strictly a client bug. Use instdone to differentiate those some.
	 */
	for (i = 0; i < I915_NUM_ENGINES; i++) {
		if (error->engine[i].hangcheck_stalled) {
			if (engine_id)
				*engine_id = i;

			return error->engine[i].ipehr ^
			       error->engine[i].instdone.instdone;
		}
	}

	return error_code;
}

static void gem_record_fences(struct i915_gpu_state *error)
{
	struct drm_i915_private *dev_priv = error->i915;
	int i;

	if (INTEL_GEN(dev_priv) >= 6) {
		for (i = 0; i < dev_priv->num_fence_regs; i++)
			error->fence[i] = I915_READ64(FENCE_REG_GEN6_LO(i));
	} else if (INTEL_GEN(dev_priv) >= 4) {
		for (i = 0; i < dev_priv->num_fence_regs; i++)
			error->fence[i] = I915_READ64(FENCE_REG_965_LO(i));
	} else {
		for (i = 0; i < dev_priv->num_fence_regs; i++)
			error->fence[i] = I915_READ(FENCE_REG(i));
	}
	error->nfence = i;
}

static void gen6_record_semaphore_state(struct intel_engine_cs *engine,
					struct drm_i915_error_engine *ee)
{
	struct drm_i915_private *dev_priv = engine->i915;

	ee->semaphore_mboxes[0] = I915_READ(RING_SYNC_0(engine->mmio_base));
	ee->semaphore_mboxes[1] = I915_READ(RING_SYNC_1(engine->mmio_base));
	if (HAS_VEBOX(dev_priv))
		ee->semaphore_mboxes[2] =
			I915_READ(RING_SYNC_2(engine->mmio_base));
}

static void error_record_engine_waiters(struct intel_engine_cs *engine,
					struct drm_i915_error_engine *ee)
{
	struct intel_breadcrumbs *b = &engine->breadcrumbs;
	struct drm_i915_error_waiter *waiter;
	struct rb_node *rb;
	int count;

	ee->num_waiters = 0;
	ee->waiters = NULL;

	if (RB_EMPTY_ROOT(&b->waiters))
		return;

	if (!spin_trylock_irq(&b->rb_lock)) {
		ee->waiters = ERR_PTR(-EDEADLK);
		return;
	}

	count = 0;
	for (rb = rb_first(&b->waiters); rb != NULL; rb = rb_next(rb))
		count++;
	spin_unlock_irq(&b->rb_lock);

	waiter = NULL;
	if (count)
		waiter = kmalloc_array(count,
				       sizeof(struct drm_i915_error_waiter),
				       GFP_ATOMIC);
	if (!waiter)
		return;

	if (!spin_trylock_irq(&b->rb_lock)) {
		kfree(waiter);
		ee->waiters = ERR_PTR(-EDEADLK);
		return;
	}

	ee->waiters = waiter;
	for (rb = rb_first(&b->waiters); rb; rb = rb_next(rb)) {
		struct intel_wait *w = rb_entry(rb, typeof(*w), node);

		strcpy(waiter->comm, w->tsk->comm);
		waiter->pid = w->tsk->pid;
		waiter->seqno = w->seqno;
		waiter++;

		if (++ee->num_waiters == count)
			break;
	}
	spin_unlock_irq(&b->rb_lock);
}

static void error_record_engine_registers(struct i915_gpu_state *error,
					  struct intel_engine_cs *engine,
					  struct drm_i915_error_engine *ee)
{
	struct drm_i915_private *dev_priv = engine->i915;

	if (INTEL_GEN(dev_priv) >= 6) {
		ee->rc_psmi = I915_READ(RING_PSMI_CTL(engine->mmio_base));
		if (INTEL_GEN(dev_priv) >= 8) {
			ee->fault_reg = I915_READ(GEN8_RING_FAULT_REG);
		} else {
			gen6_record_semaphore_state(engine, ee);
			ee->fault_reg = I915_READ(RING_FAULT_REG(engine));
		}
	}

	if (INTEL_GEN(dev_priv) >= 4) {
		ee->faddr = I915_READ(RING_DMA_FADD(engine->mmio_base));
		ee->ipeir = I915_READ(RING_IPEIR(engine->mmio_base));
		ee->ipehr = I915_READ(RING_IPEHR(engine->mmio_base));
		ee->instps = I915_READ(RING_INSTPS(engine->mmio_base));
		ee->bbaddr = I915_READ(RING_BBADDR(engine->mmio_base));
		if (INTEL_GEN(dev_priv) >= 8) {
			ee->faddr |= (u64) I915_READ(RING_DMA_FADD_UDW(engine->mmio_base)) << 32;
			ee->bbaddr |= (u64) I915_READ(RING_BBADDR_UDW(engine->mmio_base)) << 32;
		}
		ee->bbstate = I915_READ(RING_BBSTATE(engine->mmio_base));
	} else {
		ee->faddr = I915_READ(DMA_FADD_I8XX);
		ee->ipeir = I915_READ(IPEIR);
		ee->ipehr = I915_READ(IPEHR);
	}

	intel_engine_get_instdone(engine, &ee->instdone);

	ee->waiting = intel_engine_has_waiter(engine);
	ee->instpm = I915_READ(RING_INSTPM(engine->mmio_base));
	ee->acthd = intel_engine_get_active_head(engine);
	ee->seqno = intel_engine_get_seqno(engine);
	ee->last_seqno = intel_engine_last_submit(engine);
	ee->start = I915_READ_START(engine);
	ee->head = I915_READ_HEAD(engine);
	ee->tail = I915_READ_TAIL(engine);
	ee->ctl = I915_READ_CTL(engine);
	if (INTEL_GEN(dev_priv) > 2)
		ee->mode = I915_READ_MODE(engine);

	if (!HWS_NEEDS_PHYSICAL(dev_priv)) {
		i915_reg_t mmio;

		if (IS_GEN7(dev_priv)) {
			switch (engine->id) {
			default:
			case RCS:
				mmio = RENDER_HWS_PGA_GEN7;
				break;
			case BCS:
				mmio = BLT_HWS_PGA_GEN7;
				break;
			case VCS:
				mmio = BSD_HWS_PGA_GEN7;
				break;
			case VECS:
				mmio = VEBOX_HWS_PGA_GEN7;
				break;
			}
		} else if (IS_GEN6(engine->i915)) {
			mmio = RING_HWS_PGA_GEN6(engine->mmio_base);
		} else {
			/* XXX: gen8 returns to sanity */
			mmio = RING_HWS_PGA(engine->mmio_base);
		}

		ee->hws = I915_READ(mmio);
	}

	ee->idle = intel_engine_is_idle(engine);
	ee->hangcheck_timestamp = engine->hangcheck.action_timestamp;
	ee->hangcheck_action = engine->hangcheck.action;
	ee->hangcheck_stalled = engine->hangcheck.stalled;
	ee->reset_count = i915_reset_engine_count(&dev_priv->gpu_error,
						  engine);

	if (USES_PPGTT(dev_priv)) {
		int i;

		ee->vm_info.gfx_mode = I915_READ(RING_MODE_GEN7(engine));

		if (IS_GEN6(dev_priv))
			ee->vm_info.pp_dir_base =
				I915_READ(RING_PP_DIR_BASE_READ(engine));
		else if (IS_GEN7(dev_priv))
			ee->vm_info.pp_dir_base =
				I915_READ(RING_PP_DIR_BASE(engine));
		else if (INTEL_GEN(dev_priv) >= 8)
			for (i = 0; i < 4; i++) {
				ee->vm_info.pdp[i] =
					I915_READ(GEN8_RING_PDP_UDW(engine, i));
				ee->vm_info.pdp[i] <<= 32;
				ee->vm_info.pdp[i] |=
					I915_READ(GEN8_RING_PDP_LDW(engine, i));
			}
	}
}

static void record_request(struct i915_request *request,
			   struct drm_i915_error_request *erq)
{
	struct i915_gem_context *ctx = request->gem_context;

	erq->context = ctx->hw_id;
	erq->sched_attr = request->sched.attr;
	erq->ban_score = atomic_read(&ctx->ban_score);
	erq->seqno = request->global_seqno;
	erq->jiffies = request->emitted_jiffies;
	erq->start = i915_ggtt_offset(request->ring->vma);
	erq->head = request->head;
	erq->tail = request->tail;

	rcu_read_lock();
	erq->pid = ctx->pid ? pid_nr(ctx->pid) : 0;
	rcu_read_unlock();
}

static void engine_record_requests(struct intel_engine_cs *engine,
				   struct i915_request *first,
				   struct drm_i915_error_engine *ee)
{
	struct i915_request *request;
	int count;

	count = 0;
	request = first;
	list_for_each_entry_from(request, &engine->timeline.requests, link)
		count++;
	if (!count)
		return;

	ee->requests = kcalloc(count, sizeof(*ee->requests), GFP_ATOMIC);
	if (!ee->requests)
		return;

	ee->num_requests = count;

	count = 0;
	request = first;
	list_for_each_entry_from(request, &engine->timeline.requests, link) {
		if (count >= ee->num_requests) {
			/*
			 * If the ring request list was changed in
			 * between the point where the error request
			 * list was created and dimensioned and this
			 * point then just exit early to avoid crashes.
			 *
			 * We don't need to communicate that the
			 * request list changed state during error
			 * state capture and that the error state is
			 * slightly incorrect as a consequence since we
			 * are typically only interested in the request
			 * list state at the point of error state
			 * capture, not in any changes happening during
			 * the capture.
			 */
			break;
		}

		record_request(request, &ee->requests[count++]);
	}
	ee->num_requests = count;
}

static void error_record_engine_execlists(struct intel_engine_cs *engine,
					  struct drm_i915_error_engine *ee)
{
	const struct intel_engine_execlists * const execlists = &engine->execlists;
	unsigned int n;

	for (n = 0; n < execlists_num_ports(execlists); n++) {
		struct i915_request *rq = port_request(&execlists->port[n]);

		if (!rq)
			break;

		record_request(rq, &ee->execlist[n]);
	}

	ee->num_ports = n;
}

static void record_context(struct drm_i915_error_context *e,
			   struct i915_gem_context *ctx)
{
	if (ctx->pid) {
		struct task_struct *task;

		rcu_read_lock();
		task = pid_task(ctx->pid, PIDTYPE_PID);
		if (task) {
			strcpy(e->comm, task->comm);
			e->pid = task->pid;
		}
		rcu_read_unlock();
	}

	e->handle = ctx->user_handle;
	e->hw_id = ctx->hw_id;
	e->sched_attr = ctx->sched;
	e->ban_score = atomic_read(&ctx->ban_score);
	e->bannable = i915_gem_context_is_bannable(ctx);
	e->guilty = atomic_read(&ctx->guilty_count);
	e->active = atomic_read(&ctx->active_count);
}

static void request_record_user_bo(struct i915_request *request,
				   struct drm_i915_error_engine *ee)
{
	struct i915_capture_list *c;
	struct drm_i915_error_object **bo;
	long count;

	count = 0;
	for (c = request->capture_list; c; c = c->next)
		count++;

	bo = NULL;
	if (count)
		bo = kcalloc(count, sizeof(*bo), GFP_ATOMIC);
	if (!bo)
		return;

	count = 0;
	for (c = request->capture_list; c; c = c->next) {
		bo[count] = i915_error_object_create(request->i915, c->vma);
		if (!bo[count])
			break;
		count++;
	}

	ee->user_bo = bo;
	ee->user_bo_count = count;
}

static struct drm_i915_error_object *
capture_object(struct drm_i915_private *dev_priv,
	       struct drm_i915_gem_object *obj)
{
	if (obj && i915_gem_object_has_pages(obj)) {
		struct i915_vma fake = {
			.node = { .start = U64_MAX, .size = obj->base.size },
			.size = obj->base.size,
			.pages = obj->mm.pages,
			.obj = obj,
		};

		return i915_error_object_create(dev_priv, &fake);
	} else {
		return NULL;
	}
}

static void gem_record_rings(struct i915_gpu_state *error)
{
	struct drm_i915_private *i915 = error->i915;
	struct i915_ggtt *ggtt = &i915->ggtt;
	int i;

	for (i = 0; i < I915_NUM_ENGINES; i++) {
		struct intel_engine_cs *engine = i915->engine[i];
		struct drm_i915_error_engine *ee = &error->engine[i];
		struct i915_request *request;

		ee->engine_id = -1;

		if (!engine)
			continue;

		ee->engine_id = i;

		error_record_engine_registers(error, engine, ee);
		error_record_engine_waiters(engine, ee);
		error_record_engine_execlists(engine, ee);

		request = i915_gem_find_active_request(engine);
		if (request) {
			struct i915_gem_context *ctx = request->gem_context;
			struct intel_ring *ring;

			ee->vm = ctx->ppgtt ? &ctx->ppgtt->vm : &ggtt->vm;

			record_context(&ee->context, ctx);

			/* We need to copy these to an anonymous buffer
			 * as the simplest method to avoid being overwritten
			 * by userspace.
			 */
			ee->batchbuffer =
				i915_error_object_create(i915, request->batch);

			if (HAS_BROKEN_CS_TLB(i915))
				ee->wa_batchbuffer =
					i915_error_object_create(i915,
								 engine->scratch);
			request_record_user_bo(request, ee);

			ee->ctx =
				i915_error_object_create(i915,
							 request->hw_context->state);

			error->simulated |=
				i915_gem_context_no_error_capture(ctx);

			ee->rq_head = request->head;
			ee->rq_post = request->postfix;
			ee->rq_tail = request->tail;

			ring = request->ring;
			ee->cpu_ring_head = ring->head;
			ee->cpu_ring_tail = ring->tail;
			ee->ringbuffer =
				i915_error_object_create(i915, ring->vma);

			engine_record_requests(engine, request, ee);
		}

		ee->hws_page =
			i915_error_object_create(i915,
						 engine->status_page.vma);

		ee->wa_ctx = i915_error_object_create(i915, engine->wa_ctx.vma);

		ee->default_state = capture_object(i915, engine->default_state);
	}
}

static void gem_capture_vm(struct i915_gpu_state *error,
			   struct i915_address_space *vm,
			   int idx)
{
	struct drm_i915_error_buffer *active_bo;
	struct i915_vma *vma;
	int count;

	count = 0;
	list_for_each_entry(vma, &vm->active_list, vm_link)
		count++;

	active_bo = NULL;
	if (count)
		active_bo = kcalloc(count, sizeof(*active_bo), GFP_ATOMIC);
	if (active_bo)
		count = capture_error_bo(active_bo, count, &vm->active_list, false);
	else
		count = 0;

	error->active_vm[idx] = vm;
	error->active_bo[idx] = active_bo;
	error->active_bo_count[idx] = count;
}

static void capture_active_buffers(struct i915_gpu_state *error)
{
	int cnt = 0, i, j;

	BUILD_BUG_ON(ARRAY_SIZE(error->engine) > ARRAY_SIZE(error->active_bo));
	BUILD_BUG_ON(ARRAY_SIZE(error->active_bo) != ARRAY_SIZE(error->active_vm));
	BUILD_BUG_ON(ARRAY_SIZE(error->active_bo) != ARRAY_SIZE(error->active_bo_count));

	/* Scan each engine looking for unique active contexts/vm */
	for (i = 0; i < ARRAY_SIZE(error->engine); i++) {
		struct drm_i915_error_engine *ee = &error->engine[i];
		bool found;

		if (!ee->vm)
			continue;

		found = false;
		for (j = 0; j < i && !found; j++)
			found = error->engine[j].vm == ee->vm;
		if (!found)
			gem_capture_vm(error, ee->vm, cnt++);
	}
}

static void capture_pinned_buffers(struct i915_gpu_state *error)
{
	struct i915_address_space *vm = &error->i915->ggtt.vm;
	struct drm_i915_error_buffer *bo;
	struct i915_vma *vma;
	int count_inactive, count_active;

	count_inactive = 0;
	list_for_each_entry(vma, &vm->inactive_list, vm_link)
		count_inactive++;

	count_active = 0;
	list_for_each_entry(vma, &vm->active_list, vm_link)
		count_active++;

	bo = NULL;
	if (count_inactive + count_active)
		bo = kcalloc(count_inactive + count_active,
			     sizeof(*bo), GFP_ATOMIC);
	if (!bo)
		return;

	count_inactive = capture_error_bo(bo, count_inactive,
					  &vm->active_list, true);
	count_active = capture_error_bo(bo + count_inactive, count_active,
					&vm->inactive_list, true);
	error->pinned_bo_count = count_inactive + count_active;
	error->pinned_bo = bo;
}

static void capture_uc_state(struct i915_gpu_state *error)
{
	struct drm_i915_private *i915 = error->i915;
	struct i915_error_uc *error_uc = &error->uc;

	/* Capturing uC state won't be useful if there is no GuC */
	if (!error->device_info.has_guc)
		return;

	error_uc->guc_fw = i915->guc.fw;
	error_uc->huc_fw = i915->huc.fw;

	/* Non-default firmware paths will be specified by the modparam.
	 * As modparams are generally accesible from the userspace make
	 * explicit copies of the firmware paths.
	 */
	error_uc->guc_fw.path = kstrdup(i915->guc.fw.path, GFP_ATOMIC);
	error_uc->huc_fw.path = kstrdup(i915->huc.fw.path, GFP_ATOMIC);
	error_uc->guc_log = i915_error_object_create(i915, i915->guc.log.vma);
}

/* Capture all registers which don't fit into another category. */
static void capture_reg_state(struct i915_gpu_state *error)
{
	struct drm_i915_private *dev_priv = error->i915;
	int i;

	/* General organization
	 * 1. Registers specific to a single generation
	 * 2. Registers which belong to multiple generations
	 * 3. Feature specific registers.
	 * 4. Everything else
	 * Please try to follow the order.
	 */

	/* 1: Registers specific to a single generation */
	if (IS_VALLEYVIEW(dev_priv)) {
		error->gtier[0] = I915_READ(GTIER);
		error->ier = I915_READ(VLV_IER);
		error->forcewake = I915_READ_FW(FORCEWAKE_VLV);
	}

	if (IS_GEN7(dev_priv))
		error->err_int = I915_READ(GEN7_ERR_INT);

	if (INTEL_GEN(dev_priv) >= 8) {
		error->fault_data0 = I915_READ(GEN8_FAULT_TLB_DATA0);
		error->fault_data1 = I915_READ(GEN8_FAULT_TLB_DATA1);
	}

	if (IS_GEN6(dev_priv)) {
		error->forcewake = I915_READ_FW(FORCEWAKE);
		error->gab_ctl = I915_READ(GAB_CTL);
		error->gfx_mode = I915_READ(GFX_MODE);
	}

	/* 2: Registers which belong to multiple generations */
	if (INTEL_GEN(dev_priv) >= 7)
		error->forcewake = I915_READ_FW(FORCEWAKE_MT);

	if (INTEL_GEN(dev_priv) >= 6) {
		error->derrmr = I915_READ(DERRMR);
		error->error = I915_READ(ERROR_GEN6);
		error->done_reg = I915_READ(DONE_REG);
	}

	if (INTEL_GEN(dev_priv) >= 5)
		error->ccid = I915_READ(CCID);

	/* 3: Feature specific registers */
	if (IS_GEN6(dev_priv) || IS_GEN7(dev_priv)) {
		error->gam_ecochk = I915_READ(GAM_ECOCHK);
		error->gac_eco = I915_READ(GAC_ECO_BITS);
	}

	/* 4: Everything else */
	if (INTEL_GEN(dev_priv) >= 11) {
		error->ier = I915_READ(GEN8_DE_MISC_IER);
		error->gtier[0] = I915_READ(GEN11_RENDER_COPY_INTR_ENABLE);
		error->gtier[1] = I915_READ(GEN11_VCS_VECS_INTR_ENABLE);
		error->gtier[2] = I915_READ(GEN11_GUC_SG_INTR_ENABLE);
		error->gtier[3] = I915_READ(GEN11_GPM_WGBOXPERF_INTR_ENABLE);
		error->gtier[4] = I915_READ(GEN11_CRYPTO_RSVD_INTR_ENABLE);
		error->gtier[5] = I915_READ(GEN11_GUNIT_CSME_INTR_ENABLE);
		error->ngtier = 6;
	} else if (INTEL_GEN(dev_priv) >= 8) {
		error->ier = I915_READ(GEN8_DE_MISC_IER);
		for (i = 0; i < 4; i++)
			error->gtier[i] = I915_READ(GEN8_GT_IER(i));
		error->ngtier = 4;
	} else if (HAS_PCH_SPLIT(dev_priv)) {
		error->ier = I915_READ(DEIER);
		error->gtier[0] = I915_READ(GTIER);
		error->ngtier = 1;
	} else if (IS_GEN2(dev_priv)) {
		error->ier = I915_READ16(IER);
	} else if (!IS_VALLEYVIEW(dev_priv)) {
		error->ier = I915_READ(IER);
	}
	error->eir = I915_READ(EIR);
	error->pgtbl_er = I915_READ(PGTBL_ER);
}

static void i915_error_capture_msg(struct drm_i915_private *dev_priv,
				   struct i915_gpu_state *error,
				   u32 engine_mask,
				   const char *error_msg)
{
	u32 ecode;
	int engine_id = -1, len;

	ecode = i915_error_generate_code(dev_priv, error, &engine_id);

	len = scnprintf(error->error_msg, sizeof(error->error_msg),
			"GPU HANG: ecode %d:%d:0x%08x",
			INTEL_GEN(dev_priv), engine_id, ecode);

	if (engine_id != -1 && error->engine[engine_id].context.pid)
		len += scnprintf(error->error_msg + len,
				 sizeof(error->error_msg) - len,
				 ", in %s [%d]",
				 error->engine[engine_id].context.comm,
				 error->engine[engine_id].context.pid);

	scnprintf(error->error_msg + len, sizeof(error->error_msg) - len,
		  ", reason: %s, action: %s",
		  error_msg,
		  engine_mask ? "reset" : "continue");
}

static void capture_gen_state(struct i915_gpu_state *error)
{
	struct drm_i915_private *i915 = error->i915;

	error->awake = i915->gt.awake;
	error->wakelock = atomic_read(&i915->runtime_pm.wakeref_count);
	error->suspended = i915->runtime_pm.suspended;

	error->iommu = -1;
#ifdef CONFIG_INTEL_IOMMU
	error->iommu = intel_iommu_gfx_mapped;
#endif
	error->reset_count = i915_reset_count(&i915->gpu_error);
	error->suspend_count = i915->suspend_count;

	memcpy(&error->device_info,
	       INTEL_INFO(i915),
	       sizeof(error->device_info));
<<<<<<< HEAD
=======
	memcpy(&error->runtime_info,
	       RUNTIME_INFO(i915),
	       sizeof(error->runtime_info));
>>>>>>> 7ce58816
	error->driver_caps = i915->caps;
}

static __always_inline void dup_param(const char *type, void *x)
{
	if (!__builtin_strcmp(type, "char *"))
		*(void **)x = kstrdup(*(void **)x, GFP_ATOMIC);
}

static void capture_params(struct i915_gpu_state *error)
{
	error->params = i915_modparams;
#define DUP(T, x, ...) dup_param(#T, &error->params.x);
	I915_PARAMS_FOR_EACH(DUP);
#undef DUP
}

static unsigned long capture_find_epoch(const struct i915_gpu_state *error)
{
	unsigned long epoch = error->capture;
	int i;

	for (i = 0; i < ARRAY_SIZE(error->engine); i++) {
		const struct drm_i915_error_engine *ee = &error->engine[i];

		if (ee->hangcheck_stalled &&
		    time_before(ee->hangcheck_timestamp, epoch))
			epoch = ee->hangcheck_timestamp;
	}

	return epoch;
}

static int capture(void *data)
{
	struct i915_gpu_state *error = data;

	error->time = ktime_get_real();
	error->boottime = ktime_get_boottime();
	error->uptime = ktime_sub(ktime_get(),
				  error->i915->gt.last_init_time);
	error->capture = jiffies;

	capture_params(error);
	capture_gen_state(error);
	capture_uc_state(error);
	capture_reg_state(error);
	gem_record_fences(error);
	gem_record_rings(error);
	capture_active_buffers(error);
	capture_pinned_buffers(error);

	error->overlay = intel_overlay_capture_error_state(error->i915);
	error->display = intel_display_capture_error_state(error->i915);

	error->epoch = capture_find_epoch(error);

	return 0;
}

#define DAY_AS_SECONDS(x) (24 * 60 * 60 * (x))

struct i915_gpu_state *
i915_capture_gpu_state(struct drm_i915_private *i915)
{
	struct i915_gpu_state *error;

	error = kzalloc(sizeof(*error), GFP_ATOMIC);
	if (!error)
		return NULL;

	kref_init(&error->ref);
	error->i915 = i915;

	stop_machine(capture, error, NULL);

	return error;
}

/**
 * i915_capture_error_state - capture an error record for later analysis
 * @i915: i915 device
 * @engine_mask: the mask of engines triggering the hang
 * @error_msg: a message to insert into the error capture header
 *
 * Should be called when an error is detected (either a hang or an error
 * interrupt) to capture error state from the time of the error.  Fills
 * out a structure which becomes available in debugfs for user level tools
 * to pick up.
 */
void i915_capture_error_state(struct drm_i915_private *i915,
			      u32 engine_mask,
			      const char *error_msg)
{
	static bool warned;
	struct i915_gpu_state *error;
	unsigned long flags;

	if (!i915_modparams.error_capture)
		return;

	if (READ_ONCE(i915->gpu_error.first_error))
		return;

	error = i915_capture_gpu_state(i915);
	if (!error) {
		DRM_DEBUG_DRIVER("out of memory, not capturing error state\n");
		return;
	}

	i915_error_capture_msg(i915, error, engine_mask, error_msg);
	DRM_INFO("%s\n", error->error_msg);

	if (!error->simulated) {
		spin_lock_irqsave(&i915->gpu_error.lock, flags);
		if (!i915->gpu_error.first_error) {
			i915->gpu_error.first_error = error;
			error = NULL;
		}
		spin_unlock_irqrestore(&i915->gpu_error.lock, flags);
	}

	if (error) {
		__i915_gpu_state_free(&error->ref);
		return;
	}

	if (!warned &&
	    ktime_get_real_seconds() - DRIVER_TIMESTAMP < DAY_AS_SECONDS(180)) {
		DRM_INFO("GPU hangs can indicate a bug anywhere in the entire gfx stack, including userspace.\n");
		DRM_INFO("Please file a _new_ bug report on bugs.freedesktop.org against DRI -> DRM/Intel\n");
		DRM_INFO("drm/i915 developers can then reassign to the right component if it's not a kernel issue.\n");
		DRM_INFO("The gpu crash dump is required to analyze gpu hangs, so please always attach it.\n");
		DRM_INFO("GPU crash dump saved to /sys/class/drm/card%d/error\n",
			 i915->drm.primary->index);
		warned = true;
	}
}

struct i915_gpu_state *
i915_first_error_state(struct drm_i915_private *i915)
{
	struct i915_gpu_state *error;

	spin_lock_irq(&i915->gpu_error.lock);
	error = i915->gpu_error.first_error;
	if (error)
		i915_gpu_state_get(error);
	spin_unlock_irq(&i915->gpu_error.lock);

	return error;
}

void i915_reset_error_state(struct drm_i915_private *i915)
{
	struct i915_gpu_state *error;

	spin_lock_irq(&i915->gpu_error.lock);
	error = i915->gpu_error.first_error;
	i915->gpu_error.first_error = NULL;
	spin_unlock_irq(&i915->gpu_error.lock);

	i915_gpu_state_put(error);
}<|MERGE_RESOLUTION|>--- conflicted
+++ resolved
@@ -591,21 +591,14 @@
 
 static void err_print_capabilities(struct drm_i915_error_state_buf *m,
 				   const struct intel_device_info *info,
-<<<<<<< HEAD
-=======
 				   const struct intel_runtime_info *runtime,
->>>>>>> 7ce58816
 				   const struct intel_driver_caps *caps)
 {
 	struct drm_printer p = i915_error_printer(m);
 
 	intel_device_info_dump_flags(info, &p);
 	intel_driver_caps_print(caps, &p);
-<<<<<<< HEAD
-	intel_device_info_dump_topology(&info->sseu, &p);
-=======
 	intel_device_info_dump_topology(&runtime->sseu, &p);
->>>>>>> 7ce58816
 }
 
 static void err_print_params(struct drm_i915_error_state_buf *m,
@@ -840,12 +833,8 @@
 	if (error->display)
 		intel_display_print_error_state(m, error->display);
 
-<<<<<<< HEAD
-	err_print_capabilities(m, &error->device_info, &error->driver_caps);
-=======
 	err_print_capabilities(m, &error->device_info, &error->runtime_info,
 			       &error->driver_caps);
->>>>>>> 7ce58816
 	err_print_params(m, &error->params);
 	err_print_uc(m, &error->uc);
 
@@ -1762,12 +1751,9 @@
 	memcpy(&error->device_info,
 	       INTEL_INFO(i915),
 	       sizeof(error->device_info));
-<<<<<<< HEAD
-=======
 	memcpy(&error->runtime_info,
 	       RUNTIME_INFO(i915),
 	       sizeof(error->runtime_info));
->>>>>>> 7ce58816
 	error->driver_caps = i915->caps;
 }
 
