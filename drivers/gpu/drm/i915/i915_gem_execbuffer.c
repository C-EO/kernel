/*
 * Copyright © 2008,2010 Intel Corporation
 *
 * Permission is hereby granted, free of charge, to any person obtaining a
 * copy of this software and associated documentation files (the "Software"),
 * to deal in the Software without restriction, including without limitation
 * the rights to use, copy, modify, merge, publish, distribute, sublicense,
 * and/or sell copies of the Software, and to permit persons to whom the
 * Software is furnished to do so, subject to the following conditions:
 *
 * The above copyright notice and this permission notice (including the next
 * paragraph) shall be included in all copies or substantial portions of the
 * Software.
 *
 * THE SOFTWARE IS PROVIDED "AS IS", WITHOUT WARRANTY OF ANY KIND, EXPRESS OR
 * IMPLIED, INCLUDING BUT NOT LIMITED TO THE WARRANTIES OF MERCHANTABILITY,
 * FITNESS FOR A PARTICULAR PURPOSE AND NONINFRINGEMENT.  IN NO EVENT SHALL
 * THE AUTHORS OR COPYRIGHT HOLDERS BE LIABLE FOR ANY CLAIM, DAMAGES OR OTHER
 * LIABILITY, WHETHER IN AN ACTION OF CONTRACT, TORT OR OTHERWISE, ARISING
 * FROM, OUT OF OR IN CONNECTION WITH THE SOFTWARE OR THE USE OR OTHER DEALINGS
 * IN THE SOFTWARE.
 *
 * Authors:
 *    Eric Anholt <eric@anholt.net>
 *    Chris Wilson <chris@chris-wilson.co.uk>
 *
 */

#include <drm/drmP.h>
#include <drm/i915_drm.h>
#include "i915_drv.h"
#include "i915_trace.h"
#include "intel_drv.h"
#include <linux/dma_remapping.h>

struct eb_objects {
	struct list_head objects;
	int and;
	union {
		struct drm_i915_gem_object *lut[0];
		struct hlist_head buckets[0];
	};
};

static struct eb_objects *
eb_create(struct drm_i915_gem_execbuffer2 *args)
{
<<<<<<< HEAD
	struct eb_objects *eb;
	int count = PAGE_SIZE / sizeof(struct hlist_head) / 2;
	BUILD_BUG_ON_NOT_POWER_OF_2(PAGE_SIZE / sizeof(struct hlist_head));
	while (count > size)
		count >>= 1;
	eb = kzalloc(count*sizeof(struct hlist_head) +
		     sizeof(struct eb_objects),
		     GFP_KERNEL);
	if (eb == NULL)
		return eb;

	eb->and = count - 1;
=======
	struct eb_objects *eb = NULL;

	if (args->flags & I915_EXEC_HANDLE_LUT) {
		int size = args->buffer_count;
		size *= sizeof(struct drm_i915_gem_object *);
		size += sizeof(struct eb_objects);
		eb = kmalloc(size, GFP_TEMPORARY | __GFP_NOWARN | __GFP_NORETRY);
	}

	if (eb == NULL) {
		int size = args->buffer_count;
		int count = PAGE_SIZE / sizeof(struct hlist_head) / 2;
		BUILD_BUG_ON_NOT_POWER_OF_2(PAGE_SIZE / sizeof(struct hlist_head));
		while (count > 2*size)
			count >>= 1;
		eb = kzalloc(count*sizeof(struct hlist_head) +
			     sizeof(struct eb_objects),
			     GFP_TEMPORARY);
		if (eb == NULL)
			return eb;

		eb->and = count - 1;
	} else
		eb->and = -args->buffer_count;

	INIT_LIST_HEAD(&eb->objects);
>>>>>>> 8ca7cd1b
	return eb;
}

static void
eb_reset(struct eb_objects *eb)
{
	if (eb->and >= 0)
		memset(eb->buckets, 0, (eb->and+1)*sizeof(struct hlist_head));
}

static int
eb_lookup_objects(struct eb_objects *eb,
		  struct drm_i915_gem_exec_object2 *exec,
		  const struct drm_i915_gem_execbuffer2 *args,
		  struct drm_file *file)
{
	int i;

	spin_lock(&file->table_lock);
	for (i = 0; i < args->buffer_count; i++) {
		struct drm_i915_gem_object *obj;

		obj = to_intel_bo(idr_find(&file->object_idr, exec[i].handle));
		if (obj == NULL) {
			spin_unlock(&file->table_lock);
			DRM_DEBUG("Invalid object handle %d at index %d\n",
				   exec[i].handle, i);
			return -ENOENT;
		}

		if (!list_empty(&obj->exec_list)) {
			spin_unlock(&file->table_lock);
			DRM_DEBUG("Object %p [handle %d, index %d] appears more than once in object list\n",
				   obj, exec[i].handle, i);
			return -EINVAL;
		}

		drm_gem_object_reference(&obj->base);
		list_add_tail(&obj->exec_list, &eb->objects);

		obj->exec_entry = &exec[i];
		if (eb->and < 0) {
			eb->lut[i] = obj;
		} else {
			uint32_t handle = args->flags & I915_EXEC_HANDLE_LUT ? i : exec[i].handle;
			obj->exec_handle = handle;
			hlist_add_head(&obj->exec_node,
				       &eb->buckets[handle & eb->and]);
		}
	}
	spin_unlock(&file->table_lock);

	return 0;
}

static struct drm_i915_gem_object *
eb_get_object(struct eb_objects *eb, unsigned long handle)
{
	if (eb->and < 0) {
		if (handle >= -eb->and)
			return NULL;
		return eb->lut[handle];
	} else {
		struct hlist_head *head;
		struct hlist_node *node;

		head = &eb->buckets[handle & eb->and];
		hlist_for_each(node, head) {
			struct drm_i915_gem_object *obj;

			obj = hlist_entry(node, struct drm_i915_gem_object, exec_node);
			if (obj->exec_handle == handle)
				return obj;
		}
		return NULL;
	}
}

static void
eb_destroy(struct eb_objects *eb)
{
	while (!list_empty(&eb->objects)) {
		struct drm_i915_gem_object *obj;

		obj = list_first_entry(&eb->objects,
				       struct drm_i915_gem_object,
				       exec_list);
		list_del_init(&obj->exec_list);
		drm_gem_object_unreference(&obj->base);
	}
	kfree(eb);
}

static inline int use_cpu_reloc(struct drm_i915_gem_object *obj)
{
	return (obj->base.write_domain == I915_GEM_DOMAIN_CPU ||
		!obj->map_and_fenceable ||
		obj->cache_level != I915_CACHE_NONE);
}

static int
i915_gem_execbuffer_relocate_entry(struct drm_i915_gem_object *obj,
				   struct eb_objects *eb,
				   struct drm_i915_gem_relocation_entry *reloc)
{
	struct drm_device *dev = obj->base.dev;
	struct drm_gem_object *target_obj;
	struct drm_i915_gem_object *target_i915_obj;
	uint32_t target_offset;
	int ret = -EINVAL;

	/* we've already hold a reference to all valid objects */
	target_obj = &eb_get_object(eb, reloc->target_handle)->base;
	if (unlikely(target_obj == NULL))
		return -ENOENT;

	target_i915_obj = to_intel_bo(target_obj);
	target_offset = target_i915_obj->gtt_offset;

	/* Sandybridge PPGTT errata: We need a global gtt mapping for MI and
	 * pipe_control writes because the gpu doesn't properly redirect them
	 * through the ppgtt for non_secure batchbuffers. */
	if (unlikely(IS_GEN6(dev) &&
	    reloc->write_domain == I915_GEM_DOMAIN_INSTRUCTION &&
	    !target_i915_obj->has_global_gtt_mapping)) {
		i915_gem_gtt_bind_object(target_i915_obj,
					 target_i915_obj->cache_level);
	}

	/* Validate that the target is in a valid r/w GPU domain */
	if (unlikely(reloc->write_domain & (reloc->write_domain - 1))) {
		DRM_DEBUG("reloc with multiple write domains: "
			  "obj %p target %d offset %d "
			  "read %08x write %08x",
			  obj, reloc->target_handle,
			  (int) reloc->offset,
			  reloc->read_domains,
			  reloc->write_domain);
		return ret;
	}
	if (unlikely((reloc->write_domain | reloc->read_domains)
		     & ~I915_GEM_GPU_DOMAINS)) {
		DRM_DEBUG("reloc with read/write non-GPU domains: "
			  "obj %p target %d offset %d "
			  "read %08x write %08x",
			  obj, reloc->target_handle,
			  (int) reloc->offset,
			  reloc->read_domains,
			  reloc->write_domain);
		return ret;
	}

	target_obj->pending_read_domains |= reloc->read_domains;
	target_obj->pending_write_domain |= reloc->write_domain;

	/* If the relocation already has the right value in it, no
	 * more work needs to be done.
	 */
	if (target_offset == reloc->presumed_offset)
		return 0;

	/* Check that the relocation address is valid... */
	if (unlikely(reloc->offset > obj->base.size - 4)) {
		DRM_DEBUG("Relocation beyond object bounds: "
			  "obj %p target %d offset %d size %d.\n",
			  obj, reloc->target_handle,
			  (int) reloc->offset,
			  (int) obj->base.size);
		return ret;
	}
	if (unlikely(reloc->offset & 3)) {
		DRM_DEBUG("Relocation not 4-byte aligned: "
			  "obj %p target %d offset %d.\n",
			  obj, reloc->target_handle,
			  (int) reloc->offset);
		return ret;
	}

	/* We can't wait for rendering with pagefaults disabled */
	if (obj->active && in_atomic())
		return -EFAULT;

	reloc->delta += target_offset;
	if (use_cpu_reloc(obj)) {
		uint32_t page_offset = reloc->offset & ~PAGE_MASK;
		char *vaddr;

		ret = i915_gem_object_set_to_cpu_domain(obj, 1);
		if (ret)
			return ret;

		vaddr = kmap_atomic(i915_gem_object_get_page(obj,
							     reloc->offset >> PAGE_SHIFT));
		*(uint32_t *)(vaddr + page_offset) = reloc->delta;
		kunmap_atomic(vaddr);
	} else {
		struct drm_i915_private *dev_priv = dev->dev_private;
		uint32_t __iomem *reloc_entry;
		void __iomem *reloc_page;

		ret = i915_gem_object_set_to_gtt_domain(obj, true);
		if (ret)
			return ret;

		ret = i915_gem_object_put_fence(obj);
		if (ret)
			return ret;

		/* Map the page containing the relocation we're going to perform.  */
		reloc->offset += obj->gtt_offset;
		reloc_page = io_mapping_map_atomic_wc(dev_priv->gtt.mappable,
						      reloc->offset & PAGE_MASK);
		reloc_entry = (uint32_t __iomem *)
			(reloc_page + (reloc->offset & ~PAGE_MASK));
		iowrite32(reloc->delta, reloc_entry);
		io_mapping_unmap_atomic(reloc_page);
	}

	/* and update the user's relocation entry */
	reloc->presumed_offset = target_offset;

	return 0;
}

static int
i915_gem_execbuffer_relocate_object(struct drm_i915_gem_object *obj,
				    struct eb_objects *eb)
{
#define N_RELOC(x) ((x) / sizeof(struct drm_i915_gem_relocation_entry))
	struct drm_i915_gem_relocation_entry stack_reloc[N_RELOC(512)];
	struct drm_i915_gem_relocation_entry __user *user_relocs;
	struct drm_i915_gem_exec_object2 *entry = obj->exec_entry;
	int remain, ret;

	user_relocs = (void __user *)(uintptr_t)entry->relocs_ptr;

	remain = entry->relocation_count;
	while (remain) {
		struct drm_i915_gem_relocation_entry *r = stack_reloc;
		int count = remain;
		if (count > ARRAY_SIZE(stack_reloc))
			count = ARRAY_SIZE(stack_reloc);
		remain -= count;

		if (__copy_from_user_inatomic(r, user_relocs, count*sizeof(r[0])))
			return -EFAULT;

		do {
			u64 offset = r->presumed_offset;

			ret = i915_gem_execbuffer_relocate_entry(obj, eb, r);
			if (ret)
				return ret;

			if (r->presumed_offset != offset &&
			    __copy_to_user_inatomic(&user_relocs->presumed_offset,
						    &r->presumed_offset,
						    sizeof(r->presumed_offset))) {
				return -EFAULT;
			}

			user_relocs++;
			r++;
		} while (--count);
	}

	return 0;
#undef N_RELOC
}

static int
i915_gem_execbuffer_relocate_object_slow(struct drm_i915_gem_object *obj,
					 struct eb_objects *eb,
					 struct drm_i915_gem_relocation_entry *relocs)
{
	const struct drm_i915_gem_exec_object2 *entry = obj->exec_entry;
	int i, ret;

	for (i = 0; i < entry->relocation_count; i++) {
		ret = i915_gem_execbuffer_relocate_entry(obj, eb, &relocs[i]);
		if (ret)
			return ret;
	}

	return 0;
}

static int
i915_gem_execbuffer_relocate(struct drm_device *dev,
			     struct eb_objects *eb)
{
	struct drm_i915_gem_object *obj;
	int ret = 0;

	/* This is the fast path and we cannot handle a pagefault whilst
	 * holding the struct mutex lest the user pass in the relocations
	 * contained within a mmaped bo. For in such a case we, the page
	 * fault handler would call i915_gem_fault() and we would try to
	 * acquire the struct mutex again. Obviously this is bad and so
	 * lockdep complains vehemently.
	 */
	pagefault_disable();
	list_for_each_entry(obj, &eb->objects, exec_list) {
		ret = i915_gem_execbuffer_relocate_object(obj, eb);
		if (ret)
			break;
	}
	pagefault_enable();

	return ret;
}

#define  __EXEC_OBJECT_HAS_PIN (1<<31)
#define  __EXEC_OBJECT_HAS_FENCE (1<<30)

static int
need_reloc_mappable(struct drm_i915_gem_object *obj)
{
	struct drm_i915_gem_exec_object2 *entry = obj->exec_entry;
	return entry->relocation_count && !use_cpu_reloc(obj);
}

static int
i915_gem_execbuffer_reserve_object(struct drm_i915_gem_object *obj,
				   struct intel_ring_buffer *ring,
				   bool *need_reloc)
{
	struct drm_i915_private *dev_priv = obj->base.dev->dev_private;
	struct drm_i915_gem_exec_object2 *entry = obj->exec_entry;
	bool has_fenced_gpu_access = INTEL_INFO(ring->dev)->gen < 4;
	bool need_fence, need_mappable;
	int ret;

	need_fence =
		has_fenced_gpu_access &&
		entry->flags & EXEC_OBJECT_NEEDS_FENCE &&
		obj->tiling_mode != I915_TILING_NONE;
	need_mappable = need_fence || need_reloc_mappable(obj);

	ret = i915_gem_object_pin(obj, entry->alignment, need_mappable, false);
	if (ret)
		return ret;

	entry->flags |= __EXEC_OBJECT_HAS_PIN;

	if (has_fenced_gpu_access) {
		if (entry->flags & EXEC_OBJECT_NEEDS_FENCE) {
			ret = i915_gem_object_get_fence(obj);
			if (ret)
				return ret;

			if (i915_gem_object_pin_fence(obj))
				entry->flags |= __EXEC_OBJECT_HAS_FENCE;

			obj->pending_fenced_gpu_access = true;
		}
	}

	/* Ensure ppgtt mapping exists if needed */
	if (dev_priv->mm.aliasing_ppgtt && !obj->has_aliasing_ppgtt_mapping) {
		i915_ppgtt_bind_object(dev_priv->mm.aliasing_ppgtt,
				       obj, obj->cache_level);

		obj->has_aliasing_ppgtt_mapping = 1;
	}

	if (entry->offset != obj->gtt_offset) {
		entry->offset = obj->gtt_offset;
		*need_reloc = true;
	}

	if (entry->flags & EXEC_OBJECT_WRITE) {
		obj->base.pending_read_domains = I915_GEM_DOMAIN_RENDER;
		obj->base.pending_write_domain = I915_GEM_DOMAIN_RENDER;
	}

	if (entry->flags & EXEC_OBJECT_NEEDS_GTT &&
	    !obj->has_global_gtt_mapping)
		i915_gem_gtt_bind_object(obj, obj->cache_level);

	return 0;
}

static void
i915_gem_execbuffer_unreserve_object(struct drm_i915_gem_object *obj)
{
	struct drm_i915_gem_exec_object2 *entry;

	if (!obj->gtt_space)
		return;

	entry = obj->exec_entry;

	if (entry->flags & __EXEC_OBJECT_HAS_FENCE)
		i915_gem_object_unpin_fence(obj);

	if (entry->flags & __EXEC_OBJECT_HAS_PIN)
		i915_gem_object_unpin(obj);

	entry->flags &= ~(__EXEC_OBJECT_HAS_FENCE | __EXEC_OBJECT_HAS_PIN);
}

static int
i915_gem_execbuffer_reserve(struct intel_ring_buffer *ring,
			    struct drm_file *file,
			    struct list_head *objects,
			    bool *need_relocs)
{
	struct drm_i915_gem_object *obj;
	struct list_head ordered_objects;
	bool has_fenced_gpu_access = INTEL_INFO(ring->dev)->gen < 4;
	int retry;

	INIT_LIST_HEAD(&ordered_objects);
	while (!list_empty(objects)) {
		struct drm_i915_gem_exec_object2 *entry;
		bool need_fence, need_mappable;

		obj = list_first_entry(objects,
				       struct drm_i915_gem_object,
				       exec_list);
		entry = obj->exec_entry;

		need_fence =
			has_fenced_gpu_access &&
			entry->flags & EXEC_OBJECT_NEEDS_FENCE &&
			obj->tiling_mode != I915_TILING_NONE;
		need_mappable = need_fence || need_reloc_mappable(obj);

		if (need_mappable)
			list_move(&obj->exec_list, &ordered_objects);
		else
			list_move_tail(&obj->exec_list, &ordered_objects);

		obj->base.pending_read_domains = I915_GEM_GPU_DOMAINS & ~I915_GEM_DOMAIN_COMMAND;
		obj->base.pending_write_domain = 0;
		obj->pending_fenced_gpu_access = false;
	}
	list_splice(&ordered_objects, objects);

	/* Attempt to pin all of the buffers into the GTT.
	 * This is done in 3 phases:
	 *
	 * 1a. Unbind all objects that do not match the GTT constraints for
	 *     the execbuffer (fenceable, mappable, alignment etc).
	 * 1b. Increment pin count for already bound objects.
	 * 2.  Bind new objects.
	 * 3.  Decrement pin count.
	 *
	 * This avoid unnecessary unbinding of later objects in order to make
	 * room for the earlier objects *unless* we need to defragment.
	 */
	retry = 0;
	do {
		int ret = 0;

		/* Unbind any ill-fitting objects or pin. */
		list_for_each_entry(obj, objects, exec_list) {
			struct drm_i915_gem_exec_object2 *entry = obj->exec_entry;
			bool need_fence, need_mappable;

			if (!obj->gtt_space)
				continue;

			need_fence =
				has_fenced_gpu_access &&
				entry->flags & EXEC_OBJECT_NEEDS_FENCE &&
				obj->tiling_mode != I915_TILING_NONE;
			need_mappable = need_fence || need_reloc_mappable(obj);

			if ((entry->alignment && obj->gtt_offset & (entry->alignment - 1)) ||
			    (need_mappable && !obj->map_and_fenceable))
				ret = i915_gem_object_unbind(obj);
			else
				ret = i915_gem_execbuffer_reserve_object(obj, ring, need_relocs);
			if (ret)
				goto err;
		}

		/* Bind fresh objects */
		list_for_each_entry(obj, objects, exec_list) {
			if (obj->gtt_space)
				continue;

			ret = i915_gem_execbuffer_reserve_object(obj, ring, need_relocs);
			if (ret)
				goto err;
		}

err:		/* Decrement pin count for bound objects */
		list_for_each_entry(obj, objects, exec_list)
			i915_gem_execbuffer_unreserve_object(obj);

		if (ret != -ENOSPC || retry++)
			return ret;

		ret = i915_gem_evict_everything(ring->dev);
		if (ret)
			return ret;
	} while (1);
}

static int
i915_gem_execbuffer_relocate_slow(struct drm_device *dev,
				  struct drm_i915_gem_execbuffer2 *args,
				  struct drm_file *file,
				  struct intel_ring_buffer *ring,
				  struct eb_objects *eb,
				  struct drm_i915_gem_exec_object2 *exec)
{
	struct drm_i915_gem_relocation_entry *reloc;
	struct drm_i915_gem_object *obj;
	bool need_relocs;
	int *reloc_offset;
	int i, total, ret;
	int count = args->buffer_count;

	/* We may process another execbuffer during the unlock... */
	while (!list_empty(&eb->objects)) {
		obj = list_first_entry(&eb->objects,
				       struct drm_i915_gem_object,
				       exec_list);
		list_del_init(&obj->exec_list);
		drm_gem_object_unreference(&obj->base);
	}

	mutex_unlock(&dev->struct_mutex);

	total = 0;
	for (i = 0; i < count; i++)
		total += exec[i].relocation_count;

	reloc_offset = drm_malloc_ab(count, sizeof(*reloc_offset));
	reloc = drm_malloc_ab(total, sizeof(*reloc));
	if (reloc == NULL || reloc_offset == NULL) {
		drm_free_large(reloc);
		drm_free_large(reloc_offset);
		mutex_lock(&dev->struct_mutex);
		return -ENOMEM;
	}

	total = 0;
	for (i = 0; i < count; i++) {
		struct drm_i915_gem_relocation_entry __user *user_relocs;
		u64 invalid_offset = (u64)-1;
		int j;

		user_relocs = (void __user *)(uintptr_t)exec[i].relocs_ptr;

		if (copy_from_user(reloc+total, user_relocs,
				   exec[i].relocation_count * sizeof(*reloc))) {
			ret = -EFAULT;
			mutex_lock(&dev->struct_mutex);
			goto err;
		}

		/* As we do not update the known relocation offsets after
		 * relocating (due to the complexities in lock handling),
		 * we need to mark them as invalid now so that we force the
		 * relocation processing next time. Just in case the target
		 * object is evicted and then rebound into its old
		 * presumed_offset before the next execbuffer - if that
		 * happened we would make the mistake of assuming that the
		 * relocations were valid.
		 */
		for (j = 0; j < exec[i].relocation_count; j++) {
			if (copy_to_user(&user_relocs[j].presumed_offset,
					 &invalid_offset,
					 sizeof(invalid_offset))) {
				ret = -EFAULT;
				mutex_lock(&dev->struct_mutex);
				goto err;
			}
		}

		reloc_offset[i] = total;
		total += exec[i].relocation_count;
	}

	ret = i915_mutex_lock_interruptible(dev);
	if (ret) {
		mutex_lock(&dev->struct_mutex);
		goto err;
	}

	/* reacquire the objects */
	eb_reset(eb);
	ret = eb_lookup_objects(eb, exec, args, file);
	if (ret)
		goto err;

	need_relocs = (args->flags & I915_EXEC_NO_RELOC) == 0;
	ret = i915_gem_execbuffer_reserve(ring, file, &eb->objects, &need_relocs);
	if (ret)
		goto err;

	list_for_each_entry(obj, &eb->objects, exec_list) {
		int offset = obj->exec_entry - exec;
		ret = i915_gem_execbuffer_relocate_object_slow(obj, eb,
							       reloc + reloc_offset[offset]);
		if (ret)
			goto err;
	}

	/* Leave the user relocations as are, this is the painfully slow path,
	 * and we want to avoid the complication of dropping the lock whilst
	 * having buffers reserved in the aperture and so causing spurious
	 * ENOSPC for random operations.
	 */

err:
	drm_free_large(reloc);
	drm_free_large(reloc_offset);
	return ret;
}

static int
i915_gem_execbuffer_move_to_gpu(struct intel_ring_buffer *ring,
				struct list_head *objects)
{
	struct drm_i915_gem_object *obj;
	uint32_t flush_domains = 0;
	int ret;

	list_for_each_entry(obj, objects, exec_list) {
		ret = i915_gem_object_sync(obj, ring);
		if (ret)
			return ret;

		if (obj->base.write_domain & I915_GEM_DOMAIN_CPU)
			i915_gem_clflush_object(obj);

		flush_domains |= obj->base.write_domain;
	}

	if (flush_domains & I915_GEM_DOMAIN_CPU)
		i915_gem_chipset_flush(ring->dev);

	if (flush_domains & I915_GEM_DOMAIN_GTT)
		wmb();

	/* Unconditionally invalidate gpu caches and ensure that we do flush
	 * any residual writes from the previous batch.
	 */
	return intel_ring_invalidate_all_caches(ring);
}

static bool
i915_gem_check_execbuffer(struct drm_i915_gem_execbuffer2 *exec)
{
	if (exec->flags & __I915_EXEC_UNKNOWN_FLAGS)
		return false;

	return ((exec->batch_start_offset | exec->batch_len) & 0x7) == 0;
}

static int
validate_exec_list(struct drm_i915_gem_exec_object2 *exec,
		   int count)
{
	int i;
	int relocs_total = 0;
	int relocs_max = INT_MAX / sizeof(struct drm_i915_gem_relocation_entry);

	for (i = 0; i < count; i++) {
		char __user *ptr = (char __user *)(uintptr_t)exec[i].relocs_ptr;
		int length; /* limited by fault_in_pages_readable() */

		if (exec[i].flags & __EXEC_OBJECT_UNKNOWN_FLAGS)
			return -EINVAL;

		/* First check for malicious input causing overflow in
		 * the worst case where we need to allocate the entire
		 * relocation tree as a single array.
		 */
		if (exec[i].relocation_count > relocs_max - relocs_total)
			return -EINVAL;
		relocs_total += exec[i].relocation_count;

		length = exec[i].relocation_count *
			sizeof(struct drm_i915_gem_relocation_entry);
		/* we may also need to update the presumed offsets */
		if (!access_ok(VERIFY_WRITE, ptr, length))
			return -EFAULT;

		if (fault_in_multipages_readable(ptr, length))
			return -EFAULT;
	}

	return 0;
}

static void
i915_gem_execbuffer_move_to_active(struct list_head *objects,
				   struct intel_ring_buffer *ring)
{
	struct drm_i915_gem_object *obj;

	list_for_each_entry(obj, objects, exec_list) {
		u32 old_read = obj->base.read_domains;
		u32 old_write = obj->base.write_domain;

		obj->base.write_domain = obj->base.pending_write_domain;
		if (obj->base.write_domain == 0)
			obj->base.pending_read_domains |= obj->base.read_domains;
		obj->base.read_domains = obj->base.pending_read_domains;
		obj->fenced_gpu_access = obj->pending_fenced_gpu_access;

		i915_gem_object_move_to_active(obj, ring);
		if (obj->base.write_domain) {
			obj->dirty = 1;
			obj->last_write_seqno = intel_ring_get_seqno(ring);
			if (obj->pin_count) /* check for potential scanout */
				intel_mark_fb_busy(obj);
		}

		trace_i915_gem_object_change_domain(obj, old_read, old_write);
	}
}

static void
i915_gem_execbuffer_retire_commands(struct drm_device *dev,
				    struct drm_file *file,
				    struct intel_ring_buffer *ring)
{
	/* Unconditionally force add_request to emit a full flush. */
	ring->gpu_caches_dirty = true;

	/* Add a breadcrumb for the completion of the batch buffer */
	(void)i915_add_request(ring, file, NULL);
}

static int
i915_reset_gen7_sol_offsets(struct drm_device *dev,
			    struct intel_ring_buffer *ring)
{
	drm_i915_private_t *dev_priv = dev->dev_private;
	int ret, i;

	if (!IS_GEN7(dev) || ring != &dev_priv->ring[RCS])
		return 0;

	ret = intel_ring_begin(ring, 4 * 3);
	if (ret)
		return ret;

	for (i = 0; i < 4; i++) {
		intel_ring_emit(ring, MI_LOAD_REGISTER_IMM(1));
		intel_ring_emit(ring, GEN7_SO_WRITE_OFFSET(i));
		intel_ring_emit(ring, 0);
	}

	intel_ring_advance(ring);

	return 0;
}

static int
i915_gem_do_execbuffer(struct drm_device *dev, void *data,
		       struct drm_file *file,
		       struct drm_i915_gem_execbuffer2 *args,
		       struct drm_i915_gem_exec_object2 *exec)
{
	drm_i915_private_t *dev_priv = dev->dev_private;
	struct eb_objects *eb;
	struct drm_i915_gem_object *batch_obj;
	struct drm_clip_rect *cliprects = NULL;
	struct intel_ring_buffer *ring;
	u32 ctx_id = i915_execbuffer2_get_context_id(*args);
	u32 exec_start, exec_len;
	u32 mask, flags;
	int ret, mode, i;
	bool need_relocs;

	if (!i915_gem_check_execbuffer(args))
		return -EINVAL;

	ret = validate_exec_list(exec, args->buffer_count);
	if (ret)
		return ret;

	flags = 0;
	if (args->flags & I915_EXEC_SECURE) {
		if (!file->is_master || !capable(CAP_SYS_ADMIN))
		    return -EPERM;

		flags |= I915_DISPATCH_SECURE;
	}
	if (args->flags & I915_EXEC_IS_PINNED)
		flags |= I915_DISPATCH_PINNED;

	switch (args->flags & I915_EXEC_RING_MASK) {
	case I915_EXEC_DEFAULT:
	case I915_EXEC_RENDER:
		ring = &dev_priv->ring[RCS];
		break;
	case I915_EXEC_BSD:
		ring = &dev_priv->ring[VCS];
		if (ctx_id != 0) {
			DRM_DEBUG("Ring %s doesn't support contexts\n",
				  ring->name);
			return -EPERM;
		}
		break;
	case I915_EXEC_BLT:
		ring = &dev_priv->ring[BCS];
		if (ctx_id != 0) {
			DRM_DEBUG("Ring %s doesn't support contexts\n",
				  ring->name);
			return -EPERM;
		}
		break;
	default:
		DRM_DEBUG("execbuf with unknown ring: %d\n",
			  (int)(args->flags & I915_EXEC_RING_MASK));
		return -EINVAL;
	}
	if (!intel_ring_initialized(ring)) {
		DRM_DEBUG("execbuf with invalid ring: %d\n",
			  (int)(args->flags & I915_EXEC_RING_MASK));
		return -EINVAL;
	}

	mode = args->flags & I915_EXEC_CONSTANTS_MASK;
	mask = I915_EXEC_CONSTANTS_MASK;
	switch (mode) {
	case I915_EXEC_CONSTANTS_REL_GENERAL:
	case I915_EXEC_CONSTANTS_ABSOLUTE:
	case I915_EXEC_CONSTANTS_REL_SURFACE:
		if (ring == &dev_priv->ring[RCS] &&
		    mode != dev_priv->relative_constants_mode) {
			if (INTEL_INFO(dev)->gen < 4)
				return -EINVAL;

			if (INTEL_INFO(dev)->gen > 5 &&
			    mode == I915_EXEC_CONSTANTS_REL_SURFACE)
				return -EINVAL;

			/* The HW changed the meaning on this bit on gen6 */
			if (INTEL_INFO(dev)->gen >= 6)
				mask &= ~I915_EXEC_CONSTANTS_REL_SURFACE;
		}
		break;
	default:
		DRM_DEBUG("execbuf with unknown constants: %d\n", mode);
		return -EINVAL;
	}

	if (args->buffer_count < 1) {
		DRM_DEBUG("execbuf with %d buffers\n", args->buffer_count);
		return -EINVAL;
	}

	if (args->num_cliprects != 0) {
		if (ring != &dev_priv->ring[RCS]) {
			DRM_DEBUG("clip rectangles are only valid with the render ring\n");
			return -EINVAL;
		}

		if (INTEL_INFO(dev)->gen >= 5) {
			DRM_DEBUG("clip rectangles are only valid on pre-gen5\n");
			return -EINVAL;
		}

		if (args->num_cliprects > UINT_MAX / sizeof(*cliprects)) {
			DRM_DEBUG("execbuf with %u cliprects\n",
				  args->num_cliprects);
			return -EINVAL;
		}

		cliprects = kmalloc(args->num_cliprects * sizeof(*cliprects),
				    GFP_KERNEL);
		if (cliprects == NULL) {
			ret = -ENOMEM;
			goto pre_mutex_err;
		}

		if (copy_from_user(cliprects,
				     (struct drm_clip_rect __user *)(uintptr_t)
				     args->cliprects_ptr,
				     sizeof(*cliprects)*args->num_cliprects)) {
			ret = -EFAULT;
			goto pre_mutex_err;
		}
	}

	ret = i915_mutex_lock_interruptible(dev);
	if (ret)
		goto pre_mutex_err;

	if (dev_priv->mm.suspended) {
		mutex_unlock(&dev->struct_mutex);
		ret = -EBUSY;
		goto pre_mutex_err;
	}

	eb = eb_create(args);
	if (eb == NULL) {
		mutex_unlock(&dev->struct_mutex);
		ret = -ENOMEM;
		goto pre_mutex_err;
	}

	/* Look up object handles */
	ret = eb_lookup_objects(eb, exec, args, file);
	if (ret)
		goto err;

	/* take note of the batch buffer before we might reorder the lists */
	batch_obj = list_entry(eb->objects.prev,
			       struct drm_i915_gem_object,
			       exec_list);

	/* Move the objects en-masse into the GTT, evicting if necessary. */
	need_relocs = (args->flags & I915_EXEC_NO_RELOC) == 0;
	ret = i915_gem_execbuffer_reserve(ring, file, &eb->objects, &need_relocs);
	if (ret)
		goto err;

	/* The objects are in their final locations, apply the relocations. */
	if (need_relocs)
		ret = i915_gem_execbuffer_relocate(dev, eb);
	if (ret) {
		if (ret == -EFAULT) {
			ret = i915_gem_execbuffer_relocate_slow(dev, args, file, ring,
								eb, exec);
			BUG_ON(!mutex_is_locked(&dev->struct_mutex));
		}
		if (ret)
			goto err;
	}

	/* Set the pending read domains for the batch buffer to COMMAND */
	if (batch_obj->base.pending_write_domain) {
		DRM_DEBUG("Attempting to use self-modifying batch buffer\n");
		ret = -EINVAL;
		goto err;
	}
	batch_obj->base.pending_read_domains |= I915_GEM_DOMAIN_COMMAND;

	/* snb/ivb/vlv conflate the "batch in ppgtt" bit with the "non-secure
	 * batch" bit. Hence we need to pin secure batches into the global gtt.
	 * hsw should have this fixed, but let's be paranoid and do it
	 * unconditionally for now. */
	if (flags & I915_DISPATCH_SECURE && !batch_obj->has_global_gtt_mapping)
		i915_gem_gtt_bind_object(batch_obj, batch_obj->cache_level);

	ret = i915_gem_execbuffer_move_to_gpu(ring, &eb->objects);
	if (ret)
		goto err;

	ret = i915_switch_context(ring, file, ctx_id);
	if (ret)
		goto err;

	if (ring == &dev_priv->ring[RCS] &&
	    mode != dev_priv->relative_constants_mode) {
		ret = intel_ring_begin(ring, 4);
		if (ret)
				goto err;

		intel_ring_emit(ring, MI_NOOP);
		intel_ring_emit(ring, MI_LOAD_REGISTER_IMM(1));
		intel_ring_emit(ring, INSTPM);
		intel_ring_emit(ring, mask << 16 | mode);
		intel_ring_advance(ring);

		dev_priv->relative_constants_mode = mode;
	}

	if (args->flags & I915_EXEC_GEN7_SOL_RESET) {
		ret = i915_reset_gen7_sol_offsets(dev, ring);
		if (ret)
			goto err;
	}

	exec_start = batch_obj->gtt_offset + args->batch_start_offset;
	exec_len = args->batch_len;
	if (cliprects) {
		for (i = 0; i < args->num_cliprects; i++) {
			ret = i915_emit_box(dev, &cliprects[i],
					    args->DR1, args->DR4);
			if (ret)
				goto err;

			ret = ring->dispatch_execbuffer(ring,
							exec_start, exec_len,
							flags);
			if (ret)
				goto err;
		}
	} else {
		ret = ring->dispatch_execbuffer(ring,
						exec_start, exec_len,
						flags);
		if (ret)
			goto err;
	}

	trace_i915_gem_ring_dispatch(ring, intel_ring_get_seqno(ring), flags);

	i915_gem_execbuffer_move_to_active(&eb->objects, ring);
	i915_gem_execbuffer_retire_commands(dev, file, ring);

err:
	eb_destroy(eb);

	mutex_unlock(&dev->struct_mutex);

pre_mutex_err:
	kfree(cliprects);
	return ret;
}

/*
 * Legacy execbuffer just creates an exec2 list from the original exec object
 * list array and passes it to the real function.
 */
int
i915_gem_execbuffer(struct drm_device *dev, void *data,
		    struct drm_file *file)
{
	struct drm_i915_gem_execbuffer *args = data;
	struct drm_i915_gem_execbuffer2 exec2;
	struct drm_i915_gem_exec_object *exec_list = NULL;
	struct drm_i915_gem_exec_object2 *exec2_list = NULL;
	int ret, i;

	if (args->buffer_count < 1) {
		DRM_DEBUG("execbuf with %d buffers\n", args->buffer_count);
		return -EINVAL;
	}

	/* Copy in the exec list from userland */
	exec_list = drm_malloc_ab(sizeof(*exec_list), args->buffer_count);
	exec2_list = drm_malloc_ab(sizeof(*exec2_list), args->buffer_count);
	if (exec_list == NULL || exec2_list == NULL) {
		DRM_DEBUG("Failed to allocate exec list for %d buffers\n",
			  args->buffer_count);
		drm_free_large(exec_list);
		drm_free_large(exec2_list);
		return -ENOMEM;
	}
	ret = copy_from_user(exec_list,
			     (void __user *)(uintptr_t)args->buffers_ptr,
			     sizeof(*exec_list) * args->buffer_count);
	if (ret != 0) {
		DRM_DEBUG("copy %d exec entries failed %d\n",
			  args->buffer_count, ret);
		drm_free_large(exec_list);
		drm_free_large(exec2_list);
		return -EFAULT;
	}

	for (i = 0; i < args->buffer_count; i++) {
		exec2_list[i].handle = exec_list[i].handle;
		exec2_list[i].relocation_count = exec_list[i].relocation_count;
		exec2_list[i].relocs_ptr = exec_list[i].relocs_ptr;
		exec2_list[i].alignment = exec_list[i].alignment;
		exec2_list[i].offset = exec_list[i].offset;
		if (INTEL_INFO(dev)->gen < 4)
			exec2_list[i].flags = EXEC_OBJECT_NEEDS_FENCE;
		else
			exec2_list[i].flags = 0;
	}

	exec2.buffers_ptr = args->buffers_ptr;
	exec2.buffer_count = args->buffer_count;
	exec2.batch_start_offset = args->batch_start_offset;
	exec2.batch_len = args->batch_len;
	exec2.DR1 = args->DR1;
	exec2.DR4 = args->DR4;
	exec2.num_cliprects = args->num_cliprects;
	exec2.cliprects_ptr = args->cliprects_ptr;
	exec2.flags = I915_EXEC_RENDER;
	i915_execbuffer2_set_context_id(exec2, 0);

	ret = i915_gem_do_execbuffer(dev, data, file, &exec2, exec2_list);
	if (!ret) {
		/* Copy the new buffer offsets back to the user's exec list. */
		for (i = 0; i < args->buffer_count; i++)
			exec_list[i].offset = exec2_list[i].offset;
		/* ... and back out to userspace */
		ret = copy_to_user((void __user *)(uintptr_t)args->buffers_ptr,
				   exec_list,
				   sizeof(*exec_list) * args->buffer_count);
		if (ret) {
			ret = -EFAULT;
			DRM_DEBUG("failed to copy %d exec entries "
				  "back to user (%d)\n",
				  args->buffer_count, ret);
		}
	}

	drm_free_large(exec_list);
	drm_free_large(exec2_list);
	return ret;
}

int
i915_gem_execbuffer2(struct drm_device *dev, void *data,
		     struct drm_file *file)
{
	struct drm_i915_gem_execbuffer2 *args = data;
	struct drm_i915_gem_exec_object2 *exec2_list = NULL;
	int ret;

	if (args->buffer_count < 1 ||
	    args->buffer_count > UINT_MAX / sizeof(*exec2_list)) {
		DRM_DEBUG("execbuf2 with %d buffers\n", args->buffer_count);
		return -EINVAL;
	}

	exec2_list = kmalloc(sizeof(*exec2_list)*args->buffer_count,
			     GFP_TEMPORARY | __GFP_NOWARN | __GFP_NORETRY);
	if (exec2_list == NULL)
		exec2_list = drm_malloc_ab(sizeof(*exec2_list),
					   args->buffer_count);
	if (exec2_list == NULL) {
		DRM_DEBUG("Failed to allocate exec list for %d buffers\n",
			  args->buffer_count);
		return -ENOMEM;
	}
	ret = copy_from_user(exec2_list,
			     (struct drm_i915_relocation_entry __user *)
			     (uintptr_t) args->buffers_ptr,
			     sizeof(*exec2_list) * args->buffer_count);
	if (ret != 0) {
		DRM_DEBUG("copy %d exec entries failed %d\n",
			  args->buffer_count, ret);
		drm_free_large(exec2_list);
		return -EFAULT;
	}

	ret = i915_gem_do_execbuffer(dev, data, file, args, exec2_list);
	if (!ret) {
		/* Copy the new buffer offsets back to the user's exec list. */
		ret = copy_to_user((void __user *)(uintptr_t)args->buffers_ptr,
				   exec2_list,
				   sizeof(*exec2_list) * args->buffer_count);
		if (ret) {
			ret = -EFAULT;
			DRM_DEBUG("failed to copy %d exec entries "
				  "back to user (%d)\n",
				  args->buffer_count, ret);
		}
	}

	drm_free_large(exec2_list);
	return ret;
}<|MERGE_RESOLUTION|>--- conflicted
+++ resolved
@@ -45,20 +45,6 @@
 static struct eb_objects *
 eb_create(struct drm_i915_gem_execbuffer2 *args)
 {
-<<<<<<< HEAD
-	struct eb_objects *eb;
-	int count = PAGE_SIZE / sizeof(struct hlist_head) / 2;
-	BUILD_BUG_ON_NOT_POWER_OF_2(PAGE_SIZE / sizeof(struct hlist_head));
-	while (count > size)
-		count >>= 1;
-	eb = kzalloc(count*sizeof(struct hlist_head) +
-		     sizeof(struct eb_objects),
-		     GFP_KERNEL);
-	if (eb == NULL)
-		return eb;
-
-	eb->and = count - 1;
-=======
 	struct eb_objects *eb = NULL;
 
 	if (args->flags & I915_EXEC_HANDLE_LUT) {
@@ -85,7 +71,6 @@
 		eb->and = -args->buffer_count;
 
 	INIT_LIST_HEAD(&eb->objects);
->>>>>>> 8ca7cd1b
 	return eb;
 }
 
