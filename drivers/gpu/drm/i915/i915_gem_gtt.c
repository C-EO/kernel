/*
 * Copyright © 2010 Daniel Vetter
 * Copyright © 2011-2014 Intel Corporation
 *
 * Permission is hereby granted, free of charge, to any person obtaining a
 * copy of this software and associated documentation files (the "Software"),
 * to deal in the Software without restriction, including without limitation
 * the rights to use, copy, modify, merge, publish, distribute, sublicense,
 * and/or sell copies of the Software, and to permit persons to whom the
 * Software is furnished to do so, subject to the following conditions:
 *
 * The above copyright notice and this permission notice (including the next
 * paragraph) shall be included in all copies or substantial portions of the
 * Software.
 *
 * THE SOFTWARE IS PROVIDED "AS IS", WITHOUT WARRANTY OF ANY KIND, EXPRESS OR
 * IMPLIED, INCLUDING BUT NOT LIMITED TO THE WARRANTIES OF MERCHANTABILITY,
 * FITNESS FOR A PARTICULAR PURPOSE AND NONINFRINGEMENT.  IN NO EVENT SHALL
 * THE AUTHORS OR COPYRIGHT HOLDERS BE LIABLE FOR ANY CLAIM, DAMAGES OR OTHER
 * LIABILITY, WHETHER IN AN ACTION OF CONTRACT, TORT OR OTHERWISE, ARISING
 * FROM, OUT OF OR IN CONNECTION WITH THE SOFTWARE OR THE USE OR OTHER DEALINGS
 * IN THE SOFTWARE.
 *
 */

#include <linux/seq_file.h>
#include <drm/drmP.h>
#include <drm/i915_drm.h>
#include "i915_drv.h"
#include "i915_vgpu.h"
#include "i915_trace.h"
#include "intel_drv.h"

/**
 * DOC: Global GTT views
 *
 * Background and previous state
 *
 * Historically objects could exists (be bound) in global GTT space only as
 * singular instances with a view representing all of the object's backing pages
 * in a linear fashion. This view will be called a normal view.
 *
 * To support multiple views of the same object, where the number of mapped
 * pages is not equal to the backing store, or where the layout of the pages
 * is not linear, concept of a GGTT view was added.
 *
 * One example of an alternative view is a stereo display driven by a single
 * image. In this case we would have a framebuffer looking like this
 * (2x2 pages):
 *
 *    12
 *    34
 *
 * Above would represent a normal GGTT view as normally mapped for GPU or CPU
 * rendering. In contrast, fed to the display engine would be an alternative
 * view which could look something like this:
 *
 *   1212
 *   3434
 *
 * In this example both the size and layout of pages in the alternative view is
 * different from the normal view.
 *
 * Implementation and usage
 *
 * GGTT views are implemented using VMAs and are distinguished via enum
 * i915_ggtt_view_type and struct i915_ggtt_view.
 *
 * A new flavour of core GEM functions which work with GGTT bound objects were
 * added with the _ggtt_ infix, and sometimes with _view postfix to avoid
 * renaming  in large amounts of code. They take the struct i915_ggtt_view
 * parameter encapsulating all metadata required to implement a view.
 *
 * As a helper for callers which are only interested in the normal view,
 * globally const i915_ggtt_view_normal singleton instance exists. All old core
 * GEM API functions, the ones not taking the view parameter, are operating on,
 * or with the normal GGTT view.
 *
 * Code wanting to add or use a new GGTT view needs to:
 *
 * 1. Add a new enum with a suitable name.
 * 2. Extend the metadata in the i915_ggtt_view structure if required.
 * 3. Add support to i915_get_vma_pages().
 *
 * New views are required to build a scatter-gather table from within the
 * i915_get_vma_pages function. This table is stored in the vma.ggtt_view and
 * exists for the lifetime of an VMA.
 *
 * Core API is designed to have copy semantics which means that passed in
 * struct i915_ggtt_view does not need to be persistent (left around after
 * calling the core API functions).
 *
 */

static int
i915_get_ggtt_vma_pages(struct i915_vma *vma);

const struct i915_ggtt_view i915_ggtt_view_normal;
const struct i915_ggtt_view i915_ggtt_view_rotated = {
        .type = I915_GGTT_VIEW_ROTATED
};

static int sanitize_enable_ppgtt(struct drm_device *dev, int enable_ppgtt)
{
	bool has_aliasing_ppgtt;
	bool has_full_ppgtt;

	has_aliasing_ppgtt = INTEL_INFO(dev)->gen >= 6;
	has_full_ppgtt = INTEL_INFO(dev)->gen >= 7;

	if (intel_vgpu_active(dev))
		has_full_ppgtt = false; /* emulation is too hard */

	/*
	 * We don't allow disabling PPGTT for gen9+ as it's a requirement for
	 * execlists, the sole mechanism available to submit work.
	 */
	if (INTEL_INFO(dev)->gen < 9 &&
	    (enable_ppgtt == 0 || !has_aliasing_ppgtt))
		return 0;

	if (enable_ppgtt == 1)
		return 1;

	if (enable_ppgtt == 2 && has_full_ppgtt)
		return 2;

#if defined(CONFIG_INTEL_IOMMU) || defined(CONFIG_XEN)
	/* Disable ppgtt on SNB if VT-d is on. */
	if (INTEL_INFO(dev)->gen == 6 && intel_iommu_gfx_mapped) {
		DRM_INFO("Disabling PPGTT because VT-d is on\n");
		return 0;
	}
#endif

	/* Early VLV doesn't have this */
	if (IS_VALLEYVIEW(dev) && !IS_CHERRYVIEW(dev) &&
	    dev->pdev->revision < 0xb) {
		DRM_DEBUG_DRIVER("disabling PPGTT on pre-B3 step VLV\n");
		return 0;
	}

	if (INTEL_INFO(dev)->gen >= 8 && i915.enable_execlists)
		return 2;
	else
		return has_aliasing_ppgtt ? 1 : 0;
}

static int ppgtt_bind_vma(struct i915_vma *vma,
			  enum i915_cache_level cache_level,
			  u32 unused)
{
	u32 pte_flags = 0;

	/* Currently applicable only to VLV */
	if (vma->obj->gt_ro)
		pte_flags |= PTE_READ_ONLY;

	vma->vm->insert_entries(vma->vm, vma->obj->pages, vma->node.start,
				cache_level, pte_flags);

	return 0;
}

static void ppgtt_unbind_vma(struct i915_vma *vma)
{
	vma->vm->clear_range(vma->vm,
			     vma->node.start,
			     vma->obj->base.size,
			     true);
}

static gen8_pte_t gen8_pte_encode(dma_addr_t addr,
				  enum i915_cache_level level,
				  bool valid)
{
	gen8_pte_t pte = valid ? _PAGE_PRESENT | _PAGE_RW : 0;
	pte |= addr;

	switch (level) {
	case I915_CACHE_NONE:
		pte |= PPAT_UNCACHED_INDEX;
		break;
	case I915_CACHE_WT:
		pte |= PPAT_DISPLAY_ELLC_INDEX;
		break;
	default:
		pte |= PPAT_CACHED_INDEX;
		break;
	}

	return pte;
}

static gen8_pde_t gen8_pde_encode(struct drm_device *dev,
				  dma_addr_t addr,
				  enum i915_cache_level level)
{
	gen8_pde_t pde = _PAGE_PRESENT | _PAGE_RW;
	pde |= addr;
	if (level != I915_CACHE_NONE)
		pde |= PPAT_CACHED_PDE_INDEX;
	else
		pde |= PPAT_UNCACHED_INDEX;
	return pde;
}

static gen6_pte_t snb_pte_encode(dma_addr_t addr,
				 enum i915_cache_level level,
				 bool valid, u32 unused)
{
	gen6_pte_t pte = valid ? GEN6_PTE_VALID : 0;
	pte |= GEN6_PTE_ADDR_ENCODE(addr);

	switch (level) {
	case I915_CACHE_L3_LLC:
	case I915_CACHE_LLC:
		pte |= GEN6_PTE_CACHE_LLC;
		break;
	case I915_CACHE_NONE:
		pte |= GEN6_PTE_UNCACHED;
		break;
	default:
		MISSING_CASE(level);
	}

	return pte;
}

static gen6_pte_t ivb_pte_encode(dma_addr_t addr,
				 enum i915_cache_level level,
				 bool valid, u32 unused)
{
	gen6_pte_t pte = valid ? GEN6_PTE_VALID : 0;
	pte |= GEN6_PTE_ADDR_ENCODE(addr);

	switch (level) {
	case I915_CACHE_L3_LLC:
		pte |= GEN7_PTE_CACHE_L3_LLC;
		break;
	case I915_CACHE_LLC:
		pte |= GEN6_PTE_CACHE_LLC;
		break;
	case I915_CACHE_NONE:
		pte |= GEN6_PTE_UNCACHED;
		break;
	default:
		MISSING_CASE(level);
	}

	return pte;
}

static gen6_pte_t byt_pte_encode(dma_addr_t addr,
				 enum i915_cache_level level,
				 bool valid, u32 flags)
{
	gen6_pte_t pte = valid ? GEN6_PTE_VALID : 0;
	pte |= GEN6_PTE_ADDR_ENCODE(addr);

	if (!(flags & PTE_READ_ONLY))
		pte |= BYT_PTE_WRITEABLE;

	if (level != I915_CACHE_NONE)
		pte |= BYT_PTE_SNOOPED_BY_CPU_CACHES;

	return pte;
}

static gen6_pte_t hsw_pte_encode(dma_addr_t addr,
				 enum i915_cache_level level,
				 bool valid, u32 unused)
{
	gen6_pte_t pte = valid ? GEN6_PTE_VALID : 0;
	pte |= HSW_PTE_ADDR_ENCODE(addr);

	if (level != I915_CACHE_NONE)
		pte |= HSW_WB_LLC_AGE3;

	return pte;
}

static gen6_pte_t iris_pte_encode(dma_addr_t addr,
				  enum i915_cache_level level,
				  bool valid, u32 unused)
{
	gen6_pte_t pte = valid ? GEN6_PTE_VALID : 0;
	pte |= HSW_PTE_ADDR_ENCODE(addr);

	switch (level) {
	case I915_CACHE_NONE:
		break;
	case I915_CACHE_WT:
		pte |= HSW_WT_ELLC_LLC_AGE3;
		break;
	default:
		pte |= HSW_WB_ELLC_LLC_AGE3;
		break;
	}

	return pte;
}

#define i915_dma_unmap_single(px, dev) \
	__i915_dma_unmap_single((px)->daddr, dev)

static void __i915_dma_unmap_single(dma_addr_t daddr,
				    struct drm_device *dev)
{
	struct device *device = &dev->pdev->dev;

	dma_unmap_page(device, daddr, 4096, PCI_DMA_BIDIRECTIONAL);
}

/**
 * i915_dma_map_single() - Create a dma mapping for a page table/dir/etc.
 * @px:	Page table/dir/etc to get a DMA map for
 * @dev:	drm device
 *
 * Page table allocations are unified across all gens. They always require a
 * single 4k allocation, as well as a DMA mapping. If we keep the structs
 * symmetric here, the simple macro covers us for every page table type.
 *
 * Return: 0 if success.
 */
#define i915_dma_map_single(px, dev) \
	i915_dma_map_page_single((px)->page, (dev), &(px)->daddr)

static int i915_dma_map_page_single(struct page *page,
				    struct drm_device *dev,
				    dma_addr_t *daddr)
{
	struct device *device = &dev->pdev->dev;

	*daddr = dma_map_page(device, page, 0, 4096, PCI_DMA_BIDIRECTIONAL);
	if (dma_mapping_error(device, *daddr))
		return -ENOMEM;

	return 0;
}

static void unmap_and_free_pt(struct i915_page_table *pt,
			       struct drm_device *dev)
{
	if (WARN_ON(!pt->page))
		return;

	i915_dma_unmap_single(pt, dev);
	__free_page(pt->page);
	kfree(pt->used_ptes);
	kfree(pt);
}

static void gen8_initialize_pt(struct i915_address_space *vm,
			       struct i915_page_table *pt)
{
	gen8_pte_t *pt_vaddr, scratch_pte;
	int i;

	pt_vaddr = kmap_atomic(pt->page);
	scratch_pte = gen8_pte_encode(vm->scratch.addr,
				      I915_CACHE_LLC, true);

	for (i = 0; i < GEN8_PTES; i++)
		pt_vaddr[i] = scratch_pte;

	if (!HAS_LLC(vm->dev))
		drm_clflush_virt_range(pt_vaddr, PAGE_SIZE);
	kunmap_atomic(pt_vaddr);
}

static struct i915_page_table *alloc_pt_single(struct drm_device *dev)
{
	struct i915_page_table *pt;
	const size_t count = INTEL_INFO(dev)->gen >= 8 ?
		GEN8_PTES : GEN6_PTES;
	int ret = -ENOMEM;

	pt = kzalloc(sizeof(*pt), GFP_KERNEL);
	if (!pt)
		return ERR_PTR(-ENOMEM);

	pt->used_ptes = kcalloc(BITS_TO_LONGS(count), sizeof(*pt->used_ptes),
				GFP_KERNEL);

	if (!pt->used_ptes)
		goto fail_bitmap;

	pt->page = alloc_page(GFP_KERNEL);
	if (!pt->page)
		goto fail_page;

	ret = i915_dma_map_single(pt, dev);
	if (ret)
		goto fail_dma;

	return pt;

fail_dma:
	__free_page(pt->page);
fail_page:
	kfree(pt->used_ptes);
fail_bitmap:
	kfree(pt);

	return ERR_PTR(ret);
}

static void unmap_and_free_pd(struct i915_page_directory *pd,
			      struct drm_device *dev)
{
	if (pd->page) {
		i915_dma_unmap_single(pd, dev);
		__free_page(pd->page);
		kfree(pd->used_pdes);
		kfree(pd);
	}
}

static struct i915_page_directory *alloc_pd_single(struct drm_device *dev)
{
	struct i915_page_directory *pd;
	int ret = -ENOMEM;

	pd = kzalloc(sizeof(*pd), GFP_KERNEL);
	if (!pd)
		return ERR_PTR(-ENOMEM);

	pd->used_pdes = kcalloc(BITS_TO_LONGS(I915_PDES),
				sizeof(*pd->used_pdes), GFP_KERNEL);
	if (!pd->used_pdes)
		goto free_pd;

	pd->page = alloc_page(GFP_KERNEL);
	if (!pd->page)
		goto free_bitmap;

	ret = i915_dma_map_single(pd, dev);
	if (ret)
		goto free_page;

	return pd;

free_page:
	__free_page(pd->page);
free_bitmap:
	kfree(pd->used_pdes);
free_pd:
	kfree(pd);

	return ERR_PTR(ret);
}

/* Broadwell Page Directory Pointer Descriptors */
static int gen8_write_pdp(struct intel_engine_cs *ring,
			  unsigned entry,
			  dma_addr_t addr)
{
	int ret;

	BUG_ON(entry >= 4);

	ret = intel_ring_begin(ring, 6);
	if (ret)
		return ret;

	intel_ring_emit(ring, MI_LOAD_REGISTER_IMM(1));
	intel_ring_emit(ring, GEN8_RING_PDP_UDW(ring, entry));
	intel_ring_emit(ring, upper_32_bits(addr));
	intel_ring_emit(ring, MI_LOAD_REGISTER_IMM(1));
	intel_ring_emit(ring, GEN8_RING_PDP_LDW(ring, entry));
	intel_ring_emit(ring, lower_32_bits(addr));
	intel_ring_advance(ring);

	return 0;
}

static int gen8_mm_switch(struct i915_hw_ppgtt *ppgtt,
			  struct intel_engine_cs *ring)
{
	int i, ret;

	for (i = GEN8_LEGACY_PDPES - 1; i >= 0; i--) {
		struct i915_page_directory *pd = ppgtt->pdp.page_directory[i];
		dma_addr_t pd_daddr = pd ? pd->daddr : ppgtt->scratch_pd->daddr;
		/* The page directory might be NULL, but we need to clear out
		 * whatever the previous context might have used. */
		ret = gen8_write_pdp(ring, i, pd_daddr);
		if (ret)
			return ret;
	}

	return 0;
}

static void gen8_ppgtt_clear_range(struct i915_address_space *vm,
				   uint64_t start,
				   uint64_t length,
				   bool use_scratch)
{
	struct i915_hw_ppgtt *ppgtt =
		container_of(vm, struct i915_hw_ppgtt, base);
	gen8_pte_t *pt_vaddr, scratch_pte;
	unsigned pdpe = start >> GEN8_PDPE_SHIFT & GEN8_PDPE_MASK;
	unsigned pde = start >> GEN8_PDE_SHIFT & GEN8_PDE_MASK;
	unsigned pte = start >> GEN8_PTE_SHIFT & GEN8_PTE_MASK;
	unsigned num_entries = length >> PAGE_SHIFT;
	unsigned last_pte, i;

	scratch_pte = gen8_pte_encode(ppgtt->base.scratch.addr,
				      I915_CACHE_LLC, use_scratch);

	while (num_entries) {
		struct i915_page_directory *pd;
		struct i915_page_table *pt;
		struct page *page_table;

		if (WARN_ON(!ppgtt->pdp.page_directory[pdpe]))
			break;

		pd = ppgtt->pdp.page_directory[pdpe];

		if (WARN_ON(!pd->page_table[pde]))
			break;

		pt = pd->page_table[pde];

		if (WARN_ON(!pt->page))
			break;

		page_table = pt->page;

		last_pte = pte + num_entries;
		if (last_pte > GEN8_PTES)
			last_pte = GEN8_PTES;

		pt_vaddr = kmap_atomic(page_table);

		for (i = pte; i < last_pte; i++) {
			pt_vaddr[i] = scratch_pte;
			num_entries--;
		}

		if (!HAS_LLC(ppgtt->base.dev))
			drm_clflush_virt_range(pt_vaddr, PAGE_SIZE);
		kunmap_atomic(pt_vaddr);

		pte = 0;
		if (++pde == I915_PDES) {
			pdpe++;
			pde = 0;
		}
	}
}

static void gen8_ppgtt_insert_entries(struct i915_address_space *vm,
				      struct sg_table *pages,
				      uint64_t start,
				      enum i915_cache_level cache_level, u32 unused)
{
	struct i915_hw_ppgtt *ppgtt =
		container_of(vm, struct i915_hw_ppgtt, base);
	gen8_pte_t *pt_vaddr;
	unsigned pdpe = start >> GEN8_PDPE_SHIFT & GEN8_PDPE_MASK;
	unsigned pde = start >> GEN8_PDE_SHIFT & GEN8_PDE_MASK;
	unsigned pte = start >> GEN8_PTE_SHIFT & GEN8_PTE_MASK;
	struct sg_page_iter sg_iter;

	pt_vaddr = NULL;

	for_each_sg_page(pages->sgl, &sg_iter, pages->nents, 0) {
		if (WARN_ON(pdpe >= GEN8_LEGACY_PDPES))
			break;

		if (pt_vaddr == NULL) {
			struct i915_page_directory *pd = ppgtt->pdp.page_directory[pdpe];
			struct i915_page_table *pt = pd->page_table[pde];
			struct page *page_table = pt->page;

			pt_vaddr = kmap_atomic(page_table);
		}

		pt_vaddr[pte] =
			gen8_pte_encode(sg_page_iter_dma_address(&sg_iter),
					cache_level, true);
		if (++pte == GEN8_PTES) {
			if (!HAS_LLC(ppgtt->base.dev))
				drm_clflush_virt_range(pt_vaddr, PAGE_SIZE);
			kunmap_atomic(pt_vaddr);
			pt_vaddr = NULL;
			if (++pde == I915_PDES) {
				pdpe++;
				pde = 0;
			}
			pte = 0;
		}
	}
	if (pt_vaddr) {
		if (!HAS_LLC(ppgtt->base.dev))
			drm_clflush_virt_range(pt_vaddr, PAGE_SIZE);
		kunmap_atomic(pt_vaddr);
	}
}

static void __gen8_do_map_pt(gen8_pde_t * const pde,
			     struct i915_page_table *pt,
			     struct drm_device *dev)
{
	gen8_pde_t entry =
		gen8_pde_encode(dev, pt->daddr, I915_CACHE_LLC);
	*pde = entry;
}

static void gen8_initialize_pd(struct i915_address_space *vm,
			       struct i915_page_directory *pd)
{
	struct i915_hw_ppgtt *ppgtt =
			container_of(vm, struct i915_hw_ppgtt, base);
	gen8_pde_t *page_directory;
	struct i915_page_table *pt;
	int i;

	page_directory = kmap_atomic(pd->page);
	pt = ppgtt->scratch_pt;
	for (i = 0; i < I915_PDES; i++)
		/* Map the PDE to the page table */
		__gen8_do_map_pt(page_directory + i, pt, vm->dev);

	if (!HAS_LLC(vm->dev))
		drm_clflush_virt_range(page_directory, PAGE_SIZE);
	kunmap_atomic(page_directory);
}

static void gen8_free_page_tables(struct i915_page_directory *pd, struct drm_device *dev)
{
	int i;

	if (!pd->page)
		return;

	for_each_set_bit(i, pd->used_pdes, I915_PDES) {
		if (WARN_ON(!pd->page_table[i]))
			continue;

		unmap_and_free_pt(pd->page_table[i], dev);
		pd->page_table[i] = NULL;
	}
}

static void gen8_ppgtt_cleanup(struct i915_address_space *vm)
{
	struct i915_hw_ppgtt *ppgtt =
		container_of(vm, struct i915_hw_ppgtt, base);
	int i;

	for_each_set_bit(i, ppgtt->pdp.used_pdpes, GEN8_LEGACY_PDPES) {
		if (WARN_ON(!ppgtt->pdp.page_directory[i]))
			continue;

		gen8_free_page_tables(ppgtt->pdp.page_directory[i], ppgtt->base.dev);
		unmap_and_free_pd(ppgtt->pdp.page_directory[i], ppgtt->base.dev);
	}

	unmap_and_free_pd(ppgtt->scratch_pd, ppgtt->base.dev);
	unmap_and_free_pt(ppgtt->scratch_pt, ppgtt->base.dev);
}

/**
 * gen8_ppgtt_alloc_pagetabs() - Allocate page tables for VA range.
 * @ppgtt:	Master ppgtt structure.
 * @pd:		Page directory for this address range.
 * @start:	Starting virtual address to begin allocations.
 * @length	Size of the allocations.
 * @new_pts:	Bitmap set by function with new allocations. Likely used by the
 *		caller to free on error.
 *
 * Allocate the required number of page tables. Extremely similar to
 * gen8_ppgtt_alloc_page_directories(). The main difference is here we are limited by
 * the page directory boundary (instead of the page directory pointer). That
 * boundary is 1GB virtual. Therefore, unlike gen8_ppgtt_alloc_page_directories(), it is
 * possible, and likely that the caller will need to use multiple calls of this
 * function to achieve the appropriate allocation.
 *
 * Return: 0 if success; negative error code otherwise.
 */
static int gen8_ppgtt_alloc_pagetabs(struct i915_hw_ppgtt *ppgtt,
				     struct i915_page_directory *pd,
				     uint64_t start,
				     uint64_t length,
				     unsigned long *new_pts)
{
	struct drm_device *dev = ppgtt->base.dev;
	struct i915_page_table *pt;
	uint64_t temp;
	uint32_t pde;

	gen8_for_each_pde(pt, pd, start, length, temp, pde) {
		/* Don't reallocate page tables */
		if (pt) {
			/* Scratch is never allocated this way */
			WARN_ON(pt == ppgtt->scratch_pt);
			continue;
		}

		pt = alloc_pt_single(dev);
		if (IS_ERR(pt))
			goto unwind_out;

		gen8_initialize_pt(&ppgtt->base, pt);
		pd->page_table[pde] = pt;
		set_bit(pde, new_pts);
	}

	return 0;

unwind_out:
	for_each_set_bit(pde, new_pts, I915_PDES)
		unmap_and_free_pt(pd->page_table[pde], dev);

	return -ENOMEM;
}

/**
 * gen8_ppgtt_alloc_page_directories() - Allocate page directories for VA range.
 * @ppgtt:	Master ppgtt structure.
 * @pdp:	Page directory pointer for this address range.
 * @start:	Starting virtual address to begin allocations.
 * @length	Size of the allocations.
 * @new_pds	Bitmap set by function with new allocations. Likely used by the
 *		caller to free on error.
 *
 * Allocate the required number of page directories starting at the pde index of
 * @start, and ending at the pde index @start + @length. This function will skip
 * over already allocated page directories within the range, and only allocate
 * new ones, setting the appropriate pointer within the pdp as well as the
 * correct position in the bitmap @new_pds.
 *
 * The function will only allocate the pages within the range for a give page
 * directory pointer. In other words, if @start + @length straddles a virtually
 * addressed PDP boundary (512GB for 4k pages), there will be more allocations
 * required by the caller, This is not currently possible, and the BUG in the
 * code will prevent it.
 *
 * Return: 0 if success; negative error code otherwise.
 */
static int gen8_ppgtt_alloc_page_directories(struct i915_hw_ppgtt *ppgtt,
				     struct i915_page_directory_pointer *pdp,
				     uint64_t start,
				     uint64_t length,
				     unsigned long *new_pds)
{
	struct drm_device *dev = ppgtt->base.dev;
	struct i915_page_directory *pd;
	uint64_t temp;
	uint32_t pdpe;

	WARN_ON(!bitmap_empty(new_pds, GEN8_LEGACY_PDPES));

	/* FIXME: upper bound must not overflow 32 bits  */
	WARN_ON((start + length) > (1ULL << 32));

	gen8_for_each_pdpe(pd, pdp, start, length, temp, pdpe) {
		if (pd)
			continue;

		pd = alloc_pd_single(dev);
		if (IS_ERR(pd))
			goto unwind_out;

		gen8_initialize_pd(&ppgtt->base, pd);
		pdp->page_directory[pdpe] = pd;
		set_bit(pdpe, new_pds);
	}

	return 0;

unwind_out:
	for_each_set_bit(pdpe, new_pds, GEN8_LEGACY_PDPES)
		unmap_and_free_pd(pdp->page_directory[pdpe], dev);

	return -ENOMEM;
}

static void
free_gen8_temp_bitmaps(unsigned long *new_pds, unsigned long **new_pts)
{
	int i;

	for (i = 0; i < GEN8_LEGACY_PDPES; i++)
		kfree(new_pts[i]);
	kfree(new_pts);
	kfree(new_pds);
}

/* Fills in the page directory bitmap, and the array of page tables bitmap. Both
 * of these are based on the number of PDPEs in the system.
 */
static
int __must_check alloc_gen8_temp_bitmaps(unsigned long **new_pds,
					 unsigned long ***new_pts)
{
	int i;
	unsigned long *pds;
	unsigned long **pts;

	pds = kcalloc(BITS_TO_LONGS(GEN8_LEGACY_PDPES), sizeof(unsigned long), GFP_KERNEL);
	if (!pds)
		return -ENOMEM;

	pts = kcalloc(GEN8_LEGACY_PDPES, sizeof(unsigned long *), GFP_KERNEL);
	if (!pts) {
		kfree(pds);
		return -ENOMEM;
	}

	for (i = 0; i < GEN8_LEGACY_PDPES; i++) {
		pts[i] = kcalloc(BITS_TO_LONGS(I915_PDES),
				 sizeof(unsigned long), GFP_KERNEL);
		if (!pts[i])
			goto err_out;
	}

	*new_pds = pds;
	*new_pts = pts;

	return 0;

err_out:
	free_gen8_temp_bitmaps(pds, pts);
	return -ENOMEM;
}

static int gen8_alloc_va_range(struct i915_address_space *vm,
			       uint64_t start,
			       uint64_t length)
{
	struct i915_hw_ppgtt *ppgtt =
		container_of(vm, struct i915_hw_ppgtt, base);
	unsigned long *new_page_dirs, **new_page_tables;
	struct i915_page_directory *pd;
	const uint64_t orig_start = start;
	const uint64_t orig_length = length;
	uint64_t temp;
	uint32_t pdpe;
	int ret;

	/* Wrap is never okay since we can only represent 48b, and we don't
	 * actually use the other side of the canonical address space.
	 */
	if (WARN_ON(start + length < start))
		return -ERANGE;

	ret = alloc_gen8_temp_bitmaps(&new_page_dirs, &new_page_tables);
	if (ret)
		return ret;

	/* Do the allocations first so we can easily bail out */
	ret = gen8_ppgtt_alloc_page_directories(ppgtt, &ppgtt->pdp, start, length,
					new_page_dirs);
	if (ret) {
		free_gen8_temp_bitmaps(new_page_dirs, new_page_tables);
		return ret;
	}

	/* For every page directory referenced, allocate page tables */
	gen8_for_each_pdpe(pd, &ppgtt->pdp, start, length, temp, pdpe) {
		ret = gen8_ppgtt_alloc_pagetabs(ppgtt, pd, start, length,
						new_page_tables[pdpe]);
		if (ret)
			goto err_out;
	}

	start = orig_start;
	length = orig_length;

	/* Allocations have completed successfully, so set the bitmaps, and do
	 * the mappings. */
	gen8_for_each_pdpe(pd, &ppgtt->pdp, start, length, temp, pdpe) {
		gen8_pde_t *const page_directory = kmap_atomic(pd->page);
		struct i915_page_table *pt;
		uint64_t pd_len = gen8_clamp_pd(start, length);
		uint64_t pd_start = start;
		uint32_t pde;

		/* Every pd should be allocated, we just did that above. */
		WARN_ON(!pd);

		gen8_for_each_pde(pt, pd, pd_start, pd_len, temp, pde) {
			/* Same reasoning as pd */
			WARN_ON(!pt);
			WARN_ON(!pd_len);
			WARN_ON(!gen8_pte_count(pd_start, pd_len));

			/* Set our used ptes within the page table */
			bitmap_set(pt->used_ptes,
				   gen8_pte_index(pd_start),
				   gen8_pte_count(pd_start, pd_len));

			/* Our pde is now pointing to the pagetable, pt */
			set_bit(pde, pd->used_pdes);

			/* Map the PDE to the page table */
			__gen8_do_map_pt(page_directory + pde, pt, vm->dev);

			/* NB: We haven't yet mapped ptes to pages. At this
			 * point we're still relying on insert_entries() */
		}

		if (!HAS_LLC(vm->dev))
			drm_clflush_virt_range(page_directory, PAGE_SIZE);

		kunmap_atomic(page_directory);

		set_bit(pdpe, ppgtt->pdp.used_pdpes);
	}

	free_gen8_temp_bitmaps(new_page_dirs, new_page_tables);
	return 0;

err_out:
	while (pdpe--) {
		for_each_set_bit(temp, new_page_tables[pdpe], I915_PDES)
			unmap_and_free_pt(ppgtt->pdp.page_directory[pdpe]->page_table[temp], vm->dev);
	}

	for_each_set_bit(pdpe, new_page_dirs, GEN8_LEGACY_PDPES)
		unmap_and_free_pd(ppgtt->pdp.page_directory[pdpe], vm->dev);

	free_gen8_temp_bitmaps(new_page_dirs, new_page_tables);
	return ret;
}

/*
 * GEN8 legacy ppgtt programming is accomplished through a max 4 PDP registers
 * with a net effect resembling a 2-level page table in normal x86 terms. Each
 * PDP represents 1GB of memory 4 * 512 * 512 * 4096 = 4GB legacy 32b address
 * space.
 *
 */
static int gen8_ppgtt_init(struct i915_hw_ppgtt *ppgtt)
{
	ppgtt->scratch_pt = alloc_pt_single(ppgtt->base.dev);
	if (IS_ERR(ppgtt->scratch_pt))
		return PTR_ERR(ppgtt->scratch_pt);

	ppgtt->scratch_pd = alloc_pd_single(ppgtt->base.dev);
	if (IS_ERR(ppgtt->scratch_pd))
		return PTR_ERR(ppgtt->scratch_pd);

	gen8_initialize_pt(&ppgtt->base, ppgtt->scratch_pt);
	gen8_initialize_pd(&ppgtt->base, ppgtt->scratch_pd);

	ppgtt->base.start = 0;
	ppgtt->base.total = 1ULL << 32;
	if (IS_ENABLED(CONFIG_X86_32))
		/* While we have a proliferation of size_t variables
		 * we cannot represent the full ppgtt size on 32bit,
		 * so limit it to the same size as the GGTT (currently
		 * 2GiB).
		 */
		ppgtt->base.total = to_i915(ppgtt->base.dev)->gtt.base.total;
	ppgtt->base.cleanup = gen8_ppgtt_cleanup;
	ppgtt->base.allocate_va_range = gen8_alloc_va_range;
	ppgtt->base.insert_entries = gen8_ppgtt_insert_entries;
	ppgtt->base.clear_range = gen8_ppgtt_clear_range;
	ppgtt->base.unbind_vma = ppgtt_unbind_vma;
	ppgtt->base.bind_vma = ppgtt_bind_vma;

	ppgtt->switch_mm = gen8_mm_switch;

	return 0;
}

static void gen6_dump_ppgtt(struct i915_hw_ppgtt *ppgtt, struct seq_file *m)
{
	struct i915_address_space *vm = &ppgtt->base;
	struct i915_page_table *unused;
	gen6_pte_t scratch_pte;
	uint32_t pd_entry;
	uint32_t  pte, pde, temp;
	uint32_t start = ppgtt->base.start, length = ppgtt->base.total;

	scratch_pte = vm->pte_encode(vm->scratch.addr, I915_CACHE_LLC, true, 0);

	gen6_for_each_pde(unused, &ppgtt->pd, start, length, temp, pde) {
		u32 expected;
		gen6_pte_t *pt_vaddr;
		dma_addr_t pt_addr = ppgtt->pd.page_table[pde]->daddr;
		pd_entry = readl(ppgtt->pd_addr + pde);
		expected = (GEN6_PDE_ADDR_ENCODE(pt_addr) | GEN6_PDE_VALID);

		if (pd_entry != expected)
			seq_printf(m, "\tPDE #%d mismatch: Actual PDE: %x Expected PDE: %x\n",
				   pde,
				   pd_entry,
				   expected);
		seq_printf(m, "\tPDE: %x\n", pd_entry);

		pt_vaddr = kmap_atomic(ppgtt->pd.page_table[pde]->page);
		for (pte = 0; pte < GEN6_PTES; pte+=4) {
			unsigned long va =
				(pde * PAGE_SIZE * GEN6_PTES) +
				(pte * PAGE_SIZE);
			int i;
			bool found = false;
			for (i = 0; i < 4; i++)
				if (pt_vaddr[pte + i] != scratch_pte)
					found = true;
			if (!found)
				continue;

			seq_printf(m, "\t\t0x%lx [%03d,%04d]: =", va, pde, pte);
			for (i = 0; i < 4; i++) {
				if (pt_vaddr[pte + i] != scratch_pte)
					seq_printf(m, " %08x", pt_vaddr[pte + i]);
				else
					seq_puts(m, "  SCRATCH ");
			}
			seq_puts(m, "\n");
		}
		kunmap_atomic(pt_vaddr);
	}
}

/* Write pde (index) from the page directory @pd to the page table @pt */
static void gen6_write_pde(struct i915_page_directory *pd,
			    const int pde, struct i915_page_table *pt)
{
	/* Caller needs to make sure the write completes if necessary */
	struct i915_hw_ppgtt *ppgtt =
		container_of(pd, struct i915_hw_ppgtt, pd);
	u32 pd_entry;

	pd_entry = GEN6_PDE_ADDR_ENCODE(pt->daddr);
	pd_entry |= GEN6_PDE_VALID;

	writel(pd_entry, ppgtt->pd_addr + pde);
}

/* Write all the page tables found in the ppgtt structure to incrementing page
 * directories. */
static void gen6_write_page_range(struct drm_i915_private *dev_priv,
				  struct i915_page_directory *pd,
				  uint32_t start, uint32_t length)
{
	struct i915_page_table *pt;
	uint32_t pde, temp;

	gen6_for_each_pde(pt, pd, start, length, temp, pde)
		gen6_write_pde(pd, pde, pt);

	/* Make sure write is complete before other code can use this page
	 * table. Also require for WC mapped PTEs */
	readl(dev_priv->gtt.gsm);
}

static uint32_t get_pd_offset(struct i915_hw_ppgtt *ppgtt)
{
	BUG_ON(ppgtt->pd.pd_offset & 0x3f);

	return (ppgtt->pd.pd_offset / 64) << 16;
}

static int hsw_mm_switch(struct i915_hw_ppgtt *ppgtt,
			 struct intel_engine_cs *ring)
{
	int ret;

	/* NB: TLBs must be flushed and invalidated before a switch */
	ret = ring->flush(ring, I915_GEM_GPU_DOMAINS, I915_GEM_GPU_DOMAINS);
	if (ret)
		return ret;

	ret = intel_ring_begin(ring, 6);
	if (ret)
		return ret;

	intel_ring_emit(ring, MI_LOAD_REGISTER_IMM(2));
	intel_ring_emit(ring, RING_PP_DIR_DCLV(ring));
	intel_ring_emit(ring, PP_DIR_DCLV_2G);
	intel_ring_emit(ring, RING_PP_DIR_BASE(ring));
	intel_ring_emit(ring, get_pd_offset(ppgtt));
	intel_ring_emit(ring, MI_NOOP);
	intel_ring_advance(ring);

	return 0;
}

static int vgpu_mm_switch(struct i915_hw_ppgtt *ppgtt,
			  struct intel_engine_cs *ring)
{
	struct drm_i915_private *dev_priv = to_i915(ppgtt->base.dev);

	I915_WRITE(RING_PP_DIR_DCLV(ring), PP_DIR_DCLV_2G);
	I915_WRITE(RING_PP_DIR_BASE(ring), get_pd_offset(ppgtt));
	return 0;
}

static int gen7_mm_switch(struct i915_hw_ppgtt *ppgtt,
			  struct intel_engine_cs *ring)
{
	int ret;

	/* NB: TLBs must be flushed and invalidated before a switch */
	ret = ring->flush(ring, I915_GEM_GPU_DOMAINS, I915_GEM_GPU_DOMAINS);
	if (ret)
		return ret;

	ret = intel_ring_begin(ring, 6);
	if (ret)
		return ret;

	intel_ring_emit(ring, MI_LOAD_REGISTER_IMM(2));
	intel_ring_emit(ring, RING_PP_DIR_DCLV(ring));
	intel_ring_emit(ring, PP_DIR_DCLV_2G);
	intel_ring_emit(ring, RING_PP_DIR_BASE(ring));
	intel_ring_emit(ring, get_pd_offset(ppgtt));
	intel_ring_emit(ring, MI_NOOP);
	intel_ring_advance(ring);

	/* XXX: RCS is the only one to auto invalidate the TLBs? */
	if (ring->id != RCS) {
		ret = ring->flush(ring, I915_GEM_GPU_DOMAINS, I915_GEM_GPU_DOMAINS);
		if (ret)
			return ret;
	}

	return 0;
}

static int gen6_mm_switch(struct i915_hw_ppgtt *ppgtt,
			  struct intel_engine_cs *ring)
{
	struct drm_device *dev = ppgtt->base.dev;
	struct drm_i915_private *dev_priv = dev->dev_private;


	I915_WRITE(RING_PP_DIR_DCLV(ring), PP_DIR_DCLV_2G);
	I915_WRITE(RING_PP_DIR_BASE(ring), get_pd_offset(ppgtt));

	POSTING_READ(RING_PP_DIR_DCLV(ring));

	return 0;
}

static void gen8_ppgtt_enable(struct drm_device *dev)
{
	struct drm_i915_private *dev_priv = dev->dev_private;
	struct intel_engine_cs *ring;
	int j;

	for_each_ring(ring, dev_priv, j) {
		I915_WRITE(RING_MODE_GEN7(ring),
			   _MASKED_BIT_ENABLE(GFX_PPGTT_ENABLE));
	}
}

static void gen7_ppgtt_enable(struct drm_device *dev)
{
	struct drm_i915_private *dev_priv = dev->dev_private;
	struct intel_engine_cs *ring;
	uint32_t ecochk, ecobits;
	int i;

	ecobits = I915_READ(GAC_ECO_BITS);
	I915_WRITE(GAC_ECO_BITS, ecobits | ECOBITS_PPGTT_CACHE64B);

	ecochk = I915_READ(GAM_ECOCHK);
	if (IS_HASWELL(dev)) {
		ecochk |= ECOCHK_PPGTT_WB_HSW;
	} else {
		ecochk |= ECOCHK_PPGTT_LLC_IVB;
		ecochk &= ~ECOCHK_PPGTT_GFDT_IVB;
	}
	I915_WRITE(GAM_ECOCHK, ecochk);

	for_each_ring(ring, dev_priv, i) {
		/* GFX_MODE is per-ring on gen7+ */
		I915_WRITE(RING_MODE_GEN7(ring),
			   _MASKED_BIT_ENABLE(GFX_PPGTT_ENABLE));
	}
}

static void gen6_ppgtt_enable(struct drm_device *dev)
{
	struct drm_i915_private *dev_priv = dev->dev_private;
	uint32_t ecochk, gab_ctl, ecobits;

	ecobits = I915_READ(GAC_ECO_BITS);
	I915_WRITE(GAC_ECO_BITS, ecobits | ECOBITS_SNB_BIT |
		   ECOBITS_PPGTT_CACHE64B);

	gab_ctl = I915_READ(GAB_CTL);
	I915_WRITE(GAB_CTL, gab_ctl | GAB_CTL_CONT_AFTER_PAGEFAULT);

	ecochk = I915_READ(GAM_ECOCHK);
	I915_WRITE(GAM_ECOCHK, ecochk | ECOCHK_SNB_BIT | ECOCHK_PPGTT_CACHE64B);

	I915_WRITE(GFX_MODE, _MASKED_BIT_ENABLE(GFX_PPGTT_ENABLE));
}

/* PPGTT support for Sandybdrige/Gen6 and later */
static void gen6_ppgtt_clear_range(struct i915_address_space *vm,
				   uint64_t start,
				   uint64_t length,
				   bool use_scratch)
{
	struct i915_hw_ppgtt *ppgtt =
		container_of(vm, struct i915_hw_ppgtt, base);
	gen6_pte_t *pt_vaddr, scratch_pte;
	unsigned first_entry = start >> PAGE_SHIFT;
	unsigned num_entries = length >> PAGE_SHIFT;
	unsigned act_pt = first_entry / GEN6_PTES;
	unsigned first_pte = first_entry % GEN6_PTES;
	unsigned last_pte, i;

	scratch_pte = vm->pte_encode(vm->scratch.addr, I915_CACHE_LLC, true, 0);

	while (num_entries) {
		last_pte = first_pte + num_entries;
		if (last_pte > GEN6_PTES)
			last_pte = GEN6_PTES;

		pt_vaddr = kmap_atomic(ppgtt->pd.page_table[act_pt]->page);

		for (i = first_pte; i < last_pte; i++)
			pt_vaddr[i] = scratch_pte;

		kunmap_atomic(pt_vaddr);

		num_entries -= last_pte - first_pte;
		first_pte = 0;
		act_pt++;
	}
}

static void gen6_ppgtt_insert_entries(struct i915_address_space *vm,
				      struct sg_table *pages,
				      uint64_t start,
				      enum i915_cache_level cache_level, u32 flags)
{
	struct i915_hw_ppgtt *ppgtt =
		container_of(vm, struct i915_hw_ppgtt, base);
	gen6_pte_t *pt_vaddr;
	unsigned first_entry = start >> PAGE_SHIFT;
	unsigned act_pt = first_entry / GEN6_PTES;
	unsigned act_pte = first_entry % GEN6_PTES;
	struct sg_page_iter sg_iter;

	pt_vaddr = NULL;
	for_each_sg_page(pages->sgl, &sg_iter, pages->nents, 0) {
		if (pt_vaddr == NULL)
			pt_vaddr = kmap_atomic(ppgtt->pd.page_table[act_pt]->page);

		pt_vaddr[act_pte] =
			vm->pte_encode(sg_page_iter_dma_address(&sg_iter),
				       cache_level, true, flags);

		if (++act_pte == GEN6_PTES) {
			kunmap_atomic(pt_vaddr);
			pt_vaddr = NULL;
			act_pt++;
			act_pte = 0;
		}
	}
	if (pt_vaddr)
		kunmap_atomic(pt_vaddr);
}

/* PDE TLBs are a pain invalidate pre GEN8. It requires a context reload. If we
 * are switching between contexts with the same LRCA, we also must do a force
 * restore.
 */
static void mark_tlbs_dirty(struct i915_hw_ppgtt *ppgtt)
{
	/* If current vm != vm, */
	ppgtt->pd_dirty_rings = INTEL_INFO(ppgtt->base.dev)->ring_mask;
}

static void gen6_initialize_pt(struct i915_address_space *vm,
		struct i915_page_table *pt)
{
	gen6_pte_t *pt_vaddr, scratch_pte;
	int i;

	WARN_ON(vm->scratch.addr == 0);

	scratch_pte = vm->pte_encode(vm->scratch.addr,
			I915_CACHE_LLC, true, 0);

	pt_vaddr = kmap_atomic(pt->page);

	for (i = 0; i < GEN6_PTES; i++)
		pt_vaddr[i] = scratch_pte;

	kunmap_atomic(pt_vaddr);
}

static int gen6_alloc_va_range(struct i915_address_space *vm,
			       uint64_t start, uint64_t length)
{
	DECLARE_BITMAP(new_page_tables, I915_PDES);
	struct drm_device *dev = vm->dev;
	struct drm_i915_private *dev_priv = dev->dev_private;
	struct i915_hw_ppgtt *ppgtt =
				container_of(vm, struct i915_hw_ppgtt, base);
	struct i915_page_table *pt;
	const uint32_t start_save = start, length_save = length;
	uint32_t pde, temp;
	int ret;

	WARN_ON(upper_32_bits(start));

	bitmap_zero(new_page_tables, I915_PDES);

	/* The allocation is done in two stages so that we can bail out with
	 * minimal amount of pain. The first stage finds new page tables that
	 * need allocation. The second stage marks use ptes within the page
	 * tables.
	 */
	gen6_for_each_pde(pt, &ppgtt->pd, start, length, temp, pde) {
		if (pt != ppgtt->scratch_pt) {
			WARN_ON(bitmap_empty(pt->used_ptes, GEN6_PTES));
			continue;
		}

		/* We've already allocated a page table */
		WARN_ON(!bitmap_empty(pt->used_ptes, GEN6_PTES));

		pt = alloc_pt_single(dev);
		if (IS_ERR(pt)) {
			ret = PTR_ERR(pt);
			goto unwind_out;
		}

		gen6_initialize_pt(vm, pt);

		ppgtt->pd.page_table[pde] = pt;
		set_bit(pde, new_page_tables);
		trace_i915_page_table_entry_alloc(vm, pde, start, GEN6_PDE_SHIFT);
	}

	start = start_save;
	length = length_save;

	gen6_for_each_pde(pt, &ppgtt->pd, start, length, temp, pde) {
		DECLARE_BITMAP(tmp_bitmap, GEN6_PTES);

		bitmap_zero(tmp_bitmap, GEN6_PTES);
		bitmap_set(tmp_bitmap, gen6_pte_index(start),
			   gen6_pte_count(start, length));

		if (test_and_clear_bit(pde, new_page_tables))
			gen6_write_pde(&ppgtt->pd, pde, pt);

		trace_i915_page_table_entry_map(vm, pde, pt,
					 gen6_pte_index(start),
					 gen6_pte_count(start, length),
					 GEN6_PTES);
		bitmap_or(pt->used_ptes, tmp_bitmap, pt->used_ptes,
				GEN6_PTES);
	}

	WARN_ON(!bitmap_empty(new_page_tables, I915_PDES));

	/* Make sure write is complete before other code can use this page
	 * table. Also require for WC mapped PTEs */
	readl(dev_priv->gtt.gsm);

	mark_tlbs_dirty(ppgtt);
	return 0;

unwind_out:
	for_each_set_bit(pde, new_page_tables, I915_PDES) {
		struct i915_page_table *pt = ppgtt->pd.page_table[pde];

		ppgtt->pd.page_table[pde] = ppgtt->scratch_pt;
		unmap_and_free_pt(pt, vm->dev);
	}

	mark_tlbs_dirty(ppgtt);
	return ret;
}

static void gen6_ppgtt_cleanup(struct i915_address_space *vm)
{
	struct i915_hw_ppgtt *ppgtt =
		container_of(vm, struct i915_hw_ppgtt, base);
	struct i915_page_table *pt;
	uint32_t pde;


	drm_mm_remove_node(&ppgtt->node);

	gen6_for_all_pdes(pt, ppgtt, pde) {
		if (pt != ppgtt->scratch_pt)
			unmap_and_free_pt(pt, ppgtt->base.dev);
	}

	unmap_and_free_pt(ppgtt->scratch_pt, ppgtt->base.dev);
	unmap_and_free_pd(&ppgtt->pd, ppgtt->base.dev);
}

static int gen6_ppgtt_allocate_page_directories(struct i915_hw_ppgtt *ppgtt)
{
	struct drm_device *dev = ppgtt->base.dev;
	struct drm_i915_private *dev_priv = dev->dev_private;
	bool retried = false;
	int ret;

	/* PPGTT PDEs reside in the GGTT and consists of 512 entries. The
	 * allocator works in address space sizes, so it's multiplied by page
	 * size. We allocate at the top of the GTT to avoid fragmentation.
	 */
	BUG_ON(!drm_mm_initialized(&dev_priv->gtt.base.mm));
	ppgtt->scratch_pt = alloc_pt_single(ppgtt->base.dev);
	if (IS_ERR(ppgtt->scratch_pt))
		return PTR_ERR(ppgtt->scratch_pt);

	gen6_initialize_pt(&ppgtt->base, ppgtt->scratch_pt);

alloc:
	ret = drm_mm_insert_node_in_range_generic(&dev_priv->gtt.base.mm,
						  &ppgtt->node, GEN6_PD_SIZE,
						  GEN6_PD_ALIGN, 0,
						  0, dev_priv->gtt.base.total,
						  DRM_MM_TOPDOWN);
	if (ret == -ENOSPC && !retried) {
		ret = i915_gem_evict_something(dev, &dev_priv->gtt.base,
					       GEN6_PD_SIZE, GEN6_PD_ALIGN,
					       I915_CACHE_NONE,
					       0, dev_priv->gtt.base.total,
					       0);
		if (ret)
			goto err_out;

		retried = true;
		goto alloc;
	}

	if (ret)
		goto err_out;


	if (ppgtt->node.start < dev_priv->gtt.mappable_end)
		DRM_DEBUG("Forced to use aperture for PDEs\n");

	return 0;

err_out:
	unmap_and_free_pt(ppgtt->scratch_pt, ppgtt->base.dev);
	return ret;
}

static int gen6_ppgtt_alloc(struct i915_hw_ppgtt *ppgtt)
{
	return gen6_ppgtt_allocate_page_directories(ppgtt);
}

static void gen6_scratch_va_range(struct i915_hw_ppgtt *ppgtt,
				  uint64_t start, uint64_t length)
{
	struct i915_page_table *unused;
	uint32_t pde, temp;

	gen6_for_each_pde(unused, &ppgtt->pd, start, length, temp, pde)
		ppgtt->pd.page_table[pde] = ppgtt->scratch_pt;
}

static int gen6_ppgtt_init(struct i915_hw_ppgtt *ppgtt)
{
	struct drm_device *dev = ppgtt->base.dev;
	struct drm_i915_private *dev_priv = dev->dev_private;
	int ret;

	ppgtt->base.pte_encode = dev_priv->gtt.base.pte_encode;
	if (IS_GEN6(dev)) {
		ppgtt->switch_mm = gen6_mm_switch;
	} else if (IS_HASWELL(dev)) {
		ppgtt->switch_mm = hsw_mm_switch;
	} else if (IS_GEN7(dev)) {
		ppgtt->switch_mm = gen7_mm_switch;
	} else
		BUG();

	if (intel_vgpu_active(dev))
		ppgtt->switch_mm = vgpu_mm_switch;

	ret = gen6_ppgtt_alloc(ppgtt);
	if (ret)
		return ret;

	ppgtt->base.allocate_va_range = gen6_alloc_va_range;
	ppgtt->base.clear_range = gen6_ppgtt_clear_range;
	ppgtt->base.insert_entries = gen6_ppgtt_insert_entries;
	ppgtt->base.unbind_vma = ppgtt_unbind_vma;
	ppgtt->base.bind_vma = ppgtt_bind_vma;
	ppgtt->base.cleanup = gen6_ppgtt_cleanup;
	ppgtt->base.start = 0;
	ppgtt->base.total = I915_PDES * GEN6_PTES * PAGE_SIZE;
	ppgtt->debug_dump = gen6_dump_ppgtt;

	ppgtt->pd.pd_offset =
		ppgtt->node.start / PAGE_SIZE * sizeof(gen6_pte_t);

	ppgtt->pd_addr = (gen6_pte_t __iomem *)dev_priv->gtt.gsm +
		ppgtt->pd.pd_offset / sizeof(gen6_pte_t);

	gen6_scratch_va_range(ppgtt, 0, ppgtt->base.total);

	gen6_write_page_range(dev_priv, &ppgtt->pd, 0, ppgtt->base.total);

	DRM_DEBUG_DRIVER("Allocated pde space (%lldM) at GTT entry: %llx\n",
			 ppgtt->node.size >> 20,
			 ppgtt->node.start / PAGE_SIZE);

	DRM_DEBUG("Adding PPGTT at offset %x\n",
		  ppgtt->pd.pd_offset << 10);

	return 0;
}

static int __hw_ppgtt_init(struct drm_device *dev, struct i915_hw_ppgtt *ppgtt)
{
	struct drm_i915_private *dev_priv = dev->dev_private;

	ppgtt->base.dev = dev;
	ppgtt->base.scratch = dev_priv->gtt.base.scratch;

	if (INTEL_INFO(dev)->gen < 8)
		return gen6_ppgtt_init(ppgtt);
	else
		return gen8_ppgtt_init(ppgtt);
}
int i915_ppgtt_init(struct drm_device *dev, struct i915_hw_ppgtt *ppgtt)
{
	struct drm_i915_private *dev_priv = dev->dev_private;
	int ret = 0;

	ret = __hw_ppgtt_init(dev, ppgtt);
	if (ret == 0) {
		kref_init(&ppgtt->ref);
		drm_mm_init(&ppgtt->base.mm, ppgtt->base.start,
			    ppgtt->base.total);
		i915_init_vm(dev_priv, &ppgtt->base);
	}

	return ret;
}

int i915_ppgtt_init_hw(struct drm_device *dev)
{
	struct drm_i915_private *dev_priv = dev->dev_private;
	struct intel_engine_cs *ring;
	struct i915_hw_ppgtt *ppgtt = dev_priv->mm.aliasing_ppgtt;
	int i, ret = 0;

	/* In the case of execlists, PPGTT is enabled by the context descriptor
	 * and the PDPs are contained within the context itself.  We don't
	 * need to do anything here. */
	if (i915.enable_execlists)
		return 0;

	if (!USES_PPGTT(dev))
		return 0;

	if (IS_GEN6(dev))
		gen6_ppgtt_enable(dev);
	else if (IS_GEN7(dev))
		gen7_ppgtt_enable(dev);
	else if (INTEL_INFO(dev)->gen >= 8)
		gen8_ppgtt_enable(dev);
	else
		MISSING_CASE(INTEL_INFO(dev)->gen);

	if (ppgtt) {
		for_each_ring(ring, dev_priv, i) {
			ret = ppgtt->switch_mm(ppgtt, ring);
			if (ret != 0)
				return ret;
		}
	}

	return ret;
}
struct i915_hw_ppgtt *
i915_ppgtt_create(struct drm_device *dev, struct drm_i915_file_private *fpriv)
{
	struct i915_hw_ppgtt *ppgtt;
	int ret;

	ppgtt = kzalloc(sizeof(*ppgtt), GFP_KERNEL);
	if (!ppgtt)
		return ERR_PTR(-ENOMEM);

	ret = i915_ppgtt_init(dev, ppgtt);
	if (ret) {
		kfree(ppgtt);
		return ERR_PTR(ret);
	}

	ppgtt->file_priv = fpriv;

	trace_i915_ppgtt_create(&ppgtt->base);

	return ppgtt;
}

void  i915_ppgtt_release(struct kref *kref)
{
	struct i915_hw_ppgtt *ppgtt =
		container_of(kref, struct i915_hw_ppgtt, ref);

	trace_i915_ppgtt_release(&ppgtt->base);

	/* vmas should already be unbound */
	WARN_ON(!list_empty(&ppgtt->base.active_list));
	WARN_ON(!list_empty(&ppgtt->base.inactive_list));

	list_del(&ppgtt->base.global_link);
	drm_mm_takedown(&ppgtt->base.mm);

	ppgtt->base.cleanup(&ppgtt->base);
	kfree(ppgtt);
}

<<<<<<< HEAD
static void
ppgtt_bind_vma(struct i915_vma *vma,
	       enum i915_cache_level cache_level,
	       u32 flags)
{
	/* Currently applicable only to VLV */
	if (vma->obj->gt_ro)
		flags |= PTE_READ_ONLY;

	vma->vm->insert_entries(vma->vm, vma->obj->pages, vma->node.start,
				cache_level, flags);
}

static void ppgtt_unbind_vma(struct i915_vma *vma)
{
	vma->vm->clear_range(vma->vm,
			     vma->node.start,
			     vma->obj->base.size,
			     true);
}

=======
extern int intel_iommu_gfx_mapped;
>>>>>>> 2c6625cd
/* Certain Gen5 chipsets require require idling the GPU before
 * unmapping anything from the GTT when VT-d is enabled.
 */
static bool needs_idle_maps(struct drm_device *dev)
{
#if defined(CONFIG_INTEL_IOMMU) || defined(CONFIG_XEN)
	/* Query intel_iommu to see if we need the workaround. Presumably that
	 * was loaded first.
	 */
	if (IS_GEN5(dev) && IS_MOBILE(dev) && intel_iommu_gfx_mapped)
		return true;
#endif
	return false;
}

static bool do_idling(struct drm_i915_private *dev_priv)
{
	bool ret = dev_priv->mm.interruptible;

	if (unlikely(dev_priv->gtt.do_idle_maps)) {
		dev_priv->mm.interruptible = false;
		if (i915_gpu_idle(dev_priv->dev)) {
			DRM_ERROR("Couldn't idle GPU\n");
			/* Wait a bit, in hopes it avoids the hang */
			udelay(10);
		}
	}

	return ret;
}

static void undo_idling(struct drm_i915_private *dev_priv, bool interruptible)
{
	if (unlikely(dev_priv->gtt.do_idle_maps))
		dev_priv->mm.interruptible = interruptible;
}

void i915_check_and_clear_faults(struct drm_device *dev)
{
	struct drm_i915_private *dev_priv = dev->dev_private;
	struct intel_engine_cs *ring;
	int i;

	if (INTEL_INFO(dev)->gen < 6)
		return;

	for_each_ring(ring, dev_priv, i) {
		u32 fault_reg;
		fault_reg = I915_READ(RING_FAULT_REG(ring));
		if (fault_reg & RING_FAULT_VALID) {
			DRM_DEBUG_DRIVER("Unexpected fault\n"
					 "\tAddr: 0x%08lx\n"
					 "\tAddress space: %s\n"
					 "\tSource ID: %d\n"
					 "\tType: %d\n",
					 fault_reg & PAGE_MASK,
					 fault_reg & RING_FAULT_GTTSEL_MASK ? "GGTT" : "PPGTT",
					 RING_FAULT_SRCID(fault_reg),
					 RING_FAULT_FAULT_TYPE(fault_reg));
			I915_WRITE(RING_FAULT_REG(ring),
				   fault_reg & ~RING_FAULT_VALID);
		}
	}
	POSTING_READ(RING_FAULT_REG(&dev_priv->ring[RCS]));
}

static void i915_ggtt_flush(struct drm_i915_private *dev_priv)
{
	if (INTEL_INFO(dev_priv->dev)->gen < 6) {
		intel_gtt_chipset_flush();
	} else {
		I915_WRITE(GFX_FLSH_CNTL_GEN6, GFX_FLSH_CNTL_EN);
		POSTING_READ(GFX_FLSH_CNTL_GEN6);
	}
}

void i915_gem_suspend_gtt_mappings(struct drm_device *dev)
{
	struct drm_i915_private *dev_priv = dev->dev_private;

	/* Don't bother messing with faults pre GEN6 as we have little
	 * documentation supporting that it's a good idea.
	 */
	if (INTEL_INFO(dev)->gen < 6)
		return;

	i915_check_and_clear_faults(dev);

	dev_priv->gtt.base.clear_range(&dev_priv->gtt.base,
				       dev_priv->gtt.base.start,
				       dev_priv->gtt.base.total,
				       true);

	i915_ggtt_flush(dev_priv);
}

int i915_gem_gtt_prepare_object(struct drm_i915_gem_object *obj)
{
	if (!dma_map_sg(&obj->base.dev->pdev->dev,
			obj->pages->sgl, obj->pages->nents,
			PCI_DMA_BIDIRECTIONAL))
		return -ENOSPC;

	return 0;
}

static void gen8_set_pte(void __iomem *addr, gen8_pte_t pte)
{
#ifdef writeq
	writeq(pte, addr);
#else
	iowrite32((u32)pte, addr);
	iowrite32(pte >> 32, addr + 4);
#endif
}

static void gen8_ggtt_insert_entries(struct i915_address_space *vm,
				     struct sg_table *st,
				     uint64_t start,
				     enum i915_cache_level level, u32 unused)
{
	struct drm_i915_private *dev_priv = vm->dev->dev_private;
	unsigned first_entry = start >> PAGE_SHIFT;
	gen8_pte_t __iomem *gtt_entries =
		(gen8_pte_t __iomem *)dev_priv->gtt.gsm + first_entry;
	int i = 0;
	struct sg_page_iter sg_iter;
	dma_addr_t addr = 0; /* shut up gcc */

	for_each_sg_page(st->sgl, &sg_iter, st->nents, 0) {
		addr = sg_dma_address(sg_iter.sg) +
			(sg_iter.sg_pgoffset << PAGE_SHIFT);
		gen8_set_pte(&gtt_entries[i],
			     gen8_pte_encode(addr, level, true));
		i++;
	}

	/*
	 * XXX: This serves as a posting read to make sure that the PTE has
	 * actually been updated. There is some concern that even though
	 * registers and PTEs are within the same BAR that they are potentially
	 * of NUMA access patterns. Therefore, even with the way we assume
	 * hardware should work, we must keep this posting read for paranoia.
	 */
	if (i != 0)
		WARN_ON(readq(&gtt_entries[i-1])
			!= gen8_pte_encode(addr, level, true));

	/* This next bit makes the above posting read even more important. We
	 * want to flush the TLBs only after we're certain all the PTE updates
	 * have finished.
	 */
	I915_WRITE(GFX_FLSH_CNTL_GEN6, GFX_FLSH_CNTL_EN);
	POSTING_READ(GFX_FLSH_CNTL_GEN6);
}

/*
 * Binds an object into the global gtt with the specified cache level. The object
 * will be accessible to the GPU via commands whose operands reference offsets
 * within the global GTT as well as accessible by the GPU through the GMADR
 * mapped BAR (dev_priv->mm.gtt->gtt).
 */
static void gen6_ggtt_insert_entries(struct i915_address_space *vm,
				     struct sg_table *st,
				     uint64_t start,
				     enum i915_cache_level level, u32 flags)
{
	struct drm_i915_private *dev_priv = vm->dev->dev_private;
	unsigned first_entry = start >> PAGE_SHIFT;
	gen6_pte_t __iomem *gtt_entries =
		(gen6_pte_t __iomem *)dev_priv->gtt.gsm + first_entry;
	int i = 0;
	struct sg_page_iter sg_iter;
	dma_addr_t addr = 0;

	for_each_sg_page(st->sgl, &sg_iter, st->nents, 0) {
		addr = sg_page_iter_dma_address(&sg_iter);
		iowrite32(vm->pte_encode(addr, level, true, flags), &gtt_entries[i]);
		i++;
	}

	/* XXX: This serves as a posting read to make sure that the PTE has
	 * actually been updated. There is some concern that even though
	 * registers and PTEs are within the same BAR that they are potentially
	 * of NUMA access patterns. Therefore, even with the way we assume
	 * hardware should work, we must keep this posting read for paranoia.
	 */
	if (i != 0) {
		unsigned long gtt = readl(&gtt_entries[i-1]);
		WARN_ON(gtt != vm->pte_encode(addr, level, true, flags));
	}

	/* This next bit makes the above posting read even more important. We
	 * want to flush the TLBs only after we're certain all the PTE updates
	 * have finished.
	 */
	I915_WRITE(GFX_FLSH_CNTL_GEN6, GFX_FLSH_CNTL_EN);
	POSTING_READ(GFX_FLSH_CNTL_GEN6);
}

static void gen8_ggtt_clear_range(struct i915_address_space *vm,
				  uint64_t start,
				  uint64_t length,
				  bool use_scratch)
{
	struct drm_i915_private *dev_priv = vm->dev->dev_private;
	unsigned first_entry = start >> PAGE_SHIFT;
	unsigned num_entries = length >> PAGE_SHIFT;
	gen8_pte_t scratch_pte, __iomem *gtt_base =
		(gen8_pte_t __iomem *) dev_priv->gtt.gsm + first_entry;
	const int max_entries = gtt_total_entries(dev_priv->gtt) - first_entry;
	int i;

	if (WARN(num_entries > max_entries,
		 "First entry = %d; Num entries = %d (max=%d)\n",
		 first_entry, num_entries, max_entries))
		num_entries = max_entries;

	scratch_pte = gen8_pte_encode(vm->scratch.addr,
				      I915_CACHE_LLC,
				      use_scratch);
	for (i = 0; i < num_entries; i++)
		gen8_set_pte(&gtt_base[i], scratch_pte);
	readl(gtt_base);
}

static void gen6_ggtt_clear_range(struct i915_address_space *vm,
				  uint64_t start,
				  uint64_t length,
				  bool use_scratch)
{
	struct drm_i915_private *dev_priv = vm->dev->dev_private;
	unsigned first_entry = start >> PAGE_SHIFT;
	unsigned num_entries = length >> PAGE_SHIFT;
	gen6_pte_t scratch_pte, __iomem *gtt_base =
		(gen6_pte_t __iomem *) dev_priv->gtt.gsm + first_entry;
	const int max_entries = gtt_total_entries(dev_priv->gtt) - first_entry;
	int i;

	if (WARN(num_entries > max_entries,
		 "First entry = %d; Num entries = %d (max=%d)\n",
		 first_entry, num_entries, max_entries))
		num_entries = max_entries;

	scratch_pte = vm->pte_encode(vm->scratch.addr, I915_CACHE_LLC, use_scratch, 0);

	for (i = 0; i < num_entries; i++)
		iowrite32(scratch_pte, &gtt_base[i]);
	readl(gtt_base);
}

static void i915_ggtt_insert_entries(struct i915_address_space *vm,
				     struct sg_table *pages,
				     uint64_t start,
				     enum i915_cache_level cache_level, u32 unused)
{
	unsigned int flags = (cache_level == I915_CACHE_NONE) ?
		AGP_USER_MEMORY : AGP_USER_CACHED_MEMORY;

	intel_gtt_insert_sg_entries(pages, start >> PAGE_SHIFT, flags);

}

static void i915_ggtt_clear_range(struct i915_address_space *vm,
				  uint64_t start,
				  uint64_t length,
				  bool unused)
{
	unsigned first_entry = start >> PAGE_SHIFT;
	unsigned num_entries = length >> PAGE_SHIFT;
	intel_gtt_clear_range(first_entry, num_entries);
}

static int ggtt_bind_vma(struct i915_vma *vma,
			 enum i915_cache_level cache_level,
			 u32 flags)
{
	struct drm_device *dev = vma->vm->dev;
	struct drm_i915_private *dev_priv = dev->dev_private;
	struct drm_i915_gem_object *obj = vma->obj;
	struct sg_table *pages = obj->pages;
	u32 pte_flags = 0;
	int ret;

	ret = i915_get_ggtt_vma_pages(vma);
	if (ret)
		return ret;
	pages = vma->ggtt_view.pages;

	/* Currently applicable only to VLV */
	if (obj->gt_ro)
		pte_flags |= PTE_READ_ONLY;


	if (!dev_priv->mm.aliasing_ppgtt || flags & GLOBAL_BIND) {
		vma->vm->insert_entries(vma->vm, pages,
					vma->node.start,
					cache_level, pte_flags);

		/* Note the inconsistency here is due to absence of the
		 * aliasing ppgtt on gen4 and earlier. Though we always
		 * request PIN_USER for execbuffer (translated to LOCAL_BIND),
		 * without the appgtt, we cannot honour that request and so
		 * must substitute it with a global binding. Since we do this
		 * behind the upper layers back, we need to explicitly set
		 * the bound flag ourselves.
		 */
		vma->bound |= GLOBAL_BIND;

	}

	if (dev_priv->mm.aliasing_ppgtt && flags & LOCAL_BIND) {
		struct i915_hw_ppgtt *appgtt = dev_priv->mm.aliasing_ppgtt;
		appgtt->base.insert_entries(&appgtt->base, pages,
					    vma->node.start,
					    cache_level, pte_flags);
	}

	return 0;
}

static void ggtt_unbind_vma(struct i915_vma *vma)
{
	struct drm_device *dev = vma->vm->dev;
	struct drm_i915_private *dev_priv = dev->dev_private;
	struct drm_i915_gem_object *obj = vma->obj;
	const uint64_t size = min_t(uint64_t,
				    obj->base.size,
				    vma->node.size);

	if (vma->bound & GLOBAL_BIND) {
		vma->vm->clear_range(vma->vm,
				     vma->node.start,
				     size,
				     true);
	}

	if (dev_priv->mm.aliasing_ppgtt && vma->bound & LOCAL_BIND) {
		struct i915_hw_ppgtt *appgtt = dev_priv->mm.aliasing_ppgtt;

		appgtt->base.clear_range(&appgtt->base,
					 vma->node.start,
					 size,
					 true);
	}
}

void i915_gem_gtt_finish_object(struct drm_i915_gem_object *obj)
{
	struct drm_device *dev = obj->base.dev;
	struct drm_i915_private *dev_priv = dev->dev_private;
	bool interruptible;

	interruptible = do_idling(dev_priv);

	dma_unmap_sg(&dev->pdev->dev, obj->pages->sgl, obj->pages->nents,
		     PCI_DMA_BIDIRECTIONAL);

	undo_idling(dev_priv, interruptible);
}

static void i915_gtt_color_adjust(struct drm_mm_node *node,
				  unsigned long color,
				  u64 *start,
				  u64 *end)
{
	if (node->color != color)
		*start += 4096;

	if (!list_empty(&node->node_list)) {
		node = list_entry(node->node_list.next,
				  struct drm_mm_node,
				  node_list);
		if (node->allocated && node->color != color)
			*end -= 4096;
	}
}

static int i915_gem_setup_global_gtt(struct drm_device *dev,
				     unsigned long start,
				     unsigned long mappable_end,
				     unsigned long end)
{
	/* Let GEM Manage all of the aperture.
	 *
	 * However, leave one page at the end still bound to the scratch page.
	 * There are a number of places where the hardware apparently prefetches
	 * past the end of the object, and we've seen multiple hangs with the
	 * GPU head pointer stuck in a batchbuffer bound at the last page of the
	 * aperture.  One page should be enough to keep any prefetching inside
	 * of the aperture.
	 */
	struct drm_i915_private *dev_priv = dev->dev_private;
	struct i915_address_space *ggtt_vm = &dev_priv->gtt.base;
	struct drm_mm_node *entry;
	struct drm_i915_gem_object *obj;
	unsigned long hole_start, hole_end;
	int ret;

	BUG_ON(mappable_end > end);

	/* Subtract the guard page ... */
	drm_mm_init(&ggtt_vm->mm, start, end - start - PAGE_SIZE);

	dev_priv->gtt.base.start = start;
	dev_priv->gtt.base.total = end - start;

	if (intel_vgpu_active(dev)) {
		ret = intel_vgt_balloon(dev);
		if (ret)
			return ret;
	}

	if (!HAS_LLC(dev))
		dev_priv->gtt.base.mm.color_adjust = i915_gtt_color_adjust;

	/* Mark any preallocated objects as occupied */
	list_for_each_entry(obj, &dev_priv->mm.bound_list, global_list) {
		struct i915_vma *vma = i915_gem_obj_to_vma(obj, ggtt_vm);

		DRM_DEBUG_KMS("reserving preallocated space: %lx + %zx\n",
			      i915_gem_obj_ggtt_offset(obj), obj->base.size);

		WARN_ON(i915_gem_obj_ggtt_bound(obj));
		ret = drm_mm_reserve_node(&ggtt_vm->mm, &vma->node);
		if (ret) {
			DRM_DEBUG_KMS("Reservation failed: %i\n", ret);
			return ret;
		}
		vma->bound |= GLOBAL_BIND;
	}

	/* Clear any non-preallocated blocks */
	drm_mm_for_each_hole(entry, &ggtt_vm->mm, hole_start, hole_end) {
		DRM_DEBUG_KMS("clearing unused GTT space: [%lx, %lx]\n",
			      hole_start, hole_end);
		ggtt_vm->clear_range(ggtt_vm, hole_start,
				     hole_end - hole_start, true);
	}

	/* And finally clear the reserved guard page */
	ggtt_vm->clear_range(ggtt_vm, end - PAGE_SIZE, PAGE_SIZE, true);

	if (USES_PPGTT(dev) && !USES_FULL_PPGTT(dev)) {
		struct i915_hw_ppgtt *ppgtt;

		ppgtt = kzalloc(sizeof(*ppgtt), GFP_KERNEL);
		if (!ppgtt)
			return -ENOMEM;

		ret = __hw_ppgtt_init(dev, ppgtt);
		if (ret) {
			ppgtt->base.cleanup(&ppgtt->base);
			kfree(ppgtt);
			return ret;
		}

		if (ppgtt->base.allocate_va_range)
			ret = ppgtt->base.allocate_va_range(&ppgtt->base, 0,
							    ppgtt->base.total);
		if (ret) {
			ppgtt->base.cleanup(&ppgtt->base);
			kfree(ppgtt);
			return ret;
		}

		ppgtt->base.clear_range(&ppgtt->base,
					ppgtt->base.start,
					ppgtt->base.total,
					true);

		dev_priv->mm.aliasing_ppgtt = ppgtt;
	}

	return 0;
}

void i915_gem_init_global_gtt(struct drm_device *dev)
{
	struct drm_i915_private *dev_priv = dev->dev_private;
	unsigned long gtt_size, mappable_size;

	gtt_size = dev_priv->gtt.base.total;
	mappable_size = dev_priv->gtt.mappable_end;

	i915_gem_setup_global_gtt(dev, 0, mappable_size, gtt_size);
}

void i915_global_gtt_cleanup(struct drm_device *dev)
{
	struct drm_i915_private *dev_priv = dev->dev_private;
	struct i915_address_space *vm = &dev_priv->gtt.base;

	if (dev_priv->mm.aliasing_ppgtt) {
		struct i915_hw_ppgtt *ppgtt = dev_priv->mm.aliasing_ppgtt;

		ppgtt->base.cleanup(&ppgtt->base);
	}

	if (drm_mm_initialized(&vm->mm)) {
		if (intel_vgpu_active(dev))
			intel_vgt_deballoon();

		drm_mm_takedown(&vm->mm);
		list_del(&vm->global_link);
	}

	vm->cleanup(vm);
}

static int setup_scratch_page(struct drm_device *dev)
{
	struct drm_i915_private *dev_priv = dev->dev_private;
	struct page *page;
	dma_addr_t dma_addr;

	page = alloc_page(GFP_KERNEL | GFP_DMA32 | __GFP_ZERO);
	if (page == NULL)
		return -ENOMEM;
	set_pages_uc(page, 1);

#if defined(CONFIG_INTEL_IOMMU) || defined(CONFIG_XEN)
	dma_addr = pci_map_page(dev->pdev, page, 0, PAGE_SIZE,
				PCI_DMA_BIDIRECTIONAL);
	if (pci_dma_mapping_error(dev->pdev, dma_addr))
		return -EINVAL;
#else
	dma_addr = page_to_phys(page);
#endif
	dev_priv->gtt.base.scratch.page = page;
	dev_priv->gtt.base.scratch.addr = dma_addr;

	return 0;
}

static void teardown_scratch_page(struct drm_device *dev)
{
	struct drm_i915_private *dev_priv = dev->dev_private;
	struct page *page = dev_priv->gtt.base.scratch.page;

	set_pages_wb(page, 1);
	pci_unmap_page(dev->pdev, dev_priv->gtt.base.scratch.addr,
		       PAGE_SIZE, PCI_DMA_BIDIRECTIONAL);
	__free_page(page);
}

static unsigned int gen6_get_total_gtt_size(u16 snb_gmch_ctl)
{
	snb_gmch_ctl >>= SNB_GMCH_GGMS_SHIFT;
	snb_gmch_ctl &= SNB_GMCH_GGMS_MASK;
	return snb_gmch_ctl << 20;
}

static unsigned int gen8_get_total_gtt_size(u16 bdw_gmch_ctl)
{
	bdw_gmch_ctl >>= BDW_GMCH_GGMS_SHIFT;
	bdw_gmch_ctl &= BDW_GMCH_GGMS_MASK;
	if (bdw_gmch_ctl)
		bdw_gmch_ctl = 1 << bdw_gmch_ctl;

#ifdef CONFIG_X86_32
	/* Limit 32b platforms to a 2GB GGTT: 4 << 20 / pte size * PAGE_SIZE */
	if (bdw_gmch_ctl > 4)
		bdw_gmch_ctl = 4;
#endif

	return bdw_gmch_ctl << 20;
}

static unsigned int chv_get_total_gtt_size(u16 gmch_ctrl)
{
	gmch_ctrl >>= SNB_GMCH_GGMS_SHIFT;
	gmch_ctrl &= SNB_GMCH_GGMS_MASK;

	if (gmch_ctrl)
		return 1 << (20 + gmch_ctrl);

	return 0;
}

static size_t gen6_get_stolen_size(u16 snb_gmch_ctl)
{
	snb_gmch_ctl >>= SNB_GMCH_GMS_SHIFT;
	snb_gmch_ctl &= SNB_GMCH_GMS_MASK;
	return snb_gmch_ctl << 25; /* 32 MB units */
}

static size_t gen8_get_stolen_size(u16 bdw_gmch_ctl)
{
	bdw_gmch_ctl >>= BDW_GMCH_GMS_SHIFT;
	bdw_gmch_ctl &= BDW_GMCH_GMS_MASK;
	return bdw_gmch_ctl << 25; /* 32 MB units */
}

static size_t chv_get_stolen_size(u16 gmch_ctrl)
{
	gmch_ctrl >>= SNB_GMCH_GMS_SHIFT;
	gmch_ctrl &= SNB_GMCH_GMS_MASK;

	/*
	 * 0x0  to 0x10: 32MB increments starting at 0MB
	 * 0x11 to 0x16: 4MB increments starting at 8MB
	 * 0x17 to 0x1d: 4MB increments start at 36MB
	 */
	if (gmch_ctrl < 0x11)
		return gmch_ctrl << 25;
	else if (gmch_ctrl < 0x17)
		return (gmch_ctrl - 0x11 + 2) << 22;
	else
		return (gmch_ctrl - 0x17 + 9) << 22;
}

static size_t gen9_get_stolen_size(u16 gen9_gmch_ctl)
{
	gen9_gmch_ctl >>= BDW_GMCH_GMS_SHIFT;
	gen9_gmch_ctl &= BDW_GMCH_GMS_MASK;

	if (gen9_gmch_ctl < 0xf0)
		return gen9_gmch_ctl << 25; /* 32 MB units */
	else
		/* 4MB increments starting at 0xf0 for 4MB */
		return (gen9_gmch_ctl - 0xf0 + 1) << 22;
}

static int ggtt_probe_common(struct drm_device *dev,
			     size_t gtt_size)
{
	struct drm_i915_private *dev_priv = dev->dev_private;
	phys_addr_t gtt_phys_addr;
	int ret;

	/* For Modern GENs the PTEs and register space are split in the BAR */
	gtt_phys_addr = pci_resource_start(dev->pdev, 0) +
		(pci_resource_len(dev->pdev, 0) / 2);

	/*
	 * On BXT writes larger than 64 bit to the GTT pagetable range will be
	 * dropped. For WC mappings in general we have 64 byte burst writes
	 * when the WC buffer is flushed, so we can't use it, but have to
	 * resort to an uncached mapping. The WC issue is easily caught by the
	 * readback check when writing GTT PTE entries.
	 */
	if (IS_BROXTON(dev))
		dev_priv->gtt.gsm = ioremap_nocache(gtt_phys_addr, gtt_size);
	else
		dev_priv->gtt.gsm = ioremap_wc(gtt_phys_addr, gtt_size);
	if (!dev_priv->gtt.gsm) {
		DRM_ERROR("Failed to map the gtt page table\n");
		return -ENOMEM;
	}

	ret = setup_scratch_page(dev);
	if (ret) {
		DRM_ERROR("Scratch setup failed\n");
		/* iounmap will also get called at remove, but meh */
		iounmap(dev_priv->gtt.gsm);
	}

	return ret;
}

/* The GGTT and PPGTT need a private PPAT setup in order to handle cacheability
 * bits. When using advanced contexts each context stores its own PAT, but
 * writing this data shouldn't be harmful even in those cases. */
static void bdw_setup_private_ppat(struct drm_i915_private *dev_priv)
{
	uint64_t pat;

	pat = GEN8_PPAT(0, GEN8_PPAT_WB | GEN8_PPAT_LLC)     | /* for normal objects, no eLLC */
	      GEN8_PPAT(1, GEN8_PPAT_WC | GEN8_PPAT_LLCELLC) | /* for something pointing to ptes? */
	      GEN8_PPAT(2, GEN8_PPAT_WT | GEN8_PPAT_LLCELLC) | /* for scanout with eLLC */
	      GEN8_PPAT(3, GEN8_PPAT_UC)                     | /* Uncached objects, mostly for scanout */
	      GEN8_PPAT(4, GEN8_PPAT_WB | GEN8_PPAT_LLCELLC | GEN8_PPAT_AGE(0)) |
	      GEN8_PPAT(5, GEN8_PPAT_WB | GEN8_PPAT_LLCELLC | GEN8_PPAT_AGE(1)) |
	      GEN8_PPAT(6, GEN8_PPAT_WB | GEN8_PPAT_LLCELLC | GEN8_PPAT_AGE(2)) |
	      GEN8_PPAT(7, GEN8_PPAT_WB | GEN8_PPAT_LLCELLC | GEN8_PPAT_AGE(3));

	if (!USES_PPGTT(dev_priv->dev))
		/* Spec: "For GGTT, there is NO pat_sel[2:0] from the entry,
		 * so RTL will always use the value corresponding to
		 * pat_sel = 000".
		 * So let's disable cache for GGTT to avoid screen corruptions.
		 * MOCS still can be used though.
		 * - System agent ggtt writes (i.e. cpu gtt mmaps) already work
		 * before this patch, i.e. the same uncached + snooping access
		 * like on gen6/7 seems to be in effect.
		 * - So this just fixes blitter/render access. Again it looks
		 * like it's not just uncached access, but uncached + snooping.
		 * So we can still hold onto all our assumptions wrt cpu
		 * clflushing on LLC machines.
		 */
		pat = GEN8_PPAT(0, GEN8_PPAT_UC);

	/* XXX: spec defines this as 2 distinct registers. It's unclear if a 64b
	 * write would work. */
	I915_WRITE(GEN8_PRIVATE_PAT, pat);
	I915_WRITE(GEN8_PRIVATE_PAT + 4, pat >> 32);
}

static void chv_setup_private_ppat(struct drm_i915_private *dev_priv)
{
	uint64_t pat;

	/*
	 * Map WB on BDW to snooped on CHV.
	 *
	 * Only the snoop bit has meaning for CHV, the rest is
	 * ignored.
	 *
	 * The hardware will never snoop for certain types of accesses:
	 * - CPU GTT (GMADR->GGTT->no snoop->memory)
	 * - PPGTT page tables
	 * - some other special cycles
	 *
	 * As with BDW, we also need to consider the following for GT accesses:
	 * "For GGTT, there is NO pat_sel[2:0] from the entry,
	 * so RTL will always use the value corresponding to
	 * pat_sel = 000".
	 * Which means we must set the snoop bit in PAT entry 0
	 * in order to keep the global status page working.
	 */
	pat = GEN8_PPAT(0, CHV_PPAT_SNOOP) |
	      GEN8_PPAT(1, 0) |
	      GEN8_PPAT(2, 0) |
	      GEN8_PPAT(3, 0) |
	      GEN8_PPAT(4, CHV_PPAT_SNOOP) |
	      GEN8_PPAT(5, CHV_PPAT_SNOOP) |
	      GEN8_PPAT(6, CHV_PPAT_SNOOP) |
	      GEN8_PPAT(7, CHV_PPAT_SNOOP);

	I915_WRITE(GEN8_PRIVATE_PAT, pat);
	I915_WRITE(GEN8_PRIVATE_PAT + 4, pat >> 32);
}

static int gen8_gmch_probe(struct drm_device *dev,
			   size_t *gtt_total,
			   size_t *stolen,
			   phys_addr_t *mappable_base,
			   unsigned long *mappable_end)
{
	struct drm_i915_private *dev_priv = dev->dev_private;
	unsigned int gtt_size;
	u16 snb_gmch_ctl;
	int ret;

	/* TODO: We're not aware of mappable constraints on gen8 yet */
	*mappable_base = pci_resource_start(dev->pdev, 2);
	*mappable_end = pci_resource_len(dev->pdev, 2);

	if (!pci_set_dma_mask(dev->pdev, DMA_BIT_MASK(39)))
		pci_set_consistent_dma_mask(dev->pdev, DMA_BIT_MASK(39));

	pci_read_config_word(dev->pdev, SNB_GMCH_CTRL, &snb_gmch_ctl);

	if (INTEL_INFO(dev)->gen >= 9) {
		*stolen = gen9_get_stolen_size(snb_gmch_ctl);
		gtt_size = gen8_get_total_gtt_size(snb_gmch_ctl);
	} else if (IS_CHERRYVIEW(dev)) {
		*stolen = chv_get_stolen_size(snb_gmch_ctl);
		gtt_size = chv_get_total_gtt_size(snb_gmch_ctl);
	} else {
		*stolen = gen8_get_stolen_size(snb_gmch_ctl);
		gtt_size = gen8_get_total_gtt_size(snb_gmch_ctl);
	}

	*gtt_total = (gtt_size / sizeof(gen8_pte_t)) << PAGE_SHIFT;

	if (IS_CHERRYVIEW(dev) || IS_BROXTON(dev))
		chv_setup_private_ppat(dev_priv);
	else
		bdw_setup_private_ppat(dev_priv);

	ret = ggtt_probe_common(dev, gtt_size);

	dev_priv->gtt.base.clear_range = gen8_ggtt_clear_range;
	dev_priv->gtt.base.insert_entries = gen8_ggtt_insert_entries;
	dev_priv->gtt.base.bind_vma = ggtt_bind_vma;
	dev_priv->gtt.base.unbind_vma = ggtt_unbind_vma;

	return ret;
}

static int gen6_gmch_probe(struct drm_device *dev,
			   size_t *gtt_total,
			   size_t *stolen,
			   phys_addr_t *mappable_base,
			   unsigned long *mappable_end)
{
	struct drm_i915_private *dev_priv = dev->dev_private;
	unsigned int gtt_size;
	u16 snb_gmch_ctl;
	int ret;

	*mappable_base = pci_resource_start(dev->pdev, 2);
	*mappable_end = pci_resource_len(dev->pdev, 2);

	/* 64/512MB is the current min/max we actually know of, but this is just
	 * a coarse sanity check.
	 */
	if ((*mappable_end < (64<<20) || (*mappable_end > (512<<20)))) {
		DRM_ERROR("Unknown GMADR size (%lx)\n",
			  dev_priv->gtt.mappable_end);
		return -ENXIO;
	}

	if (!pci_set_dma_mask(dev->pdev, DMA_BIT_MASK(40)))
		pci_set_consistent_dma_mask(dev->pdev, DMA_BIT_MASK(40));
	pci_read_config_word(dev->pdev, SNB_GMCH_CTRL, &snb_gmch_ctl);

	*stolen = gen6_get_stolen_size(snb_gmch_ctl);

	gtt_size = gen6_get_total_gtt_size(snb_gmch_ctl);
	*gtt_total = (gtt_size / sizeof(gen6_pte_t)) << PAGE_SHIFT;

	ret = ggtt_probe_common(dev, gtt_size);

	dev_priv->gtt.base.clear_range = gen6_ggtt_clear_range;
	dev_priv->gtt.base.insert_entries = gen6_ggtt_insert_entries;
	dev_priv->gtt.base.bind_vma = ggtt_bind_vma;
	dev_priv->gtt.base.unbind_vma = ggtt_unbind_vma;

	return ret;
}

static void gen6_gmch_remove(struct i915_address_space *vm)
{

	struct i915_gtt *gtt = container_of(vm, struct i915_gtt, base);

	iounmap(gtt->gsm);
	teardown_scratch_page(vm->dev);
}

static int i915_gmch_probe(struct drm_device *dev,
			   size_t *gtt_total,
			   size_t *stolen,
			   phys_addr_t *mappable_base,
			   unsigned long *mappable_end)
{
	struct drm_i915_private *dev_priv = dev->dev_private;
	int ret;

	ret = intel_gmch_probe(dev_priv->bridge_dev, dev_priv->dev->pdev, NULL);
	if (!ret) {
		DRM_ERROR("failed to set up gmch\n");
		return -EIO;
	}

	intel_gtt_get(gtt_total, stolen, mappable_base, mappable_end);

	dev_priv->gtt.do_idle_maps = needs_idle_maps(dev_priv->dev);
	dev_priv->gtt.base.insert_entries = i915_ggtt_insert_entries;
	dev_priv->gtt.base.clear_range = i915_ggtt_clear_range;
	dev_priv->gtt.base.bind_vma = ggtt_bind_vma;
	dev_priv->gtt.base.unbind_vma = ggtt_unbind_vma;

	if (unlikely(dev_priv->gtt.do_idle_maps))
		DRM_INFO("applying Ironlake quirks for intel_iommu\n");

	return 0;
}

static void i915_gmch_remove(struct i915_address_space *vm)
{
	intel_gmch_remove();
}

int i915_gem_gtt_init(struct drm_device *dev)
{
	struct drm_i915_private *dev_priv = dev->dev_private;
	struct i915_gtt *gtt = &dev_priv->gtt;
	int ret;

	if (INTEL_INFO(dev)->gen <= 5) {
		gtt->gtt_probe = i915_gmch_probe;
		gtt->base.cleanup = i915_gmch_remove;
	} else if (INTEL_INFO(dev)->gen < 8) {
		gtt->gtt_probe = gen6_gmch_probe;
		gtt->base.cleanup = gen6_gmch_remove;
		if (IS_HASWELL(dev) && dev_priv->ellc_size)
			gtt->base.pte_encode = iris_pte_encode;
		else if (IS_HASWELL(dev))
			gtt->base.pte_encode = hsw_pte_encode;
		else if (IS_VALLEYVIEW(dev))
			gtt->base.pte_encode = byt_pte_encode;
		else if (INTEL_INFO(dev)->gen >= 7)
			gtt->base.pte_encode = ivb_pte_encode;
		else
			gtt->base.pte_encode = snb_pte_encode;
	} else {
		dev_priv->gtt.gtt_probe = gen8_gmch_probe;
		dev_priv->gtt.base.cleanup = gen6_gmch_remove;
	}

	ret = gtt->gtt_probe(dev, &gtt->base.total, &gtt->stolen_size,
			     &gtt->mappable_base, &gtt->mappable_end);
	if (ret)
		return ret;

	gtt->base.dev = dev;

	/* GMADR is the PCI mmio aperture into the global GTT. */
	DRM_INFO("Memory usable by graphics device = %zdM\n",
		 gtt->base.total >> 20);
	DRM_DEBUG_DRIVER("GMADR size = %ldM\n", gtt->mappable_end >> 20);
	DRM_DEBUG_DRIVER("GTT stolen size = %zdM\n", gtt->stolen_size >> 20);
#ifdef CONFIG_INTEL_IOMMU
	if (intel_iommu_gfx_mapped)
		DRM_INFO("VT-d active for gfx access\n");
#endif
	/*
	 * i915.enable_ppgtt is read-only, so do an early pass to validate the
	 * user's requested state against the hardware/driver capabilities.  We
	 * do this now so that we can print out any log messages once rather
	 * than every time we check intel_enable_ppgtt().
	 */
	i915.enable_ppgtt = sanitize_enable_ppgtt(dev, i915.enable_ppgtt);
	DRM_DEBUG_DRIVER("ppgtt mode: %i\n", i915.enable_ppgtt);

	return 0;
}

void i915_gem_restore_gtt_mappings(struct drm_device *dev)
{
	struct drm_i915_private *dev_priv = dev->dev_private;
	struct drm_i915_gem_object *obj;
	struct i915_address_space *vm;
	struct i915_vma *vma;
	bool flush;

	i915_check_and_clear_faults(dev);

	/* First fill our portion of the GTT with scratch pages */
	dev_priv->gtt.base.clear_range(&dev_priv->gtt.base,
				       dev_priv->gtt.base.start,
				       dev_priv->gtt.base.total,
				       true);

	/* Cache flush objects bound into GGTT and rebind them. */
	vm = &dev_priv->gtt.base;
	list_for_each_entry(obj, &dev_priv->mm.bound_list, global_list) {
		flush = false;
		list_for_each_entry(vma, &obj->vma_list, vma_link) {
			if (vma->vm != vm)
				continue;

			WARN_ON(i915_vma_bind(vma, obj->cache_level,
					      PIN_UPDATE));

			flush = true;
		}

		if (flush)
			i915_gem_clflush_object(obj, obj->pin_display);
	}

	if (INTEL_INFO(dev)->gen >= 8) {
		if (IS_CHERRYVIEW(dev) || IS_BROXTON(dev))
			chv_setup_private_ppat(dev_priv);
		else
			bdw_setup_private_ppat(dev_priv);

		return;
	}

	if (USES_PPGTT(dev)) {
		list_for_each_entry(vm, &dev_priv->vm_list, global_link) {
			/* TODO: Perhaps it shouldn't be gen6 specific */

			struct i915_hw_ppgtt *ppgtt =
					container_of(vm, struct i915_hw_ppgtt,
						     base);

			if (i915_is_ggtt(vm))
				ppgtt = dev_priv->mm.aliasing_ppgtt;

			gen6_write_page_range(dev_priv, &ppgtt->pd,
					      0, ppgtt->base.total);
		}
	}

	i915_ggtt_flush(dev_priv);
}

static struct i915_vma *
__i915_gem_vma_create(struct drm_i915_gem_object *obj,
		      struct i915_address_space *vm,
		      const struct i915_ggtt_view *ggtt_view)
{
	struct i915_vma *vma;

	if (WARN_ON(i915_is_ggtt(vm) != !!ggtt_view))
		return ERR_PTR(-EINVAL);

	vma = kmem_cache_zalloc(to_i915(obj->base.dev)->vmas, GFP_KERNEL);
	if (vma == NULL)
		return ERR_PTR(-ENOMEM);

	INIT_LIST_HEAD(&vma->vma_link);
	INIT_LIST_HEAD(&vma->mm_list);
	INIT_LIST_HEAD(&vma->exec_list);
	vma->vm = vm;
	vma->obj = obj;

	if (i915_is_ggtt(vm))
		vma->ggtt_view = *ggtt_view;

	list_add_tail(&vma->vma_link, &obj->vma_list);
	if (!i915_is_ggtt(vm))
		i915_ppgtt_get(i915_vm_to_ppgtt(vm));

	return vma;
}

struct i915_vma *
i915_gem_obj_lookup_or_create_vma(struct drm_i915_gem_object *obj,
				  struct i915_address_space *vm)
{
	struct i915_vma *vma;

	vma = i915_gem_obj_to_vma(obj, vm);
	if (!vma)
		vma = __i915_gem_vma_create(obj, vm,
					    i915_is_ggtt(vm) ? &i915_ggtt_view_normal : NULL);

	return vma;
}

struct i915_vma *
i915_gem_obj_lookup_or_create_ggtt_vma(struct drm_i915_gem_object *obj,
				       const struct i915_ggtt_view *view)
{
	struct i915_address_space *ggtt = i915_obj_to_ggtt(obj);
	struct i915_vma *vma;

	if (WARN_ON(!view))
		return ERR_PTR(-EINVAL);

	vma = i915_gem_obj_to_ggtt_view(obj, view);

	if (IS_ERR(vma))
		return vma;

	if (!vma)
		vma = __i915_gem_vma_create(obj, ggtt, view);

	return vma;

}

static void
rotate_pages(dma_addr_t *in, unsigned int width, unsigned int height,
	     struct sg_table *st)
{
	unsigned int column, row;
	unsigned int src_idx;
	struct scatterlist *sg = st->sgl;

	st->nents = 0;

	for (column = 0; column < width; column++) {
		src_idx = width * (height - 1) + column;
		for (row = 0; row < height; row++) {
			st->nents++;
			/* We don't need the pages, but need to initialize
			 * the entries so the sg list can be happily traversed.
			 * The only thing we need are DMA addresses.
			 */
			sg_set_page(sg, NULL, PAGE_SIZE, 0);
			sg_dma_address(sg) = in[src_idx];
			sg_dma_len(sg) = PAGE_SIZE;
			sg = sg_next(sg);
			src_idx -= width;
		}
	}
}

static struct sg_table *
intel_rotate_fb_obj_pages(struct i915_ggtt_view *ggtt_view,
			  struct drm_i915_gem_object *obj)
{
	struct drm_device *dev = obj->base.dev;
	struct intel_rotation_info *rot_info = &ggtt_view->rotation_info;
	unsigned long size, pages, rot_pages;
	struct sg_page_iter sg_iter;
	unsigned long i;
	dma_addr_t *page_addr_list;
	struct sg_table *st;
	unsigned int tile_pitch, tile_height;
	unsigned int width_pages, height_pages;
	int ret = -ENOMEM;

	pages = obj->base.size / PAGE_SIZE;

	/* Calculate tiling geometry. */
	tile_height = intel_tile_height(dev, rot_info->pixel_format,
					rot_info->fb_modifier);
	tile_pitch = PAGE_SIZE / tile_height;
	width_pages = DIV_ROUND_UP(rot_info->pitch, tile_pitch);
	height_pages = DIV_ROUND_UP(rot_info->height, tile_height);
	rot_pages = width_pages * height_pages;
	size = rot_pages * PAGE_SIZE;

	/* Allocate a temporary list of source pages for random access. */
	page_addr_list = drm_malloc_ab(pages, sizeof(dma_addr_t));
	if (!page_addr_list)
		return ERR_PTR(ret);

	/* Allocate target SG list. */
	st = kmalloc(sizeof(*st), GFP_KERNEL);
	if (!st)
		goto err_st_alloc;

	ret = sg_alloc_table(st, rot_pages, GFP_KERNEL);
	if (ret)
		goto err_sg_alloc;

	/* Populate source page list from the object. */
	i = 0;
	for_each_sg_page(obj->pages->sgl, &sg_iter, obj->pages->nents, 0) {
		page_addr_list[i] = sg_page_iter_dma_address(&sg_iter);
		i++;
	}

	/* Rotate the pages. */
	rotate_pages(page_addr_list, width_pages, height_pages, st);

	DRM_DEBUG_KMS(
		      "Created rotated page mapping for object size %lu (pitch=%u, height=%u, pixel_format=0x%x, %ux%u tiles, %lu pages).\n",
		      size, rot_info->pitch, rot_info->height,
		      rot_info->pixel_format, width_pages, height_pages,
		      rot_pages);

	drm_free_large(page_addr_list);

	return st;

err_sg_alloc:
	kfree(st);
err_st_alloc:
	drm_free_large(page_addr_list);

	DRM_DEBUG_KMS(
		      "Failed to create rotated mapping for object size %lu! (%d) (pitch=%u, height=%u, pixel_format=0x%x, %ux%u tiles, %lu pages)\n",
		      size, ret, rot_info->pitch, rot_info->height,
		      rot_info->pixel_format, width_pages, height_pages,
		      rot_pages);
	return ERR_PTR(ret);
}

static struct sg_table *
intel_partial_pages(const struct i915_ggtt_view *view,
		    struct drm_i915_gem_object *obj)
{
	struct sg_table *st;
	struct scatterlist *sg;
	struct sg_page_iter obj_sg_iter;
	int ret = -ENOMEM;

	st = kmalloc(sizeof(*st), GFP_KERNEL);
	if (!st)
		goto err_st_alloc;

	ret = sg_alloc_table(st, view->params.partial.size, GFP_KERNEL);
	if (ret)
		goto err_sg_alloc;

	sg = st->sgl;
	st->nents = 0;
	for_each_sg_page(obj->pages->sgl, &obj_sg_iter, obj->pages->nents,
		view->params.partial.offset)
	{
		if (st->nents >= view->params.partial.size)
			break;

		sg_set_page(sg, NULL, PAGE_SIZE, 0);
		sg_dma_address(sg) = sg_page_iter_dma_address(&obj_sg_iter);
		sg_dma_len(sg) = PAGE_SIZE;

		sg = sg_next(sg);
		st->nents++;
	}

	return st;

err_sg_alloc:
	kfree(st);
err_st_alloc:
	return ERR_PTR(ret);
}

static int
i915_get_ggtt_vma_pages(struct i915_vma *vma)
{
	int ret = 0;

	if (vma->ggtt_view.pages)
		return 0;

	if (vma->ggtt_view.type == I915_GGTT_VIEW_NORMAL)
		vma->ggtt_view.pages = vma->obj->pages;
	else if (vma->ggtt_view.type == I915_GGTT_VIEW_ROTATED)
		vma->ggtt_view.pages =
			intel_rotate_fb_obj_pages(&vma->ggtt_view, vma->obj);
	else if (vma->ggtt_view.type == I915_GGTT_VIEW_PARTIAL)
		vma->ggtt_view.pages =
			intel_partial_pages(&vma->ggtt_view, vma->obj);
	else
		WARN_ONCE(1, "GGTT view %u not implemented!\n",
			  vma->ggtt_view.type);

	if (!vma->ggtt_view.pages) {
		DRM_ERROR("Failed to get pages for GGTT view type %u!\n",
			  vma->ggtt_view.type);
		ret = -EINVAL;
	} else if (IS_ERR(vma->ggtt_view.pages)) {
		ret = PTR_ERR(vma->ggtt_view.pages);
		vma->ggtt_view.pages = NULL;
		DRM_ERROR("Failed to get pages for VMA view type %u (%d)!\n",
			  vma->ggtt_view.type, ret);
	}

	return ret;
}

/**
 * i915_vma_bind - Sets up PTEs for an VMA in it's corresponding address space.
 * @vma: VMA to map
 * @cache_level: mapping cache level
 * @flags: flags like global or local mapping
 *
 * DMA addresses are taken from the scatter-gather table of this object (or of
 * this VMA in case of non-default GGTT views) and PTE entries set up.
 * Note that DMA addresses are also the only part of the SG table we care about.
 */
int i915_vma_bind(struct i915_vma *vma, enum i915_cache_level cache_level,
		  u32 flags)
{
	int ret;
	u32 bind_flags;

	if (WARN_ON(flags == 0))
		return -EINVAL;

	bind_flags = 0;
	if (flags & PIN_GLOBAL)
		bind_flags |= GLOBAL_BIND;
	if (flags & PIN_USER)
		bind_flags |= LOCAL_BIND;

	if (flags & PIN_UPDATE)
		bind_flags |= vma->bound;
	else
		bind_flags &= ~vma->bound;

	if (bind_flags == 0)
		return 0;

	if (vma->bound == 0 && vma->vm->allocate_va_range) {
		trace_i915_va_alloc(vma->vm,
				    vma->node.start,
				    vma->node.size,
				    VM_TO_TRACE_NAME(vma->vm));

		ret = vma->vm->allocate_va_range(vma->vm,
						 vma->node.start,
						 vma->node.size);
		if (ret)
			return ret;
	}

	ret = vma->vm->bind_vma(vma, cache_level, bind_flags);
	if (ret)
		return ret;

	vma->bound |= bind_flags;

	return 0;
}

/**
 * i915_ggtt_view_size - Get the size of a GGTT view.
 * @obj: Object the view is of.
 * @view: The view in question.
 *
 * @return The size of the GGTT view in bytes.
 */
size_t
i915_ggtt_view_size(struct drm_i915_gem_object *obj,
		    const struct i915_ggtt_view *view)
{
	if (view->type == I915_GGTT_VIEW_NORMAL ||
	    view->type == I915_GGTT_VIEW_ROTATED) {
		return obj->base.size;
	} else if (view->type == I915_GGTT_VIEW_PARTIAL) {
		return view->params.partial.size << PAGE_SHIFT;
	} else {
		WARN_ONCE(1, "GGTT view %u not implemented!\n", view->type);
		return obj->base.size;
	}
}<|MERGE_RESOLUTION|>--- conflicted
+++ resolved
@@ -1624,31 +1624,6 @@
 	kfree(ppgtt);
 }
 
-<<<<<<< HEAD
-static void
-ppgtt_bind_vma(struct i915_vma *vma,
-	       enum i915_cache_level cache_level,
-	       u32 flags)
-{
-	/* Currently applicable only to VLV */
-	if (vma->obj->gt_ro)
-		flags |= PTE_READ_ONLY;
-
-	vma->vm->insert_entries(vma->vm, vma->obj->pages, vma->node.start,
-				cache_level, flags);
-}
-
-static void ppgtt_unbind_vma(struct i915_vma *vma)
-{
-	vma->vm->clear_range(vma->vm,
-			     vma->node.start,
-			     vma->obj->base.size,
-			     true);
-}
-
-=======
-extern int intel_iommu_gfx_mapped;
->>>>>>> 2c6625cd
 /* Certain Gen5 chipsets require require idling the GPU before
  * unmapping anything from the GTT when VT-d is enabled.
  */
