/*
 * Copyright © 2006-2007 Intel Corporation
 *
 * Permission is hereby granted, free of charge, to any person obtaining a
 * copy of this software and associated documentation files (the "Software"),
 * to deal in the Software without restriction, including without limitation
 * the rights to use, copy, modify, merge, publish, distribute, sublicense,
 * and/or sell copies of the Software, and to permit persons to whom the
 * Software is furnished to do so, subject to the following conditions:
 *
 * The above copyright notice and this permission notice (including the next
 * paragraph) shall be included in all copies or substantial portions of the
 * Software.
 *
 * THE SOFTWARE IS PROVIDED "AS IS", WITHOUT WARRANTY OF ANY KIND, EXPRESS OR
 * IMPLIED, INCLUDING BUT NOT LIMITED TO THE WARRANTIES OF MERCHANTABILITY,
 * FITNESS FOR A PARTICULAR PURPOSE AND NONINFRINGEMENT.  IN NO EVENT SHALL
 * THE AUTHORS OR COPYRIGHT HOLDERS BE LIABLE FOR ANY CLAIM, DAMAGES OR OTHER
 * LIABILITY, WHETHER IN AN ACTION OF CONTRACT, TORT OR OTHERWISE, ARISING
 * FROM, OUT OF OR IN CONNECTION WITH THE SOFTWARE OR THE USE OR OTHER
 * DEALINGS IN THE SOFTWARE.
 *
 * Authors:
 *	Eric Anholt <eric@anholt.net>
 */

#include <linux/dmi.h>
#include <linux/module.h>
#include <linux/input.h>
#include <linux/i2c.h>
#include <linux/kernel.h>
#include <linux/slab.h>
#include <linux/vgaarb.h>
#include <drm/drm_edid.h>
#include <drm/drmP.h>
#include "intel_drv.h"
#include <drm/i915_drm.h>
#include "i915_drv.h"
#include "i915_trace.h"
#include <drm/drm_dp_helper.h>
#include <drm/drm_crtc_helper.h>
#include <linux/dma_remapping.h>

bool intel_pipe_has_type(struct drm_crtc *crtc, int type);
static void intel_increase_pllclock(struct drm_crtc *crtc);
static void intel_crtc_update_cursor(struct drm_crtc *crtc, bool on);

typedef struct {
	/* given values */
	int n;
	int m1, m2;
	int p1, p2;
	/* derived values */
	int	dot;
	int	vco;
	int	m;
	int	p;
} intel_clock_t;

typedef struct {
	int	min, max;
} intel_range_t;

typedef struct {
	int	dot_limit;
	int	p2_slow, p2_fast;
} intel_p2_t;

#define INTEL_P2_NUM		      2
typedef struct intel_limit intel_limit_t;
struct intel_limit {
	intel_range_t   dot, vco, n, m, m1, m2, p, p1;
	intel_p2_t	    p2;
	bool (* find_pll)(const intel_limit_t *, struct drm_crtc *,
			int, int, intel_clock_t *, intel_clock_t *);
};

/* FDI */
#define IRONLAKE_FDI_FREQ		2700000 /* in kHz for mode->clock */

int
intel_pch_rawclk(struct drm_device *dev)
{
	struct drm_i915_private *dev_priv = dev->dev_private;

	WARN_ON(!HAS_PCH_SPLIT(dev));

	return I915_READ(PCH_RAWCLK_FREQ) & RAWCLK_FREQ_MASK;
}

static bool
intel_find_best_PLL(const intel_limit_t *limit, struct drm_crtc *crtc,
		    int target, int refclk, intel_clock_t *match_clock,
		    intel_clock_t *best_clock);
static bool
intel_g4x_find_best_PLL(const intel_limit_t *limit, struct drm_crtc *crtc,
			int target, int refclk, intel_clock_t *match_clock,
			intel_clock_t *best_clock);

static bool
intel_find_pll_g4x_dp(const intel_limit_t *, struct drm_crtc *crtc,
		      int target, int refclk, intel_clock_t *match_clock,
		      intel_clock_t *best_clock);
static bool
intel_find_pll_ironlake_dp(const intel_limit_t *, struct drm_crtc *crtc,
			   int target, int refclk, intel_clock_t *match_clock,
			   intel_clock_t *best_clock);

static bool
intel_vlv_find_best_pll(const intel_limit_t *limit, struct drm_crtc *crtc,
			int target, int refclk, intel_clock_t *match_clock,
			intel_clock_t *best_clock);

static inline u32 /* units of 100MHz */
intel_fdi_link_freq(struct drm_device *dev)
{
	if (IS_GEN5(dev)) {
		struct drm_i915_private *dev_priv = dev->dev_private;
		return (I915_READ(FDI_PLL_BIOS_0) & FDI_PLL_FB_CLOCK_MASK) + 2;
	} else
		return 27;
}

static const intel_limit_t intel_limits_i8xx_dvo = {
	.dot = { .min = 25000, .max = 350000 },
	.vco = { .min = 930000, .max = 1400000 },
	.n = { .min = 3, .max = 16 },
	.m = { .min = 96, .max = 140 },
	.m1 = { .min = 18, .max = 26 },
	.m2 = { .min = 6, .max = 16 },
	.p = { .min = 4, .max = 128 },
	.p1 = { .min = 2, .max = 33 },
	.p2 = { .dot_limit = 165000,
		.p2_slow = 4, .p2_fast = 2 },
	.find_pll = intel_find_best_PLL,
};

static const intel_limit_t intel_limits_i8xx_lvds = {
	.dot = { .min = 25000, .max = 350000 },
	.vco = { .min = 930000, .max = 1400000 },
	.n = { .min = 3, .max = 16 },
	.m = { .min = 96, .max = 140 },
	.m1 = { .min = 18, .max = 26 },
	.m2 = { .min = 6, .max = 16 },
	.p = { .min = 4, .max = 128 },
	.p1 = { .min = 1, .max = 6 },
	.p2 = { .dot_limit = 165000,
		.p2_slow = 14, .p2_fast = 7 },
	.find_pll = intel_find_best_PLL,
};

static const intel_limit_t intel_limits_i9xx_sdvo = {
	.dot = { .min = 20000, .max = 400000 },
	.vco = { .min = 1400000, .max = 2800000 },
	.n = { .min = 1, .max = 6 },
	.m = { .min = 70, .max = 120 },
	.m1 = { .min = 8, .max = 18 },
	.m2 = { .min = 3, .max = 7 },
	.p = { .min = 5, .max = 80 },
	.p1 = { .min = 1, .max = 8 },
	.p2 = { .dot_limit = 200000,
		.p2_slow = 10, .p2_fast = 5 },
	.find_pll = intel_find_best_PLL,
};

static const intel_limit_t intel_limits_i9xx_lvds = {
	.dot = { .min = 20000, .max = 400000 },
	.vco = { .min = 1400000, .max = 2800000 },
	.n = { .min = 1, .max = 6 },
	.m = { .min = 70, .max = 120 },
	.m1 = { .min = 8, .max = 18 },
	.m2 = { .min = 3, .max = 7 },
	.p = { .min = 7, .max = 98 },
	.p1 = { .min = 1, .max = 8 },
	.p2 = { .dot_limit = 112000,
		.p2_slow = 14, .p2_fast = 7 },
	.find_pll = intel_find_best_PLL,
};


static const intel_limit_t intel_limits_g4x_sdvo = {
	.dot = { .min = 25000, .max = 270000 },
	.vco = { .min = 1750000, .max = 3500000},
	.n = { .min = 1, .max = 4 },
	.m = { .min = 104, .max = 138 },
	.m1 = { .min = 17, .max = 23 },
	.m2 = { .min = 5, .max = 11 },
	.p = { .min = 10, .max = 30 },
	.p1 = { .min = 1, .max = 3},
	.p2 = { .dot_limit = 270000,
		.p2_slow = 10,
		.p2_fast = 10
	},
	.find_pll = intel_g4x_find_best_PLL,
};

static const intel_limit_t intel_limits_g4x_hdmi = {
	.dot = { .min = 22000, .max = 400000 },
	.vco = { .min = 1750000, .max = 3500000},
	.n = { .min = 1, .max = 4 },
	.m = { .min = 104, .max = 138 },
	.m1 = { .min = 16, .max = 23 },
	.m2 = { .min = 5, .max = 11 },
	.p = { .min = 5, .max = 80 },
	.p1 = { .min = 1, .max = 8},
	.p2 = { .dot_limit = 165000,
		.p2_slow = 10, .p2_fast = 5 },
	.find_pll = intel_g4x_find_best_PLL,
};

static const intel_limit_t intel_limits_g4x_single_channel_lvds = {
	.dot = { .min = 20000, .max = 115000 },
	.vco = { .min = 1750000, .max = 3500000 },
	.n = { .min = 1, .max = 3 },
	.m = { .min = 104, .max = 138 },
	.m1 = { .min = 17, .max = 23 },
	.m2 = { .min = 5, .max = 11 },
	.p = { .min = 28, .max = 112 },
	.p1 = { .min = 2, .max = 8 },
	.p2 = { .dot_limit = 0,
		.p2_slow = 14, .p2_fast = 14
	},
	.find_pll = intel_g4x_find_best_PLL,
};

static const intel_limit_t intel_limits_g4x_dual_channel_lvds = {
	.dot = { .min = 80000, .max = 224000 },
	.vco = { .min = 1750000, .max = 3500000 },
	.n = { .min = 1, .max = 3 },
	.m = { .min = 104, .max = 138 },
	.m1 = { .min = 17, .max = 23 },
	.m2 = { .min = 5, .max = 11 },
	.p = { .min = 14, .max = 42 },
	.p1 = { .min = 2, .max = 6 },
	.p2 = { .dot_limit = 0,
		.p2_slow = 7, .p2_fast = 7
	},
	.find_pll = intel_g4x_find_best_PLL,
};

static const intel_limit_t intel_limits_g4x_display_port = {
	.dot = { .min = 161670, .max = 227000 },
	.vco = { .min = 1750000, .max = 3500000},
	.n = { .min = 1, .max = 2 },
	.m = { .min = 97, .max = 108 },
	.m1 = { .min = 0x10, .max = 0x12 },
	.m2 = { .min = 0x05, .max = 0x06 },
	.p = { .min = 10, .max = 20 },
	.p1 = { .min = 1, .max = 2},
	.p2 = { .dot_limit = 0,
		.p2_slow = 10, .p2_fast = 10 },
	.find_pll = intel_find_pll_g4x_dp,
};

static const intel_limit_t intel_limits_pineview_sdvo = {
	.dot = { .min = 20000, .max = 400000},
	.vco = { .min = 1700000, .max = 3500000 },
	/* Pineview's Ncounter is a ring counter */
	.n = { .min = 3, .max = 6 },
	.m = { .min = 2, .max = 256 },
	/* Pineview only has one combined m divider, which we treat as m2. */
	.m1 = { .min = 0, .max = 0 },
	.m2 = { .min = 0, .max = 254 },
	.p = { .min = 5, .max = 80 },
	.p1 = { .min = 1, .max = 8 },
	.p2 = { .dot_limit = 200000,
		.p2_slow = 10, .p2_fast = 5 },
	.find_pll = intel_find_best_PLL,
};

static const intel_limit_t intel_limits_pineview_lvds = {
	.dot = { .min = 20000, .max = 400000 },
	.vco = { .min = 1700000, .max = 3500000 },
	.n = { .min = 3, .max = 6 },
	.m = { .min = 2, .max = 256 },
	.m1 = { .min = 0, .max = 0 },
	.m2 = { .min = 0, .max = 254 },
	.p = { .min = 7, .max = 112 },
	.p1 = { .min = 1, .max = 8 },
	.p2 = { .dot_limit = 112000,
		.p2_slow = 14, .p2_fast = 14 },
	.find_pll = intel_find_best_PLL,
};

/* Ironlake / Sandybridge
 *
 * We calculate clock using (register_value + 2) for N/M1/M2, so here
 * the range value for them is (actual_value - 2).
 */
static const intel_limit_t intel_limits_ironlake_dac = {
	.dot = { .min = 25000, .max = 350000 },
	.vco = { .min = 1760000, .max = 3510000 },
	.n = { .min = 1, .max = 5 },
	.m = { .min = 79, .max = 127 },
	.m1 = { .min = 12, .max = 22 },
	.m2 = { .min = 5, .max = 9 },
	.p = { .min = 5, .max = 80 },
	.p1 = { .min = 1, .max = 8 },
	.p2 = { .dot_limit = 225000,
		.p2_slow = 10, .p2_fast = 5 },
	.find_pll = intel_g4x_find_best_PLL,
};

static const intel_limit_t intel_limits_ironlake_single_lvds = {
	.dot = { .min = 25000, .max = 350000 },
	.vco = { .min = 1760000, .max = 3510000 },
	.n = { .min = 1, .max = 3 },
	.m = { .min = 79, .max = 118 },
	.m1 = { .min = 12, .max = 22 },
	.m2 = { .min = 5, .max = 9 },
	.p = { .min = 28, .max = 112 },
	.p1 = { .min = 2, .max = 8 },
	.p2 = { .dot_limit = 225000,
		.p2_slow = 14, .p2_fast = 14 },
	.find_pll = intel_g4x_find_best_PLL,
};

static const intel_limit_t intel_limits_ironlake_dual_lvds = {
	.dot = { .min = 25000, .max = 350000 },
	.vco = { .min = 1760000, .max = 3510000 },
	.n = { .min = 1, .max = 3 },
	.m = { .min = 79, .max = 127 },
	.m1 = { .min = 12, .max = 22 },
	.m2 = { .min = 5, .max = 9 },
	.p = { .min = 14, .max = 56 },
	.p1 = { .min = 2, .max = 8 },
	.p2 = { .dot_limit = 225000,
		.p2_slow = 7, .p2_fast = 7 },
	.find_pll = intel_g4x_find_best_PLL,
};

/* LVDS 100mhz refclk limits. */
static const intel_limit_t intel_limits_ironlake_single_lvds_100m = {
	.dot = { .min = 25000, .max = 350000 },
	.vco = { .min = 1760000, .max = 3510000 },
	.n = { .min = 1, .max = 2 },
	.m = { .min = 79, .max = 126 },
	.m1 = { .min = 12, .max = 22 },
	.m2 = { .min = 5, .max = 9 },
	.p = { .min = 28, .max = 112 },
	.p1 = { .min = 2, .max = 8 },
	.p2 = { .dot_limit = 225000,
		.p2_slow = 14, .p2_fast = 14 },
	.find_pll = intel_g4x_find_best_PLL,
};

static const intel_limit_t intel_limits_ironlake_dual_lvds_100m = {
	.dot = { .min = 25000, .max = 350000 },
	.vco = { .min = 1760000, .max = 3510000 },
	.n = { .min = 1, .max = 3 },
	.m = { .min = 79, .max = 126 },
	.m1 = { .min = 12, .max = 22 },
	.m2 = { .min = 5, .max = 9 },
	.p = { .min = 14, .max = 42 },
	.p1 = { .min = 2, .max = 6 },
	.p2 = { .dot_limit = 225000,
		.p2_slow = 7, .p2_fast = 7 },
	.find_pll = intel_g4x_find_best_PLL,
};

static const intel_limit_t intel_limits_ironlake_display_port = {
	.dot = { .min = 25000, .max = 350000 },
	.vco = { .min = 1760000, .max = 3510000},
	.n = { .min = 1, .max = 2 },
	.m = { .min = 81, .max = 90 },
	.m1 = { .min = 12, .max = 22 },
	.m2 = { .min = 5, .max = 9 },
	.p = { .min = 10, .max = 20 },
	.p1 = { .min = 1, .max = 2},
	.p2 = { .dot_limit = 0,
		.p2_slow = 10, .p2_fast = 10 },
	.find_pll = intel_find_pll_ironlake_dp,
};

static const intel_limit_t intel_limits_vlv_dac = {
	.dot = { .min = 25000, .max = 270000 },
	.vco = { .min = 4000000, .max = 6000000 },
	.n = { .min = 1, .max = 7 },
	.m = { .min = 22, .max = 450 }, /* guess */
	.m1 = { .min = 2, .max = 3 },
	.m2 = { .min = 11, .max = 156 },
	.p = { .min = 10, .max = 30 },
	.p1 = { .min = 2, .max = 3 },
	.p2 = { .dot_limit = 270000,
		.p2_slow = 2, .p2_fast = 20 },
	.find_pll = intel_vlv_find_best_pll,
};

static const intel_limit_t intel_limits_vlv_hdmi = {
	.dot = { .min = 20000, .max = 165000 },
	.vco = { .min = 4000000, .max = 5994000},
	.n = { .min = 1, .max = 7 },
	.m = { .min = 60, .max = 300 }, /* guess */
	.m1 = { .min = 2, .max = 3 },
	.m2 = { .min = 11, .max = 156 },
	.p = { .min = 10, .max = 30 },
	.p1 = { .min = 2, .max = 3 },
	.p2 = { .dot_limit = 270000,
		.p2_slow = 2, .p2_fast = 20 },
	.find_pll = intel_vlv_find_best_pll,
};

static const intel_limit_t intel_limits_vlv_dp = {
	.dot = { .min = 25000, .max = 270000 },
	.vco = { .min = 4000000, .max = 6000000 },
	.n = { .min = 1, .max = 7 },
	.m = { .min = 22, .max = 450 },
	.m1 = { .min = 2, .max = 3 },
	.m2 = { .min = 11, .max = 156 },
	.p = { .min = 10, .max = 30 },
	.p1 = { .min = 2, .max = 3 },
	.p2 = { .dot_limit = 270000,
		.p2_slow = 2, .p2_fast = 20 },
	.find_pll = intel_vlv_find_best_pll,
};

u32 intel_dpio_read(struct drm_i915_private *dev_priv, int reg)
{
	WARN_ON(!mutex_is_locked(&dev_priv->dpio_lock));

	if (wait_for_atomic_us((I915_READ(DPIO_PKT) & DPIO_BUSY) == 0, 100)) {
		DRM_ERROR("DPIO idle wait timed out\n");
		return 0;
	}

	I915_WRITE(DPIO_REG, reg);
	I915_WRITE(DPIO_PKT, DPIO_RID | DPIO_OP_READ | DPIO_PORTID |
		   DPIO_BYTE);
	if (wait_for_atomic_us((I915_READ(DPIO_PKT) & DPIO_BUSY) == 0, 100)) {
		DRM_ERROR("DPIO read wait timed out\n");
		return 0;
	}

	return I915_READ(DPIO_DATA);
}

static void intel_dpio_write(struct drm_i915_private *dev_priv, int reg,
			     u32 val)
{
	WARN_ON(!mutex_is_locked(&dev_priv->dpio_lock));

	if (wait_for_atomic_us((I915_READ(DPIO_PKT) & DPIO_BUSY) == 0, 100)) {
		DRM_ERROR("DPIO idle wait timed out\n");
		return;
	}

	I915_WRITE(DPIO_DATA, val);
	I915_WRITE(DPIO_REG, reg);
	I915_WRITE(DPIO_PKT, DPIO_RID | DPIO_OP_WRITE | DPIO_PORTID |
		   DPIO_BYTE);
	if (wait_for_atomic_us((I915_READ(DPIO_PKT) & DPIO_BUSY) == 0, 100))
		DRM_ERROR("DPIO write wait timed out\n");
}

static void vlv_init_dpio(struct drm_device *dev)
{
	struct drm_i915_private *dev_priv = dev->dev_private;

	/* Reset the DPIO config */
	I915_WRITE(DPIO_CTL, 0);
	POSTING_READ(DPIO_CTL);
	I915_WRITE(DPIO_CTL, 1);
	POSTING_READ(DPIO_CTL);
}

static const intel_limit_t *intel_ironlake_limit(struct drm_crtc *crtc,
						int refclk)
{
	struct drm_device *dev = crtc->dev;
	const intel_limit_t *limit;

	if (intel_pipe_has_type(crtc, INTEL_OUTPUT_LVDS)) {
		if (intel_is_dual_link_lvds(dev)) {
			/* LVDS dual channel */
			if (refclk == 100000)
				limit = &intel_limits_ironlake_dual_lvds_100m;
			else
				limit = &intel_limits_ironlake_dual_lvds;
		} else {
			if (refclk == 100000)
				limit = &intel_limits_ironlake_single_lvds_100m;
			else
				limit = &intel_limits_ironlake_single_lvds;
		}
	} else if (intel_pipe_has_type(crtc, INTEL_OUTPUT_DISPLAYPORT) ||
		   intel_pipe_has_type(crtc, INTEL_OUTPUT_EDP))
		limit = &intel_limits_ironlake_display_port;
	else
		limit = &intel_limits_ironlake_dac;

	return limit;
}

static const intel_limit_t *intel_g4x_limit(struct drm_crtc *crtc)
{
	struct drm_device *dev = crtc->dev;
	const intel_limit_t *limit;

	if (intel_pipe_has_type(crtc, INTEL_OUTPUT_LVDS)) {
		if (intel_is_dual_link_lvds(dev))
			/* LVDS with dual channel */
			limit = &intel_limits_g4x_dual_channel_lvds;
		else
			/* LVDS with dual channel */
			limit = &intel_limits_g4x_single_channel_lvds;
	} else if (intel_pipe_has_type(crtc, INTEL_OUTPUT_HDMI) ||
		   intel_pipe_has_type(crtc, INTEL_OUTPUT_ANALOG)) {
		limit = &intel_limits_g4x_hdmi;
	} else if (intel_pipe_has_type(crtc, INTEL_OUTPUT_SDVO)) {
		limit = &intel_limits_g4x_sdvo;
	} else if (intel_pipe_has_type(crtc, INTEL_OUTPUT_DISPLAYPORT)) {
		limit = &intel_limits_g4x_display_port;
	} else /* The option is for other outputs */
		limit = &intel_limits_i9xx_sdvo;

	return limit;
}

static const intel_limit_t *intel_limit(struct drm_crtc *crtc, int refclk)
{
	struct drm_device *dev = crtc->dev;
	const intel_limit_t *limit;

	if (HAS_PCH_SPLIT(dev))
		limit = intel_ironlake_limit(crtc, refclk);
	else if (IS_G4X(dev)) {
		limit = intel_g4x_limit(crtc);
	} else if (IS_PINEVIEW(dev)) {
		if (intel_pipe_has_type(crtc, INTEL_OUTPUT_LVDS))
			limit = &intel_limits_pineview_lvds;
		else
			limit = &intel_limits_pineview_sdvo;
	} else if (IS_VALLEYVIEW(dev)) {
		if (intel_pipe_has_type(crtc, INTEL_OUTPUT_ANALOG))
			limit = &intel_limits_vlv_dac;
		else if (intel_pipe_has_type(crtc, INTEL_OUTPUT_HDMI))
			limit = &intel_limits_vlv_hdmi;
		else
			limit = &intel_limits_vlv_dp;
	} else if (!IS_GEN2(dev)) {
		if (intel_pipe_has_type(crtc, INTEL_OUTPUT_LVDS))
			limit = &intel_limits_i9xx_lvds;
		else
			limit = &intel_limits_i9xx_sdvo;
	} else {
		if (intel_pipe_has_type(crtc, INTEL_OUTPUT_LVDS))
			limit = &intel_limits_i8xx_lvds;
		else
			limit = &intel_limits_i8xx_dvo;
	}
	return limit;
}

/* m1 is reserved as 0 in Pineview, n is a ring counter */
static void pineview_clock(int refclk, intel_clock_t *clock)
{
	clock->m = clock->m2 + 2;
	clock->p = clock->p1 * clock->p2;
	clock->vco = refclk * clock->m / clock->n;
	clock->dot = clock->vco / clock->p;
}

static void intel_clock(struct drm_device *dev, int refclk, intel_clock_t *clock)
{
	if (IS_PINEVIEW(dev)) {
		pineview_clock(refclk, clock);
		return;
	}
	clock->m = 5 * (clock->m1 + 2) + (clock->m2 + 2);
	clock->p = clock->p1 * clock->p2;
	clock->vco = refclk * clock->m / (clock->n + 2);
	clock->dot = clock->vco / clock->p;
}

/**
 * Returns whether any output on the specified pipe is of the specified type
 */
bool intel_pipe_has_type(struct drm_crtc *crtc, int type)
{
	struct drm_device *dev = crtc->dev;
	struct intel_encoder *encoder;

	for_each_encoder_on_crtc(dev, crtc, encoder)
		if (encoder->type == type)
			return true;

	return false;
}

#define INTELPllInvalid(s)   do { /* DRM_DEBUG(s); */ return false; } while (0)
/**
 * Returns whether the given set of divisors are valid for a given refclk with
 * the given connectors.
 */

static bool intel_PLL_is_valid(struct drm_device *dev,
			       const intel_limit_t *limit,
			       const intel_clock_t *clock)
{
	if (clock->p1  < limit->p1.min  || limit->p1.max  < clock->p1)
		INTELPllInvalid("p1 out of range\n");
	if (clock->p   < limit->p.min   || limit->p.max   < clock->p)
		INTELPllInvalid("p out of range\n");
	if (clock->m2  < limit->m2.min  || limit->m2.max  < clock->m2)
		INTELPllInvalid("m2 out of range\n");
	if (clock->m1  < limit->m1.min  || limit->m1.max  < clock->m1)
		INTELPllInvalid("m1 out of range\n");
	if (clock->m1 <= clock->m2 && !IS_PINEVIEW(dev))
		INTELPllInvalid("m1 <= m2\n");
	if (clock->m   < limit->m.min   || limit->m.max   < clock->m)
		INTELPllInvalid("m out of range\n");
	if (clock->n   < limit->n.min   || limit->n.max   < clock->n)
		INTELPllInvalid("n out of range\n");
	if (clock->vco < limit->vco.min || limit->vco.max < clock->vco)
		INTELPllInvalid("vco out of range\n");
	/* XXX: We may need to be checking "Dot clock" depending on the multiplier,
	 * connector, etc., rather than just a single range.
	 */
	if (clock->dot < limit->dot.min || limit->dot.max < clock->dot)
		INTELPllInvalid("dot out of range\n");

	return true;
}

static bool
intel_find_best_PLL(const intel_limit_t *limit, struct drm_crtc *crtc,
		    int target, int refclk, intel_clock_t *match_clock,
		    intel_clock_t *best_clock)

{
	struct drm_device *dev = crtc->dev;
	intel_clock_t clock;
	int err = target;

	if (intel_pipe_has_type(crtc, INTEL_OUTPUT_LVDS)) {
		/*
		 * For LVDS just rely on its current settings for dual-channel.
		 * We haven't figured out how to reliably set up different
		 * single/dual channel state, if we even can.
		 */
		if (intel_is_dual_link_lvds(dev))
			clock.p2 = limit->p2.p2_fast;
		else
			clock.p2 = limit->p2.p2_slow;
	} else {
		if (target < limit->p2.dot_limit)
			clock.p2 = limit->p2.p2_slow;
		else
			clock.p2 = limit->p2.p2_fast;
	}

	memset(best_clock, 0, sizeof(*best_clock));

	for (clock.m1 = limit->m1.min; clock.m1 <= limit->m1.max;
	     clock.m1++) {
		for (clock.m2 = limit->m2.min;
		     clock.m2 <= limit->m2.max; clock.m2++) {
			/* m1 is always 0 in Pineview */
			if (clock.m2 >= clock.m1 && !IS_PINEVIEW(dev))
				break;
			for (clock.n = limit->n.min;
			     clock.n <= limit->n.max; clock.n++) {
				for (clock.p1 = limit->p1.min;
					clock.p1 <= limit->p1.max; clock.p1++) {
					int this_err;

					intel_clock(dev, refclk, &clock);
					if (!intel_PLL_is_valid(dev, limit,
								&clock))
						continue;
					if (match_clock &&
					    clock.p != match_clock->p)
						continue;

					this_err = abs(clock.dot - target);
					if (this_err < err) {
						*best_clock = clock;
						err = this_err;
					}
				}
			}
		}
	}

	return (err != target);
}

static bool
intel_g4x_find_best_PLL(const intel_limit_t *limit, struct drm_crtc *crtc,
			int target, int refclk, intel_clock_t *match_clock,
			intel_clock_t *best_clock)
{
	struct drm_device *dev = crtc->dev;
	intel_clock_t clock;
	int max_n;
	bool found;
	/* approximately equals target * 0.00585 */
	int err_most = (target >> 8) + (target >> 9);
	found = false;

	if (intel_pipe_has_type(crtc, INTEL_OUTPUT_LVDS)) {
		int lvds_reg;

		if (HAS_PCH_SPLIT(dev))
			lvds_reg = PCH_LVDS;
		else
			lvds_reg = LVDS;
		if (intel_is_dual_link_lvds(dev))
			clock.p2 = limit->p2.p2_fast;
		else
			clock.p2 = limit->p2.p2_slow;
	} else {
		if (target < limit->p2.dot_limit)
			clock.p2 = limit->p2.p2_slow;
		else
			clock.p2 = limit->p2.p2_fast;
	}

	memset(best_clock, 0, sizeof(*best_clock));
	max_n = limit->n.max;
	/* based on hardware requirement, prefer smaller n to precision */
	for (clock.n = limit->n.min; clock.n <= max_n; clock.n++) {
		/* based on hardware requirement, prefere larger m1,m2 */
		for (clock.m1 = limit->m1.max;
		     clock.m1 >= limit->m1.min; clock.m1--) {
			for (clock.m2 = limit->m2.max;
			     clock.m2 >= limit->m2.min; clock.m2--) {
				for (clock.p1 = limit->p1.max;
				     clock.p1 >= limit->p1.min; clock.p1--) {
					int this_err;

					intel_clock(dev, refclk, &clock);
					if (!intel_PLL_is_valid(dev, limit,
								&clock))
						continue;
					if (match_clock &&
					    clock.p != match_clock->p)
						continue;

					this_err = abs(clock.dot - target);
					if (this_err < err_most) {
						*best_clock = clock;
						err_most = this_err;
						max_n = clock.n;
						found = true;
					}
				}
			}
		}
	}
	return found;
}

static bool
intel_find_pll_ironlake_dp(const intel_limit_t *limit, struct drm_crtc *crtc,
			   int target, int refclk, intel_clock_t *match_clock,
			   intel_clock_t *best_clock)
{
	struct drm_device *dev = crtc->dev;
	intel_clock_t clock;

	if (target < 200000) {
		clock.n = 1;
		clock.p1 = 2;
		clock.p2 = 10;
		clock.m1 = 12;
		clock.m2 = 9;
	} else {
		clock.n = 2;
		clock.p1 = 1;
		clock.p2 = 10;
		clock.m1 = 14;
		clock.m2 = 8;
	}
	intel_clock(dev, refclk, &clock);
	memcpy(best_clock, &clock, sizeof(intel_clock_t));
	return true;
}

/* DisplayPort has only two frequencies, 162MHz and 270MHz */
static bool
intel_find_pll_g4x_dp(const intel_limit_t *limit, struct drm_crtc *crtc,
		      int target, int refclk, intel_clock_t *match_clock,
		      intel_clock_t *best_clock)
{
	intel_clock_t clock;
	if (target < 200000) {
		clock.p1 = 2;
		clock.p2 = 10;
		clock.n = 2;
		clock.m1 = 23;
		clock.m2 = 8;
	} else {
		clock.p1 = 1;
		clock.p2 = 10;
		clock.n = 1;
		clock.m1 = 14;
		clock.m2 = 2;
	}
	clock.m = 5 * (clock.m1 + 2) + (clock.m2 + 2);
	clock.p = (clock.p1 * clock.p2);
	clock.dot = 96000 * clock.m / (clock.n + 2) / clock.p;
	clock.vco = 0;
	memcpy(best_clock, &clock, sizeof(intel_clock_t));
	return true;
}
static bool
intel_vlv_find_best_pll(const intel_limit_t *limit, struct drm_crtc *crtc,
			int target, int refclk, intel_clock_t *match_clock,
			intel_clock_t *best_clock)
{
	u32 p1, p2, m1, m2, vco, bestn, bestm1, bestm2, bestp1, bestp2;
	u32 m, n, fastclk;
	u32 updrate, minupdate, fracbits, p;
	unsigned long bestppm, ppm, absppm;
	int dotclk, flag;

	flag = 0;
	dotclk = target * 1000;
	bestppm = 1000000;
	ppm = absppm = 0;
	fastclk = dotclk / (2*100);
	updrate = 0;
	minupdate = 19200;
	fracbits = 1;
	n = p = p1 = p2 = m = m1 = m2 = vco = bestn = 0;
	bestm1 = bestm2 = bestp1 = bestp2 = 0;

	/* based on hardware requirement, prefer smaller n to precision */
	for (n = limit->n.min; n <= ((refclk) / minupdate); n++) {
		updrate = refclk / n;
		for (p1 = limit->p1.max; p1 > limit->p1.min; p1--) {
			for (p2 = limit->p2.p2_fast+1; p2 > 0; p2--) {
				if (p2 > 10)
					p2 = p2 - 1;
				p = p1 * p2;
				/* based on hardware requirement, prefer bigger m1,m2 values */
				for (m1 = limit->m1.min; m1 <= limit->m1.max; m1++) {
					m2 = (((2*(fastclk * p * n / m1 )) +
					       refclk) / (2*refclk));
					m = m1 * m2;
					vco = updrate * m;
					if (vco >= limit->vco.min && vco < limit->vco.max) {
						ppm = 1000000 * ((vco / p) - fastclk) / fastclk;
						absppm = (ppm > 0) ? ppm : (-ppm);
						if (absppm < 100 && ((p1 * p2) > (bestp1 * bestp2))) {
							bestppm = 0;
							flag = 1;
						}
						if (absppm < bestppm - 10) {
							bestppm = absppm;
							flag = 1;
						}
						if (flag) {
							bestn = n;
							bestm1 = m1;
							bestm2 = m2;
							bestp1 = p1;
							bestp2 = p2;
							flag = 0;
						}
					}
				}
			}
		}
	}
	best_clock->n = bestn;
	best_clock->m1 = bestm1;
	best_clock->m2 = bestm2;
	best_clock->p1 = bestp1;
	best_clock->p2 = bestp2;

	return true;
}

enum transcoder intel_pipe_to_cpu_transcoder(struct drm_i915_private *dev_priv,
					     enum pipe pipe)
{
	struct drm_crtc *crtc = dev_priv->pipe_to_crtc_mapping[pipe];
	struct intel_crtc *intel_crtc = to_intel_crtc(crtc);

	return intel_crtc->cpu_transcoder;
}

static void ironlake_wait_for_vblank(struct drm_device *dev, int pipe)
{
	struct drm_i915_private *dev_priv = dev->dev_private;
	u32 frame, frame_reg = PIPEFRAME(pipe);

	frame = I915_READ(frame_reg);

	if (wait_for(I915_READ_NOTRACE(frame_reg) != frame, 50))
		DRM_DEBUG_KMS("vblank wait timed out\n");
}

/**
 * intel_wait_for_vblank - wait for vblank on a given pipe
 * @dev: drm device
 * @pipe: pipe to wait for
 *
 * Wait for vblank to occur on a given pipe.  Needed for various bits of
 * mode setting code.
 */
void intel_wait_for_vblank(struct drm_device *dev, int pipe)
{
	struct drm_i915_private *dev_priv = dev->dev_private;
	int pipestat_reg = PIPESTAT(pipe);

	if (INTEL_INFO(dev)->gen >= 5) {
		ironlake_wait_for_vblank(dev, pipe);
		return;
	}

	/* Clear existing vblank status. Note this will clear any other
	 * sticky status fields as well.
	 *
	 * This races with i915_driver_irq_handler() with the result
	 * that either function could miss a vblank event.  Here it is not
	 * fatal, as we will either wait upon the next vblank interrupt or
	 * timeout.  Generally speaking intel_wait_for_vblank() is only
	 * called during modeset at which time the GPU should be idle and
	 * should *not* be performing page flips and thus not waiting on
	 * vblanks...
	 * Currently, the result of us stealing a vblank from the irq
	 * handler is that a single frame will be skipped during swapbuffers.
	 */
	I915_WRITE(pipestat_reg,
		   I915_READ(pipestat_reg) | PIPE_VBLANK_INTERRUPT_STATUS);

	/* Wait for vblank interrupt bit to set */
	if (wait_for(I915_READ(pipestat_reg) &
		     PIPE_VBLANK_INTERRUPT_STATUS,
		     50))
		DRM_DEBUG_KMS("vblank wait timed out\n");
}

/*
 * intel_wait_for_pipe_off - wait for pipe to turn off
 * @dev: drm device
 * @pipe: pipe to wait for
 *
 * After disabling a pipe, we can't wait for vblank in the usual way,
 * spinning on the vblank interrupt status bit, since we won't actually
 * see an interrupt when the pipe is disabled.
 *
 * On Gen4 and above:
 *   wait for the pipe register state bit to turn off
 *
 * Otherwise:
 *   wait for the display line value to settle (it usually
 *   ends up stopping at the start of the next frame).
 *
 */
void intel_wait_for_pipe_off(struct drm_device *dev, int pipe)
{
	struct drm_i915_private *dev_priv = dev->dev_private;
	enum transcoder cpu_transcoder = intel_pipe_to_cpu_transcoder(dev_priv,
								      pipe);

	if (INTEL_INFO(dev)->gen >= 4) {
		int reg = PIPECONF(cpu_transcoder);

		/* Wait for the Pipe State to go off */
		if (wait_for((I915_READ(reg) & I965_PIPECONF_ACTIVE) == 0,
			     100))
			WARN(1, "pipe_off wait timed out\n");
	} else {
		u32 last_line, line_mask;
		int reg = PIPEDSL(pipe);
		unsigned long timeout = jiffies + msecs_to_jiffies(100);

		if (IS_GEN2(dev))
			line_mask = DSL_LINEMASK_GEN2;
		else
			line_mask = DSL_LINEMASK_GEN3;

		/* Wait for the display line to settle */
		do {
			last_line = I915_READ(reg) & line_mask;
			mdelay(5);
		} while (((I915_READ(reg) & line_mask) != last_line) &&
			 time_after(timeout, jiffies));
		if (time_after(jiffies, timeout))
			WARN(1, "pipe_off wait timed out\n");
	}
}

/*
 * ibx_digital_port_connected - is the specified port connected?
 * @dev_priv: i915 private structure
 * @port: the port to test
 *
 * Returns true if @port is connected, false otherwise.
 */
bool ibx_digital_port_connected(struct drm_i915_private *dev_priv,
				struct intel_digital_port *port)
{
	u32 bit;

	if (HAS_PCH_IBX(dev_priv->dev)) {
		switch(port->port) {
		case PORT_B:
			bit = SDE_PORTB_HOTPLUG;
			break;
		case PORT_C:
			bit = SDE_PORTC_HOTPLUG;
			break;
		case PORT_D:
			bit = SDE_PORTD_HOTPLUG;
			break;
		default:
			return true;
		}
	} else {
		switch(port->port) {
		case PORT_B:
			bit = SDE_PORTB_HOTPLUG_CPT;
			break;
		case PORT_C:
			bit = SDE_PORTC_HOTPLUG_CPT;
			break;
		case PORT_D:
			bit = SDE_PORTD_HOTPLUG_CPT;
			break;
		default:
			return true;
		}
	}

	return I915_READ(SDEISR) & bit;
}

static const char *state_string(bool enabled)
{
	return enabled ? "on" : "off";
}

/* Only for pre-ILK configs */
static void assert_pll(struct drm_i915_private *dev_priv,
		       enum pipe pipe, bool state)
{
	int reg;
	u32 val;
	bool cur_state;

	reg = DPLL(pipe);
	val = I915_READ(reg);
	cur_state = !!(val & DPLL_VCO_ENABLE);
	WARN(cur_state != state,
	     "PLL state assertion failure (expected %s, current %s)\n",
	     state_string(state), state_string(cur_state));
}
#define assert_pll_enabled(d, p) assert_pll(d, p, true)
#define assert_pll_disabled(d, p) assert_pll(d, p, false)

/* For ILK+ */
static void assert_pch_pll(struct drm_i915_private *dev_priv,
			   struct intel_pch_pll *pll,
			   struct intel_crtc *crtc,
			   bool state)
{
	u32 val;
	bool cur_state;

	if (HAS_PCH_LPT(dev_priv->dev)) {
		DRM_DEBUG_DRIVER("LPT detected: skipping PCH PLL test\n");
		return;
	}

	if (WARN (!pll,
		  "asserting PCH PLL %s with no PLL\n", state_string(state)))
		return;

	val = I915_READ(pll->pll_reg);
	cur_state = !!(val & DPLL_VCO_ENABLE);
	WARN(cur_state != state,
	     "PCH PLL state for reg %x assertion failure (expected %s, current %s), val=%08x\n",
	     pll->pll_reg, state_string(state), state_string(cur_state), val);

	/* Make sure the selected PLL is correctly attached to the transcoder */
	if (crtc && HAS_PCH_CPT(dev_priv->dev)) {
		u32 pch_dpll;

		pch_dpll = I915_READ(PCH_DPLL_SEL);
		cur_state = pll->pll_reg == _PCH_DPLL_B;
		if (!WARN(((pch_dpll >> (4 * crtc->pipe)) & 1) != cur_state,
			  "PLL[%d] not attached to this transcoder %d: %08x\n",
			  cur_state, crtc->pipe, pch_dpll)) {
			cur_state = !!(val >> (4*crtc->pipe + 3));
			WARN(cur_state != state,
			     "PLL[%d] not %s on this transcoder %d: %08x\n",
			     pll->pll_reg == _PCH_DPLL_B,
			     state_string(state),
			     crtc->pipe,
			     val);
		}
	}
}
#define assert_pch_pll_enabled(d, p, c) assert_pch_pll(d, p, c, true)
#define assert_pch_pll_disabled(d, p, c) assert_pch_pll(d, p, c, false)

static void assert_fdi_tx(struct drm_i915_private *dev_priv,
			  enum pipe pipe, bool state)
{
	int reg;
	u32 val;
	bool cur_state;
	enum transcoder cpu_transcoder = intel_pipe_to_cpu_transcoder(dev_priv,
								      pipe);

	if (HAS_DDI(dev_priv->dev)) {
		/* DDI does not have a specific FDI_TX register */
		reg = TRANS_DDI_FUNC_CTL(cpu_transcoder);
		val = I915_READ(reg);
		cur_state = !!(val & TRANS_DDI_FUNC_ENABLE);
	} else {
		reg = FDI_TX_CTL(pipe);
		val = I915_READ(reg);
		cur_state = !!(val & FDI_TX_ENABLE);
	}
	WARN(cur_state != state,
	     "FDI TX state assertion failure (expected %s, current %s)\n",
	     state_string(state), state_string(cur_state));
}
#define assert_fdi_tx_enabled(d, p) assert_fdi_tx(d, p, true)
#define assert_fdi_tx_disabled(d, p) assert_fdi_tx(d, p, false)

static void assert_fdi_rx(struct drm_i915_private *dev_priv,
			  enum pipe pipe, bool state)
{
	int reg;
	u32 val;
	bool cur_state;

	reg = FDI_RX_CTL(pipe);
	val = I915_READ(reg);
	cur_state = !!(val & FDI_RX_ENABLE);
	WARN(cur_state != state,
	     "FDI RX state assertion failure (expected %s, current %s)\n",
	     state_string(state), state_string(cur_state));
}
#define assert_fdi_rx_enabled(d, p) assert_fdi_rx(d, p, true)
#define assert_fdi_rx_disabled(d, p) assert_fdi_rx(d, p, false)

static void assert_fdi_tx_pll_enabled(struct drm_i915_private *dev_priv,
				      enum pipe pipe)
{
	int reg;
	u32 val;

	/* ILK FDI PLL is always enabled */
	if (dev_priv->info->gen == 5)
		return;

	/* On Haswell, DDI ports are responsible for the FDI PLL setup */
	if (HAS_DDI(dev_priv->dev))
		return;

	reg = FDI_TX_CTL(pipe);
	val = I915_READ(reg);
	WARN(!(val & FDI_TX_PLL_ENABLE), "FDI TX PLL assertion failure, should be active but is disabled\n");
}

static void assert_fdi_rx_pll_enabled(struct drm_i915_private *dev_priv,
				      enum pipe pipe)
{
	int reg;
	u32 val;

	reg = FDI_RX_CTL(pipe);
	val = I915_READ(reg);
	WARN(!(val & FDI_RX_PLL_ENABLE), "FDI RX PLL assertion failure, should be active but is disabled\n");
}

static void assert_panel_unlocked(struct drm_i915_private *dev_priv,
				  enum pipe pipe)
{
	int pp_reg, lvds_reg;
	u32 val;
	enum pipe panel_pipe = PIPE_A;
	bool locked = true;

	if (HAS_PCH_SPLIT(dev_priv->dev)) {
		pp_reg = PCH_PP_CONTROL;
		lvds_reg = PCH_LVDS;
	} else {
		pp_reg = PP_CONTROL;
		lvds_reg = LVDS;
	}

	val = I915_READ(pp_reg);
	if (!(val & PANEL_POWER_ON) ||
	    ((val & PANEL_UNLOCK_REGS) == PANEL_UNLOCK_REGS))
		locked = false;

	if (I915_READ(lvds_reg) & LVDS_PIPEB_SELECT)
		panel_pipe = PIPE_B;

	WARN(panel_pipe == pipe && locked,
	     "panel assertion failure, pipe %c regs locked\n",
	     pipe_name(pipe));
}

void assert_pipe(struct drm_i915_private *dev_priv,
		 enum pipe pipe, bool state)
{
	int reg;
	u32 val;
	bool cur_state;
	enum transcoder cpu_transcoder = intel_pipe_to_cpu_transcoder(dev_priv,
								      pipe);

	/* if we need the pipe A quirk it must be always on */
	if (pipe == PIPE_A && dev_priv->quirks & QUIRK_PIPEA_FORCE)
		state = true;

	if (IS_HASWELL(dev_priv->dev) && cpu_transcoder != TRANSCODER_EDP &&
	    !(I915_READ(HSW_PWR_WELL_DRIVER) & HSW_PWR_WELL_ENABLE)) {
		cur_state = false;
	} else {
		reg = PIPECONF(cpu_transcoder);
		val = I915_READ(reg);
		cur_state = !!(val & PIPECONF_ENABLE);
	}

	WARN(cur_state != state,
	     "pipe %c assertion failure (expected %s, current %s)\n",
	     pipe_name(pipe), state_string(state), state_string(cur_state));
}

static void assert_plane(struct drm_i915_private *dev_priv,
			 enum plane plane, bool state)
{
	int reg;
	u32 val;
	bool cur_state;

	reg = DSPCNTR(plane);
	val = I915_READ(reg);
	cur_state = !!(val & DISPLAY_PLANE_ENABLE);
	WARN(cur_state != state,
	     "plane %c assertion failure (expected %s, current %s)\n",
	     plane_name(plane), state_string(state), state_string(cur_state));
}

#define assert_plane_enabled(d, p) assert_plane(d, p, true)
#define assert_plane_disabled(d, p) assert_plane(d, p, false)

static void assert_planes_disabled(struct drm_i915_private *dev_priv,
				   enum pipe pipe)
{
	int reg, i;
	u32 val;
	int cur_pipe;

	/* Planes are fixed to pipes on ILK+ */
	if (HAS_PCH_SPLIT(dev_priv->dev)) {
		reg = DSPCNTR(pipe);
		val = I915_READ(reg);
		WARN((val & DISPLAY_PLANE_ENABLE),
		     "plane %c assertion failure, should be disabled but not\n",
		     plane_name(pipe));
		return;
	}

	/* Need to check both planes against the pipe */
	for (i = 0; i < 2; i++) {
		reg = DSPCNTR(i);
		val = I915_READ(reg);
		cur_pipe = (val & DISPPLANE_SEL_PIPE_MASK) >>
			DISPPLANE_SEL_PIPE_SHIFT;
		WARN((val & DISPLAY_PLANE_ENABLE) && pipe == cur_pipe,
		     "plane %c assertion failure, should be off on pipe %c but is still active\n",
		     plane_name(i), pipe_name(pipe));
	}
}

static void assert_pch_refclk_enabled(struct drm_i915_private *dev_priv)
{
	u32 val;
	bool enabled;

	if (HAS_PCH_LPT(dev_priv->dev)) {
		DRM_DEBUG_DRIVER("LPT does not has PCH refclk, skipping check\n");
		return;
	}

	val = I915_READ(PCH_DREF_CONTROL);
	enabled = !!(val & (DREF_SSC_SOURCE_MASK | DREF_NONSPREAD_SOURCE_MASK |
			    DREF_SUPERSPREAD_SOURCE_MASK));
	WARN(!enabled, "PCH refclk assertion failure, should be active but is disabled\n");
}

static void assert_transcoder_disabled(struct drm_i915_private *dev_priv,
				       enum pipe pipe)
{
	int reg;
	u32 val;
	bool enabled;

	reg = TRANSCONF(pipe);
	val = I915_READ(reg);
	enabled = !!(val & TRANS_ENABLE);
	WARN(enabled,
	     "transcoder assertion failed, should be off on pipe %c but is still active\n",
	     pipe_name(pipe));
}

static bool dp_pipe_enabled(struct drm_i915_private *dev_priv,
			    enum pipe pipe, u32 port_sel, u32 val)
{
	if ((val & DP_PORT_EN) == 0)
		return false;

	if (HAS_PCH_CPT(dev_priv->dev)) {
		u32	trans_dp_ctl_reg = TRANS_DP_CTL(pipe);
		u32	trans_dp_ctl = I915_READ(trans_dp_ctl_reg);
		if ((trans_dp_ctl & TRANS_DP_PORT_SEL_MASK) != port_sel)
			return false;
	} else {
		if ((val & DP_PIPE_MASK) != (pipe << 30))
			return false;
	}
	return true;
}

static bool hdmi_pipe_enabled(struct drm_i915_private *dev_priv,
			      enum pipe pipe, u32 val)
{
	if ((val & PORT_ENABLE) == 0)
		return false;

	if (HAS_PCH_CPT(dev_priv->dev)) {
		if ((val & PORT_TRANS_SEL_MASK) != PORT_TRANS_SEL_CPT(pipe))
			return false;
	} else {
		if ((val & TRANSCODER_MASK) != TRANSCODER(pipe))
			return false;
	}
	return true;
}

static bool lvds_pipe_enabled(struct drm_i915_private *dev_priv,
			      enum pipe pipe, u32 val)
{
	if ((val & LVDS_PORT_EN) == 0)
		return false;

	if (HAS_PCH_CPT(dev_priv->dev)) {
		if ((val & PORT_TRANS_SEL_MASK) != PORT_TRANS_SEL_CPT(pipe))
			return false;
	} else {
		if ((val & LVDS_PIPE_MASK) != LVDS_PIPE(pipe))
			return false;
	}
	return true;
}

static bool adpa_pipe_enabled(struct drm_i915_private *dev_priv,
			      enum pipe pipe, u32 val)
{
	if ((val & ADPA_DAC_ENABLE) == 0)
		return false;
	if (HAS_PCH_CPT(dev_priv->dev)) {
		if ((val & PORT_TRANS_SEL_MASK) != PORT_TRANS_SEL_CPT(pipe))
			return false;
	} else {
		if ((val & ADPA_PIPE_SELECT_MASK) != ADPA_PIPE_SELECT(pipe))
			return false;
	}
	return true;
}

static void assert_pch_dp_disabled(struct drm_i915_private *dev_priv,
				   enum pipe pipe, int reg, u32 port_sel)
{
	u32 val = I915_READ(reg);
	WARN(dp_pipe_enabled(dev_priv, pipe, port_sel, val),
	     "PCH DP (0x%08x) enabled on transcoder %c, should be disabled\n",
	     reg, pipe_name(pipe));

	WARN(HAS_PCH_IBX(dev_priv->dev) && (val & DP_PORT_EN) == 0
	     && (val & DP_PIPEB_SELECT),
	     "IBX PCH dp port still using transcoder B\n");
}

static void assert_pch_hdmi_disabled(struct drm_i915_private *dev_priv,
				     enum pipe pipe, int reg)
{
	u32 val = I915_READ(reg);
	WARN(hdmi_pipe_enabled(dev_priv, pipe, val),
	     "PCH HDMI (0x%08x) enabled on transcoder %c, should be disabled\n",
	     reg, pipe_name(pipe));

	WARN(HAS_PCH_IBX(dev_priv->dev) && (val & PORT_ENABLE) == 0
	     && (val & SDVO_PIPE_B_SELECT),
	     "IBX PCH hdmi port still using transcoder B\n");
}

static void assert_pch_ports_disabled(struct drm_i915_private *dev_priv,
				      enum pipe pipe)
{
	int reg;
	u32 val;

	assert_pch_dp_disabled(dev_priv, pipe, PCH_DP_B, TRANS_DP_PORT_SEL_B);
	assert_pch_dp_disabled(dev_priv, pipe, PCH_DP_C, TRANS_DP_PORT_SEL_C);
	assert_pch_dp_disabled(dev_priv, pipe, PCH_DP_D, TRANS_DP_PORT_SEL_D);

	reg = PCH_ADPA;
	val = I915_READ(reg);
	WARN(adpa_pipe_enabled(dev_priv, pipe, val),
	     "PCH VGA enabled on transcoder %c, should be disabled\n",
	     pipe_name(pipe));

	reg = PCH_LVDS;
	val = I915_READ(reg);
	WARN(lvds_pipe_enabled(dev_priv, pipe, val),
	     "PCH LVDS enabled on transcoder %c, should be disabled\n",
	     pipe_name(pipe));

	assert_pch_hdmi_disabled(dev_priv, pipe, HDMIB);
	assert_pch_hdmi_disabled(dev_priv, pipe, HDMIC);
	assert_pch_hdmi_disabled(dev_priv, pipe, HDMID);
}

/**
 * intel_enable_pll - enable a PLL
 * @dev_priv: i915 private structure
 * @pipe: pipe PLL to enable
 *
 * Enable @pipe's PLL so we can start pumping pixels from a plane.  Check to
 * make sure the PLL reg is writable first though, since the panel write
 * protect mechanism may be enabled.
 *
 * Note!  This is for pre-ILK only.
 *
 * Unfortunately needed by dvo_ns2501 since the dvo depends on it running.
 */
static void intel_enable_pll(struct drm_i915_private *dev_priv, enum pipe pipe)
{
	int reg;
	u32 val;

	/* No really, not for ILK+ */
	BUG_ON(!IS_VALLEYVIEW(dev_priv->dev) && dev_priv->info->gen >= 5);

	/* PLL is protected by panel, make sure we can write it */
	if (IS_MOBILE(dev_priv->dev) && !IS_I830(dev_priv->dev))
		assert_panel_unlocked(dev_priv, pipe);

	reg = DPLL(pipe);
	val = I915_READ(reg);
	val |= DPLL_VCO_ENABLE;

	/* We do this three times for luck */
	I915_WRITE(reg, val);
	POSTING_READ(reg);
	udelay(150); /* wait for warmup */
	I915_WRITE(reg, val);
	POSTING_READ(reg);
	udelay(150); /* wait for warmup */
	I915_WRITE(reg, val);
	POSTING_READ(reg);
	udelay(150); /* wait for warmup */
}

/**
 * intel_disable_pll - disable a PLL
 * @dev_priv: i915 private structure
 * @pipe: pipe PLL to disable
 *
 * Disable the PLL for @pipe, making sure the pipe is off first.
 *
 * Note!  This is for pre-ILK only.
 */
static void intel_disable_pll(struct drm_i915_private *dev_priv, enum pipe pipe)
{
	int reg;
	u32 val;

	/* Don't disable pipe A or pipe A PLLs if needed */
	if (pipe == PIPE_A && (dev_priv->quirks & QUIRK_PIPEA_FORCE))
		return;

	/* Make sure the pipe isn't still relying on us */
	assert_pipe_disabled(dev_priv, pipe);

	reg = DPLL(pipe);
	val = I915_READ(reg);
	val &= ~DPLL_VCO_ENABLE;
	I915_WRITE(reg, val);
	POSTING_READ(reg);
}

/* SBI access */
static void
intel_sbi_write(struct drm_i915_private *dev_priv, u16 reg, u32 value,
		enum intel_sbi_destination destination)
{
	u32 tmp;

	WARN_ON(!mutex_is_locked(&dev_priv->dpio_lock));

	if (wait_for((I915_READ(SBI_CTL_STAT) & SBI_BUSY) == 0,
				100)) {
		DRM_ERROR("timeout waiting for SBI to become ready\n");
		return;
	}

	I915_WRITE(SBI_ADDR, (reg << 16));
	I915_WRITE(SBI_DATA, value);

	if (destination == SBI_ICLK)
		tmp = SBI_CTL_DEST_ICLK | SBI_CTL_OP_CRWR;
	else
		tmp = SBI_CTL_DEST_MPHY | SBI_CTL_OP_IOWR;
	I915_WRITE(SBI_CTL_STAT, SBI_BUSY | tmp);

	if (wait_for((I915_READ(SBI_CTL_STAT) & (SBI_BUSY | SBI_RESPONSE_FAIL)) == 0,
				100)) {
		DRM_ERROR("timeout waiting for SBI to complete write transaction\n");
		return;
	}
}

static u32
intel_sbi_read(struct drm_i915_private *dev_priv, u16 reg,
	       enum intel_sbi_destination destination)
{
	u32 value = 0;
	WARN_ON(!mutex_is_locked(&dev_priv->dpio_lock));

	if (wait_for((I915_READ(SBI_CTL_STAT) & SBI_BUSY) == 0,
				100)) {
		DRM_ERROR("timeout waiting for SBI to become ready\n");
		return 0;
	}

	I915_WRITE(SBI_ADDR, (reg << 16));

	if (destination == SBI_ICLK)
		value = SBI_CTL_DEST_ICLK | SBI_CTL_OP_CRRD;
	else
		value = SBI_CTL_DEST_MPHY | SBI_CTL_OP_IORD;
	I915_WRITE(SBI_CTL_STAT, value | SBI_BUSY);

	if (wait_for((I915_READ(SBI_CTL_STAT) & (SBI_BUSY | SBI_RESPONSE_FAIL)) == 0,
				100)) {
		DRM_ERROR("timeout waiting for SBI to complete read transaction\n");
		return 0;
	}

	return I915_READ(SBI_DATA);
}

/**
 * ironlake_enable_pch_pll - enable PCH PLL
 * @dev_priv: i915 private structure
 * @pipe: pipe PLL to enable
 *
 * The PCH PLL needs to be enabled before the PCH transcoder, since it
 * drives the transcoder clock.
 */
static void ironlake_enable_pch_pll(struct intel_crtc *intel_crtc)
{
	struct drm_i915_private *dev_priv = intel_crtc->base.dev->dev_private;
	struct intel_pch_pll *pll;
	int reg;
	u32 val;

	/* PCH PLLs only available on ILK, SNB and IVB */
	BUG_ON(dev_priv->info->gen < 5);
	pll = intel_crtc->pch_pll;
	if (pll == NULL)
		return;

	if (WARN_ON(pll->refcount == 0))
		return;

	DRM_DEBUG_KMS("enable PCH PLL %x (active %d, on? %d)for crtc %d\n",
		      pll->pll_reg, pll->active, pll->on,
		      intel_crtc->base.base.id);

	/* PCH refclock must be enabled first */
	assert_pch_refclk_enabled(dev_priv);

	if (pll->active++ && pll->on) {
		assert_pch_pll_enabled(dev_priv, pll, NULL);
		return;
	}

	DRM_DEBUG_KMS("enabling PCH PLL %x\n", pll->pll_reg);

	reg = pll->pll_reg;
	val = I915_READ(reg);
	val |= DPLL_VCO_ENABLE;
	I915_WRITE(reg, val);
	POSTING_READ(reg);
	udelay(200);

	pll->on = true;
}

static void intel_disable_pch_pll(struct intel_crtc *intel_crtc)
{
	struct drm_i915_private *dev_priv = intel_crtc->base.dev->dev_private;
	struct intel_pch_pll *pll = intel_crtc->pch_pll;
	int reg;
	u32 val;

	/* PCH only available on ILK+ */
	BUG_ON(dev_priv->info->gen < 5);
	if (pll == NULL)
	       return;

	if (WARN_ON(pll->refcount == 0))
		return;

	DRM_DEBUG_KMS("disable PCH PLL %x (active %d, on? %d) for crtc %d\n",
		      pll->pll_reg, pll->active, pll->on,
		      intel_crtc->base.base.id);

	if (WARN_ON(pll->active == 0)) {
		assert_pch_pll_disabled(dev_priv, pll, NULL);
		return;
	}

	if (--pll->active) {
		assert_pch_pll_enabled(dev_priv, pll, NULL);
		return;
	}

	DRM_DEBUG_KMS("disabling PCH PLL %x\n", pll->pll_reg);

	/* Make sure transcoder isn't still depending on us */
	assert_transcoder_disabled(dev_priv, intel_crtc->pipe);

	reg = pll->pll_reg;
	val = I915_READ(reg);
	val &= ~DPLL_VCO_ENABLE;
	I915_WRITE(reg, val);
	POSTING_READ(reg);
	udelay(200);

	pll->on = false;
}

static void ironlake_enable_pch_transcoder(struct drm_i915_private *dev_priv,
					   enum pipe pipe)
{
	struct drm_device *dev = dev_priv->dev;
	struct drm_crtc *crtc = dev_priv->pipe_to_crtc_mapping[pipe];
	uint32_t reg, val, pipeconf_val;

	/* PCH only available on ILK+ */
	BUG_ON(dev_priv->info->gen < 5);

	/* Make sure PCH DPLL is enabled */
	assert_pch_pll_enabled(dev_priv,
			       to_intel_crtc(crtc)->pch_pll,
			       to_intel_crtc(crtc));

	/* FDI must be feeding us bits for PCH ports */
	assert_fdi_tx_enabled(dev_priv, pipe);
	assert_fdi_rx_enabled(dev_priv, pipe);

	if (HAS_PCH_CPT(dev)) {
		/* Workaround: Set the timing override bit before enabling the
		 * pch transcoder. */
		reg = TRANS_CHICKEN2(pipe);
		val = I915_READ(reg);
		val |= TRANS_CHICKEN2_TIMING_OVERRIDE;
		I915_WRITE(reg, val);
	}

	reg = TRANSCONF(pipe);
	val = I915_READ(reg);
	pipeconf_val = I915_READ(PIPECONF(pipe));

	if (HAS_PCH_IBX(dev_priv->dev)) {
		/*
		 * make the BPC in transcoder be consistent with
		 * that in pipeconf reg.
		 */
		val &= ~PIPECONF_BPC_MASK;
		val |= pipeconf_val & PIPECONF_BPC_MASK;
	}

	val &= ~TRANS_INTERLACE_MASK;
	if ((pipeconf_val & PIPECONF_INTERLACE_MASK) == PIPECONF_INTERLACED_ILK)
		if (HAS_PCH_IBX(dev_priv->dev) &&
		    intel_pipe_has_type(crtc, INTEL_OUTPUT_SDVO))
			val |= TRANS_LEGACY_INTERLACED_ILK;
		else
			val |= TRANS_INTERLACED;
	else
		val |= TRANS_PROGRESSIVE;

	I915_WRITE(reg, val | TRANS_ENABLE);
	if (wait_for(I915_READ(reg) & TRANS_STATE_ENABLE, 100))
		DRM_ERROR("failed to enable transcoder %d\n", pipe);
}

static void lpt_enable_pch_transcoder(struct drm_i915_private *dev_priv,
				      enum transcoder cpu_transcoder)
{
	u32 val, pipeconf_val;

	/* PCH only available on ILK+ */
	BUG_ON(dev_priv->info->gen < 5);

	/* FDI must be feeding us bits for PCH ports */
	assert_fdi_tx_enabled(dev_priv, (enum pipe) cpu_transcoder);
	assert_fdi_rx_enabled(dev_priv, TRANSCODER_A);

	/* Workaround: set timing override bit. */
	val = I915_READ(_TRANSA_CHICKEN2);
	val |= TRANS_CHICKEN2_TIMING_OVERRIDE;
	I915_WRITE(_TRANSA_CHICKEN2, val);

	val = TRANS_ENABLE;
	pipeconf_val = I915_READ(PIPECONF(cpu_transcoder));

	if ((pipeconf_val & PIPECONF_INTERLACE_MASK_HSW) ==
	    PIPECONF_INTERLACED_ILK)
		val |= TRANS_INTERLACED;
	else
		val |= TRANS_PROGRESSIVE;

	I915_WRITE(TRANSCONF(TRANSCODER_A), val);
	if (wait_for(I915_READ(_TRANSACONF) & TRANS_STATE_ENABLE, 100))
		DRM_ERROR("Failed to enable PCH transcoder\n");
}

static void ironlake_disable_pch_transcoder(struct drm_i915_private *dev_priv,
					    enum pipe pipe)
{
	struct drm_device *dev = dev_priv->dev;
	uint32_t reg, val;

	/* FDI relies on the transcoder */
	assert_fdi_tx_disabled(dev_priv, pipe);
	assert_fdi_rx_disabled(dev_priv, pipe);

	/* Ports must be off as well */
	assert_pch_ports_disabled(dev_priv, pipe);

	reg = TRANSCONF(pipe);
	val = I915_READ(reg);
	val &= ~TRANS_ENABLE;
	I915_WRITE(reg, val);
	/* wait for PCH transcoder off, transcoder state */
	if (wait_for((I915_READ(reg) & TRANS_STATE_ENABLE) == 0, 50))
		DRM_ERROR("failed to disable transcoder %d\n", pipe);

	if (!HAS_PCH_IBX(dev)) {
		/* Workaround: Clear the timing override chicken bit again. */
		reg = TRANS_CHICKEN2(pipe);
		val = I915_READ(reg);
		val &= ~TRANS_CHICKEN2_TIMING_OVERRIDE;
		I915_WRITE(reg, val);
	}
}

static void lpt_disable_pch_transcoder(struct drm_i915_private *dev_priv)
{
	u32 val;

	val = I915_READ(_TRANSACONF);
	val &= ~TRANS_ENABLE;
	I915_WRITE(_TRANSACONF, val);
	/* wait for PCH transcoder off, transcoder state */
	if (wait_for((I915_READ(_TRANSACONF) & TRANS_STATE_ENABLE) == 0, 50))
		DRM_ERROR("Failed to disable PCH transcoder\n");

	/* Workaround: clear timing override bit. */
	val = I915_READ(_TRANSA_CHICKEN2);
	val &= ~TRANS_CHICKEN2_TIMING_OVERRIDE;
	I915_WRITE(_TRANSA_CHICKEN2, val);
}

/**
 * intel_enable_pipe - enable a pipe, asserting requirements
 * @dev_priv: i915 private structure
 * @pipe: pipe to enable
 * @pch_port: on ILK+, is this pipe driving a PCH port or not
 *
 * Enable @pipe, making sure that various hardware specific requirements
 * are met, if applicable, e.g. PLL enabled, LVDS pairs enabled, etc.
 *
 * @pipe should be %PIPE_A or %PIPE_B.
 *
 * Will wait until the pipe is actually running (i.e. first vblank) before
 * returning.
 */
static void intel_enable_pipe(struct drm_i915_private *dev_priv, enum pipe pipe,
			      bool pch_port)
{
	enum transcoder cpu_transcoder = intel_pipe_to_cpu_transcoder(dev_priv,
								      pipe);
	enum pipe pch_transcoder;
	int reg;
	u32 val;

	if (HAS_PCH_LPT(dev_priv->dev))
		pch_transcoder = TRANSCODER_A;
	else
		pch_transcoder = pipe;

	/*
	 * A pipe without a PLL won't actually be able to drive bits from
	 * a plane.  On ILK+ the pipe PLLs are integrated, so we don't
	 * need the check.
	 */
	if (!HAS_PCH_SPLIT(dev_priv->dev))
		assert_pll_enabled(dev_priv, pipe);
	else {
		if (pch_port) {
			/* if driving the PCH, we need FDI enabled */
			assert_fdi_rx_pll_enabled(dev_priv, pch_transcoder);
			assert_fdi_tx_pll_enabled(dev_priv,
						  (enum pipe) cpu_transcoder);
		}
		/* FIXME: assert CPU port conditions for SNB+ */
	}

	reg = PIPECONF(cpu_transcoder);
	val = I915_READ(reg);
	if (val & PIPECONF_ENABLE)
		return;

	I915_WRITE(reg, val | PIPECONF_ENABLE);
	intel_wait_for_vblank(dev_priv->dev, pipe);
}

/**
 * intel_disable_pipe - disable a pipe, asserting requirements
 * @dev_priv: i915 private structure
 * @pipe: pipe to disable
 *
 * Disable @pipe, making sure that various hardware specific requirements
 * are met, if applicable, e.g. plane disabled, panel fitter off, etc.
 *
 * @pipe should be %PIPE_A or %PIPE_B.
 *
 * Will wait until the pipe has shut down before returning.
 */
static void intel_disable_pipe(struct drm_i915_private *dev_priv,
			       enum pipe pipe)
{
	enum transcoder cpu_transcoder = intel_pipe_to_cpu_transcoder(dev_priv,
								      pipe);
	int reg;
	u32 val;

	/*
	 * Make sure planes won't keep trying to pump pixels to us,
	 * or we might hang the display.
	 */
	assert_planes_disabled(dev_priv, pipe);

	/* Don't disable pipe A or pipe A PLLs if needed */
	if (pipe == PIPE_A && (dev_priv->quirks & QUIRK_PIPEA_FORCE))
		return;

	reg = PIPECONF(cpu_transcoder);
	val = I915_READ(reg);
	if ((val & PIPECONF_ENABLE) == 0)
		return;

	I915_WRITE(reg, val & ~PIPECONF_ENABLE);
	intel_wait_for_pipe_off(dev_priv->dev, pipe);
}

/*
 * Plane regs are double buffered, going from enabled->disabled needs a
 * trigger in order to latch.  The display address reg provides this.
 */
void intel_flush_display_plane(struct drm_i915_private *dev_priv,
				      enum plane plane)
{
	if (dev_priv->info->gen >= 4)
		I915_WRITE(DSPSURF(plane), I915_READ(DSPSURF(plane)));
	else
		I915_WRITE(DSPADDR(plane), I915_READ(DSPADDR(plane)));
}

/**
 * intel_enable_plane - enable a display plane on a given pipe
 * @dev_priv: i915 private structure
 * @plane: plane to enable
 * @pipe: pipe being fed
 *
 * Enable @plane on @pipe, making sure that @pipe is running first.
 */
static void intel_enable_plane(struct drm_i915_private *dev_priv,
			       enum plane plane, enum pipe pipe)
{
	int reg;
	u32 val;

	/* If the pipe isn't enabled, we can't pump pixels and may hang */
	assert_pipe_enabled(dev_priv, pipe);

	reg = DSPCNTR(plane);
	val = I915_READ(reg);
	if (val & DISPLAY_PLANE_ENABLE)
		return;

	I915_WRITE(reg, val | DISPLAY_PLANE_ENABLE);
	intel_flush_display_plane(dev_priv, plane);
	intel_wait_for_vblank(dev_priv->dev, pipe);
}

/**
 * intel_disable_plane - disable a display plane
 * @dev_priv: i915 private structure
 * @plane: plane to disable
 * @pipe: pipe consuming the data
 *
 * Disable @plane; should be an independent operation.
 */
static void intel_disable_plane(struct drm_i915_private *dev_priv,
				enum plane plane, enum pipe pipe)
{
	int reg;
	u32 val;

	reg = DSPCNTR(plane);
	val = I915_READ(reg);
	if ((val & DISPLAY_PLANE_ENABLE) == 0)
		return;

	I915_WRITE(reg, val & ~DISPLAY_PLANE_ENABLE);
	intel_flush_display_plane(dev_priv, plane);
	intel_wait_for_vblank(dev_priv->dev, pipe);
}

int
intel_pin_and_fence_fb_obj(struct drm_device *dev,
			   struct drm_i915_gem_object *obj,
			   struct intel_ring_buffer *pipelined)
{
	struct drm_i915_private *dev_priv = dev->dev_private;
	u32 alignment;
	int ret;

	switch (obj->tiling_mode) {
	case I915_TILING_NONE:
		if (IS_BROADWATER(dev) || IS_CRESTLINE(dev))
			alignment = 128 * 1024;
		else if (INTEL_INFO(dev)->gen >= 4)
			alignment = 4 * 1024;
		else
			alignment = 64 * 1024;
		break;
	case I915_TILING_X:
		/* pin() will align the object as required by fence */
		alignment = 0;
		break;
	case I915_TILING_Y:
		/* FIXME: Is this true? */
		DRM_ERROR("Y tiled not allowed for scan out buffers\n");
		return -EINVAL;
	default:
		BUG();
	}

	dev_priv->mm.interruptible = false;
	ret = i915_gem_object_pin_to_display_plane(obj, alignment, pipelined);
	if (ret)
		goto err_interruptible;

	/* Install a fence for tiled scan-out. Pre-i965 always needs a
	 * fence, whereas 965+ only requires a fence if using
	 * framebuffer compression.  For simplicity, we always install
	 * a fence as the cost is not that onerous.
	 */
	ret = i915_gem_object_get_fence(obj);
	if (ret)
		goto err_unpin;

	i915_gem_object_pin_fence(obj);

	dev_priv->mm.interruptible = true;
	return 0;

err_unpin:
	i915_gem_object_unpin(obj);
err_interruptible:
	dev_priv->mm.interruptible = true;
	return ret;
}

void intel_unpin_fb_obj(struct drm_i915_gem_object *obj)
{
	i915_gem_object_unpin_fence(obj);
	i915_gem_object_unpin(obj);
}

/* Computes the linear offset to the base tile and adjusts x, y. bytes per pixel
 * is assumed to be a power-of-two. */
unsigned long intel_gen4_compute_page_offset(int *x, int *y,
					     unsigned int tiling_mode,
					     unsigned int cpp,
					     unsigned int pitch)
{
	if (tiling_mode != I915_TILING_NONE) {
		unsigned int tile_rows, tiles;

		tile_rows = *y / 8;
		*y %= 8;

		tiles = *x / (512/cpp);
		*x %= 512/cpp;

		return tile_rows * pitch * 8 + tiles * 4096;
	} else {
		unsigned int offset;

		offset = *y * pitch + *x * cpp;
		*y = 0;
		*x = (offset & 4095) / cpp;
		return offset & -4096;
	}
}

static int i9xx_update_plane(struct drm_crtc *crtc, struct drm_framebuffer *fb,
			     int x, int y)
{
	struct drm_device *dev = crtc->dev;
	struct drm_i915_private *dev_priv = dev->dev_private;
	struct intel_crtc *intel_crtc = to_intel_crtc(crtc);
	struct intel_framebuffer *intel_fb;
	struct drm_i915_gem_object *obj;
	int plane = intel_crtc->plane;
	unsigned long linear_offset;
	u32 dspcntr;
	u32 reg;

	switch (plane) {
	case 0:
	case 1:
		break;
	default:
		DRM_ERROR("Can't update plane %d in SAREA\n", plane);
		return -EINVAL;
	}

	intel_fb = to_intel_framebuffer(fb);
	obj = intel_fb->obj;

	reg = DSPCNTR(plane);
	dspcntr = I915_READ(reg);
	/* Mask out pixel format bits in case we change it */
	dspcntr &= ~DISPPLANE_PIXFORMAT_MASK;
	switch (fb->pixel_format) {
	case DRM_FORMAT_C8:
		dspcntr |= DISPPLANE_8BPP;
		break;
	case DRM_FORMAT_XRGB1555:
	case DRM_FORMAT_ARGB1555:
		dspcntr |= DISPPLANE_BGRX555;
		break;
	case DRM_FORMAT_RGB565:
		dspcntr |= DISPPLANE_BGRX565;
		break;
	case DRM_FORMAT_XRGB8888:
	case DRM_FORMAT_ARGB8888:
		dspcntr |= DISPPLANE_BGRX888;
		break;
	case DRM_FORMAT_XBGR8888:
	case DRM_FORMAT_ABGR8888:
		dspcntr |= DISPPLANE_RGBX888;
		break;
	case DRM_FORMAT_XRGB2101010:
	case DRM_FORMAT_ARGB2101010:
		dspcntr |= DISPPLANE_BGRX101010;
		break;
	case DRM_FORMAT_XBGR2101010:
	case DRM_FORMAT_ABGR2101010:
		dspcntr |= DISPPLANE_RGBX101010;
		break;
	default:
		DRM_ERROR("Unknown pixel format 0x%08x\n", fb->pixel_format);
		return -EINVAL;
	}

	if (INTEL_INFO(dev)->gen >= 4) {
		if (obj->tiling_mode != I915_TILING_NONE)
			dspcntr |= DISPPLANE_TILED;
		else
			dspcntr &= ~DISPPLANE_TILED;
	}

	I915_WRITE(reg, dspcntr);

	linear_offset = y * fb->pitches[0] + x * (fb->bits_per_pixel / 8);

	if (INTEL_INFO(dev)->gen >= 4) {
		intel_crtc->dspaddr_offset =
			intel_gen4_compute_page_offset(&x, &y, obj->tiling_mode,
						       fb->bits_per_pixel / 8,
						       fb->pitches[0]);
		linear_offset -= intel_crtc->dspaddr_offset;
	} else {
		intel_crtc->dspaddr_offset = linear_offset;
	}

	DRM_DEBUG_KMS("Writing base %08X %08lX %d %d %d\n",
		      obj->gtt_offset, linear_offset, x, y, fb->pitches[0]);
	I915_WRITE(DSPSTRIDE(plane), fb->pitches[0]);
	if (INTEL_INFO(dev)->gen >= 4) {
		I915_MODIFY_DISPBASE(DSPSURF(plane),
				     obj->gtt_offset + intel_crtc->dspaddr_offset);
		I915_WRITE(DSPTILEOFF(plane), (y << 16) | x);
		I915_WRITE(DSPLINOFF(plane), linear_offset);
	} else
		I915_WRITE(DSPADDR(plane), obj->gtt_offset + linear_offset);
	POSTING_READ(reg);

	return 0;
}

static int ironlake_update_plane(struct drm_crtc *crtc,
				 struct drm_framebuffer *fb, int x, int y)
{
	struct drm_device *dev = crtc->dev;
	struct drm_i915_private *dev_priv = dev->dev_private;
	struct intel_crtc *intel_crtc = to_intel_crtc(crtc);
	struct intel_framebuffer *intel_fb;
	struct drm_i915_gem_object *obj;
	int plane = intel_crtc->plane;
	unsigned long linear_offset;
	u32 dspcntr;
	u32 reg;

	switch (plane) {
	case 0:
	case 1:
	case 2:
		break;
	default:
		DRM_ERROR("Can't update plane %d in SAREA\n", plane);
		return -EINVAL;
	}

	intel_fb = to_intel_framebuffer(fb);
	obj = intel_fb->obj;

	reg = DSPCNTR(plane);
	dspcntr = I915_READ(reg);
	/* Mask out pixel format bits in case we change it */
	dspcntr &= ~DISPPLANE_PIXFORMAT_MASK;
	switch (fb->pixel_format) {
	case DRM_FORMAT_C8:
		dspcntr |= DISPPLANE_8BPP;
		break;
	case DRM_FORMAT_RGB565:
		dspcntr |= DISPPLANE_BGRX565;
		break;
	case DRM_FORMAT_XRGB8888:
	case DRM_FORMAT_ARGB8888:
		dspcntr |= DISPPLANE_BGRX888;
		break;
	case DRM_FORMAT_XBGR8888:
	case DRM_FORMAT_ABGR8888:
		dspcntr |= DISPPLANE_RGBX888;
		break;
	case DRM_FORMAT_XRGB2101010:
	case DRM_FORMAT_ARGB2101010:
		dspcntr |= DISPPLANE_BGRX101010;
		break;
	case DRM_FORMAT_XBGR2101010:
	case DRM_FORMAT_ABGR2101010:
		dspcntr |= DISPPLANE_RGBX101010;
		break;
	default:
		DRM_ERROR("Unknown pixel format 0x%08x\n", fb->pixel_format);
		return -EINVAL;
	}

	if (obj->tiling_mode != I915_TILING_NONE)
		dspcntr |= DISPPLANE_TILED;
	else
		dspcntr &= ~DISPPLANE_TILED;

	/* must disable */
	dspcntr |= DISPPLANE_TRICKLE_FEED_DISABLE;

	I915_WRITE(reg, dspcntr);

	linear_offset = y * fb->pitches[0] + x * (fb->bits_per_pixel / 8);
	intel_crtc->dspaddr_offset =
		intel_gen4_compute_page_offset(&x, &y, obj->tiling_mode,
					       fb->bits_per_pixel / 8,
					       fb->pitches[0]);
	linear_offset -= intel_crtc->dspaddr_offset;

	DRM_DEBUG_KMS("Writing base %08X %08lX %d %d %d\n",
		      obj->gtt_offset, linear_offset, x, y, fb->pitches[0]);
	I915_WRITE(DSPSTRIDE(plane), fb->pitches[0]);
	I915_MODIFY_DISPBASE(DSPSURF(plane),
			     obj->gtt_offset + intel_crtc->dspaddr_offset);
	if (IS_HASWELL(dev)) {
		I915_WRITE(DSPOFFSET(plane), (y << 16) | x);
	} else {
		I915_WRITE(DSPTILEOFF(plane), (y << 16) | x);
		I915_WRITE(DSPLINOFF(plane), linear_offset);
	}
	POSTING_READ(reg);

	return 0;
}

/* Assume fb object is pinned & idle & fenced and just update base pointers */
static int
intel_pipe_set_base_atomic(struct drm_crtc *crtc, struct drm_framebuffer *fb,
			   int x, int y, enum mode_set_atomic state)
{
	struct drm_device *dev = crtc->dev;
	struct drm_i915_private *dev_priv = dev->dev_private;

	if (dev_priv->display.disable_fbc)
		dev_priv->display.disable_fbc(dev);
	intel_increase_pllclock(crtc);

	return dev_priv->display.update_plane(crtc, fb, x, y);
}

static int
intel_finish_fb(struct drm_framebuffer *old_fb)
{
	struct drm_i915_gem_object *obj = to_intel_framebuffer(old_fb)->obj;
	struct drm_i915_private *dev_priv = obj->base.dev->dev_private;
	bool was_interruptible = dev_priv->mm.interruptible;
	int ret;

	/* Big Hammer, we also need to ensure that any pending
	 * MI_WAIT_FOR_EVENT inside a user batch buffer on the
	 * current scanout is retired before unpinning the old
	 * framebuffer.
	 *
	 * This should only fail upon a hung GPU, in which case we
	 * can safely continue.
	 */
	dev_priv->mm.interruptible = false;
	ret = i915_gem_object_finish_gpu(obj);
	dev_priv->mm.interruptible = was_interruptible;

	return ret;
}

static void intel_crtc_update_sarea_pos(struct drm_crtc *crtc, int x, int y)
{
	struct drm_device *dev = crtc->dev;
	struct drm_i915_master_private *master_priv;
	struct intel_crtc *intel_crtc = to_intel_crtc(crtc);

	if (!dev->primary->master)
		return;

	master_priv = dev->primary->master->driver_priv;
	if (!master_priv->sarea_priv)
		return;

	switch (intel_crtc->pipe) {
	case 0:
		master_priv->sarea_priv->pipeA_x = x;
		master_priv->sarea_priv->pipeA_y = y;
		break;
	case 1:
		master_priv->sarea_priv->pipeB_x = x;
		master_priv->sarea_priv->pipeB_y = y;
		break;
	default:
		break;
	}
}

static int
intel_pipe_set_base(struct drm_crtc *crtc, int x, int y,
		    struct drm_framebuffer *fb)
{
	struct drm_device *dev = crtc->dev;
	struct drm_i915_private *dev_priv = dev->dev_private;
	struct intel_crtc *intel_crtc = to_intel_crtc(crtc);
	struct drm_framebuffer *old_fb;
	int ret;

	/* no fb bound */
	if (!fb) {
		DRM_ERROR("No FB bound\n");
		return 0;
	}

	if(intel_crtc->plane > dev_priv->num_pipe) {
		DRM_ERROR("no plane for crtc: plane %d, num_pipes %d\n",
				intel_crtc->plane,
				dev_priv->num_pipe);
		return -EINVAL;
	}

	mutex_lock(&dev->struct_mutex);
	ret = intel_pin_and_fence_fb_obj(dev,
					 to_intel_framebuffer(fb)->obj,
					 NULL);
	if (ret != 0) {
		mutex_unlock(&dev->struct_mutex);
		DRM_ERROR("pin & fence failed\n");
		return ret;
	}

	if (crtc->fb)
		intel_finish_fb(crtc->fb);

	ret = dev_priv->display.update_plane(crtc, fb, x, y);
	if (ret) {
		intel_unpin_fb_obj(to_intel_framebuffer(fb)->obj);
		mutex_unlock(&dev->struct_mutex);
		DRM_ERROR("failed to update base address\n");
		return ret;
	}

	old_fb = crtc->fb;
	crtc->fb = fb;
	crtc->x = x;
	crtc->y = y;

	if (old_fb) {
		intel_wait_for_vblank(dev, intel_crtc->pipe);
		intel_unpin_fb_obj(to_intel_framebuffer(old_fb)->obj);
	}

	intel_update_fbc(dev);
	mutex_unlock(&dev->struct_mutex);

	intel_crtc_update_sarea_pos(crtc, x, y);

	return 0;
}

static void intel_fdi_normal_train(struct drm_crtc *crtc)
{
	struct drm_device *dev = crtc->dev;
	struct drm_i915_private *dev_priv = dev->dev_private;
	struct intel_crtc *intel_crtc = to_intel_crtc(crtc);
	int pipe = intel_crtc->pipe;
	u32 reg, temp;

	/* enable normal train */
	reg = FDI_TX_CTL(pipe);
	temp = I915_READ(reg);
	if (IS_IVYBRIDGE(dev)) {
		temp &= ~FDI_LINK_TRAIN_NONE_IVB;
		temp |= FDI_LINK_TRAIN_NONE_IVB | FDI_TX_ENHANCE_FRAME_ENABLE;
	} else {
		temp &= ~FDI_LINK_TRAIN_NONE;
		temp |= FDI_LINK_TRAIN_NONE | FDI_TX_ENHANCE_FRAME_ENABLE;
	}
	I915_WRITE(reg, temp);

	reg = FDI_RX_CTL(pipe);
	temp = I915_READ(reg);
	if (HAS_PCH_CPT(dev)) {
		temp &= ~FDI_LINK_TRAIN_PATTERN_MASK_CPT;
		temp |= FDI_LINK_TRAIN_NORMAL_CPT;
	} else {
		temp &= ~FDI_LINK_TRAIN_NONE;
		temp |= FDI_LINK_TRAIN_NONE;
	}
	I915_WRITE(reg, temp | FDI_RX_ENHANCE_FRAME_ENABLE);

	/* wait one idle pattern time */
	POSTING_READ(reg);
	udelay(1000);

	/* IVB wants error correction enabled */
	if (IS_IVYBRIDGE(dev))
		I915_WRITE(reg, I915_READ(reg) | FDI_FS_ERRC_ENABLE |
			   FDI_FE_ERRC_ENABLE);
}

static void ivb_modeset_global_resources(struct drm_device *dev)
{
	struct drm_i915_private *dev_priv = dev->dev_private;
	struct intel_crtc *pipe_B_crtc =
		to_intel_crtc(dev_priv->pipe_to_crtc_mapping[PIPE_B]);
	struct intel_crtc *pipe_C_crtc =
		to_intel_crtc(dev_priv->pipe_to_crtc_mapping[PIPE_C]);
	uint32_t temp;

	/* When everything is off disable fdi C so that we could enable fdi B
	 * with all lanes. XXX: This misses the case where a pipe is not using
	 * any pch resources and so doesn't need any fdi lanes. */
	if (!pipe_B_crtc->base.enabled && !pipe_C_crtc->base.enabled) {
		WARN_ON(I915_READ(FDI_RX_CTL(PIPE_B)) & FDI_RX_ENABLE);
		WARN_ON(I915_READ(FDI_RX_CTL(PIPE_C)) & FDI_RX_ENABLE);

		temp = I915_READ(SOUTH_CHICKEN1);
		temp &= ~FDI_BC_BIFURCATION_SELECT;
		DRM_DEBUG_KMS("disabling fdi C rx\n");
		I915_WRITE(SOUTH_CHICKEN1, temp);
	}
}

/* The FDI link training functions for ILK/Ibexpeak. */
static void ironlake_fdi_link_train(struct drm_crtc *crtc)
{
	struct drm_device *dev = crtc->dev;
	struct drm_i915_private *dev_priv = dev->dev_private;
	struct intel_crtc *intel_crtc = to_intel_crtc(crtc);
	int pipe = intel_crtc->pipe;
	int plane = intel_crtc->plane;
	u32 reg, temp, tries;

	/* FDI needs bits from pipe & plane first */
	assert_pipe_enabled(dev_priv, pipe);
	assert_plane_enabled(dev_priv, plane);

	/* Train 1: umask FDI RX Interrupt symbol_lock and bit_lock bit
	   for train result */
	reg = FDI_RX_IMR(pipe);
	temp = I915_READ(reg);
	temp &= ~FDI_RX_SYMBOL_LOCK;
	temp &= ~FDI_RX_BIT_LOCK;
	I915_WRITE(reg, temp);
	I915_READ(reg);
	udelay(150);

	/* enable CPU FDI TX and PCH FDI RX */
	reg = FDI_TX_CTL(pipe);
	temp = I915_READ(reg);
	temp &= ~(7 << 19);
	temp |= (intel_crtc->fdi_lanes - 1) << 19;
	temp &= ~FDI_LINK_TRAIN_NONE;
	temp |= FDI_LINK_TRAIN_PATTERN_1;
	I915_WRITE(reg, temp | FDI_TX_ENABLE);

	reg = FDI_RX_CTL(pipe);
	temp = I915_READ(reg);
	temp &= ~FDI_LINK_TRAIN_NONE;
	temp |= FDI_LINK_TRAIN_PATTERN_1;
	I915_WRITE(reg, temp | FDI_RX_ENABLE);

	POSTING_READ(reg);
	udelay(150);

	/* Ironlake workaround, enable clock pointer after FDI enable*/
	I915_WRITE(FDI_RX_CHICKEN(pipe), FDI_RX_PHASE_SYNC_POINTER_OVR);
	I915_WRITE(FDI_RX_CHICKEN(pipe), FDI_RX_PHASE_SYNC_POINTER_OVR |
		   FDI_RX_PHASE_SYNC_POINTER_EN);

	reg = FDI_RX_IIR(pipe);
	for (tries = 0; tries < 5; tries++) {
		temp = I915_READ(reg);
		DRM_DEBUG_KMS("FDI_RX_IIR 0x%x\n", temp);

		if ((temp & FDI_RX_BIT_LOCK)) {
			DRM_DEBUG_KMS("FDI train 1 done.\n");
			I915_WRITE(reg, temp | FDI_RX_BIT_LOCK);
			break;
		}
	}
	if (tries == 5)
		DRM_ERROR("FDI train 1 fail!\n");

	/* Train 2 */
	reg = FDI_TX_CTL(pipe);
	temp = I915_READ(reg);
	temp &= ~FDI_LINK_TRAIN_NONE;
	temp |= FDI_LINK_TRAIN_PATTERN_2;
	I915_WRITE(reg, temp);

	reg = FDI_RX_CTL(pipe);
	temp = I915_READ(reg);
	temp &= ~FDI_LINK_TRAIN_NONE;
	temp |= FDI_LINK_TRAIN_PATTERN_2;
	I915_WRITE(reg, temp);

	POSTING_READ(reg);
	udelay(150);

	reg = FDI_RX_IIR(pipe);
	for (tries = 0; tries < 5; tries++) {
		temp = I915_READ(reg);
		DRM_DEBUG_KMS("FDI_RX_IIR 0x%x\n", temp);

		if (temp & FDI_RX_SYMBOL_LOCK) {
			I915_WRITE(reg, temp | FDI_RX_SYMBOL_LOCK);
			DRM_DEBUG_KMS("FDI train 2 done.\n");
			break;
		}
	}
	if (tries == 5)
		DRM_ERROR("FDI train 2 fail!\n");

	DRM_DEBUG_KMS("FDI train done\n");

}

static const int snb_b_fdi_train_param[] = {
	FDI_LINK_TRAIN_400MV_0DB_SNB_B,
	FDI_LINK_TRAIN_400MV_6DB_SNB_B,
	FDI_LINK_TRAIN_600MV_3_5DB_SNB_B,
	FDI_LINK_TRAIN_800MV_0DB_SNB_B,
};

/* The FDI link training functions for SNB/Cougarpoint. */
static void gen6_fdi_link_train(struct drm_crtc *crtc)
{
	struct drm_device *dev = crtc->dev;
	struct drm_i915_private *dev_priv = dev->dev_private;
	struct intel_crtc *intel_crtc = to_intel_crtc(crtc);
	int pipe = intel_crtc->pipe;
	u32 reg, temp, i, retry;

	/* Train 1: umask FDI RX Interrupt symbol_lock and bit_lock bit
	   for train result */
	reg = FDI_RX_IMR(pipe);
	temp = I915_READ(reg);
	temp &= ~FDI_RX_SYMBOL_LOCK;
	temp &= ~FDI_RX_BIT_LOCK;
	I915_WRITE(reg, temp);

	POSTING_READ(reg);
	udelay(150);

	/* enable CPU FDI TX and PCH FDI RX */
	reg = FDI_TX_CTL(pipe);
	temp = I915_READ(reg);
	temp &= ~(7 << 19);
	temp |= (intel_crtc->fdi_lanes - 1) << 19;
	temp &= ~FDI_LINK_TRAIN_NONE;
	temp |= FDI_LINK_TRAIN_PATTERN_1;
	temp &= ~FDI_LINK_TRAIN_VOL_EMP_MASK;
	/* SNB-B */
	temp |= FDI_LINK_TRAIN_400MV_0DB_SNB_B;
	I915_WRITE(reg, temp | FDI_TX_ENABLE);

	I915_WRITE(FDI_RX_MISC(pipe),
		   FDI_RX_TP1_TO_TP2_48 | FDI_RX_FDI_DELAY_90);

	reg = FDI_RX_CTL(pipe);
	temp = I915_READ(reg);
	if (HAS_PCH_CPT(dev)) {
		temp &= ~FDI_LINK_TRAIN_PATTERN_MASK_CPT;
		temp |= FDI_LINK_TRAIN_PATTERN_1_CPT;
	} else {
		temp &= ~FDI_LINK_TRAIN_NONE;
		temp |= FDI_LINK_TRAIN_PATTERN_1;
	}
	I915_WRITE(reg, temp | FDI_RX_ENABLE);

	POSTING_READ(reg);
	udelay(150);

	for (i = 0; i < 4; i++) {
		reg = FDI_TX_CTL(pipe);
		temp = I915_READ(reg);
		temp &= ~FDI_LINK_TRAIN_VOL_EMP_MASK;
		temp |= snb_b_fdi_train_param[i];
		I915_WRITE(reg, temp);

		POSTING_READ(reg);
		udelay(500);

		for (retry = 0; retry < 5; retry++) {
			reg = FDI_RX_IIR(pipe);
			temp = I915_READ(reg);
			DRM_DEBUG_KMS("FDI_RX_IIR 0x%x\n", temp);
			if (temp & FDI_RX_BIT_LOCK) {
				I915_WRITE(reg, temp | FDI_RX_BIT_LOCK);
				DRM_DEBUG_KMS("FDI train 1 done.\n");
				break;
			}
			udelay(50);
		}
		if (retry < 5)
			break;
	}
	if (i == 4)
		DRM_ERROR("FDI train 1 fail!\n");

	/* Train 2 */
	reg = FDI_TX_CTL(pipe);
	temp = I915_READ(reg);
	temp &= ~FDI_LINK_TRAIN_NONE;
	temp |= FDI_LINK_TRAIN_PATTERN_2;
	if (IS_GEN6(dev)) {
		temp &= ~FDI_LINK_TRAIN_VOL_EMP_MASK;
		/* SNB-B */
		temp |= FDI_LINK_TRAIN_400MV_0DB_SNB_B;
	}
	I915_WRITE(reg, temp);

	reg = FDI_RX_CTL(pipe);
	temp = I915_READ(reg);
	if (HAS_PCH_CPT(dev)) {
		temp &= ~FDI_LINK_TRAIN_PATTERN_MASK_CPT;
		temp |= FDI_LINK_TRAIN_PATTERN_2_CPT;
	} else {
		temp &= ~FDI_LINK_TRAIN_NONE;
		temp |= FDI_LINK_TRAIN_PATTERN_2;
	}
	I915_WRITE(reg, temp);

	POSTING_READ(reg);
	udelay(150);

	for (i = 0; i < 4; i++) {
		reg = FDI_TX_CTL(pipe);
		temp = I915_READ(reg);
		temp &= ~FDI_LINK_TRAIN_VOL_EMP_MASK;
		temp |= snb_b_fdi_train_param[i];
		I915_WRITE(reg, temp);

		POSTING_READ(reg);
		udelay(500);

		for (retry = 0; retry < 5; retry++) {
			reg = FDI_RX_IIR(pipe);
			temp = I915_READ(reg);
			DRM_DEBUG_KMS("FDI_RX_IIR 0x%x\n", temp);
			if (temp & FDI_RX_SYMBOL_LOCK) {
				I915_WRITE(reg, temp | FDI_RX_SYMBOL_LOCK);
				DRM_DEBUG_KMS("FDI train 2 done.\n");
				break;
			}
			udelay(50);
		}
		if (retry < 5)
			break;
	}
	if (i == 4)
		DRM_ERROR("FDI train 2 fail!\n");

	DRM_DEBUG_KMS("FDI train done.\n");
}

/* Manual link training for Ivy Bridge A0 parts */
static void ivb_manual_fdi_link_train(struct drm_crtc *crtc)
{
	struct drm_device *dev = crtc->dev;
	struct drm_i915_private *dev_priv = dev->dev_private;
	struct intel_crtc *intel_crtc = to_intel_crtc(crtc);
	int pipe = intel_crtc->pipe;
	u32 reg, temp, i;

	/* Train 1: umask FDI RX Interrupt symbol_lock and bit_lock bit
	   for train result */
	reg = FDI_RX_IMR(pipe);
	temp = I915_READ(reg);
	temp &= ~FDI_RX_SYMBOL_LOCK;
	temp &= ~FDI_RX_BIT_LOCK;
	I915_WRITE(reg, temp);

	POSTING_READ(reg);
	udelay(150);

	DRM_DEBUG_KMS("FDI_RX_IIR before link train 0x%x\n",
		      I915_READ(FDI_RX_IIR(pipe)));

	/* enable CPU FDI TX and PCH FDI RX */
	reg = FDI_TX_CTL(pipe);
	temp = I915_READ(reg);
	temp &= ~(7 << 19);
	temp |= (intel_crtc->fdi_lanes - 1) << 19;
	temp &= ~(FDI_LINK_TRAIN_AUTO | FDI_LINK_TRAIN_NONE_IVB);
	temp |= FDI_LINK_TRAIN_PATTERN_1_IVB;
	temp &= ~FDI_LINK_TRAIN_VOL_EMP_MASK;
	temp |= FDI_LINK_TRAIN_400MV_0DB_SNB_B;
	temp |= FDI_COMPOSITE_SYNC;
	I915_WRITE(reg, temp | FDI_TX_ENABLE);

	I915_WRITE(FDI_RX_MISC(pipe),
		   FDI_RX_TP1_TO_TP2_48 | FDI_RX_FDI_DELAY_90);

	reg = FDI_RX_CTL(pipe);
	temp = I915_READ(reg);
	temp &= ~FDI_LINK_TRAIN_AUTO;
	temp &= ~FDI_LINK_TRAIN_PATTERN_MASK_CPT;
	temp |= FDI_LINK_TRAIN_PATTERN_1_CPT;
	temp |= FDI_COMPOSITE_SYNC;
	I915_WRITE(reg, temp | FDI_RX_ENABLE);

	POSTING_READ(reg);
	udelay(150);

	for (i = 0; i < 4; i++) {
		reg = FDI_TX_CTL(pipe);
		temp = I915_READ(reg);
		temp &= ~FDI_LINK_TRAIN_VOL_EMP_MASK;
		temp |= snb_b_fdi_train_param[i];
		I915_WRITE(reg, temp);

		POSTING_READ(reg);
		udelay(500);

		reg = FDI_RX_IIR(pipe);
		temp = I915_READ(reg);
		DRM_DEBUG_KMS("FDI_RX_IIR 0x%x\n", temp);

		if (temp & FDI_RX_BIT_LOCK ||
		    (I915_READ(reg) & FDI_RX_BIT_LOCK)) {
			I915_WRITE(reg, temp | FDI_RX_BIT_LOCK);
			DRM_DEBUG_KMS("FDI train 1 done, level %i.\n", i);
			break;
		}
	}
	if (i == 4)
		DRM_ERROR("FDI train 1 fail!\n");

	/* Train 2 */
	reg = FDI_TX_CTL(pipe);
	temp = I915_READ(reg);
	temp &= ~FDI_LINK_TRAIN_NONE_IVB;
	temp |= FDI_LINK_TRAIN_PATTERN_2_IVB;
	temp &= ~FDI_LINK_TRAIN_VOL_EMP_MASK;
	temp |= FDI_LINK_TRAIN_400MV_0DB_SNB_B;
	I915_WRITE(reg, temp);

	reg = FDI_RX_CTL(pipe);
	temp = I915_READ(reg);
	temp &= ~FDI_LINK_TRAIN_PATTERN_MASK_CPT;
	temp |= FDI_LINK_TRAIN_PATTERN_2_CPT;
	I915_WRITE(reg, temp);

	POSTING_READ(reg);
	udelay(150);

	for (i = 0; i < 4; i++) {
		reg = FDI_TX_CTL(pipe);
		temp = I915_READ(reg);
		temp &= ~FDI_LINK_TRAIN_VOL_EMP_MASK;
		temp |= snb_b_fdi_train_param[i];
		I915_WRITE(reg, temp);

		POSTING_READ(reg);
		udelay(500);

		reg = FDI_RX_IIR(pipe);
		temp = I915_READ(reg);
		DRM_DEBUG_KMS("FDI_RX_IIR 0x%x\n", temp);

		if (temp & FDI_RX_SYMBOL_LOCK) {
			I915_WRITE(reg, temp | FDI_RX_SYMBOL_LOCK);
			DRM_DEBUG_KMS("FDI train 2 done, level %i.\n", i);
			break;
		}
	}
	if (i == 4)
		DRM_ERROR("FDI train 2 fail!\n");

	DRM_DEBUG_KMS("FDI train done.\n");
}

static void ironlake_fdi_pll_enable(struct intel_crtc *intel_crtc)
{
	struct drm_device *dev = intel_crtc->base.dev;
	struct drm_i915_private *dev_priv = dev->dev_private;
	int pipe = intel_crtc->pipe;
	u32 reg, temp;


	/* enable PCH FDI RX PLL, wait warmup plus DMI latency */
	reg = FDI_RX_CTL(pipe);
	temp = I915_READ(reg);
	temp &= ~((0x7 << 19) | (0x7 << 16));
	temp |= (intel_crtc->fdi_lanes - 1) << 19;
	temp |= (I915_READ(PIPECONF(pipe)) & PIPECONF_BPC_MASK) << 11;
	I915_WRITE(reg, temp | FDI_RX_PLL_ENABLE);

	POSTING_READ(reg);
	udelay(200);

	/* Switch from Rawclk to PCDclk */
	temp = I915_READ(reg);
	I915_WRITE(reg, temp | FDI_PCDCLK);

	POSTING_READ(reg);
	udelay(200);

	/* Enable CPU FDI TX PLL, always on for Ironlake */
	reg = FDI_TX_CTL(pipe);
	temp = I915_READ(reg);
	if ((temp & FDI_TX_PLL_ENABLE) == 0) {
		I915_WRITE(reg, temp | FDI_TX_PLL_ENABLE);

		POSTING_READ(reg);
		udelay(100);
	}
}

static void ironlake_fdi_pll_disable(struct intel_crtc *intel_crtc)
{
	struct drm_device *dev = intel_crtc->base.dev;
	struct drm_i915_private *dev_priv = dev->dev_private;
	int pipe = intel_crtc->pipe;
	u32 reg, temp;

	/* Switch from PCDclk to Rawclk */
	reg = FDI_RX_CTL(pipe);
	temp = I915_READ(reg);
	I915_WRITE(reg, temp & ~FDI_PCDCLK);

	/* Disable CPU FDI TX PLL */
	reg = FDI_TX_CTL(pipe);
	temp = I915_READ(reg);
	I915_WRITE(reg, temp & ~FDI_TX_PLL_ENABLE);

	POSTING_READ(reg);
	udelay(100);

	reg = FDI_RX_CTL(pipe);
	temp = I915_READ(reg);
	I915_WRITE(reg, temp & ~FDI_RX_PLL_ENABLE);

	/* Wait for the clocks to turn off. */
	POSTING_READ(reg);
	udelay(100);
}

static void ironlake_fdi_disable(struct drm_crtc *crtc)
{
	struct drm_device *dev = crtc->dev;
	struct drm_i915_private *dev_priv = dev->dev_private;
	struct intel_crtc *intel_crtc = to_intel_crtc(crtc);
	int pipe = intel_crtc->pipe;
	u32 reg, temp;

	/* disable CPU FDI tx and PCH FDI rx */
	reg = FDI_TX_CTL(pipe);
	temp = I915_READ(reg);
	I915_WRITE(reg, temp & ~FDI_TX_ENABLE);
	POSTING_READ(reg);

	reg = FDI_RX_CTL(pipe);
	temp = I915_READ(reg);
	temp &= ~(0x7 << 16);
	temp |= (I915_READ(PIPECONF(pipe)) & PIPECONF_BPC_MASK) << 11;
	I915_WRITE(reg, temp & ~FDI_RX_ENABLE);

	POSTING_READ(reg);
	udelay(100);

	/* Ironlake workaround, disable clock pointer after downing FDI */
	if (HAS_PCH_IBX(dev)) {
		I915_WRITE(FDI_RX_CHICKEN(pipe), FDI_RX_PHASE_SYNC_POINTER_OVR);
	}

	/* still set train pattern 1 */
	reg = FDI_TX_CTL(pipe);
	temp = I915_READ(reg);
	temp &= ~FDI_LINK_TRAIN_NONE;
	temp |= FDI_LINK_TRAIN_PATTERN_1;
	I915_WRITE(reg, temp);

	reg = FDI_RX_CTL(pipe);
	temp = I915_READ(reg);
	if (HAS_PCH_CPT(dev)) {
		temp &= ~FDI_LINK_TRAIN_PATTERN_MASK_CPT;
		temp |= FDI_LINK_TRAIN_PATTERN_1_CPT;
	} else {
		temp &= ~FDI_LINK_TRAIN_NONE;
		temp |= FDI_LINK_TRAIN_PATTERN_1;
	}
	/* BPC in FDI rx is consistent with that in PIPECONF */
	temp &= ~(0x07 << 16);
	temp |= (I915_READ(PIPECONF(pipe)) & PIPECONF_BPC_MASK) << 11;
	I915_WRITE(reg, temp);

	POSTING_READ(reg);
	udelay(100);
}

static bool intel_crtc_has_pending_flip(struct drm_crtc *crtc)
{
	struct drm_device *dev = crtc->dev;
	struct drm_i915_private *dev_priv = dev->dev_private;
	struct intel_crtc *intel_crtc = to_intel_crtc(crtc);
	unsigned long flags;
	bool pending;

	if (i915_reset_in_progress(&dev_priv->gpu_error) ||
	    intel_crtc->reset_counter != atomic_read(&dev_priv->gpu_error.reset_counter))
		return false;

	spin_lock_irqsave(&dev->event_lock, flags);
	pending = to_intel_crtc(crtc)->unpin_work != NULL;
	spin_unlock_irqrestore(&dev->event_lock, flags);

	return pending;
}

static void intel_crtc_wait_for_pending_flips(struct drm_crtc *crtc)
{
	struct drm_device *dev = crtc->dev;
	struct drm_i915_private *dev_priv = dev->dev_private;

	if (crtc->fb == NULL)
		return;

	WARN_ON(waitqueue_active(&dev_priv->pending_flip_queue));

	wait_event(dev_priv->pending_flip_queue,
		   !intel_crtc_has_pending_flip(crtc));

	mutex_lock(&dev->struct_mutex);
	intel_finish_fb(crtc->fb);
	mutex_unlock(&dev->struct_mutex);
}

static bool ironlake_crtc_driving_pch(struct drm_crtc *crtc)
{
	struct drm_device *dev = crtc->dev;
	struct intel_encoder *intel_encoder;

	/*
	 * If there's a non-PCH eDP on this crtc, it must be DP_A, and that
	 * must be driven by its own crtc; no sharing is possible.
	 */
	for_each_encoder_on_crtc(dev, crtc, intel_encoder) {
		switch (intel_encoder->type) {
		case INTEL_OUTPUT_EDP:
			if (!intel_encoder_is_pch_edp(&intel_encoder->base))
				return false;
			continue;
		}
	}

	return true;
}

static bool haswell_crtc_driving_pch(struct drm_crtc *crtc)
{
	return intel_pipe_has_type(crtc, INTEL_OUTPUT_ANALOG);
}

/* Program iCLKIP clock to the desired frequency */
static void lpt_program_iclkip(struct drm_crtc *crtc)
{
	struct drm_device *dev = crtc->dev;
	struct drm_i915_private *dev_priv = dev->dev_private;
	u32 divsel, phaseinc, auxdiv, phasedir = 0;
	u32 temp;

	mutex_lock(&dev_priv->dpio_lock);

	/* It is necessary to ungate the pixclk gate prior to programming
	 * the divisors, and gate it back when it is done.
	 */
	I915_WRITE(PIXCLK_GATE, PIXCLK_GATE_GATE);

	/* Disable SSCCTL */
	intel_sbi_write(dev_priv, SBI_SSCCTL6,
			intel_sbi_read(dev_priv, SBI_SSCCTL6, SBI_ICLK) |
				SBI_SSCCTL_DISABLE,
			SBI_ICLK);

	/* 20MHz is a corner case which is out of range for the 7-bit divisor */
	if (crtc->mode.clock == 20000) {
		auxdiv = 1;
		divsel = 0x41;
		phaseinc = 0x20;
	} else {
		/* The iCLK virtual clock root frequency is in MHz,
		 * but the crtc->mode.clock in in KHz. To get the divisors,
		 * it is necessary to divide one by another, so we
		 * convert the virtual clock precision to KHz here for higher
		 * precision.
		 */
		u32 iclk_virtual_root_freq = 172800 * 1000;
		u32 iclk_pi_range = 64;
		u32 desired_divisor, msb_divisor_value, pi_value;

		desired_divisor = (iclk_virtual_root_freq / crtc->mode.clock);
		msb_divisor_value = desired_divisor / iclk_pi_range;
		pi_value = desired_divisor % iclk_pi_range;

		auxdiv = 0;
		divsel = msb_divisor_value - 2;
		phaseinc = pi_value;
	}

	/* This should not happen with any sane values */
	WARN_ON(SBI_SSCDIVINTPHASE_DIVSEL(divsel) &
		~SBI_SSCDIVINTPHASE_DIVSEL_MASK);
	WARN_ON(SBI_SSCDIVINTPHASE_DIR(phasedir) &
		~SBI_SSCDIVINTPHASE_INCVAL_MASK);

	DRM_DEBUG_KMS("iCLKIP clock: found settings for %dKHz refresh rate: auxdiv=%x, divsel=%x, phasedir=%x, phaseinc=%x\n",
			crtc->mode.clock,
			auxdiv,
			divsel,
			phasedir,
			phaseinc);

	/* Program SSCDIVINTPHASE6 */
	temp = intel_sbi_read(dev_priv, SBI_SSCDIVINTPHASE6, SBI_ICLK);
	temp &= ~SBI_SSCDIVINTPHASE_DIVSEL_MASK;
	temp |= SBI_SSCDIVINTPHASE_DIVSEL(divsel);
	temp &= ~SBI_SSCDIVINTPHASE_INCVAL_MASK;
	temp |= SBI_SSCDIVINTPHASE_INCVAL(phaseinc);
	temp |= SBI_SSCDIVINTPHASE_DIR(phasedir);
	temp |= SBI_SSCDIVINTPHASE_PROPAGATE;
	intel_sbi_write(dev_priv, SBI_SSCDIVINTPHASE6, temp, SBI_ICLK);

	/* Program SSCAUXDIV */
	temp = intel_sbi_read(dev_priv, SBI_SSCAUXDIV6, SBI_ICLK);
	temp &= ~SBI_SSCAUXDIV_FINALDIV2SEL(1);
	temp |= SBI_SSCAUXDIV_FINALDIV2SEL(auxdiv);
	intel_sbi_write(dev_priv, SBI_SSCAUXDIV6, temp, SBI_ICLK);

	/* Enable modulator and associated divider */
	temp = intel_sbi_read(dev_priv, SBI_SSCCTL6, SBI_ICLK);
	temp &= ~SBI_SSCCTL_DISABLE;
	intel_sbi_write(dev_priv, SBI_SSCCTL6, temp, SBI_ICLK);

	/* Wait for initialization time */
	udelay(24);

	I915_WRITE(PIXCLK_GATE, PIXCLK_GATE_UNGATE);

	mutex_unlock(&dev_priv->dpio_lock);
}

/*
 * Enable PCH resources required for PCH ports:
 *   - PCH PLLs
 *   - FDI training & RX/TX
 *   - update transcoder timings
 *   - DP transcoding bits
 *   - transcoder
 */
static void ironlake_pch_enable(struct drm_crtc *crtc)
{
	struct drm_device *dev = crtc->dev;
	struct drm_i915_private *dev_priv = dev->dev_private;
	struct intel_crtc *intel_crtc = to_intel_crtc(crtc);
	int pipe = intel_crtc->pipe;
	u32 reg, temp;

	assert_transcoder_disabled(dev_priv, pipe);

	/* Write the TU size bits before fdi link training, so that error
	 * detection works. */
	I915_WRITE(FDI_RX_TUSIZE1(pipe),
		   I915_READ(PIPE_DATA_M1(pipe)) & TU_SIZE_MASK);

	/* For PCH output, training FDI link */
	dev_priv->display.fdi_link_train(crtc);

	/* XXX: pch pll's can be enabled any time before we enable the PCH
	 * transcoder, and we actually should do this to not upset any PCH
	 * transcoder that already use the clock when we share it.
	 *
	 * Note that enable_pch_pll tries to do the right thing, but get_pch_pll
	 * unconditionally resets the pll - we need that to have the right LVDS
	 * enable sequence. */
	ironlake_enable_pch_pll(intel_crtc);

	if (HAS_PCH_CPT(dev)) {
		u32 sel;

		temp = I915_READ(PCH_DPLL_SEL);
		switch (pipe) {
		default:
		case 0:
			temp |= TRANSA_DPLL_ENABLE;
			sel = TRANSA_DPLLB_SEL;
			break;
		case 1:
			temp |= TRANSB_DPLL_ENABLE;
			sel = TRANSB_DPLLB_SEL;
			break;
		case 2:
			temp |= TRANSC_DPLL_ENABLE;
			sel = TRANSC_DPLLB_SEL;
			break;
		}
		if (intel_crtc->pch_pll->pll_reg == _PCH_DPLL_B)
			temp |= sel;
		else
			temp &= ~sel;
		I915_WRITE(PCH_DPLL_SEL, temp);
	}

	/* set transcoder timing, panel must allow it */
	assert_panel_unlocked(dev_priv, pipe);
	I915_WRITE(TRANS_HTOTAL(pipe), I915_READ(HTOTAL(pipe)));
	I915_WRITE(TRANS_HBLANK(pipe), I915_READ(HBLANK(pipe)));
	I915_WRITE(TRANS_HSYNC(pipe),  I915_READ(HSYNC(pipe)));

	I915_WRITE(TRANS_VTOTAL(pipe), I915_READ(VTOTAL(pipe)));
	I915_WRITE(TRANS_VBLANK(pipe), I915_READ(VBLANK(pipe)));
	I915_WRITE(TRANS_VSYNC(pipe),  I915_READ(VSYNC(pipe)));
	I915_WRITE(TRANS_VSYNCSHIFT(pipe),  I915_READ(VSYNCSHIFT(pipe)));

	intel_fdi_normal_train(crtc);

	/* For PCH DP, enable TRANS_DP_CTL */
	if (HAS_PCH_CPT(dev) &&
	    (intel_pipe_has_type(crtc, INTEL_OUTPUT_DISPLAYPORT) ||
	     intel_pipe_has_type(crtc, INTEL_OUTPUT_EDP))) {
		u32 bpc = (I915_READ(PIPECONF(pipe)) & PIPECONF_BPC_MASK) >> 5;
		reg = TRANS_DP_CTL(pipe);
		temp = I915_READ(reg);
		temp &= ~(TRANS_DP_PORT_SEL_MASK |
			  TRANS_DP_SYNC_MASK |
			  TRANS_DP_BPC_MASK);
		temp |= (TRANS_DP_OUTPUT_ENABLE |
			 TRANS_DP_ENH_FRAMING);
		temp |= bpc << 9; /* same format but at 11:9 */

		if (crtc->mode.flags & DRM_MODE_FLAG_PHSYNC)
			temp |= TRANS_DP_HSYNC_ACTIVE_HIGH;
		if (crtc->mode.flags & DRM_MODE_FLAG_PVSYNC)
			temp |= TRANS_DP_VSYNC_ACTIVE_HIGH;

		switch (intel_trans_dp_port_sel(crtc)) {
		case PCH_DP_B:
			temp |= TRANS_DP_PORT_SEL_B;
			break;
		case PCH_DP_C:
			temp |= TRANS_DP_PORT_SEL_C;
			break;
		case PCH_DP_D:
			temp |= TRANS_DP_PORT_SEL_D;
			break;
		default:
			BUG();
		}

		I915_WRITE(reg, temp);
	}

	ironlake_enable_pch_transcoder(dev_priv, pipe);
}

static void lpt_pch_enable(struct drm_crtc *crtc)
{
	struct drm_device *dev = crtc->dev;
	struct drm_i915_private *dev_priv = dev->dev_private;
	struct intel_crtc *intel_crtc = to_intel_crtc(crtc);
	enum transcoder cpu_transcoder = intel_crtc->cpu_transcoder;

	assert_transcoder_disabled(dev_priv, TRANSCODER_A);

	lpt_program_iclkip(crtc);

	/* Set transcoder timing. */
	I915_WRITE(_TRANS_HTOTAL_A, I915_READ(HTOTAL(cpu_transcoder)));
	I915_WRITE(_TRANS_HBLANK_A, I915_READ(HBLANK(cpu_transcoder)));
	I915_WRITE(_TRANS_HSYNC_A,  I915_READ(HSYNC(cpu_transcoder)));

	I915_WRITE(_TRANS_VTOTAL_A, I915_READ(VTOTAL(cpu_transcoder)));
	I915_WRITE(_TRANS_VBLANK_A, I915_READ(VBLANK(cpu_transcoder)));
	I915_WRITE(_TRANS_VSYNC_A,  I915_READ(VSYNC(cpu_transcoder)));
	I915_WRITE(_TRANS_VSYNCSHIFT_A, I915_READ(VSYNCSHIFT(cpu_transcoder)));

	lpt_enable_pch_transcoder(dev_priv, cpu_transcoder);
}

static void intel_put_pch_pll(struct intel_crtc *intel_crtc)
{
	struct intel_pch_pll *pll = intel_crtc->pch_pll;

	if (pll == NULL)
		return;

	if (pll->refcount == 0) {
		WARN(1, "bad PCH PLL refcount\n");
		return;
	}

	--pll->refcount;
	intel_crtc->pch_pll = NULL;
}

static struct intel_pch_pll *intel_get_pch_pll(struct intel_crtc *intel_crtc, u32 dpll, u32 fp)
{
	struct drm_i915_private *dev_priv = intel_crtc->base.dev->dev_private;
	struct intel_pch_pll *pll;
	int i;

	pll = intel_crtc->pch_pll;
	if (pll) {
		DRM_DEBUG_KMS("CRTC:%d reusing existing PCH PLL %x\n",
			      intel_crtc->base.base.id, pll->pll_reg);
		goto prepare;
	}

	if (HAS_PCH_IBX(dev_priv->dev)) {
		/* Ironlake PCH has a fixed PLL->PCH pipe mapping. */
		i = intel_crtc->pipe;
		pll = &dev_priv->pch_plls[i];

		DRM_DEBUG_KMS("CRTC:%d using pre-allocated PCH PLL %x\n",
			      intel_crtc->base.base.id, pll->pll_reg);

		goto found;
	}

	for (i = 0; i < dev_priv->num_pch_pll; i++) {
		pll = &dev_priv->pch_plls[i];

		/* Only want to check enabled timings first */
		if (pll->refcount == 0)
			continue;

		if (dpll == (I915_READ(pll->pll_reg) & 0x7fffffff) &&
		    fp == I915_READ(pll->fp0_reg)) {
			DRM_DEBUG_KMS("CRTC:%d sharing existing PCH PLL %x (refcount %d, ative %d)\n",
				      intel_crtc->base.base.id,
				      pll->pll_reg, pll->refcount, pll->active);

			goto found;
		}
	}

	/* Ok no matching timings, maybe there's a free one? */
	for (i = 0; i < dev_priv->num_pch_pll; i++) {
		pll = &dev_priv->pch_plls[i];
		if (pll->refcount == 0) {
			DRM_DEBUG_KMS("CRTC:%d allocated PCH PLL %x\n",
				      intel_crtc->base.base.id, pll->pll_reg);
			goto found;
		}
	}

	return NULL;

found:
	intel_crtc->pch_pll = pll;
	pll->refcount++;
	DRM_DEBUG_DRIVER("using pll %d for pipe %d\n", i, intel_crtc->pipe);
prepare: /* separate function? */
	DRM_DEBUG_DRIVER("switching PLL %x off\n", pll->pll_reg);

	/* Wait for the clocks to stabilize before rewriting the regs */
	I915_WRITE(pll->pll_reg, dpll & ~DPLL_VCO_ENABLE);
	POSTING_READ(pll->pll_reg);
	udelay(150);

	I915_WRITE(pll->fp0_reg, fp);
	I915_WRITE(pll->pll_reg, dpll & ~DPLL_VCO_ENABLE);
	pll->on = false;
	return pll;
}

void intel_cpt_verify_modeset(struct drm_device *dev, int pipe)
{
	struct drm_i915_private *dev_priv = dev->dev_private;
	int dslreg = PIPEDSL(pipe);
	u32 temp;

	temp = I915_READ(dslreg);
	udelay(500);
	if (wait_for(I915_READ(dslreg) != temp, 5)) {
		if (wait_for(I915_READ(dslreg) != temp, 5))
			DRM_ERROR("mode set failed: pipe %d stuck\n", pipe);
	}
}

static void ironlake_crtc_enable(struct drm_crtc *crtc)
{
	struct drm_device *dev = crtc->dev;
	struct drm_i915_private *dev_priv = dev->dev_private;
	struct intel_crtc *intel_crtc = to_intel_crtc(crtc);
	struct intel_encoder *encoder;
	int pipe = intel_crtc->pipe;
	int plane = intel_crtc->plane;
	u32 temp;
	bool is_pch_port;

	WARN_ON(!crtc->enabled);

	if (intel_crtc->active)
		return;

	intel_crtc->active = true;
	intel_update_watermarks(dev);

	if (intel_pipe_has_type(crtc, INTEL_OUTPUT_LVDS)) {
		temp = I915_READ(PCH_LVDS);
		if ((temp & LVDS_PORT_EN) == 0)
			I915_WRITE(PCH_LVDS, temp | LVDS_PORT_EN);
	}

	is_pch_port = ironlake_crtc_driving_pch(crtc);

	if (is_pch_port) {
		/* Note: FDI PLL enabling _must_ be done before we enable the
		 * cpu pipes, hence this is separate from all the other fdi/pch
		 * enabling. */
		ironlake_fdi_pll_enable(intel_crtc);
	} else {
		assert_fdi_tx_disabled(dev_priv, pipe);
		assert_fdi_rx_disabled(dev_priv, pipe);
	}

	for_each_encoder_on_crtc(dev, crtc, encoder)
		if (encoder->pre_enable)
			encoder->pre_enable(encoder);

	/* Enable panel fitting for LVDS */
	if (dev_priv->pch_pf_size &&
	    (intel_pipe_has_type(crtc, INTEL_OUTPUT_LVDS) ||
	     intel_pipe_has_type(crtc, INTEL_OUTPUT_EDP))) {
		/* Force use of hard-coded filter coefficients
		 * as some pre-programmed values are broken,
		 * e.g. x201.
		 */
		if (IS_IVYBRIDGE(dev))
			I915_WRITE(PF_CTL(pipe), PF_ENABLE | PF_FILTER_MED_3x3 |
						 PF_PIPE_SEL_IVB(pipe));
		else
			I915_WRITE(PF_CTL(pipe), PF_ENABLE | PF_FILTER_MED_3x3);
		I915_WRITE(PF_WIN_POS(pipe), dev_priv->pch_pf_pos);
		I915_WRITE(PF_WIN_SZ(pipe), dev_priv->pch_pf_size);
	}

	/*
	 * On ILK+ LUT must be loaded before the pipe is running but with
	 * clocks enabled
	 */
	intel_crtc_load_lut(crtc);

	intel_enable_pipe(dev_priv, pipe, is_pch_port);
	intel_enable_plane(dev_priv, plane, pipe);

	if (is_pch_port)
		ironlake_pch_enable(crtc);

	mutex_lock(&dev->struct_mutex);
	intel_update_fbc(dev);
	mutex_unlock(&dev->struct_mutex);

	intel_crtc_update_cursor(crtc, true);

	for_each_encoder_on_crtc(dev, crtc, encoder)
		encoder->enable(encoder);

	if (HAS_PCH_CPT(dev))
		intel_cpt_verify_modeset(dev, intel_crtc->pipe);

	/*
	 * There seems to be a race in PCH platform hw (at least on some
	 * outputs) where an enabled pipe still completes any pageflip right
	 * away (as if the pipe is off) instead of waiting for vblank. As soon
	 * as the first vblank happend, everything works as expected. Hence just
	 * wait for one vblank before returning to avoid strange things
	 * happening.
	 */
	intel_wait_for_vblank(dev, intel_crtc->pipe);
}

static void haswell_crtc_enable(struct drm_crtc *crtc)
{
	struct drm_device *dev = crtc->dev;
	struct drm_i915_private *dev_priv = dev->dev_private;
	struct intel_crtc *intel_crtc = to_intel_crtc(crtc);
	struct intel_encoder *encoder;
	int pipe = intel_crtc->pipe;
	int plane = intel_crtc->plane;
	bool is_pch_port;

	WARN_ON(!crtc->enabled);

	if (intel_crtc->active)
		return;

	intel_crtc->active = true;
	intel_update_watermarks(dev);

	is_pch_port = haswell_crtc_driving_pch(crtc);

	if (is_pch_port)
		dev_priv->display.fdi_link_train(crtc);

	for_each_encoder_on_crtc(dev, crtc, encoder)
		if (encoder->pre_enable)
			encoder->pre_enable(encoder);

	intel_ddi_enable_pipe_clock(intel_crtc);

	/* Enable panel fitting for eDP */
	if (dev_priv->pch_pf_size &&
	    intel_pipe_has_type(crtc, INTEL_OUTPUT_EDP)) {
		/* Force use of hard-coded filter coefficients
		 * as some pre-programmed values are broken,
		 * e.g. x201.
		 */
		I915_WRITE(PF_CTL(pipe), PF_ENABLE | PF_FILTER_MED_3x3 |
					 PF_PIPE_SEL_IVB(pipe));
		I915_WRITE(PF_WIN_POS(pipe), dev_priv->pch_pf_pos);
		I915_WRITE(PF_WIN_SZ(pipe), dev_priv->pch_pf_size);
	}

	/*
	 * On ILK+ LUT must be loaded before the pipe is running but with
	 * clocks enabled
	 */
	intel_crtc_load_lut(crtc);

	intel_ddi_set_pipe_settings(crtc);
	intel_ddi_enable_pipe_func(crtc);

	intel_enable_pipe(dev_priv, pipe, is_pch_port);
	intel_enable_plane(dev_priv, plane, pipe);

	if (is_pch_port)
		lpt_pch_enable(crtc);

	mutex_lock(&dev->struct_mutex);
	intel_update_fbc(dev);
	mutex_unlock(&dev->struct_mutex);

	intel_crtc_update_cursor(crtc, true);

	for_each_encoder_on_crtc(dev, crtc, encoder)
		encoder->enable(encoder);

	/*
	 * There seems to be a race in PCH platform hw (at least on some
	 * outputs) where an enabled pipe still completes any pageflip right
	 * away (as if the pipe is off) instead of waiting for vblank. As soon
	 * as the first vblank happend, everything works as expected. Hence just
	 * wait for one vblank before returning to avoid strange things
	 * happening.
	 */
	intel_wait_for_vblank(dev, intel_crtc->pipe);
}

static void ironlake_crtc_disable(struct drm_crtc *crtc)
{
	struct drm_device *dev = crtc->dev;
	struct drm_i915_private *dev_priv = dev->dev_private;
	struct intel_crtc *intel_crtc = to_intel_crtc(crtc);
	struct intel_encoder *encoder;
	int pipe = intel_crtc->pipe;
	int plane = intel_crtc->plane;
	u32 reg, temp;


	if (!intel_crtc->active)
		return;

	for_each_encoder_on_crtc(dev, crtc, encoder)
		encoder->disable(encoder);

	intel_crtc_wait_for_pending_flips(crtc);
	drm_vblank_off(dev, pipe);
	intel_crtc_update_cursor(crtc, false);

	intel_disable_plane(dev_priv, plane, pipe);

	if (dev_priv->cfb_plane == plane)
		intel_disable_fbc(dev);

	intel_disable_pipe(dev_priv, pipe);

	/* Disable PF */
	I915_WRITE(PF_CTL(pipe), 0);
	I915_WRITE(PF_WIN_SZ(pipe), 0);

	for_each_encoder_on_crtc(dev, crtc, encoder)
		if (encoder->post_disable)
			encoder->post_disable(encoder);

	ironlake_fdi_disable(crtc);

	ironlake_disable_pch_transcoder(dev_priv, pipe);

	if (HAS_PCH_CPT(dev)) {
		/* disable TRANS_DP_CTL */
		reg = TRANS_DP_CTL(pipe);
		temp = I915_READ(reg);
		temp &= ~(TRANS_DP_OUTPUT_ENABLE | TRANS_DP_PORT_SEL_MASK);
		temp |= TRANS_DP_PORT_SEL_NONE;
		I915_WRITE(reg, temp);

		/* disable DPLL_SEL */
		temp = I915_READ(PCH_DPLL_SEL);
		switch (pipe) {
		case 0:
			temp &= ~(TRANSA_DPLL_ENABLE | TRANSA_DPLLB_SEL);
			break;
		case 1:
			temp &= ~(TRANSB_DPLL_ENABLE | TRANSB_DPLLB_SEL);
			break;
		case 2:
			/* C shares PLL A or B */
			temp &= ~(TRANSC_DPLL_ENABLE | TRANSC_DPLLB_SEL);
			break;
		default:
			BUG(); /* wtf */
		}
		I915_WRITE(PCH_DPLL_SEL, temp);
	}

	/* disable PCH DPLL */
	intel_disable_pch_pll(intel_crtc);

	ironlake_fdi_pll_disable(intel_crtc);

	intel_crtc->active = false;
	intel_update_watermarks(dev);

	mutex_lock(&dev->struct_mutex);
	intel_update_fbc(dev);
	mutex_unlock(&dev->struct_mutex);
}

static void haswell_crtc_disable(struct drm_crtc *crtc)
{
	struct drm_device *dev = crtc->dev;
	struct drm_i915_private *dev_priv = dev->dev_private;
	struct intel_crtc *intel_crtc = to_intel_crtc(crtc);
	struct intel_encoder *encoder;
	int pipe = intel_crtc->pipe;
	int plane = intel_crtc->plane;
	enum transcoder cpu_transcoder = intel_crtc->cpu_transcoder;
	bool is_pch_port;

	if (!intel_crtc->active)
		return;

	is_pch_port = haswell_crtc_driving_pch(crtc);

	for_each_encoder_on_crtc(dev, crtc, encoder)
		encoder->disable(encoder);

	intel_crtc_wait_for_pending_flips(crtc);
	drm_vblank_off(dev, pipe);
	intel_crtc_update_cursor(crtc, false);

	intel_disable_plane(dev_priv, plane, pipe);

	if (dev_priv->cfb_plane == plane)
		intel_disable_fbc(dev);

	intel_disable_pipe(dev_priv, pipe);

	intel_ddi_disable_transcoder_func(dev_priv, cpu_transcoder);

	/* Disable PF */
	I915_WRITE(PF_CTL(pipe), 0);
	I915_WRITE(PF_WIN_SZ(pipe), 0);

	intel_ddi_disable_pipe_clock(intel_crtc);

	for_each_encoder_on_crtc(dev, crtc, encoder)
		if (encoder->post_disable)
			encoder->post_disable(encoder);

	if (is_pch_port) {
		lpt_disable_pch_transcoder(dev_priv);
		intel_ddi_fdi_disable(crtc);
	}

	intel_crtc->active = false;
	intel_update_watermarks(dev);

	mutex_lock(&dev->struct_mutex);
	intel_update_fbc(dev);
	mutex_unlock(&dev->struct_mutex);
}

static void ironlake_crtc_off(struct drm_crtc *crtc)
{
	struct intel_crtc *intel_crtc = to_intel_crtc(crtc);
	intel_put_pch_pll(intel_crtc);
}

static void haswell_crtc_off(struct drm_crtc *crtc)
{
	struct intel_crtc *intel_crtc = to_intel_crtc(crtc);

	/* Stop saying we're using TRANSCODER_EDP because some other CRTC might
	 * start using it. */
	intel_crtc->cpu_transcoder = (enum transcoder) intel_crtc->pipe;

	intel_ddi_put_crtc_pll(crtc);
}

static void intel_crtc_dpms_overlay(struct intel_crtc *intel_crtc, bool enable)
{
	if (!enable && intel_crtc->overlay) {
		struct drm_device *dev = intel_crtc->base.dev;
		struct drm_i915_private *dev_priv = dev->dev_private;

		mutex_lock(&dev->struct_mutex);
		dev_priv->mm.interruptible = false;
		(void) intel_overlay_switch_off(intel_crtc->overlay);
		dev_priv->mm.interruptible = true;
		mutex_unlock(&dev->struct_mutex);
	}

	/* Let userspace switch the overlay on again. In most cases userspace
	 * has to recompute where to put it anyway.
	 */
}

/**
 * i9xx_fixup_plane - ugly workaround for G45 to fire up the hardware
 * cursor plane briefly if not already running after enabling the display
 * plane.
 * This workaround avoids occasional blank screens when self refresh is
 * enabled.
 */
static void
g4x_fixup_plane(struct drm_i915_private *dev_priv, enum pipe pipe)
{
	u32 cntl = I915_READ(CURCNTR(pipe));

	if ((cntl & CURSOR_MODE) == 0) {
		u32 fw_bcl_self = I915_READ(FW_BLC_SELF);

		I915_WRITE(FW_BLC_SELF, fw_bcl_self & ~FW_BLC_SELF_EN);
		I915_WRITE(CURCNTR(pipe), CURSOR_MODE_64_ARGB_AX);
		intel_wait_for_vblank(dev_priv->dev, pipe);
		I915_WRITE(CURCNTR(pipe), cntl);
		I915_WRITE(CURBASE(pipe), I915_READ(CURBASE(pipe)));
		I915_WRITE(FW_BLC_SELF, fw_bcl_self);
	}
}

static void i9xx_crtc_enable(struct drm_crtc *crtc)
{
	struct drm_device *dev = crtc->dev;
	struct drm_i915_private *dev_priv = dev->dev_private;
	struct intel_crtc *intel_crtc = to_intel_crtc(crtc);
	struct intel_encoder *encoder;
	int pipe = intel_crtc->pipe;
	int plane = intel_crtc->plane;

	WARN_ON(!crtc->enabled);

	if (intel_crtc->active)
		return;

	intel_crtc->active = true;
	intel_update_watermarks(dev);

	intel_enable_pll(dev_priv, pipe);

	for_each_encoder_on_crtc(dev, crtc, encoder)
		if (encoder->pre_enable)
			encoder->pre_enable(encoder);

	intel_enable_pipe(dev_priv, pipe, false);
	intel_enable_plane(dev_priv, plane, pipe);
	if (IS_G4X(dev))
		g4x_fixup_plane(dev_priv, pipe);

	intel_crtc_load_lut(crtc);
	intel_update_fbc(dev);

	/* Give the overlay scaler a chance to enable if it's on this pipe */
	intel_crtc_dpms_overlay(intel_crtc, true);
	intel_crtc_update_cursor(crtc, true);

	for_each_encoder_on_crtc(dev, crtc, encoder)
		encoder->enable(encoder);
}

static void i9xx_crtc_disable(struct drm_crtc *crtc)
{
	struct drm_device *dev = crtc->dev;
	struct drm_i915_private *dev_priv = dev->dev_private;
	struct intel_crtc *intel_crtc = to_intel_crtc(crtc);
	struct intel_encoder *encoder;
	int pipe = intel_crtc->pipe;
	int plane = intel_crtc->plane;
	u32 pctl;


	if (!intel_crtc->active)
		return;

	for_each_encoder_on_crtc(dev, crtc, encoder)
		encoder->disable(encoder);

	/* Give the overlay scaler a chance to disable if it's on this pipe */
	intel_crtc_wait_for_pending_flips(crtc);
	drm_vblank_off(dev, pipe);
	intel_crtc_dpms_overlay(intel_crtc, false);
	intel_crtc_update_cursor(crtc, false);

	if (dev_priv->cfb_plane == plane)
		intel_disable_fbc(dev);

	intel_disable_plane(dev_priv, plane, pipe);
	intel_disable_pipe(dev_priv, pipe);

	/* Disable pannel fitter if it is on this pipe. */
	pctl = I915_READ(PFIT_CONTROL);
	if ((pctl & PFIT_ENABLE) &&
	    ((pctl & PFIT_PIPE_MASK) >> PFIT_PIPE_SHIFT) == pipe)
		I915_WRITE(PFIT_CONTROL, 0);

	intel_disable_pll(dev_priv, pipe);

	intel_crtc->active = false;
	intel_update_fbc(dev);
	intel_update_watermarks(dev);
}

static void i9xx_crtc_off(struct drm_crtc *crtc)
{
}

static void intel_crtc_update_sarea(struct drm_crtc *crtc,
				    bool enabled)
{
	struct drm_device *dev = crtc->dev;
	struct drm_i915_master_private *master_priv;
	struct intel_crtc *intel_crtc = to_intel_crtc(crtc);
	int pipe = intel_crtc->pipe;

	if (!dev->primary->master)
		return;

	master_priv = dev->primary->master->driver_priv;
	if (!master_priv->sarea_priv)
		return;

	switch (pipe) {
	case 0:
		master_priv->sarea_priv->pipeA_w = enabled ? crtc->mode.hdisplay : 0;
		master_priv->sarea_priv->pipeA_h = enabled ? crtc->mode.vdisplay : 0;
		break;
	case 1:
		master_priv->sarea_priv->pipeB_w = enabled ? crtc->mode.hdisplay : 0;
		master_priv->sarea_priv->pipeB_h = enabled ? crtc->mode.vdisplay : 0;
		break;
	default:
		DRM_ERROR("Can't update pipe %c in SAREA\n", pipe_name(pipe));
		break;
	}
}

/**
 * Sets the power management mode of the pipe and plane.
 */
void intel_crtc_update_dpms(struct drm_crtc *crtc)
{
	struct drm_device *dev = crtc->dev;
	struct drm_i915_private *dev_priv = dev->dev_private;
	struct intel_encoder *intel_encoder;
	bool enable = false;

	for_each_encoder_on_crtc(dev, crtc, intel_encoder)
		enable |= intel_encoder->connectors_active;

	if (enable)
		dev_priv->display.crtc_enable(crtc);
	else
		dev_priv->display.crtc_disable(crtc);

	intel_crtc_update_sarea(crtc, enable);
}

static void intel_crtc_disable(struct drm_crtc *crtc)
{
	struct drm_device *dev = crtc->dev;
	struct drm_connector *connector;
	struct drm_i915_private *dev_priv = dev->dev_private;
	struct intel_crtc *intel_crtc = to_intel_crtc(crtc);

	/* crtc should still be enabled when we disable it. */
	WARN_ON(!crtc->enabled);

	intel_crtc->eld_vld = false;
	dev_priv->display.crtc_disable(crtc);
	intel_crtc_update_sarea(crtc, false);
	dev_priv->display.off(crtc);

	assert_plane_disabled(dev->dev_private, to_intel_crtc(crtc)->plane);
	assert_pipe_disabled(dev->dev_private, to_intel_crtc(crtc)->pipe);

	if (crtc->fb) {
		mutex_lock(&dev->struct_mutex);
		intel_unpin_fb_obj(to_intel_framebuffer(crtc->fb)->obj);
		mutex_unlock(&dev->struct_mutex);
		crtc->fb = NULL;
	}

	/* Update computed state. */
	list_for_each_entry(connector, &dev->mode_config.connector_list, head) {
		if (!connector->encoder || !connector->encoder->crtc)
			continue;

		if (connector->encoder->crtc != crtc)
			continue;

		connector->dpms = DRM_MODE_DPMS_OFF;
		to_intel_encoder(connector->encoder)->connectors_active = false;
	}
}

void intel_modeset_disable(struct drm_device *dev)
{
	struct drm_crtc *crtc;

	list_for_each_entry(crtc, &dev->mode_config.crtc_list, head) {
		if (crtc->enabled)
			intel_crtc_disable(crtc);
	}
}

void intel_encoder_destroy(struct drm_encoder *encoder)
{
	struct intel_encoder *intel_encoder = to_intel_encoder(encoder);

	drm_encoder_cleanup(encoder);
	kfree(intel_encoder);
}

/* Simple dpms helper for encodres with just one connector, no cloning and only
 * one kind of off state. It clamps all !ON modes to fully OFF and changes the
 * state of the entire output pipe. */
void intel_encoder_dpms(struct intel_encoder *encoder, int mode)
{
	if (mode == DRM_MODE_DPMS_ON) {
		encoder->connectors_active = true;

		intel_crtc_update_dpms(encoder->base.crtc);
	} else {
		encoder->connectors_active = false;

		intel_crtc_update_dpms(encoder->base.crtc);
	}
}

/* Cross check the actual hw state with our own modeset state tracking (and it's
 * internal consistency). */
static void intel_connector_check_state(struct intel_connector *connector)
{
	if (connector->get_hw_state(connector)) {
		struct intel_encoder *encoder = connector->encoder;
		struct drm_crtc *crtc;
		bool encoder_enabled;
		enum pipe pipe;

		DRM_DEBUG_KMS("[CONNECTOR:%d:%s]\n",
			      connector->base.base.id,
			      drm_get_connector_name(&connector->base));

		WARN(connector->base.dpms == DRM_MODE_DPMS_OFF,
		     "wrong connector dpms state\n");
		WARN(connector->base.encoder != &encoder->base,
		     "active connector not linked to encoder\n");
		WARN(!encoder->connectors_active,
		     "encoder->connectors_active not set\n");

		encoder_enabled = encoder->get_hw_state(encoder, &pipe);
		WARN(!encoder_enabled, "encoder not enabled\n");
		if (WARN_ON(!encoder->base.crtc))
			return;

		crtc = encoder->base.crtc;

		WARN(!crtc->enabled, "crtc not enabled\n");
		WARN(!to_intel_crtc(crtc)->active, "crtc not active\n");
		WARN(pipe != to_intel_crtc(crtc)->pipe,
		     "encoder active on the wrong pipe\n");
	}
}

/* Even simpler default implementation, if there's really no special case to
 * consider. */
void intel_connector_dpms(struct drm_connector *connector, int mode)
{
	struct intel_encoder *encoder = intel_attached_encoder(connector);

	/* All the simple cases only support two dpms states. */
	if (mode != DRM_MODE_DPMS_ON)
		mode = DRM_MODE_DPMS_OFF;

	if (mode == connector->dpms)
		return;

	connector->dpms = mode;

	/* Only need to change hw state when actually enabled */
	if (encoder->base.crtc)
		intel_encoder_dpms(encoder, mode);
	else
		WARN_ON(encoder->connectors_active != false);

	intel_modeset_check_state(connector->dev);
}

/* Simple connector->get_hw_state implementation for encoders that support only
 * one connector and no cloning and hence the encoder state determines the state
 * of the connector. */
bool intel_connector_get_hw_state(struct intel_connector *connector)
{
	enum pipe pipe = 0;
	struct intel_encoder *encoder = connector->encoder;

	return encoder->get_hw_state(encoder, &pipe);
}

static bool intel_crtc_mode_fixup(struct drm_crtc *crtc,
				  const struct drm_display_mode *mode,
				  struct drm_display_mode *adjusted_mode)
{
	struct drm_device *dev = crtc->dev;

	if (HAS_PCH_SPLIT(dev)) {
		/* FDI link clock is fixed at 2.7G */
		if (mode->clock * 3 > IRONLAKE_FDI_FREQ * 4)
			return false;
	}

	/* All interlaced capable intel hw wants timings in frames. Note though
	 * that intel_lvds_mode_fixup does some funny tricks with the crtc
	 * timings, so we need to be careful not to clobber these.*/
	if (!(adjusted_mode->private_flags & INTEL_MODE_CRTC_TIMINGS_SET))
		drm_mode_set_crtcinfo(adjusted_mode, 0);

	/* WaPruneModeWithIncorrectHsyncOffset: Cantiga+ cannot handle modes
	 * with a hsync front porch of 0.
	 */
	if ((INTEL_INFO(dev)->gen > 4 || IS_G4X(dev)) &&
		adjusted_mode->hsync_start == adjusted_mode->hdisplay)
		return false;

	return true;
}

static int valleyview_get_display_clock_speed(struct drm_device *dev)
{
	return 400000; /* FIXME */
}

static int i945_get_display_clock_speed(struct drm_device *dev)
{
	return 400000;
}

static int i915_get_display_clock_speed(struct drm_device *dev)
{
	return 333000;
}

static int i9xx_misc_get_display_clock_speed(struct drm_device *dev)
{
	return 200000;
}

static int i915gm_get_display_clock_speed(struct drm_device *dev)
{
	u16 gcfgc = 0;

	pci_read_config_word(dev->pdev, GCFGC, &gcfgc);

	if (gcfgc & GC_LOW_FREQUENCY_ENABLE)
		return 133000;
	else {
		switch (gcfgc & GC_DISPLAY_CLOCK_MASK) {
		case GC_DISPLAY_CLOCK_333_MHZ:
			return 333000;
		default:
		case GC_DISPLAY_CLOCK_190_200_MHZ:
			return 190000;
		}
	}
}

static int i865_get_display_clock_speed(struct drm_device *dev)
{
	return 266000;
}

static int i855_get_display_clock_speed(struct drm_device *dev)
{
	u16 hpllcc = 0;
	/* Assume that the hardware is in the high speed state.  This
	 * should be the default.
	 */
	switch (hpllcc & GC_CLOCK_CONTROL_MASK) {
	case GC_CLOCK_133_200:
	case GC_CLOCK_100_200:
		return 200000;
	case GC_CLOCK_166_250:
		return 250000;
	case GC_CLOCK_100_133:
		return 133000;
	}

	/* Shouldn't happen */
	return 0;
}

static int i830_get_display_clock_speed(struct drm_device *dev)
{
	return 133000;
}

static void
intel_reduce_ratio(uint32_t *num, uint32_t *den)
{
	while (*num > 0xffffff || *den > 0xffffff) {
		*num >>= 1;
		*den >>= 1;
	}
}

void
intel_link_compute_m_n(int bits_per_pixel, int nlanes,
		       int pixel_clock, int link_clock,
		       struct intel_link_m_n *m_n)
{
	m_n->tu = 64;
	m_n->gmch_m = bits_per_pixel * pixel_clock;
	m_n->gmch_n = link_clock * nlanes * 8;
	intel_reduce_ratio(&m_n->gmch_m, &m_n->gmch_n);
	m_n->link_m = pixel_clock;
	m_n->link_n = link_clock;
	intel_reduce_ratio(&m_n->link_m, &m_n->link_n);
}

static inline bool intel_panel_use_ssc(struct drm_i915_private *dev_priv)
{
	if (i915_panel_use_ssc >= 0)
		return i915_panel_use_ssc != 0;
	return dev_priv->lvds_use_ssc
		&& !(dev_priv->quirks & QUIRK_LVDS_SSC_DISABLE);
}

/**
 * intel_choose_pipe_bpp_dither - figure out what color depth the pipe should send
 * @crtc: CRTC structure
 * @mode: requested mode
 *
 * A pipe may be connected to one or more outputs.  Based on the depth of the
 * attached framebuffer, choose a good color depth to use on the pipe.
 *
 * If possible, match the pipe depth to the fb depth.  In some cases, this
 * isn't ideal, because the connected output supports a lesser or restricted
 * set of depths.  Resolve that here:
 *    LVDS typically supports only 6bpc, so clamp down in that case
 *    HDMI supports only 8bpc or 12bpc, so clamp to 8bpc with dither for 10bpc
 *    Displays may support a restricted set as well, check EDID and clamp as
 *      appropriate.
 *    DP may want to dither down to 6bpc to fit larger modes
 *
 * RETURNS:
 * Dithering requirement (i.e. false if display bpc and pipe bpc match,
 * true if they don't match).
 */
static bool intel_choose_pipe_bpp_dither(struct drm_crtc *crtc,
					 struct drm_framebuffer *fb,
					 unsigned int *pipe_bpp,
					 struct drm_display_mode *mode)
{
	struct drm_device *dev = crtc->dev;
	struct drm_i915_private *dev_priv = dev->dev_private;
	struct drm_connector *connector;
	struct intel_encoder *intel_encoder;
	unsigned int display_bpc = UINT_MAX, bpc;

	/* Walk the encoders & connectors on this crtc, get min bpc */
	for_each_encoder_on_crtc(dev, crtc, intel_encoder) {

		if (intel_encoder->type == INTEL_OUTPUT_LVDS) {
			unsigned int lvds_bpc;

			if ((I915_READ(PCH_LVDS) & LVDS_A3_POWER_MASK) ==
			    LVDS_A3_POWER_UP)
				lvds_bpc = 8;
			else
				lvds_bpc = 6;

			if (lvds_bpc < display_bpc) {
				DRM_DEBUG_KMS("clamping display bpc (was %d) to LVDS (%d)\n", display_bpc, lvds_bpc);
				display_bpc = lvds_bpc;
			}
			continue;
		}

		/* Not one of the known troublemakers, check the EDID */
		list_for_each_entry(connector, &dev->mode_config.connector_list,
				    head) {
			if (connector->encoder != &intel_encoder->base)
				continue;

			/* Don't use an invalid EDID bpc value */
			if (connector->display_info.bpc &&
			    connector->display_info.bpc < display_bpc) {
				DRM_DEBUG_KMS("clamping display bpc (was %d) to EDID reported max of %d\n", display_bpc, connector->display_info.bpc);
				display_bpc = connector->display_info.bpc;
			}
		}

		if (intel_encoder->type == INTEL_OUTPUT_EDP) {
			/* Use VBT settings if we have an eDP panel */
			unsigned int edp_bpc = dev_priv->edp.bpp / 3;

			if (edp_bpc && edp_bpc < display_bpc) {
				DRM_DEBUG_KMS("clamping display bpc (was %d) to eDP (%d)\n", display_bpc, edp_bpc);
				display_bpc = edp_bpc;
			}
			continue;
		}

		/*
		 * HDMI is either 12 or 8, so if the display lets 10bpc sneak
		 * through, clamp it down.  (Note: >12bpc will be caught below.)
		 */
		if (intel_encoder->type == INTEL_OUTPUT_HDMI) {
			if (display_bpc > 8 && display_bpc < 12) {
				DRM_DEBUG_KMS("forcing bpc to 12 for HDMI\n");
				display_bpc = 12;
			} else {
				DRM_DEBUG_KMS("forcing bpc to 8 for HDMI\n");
				display_bpc = 8;
			}
		}
	}

	if (mode->private_flags & INTEL_MODE_DP_FORCE_6BPC) {
		DRM_DEBUG_KMS("Dithering DP to 6bpc\n");
		display_bpc = 6;
	}

	/*
	 * We could just drive the pipe at the highest bpc all the time and
	 * enable dithering as needed, but that costs bandwidth.  So choose
	 * the minimum value that expresses the full color range of the fb but
	 * also stays within the max display bpc discovered above.
	 */

	switch (fb->depth) {
	case 8:
		bpc = 8; /* since we go through a colormap */
		break;
	case 15:
	case 16:
		bpc = 6; /* min is 18bpp */
		break;
	case 24:
		bpc = 8;
		break;
	case 30:
		bpc = 10;
		break;
	case 48:
		bpc = 12;
		break;
	default:
		DRM_DEBUG("unsupported depth, assuming 24 bits\n");
		bpc = min((unsigned int)8, display_bpc);
		break;
	}

	display_bpc = min(display_bpc, bpc);

	DRM_DEBUG_KMS("setting pipe bpc to %d (max display bpc %d)\n",
		      bpc, display_bpc);

	*pipe_bpp = display_bpc * 3;

	return display_bpc != bpc;
}

static int vlv_get_refclk(struct drm_crtc *crtc)
{
	struct drm_device *dev = crtc->dev;
	struct drm_i915_private *dev_priv = dev->dev_private;
	int refclk = 27000; /* for DP & HDMI */

	return 100000; /* only one validated so far */

	if (intel_pipe_has_type(crtc, INTEL_OUTPUT_ANALOG)) {
		refclk = 96000;
	} else if (intel_pipe_has_type(crtc, INTEL_OUTPUT_LVDS)) {
		if (intel_panel_use_ssc(dev_priv))
			refclk = 100000;
		else
			refclk = 96000;
	} else if (intel_pipe_has_type(crtc, INTEL_OUTPUT_EDP)) {
		refclk = 100000;
	}

	return refclk;
}

static int i9xx_get_refclk(struct drm_crtc *crtc, int num_connectors)
{
	struct drm_device *dev = crtc->dev;
	struct drm_i915_private *dev_priv = dev->dev_private;
	int refclk;

	if (IS_VALLEYVIEW(dev)) {
		refclk = vlv_get_refclk(crtc);
	} else if (intel_pipe_has_type(crtc, INTEL_OUTPUT_LVDS) &&
	    intel_panel_use_ssc(dev_priv) && num_connectors < 2) {
		refclk = dev_priv->lvds_ssc_freq * 1000;
		DRM_DEBUG_KMS("using SSC reference clock of %d MHz\n",
			      refclk / 1000);
	} else if (!IS_GEN2(dev)) {
		refclk = 96000;
	} else {
		refclk = 48000;
	}

	return refclk;
}

static void i9xx_adjust_sdvo_tv_clock(struct drm_display_mode *adjusted_mode,
				      intel_clock_t *clock)
{
	/* SDVO TV has fixed PLL values depend on its clock range,
	   this mirrors vbios setting. */
	if (adjusted_mode->clock >= 100000
	    && adjusted_mode->clock < 140500) {
		clock->p1 = 2;
		clock->p2 = 10;
		clock->n = 3;
		clock->m1 = 16;
		clock->m2 = 8;
	} else if (adjusted_mode->clock >= 140500
		   && adjusted_mode->clock <= 200000) {
		clock->p1 = 1;
		clock->p2 = 10;
		clock->n = 6;
		clock->m1 = 12;
		clock->m2 = 8;
	}
}

static void i9xx_update_pll_dividers(struct drm_crtc *crtc,
				     intel_clock_t *clock,
				     intel_clock_t *reduced_clock)
{
	struct drm_device *dev = crtc->dev;
	struct drm_i915_private *dev_priv = dev->dev_private;
	struct intel_crtc *intel_crtc = to_intel_crtc(crtc);
	int pipe = intel_crtc->pipe;
	u32 fp, fp2 = 0;

	if (IS_PINEVIEW(dev)) {
		fp = (1 << clock->n) << 16 | clock->m1 << 8 | clock->m2;
		if (reduced_clock)
			fp2 = (1 << reduced_clock->n) << 16 |
				reduced_clock->m1 << 8 | reduced_clock->m2;
	} else {
		fp = clock->n << 16 | clock->m1 << 8 | clock->m2;
		if (reduced_clock)
			fp2 = reduced_clock->n << 16 | reduced_clock->m1 << 8 |
				reduced_clock->m2;
	}

	I915_WRITE(FP0(pipe), fp);

	intel_crtc->lowfreq_avail = false;
	if (intel_pipe_has_type(crtc, INTEL_OUTPUT_LVDS) &&
	    reduced_clock && i915_powersave) {
		I915_WRITE(FP1(pipe), fp2);
		intel_crtc->lowfreq_avail = true;
	} else {
		I915_WRITE(FP1(pipe), fp);
	}
}

static void vlv_update_pll(struct drm_crtc *crtc,
			   struct drm_display_mode *mode,
			   struct drm_display_mode *adjusted_mode,
			   intel_clock_t *clock, intel_clock_t *reduced_clock,
			   int num_connectors)
{
	struct drm_device *dev = crtc->dev;
	struct drm_i915_private *dev_priv = dev->dev_private;
	struct intel_crtc *intel_crtc = to_intel_crtc(crtc);
	int pipe = intel_crtc->pipe;
	u32 dpll, mdiv, pdiv;
	u32 bestn, bestm1, bestm2, bestp1, bestp2;
	bool is_sdvo;
	u32 temp;

	mutex_lock(&dev_priv->dpio_lock);

	is_sdvo = intel_pipe_has_type(crtc, INTEL_OUTPUT_SDVO) ||
		intel_pipe_has_type(crtc, INTEL_OUTPUT_HDMI);

	dpll = DPLL_VGA_MODE_DIS;
	dpll |= DPLL_EXT_BUFFER_ENABLE_VLV;
	dpll |= DPLL_REFA_CLK_ENABLE_VLV;
	dpll |= DPLL_INTEGRATED_CLOCK_VLV;

	I915_WRITE(DPLL(pipe), dpll);
	POSTING_READ(DPLL(pipe));

	bestn = clock->n;
	bestm1 = clock->m1;
	bestm2 = clock->m2;
	bestp1 = clock->p1;
	bestp2 = clock->p2;

	/*
	 * In Valleyview PLL and program lane counter registers are exposed
	 * through DPIO interface
	 */
	mdiv = ((bestm1 << DPIO_M1DIV_SHIFT) | (bestm2 & DPIO_M2DIV_MASK));
	mdiv |= ((bestp1 << DPIO_P1_SHIFT) | (bestp2 << DPIO_P2_SHIFT));
	mdiv |= ((bestn << DPIO_N_SHIFT));
	mdiv |= (1 << DPIO_POST_DIV_SHIFT);
	mdiv |= (1 << DPIO_K_SHIFT);
	mdiv |= DPIO_ENABLE_CALIBRATION;
	intel_dpio_write(dev_priv, DPIO_DIV(pipe), mdiv);

	intel_dpio_write(dev_priv, DPIO_CORE_CLK(pipe), 0x01000000);

	pdiv = (1 << DPIO_REFSEL_OVERRIDE) | (5 << DPIO_PLL_MODESEL_SHIFT) |
		(3 << DPIO_BIAS_CURRENT_CTL_SHIFT) | (1<<20) |
		(7 << DPIO_PLL_REFCLK_SEL_SHIFT) | (8 << DPIO_DRIVER_CTL_SHIFT) |
		(5 << DPIO_CLK_BIAS_CTL_SHIFT);
	intel_dpio_write(dev_priv, DPIO_REFSFR(pipe), pdiv);

	intel_dpio_write(dev_priv, DPIO_LFP_COEFF(pipe), 0x005f003b);

	dpll |= DPLL_VCO_ENABLE;
	I915_WRITE(DPLL(pipe), dpll);
	POSTING_READ(DPLL(pipe));
	if (wait_for(((I915_READ(DPLL(pipe)) & DPLL_LOCK_VLV) == DPLL_LOCK_VLV), 1))
		DRM_ERROR("DPLL %d failed to lock\n", pipe);

	intel_dpio_write(dev_priv, DPIO_FASTCLK_DISABLE, 0x620);

	if (intel_pipe_has_type(crtc, INTEL_OUTPUT_DISPLAYPORT))
		intel_dp_set_m_n(crtc, mode, adjusted_mode);

	I915_WRITE(DPLL(pipe), dpll);

	/* Wait for the clocks to stabilize. */
	POSTING_READ(DPLL(pipe));
	udelay(150);

	temp = 0;
	if (is_sdvo) {
		temp = intel_mode_get_pixel_multiplier(adjusted_mode);
		if (temp > 1)
			temp = (temp - 1) << DPLL_MD_UDI_MULTIPLIER_SHIFT;
		else
			temp = 0;
	}
	I915_WRITE(DPLL_MD(pipe), temp);
	POSTING_READ(DPLL_MD(pipe));

	/* Now program lane control registers */
	if(intel_pipe_has_type(crtc, INTEL_OUTPUT_DISPLAYPORT)
			|| intel_pipe_has_type(crtc, INTEL_OUTPUT_HDMI))
	{
		temp = 0x1000C4;
		if(pipe == 1)
			temp |= (1 << 21);
		intel_dpio_write(dev_priv, DPIO_DATA_CHANNEL1, temp);
	}
	if(intel_pipe_has_type(crtc,INTEL_OUTPUT_EDP))
	{
		temp = 0x1000C4;
		if(pipe == 1)
			temp |= (1 << 21);
		intel_dpio_write(dev_priv, DPIO_DATA_CHANNEL2, temp);
	}

	mutex_unlock(&dev_priv->dpio_lock);
}

static void i9xx_update_pll(struct drm_crtc *crtc,
			    struct drm_display_mode *mode,
			    struct drm_display_mode *adjusted_mode,
			    intel_clock_t *clock, intel_clock_t *reduced_clock,
			    int num_connectors)
{
	struct drm_device *dev = crtc->dev;
	struct drm_i915_private *dev_priv = dev->dev_private;
	struct intel_crtc *intel_crtc = to_intel_crtc(crtc);
	struct intel_encoder *encoder;
	int pipe = intel_crtc->pipe;
	u32 dpll;
	bool is_sdvo;

	i9xx_update_pll_dividers(crtc, clock, reduced_clock);

	is_sdvo = intel_pipe_has_type(crtc, INTEL_OUTPUT_SDVO) ||
		intel_pipe_has_type(crtc, INTEL_OUTPUT_HDMI);

	dpll = DPLL_VGA_MODE_DIS;

	if (intel_pipe_has_type(crtc, INTEL_OUTPUT_LVDS))
		dpll |= DPLLB_MODE_LVDS;
	else
		dpll |= DPLLB_MODE_DAC_SERIAL;
	if (is_sdvo) {
		int pixel_multiplier = intel_mode_get_pixel_multiplier(adjusted_mode);
		if (pixel_multiplier > 1) {
			if (IS_I945G(dev) || IS_I945GM(dev) || IS_G33(dev))
				dpll |= (pixel_multiplier - 1) << SDVO_MULTIPLIER_SHIFT_HIRES;
		}
		dpll |= DPLL_DVO_HIGH_SPEED;
	}
	if (intel_pipe_has_type(crtc, INTEL_OUTPUT_DISPLAYPORT))
		dpll |= DPLL_DVO_HIGH_SPEED;

	/* compute bitmask from p1 value */
	if (IS_PINEVIEW(dev))
		dpll |= (1 << (clock->p1 - 1)) << DPLL_FPA01_P1_POST_DIV_SHIFT_PINEVIEW;
	else {
		dpll |= (1 << (clock->p1 - 1)) << DPLL_FPA01_P1_POST_DIV_SHIFT;
		if (IS_G4X(dev) && reduced_clock)
			dpll |= (1 << (reduced_clock->p1 - 1)) << DPLL_FPA1_P1_POST_DIV_SHIFT;
	}
	switch (clock->p2) {
	case 5:
		dpll |= DPLL_DAC_SERIAL_P2_CLOCK_DIV_5;
		break;
	case 7:
		dpll |= DPLLB_LVDS_P2_CLOCK_DIV_7;
		break;
	case 10:
		dpll |= DPLL_DAC_SERIAL_P2_CLOCK_DIV_10;
		break;
	case 14:
		dpll |= DPLLB_LVDS_P2_CLOCK_DIV_14;
		break;
	}
	if (INTEL_INFO(dev)->gen >= 4)
		dpll |= (6 << PLL_LOAD_PULSE_PHASE_SHIFT);

	if (is_sdvo && intel_pipe_has_type(crtc, INTEL_OUTPUT_TVOUT))
		dpll |= PLL_REF_INPUT_TVCLKINBC;
	else if (intel_pipe_has_type(crtc, INTEL_OUTPUT_TVOUT))
		/* XXX: just matching BIOS for now */
		/*	dpll |= PLL_REF_INPUT_TVCLKINBC; */
		dpll |= 3;
	else if (intel_pipe_has_type(crtc, INTEL_OUTPUT_LVDS) &&
		 intel_panel_use_ssc(dev_priv) && num_connectors < 2)
		dpll |= PLLB_REF_INPUT_SPREADSPECTRUMIN;
	else
		dpll |= PLL_REF_INPUT_DREFCLK;

	dpll |= DPLL_VCO_ENABLE;
	I915_WRITE(DPLL(pipe), dpll & ~DPLL_VCO_ENABLE);
	POSTING_READ(DPLL(pipe));
	udelay(150);

	for_each_encoder_on_crtc(dev, crtc, encoder)
		if (encoder->pre_pll_enable)
			encoder->pre_pll_enable(encoder);

	if (intel_pipe_has_type(crtc, INTEL_OUTPUT_DISPLAYPORT))
		intel_dp_set_m_n(crtc, mode, adjusted_mode);

	I915_WRITE(DPLL(pipe), dpll);

	/* Wait for the clocks to stabilize. */
	POSTING_READ(DPLL(pipe));
	udelay(150);

	if (INTEL_INFO(dev)->gen >= 4) {
		u32 temp = 0;
		if (is_sdvo) {
			temp = intel_mode_get_pixel_multiplier(adjusted_mode);
			if (temp > 1)
				temp = (temp - 1) << DPLL_MD_UDI_MULTIPLIER_SHIFT;
			else
				temp = 0;
		}
		I915_WRITE(DPLL_MD(pipe), temp);
	} else {
		/* The pixel multiplier can only be updated once the
		 * DPLL is enabled and the clocks are stable.
		 *
		 * So write it again.
		 */
		I915_WRITE(DPLL(pipe), dpll);
	}
}

static void i8xx_update_pll(struct drm_crtc *crtc,
			    struct drm_display_mode *adjusted_mode,
			    intel_clock_t *clock, intel_clock_t *reduced_clock,
			    int num_connectors)
{
	struct drm_device *dev = crtc->dev;
	struct drm_i915_private *dev_priv = dev->dev_private;
	struct intel_crtc *intel_crtc = to_intel_crtc(crtc);
	struct intel_encoder *encoder;
	int pipe = intel_crtc->pipe;
	u32 dpll;

	i9xx_update_pll_dividers(crtc, clock, reduced_clock);

	dpll = DPLL_VGA_MODE_DIS;

	if (intel_pipe_has_type(crtc, INTEL_OUTPUT_LVDS)) {
		dpll |= (1 << (clock->p1 - 1)) << DPLL_FPA01_P1_POST_DIV_SHIFT;
	} else {
		if (clock->p1 == 2)
			dpll |= PLL_P1_DIVIDE_BY_TWO;
		else
			dpll |= (clock->p1 - 2) << DPLL_FPA01_P1_POST_DIV_SHIFT;
		if (clock->p2 == 4)
			dpll |= PLL_P2_DIVIDE_BY_4;
	}

	if (intel_pipe_has_type(crtc, INTEL_OUTPUT_TVOUT))
		/* XXX: just matching BIOS for now */
		/*	dpll |= PLL_REF_INPUT_TVCLKINBC; */
		dpll |= 3;
	else if (intel_pipe_has_type(crtc, INTEL_OUTPUT_LVDS) &&
		 intel_panel_use_ssc(dev_priv) && num_connectors < 2)
		dpll |= PLLB_REF_INPUT_SPREADSPECTRUMIN;
	else
		dpll |= PLL_REF_INPUT_DREFCLK;

	dpll |= DPLL_VCO_ENABLE;
	I915_WRITE(DPLL(pipe), dpll & ~DPLL_VCO_ENABLE);
	POSTING_READ(DPLL(pipe));
	udelay(150);

	for_each_encoder_on_crtc(dev, crtc, encoder)
		if (encoder->pre_pll_enable)
			encoder->pre_pll_enable(encoder);

	I915_WRITE(DPLL(pipe), dpll);

	/* Wait for the clocks to stabilize. */
	POSTING_READ(DPLL(pipe));
	udelay(150);

	/* The pixel multiplier can only be updated once the
	 * DPLL is enabled and the clocks are stable.
	 *
	 * So write it again.
	 */
	I915_WRITE(DPLL(pipe), dpll);
}

static void intel_set_pipe_timings(struct intel_crtc *intel_crtc,
				   struct drm_display_mode *mode,
				   struct drm_display_mode *adjusted_mode)
{
	struct drm_device *dev = intel_crtc->base.dev;
	struct drm_i915_private *dev_priv = dev->dev_private;
	enum pipe pipe = intel_crtc->pipe;
	enum transcoder cpu_transcoder = intel_crtc->cpu_transcoder;
	uint32_t vsyncshift;

	if (!IS_GEN2(dev) && adjusted_mode->flags & DRM_MODE_FLAG_INTERLACE) {
		/* the chip adds 2 halflines automatically */
		adjusted_mode->crtc_vtotal -= 1;
		adjusted_mode->crtc_vblank_end -= 1;
		vsyncshift = adjusted_mode->crtc_hsync_start
			     - adjusted_mode->crtc_htotal / 2;
	} else {
		vsyncshift = 0;
	}

	if (INTEL_INFO(dev)->gen > 3)
		I915_WRITE(VSYNCSHIFT(cpu_transcoder), vsyncshift);

	I915_WRITE(HTOTAL(cpu_transcoder),
		   (adjusted_mode->crtc_hdisplay - 1) |
		   ((adjusted_mode->crtc_htotal - 1) << 16));
	I915_WRITE(HBLANK(cpu_transcoder),
		   (adjusted_mode->crtc_hblank_start - 1) |
		   ((adjusted_mode->crtc_hblank_end - 1) << 16));
	I915_WRITE(HSYNC(cpu_transcoder),
		   (adjusted_mode->crtc_hsync_start - 1) |
		   ((adjusted_mode->crtc_hsync_end - 1) << 16));

	I915_WRITE(VTOTAL(cpu_transcoder),
		   (adjusted_mode->crtc_vdisplay - 1) |
		   ((adjusted_mode->crtc_vtotal - 1) << 16));
	I915_WRITE(VBLANK(cpu_transcoder),
		   (adjusted_mode->crtc_vblank_start - 1) |
		   ((adjusted_mode->crtc_vblank_end - 1) << 16));
	I915_WRITE(VSYNC(cpu_transcoder),
		   (adjusted_mode->crtc_vsync_start - 1) |
		   ((adjusted_mode->crtc_vsync_end - 1) << 16));

	/* Workaround: when the EDP input selection is B, the VTOTAL_B must be
	 * programmed with the VTOTAL_EDP value. Same for VTOTAL_C. This is
	 * documented on the DDI_FUNC_CTL register description, EDP Input Select
	 * bits. */
	if (IS_HASWELL(dev) && cpu_transcoder == TRANSCODER_EDP &&
	    (pipe == PIPE_B || pipe == PIPE_C))
		I915_WRITE(VTOTAL(pipe), I915_READ(VTOTAL(cpu_transcoder)));

	/* pipesrc controls the size that is scaled from, which should
	 * always be the user's requested size.
	 */
	I915_WRITE(PIPESRC(pipe),
		   ((mode->hdisplay - 1) << 16) | (mode->vdisplay - 1));
}

static int i9xx_crtc_mode_set(struct drm_crtc *crtc,
			      struct drm_display_mode *mode,
			      struct drm_display_mode *adjusted_mode,
			      int x, int y,
			      struct drm_framebuffer *fb)
{
	struct drm_device *dev = crtc->dev;
	struct drm_i915_private *dev_priv = dev->dev_private;
	struct intel_crtc *intel_crtc = to_intel_crtc(crtc);
	int pipe = intel_crtc->pipe;
	int plane = intel_crtc->plane;
	int refclk, num_connectors = 0;
	intel_clock_t clock, reduced_clock;
	u32 dspcntr, pipeconf;
	bool ok, has_reduced_clock = false, is_sdvo = false;
	bool is_lvds = false, is_tv = false, is_dp = false;
	struct intel_encoder *encoder;
	const intel_limit_t *limit;
	int ret;

	for_each_encoder_on_crtc(dev, crtc, encoder) {
		switch (encoder->type) {
		case INTEL_OUTPUT_LVDS:
			is_lvds = true;
			break;
		case INTEL_OUTPUT_SDVO:
		case INTEL_OUTPUT_HDMI:
			is_sdvo = true;
			if (encoder->needs_tv_clock)
				is_tv = true;
			break;
		case INTEL_OUTPUT_TVOUT:
			is_tv = true;
			break;
		case INTEL_OUTPUT_DISPLAYPORT:
			is_dp = true;
			break;
		}

		num_connectors++;
	}

	refclk = i9xx_get_refclk(crtc, num_connectors);

	/*
	 * Returns a set of divisors for the desired target clock with the given
	 * refclk, or FALSE.  The returned values represent the clock equation:
	 * reflck * (5 * (m1 + 2) + (m2 + 2)) / (n + 2) / p1 / p2.
	 */
	limit = intel_limit(crtc, refclk);
	ok = limit->find_pll(limit, crtc, adjusted_mode->clock, refclk, NULL,
			     &clock);
	if (!ok) {
		DRM_ERROR("Couldn't find PLL settings for mode!\n");
		return -EINVAL;
	}

	/* Ensure that the cursor is valid for the new mode before changing... */
	intel_crtc_update_cursor(crtc, true);

	if (is_lvds && dev_priv->lvds_downclock_avail) {
		/*
		 * Ensure we match the reduced clock's P to the target clock.
		 * If the clocks don't match, we can't switch the display clock
		 * by using the FP0/FP1. In such case we will disable the LVDS
		 * downclock feature.
		*/
		has_reduced_clock = limit->find_pll(limit, crtc,
						    dev_priv->lvds_downclock,
						    refclk,
						    &clock,
						    &reduced_clock);
	}

	if (is_sdvo && is_tv)
		i9xx_adjust_sdvo_tv_clock(adjusted_mode, &clock);

	if (IS_GEN2(dev))
		i8xx_update_pll(crtc, adjusted_mode, &clock,
				has_reduced_clock ? &reduced_clock : NULL,
				num_connectors);
	else if (IS_VALLEYVIEW(dev))
		vlv_update_pll(crtc, mode, adjusted_mode, &clock,
				has_reduced_clock ? &reduced_clock : NULL,
				num_connectors);
	else
		i9xx_update_pll(crtc, mode, adjusted_mode, &clock,
				has_reduced_clock ? &reduced_clock : NULL,
				num_connectors);

	/* setup pipeconf */
	pipeconf = I915_READ(PIPECONF(pipe));

	/* Set up the display plane register */
	dspcntr = DISPPLANE_GAMMA_ENABLE;

	if (pipe == 0)
		dspcntr &= ~DISPPLANE_SEL_PIPE_MASK;
	else
		dspcntr |= DISPPLANE_SEL_PIPE_B;

	if (pipe == 0 && INTEL_INFO(dev)->gen < 4) {
		/* Enable pixel doubling when the dot clock is > 90% of the (display)
		 * core speed.
		 *
		 * XXX: No double-wide on 915GM pipe B. Is that the only reason for the
		 * pipe == 0 check?
		 */
		if (mode->clock >
		    dev_priv->display.get_display_clock_speed(dev) * 9 / 10)
			pipeconf |= PIPECONF_DOUBLE_WIDE;
		else
			pipeconf &= ~PIPECONF_DOUBLE_WIDE;
	}

	/* default to 8bpc */
	pipeconf &= ~(PIPECONF_BPC_MASK | PIPECONF_DITHER_EN);
	if (is_dp) {
		if (adjusted_mode->private_flags & INTEL_MODE_DP_FORCE_6BPC) {
			pipeconf |= PIPECONF_6BPC |
				    PIPECONF_DITHER_EN |
				    PIPECONF_DITHER_TYPE_SP;
		}
	}

	if (IS_VALLEYVIEW(dev) && intel_pipe_has_type(crtc, INTEL_OUTPUT_EDP)) {
		if (adjusted_mode->private_flags & INTEL_MODE_DP_FORCE_6BPC) {
			pipeconf |= PIPECONF_6BPC |
					PIPECONF_ENABLE |
					I965_PIPECONF_ACTIVE;
		}
	}

	DRM_DEBUG_KMS("Mode for pipe %c:\n", pipe == 0 ? 'A' : 'B');
	drm_mode_debug_printmodeline(mode);

	if (HAS_PIPE_CXSR(dev)) {
		if (intel_crtc->lowfreq_avail) {
			DRM_DEBUG_KMS("enabling CxSR downclocking\n");
			pipeconf |= PIPECONF_CXSR_DOWNCLOCK;
		} else {
			DRM_DEBUG_KMS("disabling CxSR downclocking\n");
			pipeconf &= ~PIPECONF_CXSR_DOWNCLOCK;
		}
	}

	pipeconf &= ~PIPECONF_INTERLACE_MASK;
	if (!IS_GEN2(dev) &&
	    adjusted_mode->flags & DRM_MODE_FLAG_INTERLACE)
		pipeconf |= PIPECONF_INTERLACE_W_FIELD_INDICATION;
	else
		pipeconf |= PIPECONF_PROGRESSIVE;

	intel_set_pipe_timings(intel_crtc, mode, adjusted_mode);

	/* pipesrc and dspsize control the size that is scaled from,
	 * which should always be the user's requested size.
	 */
	I915_WRITE(DSPSIZE(plane),
		   ((mode->vdisplay - 1) << 16) |
		   (mode->hdisplay - 1));
	I915_WRITE(DSPPOS(plane), 0);

	I915_WRITE(PIPECONF(pipe), pipeconf);
	POSTING_READ(PIPECONF(pipe));
	intel_enable_pipe(dev_priv, pipe, false);

	intel_wait_for_vblank(dev, pipe);

	I915_WRITE(DSPCNTR(plane), dspcntr);
	POSTING_READ(DSPCNTR(plane));

	ret = intel_pipe_set_base(crtc, x, y, fb);

	intel_update_watermarks(dev);

	return ret;
}

static void ironlake_init_pch_refclk(struct drm_device *dev)
{
	struct drm_i915_private *dev_priv = dev->dev_private;
	struct drm_mode_config *mode_config = &dev->mode_config;
	struct intel_encoder *encoder;
	u32 temp;
	bool has_lvds = false;
	bool has_cpu_edp = false;
	bool has_pch_edp = false;
	bool has_panel = false;
	bool has_ck505 = false;
	bool can_ssc = false;

	/* We need to take the global config into account */
	list_for_each_entry(encoder, &mode_config->encoder_list,
			    base.head) {
		switch (encoder->type) {
		case INTEL_OUTPUT_LVDS:
			has_panel = true;
			has_lvds = true;
			break;
		case INTEL_OUTPUT_EDP:
			has_panel = true;
			if (intel_encoder_is_pch_edp(&encoder->base))
				has_pch_edp = true;
			else
				has_cpu_edp = true;
			break;
		}
	}

	if (HAS_PCH_IBX(dev)) {
		has_ck505 = dev_priv->display_clock_mode;
		can_ssc = has_ck505;
	} else {
		has_ck505 = false;
		can_ssc = true;
	}

	DRM_DEBUG_KMS("has_panel %d has_lvds %d has_pch_edp %d has_cpu_edp %d has_ck505 %d\n",
		      has_panel, has_lvds, has_pch_edp, has_cpu_edp,
		      has_ck505);

	/* Ironlake: try to setup display ref clock before DPLL
	 * enabling. This is only under driver's control after
	 * PCH B stepping, previous chipset stepping should be
	 * ignoring this setting.
	 */
	temp = I915_READ(PCH_DREF_CONTROL);
	/* Always enable nonspread source */
	temp &= ~DREF_NONSPREAD_SOURCE_MASK;

	if (has_ck505)
		temp |= DREF_NONSPREAD_CK505_ENABLE;
	else
		temp |= DREF_NONSPREAD_SOURCE_ENABLE;

	if (has_panel) {
		temp &= ~DREF_SSC_SOURCE_MASK;
		temp |= DREF_SSC_SOURCE_ENABLE;

		/* SSC must be turned on before enabling the CPU output  */
		if (intel_panel_use_ssc(dev_priv) && can_ssc) {
			DRM_DEBUG_KMS("Using SSC on panel\n");
			temp |= DREF_SSC1_ENABLE;
		} else
			temp &= ~DREF_SSC1_ENABLE;

		/* Get SSC going before enabling the outputs */
		I915_WRITE(PCH_DREF_CONTROL, temp);
		POSTING_READ(PCH_DREF_CONTROL);
		udelay(200);

		temp &= ~DREF_CPU_SOURCE_OUTPUT_MASK;

		/* Enable CPU source on CPU attached eDP */
		if (has_cpu_edp) {
			if (intel_panel_use_ssc(dev_priv) && can_ssc) {
				DRM_DEBUG_KMS("Using SSC on eDP\n");
				temp |= DREF_CPU_SOURCE_OUTPUT_DOWNSPREAD;
			}
			else
				temp |= DREF_CPU_SOURCE_OUTPUT_NONSPREAD;
		} else
			temp |= DREF_CPU_SOURCE_OUTPUT_DISABLE;

		I915_WRITE(PCH_DREF_CONTROL, temp);
		POSTING_READ(PCH_DREF_CONTROL);
		udelay(200);
	} else {
		DRM_DEBUG_KMS("Disabling SSC entirely\n");

		temp &= ~DREF_CPU_SOURCE_OUTPUT_MASK;

		/* Turn off CPU output */
		temp |= DREF_CPU_SOURCE_OUTPUT_DISABLE;

		I915_WRITE(PCH_DREF_CONTROL, temp);
		POSTING_READ(PCH_DREF_CONTROL);
		udelay(200);

		/* Turn off the SSC source */
		temp &= ~DREF_SSC_SOURCE_MASK;
		temp |= DREF_SSC_SOURCE_DISABLE;

		/* Turn off SSC1 */
		temp &= ~ DREF_SSC1_ENABLE;

		I915_WRITE(PCH_DREF_CONTROL, temp);
		POSTING_READ(PCH_DREF_CONTROL);
		udelay(200);
	}
}

/* Sequence to enable CLKOUT_DP for FDI usage and configure PCH FDI I/O. */
static void lpt_init_pch_refclk(struct drm_device *dev)
{
	struct drm_i915_private *dev_priv = dev->dev_private;
	struct drm_mode_config *mode_config = &dev->mode_config;
	struct intel_encoder *encoder;
	bool has_vga = false;
	bool is_sdv = false;
	u32 tmp;

	list_for_each_entry(encoder, &mode_config->encoder_list, base.head) {
		switch (encoder->type) {
		case INTEL_OUTPUT_ANALOG:
			has_vga = true;
			break;
		}
	}

	if (!has_vga)
		return;

	mutex_lock(&dev_priv->dpio_lock);

	/* XXX: Rip out SDV support once Haswell ships for real. */
	if (IS_HASWELL(dev) && (dev->pci_device & 0xFF00) == 0x0C00)
		is_sdv = true;

	tmp = intel_sbi_read(dev_priv, SBI_SSCCTL, SBI_ICLK);
	tmp &= ~SBI_SSCCTL_DISABLE;
	tmp |= SBI_SSCCTL_PATHALT;
	intel_sbi_write(dev_priv, SBI_SSCCTL, tmp, SBI_ICLK);

	udelay(24);

	tmp = intel_sbi_read(dev_priv, SBI_SSCCTL, SBI_ICLK);
	tmp &= ~SBI_SSCCTL_PATHALT;
	intel_sbi_write(dev_priv, SBI_SSCCTL, tmp, SBI_ICLK);

	if (!is_sdv) {
		tmp = I915_READ(SOUTH_CHICKEN2);
		tmp |= FDI_MPHY_IOSFSB_RESET_CTL;
		I915_WRITE(SOUTH_CHICKEN2, tmp);

		if (wait_for_atomic_us(I915_READ(SOUTH_CHICKEN2) &
				       FDI_MPHY_IOSFSB_RESET_STATUS, 100))
			DRM_ERROR("FDI mPHY reset assert timeout\n");

		tmp = I915_READ(SOUTH_CHICKEN2);
		tmp &= ~FDI_MPHY_IOSFSB_RESET_CTL;
		I915_WRITE(SOUTH_CHICKEN2, tmp);

		if (wait_for_atomic_us((I915_READ(SOUTH_CHICKEN2) &
				        FDI_MPHY_IOSFSB_RESET_STATUS) == 0,
				       100))
			DRM_ERROR("FDI mPHY reset de-assert timeout\n");
	}

	tmp = intel_sbi_read(dev_priv, 0x8008, SBI_MPHY);
	tmp &= ~(0xFF << 24);
	tmp |= (0x12 << 24);
	intel_sbi_write(dev_priv, 0x8008, tmp, SBI_MPHY);

	if (!is_sdv) {
		tmp = intel_sbi_read(dev_priv, 0x808C, SBI_MPHY);
		tmp &= ~(0x3 << 6);
		tmp |= (1 << 6) | (1 << 0);
		intel_sbi_write(dev_priv, 0x808C, tmp, SBI_MPHY);
	}

	if (is_sdv) {
		tmp = intel_sbi_read(dev_priv, 0x800C, SBI_MPHY);
		tmp |= 0x7FFF;
		intel_sbi_write(dev_priv, 0x800C, tmp, SBI_MPHY);
	}

	tmp = intel_sbi_read(dev_priv, 0x2008, SBI_MPHY);
	tmp |= (1 << 11);
	intel_sbi_write(dev_priv, 0x2008, tmp, SBI_MPHY);

	tmp = intel_sbi_read(dev_priv, 0x2108, SBI_MPHY);
	tmp |= (1 << 11);
	intel_sbi_write(dev_priv, 0x2108, tmp, SBI_MPHY);

	if (is_sdv) {
		tmp = intel_sbi_read(dev_priv, 0x2038, SBI_MPHY);
		tmp |= (0x3F << 24) | (0xF << 20) | (0xF << 16);
		intel_sbi_write(dev_priv, 0x2038, tmp, SBI_MPHY);

		tmp = intel_sbi_read(dev_priv, 0x2138, SBI_MPHY);
		tmp |= (0x3F << 24) | (0xF << 20) | (0xF << 16);
		intel_sbi_write(dev_priv, 0x2138, tmp, SBI_MPHY);

		tmp = intel_sbi_read(dev_priv, 0x203C, SBI_MPHY);
		tmp |= (0x3F << 8);
		intel_sbi_write(dev_priv, 0x203C, tmp, SBI_MPHY);

		tmp = intel_sbi_read(dev_priv, 0x213C, SBI_MPHY);
		tmp |= (0x3F << 8);
		intel_sbi_write(dev_priv, 0x213C, tmp, SBI_MPHY);
	}

	tmp = intel_sbi_read(dev_priv, 0x206C, SBI_MPHY);
	tmp |= (1 << 24) | (1 << 21) | (1 << 18);
	intel_sbi_write(dev_priv, 0x206C, tmp, SBI_MPHY);

	tmp = intel_sbi_read(dev_priv, 0x216C, SBI_MPHY);
	tmp |= (1 << 24) | (1 << 21) | (1 << 18);
	intel_sbi_write(dev_priv, 0x216C, tmp, SBI_MPHY);

	if (!is_sdv) {
		tmp = intel_sbi_read(dev_priv, 0x2080, SBI_MPHY);
		tmp &= ~(7 << 13);
		tmp |= (5 << 13);
		intel_sbi_write(dev_priv, 0x2080, tmp, SBI_MPHY);

		tmp = intel_sbi_read(dev_priv, 0x2180, SBI_MPHY);
		tmp &= ~(7 << 13);
		tmp |= (5 << 13);
		intel_sbi_write(dev_priv, 0x2180, tmp, SBI_MPHY);
	}

	tmp = intel_sbi_read(dev_priv, 0x208C, SBI_MPHY);
	tmp &= ~0xFF;
	tmp |= 0x1C;
	intel_sbi_write(dev_priv, 0x208C, tmp, SBI_MPHY);

	tmp = intel_sbi_read(dev_priv, 0x218C, SBI_MPHY);
	tmp &= ~0xFF;
	tmp |= 0x1C;
	intel_sbi_write(dev_priv, 0x218C, tmp, SBI_MPHY);

	tmp = intel_sbi_read(dev_priv, 0x2098, SBI_MPHY);
	tmp &= ~(0xFF << 16);
	tmp |= (0x1C << 16);
	intel_sbi_write(dev_priv, 0x2098, tmp, SBI_MPHY);

	tmp = intel_sbi_read(dev_priv, 0x2198, SBI_MPHY);
	tmp &= ~(0xFF << 16);
	tmp |= (0x1C << 16);
	intel_sbi_write(dev_priv, 0x2198, tmp, SBI_MPHY);

	if (!is_sdv) {
		tmp = intel_sbi_read(dev_priv, 0x20C4, SBI_MPHY);
		tmp |= (1 << 27);
		intel_sbi_write(dev_priv, 0x20C4, tmp, SBI_MPHY);

		tmp = intel_sbi_read(dev_priv, 0x21C4, SBI_MPHY);
		tmp |= (1 << 27);
		intel_sbi_write(dev_priv, 0x21C4, tmp, SBI_MPHY);

		tmp = intel_sbi_read(dev_priv, 0x20EC, SBI_MPHY);
		tmp &= ~(0xF << 28);
		tmp |= (4 << 28);
		intel_sbi_write(dev_priv, 0x20EC, tmp, SBI_MPHY);

		tmp = intel_sbi_read(dev_priv, 0x21EC, SBI_MPHY);
		tmp &= ~(0xF << 28);
		tmp |= (4 << 28);
		intel_sbi_write(dev_priv, 0x21EC, tmp, SBI_MPHY);
	}

	/* ULT uses SBI_GEN0, but ULT doesn't have VGA, so we don't care. */
	tmp = intel_sbi_read(dev_priv, SBI_DBUFF0, SBI_ICLK);
	tmp |= SBI_DBUFF0_ENABLE;
	intel_sbi_write(dev_priv, SBI_DBUFF0, tmp, SBI_ICLK);

	mutex_unlock(&dev_priv->dpio_lock);
}

/*
 * Initialize reference clocks when the driver loads
 */
void intel_init_pch_refclk(struct drm_device *dev)
{
	if (HAS_PCH_IBX(dev) || HAS_PCH_CPT(dev))
		ironlake_init_pch_refclk(dev);
	else if (HAS_PCH_LPT(dev))
		lpt_init_pch_refclk(dev);
}

static int ironlake_get_refclk(struct drm_crtc *crtc)
{
	struct drm_device *dev = crtc->dev;
	struct drm_i915_private *dev_priv = dev->dev_private;
	struct intel_encoder *encoder;
	struct intel_encoder *edp_encoder = NULL;
	int num_connectors = 0;
	bool is_lvds = false;

	for_each_encoder_on_crtc(dev, crtc, encoder) {
		switch (encoder->type) {
		case INTEL_OUTPUT_LVDS:
			is_lvds = true;
			break;
		case INTEL_OUTPUT_EDP:
			edp_encoder = encoder;
			break;
		}
		num_connectors++;
	}

	if (is_lvds && intel_panel_use_ssc(dev_priv) && num_connectors < 2) {
		DRM_DEBUG_KMS("using SSC reference clock of %d MHz\n",
			      dev_priv->lvds_ssc_freq);
		return dev_priv->lvds_ssc_freq * 1000;
	}

	return 120000;
}

static void ironlake_set_pipeconf(struct drm_crtc *crtc,
				  struct drm_display_mode *adjusted_mode,
				  bool dither)
{
	struct drm_i915_private *dev_priv = crtc->dev->dev_private;
	struct intel_crtc *intel_crtc = to_intel_crtc(crtc);
	int pipe = intel_crtc->pipe;
	uint32_t val;

	val = I915_READ(PIPECONF(pipe));

	val &= ~PIPECONF_BPC_MASK;
	switch (intel_crtc->bpp) {
	case 18:
		val |= PIPECONF_6BPC;
		break;
	case 24:
		val |= PIPECONF_8BPC;
		break;
	case 30:
		val |= PIPECONF_10BPC;
		break;
	case 36:
		val |= PIPECONF_12BPC;
		break;
	default:
		/* Case prevented by intel_choose_pipe_bpp_dither. */
		BUG();
	}

	val &= ~(PIPECONF_DITHER_EN | PIPECONF_DITHER_TYPE_MASK);
	if (dither)
		val |= (PIPECONF_DITHER_EN | PIPECONF_DITHER_TYPE_SP);

	val &= ~PIPECONF_INTERLACE_MASK;
	if (adjusted_mode->flags & DRM_MODE_FLAG_INTERLACE)
		val |= PIPECONF_INTERLACED_ILK;
	else
		val |= PIPECONF_PROGRESSIVE;

	if (adjusted_mode->private_flags & INTEL_MODE_LIMITED_COLOR_RANGE)
		val |= PIPECONF_COLOR_RANGE_SELECT;
	else
		val &= ~PIPECONF_COLOR_RANGE_SELECT;

	I915_WRITE(PIPECONF(pipe), val);
	POSTING_READ(PIPECONF(pipe));
}

/*
 * Set up the pipe CSC unit.
 *
 * Currently only full range RGB to limited range RGB conversion
 * is supported, but eventually this should handle various
 * RGB<->YCbCr scenarios as well.
 */
static void intel_set_pipe_csc(struct drm_crtc *crtc,
			       const struct drm_display_mode *adjusted_mode)
{
	struct drm_device *dev = crtc->dev;
	struct drm_i915_private *dev_priv = dev->dev_private;
	struct intel_crtc *intel_crtc = to_intel_crtc(crtc);
	int pipe = intel_crtc->pipe;
	uint16_t coeff = 0x7800; /* 1.0 */

	/*
	 * TODO: Check what kind of values actually come out of the pipe
	 * with these coeff/postoff values and adjust to get the best
	 * accuracy. Perhaps we even need to take the bpc value into
	 * consideration.
	 */

	if (adjusted_mode->private_flags & INTEL_MODE_LIMITED_COLOR_RANGE)
		coeff = ((235 - 16) * (1 << 12) / 255) & 0xff8; /* 0.xxx... */

	/*
	 * GY/GU and RY/RU should be the other way around according
	 * to BSpec, but reality doesn't agree. Just set them up in
	 * a way that results in the correct picture.
	 */
	I915_WRITE(PIPE_CSC_COEFF_RY_GY(pipe), coeff << 16);
	I915_WRITE(PIPE_CSC_COEFF_BY(pipe), 0);

	I915_WRITE(PIPE_CSC_COEFF_RU_GU(pipe), coeff);
	I915_WRITE(PIPE_CSC_COEFF_BU(pipe), 0);

	I915_WRITE(PIPE_CSC_COEFF_RV_GV(pipe), 0);
	I915_WRITE(PIPE_CSC_COEFF_BV(pipe), coeff << 16);

	I915_WRITE(PIPE_CSC_PREOFF_HI(pipe), 0);
	I915_WRITE(PIPE_CSC_PREOFF_ME(pipe), 0);
	I915_WRITE(PIPE_CSC_PREOFF_LO(pipe), 0);

	if (INTEL_INFO(dev)->gen > 6) {
		uint16_t postoff = 0;

		if (adjusted_mode->private_flags & INTEL_MODE_LIMITED_COLOR_RANGE)
			postoff = (16 * (1 << 13) / 255) & 0x1fff;

		I915_WRITE(PIPE_CSC_POSTOFF_HI(pipe), postoff);
		I915_WRITE(PIPE_CSC_POSTOFF_ME(pipe), postoff);
		I915_WRITE(PIPE_CSC_POSTOFF_LO(pipe), postoff);

		I915_WRITE(PIPE_CSC_MODE(pipe), 0);
	} else {
		uint32_t mode = CSC_MODE_YUV_TO_RGB;

		if (adjusted_mode->private_flags & INTEL_MODE_LIMITED_COLOR_RANGE)
			mode |= CSC_BLACK_SCREEN_OFFSET;

		I915_WRITE(PIPE_CSC_MODE(pipe), mode);
	}
}

static void haswell_set_pipeconf(struct drm_crtc *crtc,
				 struct drm_display_mode *adjusted_mode,
				 bool dither)
{
	struct drm_i915_private *dev_priv = crtc->dev->dev_private;
	struct intel_crtc *intel_crtc = to_intel_crtc(crtc);
	enum transcoder cpu_transcoder = intel_crtc->cpu_transcoder;
	uint32_t val;

	val = I915_READ(PIPECONF(cpu_transcoder));

	val &= ~(PIPECONF_DITHER_EN | PIPECONF_DITHER_TYPE_MASK);
	if (dither)
		val |= (PIPECONF_DITHER_EN | PIPECONF_DITHER_TYPE_SP);

	val &= ~PIPECONF_INTERLACE_MASK_HSW;
	if (adjusted_mode->flags & DRM_MODE_FLAG_INTERLACE)
		val |= PIPECONF_INTERLACED_ILK;
	else
		val |= PIPECONF_PROGRESSIVE;

	I915_WRITE(PIPECONF(cpu_transcoder), val);
	POSTING_READ(PIPECONF(cpu_transcoder));
}

static bool ironlake_compute_clocks(struct drm_crtc *crtc,
				    struct drm_display_mode *adjusted_mode,
				    intel_clock_t *clock,
				    bool *has_reduced_clock,
				    intel_clock_t *reduced_clock)
{
	struct drm_device *dev = crtc->dev;
	struct drm_i915_private *dev_priv = dev->dev_private;
	struct intel_encoder *intel_encoder;
	int refclk;
	const intel_limit_t *limit;
	bool ret, is_sdvo = false, is_tv = false, is_lvds = false;

	for_each_encoder_on_crtc(dev, crtc, intel_encoder) {
		switch (intel_encoder->type) {
		case INTEL_OUTPUT_LVDS:
			is_lvds = true;
			break;
		case INTEL_OUTPUT_SDVO:
		case INTEL_OUTPUT_HDMI:
			is_sdvo = true;
			if (intel_encoder->needs_tv_clock)
				is_tv = true;
			break;
		case INTEL_OUTPUT_TVOUT:
			is_tv = true;
			break;
		}
	}

	refclk = ironlake_get_refclk(crtc);

	/*
	 * Returns a set of divisors for the desired target clock with the given
	 * refclk, or FALSE.  The returned values represent the clock equation:
	 * reflck * (5 * (m1 + 2) + (m2 + 2)) / (n + 2) / p1 / p2.
	 */
	limit = intel_limit(crtc, refclk);
	ret = limit->find_pll(limit, crtc, adjusted_mode->clock, refclk, NULL,
			      clock);
	if (!ret)
		return false;

	if (is_lvds && dev_priv->lvds_downclock_avail) {
		/*
		 * Ensure we match the reduced clock's P to the target clock.
		 * If the clocks don't match, we can't switch the display clock
		 * by using the FP0/FP1. In such case we will disable the LVDS
		 * downclock feature.
		*/
		*has_reduced_clock = limit->find_pll(limit, crtc,
						     dev_priv->lvds_downclock,
						     refclk,
						     clock,
						     reduced_clock);
	}

	if (is_sdvo && is_tv)
		i9xx_adjust_sdvo_tv_clock(adjusted_mode, clock);

	return true;
}

static void cpt_enable_fdi_bc_bifurcation(struct drm_device *dev)
{
	struct drm_i915_private *dev_priv = dev->dev_private;
	uint32_t temp;

	temp = I915_READ(SOUTH_CHICKEN1);
	if (temp & FDI_BC_BIFURCATION_SELECT)
		return;

	WARN_ON(I915_READ(FDI_RX_CTL(PIPE_B)) & FDI_RX_ENABLE);
	WARN_ON(I915_READ(FDI_RX_CTL(PIPE_C)) & FDI_RX_ENABLE);

	temp |= FDI_BC_BIFURCATION_SELECT;
	DRM_DEBUG_KMS("enabling fdi C rx\n");
	I915_WRITE(SOUTH_CHICKEN1, temp);
	POSTING_READ(SOUTH_CHICKEN1);
}

static bool ironlake_check_fdi_lanes(struct intel_crtc *intel_crtc)
{
	struct drm_device *dev = intel_crtc->base.dev;
	struct drm_i915_private *dev_priv = dev->dev_private;
	struct intel_crtc *pipe_B_crtc =
		to_intel_crtc(dev_priv->pipe_to_crtc_mapping[PIPE_B]);

	DRM_DEBUG_KMS("checking fdi config on pipe %i, lanes %i\n",
		      intel_crtc->pipe, intel_crtc->fdi_lanes);
	if (intel_crtc->fdi_lanes > 4) {
		DRM_DEBUG_KMS("invalid fdi lane config on pipe %i: %i lanes\n",
			      intel_crtc->pipe, intel_crtc->fdi_lanes);
		/* Clamp lanes to avoid programming the hw with bogus values. */
		intel_crtc->fdi_lanes = 4;

		return false;
	}

	if (dev_priv->num_pipe == 2)
		return true;

	switch (intel_crtc->pipe) {
	case PIPE_A:
		return true;
	case PIPE_B:
		if (dev_priv->pipe_to_crtc_mapping[PIPE_C]->enabled &&
		    intel_crtc->fdi_lanes > 2) {
			DRM_DEBUG_KMS("invalid shared fdi lane config on pipe %i: %i lanes\n",
				      intel_crtc->pipe, intel_crtc->fdi_lanes);
			/* Clamp lanes to avoid programming the hw with bogus values. */
			intel_crtc->fdi_lanes = 2;

			return false;
		}

		if (intel_crtc->fdi_lanes > 2)
			WARN_ON(I915_READ(SOUTH_CHICKEN1) & FDI_BC_BIFURCATION_SELECT);
		else
			cpt_enable_fdi_bc_bifurcation(dev);

		return true;
	case PIPE_C:
		if (!pipe_B_crtc->base.enabled || pipe_B_crtc->fdi_lanes <= 2) {
			if (intel_crtc->fdi_lanes > 2) {
				DRM_DEBUG_KMS("invalid shared fdi lane config on pipe %i: %i lanes\n",
					      intel_crtc->pipe, intel_crtc->fdi_lanes);
				/* Clamp lanes to avoid programming the hw with bogus values. */
				intel_crtc->fdi_lanes = 2;

				return false;
			}
		} else {
			DRM_DEBUG_KMS("fdi link B uses too many lanes to enable link C\n");
			return false;
		}

		cpt_enable_fdi_bc_bifurcation(dev);

		return true;
	default:
		BUG();
	}
}

int ironlake_get_lanes_required(int target_clock, int link_bw, int bpp)
{
	/*
	 * Account for spread spectrum to avoid
	 * oversubscribing the link. Max center spread
	 * is 2.5%; use 5% for safety's sake.
	 */
	u32 bps = target_clock * bpp * 21 / 20;
	return bps / (link_bw * 8) + 1;
}

static void ironlake_set_m_n(struct drm_crtc *crtc,
			     struct drm_display_mode *mode,
			     struct drm_display_mode *adjusted_mode)
{
	struct drm_device *dev = crtc->dev;
	struct drm_i915_private *dev_priv = dev->dev_private;
	struct intel_crtc *intel_crtc = to_intel_crtc(crtc);
	enum transcoder cpu_transcoder = intel_crtc->cpu_transcoder;
	struct intel_encoder *intel_encoder, *edp_encoder = NULL;
	struct intel_link_m_n m_n = {0};
	int target_clock, pixel_multiplier, lane, link_bw;
	bool is_dp = false, is_cpu_edp = false;

	for_each_encoder_on_crtc(dev, crtc, intel_encoder) {
		switch (intel_encoder->type) {
		case INTEL_OUTPUT_DISPLAYPORT:
			is_dp = true;
			break;
		case INTEL_OUTPUT_EDP:
			is_dp = true;
			if (!intel_encoder_is_pch_edp(&intel_encoder->base))
				is_cpu_edp = true;
			edp_encoder = intel_encoder;
			break;
		}
	}

	/* FDI link */
	pixel_multiplier = intel_mode_get_pixel_multiplier(adjusted_mode);
	lane = 0;
	/* CPU eDP doesn't require FDI link, so just set DP M/N
	   according to current link config */
	if (is_cpu_edp) {
		intel_edp_link_config(edp_encoder, &lane, &link_bw);
	} else {
		/* FDI is a binary signal running at ~2.7GHz, encoding
		 * each output octet as 10 bits. The actual frequency
		 * is stored as a divider into a 100MHz clock, and the
		 * mode pixel clock is stored in units of 1KHz.
		 * Hence the bw of each lane in terms of the mode signal
		 * is:
		 */
		link_bw = intel_fdi_link_freq(dev) * MHz(100)/KHz(1)/10;
	}

	/* [e]DP over FDI requires target mode clock instead of link clock. */
	if (edp_encoder)
		target_clock = intel_edp_target_clock(edp_encoder, mode);
	else if (is_dp)
		target_clock = mode->clock;
	else
		target_clock = adjusted_mode->clock;

	if (!lane)
		lane = ironlake_get_lanes_required(target_clock, link_bw,
						   intel_crtc->bpp);

	intel_crtc->fdi_lanes = lane;

	if (pixel_multiplier > 1)
		link_bw *= pixel_multiplier;
	intel_link_compute_m_n(intel_crtc->bpp, lane, target_clock, link_bw, &m_n);

	I915_WRITE(PIPE_DATA_M1(cpu_transcoder), TU_SIZE(m_n.tu) | m_n.gmch_m);
	I915_WRITE(PIPE_DATA_N1(cpu_transcoder), m_n.gmch_n);
	I915_WRITE(PIPE_LINK_M1(cpu_transcoder), m_n.link_m);
	I915_WRITE(PIPE_LINK_N1(cpu_transcoder), m_n.link_n);
}

static uint32_t ironlake_compute_dpll(struct intel_crtc *intel_crtc,
				      struct drm_display_mode *adjusted_mode,
				      intel_clock_t *clock, u32 fp)
{
	struct drm_crtc *crtc = &intel_crtc->base;
	struct drm_device *dev = crtc->dev;
	struct drm_i915_private *dev_priv = dev->dev_private;
	struct intel_encoder *intel_encoder;
	uint32_t dpll;
	int factor, pixel_multiplier, num_connectors = 0;
	bool is_lvds = false, is_sdvo = false, is_tv = false;
	bool is_dp = false, is_cpu_edp = false;

	for_each_encoder_on_crtc(dev, crtc, intel_encoder) {
		switch (intel_encoder->type) {
		case INTEL_OUTPUT_LVDS:
			is_lvds = true;
			break;
		case INTEL_OUTPUT_SDVO:
		case INTEL_OUTPUT_HDMI:
			is_sdvo = true;
			if (intel_encoder->needs_tv_clock)
				is_tv = true;
			break;
		case INTEL_OUTPUT_TVOUT:
			is_tv = true;
			break;
		case INTEL_OUTPUT_DISPLAYPORT:
			is_dp = true;
			break;
		case INTEL_OUTPUT_EDP:
			is_dp = true;
			if (!intel_encoder_is_pch_edp(&intel_encoder->base))
				is_cpu_edp = true;
			break;
		}

		num_connectors++;
	}

	/* Enable autotuning of the PLL clock (if permissible) */
	factor = 21;
	if (is_lvds) {
		if ((intel_panel_use_ssc(dev_priv) &&
		     dev_priv->lvds_ssc_freq == 100) ||
		    intel_is_dual_link_lvds(dev))
			factor = 25;
	} else if (is_sdvo && is_tv)
		factor = 20;

	if (clock->m < factor * clock->n)
		fp |= FP_CB_TUNE;

	dpll = 0;

	if (is_lvds)
		dpll |= DPLLB_MODE_LVDS;
	else
		dpll |= DPLLB_MODE_DAC_SERIAL;
	if (is_sdvo) {
		pixel_multiplier = intel_mode_get_pixel_multiplier(adjusted_mode);
		if (pixel_multiplier > 1) {
			dpll |= (pixel_multiplier - 1) << PLL_REF_SDVO_HDMI_MULTIPLIER_SHIFT;
		}
		dpll |= DPLL_DVO_HIGH_SPEED;
	}
	if (is_dp && !is_cpu_edp)
		dpll |= DPLL_DVO_HIGH_SPEED;

	/* compute bitmask from p1 value */
	dpll |= (1 << (clock->p1 - 1)) << DPLL_FPA01_P1_POST_DIV_SHIFT;
	/* also FPA1 */
	dpll |= (1 << (clock->p1 - 1)) << DPLL_FPA1_P1_POST_DIV_SHIFT;

	switch (clock->p2) {
	case 5:
		dpll |= DPLL_DAC_SERIAL_P2_CLOCK_DIV_5;
		break;
	case 7:
		dpll |= DPLLB_LVDS_P2_CLOCK_DIV_7;
		break;
	case 10:
		dpll |= DPLL_DAC_SERIAL_P2_CLOCK_DIV_10;
		break;
	case 14:
		dpll |= DPLLB_LVDS_P2_CLOCK_DIV_14;
		break;
	}

	if (is_sdvo && is_tv)
		dpll |= PLL_REF_INPUT_TVCLKINBC;
	else if (is_tv)
		/* XXX: just matching BIOS for now */
		/*	dpll |= PLL_REF_INPUT_TVCLKINBC; */
		dpll |= 3;
	else if (is_lvds && intel_panel_use_ssc(dev_priv) && num_connectors < 2)
		dpll |= PLLB_REF_INPUT_SPREADSPECTRUMIN;
	else
		dpll |= PLL_REF_INPUT_DREFCLK;

	return dpll;
}

static int ironlake_crtc_mode_set(struct drm_crtc *crtc,
				  struct drm_display_mode *mode,
				  struct drm_display_mode *adjusted_mode,
				  int x, int y,
				  struct drm_framebuffer *fb)
{
	struct drm_device *dev = crtc->dev;
	struct drm_i915_private *dev_priv = dev->dev_private;
	struct intel_crtc *intel_crtc = to_intel_crtc(crtc);
	int pipe = intel_crtc->pipe;
	int plane = intel_crtc->plane;
	int num_connectors = 0;
	intel_clock_t clock, reduced_clock;
	u32 dpll, fp = 0, fp2 = 0;
	bool ok, has_reduced_clock = false;
	bool is_lvds = false, is_dp = false, is_cpu_edp = false;
	struct intel_encoder *encoder;
	int ret;
	bool dither, fdi_config_ok;

	for_each_encoder_on_crtc(dev, crtc, encoder) {
		switch (encoder->type) {
		case INTEL_OUTPUT_LVDS:
			is_lvds = true;
			break;
		case INTEL_OUTPUT_DISPLAYPORT:
			is_dp = true;
			break;
		case INTEL_OUTPUT_EDP:
			is_dp = true;
			if (!intel_encoder_is_pch_edp(&encoder->base))
				is_cpu_edp = true;
			break;
		}

		num_connectors++;
	}

	WARN(!(HAS_PCH_IBX(dev) || HAS_PCH_CPT(dev)),
	     "Unexpected PCH type %d\n", INTEL_PCH_TYPE(dev));

	ok = ironlake_compute_clocks(crtc, adjusted_mode, &clock,
				     &has_reduced_clock, &reduced_clock);
	if (!ok) {
		DRM_ERROR("Couldn't find PLL settings for mode!\n");
		return -EINVAL;
	}

	/* Ensure that the cursor is valid for the new mode before changing... */
	intel_crtc_update_cursor(crtc, true);

	/* determine panel color depth */
	dither = intel_choose_pipe_bpp_dither(crtc, fb, &intel_crtc->bpp,
					      adjusted_mode);
	if (is_lvds && dev_priv->lvds_dither)
		dither = true;

	fp = clock.n << 16 | clock.m1 << 8 | clock.m2;
	if (has_reduced_clock)
		fp2 = reduced_clock.n << 16 | reduced_clock.m1 << 8 |
			reduced_clock.m2;

	dpll = ironlake_compute_dpll(intel_crtc, adjusted_mode, &clock, fp);

	DRM_DEBUG_KMS("Mode for pipe %d:\n", pipe);
	drm_mode_debug_printmodeline(mode);

	/* CPU eDP is the only output that doesn't need a PCH PLL of its own. */
	if (!is_cpu_edp) {
		struct intel_pch_pll *pll;

		pll = intel_get_pch_pll(intel_crtc, dpll, fp);
		if (pll == NULL) {
			DRM_DEBUG_DRIVER("failed to find PLL for pipe %d\n",
					 pipe);
			return -EINVAL;
		}
	} else
		intel_put_pch_pll(intel_crtc);

	if (is_dp && !is_cpu_edp)
		intel_dp_set_m_n(crtc, mode, adjusted_mode);

	for_each_encoder_on_crtc(dev, crtc, encoder)
		if (encoder->pre_pll_enable)
			encoder->pre_pll_enable(encoder);

	if (intel_crtc->pch_pll) {
		I915_WRITE(intel_crtc->pch_pll->pll_reg, dpll);

		/* Wait for the clocks to stabilize. */
		POSTING_READ(intel_crtc->pch_pll->pll_reg);
		udelay(150);

		/* The pixel multiplier can only be updated once the
		 * DPLL is enabled and the clocks are stable.
		 *
		 * So write it again.
		 */
		I915_WRITE(intel_crtc->pch_pll->pll_reg, dpll);
	}

	intel_crtc->lowfreq_avail = false;
	if (intel_crtc->pch_pll) {
		if (is_lvds && has_reduced_clock && i915_powersave) {
			I915_WRITE(intel_crtc->pch_pll->fp1_reg, fp2);
			intel_crtc->lowfreq_avail = true;
		} else {
			I915_WRITE(intel_crtc->pch_pll->fp1_reg, fp);
		}
	}

	intel_set_pipe_timings(intel_crtc, mode, adjusted_mode);

	/* Note, this also computes intel_crtc->fdi_lanes which is used below in
	 * ironlake_check_fdi_lanes. */
	ironlake_set_m_n(crtc, mode, adjusted_mode);

	fdi_config_ok = ironlake_check_fdi_lanes(intel_crtc);

	ironlake_set_pipeconf(crtc, adjusted_mode, dither);

	intel_wait_for_vblank(dev, pipe);

	/* Set up the display plane register */
	I915_WRITE(DSPCNTR(plane), DISPPLANE_GAMMA_ENABLE);
	POSTING_READ(DSPCNTR(plane));

	ret = intel_pipe_set_base(crtc, x, y, fb);

	intel_update_watermarks(dev);

	intel_update_linetime_watermarks(dev, pipe, adjusted_mode);

	return fdi_config_ok ? ret : -EINVAL;
}

static void haswell_modeset_global_resources(struct drm_device *dev)
{
	struct drm_i915_private *dev_priv = dev->dev_private;
	bool enable = false;
	struct intel_crtc *crtc;
	struct intel_encoder *encoder;

	list_for_each_entry(crtc, &dev->mode_config.crtc_list, base.head) {
		if (crtc->pipe != PIPE_A && crtc->base.enabled)
			enable = true;
		/* XXX: Should check for edp transcoder here, but thanks to init
		 * sequence that's not yet available. Just in case desktop eDP
		 * on PORT D is possible on haswell, too. */
	}

	list_for_each_entry(encoder, &dev->mode_config.encoder_list,
			    base.head) {
		if (encoder->type != INTEL_OUTPUT_EDP &&
		    encoder->connectors_active)
			enable = true;
	}

	/* Even the eDP panel fitter is outside the always-on well. */
	if (dev_priv->pch_pf_size)
		enable = true;

	intel_set_power_well(dev, enable);
}

static int haswell_crtc_mode_set(struct drm_crtc *crtc,
				 struct drm_display_mode *mode,
				 struct drm_display_mode *adjusted_mode,
				 int x, int y,
				 struct drm_framebuffer *fb)
{
	struct drm_device *dev = crtc->dev;
	struct drm_i915_private *dev_priv = dev->dev_private;
	struct intel_crtc *intel_crtc = to_intel_crtc(crtc);
	int pipe = intel_crtc->pipe;
	int plane = intel_crtc->plane;
	int num_connectors = 0;
	bool is_dp = false, is_cpu_edp = false;
	struct intel_encoder *encoder;
	int ret;
	bool dither;

	for_each_encoder_on_crtc(dev, crtc, encoder) {
		switch (encoder->type) {
		case INTEL_OUTPUT_DISPLAYPORT:
			is_dp = true;
			break;
		case INTEL_OUTPUT_EDP:
			is_dp = true;
			if (!intel_encoder_is_pch_edp(&encoder->base))
				is_cpu_edp = true;
			break;
		}

		num_connectors++;
	}

	if (is_cpu_edp)
		intel_crtc->cpu_transcoder = TRANSCODER_EDP;
	else
		intel_crtc->cpu_transcoder = pipe;

	/* We are not sure yet this won't happen. */
	WARN(!HAS_PCH_LPT(dev), "Unexpected PCH type %d\n",
	     INTEL_PCH_TYPE(dev));

	WARN(num_connectors != 1, "%d connectors attached to pipe %c\n",
	     num_connectors, pipe_name(pipe));

	WARN_ON(I915_READ(PIPECONF(intel_crtc->cpu_transcoder)) &
		(PIPECONF_ENABLE | I965_PIPECONF_ACTIVE));

	WARN_ON(I915_READ(DSPCNTR(plane)) & DISPLAY_PLANE_ENABLE);

	if (!intel_ddi_pll_mode_set(crtc, adjusted_mode->clock))
		return -EINVAL;

	/* Ensure that the cursor is valid for the new mode before changing... */
	intel_crtc_update_cursor(crtc, true);

	/* determine panel color depth */
	dither = intel_choose_pipe_bpp_dither(crtc, fb, &intel_crtc->bpp,
					      adjusted_mode);

	DRM_DEBUG_KMS("Mode for pipe %d:\n", pipe);
	drm_mode_debug_printmodeline(mode);

	if (is_dp && !is_cpu_edp)
		intel_dp_set_m_n(crtc, mode, adjusted_mode);

	intel_crtc->lowfreq_avail = false;

	intel_set_pipe_timings(intel_crtc, mode, adjusted_mode);

	if (!is_dp || is_cpu_edp)
		ironlake_set_m_n(crtc, mode, adjusted_mode);

	haswell_set_pipeconf(crtc, adjusted_mode, dither);

	intel_set_pipe_csc(crtc, adjusted_mode);

	/* Set up the display plane register */
	I915_WRITE(DSPCNTR(plane), DISPPLANE_GAMMA_ENABLE | DISPPLANE_PIPE_CSC_ENABLE);
	POSTING_READ(DSPCNTR(plane));

	ret = intel_pipe_set_base(crtc, x, y, fb);

	intel_update_watermarks(dev);

	intel_update_linetime_watermarks(dev, pipe, adjusted_mode);

	return ret;
}

static int intel_crtc_mode_set(struct drm_crtc *crtc,
			       struct drm_display_mode *mode,
			       struct drm_display_mode *adjusted_mode,
			       int x, int y,
			       struct drm_framebuffer *fb)
{
	struct drm_device *dev = crtc->dev;
	struct drm_i915_private *dev_priv = dev->dev_private;
	struct drm_encoder_helper_funcs *encoder_funcs;
	struct intel_encoder *encoder;
	struct intel_crtc *intel_crtc = to_intel_crtc(crtc);
	int pipe = intel_crtc->pipe;
	int ret;

	drm_vblank_pre_modeset(dev, pipe);

	ret = dev_priv->display.crtc_mode_set(crtc, mode, adjusted_mode,
					      x, y, fb);
	drm_vblank_post_modeset(dev, pipe);

	if (ret != 0)
		return ret;

	for_each_encoder_on_crtc(dev, crtc, encoder) {
		DRM_DEBUG_KMS("[ENCODER:%d:%s] set [MODE:%d:%s]\n",
			encoder->base.base.id,
			drm_get_encoder_name(&encoder->base),
			mode->base.id, mode->name);
		encoder_funcs = encoder->base.helper_private;
		encoder_funcs->mode_set(&encoder->base, mode, adjusted_mode);
	}

	return 0;
}

static bool intel_eld_uptodate(struct drm_connector *connector,
			       int reg_eldv, uint32_t bits_eldv,
			       int reg_elda, uint32_t bits_elda,
			       int reg_edid)
{
	struct drm_i915_private *dev_priv = connector->dev->dev_private;
	uint8_t *eld = connector->eld;
	uint32_t i;

	i = I915_READ(reg_eldv);
	i &= bits_eldv;

	if (!eld[0])
		return !i;

	if (!i)
		return false;

	i = I915_READ(reg_elda);
	i &= ~bits_elda;
	I915_WRITE(reg_elda, i);

	for (i = 0; i < eld[2]; i++)
		if (I915_READ(reg_edid) != *((uint32_t *)eld + i))
			return false;

	return true;
}

static void g4x_write_eld(struct drm_connector *connector,
			  struct drm_crtc *crtc)
{
	struct drm_i915_private *dev_priv = connector->dev->dev_private;
	uint8_t *eld = connector->eld;
	uint32_t eldv;
	uint32_t len;
	uint32_t i;

	i = I915_READ(G4X_AUD_VID_DID);

	if (i == INTEL_AUDIO_DEVBLC || i == INTEL_AUDIO_DEVCL)
		eldv = G4X_ELDV_DEVCL_DEVBLC;
	else
		eldv = G4X_ELDV_DEVCTG;

	if (intel_eld_uptodate(connector,
			       G4X_AUD_CNTL_ST, eldv,
			       G4X_AUD_CNTL_ST, G4X_ELD_ADDR,
			       G4X_HDMIW_HDMIEDID))
		return;

	i = I915_READ(G4X_AUD_CNTL_ST);
	i &= ~(eldv | G4X_ELD_ADDR);
	len = (i >> 9) & 0x1f;		/* ELD buffer size */
	I915_WRITE(G4X_AUD_CNTL_ST, i);

	if (!eld[0])
		return;

	len = min_t(uint8_t, eld[2], len);
	DRM_DEBUG_DRIVER("ELD size %d\n", len);
	for (i = 0; i < len; i++)
		I915_WRITE(G4X_HDMIW_HDMIEDID, *((uint32_t *)eld + i));

	i = I915_READ(G4X_AUD_CNTL_ST);
	i |= eldv;
	I915_WRITE(G4X_AUD_CNTL_ST, i);
}

static void haswell_write_eld(struct drm_connector *connector,
				     struct drm_crtc *crtc)
{
	struct drm_i915_private *dev_priv = connector->dev->dev_private;
	uint8_t *eld = connector->eld;
	struct drm_device *dev = crtc->dev;
	struct intel_crtc *intel_crtc = to_intel_crtc(crtc);
	uint32_t eldv;
	uint32_t i;
	int len;
	int pipe = to_intel_crtc(crtc)->pipe;
	int tmp;

	int hdmiw_hdmiedid = HSW_AUD_EDID_DATA(pipe);
	int aud_cntl_st = HSW_AUD_DIP_ELD_CTRL(pipe);
	int aud_config = HSW_AUD_CFG(pipe);
	int aud_cntrl_st2 = HSW_AUD_PIN_ELD_CP_VLD;


	DRM_DEBUG_DRIVER("HDMI: Haswell Audio initialize....\n");

	/* Audio output enable */
	DRM_DEBUG_DRIVER("HDMI audio: enable codec\n");
	tmp = I915_READ(aud_cntrl_st2);
	tmp |= (AUDIO_OUTPUT_ENABLE_A << (pipe * 4));
	I915_WRITE(aud_cntrl_st2, tmp);

	/* Wait for 1 vertical blank */
	intel_wait_for_vblank(dev, pipe);

	/* Set ELD valid state */
	tmp = I915_READ(aud_cntrl_st2);
	DRM_DEBUG_DRIVER("HDMI audio: pin eld vld status=0x%8x\n", tmp);
	tmp |= (AUDIO_ELD_VALID_A << (pipe * 4));
	I915_WRITE(aud_cntrl_st2, tmp);
	tmp = I915_READ(aud_cntrl_st2);
	DRM_DEBUG_DRIVER("HDMI audio: eld vld status=0x%8x\n", tmp);

	/* Enable HDMI mode */
	tmp = I915_READ(aud_config);
	DRM_DEBUG_DRIVER("HDMI audio: audio conf: 0x%8x\n", tmp);
	/* clear N_programing_enable and N_value_index */
	tmp &= ~(AUD_CONFIG_N_VALUE_INDEX | AUD_CONFIG_N_PROG_ENABLE);
	I915_WRITE(aud_config, tmp);

	DRM_DEBUG_DRIVER("ELD on pipe %c\n", pipe_name(pipe));

	eldv = AUDIO_ELD_VALID_A << (pipe * 4);
	intel_crtc->eld_vld = true;

	if (intel_pipe_has_type(crtc, INTEL_OUTPUT_DISPLAYPORT)) {
		DRM_DEBUG_DRIVER("ELD: DisplayPort detected\n");
		eld[5] |= (1 << 2);	/* Conn_Type, 0x1 = DisplayPort */
		I915_WRITE(aud_config, AUD_CONFIG_N_VALUE_INDEX); /* 0x1 = DP */
	} else
		I915_WRITE(aud_config, 0);

	if (intel_eld_uptodate(connector,
			       aud_cntrl_st2, eldv,
			       aud_cntl_st, IBX_ELD_ADDRESS,
			       hdmiw_hdmiedid))
		return;

	i = I915_READ(aud_cntrl_st2);
	i &= ~eldv;
	I915_WRITE(aud_cntrl_st2, i);

	if (!eld[0])
		return;

	i = I915_READ(aud_cntl_st);
	i &= ~IBX_ELD_ADDRESS;
	I915_WRITE(aud_cntl_st, i);
	i = (i >> 29) & DIP_PORT_SEL_MASK;		/* DIP_Port_Select, 0x1 = PortB */
	DRM_DEBUG_DRIVER("port num:%d\n", i);

	len = min_t(uint8_t, eld[2], 21);	/* 84 bytes of hw ELD buffer */
	DRM_DEBUG_DRIVER("ELD size %d\n", len);
	for (i = 0; i < len; i++)
		I915_WRITE(hdmiw_hdmiedid, *((uint32_t *)eld + i));

	i = I915_READ(aud_cntrl_st2);
	i |= eldv;
	I915_WRITE(aud_cntrl_st2, i);

}

static void ironlake_write_eld(struct drm_connector *connector,
				     struct drm_crtc *crtc)
{
	struct drm_i915_private *dev_priv = connector->dev->dev_private;
	uint8_t *eld = connector->eld;
	uint32_t eldv;
	uint32_t i;
	int len;
	int hdmiw_hdmiedid;
	int aud_config;
	int aud_cntl_st;
	int aud_cntrl_st2;
	int pipe = to_intel_crtc(crtc)->pipe;

	if (HAS_PCH_IBX(connector->dev)) {
		hdmiw_hdmiedid = IBX_HDMIW_HDMIEDID(pipe);
		aud_config = IBX_AUD_CFG(pipe);
		aud_cntl_st = IBX_AUD_CNTL_ST(pipe);
		aud_cntrl_st2 = IBX_AUD_CNTL_ST2;
	} else {
		hdmiw_hdmiedid = CPT_HDMIW_HDMIEDID(pipe);
		aud_config = CPT_AUD_CFG(pipe);
		aud_cntl_st = CPT_AUD_CNTL_ST(pipe);
		aud_cntrl_st2 = CPT_AUD_CNTRL_ST2;
	}

	DRM_DEBUG_DRIVER("ELD on pipe %c\n", pipe_name(pipe));

	i = I915_READ(aud_cntl_st);
	i = (i >> 29) & DIP_PORT_SEL_MASK;		/* DIP_Port_Select, 0x1 = PortB */
	if (!i) {
		DRM_DEBUG_DRIVER("Audio directed to unknown port\n");
		/* operate blindly on all ports */
		eldv = IBX_ELD_VALIDB;
		eldv |= IBX_ELD_VALIDB << 4;
		eldv |= IBX_ELD_VALIDB << 8;
	} else {
		DRM_DEBUG_DRIVER("ELD on port %c\n", 'A' + i);
		eldv = IBX_ELD_VALIDB << ((i - 1) * 4);
	}

	if (intel_pipe_has_type(crtc, INTEL_OUTPUT_DISPLAYPORT)) {
		DRM_DEBUG_DRIVER("ELD: DisplayPort detected\n");
		eld[5] |= (1 << 2);	/* Conn_Type, 0x1 = DisplayPort */
		I915_WRITE(aud_config, AUD_CONFIG_N_VALUE_INDEX); /* 0x1 = DP */
	} else
		I915_WRITE(aud_config, 0);

	if (intel_eld_uptodate(connector,
			       aud_cntrl_st2, eldv,
			       aud_cntl_st, IBX_ELD_ADDRESS,
			       hdmiw_hdmiedid))
		return;

	i = I915_READ(aud_cntrl_st2);
	i &= ~eldv;
	I915_WRITE(aud_cntrl_st2, i);

	if (!eld[0])
		return;

	i = I915_READ(aud_cntl_st);
	i &= ~IBX_ELD_ADDRESS;
	I915_WRITE(aud_cntl_st, i);

	len = min_t(uint8_t, eld[2], 21);	/* 84 bytes of hw ELD buffer */
	DRM_DEBUG_DRIVER("ELD size %d\n", len);
	for (i = 0; i < len; i++)
		I915_WRITE(hdmiw_hdmiedid, *((uint32_t *)eld + i));

	i = I915_READ(aud_cntrl_st2);
	i |= eldv;
	I915_WRITE(aud_cntrl_st2, i);
}

void intel_write_eld(struct drm_encoder *encoder,
		     struct drm_display_mode *mode)
{
	struct drm_crtc *crtc = encoder->crtc;
	struct drm_connector *connector;
	struct drm_device *dev = encoder->dev;
	struct drm_i915_private *dev_priv = dev->dev_private;

	connector = drm_select_eld(encoder, mode);
	if (!connector)
		return;

	DRM_DEBUG_DRIVER("ELD on [CONNECTOR:%d:%s], [ENCODER:%d:%s]\n",
			 connector->base.id,
			 drm_get_connector_name(connector),
			 connector->encoder->base.id,
			 drm_get_encoder_name(connector->encoder));

	connector->eld[6] = drm_av_sync_delay(connector, mode) / 2;

	if (dev_priv->display.write_eld)
		dev_priv->display.write_eld(connector, crtc);
}

/** Loads the palette/gamma unit for the CRTC with the prepared values */
void intel_crtc_load_lut(struct drm_crtc *crtc)
{
	struct drm_device *dev = crtc->dev;
	struct drm_i915_private *dev_priv = dev->dev_private;
	struct intel_crtc *intel_crtc = to_intel_crtc(crtc);
	int palreg = PALETTE(intel_crtc->pipe);
	int i;

	/* The clocks have to be on to load the palette. */
	if (!crtc->enabled || !intel_crtc->active)
		return;

	/* use legacy palette for Ironlake */
	if (HAS_PCH_SPLIT(dev))
		palreg = LGC_PALETTE(intel_crtc->pipe);

	for (i = 0; i < 256; i++) {
		I915_WRITE(palreg + 4 * i,
			   (intel_crtc->lut_r[i] << 16) |
			   (intel_crtc->lut_g[i] << 8) |
			   intel_crtc->lut_b[i]);
	}
}

static void i845_update_cursor(struct drm_crtc *crtc, u32 base)
{
	struct drm_device *dev = crtc->dev;
	struct drm_i915_private *dev_priv = dev->dev_private;
	struct intel_crtc *intel_crtc = to_intel_crtc(crtc);
	bool visible = base != 0;
	u32 cntl;

	if (intel_crtc->cursor_visible == visible)
		return;

	cntl = I915_READ(_CURACNTR);
	if (visible) {
		/* On these chipsets we can only modify the base whilst
		 * the cursor is disabled.
		 */
		I915_WRITE(_CURABASE, base);

		cntl &= ~(CURSOR_FORMAT_MASK);
		/* XXX width must be 64, stride 256 => 0x00 << 28 */
		cntl |= CURSOR_ENABLE |
			CURSOR_GAMMA_ENABLE |
			CURSOR_FORMAT_ARGB;
	} else
		cntl &= ~(CURSOR_ENABLE | CURSOR_GAMMA_ENABLE);
	I915_WRITE(_CURACNTR, cntl);

	intel_crtc->cursor_visible = visible;
}

static void i9xx_update_cursor(struct drm_crtc *crtc, u32 base)
{
	struct drm_device *dev = crtc->dev;
	struct drm_i915_private *dev_priv = dev->dev_private;
	struct intel_crtc *intel_crtc = to_intel_crtc(crtc);
	int pipe = intel_crtc->pipe;
	bool visible = base != 0;

	if (intel_crtc->cursor_visible != visible) {
		uint32_t cntl = I915_READ(CURCNTR(pipe));
		if (base) {
			cntl &= ~(CURSOR_MODE | MCURSOR_PIPE_SELECT);
			cntl |= CURSOR_MODE_64_ARGB_AX | MCURSOR_GAMMA_ENABLE;
			cntl |= pipe << 28; /* Connect to correct pipe */
		} else {
			cntl &= ~(CURSOR_MODE | MCURSOR_GAMMA_ENABLE);
			cntl |= CURSOR_MODE_DISABLE;
		}
		I915_WRITE(CURCNTR(pipe), cntl);

		intel_crtc->cursor_visible = visible;
	}
	/* and commit changes on next vblank */
	I915_WRITE(CURBASE(pipe), base);
}

static void ivb_update_cursor(struct drm_crtc *crtc, u32 base)
{
	struct drm_device *dev = crtc->dev;
	struct drm_i915_private *dev_priv = dev->dev_private;
	struct intel_crtc *intel_crtc = to_intel_crtc(crtc);
	int pipe = intel_crtc->pipe;
	bool visible = base != 0;

	if (intel_crtc->cursor_visible != visible) {
		uint32_t cntl = I915_READ(CURCNTR_IVB(pipe));
		if (base) {
			cntl &= ~CURSOR_MODE;
			cntl |= CURSOR_MODE_64_ARGB_AX | MCURSOR_GAMMA_ENABLE;
		} else {
			cntl &= ~(CURSOR_MODE | MCURSOR_GAMMA_ENABLE);
			cntl |= CURSOR_MODE_DISABLE;
		}
		if (IS_HASWELL(dev))
			cntl |= CURSOR_PIPE_CSC_ENABLE;
		I915_WRITE(CURCNTR_IVB(pipe), cntl);

		intel_crtc->cursor_visible = visible;
	}
	/* and commit changes on next vblank */
	I915_WRITE(CURBASE_IVB(pipe), base);
}

/* If no-part of the cursor is visible on the framebuffer, then the GPU may hang... */
static void intel_crtc_update_cursor(struct drm_crtc *crtc,
				     bool on)
{
	struct drm_device *dev = crtc->dev;
	struct drm_i915_private *dev_priv = dev->dev_private;
	struct intel_crtc *intel_crtc = to_intel_crtc(crtc);
	int pipe = intel_crtc->pipe;
	int x = intel_crtc->cursor_x;
	int y = intel_crtc->cursor_y;
	u32 base, pos;
	bool visible;

	pos = 0;

	if (on && crtc->enabled && crtc->fb) {
		base = intel_crtc->cursor_addr;
		if (x > (int) crtc->fb->width)
			base = 0;

		if (y > (int) crtc->fb->height)
			base = 0;
	} else
		base = 0;

	if (x < 0) {
		if (x + intel_crtc->cursor_width < 0)
			base = 0;

		pos |= CURSOR_POS_SIGN << CURSOR_X_SHIFT;
		x = -x;
	}
	pos |= x << CURSOR_X_SHIFT;

	if (y < 0) {
		if (y + intel_crtc->cursor_height < 0)
			base = 0;

		pos |= CURSOR_POS_SIGN << CURSOR_Y_SHIFT;
		y = -y;
	}
	pos |= y << CURSOR_Y_SHIFT;

	visible = base != 0;
	if (!visible && !intel_crtc->cursor_visible)
		return;

	if (IS_IVYBRIDGE(dev) || IS_HASWELL(dev)) {
		I915_WRITE(CURPOS_IVB(pipe), pos);
		ivb_update_cursor(crtc, base);
	} else {
		I915_WRITE(CURPOS(pipe), pos);
		if (IS_845G(dev) || IS_I865G(dev))
			i845_update_cursor(crtc, base);
		else
			i9xx_update_cursor(crtc, base);
	}
}

static int intel_crtc_cursor_set(struct drm_crtc *crtc,
				 struct drm_file *file,
				 uint32_t handle,
				 uint32_t width, uint32_t height)
{
	struct drm_device *dev = crtc->dev;
	struct drm_i915_private *dev_priv = dev->dev_private;
	struct intel_crtc *intel_crtc = to_intel_crtc(crtc);
	struct drm_i915_gem_object *obj;
	uint32_t addr;
	int ret;

	/* if we want to turn off the cursor ignore width and height */
	if (!handle) {
		DRM_DEBUG_KMS("cursor off\n");
		addr = 0;
		obj = NULL;
		mutex_lock(&dev->struct_mutex);
		goto finish;
	}

	/* Currently we only support 64x64 cursors */
	if (width != 64 || height != 64) {
		DRM_ERROR("we currently only support 64x64 cursors\n");
		return -EINVAL;
	}

	obj = to_intel_bo(drm_gem_object_lookup(dev, file, handle));
	if (&obj->base == NULL)
		return -ENOENT;

	if (obj->base.size < width * height * 4) {
		DRM_ERROR("buffer is to small\n");
		ret = -ENOMEM;
		goto fail;
	}

	/* we only need to pin inside GTT if cursor is non-phy */
	mutex_lock(&dev->struct_mutex);
	if (!dev_priv->info->cursor_needs_physical) {
		if (obj->tiling_mode) {
			DRM_ERROR("cursor cannot be tiled\n");
			ret = -EINVAL;
			goto fail_locked;
		}

		ret = i915_gem_object_pin_to_display_plane(obj, 0, NULL);
		if (ret) {
			DRM_ERROR("failed to move cursor bo into the GTT\n");
			goto fail_locked;
		}

		ret = i915_gem_object_put_fence(obj);
		if (ret) {
			DRM_ERROR("failed to release fence for cursor");
			goto fail_unpin;
		}

		addr = obj->gtt_offset;
	} else {
		int align = IS_I830(dev) ? 16 * 1024 : 256;
		ret = i915_gem_attach_phys_object(dev, obj,
						  (intel_crtc->pipe == 0) ? I915_GEM_PHYS_CURSOR_0 : I915_GEM_PHYS_CURSOR_1,
						  align);
		if (ret) {
			DRM_ERROR("failed to attach phys object\n");
			goto fail_locked;
		}
		addr = obj->phys_obj->handle->busaddr;
	}

	if (IS_GEN2(dev))
		I915_WRITE(CURSIZE, (height << 12) | width);

 finish:
	if (intel_crtc->cursor_bo) {
		if (dev_priv->info->cursor_needs_physical) {
			if (intel_crtc->cursor_bo != obj)
				i915_gem_detach_phys_object(dev, intel_crtc->cursor_bo);
		} else
			i915_gem_object_unpin(intel_crtc->cursor_bo);
		drm_gem_object_unreference(&intel_crtc->cursor_bo->base);
	}

	mutex_unlock(&dev->struct_mutex);

	intel_crtc->cursor_addr = addr;
	intel_crtc->cursor_bo = obj;
	intel_crtc->cursor_width = width;
	intel_crtc->cursor_height = height;

	intel_crtc_update_cursor(crtc, true);

	return 0;
fail_unpin:
	i915_gem_object_unpin(obj);
fail_locked:
	mutex_unlock(&dev->struct_mutex);
fail:
	drm_gem_object_unreference_unlocked(&obj->base);
	return ret;
}

static int intel_crtc_cursor_move(struct drm_crtc *crtc, int x, int y)
{
	struct intel_crtc *intel_crtc = to_intel_crtc(crtc);

	intel_crtc->cursor_x = x;
	intel_crtc->cursor_y = y;

	intel_crtc_update_cursor(crtc, true);

	return 0;
}

/** Sets the color ramps on behalf of RandR */
void intel_crtc_fb_gamma_set(struct drm_crtc *crtc, u16 red, u16 green,
				 u16 blue, int regno)
{
	struct intel_crtc *intel_crtc = to_intel_crtc(crtc);

	intel_crtc->lut_r[regno] = red >> 8;
	intel_crtc->lut_g[regno] = green >> 8;
	intel_crtc->lut_b[regno] = blue >> 8;
}

void intel_crtc_fb_gamma_get(struct drm_crtc *crtc, u16 *red, u16 *green,
			     u16 *blue, int regno)
{
	struct intel_crtc *intel_crtc = to_intel_crtc(crtc);

	*red = intel_crtc->lut_r[regno] << 8;
	*green = intel_crtc->lut_g[regno] << 8;
	*blue = intel_crtc->lut_b[regno] << 8;
}

static void intel_crtc_gamma_set(struct drm_crtc *crtc, u16 *red, u16 *green,
				 u16 *blue, uint32_t start, uint32_t size)
{
	int end = (start + size > 256) ? 256 : start + size, i;
	struct intel_crtc *intel_crtc = to_intel_crtc(crtc);

	for (i = start; i < end; i++) {
		intel_crtc->lut_r[i] = red[i] >> 8;
		intel_crtc->lut_g[i] = green[i] >> 8;
		intel_crtc->lut_b[i] = blue[i] >> 8;
	}

	intel_crtc_load_lut(crtc);
}

/**
 * Get a pipe with a simple mode set on it for doing load-based monitor
 * detection.
 *
 * It will be up to the load-detect code to adjust the pipe as appropriate for
 * its requirements.  The pipe will be connected to no other encoders.
 *
 * Currently this code will only succeed if there is a pipe with no encoders
 * configured for it.  In the future, it could choose to temporarily disable
 * some outputs to free up a pipe for its use.
 *
 * \return crtc, or NULL if no pipes are available.
 */

/* VESA 640x480x72Hz mode to set on the pipe */
static struct drm_display_mode load_detect_mode = {
	DRM_MODE("640x480", DRM_MODE_TYPE_DEFAULT, 31500, 640, 664,
		 704, 832, 0, 480, 489, 491, 520, 0, DRM_MODE_FLAG_NHSYNC | DRM_MODE_FLAG_NVSYNC),
};

static struct drm_framebuffer *
intel_framebuffer_create(struct drm_device *dev,
			 struct drm_mode_fb_cmd2 *mode_cmd,
			 struct drm_i915_gem_object *obj)
{
	struct intel_framebuffer *intel_fb;
	int ret;

	intel_fb = kzalloc(sizeof(*intel_fb), GFP_KERNEL);
	if (!intel_fb) {
		drm_gem_object_unreference_unlocked(&obj->base);
		return ERR_PTR(-ENOMEM);
	}

	ret = intel_framebuffer_init(dev, intel_fb, mode_cmd, obj);
	if (ret) {
		drm_gem_object_unreference_unlocked(&obj->base);
		kfree(intel_fb);
		return ERR_PTR(ret);
	}

	return &intel_fb->base;
}

static u32
intel_framebuffer_pitch_for_width(int width, int bpp)
{
	u32 pitch = DIV_ROUND_UP(width * bpp, 8);
	return ALIGN(pitch, 64);
}

static u32
intel_framebuffer_size_for_mode(struct drm_display_mode *mode, int bpp)
{
	u32 pitch = intel_framebuffer_pitch_for_width(mode->hdisplay, bpp);
	return ALIGN(pitch * mode->vdisplay, PAGE_SIZE);
}

static struct drm_framebuffer *
intel_framebuffer_create_for_mode(struct drm_device *dev,
				  struct drm_display_mode *mode,
				  int depth, int bpp)
{
	struct drm_i915_gem_object *obj;
	struct drm_mode_fb_cmd2 mode_cmd = { 0 };

	obj = i915_gem_alloc_object(dev,
				    intel_framebuffer_size_for_mode(mode, bpp));
	if (obj == NULL)
		return ERR_PTR(-ENOMEM);

	mode_cmd.width = mode->hdisplay;
	mode_cmd.height = mode->vdisplay;
	mode_cmd.pitches[0] = intel_framebuffer_pitch_for_width(mode_cmd.width,
								bpp);
	mode_cmd.pixel_format = drm_mode_legacy_fb_format(bpp, depth);

	return intel_framebuffer_create(dev, &mode_cmd, obj);
}

static struct drm_framebuffer *
mode_fits_in_fbdev(struct drm_device *dev,
		   struct drm_display_mode *mode)
{
	struct drm_i915_private *dev_priv = dev->dev_private;
	struct drm_i915_gem_object *obj;
	struct drm_framebuffer *fb;

	if (dev_priv->fbdev == NULL)
		return NULL;

	obj = dev_priv->fbdev->ifb.obj;
	if (obj == NULL)
		return NULL;

	fb = &dev_priv->fbdev->ifb.base;
	if (fb->pitches[0] < intel_framebuffer_pitch_for_width(mode->hdisplay,
							       fb->bits_per_pixel))
		return NULL;

	if (obj->base.size < mode->vdisplay * fb->pitches[0])
		return NULL;

	return fb;
}

bool intel_get_load_detect_pipe(struct drm_connector *connector,
				struct drm_display_mode *mode,
				struct intel_load_detect_pipe *old)
{
	struct intel_crtc *intel_crtc;
	struct intel_encoder *intel_encoder =
		intel_attached_encoder(connector);
	struct drm_crtc *possible_crtc;
	struct drm_encoder *encoder = &intel_encoder->base;
	struct drm_crtc *crtc = NULL;
	struct drm_device *dev = encoder->dev;
	struct drm_framebuffer *fb;
	int i = -1;

	DRM_DEBUG_KMS("[CONNECTOR:%d:%s], [ENCODER:%d:%s]\n",
		      connector->base.id, drm_get_connector_name(connector),
		      encoder->base.id, drm_get_encoder_name(encoder));

	/*
	 * Algorithm gets a little messy:
	 *
	 *   - if the connector already has an assigned crtc, use it (but make
	 *     sure it's on first)
	 *
	 *   - try to find the first unused crtc that can drive this connector,
	 *     and use that if we find one
	 */

	/* See if we already have a CRTC for this connector */
	if (encoder->crtc) {
		crtc = encoder->crtc;

		mutex_lock(&crtc->mutex);

		old->dpms_mode = connector->dpms;
		old->load_detect_temp = false;

		/* Make sure the crtc and connector are running */
		if (connector->dpms != DRM_MODE_DPMS_ON)
			connector->funcs->dpms(connector, DRM_MODE_DPMS_ON);

		return true;
	}

	/* Find an unused one (if possible) */
	list_for_each_entry(possible_crtc, &dev->mode_config.crtc_list, head) {
		i++;
		if (!(encoder->possible_crtcs & (1 << i)))
			continue;
		if (!possible_crtc->enabled) {
			crtc = possible_crtc;
			break;
		}
	}

	/*
	 * If we didn't find an unused CRTC, don't use any.
	 */
	if (!crtc) {
		DRM_DEBUG_KMS("no pipe available for load-detect\n");
		return false;
	}

	mutex_lock(&crtc->mutex);
	intel_encoder->new_crtc = to_intel_crtc(crtc);
	to_intel_connector(connector)->new_encoder = intel_encoder;

	intel_crtc = to_intel_crtc(crtc);
	old->dpms_mode = connector->dpms;
	old->load_detect_temp = true;
	old->release_fb = NULL;

	if (!mode)
		mode = &load_detect_mode;

	/* We need a framebuffer large enough to accommodate all accesses
	 * that the plane may generate whilst we perform load detection.
	 * We can not rely on the fbcon either being present (we get called
	 * during its initialisation to detect all boot displays, or it may
	 * not even exist) or that it is large enough to satisfy the
	 * requested mode.
	 */
	fb = mode_fits_in_fbdev(dev, mode);
	if (fb == NULL) {
		DRM_DEBUG_KMS("creating tmp fb for load-detection\n");
		fb = intel_framebuffer_create_for_mode(dev, mode, 24, 32);
		old->release_fb = fb;
	} else
		DRM_DEBUG_KMS("reusing fbdev for load-detection framebuffer\n");
	if (IS_ERR(fb)) {
		DRM_DEBUG_KMS("failed to allocate framebuffer for load-detection\n");
		mutex_unlock(&crtc->mutex);
		return false;
	}

	if (intel_set_mode(crtc, mode, 0, 0, fb)) {
		DRM_DEBUG_KMS("failed to set mode on load-detect pipe\n");
		if (old->release_fb)
			old->release_fb->funcs->destroy(old->release_fb);
		mutex_unlock(&crtc->mutex);
		return false;
	}

	/* let the connector get through one full cycle before testing */
	intel_wait_for_vblank(dev, intel_crtc->pipe);
	return true;
}

void intel_release_load_detect_pipe(struct drm_connector *connector,
				    struct intel_load_detect_pipe *old)
{
	struct intel_encoder *intel_encoder =
		intel_attached_encoder(connector);
	struct drm_encoder *encoder = &intel_encoder->base;
	struct drm_crtc *crtc = encoder->crtc;

	DRM_DEBUG_KMS("[CONNECTOR:%d:%s], [ENCODER:%d:%s]\n",
		      connector->base.id, drm_get_connector_name(connector),
		      encoder->base.id, drm_get_encoder_name(encoder));

	if (old->load_detect_temp) {
		to_intel_connector(connector)->new_encoder = NULL;
		intel_encoder->new_crtc = NULL;
		intel_set_mode(crtc, NULL, 0, 0, NULL);

		if (old->release_fb) {
			drm_framebuffer_unregister_private(old->release_fb);
			drm_framebuffer_unreference(old->release_fb);
		}

		mutex_unlock(&crtc->mutex);
		return;
	}

	/* Switch crtc and encoder back off if necessary */
	if (old->dpms_mode != DRM_MODE_DPMS_ON)
		connector->funcs->dpms(connector, old->dpms_mode);

	mutex_unlock(&crtc->mutex);
}

/* Returns the clock of the currently programmed mode of the given pipe. */
static int intel_crtc_clock_get(struct drm_device *dev, struct drm_crtc *crtc)
{
	struct drm_i915_private *dev_priv = dev->dev_private;
	struct intel_crtc *intel_crtc = to_intel_crtc(crtc);
	int pipe = intel_crtc->pipe;
	u32 dpll = I915_READ(DPLL(pipe));
	u32 fp;
	intel_clock_t clock;

	if ((dpll & DISPLAY_RATE_SELECT_FPA1) == 0)
		fp = I915_READ(FP0(pipe));
	else
		fp = I915_READ(FP1(pipe));

	clock.m1 = (fp & FP_M1_DIV_MASK) >> FP_M1_DIV_SHIFT;
	if (IS_PINEVIEW(dev)) {
		clock.n = ffs((fp & FP_N_PINEVIEW_DIV_MASK) >> FP_N_DIV_SHIFT) - 1;
		clock.m2 = (fp & FP_M2_PINEVIEW_DIV_MASK) >> FP_M2_DIV_SHIFT;
	} else {
		clock.n = (fp & FP_N_DIV_MASK) >> FP_N_DIV_SHIFT;
		clock.m2 = (fp & FP_M2_DIV_MASK) >> FP_M2_DIV_SHIFT;
	}

	if (!IS_GEN2(dev)) {
		if (IS_PINEVIEW(dev))
			clock.p1 = ffs((dpll & DPLL_FPA01_P1_POST_DIV_MASK_PINEVIEW) >>
				DPLL_FPA01_P1_POST_DIV_SHIFT_PINEVIEW);
		else
			clock.p1 = ffs((dpll & DPLL_FPA01_P1_POST_DIV_MASK) >>
			       DPLL_FPA01_P1_POST_DIV_SHIFT);

		switch (dpll & DPLL_MODE_MASK) {
		case DPLLB_MODE_DAC_SERIAL:
			clock.p2 = dpll & DPLL_DAC_SERIAL_P2_CLOCK_DIV_5 ?
				5 : 10;
			break;
		case DPLLB_MODE_LVDS:
			clock.p2 = dpll & DPLLB_LVDS_P2_CLOCK_DIV_7 ?
				7 : 14;
			break;
		default:
			DRM_DEBUG_KMS("Unknown DPLL mode %08x in programmed "
				  "mode\n", (int)(dpll & DPLL_MODE_MASK));
			return 0;
		}

		/* XXX: Handle the 100Mhz refclk */
		intel_clock(dev, 96000, &clock);
	} else {
		bool is_lvds = (pipe == 1) && (I915_READ(LVDS) & LVDS_PORT_EN);

		if (is_lvds) {
			clock.p1 = ffs((dpll & DPLL_FPA01_P1_POST_DIV_MASK_I830_LVDS) >>
				       DPLL_FPA01_P1_POST_DIV_SHIFT);
			clock.p2 = 14;

			if ((dpll & PLL_REF_INPUT_MASK) ==
			    PLLB_REF_INPUT_SPREADSPECTRUMIN) {
				/* XXX: might not be 66MHz */
				intel_clock(dev, 66000, &clock);
			} else
				intel_clock(dev, 48000, &clock);
		} else {
			if (dpll & PLL_P1_DIVIDE_BY_TWO)
				clock.p1 = 2;
			else {
				clock.p1 = ((dpll & DPLL_FPA01_P1_POST_DIV_MASK_I830) >>
					    DPLL_FPA01_P1_POST_DIV_SHIFT) + 2;
			}
			if (dpll & PLL_P2_DIVIDE_BY_4)
				clock.p2 = 4;
			else
				clock.p2 = 2;

			intel_clock(dev, 48000, &clock);
		}
	}

	/* XXX: It would be nice to validate the clocks, but we can't reuse
	 * i830PllIsValid() because it relies on the xf86_config connector
	 * configuration being accurate, which it isn't necessarily.
	 */

	return clock.dot;
}

/** Returns the currently programmed mode of the given pipe. */
struct drm_display_mode *intel_crtc_mode_get(struct drm_device *dev,
					     struct drm_crtc *crtc)
{
	struct drm_i915_private *dev_priv = dev->dev_private;
	struct intel_crtc *intel_crtc = to_intel_crtc(crtc);
	enum transcoder cpu_transcoder = intel_crtc->cpu_transcoder;
	struct drm_display_mode *mode;
	int htot = I915_READ(HTOTAL(cpu_transcoder));
	int hsync = I915_READ(HSYNC(cpu_transcoder));
	int vtot = I915_READ(VTOTAL(cpu_transcoder));
	int vsync = I915_READ(VSYNC(cpu_transcoder));

	mode = kzalloc(sizeof(*mode), GFP_KERNEL);
	if (!mode)
		return NULL;

	mode->clock = intel_crtc_clock_get(dev, crtc);
	mode->hdisplay = (htot & 0xffff) + 1;
	mode->htotal = ((htot & 0xffff0000) >> 16) + 1;
	mode->hsync_start = (hsync & 0xffff) + 1;
	mode->hsync_end = ((hsync & 0xffff0000) >> 16) + 1;
	mode->vdisplay = (vtot & 0xffff) + 1;
	mode->vtotal = ((vtot & 0xffff0000) >> 16) + 1;
	mode->vsync_start = (vsync & 0xffff) + 1;
	mode->vsync_end = ((vsync & 0xffff0000) >> 16) + 1;

	drm_mode_set_name(mode);

	return mode;
}

static void intel_increase_pllclock(struct drm_crtc *crtc)
{
	struct drm_device *dev = crtc->dev;
	drm_i915_private_t *dev_priv = dev->dev_private;
	struct intel_crtc *intel_crtc = to_intel_crtc(crtc);
	int pipe = intel_crtc->pipe;
	int dpll_reg = DPLL(pipe);
	int dpll;

	if (HAS_PCH_SPLIT(dev))
		return;

	if (!dev_priv->lvds_downclock_avail)
		return;

	dpll = I915_READ(dpll_reg);
	if (!HAS_PIPE_CXSR(dev) && (dpll & DISPLAY_RATE_SELECT_FPA1)) {
		DRM_DEBUG_DRIVER("upclocking LVDS\n");

		assert_panel_unlocked(dev_priv, pipe);

		dpll &= ~DISPLAY_RATE_SELECT_FPA1;
		I915_WRITE(dpll_reg, dpll);
		intel_wait_for_vblank(dev, pipe);

		dpll = I915_READ(dpll_reg);
		if (dpll & DISPLAY_RATE_SELECT_FPA1)
			DRM_DEBUG_DRIVER("failed to upclock LVDS!\n");
	}
}

static void intel_decrease_pllclock(struct drm_crtc *crtc)
{
	struct drm_device *dev = crtc->dev;
	drm_i915_private_t *dev_priv = dev->dev_private;
	struct intel_crtc *intel_crtc = to_intel_crtc(crtc);

	if (HAS_PCH_SPLIT(dev))
		return;

	if (!dev_priv->lvds_downclock_avail)
		return;

	/*
	 * Since this is called by a timer, we should never get here in
	 * the manual case.
	 */
	if (!HAS_PIPE_CXSR(dev) && intel_crtc->lowfreq_avail) {
		int pipe = intel_crtc->pipe;
		int dpll_reg = DPLL(pipe);
		int dpll;

		DRM_DEBUG_DRIVER("downclocking LVDS\n");

		assert_panel_unlocked(dev_priv, pipe);

		dpll = I915_READ(dpll_reg);
		dpll |= DISPLAY_RATE_SELECT_FPA1;
		I915_WRITE(dpll_reg, dpll);
		intel_wait_for_vblank(dev, pipe);
		dpll = I915_READ(dpll_reg);
		if (!(dpll & DISPLAY_RATE_SELECT_FPA1))
			DRM_DEBUG_DRIVER("failed to downclock LVDS!\n");
	}

}

void intel_mark_busy(struct drm_device *dev)
{
	i915_update_gfx_val(dev->dev_private);
}

void intel_mark_idle(struct drm_device *dev)
{
	struct drm_crtc *crtc;

	if (!i915_powersave)
		return;

	list_for_each_entry(crtc, &dev->mode_config.crtc_list, head) {
		if (!crtc->fb)
			continue;

		intel_decrease_pllclock(crtc);
	}
}

void intel_mark_fb_busy(struct drm_i915_gem_object *obj)
{
	struct drm_device *dev = obj->base.dev;
	struct drm_crtc *crtc;

	if (!i915_powersave)
		return;

	list_for_each_entry(crtc, &dev->mode_config.crtc_list, head) {
		if (!crtc->fb)
			continue;

		if (to_intel_framebuffer(crtc->fb)->obj == obj)
			intel_increase_pllclock(crtc);
	}
}

static void intel_crtc_destroy(struct drm_crtc *crtc)
{
	struct intel_crtc *intel_crtc = to_intel_crtc(crtc);
	struct drm_device *dev = crtc->dev;
	struct intel_unpin_work *work;
	unsigned long flags;

	spin_lock_irqsave(&dev->event_lock, flags);
	work = intel_crtc->unpin_work;
	intel_crtc->unpin_work = NULL;
	spin_unlock_irqrestore(&dev->event_lock, flags);

	if (work) {
		cancel_work_sync(&work->work);
		kfree(work);
	}

	drm_crtc_cleanup(crtc);

	kfree(intel_crtc);
}

static void intel_unpin_work_fn(struct work_struct *__work)
{
	struct intel_unpin_work *work =
		container_of(__work, struct intel_unpin_work, work);
	struct drm_device *dev = work->crtc->dev;

	mutex_lock(&dev->struct_mutex);
	intel_unpin_fb_obj(work->old_fb_obj);
	drm_gem_object_unreference(&work->pending_flip_obj->base);
	drm_gem_object_unreference(&work->old_fb_obj->base);

	intel_update_fbc(dev);
	mutex_unlock(&dev->struct_mutex);

	BUG_ON(atomic_read(&to_intel_crtc(work->crtc)->unpin_work_count) == 0);
	atomic_dec(&to_intel_crtc(work->crtc)->unpin_work_count);

	kfree(work);
}

static void do_intel_finish_page_flip(struct drm_device *dev,
				      struct drm_crtc *crtc)
{
	drm_i915_private_t *dev_priv = dev->dev_private;
	struct intel_crtc *intel_crtc = to_intel_crtc(crtc);
	struct intel_unpin_work *work;
	struct drm_i915_gem_object *obj;
	unsigned long flags;

	/* Ignore early vblank irqs */
	if (intel_crtc == NULL)
		return;

	spin_lock_irqsave(&dev->event_lock, flags);
	work = intel_crtc->unpin_work;

	/* Ensure we don't miss a work->pending update ... */
	smp_rmb();

	if (work == NULL || atomic_read(&work->pending) < INTEL_FLIP_COMPLETE) {
		spin_unlock_irqrestore(&dev->event_lock, flags);
		return;
	}

	/* and that the unpin work is consistent wrt ->pending. */
	smp_rmb();

	intel_crtc->unpin_work = NULL;

	if (work->event)
		drm_send_vblank_event(dev, intel_crtc->pipe, work->event);

	drm_vblank_put(dev, intel_crtc->pipe);

	spin_unlock_irqrestore(&dev->event_lock, flags);

	obj = work->old_fb_obj;

	wake_up_all(&dev_priv->pending_flip_queue);

	queue_work(dev_priv->wq, &work->work);

	trace_i915_flip_complete(intel_crtc->plane, work->pending_flip_obj);
}

void intel_finish_page_flip(struct drm_device *dev, int pipe)
{
	drm_i915_private_t *dev_priv = dev->dev_private;
	struct drm_crtc *crtc = dev_priv->pipe_to_crtc_mapping[pipe];

	do_intel_finish_page_flip(dev, crtc);
}

void intel_finish_page_flip_plane(struct drm_device *dev, int plane)
{
	drm_i915_private_t *dev_priv = dev->dev_private;
	struct drm_crtc *crtc = dev_priv->plane_to_crtc_mapping[plane];

	do_intel_finish_page_flip(dev, crtc);
}

void intel_prepare_page_flip(struct drm_device *dev, int plane)
{
	drm_i915_private_t *dev_priv = dev->dev_private;
	struct intel_crtc *intel_crtc =
		to_intel_crtc(dev_priv->plane_to_crtc_mapping[plane]);
	unsigned long flags;

	/* NB: An MMIO update of the plane base pointer will also
	 * generate a page-flip completion irq, i.e. every modeset
	 * is also accompanied by a spurious intel_prepare_page_flip().
	 */
	spin_lock_irqsave(&dev->event_lock, flags);
	if (intel_crtc->unpin_work)
		atomic_inc_not_zero(&intel_crtc->unpin_work->pending);
	spin_unlock_irqrestore(&dev->event_lock, flags);
}

inline static void intel_mark_page_flip_active(struct intel_crtc *intel_crtc)
{
	/* Ensure that the work item is consistent when activating it ... */
	smp_wmb();
	atomic_set(&intel_crtc->unpin_work->pending, INTEL_FLIP_PENDING);
	/* and that it is marked active as soon as the irq could fire. */
	smp_wmb();
}

static int intel_gen2_queue_flip(struct drm_device *dev,
				 struct drm_crtc *crtc,
				 struct drm_framebuffer *fb,
				 struct drm_i915_gem_object *obj)
{
	struct drm_i915_private *dev_priv = dev->dev_private;
	struct intel_crtc *intel_crtc = to_intel_crtc(crtc);
	u32 flip_mask;
	struct intel_ring_buffer *ring = &dev_priv->ring[RCS];
	int ret;

	ret = intel_pin_and_fence_fb_obj(dev, obj, ring);
	if (ret)
		goto err;

	ret = intel_ring_begin(ring, 6);
	if (ret)
		goto err_unpin;

	/* Can't queue multiple flips, so wait for the previous
	 * one to finish before executing the next.
	 */
	if (intel_crtc->plane)
		flip_mask = MI_WAIT_FOR_PLANE_B_FLIP;
	else
		flip_mask = MI_WAIT_FOR_PLANE_A_FLIP;
	intel_ring_emit(ring, MI_WAIT_FOR_EVENT | flip_mask);
	intel_ring_emit(ring, MI_NOOP);
	intel_ring_emit(ring, MI_DISPLAY_FLIP |
			MI_DISPLAY_FLIP_PLANE(intel_crtc->plane));
	intel_ring_emit(ring, fb->pitches[0]);
	intel_ring_emit(ring, obj->gtt_offset + intel_crtc->dspaddr_offset);
	intel_ring_emit(ring, 0); /* aux display base address, unused */

	intel_mark_page_flip_active(intel_crtc);
	intel_ring_advance(ring);
	return 0;

err_unpin:
	intel_unpin_fb_obj(obj);
err:
	return ret;
}

static int intel_gen3_queue_flip(struct drm_device *dev,
				 struct drm_crtc *crtc,
				 struct drm_framebuffer *fb,
				 struct drm_i915_gem_object *obj)
{
	struct drm_i915_private *dev_priv = dev->dev_private;
	struct intel_crtc *intel_crtc = to_intel_crtc(crtc);
	u32 flip_mask;
	struct intel_ring_buffer *ring = &dev_priv->ring[RCS];
	int ret;

	ret = intel_pin_and_fence_fb_obj(dev, obj, ring);
	if (ret)
		goto err;

	ret = intel_ring_begin(ring, 6);
	if (ret)
		goto err_unpin;

	if (intel_crtc->plane)
		flip_mask = MI_WAIT_FOR_PLANE_B_FLIP;
	else
		flip_mask = MI_WAIT_FOR_PLANE_A_FLIP;
	intel_ring_emit(ring, MI_WAIT_FOR_EVENT | flip_mask);
	intel_ring_emit(ring, MI_NOOP);
	intel_ring_emit(ring, MI_DISPLAY_FLIP_I915 |
			MI_DISPLAY_FLIP_PLANE(intel_crtc->plane));
	intel_ring_emit(ring, fb->pitches[0]);
	intel_ring_emit(ring, obj->gtt_offset + intel_crtc->dspaddr_offset);
	intel_ring_emit(ring, MI_NOOP);

	intel_mark_page_flip_active(intel_crtc);
	intel_ring_advance(ring);
	return 0;

err_unpin:
	intel_unpin_fb_obj(obj);
err:
	return ret;
}

static int intel_gen4_queue_flip(struct drm_device *dev,
				 struct drm_crtc *crtc,
				 struct drm_framebuffer *fb,
				 struct drm_i915_gem_object *obj)
{
	struct drm_i915_private *dev_priv = dev->dev_private;
	struct intel_crtc *intel_crtc = to_intel_crtc(crtc);
	uint32_t pf, pipesrc;
	struct intel_ring_buffer *ring = &dev_priv->ring[RCS];
	int ret;

	ret = intel_pin_and_fence_fb_obj(dev, obj, ring);
	if (ret)
		goto err;

	ret = intel_ring_begin(ring, 4);
	if (ret)
		goto err_unpin;

	/* i965+ uses the linear or tiled offsets from the
	 * Display Registers (which do not change across a page-flip)
	 * so we need only reprogram the base address.
	 */
	intel_ring_emit(ring, MI_DISPLAY_FLIP |
			MI_DISPLAY_FLIP_PLANE(intel_crtc->plane));
	intel_ring_emit(ring, fb->pitches[0]);
	intel_ring_emit(ring,
			(obj->gtt_offset + intel_crtc->dspaddr_offset) |
			obj->tiling_mode);

	/* XXX Enabling the panel-fitter across page-flip is so far
	 * untested on non-native modes, so ignore it for now.
	 * pf = I915_READ(pipe == 0 ? PFA_CTL_1 : PFB_CTL_1) & PF_ENABLE;
	 */
	pf = 0;
	pipesrc = I915_READ(PIPESRC(intel_crtc->pipe)) & 0x0fff0fff;
	intel_ring_emit(ring, pf | pipesrc);

	intel_mark_page_flip_active(intel_crtc);
	intel_ring_advance(ring);
	return 0;

err_unpin:
	intel_unpin_fb_obj(obj);
err:
	return ret;
}

static int intel_gen6_queue_flip(struct drm_device *dev,
				 struct drm_crtc *crtc,
				 struct drm_framebuffer *fb,
				 struct drm_i915_gem_object *obj)
{
	struct drm_i915_private *dev_priv = dev->dev_private;
	struct intel_crtc *intel_crtc = to_intel_crtc(crtc);
	struct intel_ring_buffer *ring = &dev_priv->ring[RCS];
	uint32_t pf, pipesrc;
	int ret;

	ret = intel_pin_and_fence_fb_obj(dev, obj, ring);
	if (ret)
		goto err;

	ret = intel_ring_begin(ring, 4);
	if (ret)
		goto err_unpin;

	intel_ring_emit(ring, MI_DISPLAY_FLIP |
			MI_DISPLAY_FLIP_PLANE(intel_crtc->plane));
	intel_ring_emit(ring, fb->pitches[0] | obj->tiling_mode);
	intel_ring_emit(ring, obj->gtt_offset + intel_crtc->dspaddr_offset);

	/* Contrary to the suggestions in the documentation,
	 * "Enable Panel Fitter" does not seem to be required when page
	 * flipping with a non-native mode, and worse causes a normal
	 * modeset to fail.
	 * pf = I915_READ(PF_CTL(intel_crtc->pipe)) & PF_ENABLE;
	 */
	pf = 0;
	pipesrc = I915_READ(PIPESRC(intel_crtc->pipe)) & 0x0fff0fff;
	intel_ring_emit(ring, pf | pipesrc);

	intel_mark_page_flip_active(intel_crtc);
	intel_ring_advance(ring);
	return 0;

err_unpin:
	intel_unpin_fb_obj(obj);
err:
	return ret;
}

/*
 * On gen7 we currently use the blit ring because (in early silicon at least)
 * the render ring doesn't give us interrpts for page flip completion, which
 * means clients will hang after the first flip is queued.  Fortunately the
 * blit ring generates interrupts properly, so use it instead.
 */
static int intel_gen7_queue_flip(struct drm_device *dev,
				 struct drm_crtc *crtc,
				 struct drm_framebuffer *fb,
				 struct drm_i915_gem_object *obj)
{
	struct drm_i915_private *dev_priv = dev->dev_private;
	struct intel_crtc *intel_crtc = to_intel_crtc(crtc);
	struct intel_ring_buffer *ring = &dev_priv->ring[BCS];
	uint32_t plane_bit = 0;
	int ret;

	ret = intel_pin_and_fence_fb_obj(dev, obj, ring);
	if (ret)
		goto err;

	switch(intel_crtc->plane) {
	case PLANE_A:
		plane_bit = MI_DISPLAY_FLIP_IVB_PLANE_A;
		break;
	case PLANE_B:
		plane_bit = MI_DISPLAY_FLIP_IVB_PLANE_B;
		break;
	case PLANE_C:
		plane_bit = MI_DISPLAY_FLIP_IVB_PLANE_C;
		break;
	default:
		WARN_ONCE(1, "unknown plane in flip command\n");
		ret = -ENODEV;
		goto err_unpin;
	}

	ret = intel_ring_begin(ring, 4);
	if (ret)
		goto err_unpin;

	intel_ring_emit(ring, MI_DISPLAY_FLIP_I915 | plane_bit);
	intel_ring_emit(ring, (fb->pitches[0] | obj->tiling_mode));
	intel_ring_emit(ring, obj->gtt_offset + intel_crtc->dspaddr_offset);
	intel_ring_emit(ring, (MI_NOOP));

	intel_mark_page_flip_active(intel_crtc);
	intel_ring_advance(ring);
	return 0;

err_unpin:
	intel_unpin_fb_obj(obj);
err:
	return ret;
}

static int intel_default_queue_flip(struct drm_device *dev,
				    struct drm_crtc *crtc,
				    struct drm_framebuffer *fb,
				    struct drm_i915_gem_object *obj)
{
	return -ENODEV;
}

static int intel_crtc_page_flip(struct drm_crtc *crtc,
				struct drm_framebuffer *fb,
				struct drm_pending_vblank_event *event)
{
	struct drm_device *dev = crtc->dev;
	struct drm_i915_private *dev_priv = dev->dev_private;
	struct drm_framebuffer *old_fb = crtc->fb;
	struct drm_i915_gem_object *obj = to_intel_framebuffer(fb)->obj;
	struct intel_crtc *intel_crtc = to_intel_crtc(crtc);
	struct intel_unpin_work *work;
	unsigned long flags;
	int ret;

	/* Can't change pixel format via MI display flips. */
	if (fb->pixel_format != crtc->fb->pixel_format)
		return -EINVAL;

	/*
	 * TILEOFF/LINOFF registers can't be changed via MI display flips.
	 * Note that pitch changes could also affect these register.
	 */
	if (INTEL_INFO(dev)->gen > 3 &&
	    (fb->offsets[0] != crtc->fb->offsets[0] ||
	     fb->pitches[0] != crtc->fb->pitches[0]))
		return -EINVAL;

	work = kzalloc(sizeof *work, GFP_KERNEL);
	if (work == NULL)
		return -ENOMEM;

	work->event = event;
	work->crtc = crtc;
	work->old_fb_obj = to_intel_framebuffer(old_fb)->obj;
	INIT_WORK(&work->work, intel_unpin_work_fn);

	ret = drm_vblank_get(dev, intel_crtc->pipe);
	if (ret)
		goto free_work;

	/* We borrow the event spin lock for protecting unpin_work */
	spin_lock_irqsave(&dev->event_lock, flags);
	if (intel_crtc->unpin_work) {
		spin_unlock_irqrestore(&dev->event_lock, flags);
		kfree(work);
		drm_vblank_put(dev, intel_crtc->pipe);

		DRM_DEBUG_DRIVER("flip queue: crtc already busy\n");
		return -EBUSY;
	}
	intel_crtc->unpin_work = work;
	spin_unlock_irqrestore(&dev->event_lock, flags);

	if (atomic_read(&intel_crtc->unpin_work_count) >= 2)
		flush_workqueue(dev_priv->wq);

	ret = i915_mutex_lock_interruptible(dev);
	if (ret)
		goto cleanup;

	/* Reference the objects for the scheduled work. */
	drm_gem_object_reference(&work->old_fb_obj->base);
	drm_gem_object_reference(&obj->base);

	crtc->fb = fb;

	work->pending_flip_obj = obj;

	work->enable_stall_check = true;

	atomic_inc(&intel_crtc->unpin_work_count);
	intel_crtc->reset_counter = atomic_read(&dev_priv->gpu_error.reset_counter);

	ret = dev_priv->display.queue_flip(dev, crtc, fb, obj);
	if (ret)
		goto cleanup_pending;

	intel_disable_fbc(dev);
	intel_mark_fb_busy(obj);
	mutex_unlock(&dev->struct_mutex);

	trace_i915_flip_request(intel_crtc->plane, obj);

	return 0;

cleanup_pending:
	atomic_dec(&intel_crtc->unpin_work_count);
	crtc->fb = old_fb;
<<<<<<< HEAD
	atomic_sub(1 << intel_crtc->plane, &work->old_fb_obj->pending_flip);
=======
>>>>>>> 8ca7cd1b
	drm_gem_object_unreference(&work->old_fb_obj->base);
	drm_gem_object_unreference(&obj->base);
	mutex_unlock(&dev->struct_mutex);

cleanup:
	spin_lock_irqsave(&dev->event_lock, flags);
	intel_crtc->unpin_work = NULL;
	spin_unlock_irqrestore(&dev->event_lock, flags);

	drm_vblank_put(dev, intel_crtc->pipe);
free_work:
	kfree(work);

	return ret;
}

static struct drm_crtc_helper_funcs intel_helper_funcs = {
	.mode_set_base_atomic = intel_pipe_set_base_atomic,
	.load_lut = intel_crtc_load_lut,
};

bool intel_encoder_check_is_cloned(struct intel_encoder *encoder)
{
	struct intel_encoder *other_encoder;
	struct drm_crtc *crtc = &encoder->new_crtc->base;

	if (WARN_ON(!crtc))
		return false;

	list_for_each_entry(other_encoder,
			    &crtc->dev->mode_config.encoder_list,
			    base.head) {

		if (&other_encoder->new_crtc->base != crtc ||
		    encoder == other_encoder)
			continue;
		else
			return true;
	}

	return false;
}

static bool intel_encoder_crtc_ok(struct drm_encoder *encoder,
				  struct drm_crtc *crtc)
{
	struct drm_device *dev;
	struct drm_crtc *tmp;
	int crtc_mask = 1;

	WARN(!crtc, "checking null crtc?\n");

	dev = crtc->dev;

	list_for_each_entry(tmp, &dev->mode_config.crtc_list, head) {
		if (tmp == crtc)
			break;
		crtc_mask <<= 1;
	}

	if (encoder->possible_crtcs & crtc_mask)
		return true;
	return false;
}

/**
 * intel_modeset_update_staged_output_state
 *
 * Updates the staged output configuration state, e.g. after we've read out the
 * current hw state.
 */
static void intel_modeset_update_staged_output_state(struct drm_device *dev)
{
	struct intel_encoder *encoder;
	struct intel_connector *connector;

	list_for_each_entry(connector, &dev->mode_config.connector_list,
			    base.head) {
		connector->new_encoder =
			to_intel_encoder(connector->base.encoder);
	}

	list_for_each_entry(encoder, &dev->mode_config.encoder_list,
			    base.head) {
		encoder->new_crtc =
			to_intel_crtc(encoder->base.crtc);
	}
}

/**
 * intel_modeset_commit_output_state
 *
 * This function copies the stage display pipe configuration to the real one.
 */
static void intel_modeset_commit_output_state(struct drm_device *dev)
{
	struct intel_encoder *encoder;
	struct intel_connector *connector;

	list_for_each_entry(connector, &dev->mode_config.connector_list,
			    base.head) {
		connector->base.encoder = &connector->new_encoder->base;
	}

	list_for_each_entry(encoder, &dev->mode_config.encoder_list,
			    base.head) {
		encoder->base.crtc = &encoder->new_crtc->base;
	}
}

static struct drm_display_mode *
intel_modeset_adjusted_mode(struct drm_crtc *crtc,
			    struct drm_display_mode *mode)
{
	struct drm_device *dev = crtc->dev;
	struct drm_display_mode *adjusted_mode;
	struct drm_encoder_helper_funcs *encoder_funcs;
	struct intel_encoder *encoder;

	adjusted_mode = drm_mode_duplicate(dev, mode);
	if (!adjusted_mode)
		return ERR_PTR(-ENOMEM);

	/* Pass our mode to the connectors and the CRTC to give them a chance to
	 * adjust it according to limitations or connector properties, and also
	 * a chance to reject the mode entirely.
	 */
	list_for_each_entry(encoder, &dev->mode_config.encoder_list,
			    base.head) {

		if (&encoder->new_crtc->base != crtc)
			continue;
		encoder_funcs = encoder->base.helper_private;
		if (!(encoder_funcs->mode_fixup(&encoder->base, mode,
						adjusted_mode))) {
			DRM_DEBUG_KMS("Encoder fixup failed\n");
			goto fail;
		}
	}

	if (!(intel_crtc_mode_fixup(crtc, mode, adjusted_mode))) {
		DRM_DEBUG_KMS("CRTC fixup failed\n");
		goto fail;
	}
	DRM_DEBUG_KMS("[CRTC:%d]\n", crtc->base.id);

	return adjusted_mode;
fail:
	drm_mode_destroy(dev, adjusted_mode);
	return ERR_PTR(-EINVAL);
}

/* Computes which crtcs are affected and sets the relevant bits in the mask. For
 * simplicity we use the crtc's pipe number (because it's easier to obtain). */
static void
intel_modeset_affected_pipes(struct drm_crtc *crtc, unsigned *modeset_pipes,
			     unsigned *prepare_pipes, unsigned *disable_pipes)
{
	struct intel_crtc *intel_crtc;
	struct drm_device *dev = crtc->dev;
	struct intel_encoder *encoder;
	struct intel_connector *connector;
	struct drm_crtc *tmp_crtc;

	*disable_pipes = *modeset_pipes = *prepare_pipes = 0;

	/* Check which crtcs have changed outputs connected to them, these need
	 * to be part of the prepare_pipes mask. We don't (yet) support global
	 * modeset across multiple crtcs, so modeset_pipes will only have one
	 * bit set at most. */
	list_for_each_entry(connector, &dev->mode_config.connector_list,
			    base.head) {
		if (connector->base.encoder == &connector->new_encoder->base)
			continue;

		if (connector->base.encoder) {
			tmp_crtc = connector->base.encoder->crtc;

			*prepare_pipes |= 1 << to_intel_crtc(tmp_crtc)->pipe;
		}

		if (connector->new_encoder)
			*prepare_pipes |=
				1 << connector->new_encoder->new_crtc->pipe;
	}

	list_for_each_entry(encoder, &dev->mode_config.encoder_list,
			    base.head) {
		if (encoder->base.crtc == &encoder->new_crtc->base)
			continue;

		if (encoder->base.crtc) {
			tmp_crtc = encoder->base.crtc;

			*prepare_pipes |= 1 << to_intel_crtc(tmp_crtc)->pipe;
		}

		if (encoder->new_crtc)
			*prepare_pipes |= 1 << encoder->new_crtc->pipe;
	}

	/* Check for any pipes that will be fully disabled ... */
	list_for_each_entry(intel_crtc, &dev->mode_config.crtc_list,
			    base.head) {
		bool used = false;

		/* Don't try to disable disabled crtcs. */
		if (!intel_crtc->base.enabled)
			continue;

		list_for_each_entry(encoder, &dev->mode_config.encoder_list,
				    base.head) {
			if (encoder->new_crtc == intel_crtc)
				used = true;
		}

		if (!used)
			*disable_pipes |= 1 << intel_crtc->pipe;
	}


	/* set_mode is also used to update properties on life display pipes. */
	intel_crtc = to_intel_crtc(crtc);
	if (crtc->enabled)
		*prepare_pipes |= 1 << intel_crtc->pipe;

	/* We only support modeset on one single crtc, hence we need to do that
	 * only for the passed in crtc iff we change anything else than just
	 * disable crtcs.
	 *
	 * This is actually not true, to be fully compatible with the old crtc
	 * helper we automatically disable _any_ output (i.e. doesn't need to be
	 * connected to the crtc we're modesetting on) if it's disconnected.
	 * Which is a rather nutty api (since changed the output configuration
	 * without userspace's explicit request can lead to confusion), but
	 * alas. Hence we currently need to modeset on all pipes we prepare. */
	if (*prepare_pipes)
		*modeset_pipes = *prepare_pipes;

	/* ... and mask these out. */
	*modeset_pipes &= ~(*disable_pipes);
	*prepare_pipes &= ~(*disable_pipes);
}

static bool intel_crtc_in_use(struct drm_crtc *crtc)
{
	struct drm_encoder *encoder;
	struct drm_device *dev = crtc->dev;

	list_for_each_entry(encoder, &dev->mode_config.encoder_list, head)
		if (encoder->crtc == crtc)
			return true;

	return false;
}

static void
intel_modeset_update_state(struct drm_device *dev, unsigned prepare_pipes)
{
	struct intel_encoder *intel_encoder;
	struct intel_crtc *intel_crtc;
	struct drm_connector *connector;

	list_for_each_entry(intel_encoder, &dev->mode_config.encoder_list,
			    base.head) {
		if (!intel_encoder->base.crtc)
			continue;

		intel_crtc = to_intel_crtc(intel_encoder->base.crtc);

		if (prepare_pipes & (1 << intel_crtc->pipe))
			intel_encoder->connectors_active = false;
	}

	intel_modeset_commit_output_state(dev);

	/* Update computed state. */
	list_for_each_entry(intel_crtc, &dev->mode_config.crtc_list,
			    base.head) {
		intel_crtc->base.enabled = intel_crtc_in_use(&intel_crtc->base);
	}

	list_for_each_entry(connector, &dev->mode_config.connector_list, head) {
		if (!connector->encoder || !connector->encoder->crtc)
			continue;

		intel_crtc = to_intel_crtc(connector->encoder->crtc);

		if (prepare_pipes & (1 << intel_crtc->pipe)) {
			struct drm_property *dpms_property =
				dev->mode_config.dpms_property;

			connector->dpms = DRM_MODE_DPMS_ON;
			drm_object_property_set_value(&connector->base,
							 dpms_property,
							 DRM_MODE_DPMS_ON);

			intel_encoder = to_intel_encoder(connector->encoder);
			intel_encoder->connectors_active = true;
		}
	}

}

#define for_each_intel_crtc_masked(dev, mask, intel_crtc) \
	list_for_each_entry((intel_crtc), \
			    &(dev)->mode_config.crtc_list, \
			    base.head) \
		if (mask & (1 <<(intel_crtc)->pipe)) \

void
intel_modeset_check_state(struct drm_device *dev)
{
	struct intel_crtc *crtc;
	struct intel_encoder *encoder;
	struct intel_connector *connector;

	list_for_each_entry(connector, &dev->mode_config.connector_list,
			    base.head) {
		/* This also checks the encoder/connector hw state with the
		 * ->get_hw_state callbacks. */
		intel_connector_check_state(connector);

		WARN(&connector->new_encoder->base != connector->base.encoder,
		     "connector's staged encoder doesn't match current encoder\n");
	}

	list_for_each_entry(encoder, &dev->mode_config.encoder_list,
			    base.head) {
		bool enabled = false;
		bool active = false;
		enum pipe pipe, tracked_pipe;

		DRM_DEBUG_KMS("[ENCODER:%d:%s]\n",
			      encoder->base.base.id,
			      drm_get_encoder_name(&encoder->base));

		WARN(&encoder->new_crtc->base != encoder->base.crtc,
		     "encoder's stage crtc doesn't match current crtc\n");
		WARN(encoder->connectors_active && !encoder->base.crtc,
		     "encoder's active_connectors set, but no crtc\n");

		list_for_each_entry(connector, &dev->mode_config.connector_list,
				    base.head) {
			if (connector->base.encoder != &encoder->base)
				continue;
			enabled = true;
			if (connector->base.dpms != DRM_MODE_DPMS_OFF)
				active = true;
		}
		WARN(!!encoder->base.crtc != enabled,
		     "encoder's enabled state mismatch "
		     "(expected %i, found %i)\n",
		     !!encoder->base.crtc, enabled);
		WARN(active && !encoder->base.crtc,
		     "active encoder with no crtc\n");

		WARN(encoder->connectors_active != active,
		     "encoder's computed active state doesn't match tracked active state "
		     "(expected %i, found %i)\n", active, encoder->connectors_active);

		active = encoder->get_hw_state(encoder, &pipe);
		WARN(active != encoder->connectors_active,
		     "encoder's hw state doesn't match sw tracking "
		     "(expected %i, found %i)\n",
		     encoder->connectors_active, active);

		if (!encoder->base.crtc)
			continue;

		tracked_pipe = to_intel_crtc(encoder->base.crtc)->pipe;
		WARN(active && pipe != tracked_pipe,
		     "active encoder's pipe doesn't match"
		     "(expected %i, found %i)\n",
		     tracked_pipe, pipe);

	}

	list_for_each_entry(crtc, &dev->mode_config.crtc_list,
			    base.head) {
		bool enabled = false;
		bool active = false;

		DRM_DEBUG_KMS("[CRTC:%d]\n",
			      crtc->base.base.id);

		WARN(crtc->active && !crtc->base.enabled,
		     "active crtc, but not enabled in sw tracking\n");

		list_for_each_entry(encoder, &dev->mode_config.encoder_list,
				    base.head) {
			if (encoder->base.crtc != &crtc->base)
				continue;
			enabled = true;
			if (encoder->connectors_active)
				active = true;
		}
		WARN(active != crtc->active,
		     "crtc's computed active state doesn't match tracked active state "
		     "(expected %i, found %i)\n", active, crtc->active);
		WARN(enabled != crtc->base.enabled,
		     "crtc's computed enabled state doesn't match tracked enabled state "
		     "(expected %i, found %i)\n", enabled, crtc->base.enabled);

		assert_pipe(dev->dev_private, crtc->pipe, crtc->active);
	}
}

int intel_set_mode(struct drm_crtc *crtc,
		   struct drm_display_mode *mode,
		   int x, int y, struct drm_framebuffer *fb)
{
	struct drm_device *dev = crtc->dev;
	drm_i915_private_t *dev_priv = dev->dev_private;
	struct drm_display_mode *adjusted_mode, *saved_mode, *saved_hwmode;
	struct intel_crtc *intel_crtc;
	unsigned disable_pipes, prepare_pipes, modeset_pipes;
	int ret = 0;

	saved_mode = kmalloc(2 * sizeof(*saved_mode), GFP_KERNEL);
	if (!saved_mode)
		return -ENOMEM;
	saved_hwmode = saved_mode + 1;

	intel_modeset_affected_pipes(crtc, &modeset_pipes,
				     &prepare_pipes, &disable_pipes);

	DRM_DEBUG_KMS("set mode pipe masks: modeset: %x, prepare: %x, disable: %x\n",
		      modeset_pipes, prepare_pipes, disable_pipes);

	for_each_intel_crtc_masked(dev, disable_pipes, intel_crtc)
		intel_crtc_disable(&intel_crtc->base);

	*saved_hwmode = crtc->hwmode;
	*saved_mode = crtc->mode;

	/* Hack: Because we don't (yet) support global modeset on multiple
	 * crtcs, we don't keep track of the new mode for more than one crtc.
	 * Hence simply check whether any bit is set in modeset_pipes in all the
	 * pieces of code that are not yet converted to deal with mutliple crtcs
	 * changing their mode at the same time. */
	adjusted_mode = NULL;
	if (modeset_pipes) {
		adjusted_mode = intel_modeset_adjusted_mode(crtc, mode);
		if (IS_ERR(adjusted_mode)) {
			ret = PTR_ERR(adjusted_mode);
			goto out;
		}
	}

	for_each_intel_crtc_masked(dev, prepare_pipes, intel_crtc) {
		if (intel_crtc->base.enabled)
			dev_priv->display.crtc_disable(&intel_crtc->base);
	}

	/* crtc->mode is already used by the ->mode_set callbacks, hence we need
	 * to set it here already despite that we pass it down the callchain.
	 */
	if (modeset_pipes)
		crtc->mode = *mode;

	/* Only after disabling all output pipelines that will be changed can we
	 * update the the output configuration. */
	intel_modeset_update_state(dev, prepare_pipes);

	if (dev_priv->display.modeset_global_resources)
		dev_priv->display.modeset_global_resources(dev);

	/* Set up the DPLL and any encoders state that needs to adjust or depend
	 * on the DPLL.
	 */
	for_each_intel_crtc_masked(dev, modeset_pipes, intel_crtc) {
		ret = intel_crtc_mode_set(&intel_crtc->base,
					  mode, adjusted_mode,
					  x, y, fb);
		if (ret)
			goto done;
	}

	/* Now enable the clocks, plane, pipe, and connectors that we set up. */
	for_each_intel_crtc_masked(dev, prepare_pipes, intel_crtc)
		dev_priv->display.crtc_enable(&intel_crtc->base);

	if (modeset_pipes) {
		/* Store real post-adjustment hardware mode. */
		crtc->hwmode = *adjusted_mode;

		/* Calculate and store various constants which
		 * are later needed by vblank and swap-completion
		 * timestamping. They are derived from true hwmode.
		 */
		drm_calc_timestamping_constants(crtc);
	}

	/* FIXME: add subpixel order */
done:
	drm_mode_destroy(dev, adjusted_mode);
	if (ret && crtc->enabled) {
		crtc->hwmode = *saved_hwmode;
		crtc->mode = *saved_mode;
	} else {
		intel_modeset_check_state(dev);
	}

out:
	kfree(saved_mode);
	return ret;
}

void intel_crtc_restore_mode(struct drm_crtc *crtc)
{
	intel_set_mode(crtc, &crtc->mode, crtc->x, crtc->y, crtc->fb);
}

#undef for_each_intel_crtc_masked

static void intel_set_config_free(struct intel_set_config *config)
{
	if (!config)
		return;

	kfree(config->save_connector_encoders);
	kfree(config->save_encoder_crtcs);
	kfree(config);
}

static int intel_set_config_save_state(struct drm_device *dev,
				       struct intel_set_config *config)
{
	struct drm_encoder *encoder;
	struct drm_connector *connector;
	int count;

	config->save_encoder_crtcs =
		kcalloc(dev->mode_config.num_encoder,
			sizeof(struct drm_crtc *), GFP_KERNEL);
	if (!config->save_encoder_crtcs)
		return -ENOMEM;

	config->save_connector_encoders =
		kcalloc(dev->mode_config.num_connector,
			sizeof(struct drm_encoder *), GFP_KERNEL);
	if (!config->save_connector_encoders)
		return -ENOMEM;

	/* Copy data. Note that driver private data is not affected.
	 * Should anything bad happen only the expected state is
	 * restored, not the drivers personal bookkeeping.
	 */
	count = 0;
	list_for_each_entry(encoder, &dev->mode_config.encoder_list, head) {
		config->save_encoder_crtcs[count++] = encoder->crtc;
	}

	count = 0;
	list_for_each_entry(connector, &dev->mode_config.connector_list, head) {
		config->save_connector_encoders[count++] = connector->encoder;
	}

	return 0;
}

static void intel_set_config_restore_state(struct drm_device *dev,
					   struct intel_set_config *config)
{
	struct intel_encoder *encoder;
	struct intel_connector *connector;
	int count;

	count = 0;
	list_for_each_entry(encoder, &dev->mode_config.encoder_list, base.head) {
		encoder->new_crtc =
			to_intel_crtc(config->save_encoder_crtcs[count++]);
	}

	count = 0;
	list_for_each_entry(connector, &dev->mode_config.connector_list, base.head) {
		connector->new_encoder =
			to_intel_encoder(config->save_connector_encoders[count++]);
	}
}

static void
intel_set_config_compute_mode_changes(struct drm_mode_set *set,
				      struct intel_set_config *config)
{

	/* We should be able to check here if the fb has the same properties
	 * and then just flip_or_move it */
	if (set->crtc->fb != set->fb) {
		/* If we have no fb then treat it as a full mode set */
		if (set->crtc->fb == NULL) {
			DRM_DEBUG_KMS("crtc has no fb, full mode set\n");
			config->mode_changed = true;
		} else if (set->fb == NULL) {
			config->mode_changed = true;
		} else if (set->fb->depth != set->crtc->fb->depth) {
			config->mode_changed = true;
		} else if (set->fb->bits_per_pixel !=
			   set->crtc->fb->bits_per_pixel) {
			config->mode_changed = true;
		} else
			config->fb_changed = true;
	}

	if (set->fb && (set->x != set->crtc->x || set->y != set->crtc->y))
		config->fb_changed = true;

	if (set->mode && !drm_mode_equal(set->mode, &set->crtc->mode)) {
		DRM_DEBUG_KMS("modes are different, full mode set\n");
		drm_mode_debug_printmodeline(&set->crtc->mode);
		drm_mode_debug_printmodeline(set->mode);
		config->mode_changed = true;
	}
}

static int
intel_modeset_stage_output_state(struct drm_device *dev,
				 struct drm_mode_set *set,
				 struct intel_set_config *config)
{
	struct drm_crtc *new_crtc;
	struct intel_connector *connector;
	struct intel_encoder *encoder;
	int count, ro;

	/* The upper layers ensure that we either disable a crtc or have a list
	 * of connectors. For paranoia, double-check this. */
	WARN_ON(!set->fb && (set->num_connectors != 0));
	WARN_ON(set->fb && (set->num_connectors == 0));

	count = 0;
	list_for_each_entry(connector, &dev->mode_config.connector_list,
			    base.head) {
		/* Otherwise traverse passed in connector list and get encoders
		 * for them. */
		for (ro = 0; ro < set->num_connectors; ro++) {
			if (set->connectors[ro] == &connector->base) {
				connector->new_encoder = connector->encoder;
				break;
			}
		}

		/* If we disable the crtc, disable all its connectors. Also, if
		 * the connector is on the changing crtc but not on the new
		 * connector list, disable it. */
		if ((!set->fb || ro == set->num_connectors) &&
		    connector->base.encoder &&
		    connector->base.encoder->crtc == set->crtc) {
			connector->new_encoder = NULL;

			DRM_DEBUG_KMS("[CONNECTOR:%d:%s] to [NOCRTC]\n",
				connector->base.base.id,
				drm_get_connector_name(&connector->base));
		}


		if (&connector->new_encoder->base != connector->base.encoder) {
			DRM_DEBUG_KMS("encoder changed, full mode switch\n");
			config->mode_changed = true;
		}
	}
	/* connector->new_encoder is now updated for all connectors. */

	/* Update crtc of enabled connectors. */
	count = 0;
	list_for_each_entry(connector, &dev->mode_config.connector_list,
			    base.head) {
		if (!connector->new_encoder)
			continue;

		new_crtc = connector->new_encoder->base.crtc;

		for (ro = 0; ro < set->num_connectors; ro++) {
			if (set->connectors[ro] == &connector->base)
				new_crtc = set->crtc;
		}

		/* Make sure the new CRTC will work with the encoder */
		if (!intel_encoder_crtc_ok(&connector->new_encoder->base,
					   new_crtc)) {
			return -EINVAL;
		}
		connector->encoder->new_crtc = to_intel_crtc(new_crtc);

		DRM_DEBUG_KMS("[CONNECTOR:%d:%s] to [CRTC:%d]\n",
			connector->base.base.id,
			drm_get_connector_name(&connector->base),
			new_crtc->base.id);
	}

	/* Check for any encoders that needs to be disabled. */
	list_for_each_entry(encoder, &dev->mode_config.encoder_list,
			    base.head) {
		list_for_each_entry(connector,
				    &dev->mode_config.connector_list,
				    base.head) {
			if (connector->new_encoder == encoder) {
				WARN_ON(!connector->new_encoder->new_crtc);

				goto next_encoder;
			}
		}
		encoder->new_crtc = NULL;
next_encoder:
		/* Only now check for crtc changes so we don't miss encoders
		 * that will be disabled. */
		if (&encoder->new_crtc->base != encoder->base.crtc) {
			DRM_DEBUG_KMS("crtc changed, full mode switch\n");
			config->mode_changed = true;
		}
	}
	/* Now we've also updated encoder->new_crtc for all encoders. */

	return 0;
}

static int intel_crtc_set_config(struct drm_mode_set *set)
{
	struct drm_device *dev;
	struct drm_mode_set save_set;
	struct intel_set_config *config;
	int ret;

	BUG_ON(!set);
	BUG_ON(!set->crtc);
	BUG_ON(!set->crtc->helper_private);

	/* Enforce sane interface api - has been abused by the fb helper. */
	BUG_ON(!set->mode && set->fb);
	BUG_ON(set->fb && set->num_connectors == 0);

	if (set->fb) {
		DRM_DEBUG_KMS("[CRTC:%d] [FB:%d] #connectors=%d (x y) (%i %i)\n",
				set->crtc->base.id, set->fb->base.id,
				(int)set->num_connectors, set->x, set->y);
	} else {
		DRM_DEBUG_KMS("[CRTC:%d] [NOFB]\n", set->crtc->base.id);
	}

	dev = set->crtc->dev;

	ret = -ENOMEM;
	config = kzalloc(sizeof(*config), GFP_KERNEL);
	if (!config)
		goto out_config;

	ret = intel_set_config_save_state(dev, config);
	if (ret)
		goto out_config;

	save_set.crtc = set->crtc;
	save_set.mode = &set->crtc->mode;
	save_set.x = set->crtc->x;
	save_set.y = set->crtc->y;
	save_set.fb = set->crtc->fb;

	/* Compute whether we need a full modeset, only an fb base update or no
	 * change at all. In the future we might also check whether only the
	 * mode changed, e.g. for LVDS where we only change the panel fitter in
	 * such cases. */
	intel_set_config_compute_mode_changes(set, config);

	ret = intel_modeset_stage_output_state(dev, set, config);
	if (ret)
		goto fail;

	if (config->mode_changed) {
		if (set->mode) {
			DRM_DEBUG_KMS("attempting to set mode from"
					" userspace\n");
			drm_mode_debug_printmodeline(set->mode);
		}

		ret = intel_set_mode(set->crtc, set->mode,
				     set->x, set->y, set->fb);
		if (ret) {
			DRM_ERROR("failed to set mode on [CRTC:%d], err = %d\n",
				  set->crtc->base.id, ret);
			goto fail;
		}
	} else if (config->fb_changed) {
		ret = intel_pipe_set_base(set->crtc,
					  set->x, set->y, set->fb);
	}

	intel_set_config_free(config);

	return 0;

fail:
	intel_set_config_restore_state(dev, config);

	/* Try to restore the config */
	if (config->mode_changed &&
	    intel_set_mode(save_set.crtc, save_set.mode,
			   save_set.x, save_set.y, save_set.fb))
		DRM_ERROR("failed to restore config after modeset failure\n");

out_config:
	intel_set_config_free(config);
	return ret;
}

static const struct drm_crtc_funcs intel_crtc_funcs = {
	.cursor_set = intel_crtc_cursor_set,
	.cursor_move = intel_crtc_cursor_move,
	.gamma_set = intel_crtc_gamma_set,
	.set_config = intel_crtc_set_config,
	.destroy = intel_crtc_destroy,
	.page_flip = intel_crtc_page_flip,
};

static void intel_cpu_pll_init(struct drm_device *dev)
{
	if (HAS_DDI(dev))
		intel_ddi_pll_init(dev);
}

static void intel_pch_pll_init(struct drm_device *dev)
{
	drm_i915_private_t *dev_priv = dev->dev_private;
	int i;

	if (dev_priv->num_pch_pll == 0) {
		DRM_DEBUG_KMS("No PCH PLLs on this hardware, skipping initialisation\n");
		return;
	}

	for (i = 0; i < dev_priv->num_pch_pll; i++) {
		dev_priv->pch_plls[i].pll_reg = _PCH_DPLL(i);
		dev_priv->pch_plls[i].fp0_reg = _PCH_FP0(i);
		dev_priv->pch_plls[i].fp1_reg = _PCH_FP1(i);
	}
}

static void intel_crtc_init(struct drm_device *dev, int pipe)
{
	drm_i915_private_t *dev_priv = dev->dev_private;
	struct intel_crtc *intel_crtc;
	int i;

	intel_crtc = kzalloc(sizeof(struct intel_crtc) + (INTELFB_CONN_LIMIT * sizeof(struct drm_connector *)), GFP_KERNEL);
	if (intel_crtc == NULL)
		return;

	drm_crtc_init(dev, &intel_crtc->base, &intel_crtc_funcs);

	drm_mode_crtc_set_gamma_size(&intel_crtc->base, 256);
	for (i = 0; i < 256; i++) {
		intel_crtc->lut_r[i] = i;
		intel_crtc->lut_g[i] = i;
		intel_crtc->lut_b[i] = i;
	}

	/* Swap pipes & planes for FBC on pre-965 */
	intel_crtc->pipe = pipe;
	intel_crtc->plane = pipe;
	intel_crtc->cpu_transcoder = pipe;
	if (IS_MOBILE(dev) && IS_GEN3(dev)) {
		DRM_DEBUG_KMS("swapping pipes & planes for FBC\n");
		intel_crtc->plane = !pipe;
	}

	BUG_ON(pipe >= ARRAY_SIZE(dev_priv->plane_to_crtc_mapping) ||
	       dev_priv->plane_to_crtc_mapping[intel_crtc->plane] != NULL);
	dev_priv->plane_to_crtc_mapping[intel_crtc->plane] = &intel_crtc->base;
	dev_priv->pipe_to_crtc_mapping[intel_crtc->pipe] = &intel_crtc->base;

	intel_crtc->bpp = 24; /* default for pre-Ironlake */

	drm_crtc_helper_add(&intel_crtc->base, &intel_helper_funcs);
}

int intel_get_pipe_from_crtc_id(struct drm_device *dev, void *data,
				struct drm_file *file)
{
	struct drm_i915_get_pipe_from_crtc_id *pipe_from_crtc_id = data;
	struct drm_mode_object *drmmode_obj;
	struct intel_crtc *crtc;

	if (!drm_core_check_feature(dev, DRIVER_MODESET))
		return -ENODEV;

	drmmode_obj = drm_mode_object_find(dev, pipe_from_crtc_id->crtc_id,
			DRM_MODE_OBJECT_CRTC);

	if (!drmmode_obj) {
		DRM_ERROR("no such CRTC id\n");
		return -EINVAL;
	}

	crtc = to_intel_crtc(obj_to_crtc(drmmode_obj));
	pipe_from_crtc_id->pipe = crtc->pipe;

	return 0;
}

static int intel_encoder_clones(struct intel_encoder *encoder)
{
	struct drm_device *dev = encoder->base.dev;
	struct intel_encoder *source_encoder;
	int index_mask = 0;
	int entry = 0;

	list_for_each_entry(source_encoder,
			    &dev->mode_config.encoder_list, base.head) {

		if (encoder == source_encoder)
			index_mask |= (1 << entry);

		/* Intel hw has only one MUX where enocoders could be cloned. */
		if (encoder->cloneable && source_encoder->cloneable)
			index_mask |= (1 << entry);

		entry++;
	}

	return index_mask;
}

static bool has_edp_a(struct drm_device *dev)
{
	struct drm_i915_private *dev_priv = dev->dev_private;

	if (!IS_MOBILE(dev))
		return false;

	if ((I915_READ(DP_A) & DP_DETECTED) == 0)
		return false;

	if (IS_GEN5(dev) &&
	    (I915_READ(ILK_DISPLAY_CHICKEN_FUSES) & ILK_eDP_A_DISABLE))
		return false;

	return true;
}

static void intel_setup_outputs(struct drm_device *dev)
{
	struct drm_i915_private *dev_priv = dev->dev_private;
	struct intel_encoder *encoder;
	bool dpd_is_edp = false;
	bool has_lvds;

	has_lvds = intel_lvds_init(dev);
	if (!has_lvds && !HAS_PCH_SPLIT(dev)) {
		/* disable the panel fitter on everything but LVDS */
		I915_WRITE(PFIT_CONTROL, 0);
	}

	if (!(HAS_DDI(dev) && (I915_READ(DDI_BUF_CTL(PORT_A)) & DDI_A_4_LANES)))
		intel_crt_init(dev);

	if (HAS_DDI(dev)) {
		int found;

		/* Haswell uses DDI functions to detect digital outputs */
		found = I915_READ(DDI_BUF_CTL_A) & DDI_INIT_DISPLAY_DETECTED;
		/* DDI A only supports eDP */
		if (found)
			intel_ddi_init(dev, PORT_A);

		/* DDI B, C and D detection is indicated by the SFUSE_STRAP
		 * register */
		found = I915_READ(SFUSE_STRAP);

		if (found & SFUSE_STRAP_DDIB_DETECTED)
			intel_ddi_init(dev, PORT_B);
		if (found & SFUSE_STRAP_DDIC_DETECTED)
			intel_ddi_init(dev, PORT_C);
		if (found & SFUSE_STRAP_DDID_DETECTED)
			intel_ddi_init(dev, PORT_D);
	} else if (HAS_PCH_SPLIT(dev)) {
		int found;
		dpd_is_edp = intel_dpd_is_edp(dev);

		if (has_edp_a(dev))
			intel_dp_init(dev, DP_A, PORT_A);

		if (I915_READ(HDMIB) & PORT_DETECTED) {
			/* PCH SDVOB multiplex with HDMIB */
			found = intel_sdvo_init(dev, PCH_SDVOB, true);
			if (!found)
				intel_hdmi_init(dev, HDMIB, PORT_B);
			if (!found && (I915_READ(PCH_DP_B) & DP_DETECTED))
				intel_dp_init(dev, PCH_DP_B, PORT_B);
		}

		if (I915_READ(HDMIC) & PORT_DETECTED)
			intel_hdmi_init(dev, HDMIC, PORT_C);

		if (!dpd_is_edp && I915_READ(HDMID) & PORT_DETECTED)
			intel_hdmi_init(dev, HDMID, PORT_D);

		if (I915_READ(PCH_DP_C) & DP_DETECTED)
			intel_dp_init(dev, PCH_DP_C, PORT_C);

		if (I915_READ(PCH_DP_D) & DP_DETECTED)
			intel_dp_init(dev, PCH_DP_D, PORT_D);
	} else if (IS_VALLEYVIEW(dev)) {
		/* Check for built-in panel first. Shares lanes with HDMI on SDVOC */
		if (I915_READ(VLV_DISPLAY_BASE + DP_C) & DP_DETECTED)
			intel_dp_init(dev, VLV_DISPLAY_BASE + DP_C, PORT_C);

		if (I915_READ(VLV_DISPLAY_BASE + SDVOB) & PORT_DETECTED) {
			intel_hdmi_init(dev, VLV_DISPLAY_BASE + SDVOB, PORT_B);
			if (I915_READ(VLV_DISPLAY_BASE + DP_B) & DP_DETECTED)
				intel_dp_init(dev, VLV_DISPLAY_BASE + DP_B, PORT_B);
		}

		if (I915_READ(VLV_DISPLAY_BASE + SDVOC) & PORT_DETECTED)
			intel_hdmi_init(dev, VLV_DISPLAY_BASE + SDVOC, PORT_C);

	} else if (SUPPORTS_DIGITAL_OUTPUTS(dev)) {
		bool found = false;

		if (I915_READ(SDVOB) & SDVO_DETECTED) {
			DRM_DEBUG_KMS("probing SDVOB\n");
			found = intel_sdvo_init(dev, SDVOB, true);
			if (!found && SUPPORTS_INTEGRATED_HDMI(dev)) {
				DRM_DEBUG_KMS("probing HDMI on SDVOB\n");
				intel_hdmi_init(dev, SDVOB, PORT_B);
			}

			if (!found && SUPPORTS_INTEGRATED_DP(dev)) {
				DRM_DEBUG_KMS("probing DP_B\n");
				intel_dp_init(dev, DP_B, PORT_B);
			}
		}

		/* Before G4X SDVOC doesn't have its own detect register */

		if (I915_READ(SDVOB) & SDVO_DETECTED) {
			DRM_DEBUG_KMS("probing SDVOC\n");
			found = intel_sdvo_init(dev, SDVOC, false);
		}

		if (!found && (I915_READ(SDVOC) & SDVO_DETECTED)) {

			if (SUPPORTS_INTEGRATED_HDMI(dev)) {
				DRM_DEBUG_KMS("probing HDMI on SDVOC\n");
				intel_hdmi_init(dev, SDVOC, PORT_C);
			}
			if (SUPPORTS_INTEGRATED_DP(dev)) {
				DRM_DEBUG_KMS("probing DP_C\n");
				intel_dp_init(dev, DP_C, PORT_C);
			}
		}

		if (SUPPORTS_INTEGRATED_DP(dev) &&
		    (I915_READ(DP_D) & DP_DETECTED)) {
			DRM_DEBUG_KMS("probing DP_D\n");
			intel_dp_init(dev, DP_D, PORT_D);
		}
	} else if (IS_GEN2(dev))
		intel_dvo_init(dev);

	if (SUPPORTS_TV(dev))
		intel_tv_init(dev);

	list_for_each_entry(encoder, &dev->mode_config.encoder_list, base.head) {
		encoder->base.possible_crtcs = encoder->crtc_mask;
		encoder->base.possible_clones =
			intel_encoder_clones(encoder);
	}

	intel_init_pch_refclk(dev);

	drm_helper_move_panel_connectors_to_head(dev);
}

static void intel_user_framebuffer_destroy(struct drm_framebuffer *fb)
{
	struct intel_framebuffer *intel_fb = to_intel_framebuffer(fb);

	drm_framebuffer_cleanup(fb);
	drm_gem_object_unreference_unlocked(&intel_fb->obj->base);

	kfree(intel_fb);
}

static int intel_user_framebuffer_create_handle(struct drm_framebuffer *fb,
						struct drm_file *file,
						unsigned int *handle)
{
	struct intel_framebuffer *intel_fb = to_intel_framebuffer(fb);
	struct drm_i915_gem_object *obj = intel_fb->obj;

	return drm_gem_handle_create(file, &obj->base, handle);
}

static const struct drm_framebuffer_funcs intel_fb_funcs = {
	.destroy = intel_user_framebuffer_destroy,
	.create_handle = intel_user_framebuffer_create_handle,
};

int intel_framebuffer_init(struct drm_device *dev,
			   struct intel_framebuffer *intel_fb,
			   struct drm_mode_fb_cmd2 *mode_cmd,
			   struct drm_i915_gem_object *obj)
{
	int ret;

	if (obj->tiling_mode == I915_TILING_Y) {
		DRM_DEBUG("hardware does not support tiling Y\n");
		return -EINVAL;
	}

	if (mode_cmd->pitches[0] & 63) {
		DRM_DEBUG("pitch (%d) must be at least 64 byte aligned\n",
			  mode_cmd->pitches[0]);
		return -EINVAL;
	}

	/* FIXME <= Gen4 stride limits are bit unclear */
	if (mode_cmd->pitches[0] > 32768) {
		DRM_DEBUG("pitch (%d) must be at less than 32768\n",
			  mode_cmd->pitches[0]);
		return -EINVAL;
	}

	if (obj->tiling_mode != I915_TILING_NONE &&
	    mode_cmd->pitches[0] != obj->stride) {
		DRM_DEBUG("pitch (%d) must match tiling stride (%d)\n",
			  mode_cmd->pitches[0], obj->stride);
		return -EINVAL;
	}

	/* Reject formats not supported by any plane early. */
	switch (mode_cmd->pixel_format) {
	case DRM_FORMAT_C8:
	case DRM_FORMAT_RGB565:
	case DRM_FORMAT_XRGB8888:
	case DRM_FORMAT_ARGB8888:
		break;
	case DRM_FORMAT_XRGB1555:
	case DRM_FORMAT_ARGB1555:
		if (INTEL_INFO(dev)->gen > 3) {
			DRM_DEBUG("invalid format: 0x%08x\n", mode_cmd->pixel_format);
			return -EINVAL;
		}
		break;
	case DRM_FORMAT_XBGR8888:
	case DRM_FORMAT_ABGR8888:
	case DRM_FORMAT_XRGB2101010:
	case DRM_FORMAT_ARGB2101010:
	case DRM_FORMAT_XBGR2101010:
	case DRM_FORMAT_ABGR2101010:
		if (INTEL_INFO(dev)->gen < 4) {
			DRM_DEBUG("invalid format: 0x%08x\n", mode_cmd->pixel_format);
			return -EINVAL;
		}
		break;
	case DRM_FORMAT_YUYV:
	case DRM_FORMAT_UYVY:
	case DRM_FORMAT_YVYU:
	case DRM_FORMAT_VYUY:
		if (INTEL_INFO(dev)->gen < 5) {
			DRM_DEBUG("invalid format: 0x%08x\n", mode_cmd->pixel_format);
			return -EINVAL;
		}
		break;
	default:
		DRM_DEBUG("unsupported pixel format 0x%08x\n", mode_cmd->pixel_format);
		return -EINVAL;
	}

	/* FIXME need to adjust LINOFF/TILEOFF accordingly. */
	if (mode_cmd->offsets[0] != 0)
		return -EINVAL;

	drm_helper_mode_fill_fb_struct(&intel_fb->base, mode_cmd);
	intel_fb->obj = obj;

	ret = drm_framebuffer_init(dev, &intel_fb->base, &intel_fb_funcs);
	if (ret) {
		DRM_ERROR("framebuffer init failed %d\n", ret);
		return ret;
	}

	return 0;
}

static struct drm_framebuffer *
intel_user_framebuffer_create(struct drm_device *dev,
			      struct drm_file *filp,
			      struct drm_mode_fb_cmd2 *mode_cmd)
{
	struct drm_i915_gem_object *obj;

	obj = to_intel_bo(drm_gem_object_lookup(dev, filp,
						mode_cmd->handles[0]));
	if (&obj->base == NULL)
		return ERR_PTR(-ENOENT);

	return intel_framebuffer_create(dev, mode_cmd, obj);
}

static const struct drm_mode_config_funcs intel_mode_funcs = {
	.fb_create = intel_user_framebuffer_create,
	.output_poll_changed = intel_fb_output_poll_changed,
};

/* Set up chip specific display functions */
static void intel_init_display(struct drm_device *dev)
{
	struct drm_i915_private *dev_priv = dev->dev_private;

	/* We always want a DPMS function */
	if (HAS_DDI(dev)) {
		dev_priv->display.crtc_mode_set = haswell_crtc_mode_set;
		dev_priv->display.crtc_enable = haswell_crtc_enable;
		dev_priv->display.crtc_disable = haswell_crtc_disable;
		dev_priv->display.off = haswell_crtc_off;
		dev_priv->display.update_plane = ironlake_update_plane;
	} else if (HAS_PCH_SPLIT(dev)) {
		dev_priv->display.crtc_mode_set = ironlake_crtc_mode_set;
		dev_priv->display.crtc_enable = ironlake_crtc_enable;
		dev_priv->display.crtc_disable = ironlake_crtc_disable;
		dev_priv->display.off = ironlake_crtc_off;
		dev_priv->display.update_plane = ironlake_update_plane;
	} else {
		dev_priv->display.crtc_mode_set = i9xx_crtc_mode_set;
		dev_priv->display.crtc_enable = i9xx_crtc_enable;
		dev_priv->display.crtc_disable = i9xx_crtc_disable;
		dev_priv->display.off = i9xx_crtc_off;
		dev_priv->display.update_plane = i9xx_update_plane;
	}

	/* Returns the core display clock speed */
	if (IS_VALLEYVIEW(dev))
		dev_priv->display.get_display_clock_speed =
			valleyview_get_display_clock_speed;
	else if (IS_I945G(dev) || (IS_G33(dev) && !IS_PINEVIEW_M(dev)))
		dev_priv->display.get_display_clock_speed =
			i945_get_display_clock_speed;
	else if (IS_I915G(dev))
		dev_priv->display.get_display_clock_speed =
			i915_get_display_clock_speed;
	else if (IS_I945GM(dev) || IS_845G(dev) || IS_PINEVIEW_M(dev))
		dev_priv->display.get_display_clock_speed =
			i9xx_misc_get_display_clock_speed;
	else if (IS_I915GM(dev))
		dev_priv->display.get_display_clock_speed =
			i915gm_get_display_clock_speed;
	else if (IS_I865G(dev))
		dev_priv->display.get_display_clock_speed =
			i865_get_display_clock_speed;
	else if (IS_I85X(dev))
		dev_priv->display.get_display_clock_speed =
			i855_get_display_clock_speed;
	else /* 852, 830 */
		dev_priv->display.get_display_clock_speed =
			i830_get_display_clock_speed;

	if (HAS_PCH_SPLIT(dev)) {
		if (IS_GEN5(dev)) {
			dev_priv->display.fdi_link_train = ironlake_fdi_link_train;
			dev_priv->display.write_eld = ironlake_write_eld;
		} else if (IS_GEN6(dev)) {
			dev_priv->display.fdi_link_train = gen6_fdi_link_train;
			dev_priv->display.write_eld = ironlake_write_eld;
		} else if (IS_IVYBRIDGE(dev)) {
			/* FIXME: detect B0+ stepping and use auto training */
			dev_priv->display.fdi_link_train = ivb_manual_fdi_link_train;
			dev_priv->display.write_eld = ironlake_write_eld;
			dev_priv->display.modeset_global_resources =
				ivb_modeset_global_resources;
		} else if (IS_HASWELL(dev)) {
			dev_priv->display.fdi_link_train = hsw_fdi_link_train;
			dev_priv->display.write_eld = haswell_write_eld;
			dev_priv->display.modeset_global_resources =
				haswell_modeset_global_resources;
		}
	} else if (IS_G4X(dev)) {
		dev_priv->display.write_eld = g4x_write_eld;
	}

	/* Default just returns -ENODEV to indicate unsupported */
	dev_priv->display.queue_flip = intel_default_queue_flip;

	switch (INTEL_INFO(dev)->gen) {
	case 2:
		dev_priv->display.queue_flip = intel_gen2_queue_flip;
		break;

	case 3:
		dev_priv->display.queue_flip = intel_gen3_queue_flip;
		break;

	case 4:
	case 5:
		dev_priv->display.queue_flip = intel_gen4_queue_flip;
		break;

	case 6:
		dev_priv->display.queue_flip = intel_gen6_queue_flip;
		break;
	case 7:
		dev_priv->display.queue_flip = intel_gen7_queue_flip;
		break;
	}
}

/*
 * Some BIOSes insist on assuming the GPU's pipe A is enabled at suspend,
 * resume, or other times.  This quirk makes sure that's the case for
 * affected systems.
 */
static void quirk_pipea_force(struct drm_device *dev)
{
	struct drm_i915_private *dev_priv = dev->dev_private;

	dev_priv->quirks |= QUIRK_PIPEA_FORCE;
	DRM_INFO("applying pipe a force quirk\n");
}

/*
 * Some machines (Lenovo U160) do not work with SSC on LVDS for some reason
 */
static void quirk_ssc_force_disable(struct drm_device *dev)
{
	struct drm_i915_private *dev_priv = dev->dev_private;
	dev_priv->quirks |= QUIRK_LVDS_SSC_DISABLE;
	DRM_INFO("applying lvds SSC disable quirk\n");
}

/*
 * A machine (e.g. Acer Aspire 5734Z) may need to invert the panel backlight
 * brightness value
 */
static void quirk_invert_brightness(struct drm_device *dev)
{
	struct drm_i915_private *dev_priv = dev->dev_private;
	dev_priv->quirks |= QUIRK_INVERT_BRIGHTNESS;
	DRM_INFO("applying inverted panel brightness quirk\n");
}

struct intel_quirk {
	int device;
	int subsystem_vendor;
	int subsystem_device;
	void (*hook)(struct drm_device *dev);
};

/* For systems that don't have a meaningful PCI subdevice/subvendor ID */
struct intel_dmi_quirk {
	void (*hook)(struct drm_device *dev);
	const struct dmi_system_id (*dmi_id_list)[];
};

static int intel_dmi_reverse_brightness(const struct dmi_system_id *id)
{
	DRM_INFO("Backlight polarity reversed on %s\n", id->ident);
	return 1;
}

static const struct intel_dmi_quirk intel_dmi_quirks[] = {
	{
		.dmi_id_list = &(const struct dmi_system_id[]) {
			{
				.callback = intel_dmi_reverse_brightness,
				.ident = "NCR Corporation",
				.matches = {DMI_MATCH(DMI_SYS_VENDOR, "NCR Corporation"),
					    DMI_MATCH(DMI_PRODUCT_NAME, ""),
				},
			},
			{ }  /* terminating entry */
		},
		.hook = quirk_invert_brightness,
	},
};

static struct intel_quirk intel_quirks[] = {
	/* HP Mini needs pipe A force quirk (LP: #322104) */
	{ 0x27ae, 0x103c, 0x361a, quirk_pipea_force },

	/* Toshiba Protege R-205, S-209 needs pipe A force quirk */
	{ 0x2592, 0x1179, 0x0001, quirk_pipea_force },

	/* ThinkPad T60 needs pipe A force quirk (bug #16494) */
	{ 0x2782, 0x17aa, 0x201a, quirk_pipea_force },

	/* 830/845 need to leave pipe A & dpll A up */
	{ 0x2562, PCI_ANY_ID, PCI_ANY_ID, quirk_pipea_force },
	{ 0x3577, PCI_ANY_ID, PCI_ANY_ID, quirk_pipea_force },

	/* Lenovo U160 cannot use SSC on LVDS */
	{ 0x0046, 0x17aa, 0x3920, quirk_ssc_force_disable },

	/* Sony Vaio Y cannot use SSC on LVDS */
	{ 0x0046, 0x104d, 0x9076, quirk_ssc_force_disable },

	/* Acer Aspire 5734Z must invert backlight brightness */
	{ 0x2a42, 0x1025, 0x0459, quirk_invert_brightness },

	/* Acer/eMachines G725 */
	{ 0x2a42, 0x1025, 0x0210, quirk_invert_brightness },

	/* Acer/eMachines e725 */
	{ 0x2a42, 0x1025, 0x0212, quirk_invert_brightness },

	/* Acer/Packard Bell NCL20 */
	{ 0x2a42, 0x1025, 0x034b, quirk_invert_brightness },

	/* Acer Aspire 4736Z */
	{ 0x2a42, 0x1025, 0x0260, quirk_invert_brightness },

	/* Acer/eMachines G725 */
	{ 0x2a42, 0x1025, 0x0210, quirk_invert_brightness },

	/* Acer/eMachines e725 */
	{ 0x2a42, 0x1025, 0x0212, quirk_invert_brightness },

	/* Acer/Packard Bell NCL20 */
	{ 0x2a42, 0x1025, 0x034b, quirk_invert_brightness },
};

static void intel_init_quirks(struct drm_device *dev)
{
	struct pci_dev *d = dev->pdev;
	int i;

	for (i = 0; i < ARRAY_SIZE(intel_quirks); i++) {
		struct intel_quirk *q = &intel_quirks[i];

		if (d->device == q->device &&
		    (d->subsystem_vendor == q->subsystem_vendor ||
		     q->subsystem_vendor == PCI_ANY_ID) &&
		    (d->subsystem_device == q->subsystem_device ||
		     q->subsystem_device == PCI_ANY_ID))
			q->hook(dev);
	}
	for (i = 0; i < ARRAY_SIZE(intel_dmi_quirks); i++) {
		if (dmi_check_system(*intel_dmi_quirks[i].dmi_id_list) != 0)
			intel_dmi_quirks[i].hook(dev);
	}
}

/* Disable the VGA plane that we never use */
static void i915_disable_vga(struct drm_device *dev)
{
	struct drm_i915_private *dev_priv = dev->dev_private;
	u8 sr1;
	u32 vga_reg = i915_vgacntrl_reg(dev);

	vga_get_uninterruptible(dev->pdev, VGA_RSRC_LEGACY_IO);
	outb(SR01, VGA_SR_INDEX);
	sr1 = inb(VGA_SR_DATA);
	outb(sr1 | 1<<5, VGA_SR_DATA);
	vga_put(dev->pdev, VGA_RSRC_LEGACY_IO);
	udelay(300);

	I915_WRITE(vga_reg, VGA_DISP_DISABLE);
	POSTING_READ(vga_reg);
}

void intel_modeset_init_hw(struct drm_device *dev)
{
	intel_init_power_well(dev);

	intel_prepare_ddi(dev);

	intel_init_clock_gating(dev);

	mutex_lock(&dev->struct_mutex);
	intel_enable_gt_powersave(dev);
	mutex_unlock(&dev->struct_mutex);
}

void intel_modeset_init(struct drm_device *dev)
{
	struct drm_i915_private *dev_priv = dev->dev_private;
	int i, ret;

	drm_mode_config_init(dev);

	dev->mode_config.min_width = 0;
	dev->mode_config.min_height = 0;

	dev->mode_config.preferred_depth = 24;
	dev->mode_config.prefer_shadow = 1;

	dev->mode_config.funcs = &intel_mode_funcs;

	intel_init_quirks(dev);

	intel_init_pm(dev);

	intel_init_display(dev);

	if (IS_GEN2(dev)) {
		dev->mode_config.max_width = 2048;
		dev->mode_config.max_height = 2048;
	} else if (IS_GEN3(dev)) {
		dev->mode_config.max_width = 4096;
		dev->mode_config.max_height = 4096;
	} else {
		dev->mode_config.max_width = 8192;
		dev->mode_config.max_height = 8192;
	}
	dev->mode_config.fb_base = dev_priv->gtt.mappable_base;

	DRM_DEBUG_KMS("%d display pipe%s available.\n",
		      dev_priv->num_pipe, dev_priv->num_pipe > 1 ? "s" : "");

	for (i = 0; i < dev_priv->num_pipe; i++) {
		intel_crtc_init(dev, i);
		ret = intel_plane_init(dev, i);
		if (ret)
			DRM_DEBUG_KMS("plane %d init failed: %d\n", i, ret);
	}

	intel_cpu_pll_init(dev);
	intel_pch_pll_init(dev);

	/* Just disable it once at startup */
	i915_disable_vga(dev);
	intel_setup_outputs(dev);

	/* Just in case the BIOS is doing something questionable. */
	intel_disable_fbc(dev);
}

static void
intel_connector_break_all_links(struct intel_connector *connector)
{
	connector->base.dpms = DRM_MODE_DPMS_OFF;
	connector->base.encoder = NULL;
	connector->encoder->connectors_active = false;
	connector->encoder->base.crtc = NULL;
}

static void intel_enable_pipe_a(struct drm_device *dev)
{
	struct intel_connector *connector;
	struct drm_connector *crt = NULL;
	struct intel_load_detect_pipe load_detect_temp;

	/* We can't just switch on the pipe A, we need to set things up with a
	 * proper mode and output configuration. As a gross hack, enable pipe A
	 * by enabling the load detect pipe once. */
	list_for_each_entry(connector,
			    &dev->mode_config.connector_list,
			    base.head) {
		if (connector->encoder->type == INTEL_OUTPUT_ANALOG) {
			crt = &connector->base;
			break;
		}
	}

	if (!crt)
		return;

	if (intel_get_load_detect_pipe(crt, NULL, &load_detect_temp))
		intel_release_load_detect_pipe(crt, &load_detect_temp);


}

static bool
intel_check_plane_mapping(struct intel_crtc *crtc)
{
	struct drm_i915_private *dev_priv = crtc->base.dev->dev_private;
	u32 reg, val;

	if (dev_priv->num_pipe == 1)
		return true;

	reg = DSPCNTR(!crtc->plane);
	val = I915_READ(reg);

	if ((val & DISPLAY_PLANE_ENABLE) &&
	    (!!(val & DISPPLANE_SEL_PIPE_MASK) == crtc->pipe))
		return false;

	return true;
}

static void intel_sanitize_crtc(struct intel_crtc *crtc)
{
	struct drm_device *dev = crtc->base.dev;
	struct drm_i915_private *dev_priv = dev->dev_private;
	u32 reg;

	/* Clear any frame start delays used for debugging left by the BIOS */
	reg = PIPECONF(crtc->cpu_transcoder);
	I915_WRITE(reg, I915_READ(reg) & ~PIPECONF_FRAME_START_DELAY_MASK);

	/* We need to sanitize the plane -> pipe mapping first because this will
	 * disable the crtc (and hence change the state) if it is wrong. Note
	 * that gen4+ has a fixed plane -> pipe mapping.  */
	if (INTEL_INFO(dev)->gen < 4 && !intel_check_plane_mapping(crtc)) {
		struct intel_connector *connector;
		bool plane;

		DRM_DEBUG_KMS("[CRTC:%d] wrong plane connection detected!\n",
			      crtc->base.base.id);

		/* Pipe has the wrong plane attached and the plane is active.
		 * Temporarily change the plane mapping and disable everything
		 * ...  */
		plane = crtc->plane;
		crtc->plane = !plane;
		dev_priv->display.crtc_disable(&crtc->base);
		crtc->plane = plane;

		/* ... and break all links. */
		list_for_each_entry(connector, &dev->mode_config.connector_list,
				    base.head) {
			if (connector->encoder->base.crtc != &crtc->base)
				continue;

			intel_connector_break_all_links(connector);
		}

		WARN_ON(crtc->active);
		crtc->base.enabled = false;
	}

	if (dev_priv->quirks & QUIRK_PIPEA_FORCE &&
	    crtc->pipe == PIPE_A && !crtc->active) {
		/* BIOS forgot to enable pipe A, this mostly happens after
		 * resume. Force-enable the pipe to fix this, the update_dpms
		 * call below we restore the pipe to the right state, but leave
		 * the required bits on. */
		intel_enable_pipe_a(dev);
	}

	/* Adjust the state of the output pipe according to whether we
	 * have active connectors/encoders. */
	intel_crtc_update_dpms(&crtc->base);

	if (crtc->active != crtc->base.enabled) {
		struct intel_encoder *encoder;

		/* This can happen either due to bugs in the get_hw_state
		 * functions or because the pipe is force-enabled due to the
		 * pipe A quirk. */
		DRM_DEBUG_KMS("[CRTC:%d] hw state adjusted, was %s, now %s\n",
			      crtc->base.base.id,
			      crtc->base.enabled ? "enabled" : "disabled",
			      crtc->active ? "enabled" : "disabled");

		crtc->base.enabled = crtc->active;

		/* Because we only establish the connector -> encoder ->
		 * crtc links if something is active, this means the
		 * crtc is now deactivated. Break the links. connector
		 * -> encoder links are only establish when things are
		 *  actually up, hence no need to break them. */
		WARN_ON(crtc->active);

		for_each_encoder_on_crtc(dev, &crtc->base, encoder) {
			WARN_ON(encoder->connectors_active);
			encoder->base.crtc = NULL;
		}
	}
}

static void intel_sanitize_encoder(struct intel_encoder *encoder)
{
	struct intel_connector *connector;
	struct drm_device *dev = encoder->base.dev;

	/* We need to check both for a crtc link (meaning that the
	 * encoder is active and trying to read from a pipe) and the
	 * pipe itself being active. */
	bool has_active_crtc = encoder->base.crtc &&
		to_intel_crtc(encoder->base.crtc)->active;

	if (encoder->connectors_active && !has_active_crtc) {
		DRM_DEBUG_KMS("[ENCODER:%d:%s] has active connectors but no active pipe!\n",
			      encoder->base.base.id,
			      drm_get_encoder_name(&encoder->base));

		/* Connector is active, but has no active pipe. This is
		 * fallout from our resume register restoring. Disable
		 * the encoder manually again. */
		if (encoder->base.crtc) {
			DRM_DEBUG_KMS("[ENCODER:%d:%s] manually disabled\n",
				      encoder->base.base.id,
				      drm_get_encoder_name(&encoder->base));
			encoder->disable(encoder);
		}

		/* Inconsistent output/port/pipe state happens presumably due to
		 * a bug in one of the get_hw_state functions. Or someplace else
		 * in our code, like the register restore mess on resume. Clamp
		 * things to off as a safer default. */
		list_for_each_entry(connector,
				    &dev->mode_config.connector_list,
				    base.head) {
			if (connector->encoder != encoder)
				continue;

			intel_connector_break_all_links(connector);
		}
	}
	/* Enabled encoders without active connectors will be fixed in
	 * the crtc fixup. */
}

void i915_redisable_vga(struct drm_device *dev)
{
	struct drm_i915_private *dev_priv = dev->dev_private;
	u32 vga_reg = i915_vgacntrl_reg(dev);

	if (I915_READ(vga_reg) != VGA_DISP_DISABLE) {
		DRM_DEBUG_KMS("Something enabled VGA plane, disabling it\n");
		i915_disable_vga(dev);
	}
}

/* Scan out the current hw modeset state, sanitizes it and maps it into the drm
 * and i915 state tracking structures. */
void intel_modeset_setup_hw_state(struct drm_device *dev,
				  bool force_restore)
{
	struct drm_i915_private *dev_priv = dev->dev_private;
	enum pipe pipe;
	u32 tmp;
	struct intel_crtc *crtc;
	struct intel_encoder *encoder;
	struct intel_connector *connector;

	if (HAS_DDI(dev)) {
		tmp = I915_READ(TRANS_DDI_FUNC_CTL(TRANSCODER_EDP));

		if (tmp & TRANS_DDI_FUNC_ENABLE) {
			switch (tmp & TRANS_DDI_EDP_INPUT_MASK) {
			case TRANS_DDI_EDP_INPUT_A_ON:
			case TRANS_DDI_EDP_INPUT_A_ONOFF:
				pipe = PIPE_A;
				break;
			case TRANS_DDI_EDP_INPUT_B_ONOFF:
				pipe = PIPE_B;
				break;
			case TRANS_DDI_EDP_INPUT_C_ONOFF:
				pipe = PIPE_C;
				break;
			}

			crtc = to_intel_crtc(dev_priv->pipe_to_crtc_mapping[pipe]);
			crtc->cpu_transcoder = TRANSCODER_EDP;

			DRM_DEBUG_KMS("Pipe %c using transcoder EDP\n",
				      pipe_name(pipe));
		}
	}

	for_each_pipe(pipe) {
		crtc = to_intel_crtc(dev_priv->pipe_to_crtc_mapping[pipe]);

		tmp = I915_READ(PIPECONF(crtc->cpu_transcoder));
		if (tmp & PIPECONF_ENABLE)
			crtc->active = true;
		else
			crtc->active = false;

		crtc->base.enabled = crtc->active;

		DRM_DEBUG_KMS("[CRTC:%d] hw state readout: %s\n",
			      crtc->base.base.id,
			      crtc->active ? "enabled" : "disabled");
	}

	if (HAS_DDI(dev))
		intel_ddi_setup_hw_pll_state(dev);

	list_for_each_entry(encoder, &dev->mode_config.encoder_list,
			    base.head) {
		pipe = 0;

		if (encoder->get_hw_state(encoder, &pipe)) {
			encoder->base.crtc =
				dev_priv->pipe_to_crtc_mapping[pipe];
		} else {
			encoder->base.crtc = NULL;
		}

		encoder->connectors_active = false;
		DRM_DEBUG_KMS("[ENCODER:%d:%s] hw state readout: %s, pipe=%i\n",
			      encoder->base.base.id,
			      drm_get_encoder_name(&encoder->base),
			      encoder->base.crtc ? "enabled" : "disabled",
			      pipe);
	}

	list_for_each_entry(connector, &dev->mode_config.connector_list,
			    base.head) {
		if (connector->get_hw_state(connector)) {
			connector->base.dpms = DRM_MODE_DPMS_ON;
			connector->encoder->connectors_active = true;
			connector->base.encoder = &connector->encoder->base;
		} else {
			connector->base.dpms = DRM_MODE_DPMS_OFF;
			connector->base.encoder = NULL;
		}
		DRM_DEBUG_KMS("[CONNECTOR:%d:%s] hw state readout: %s\n",
			      connector->base.base.id,
			      drm_get_connector_name(&connector->base),
			      connector->base.encoder ? "enabled" : "disabled");
	}

	/* HW state is read out, now we need to sanitize this mess. */
	list_for_each_entry(encoder, &dev->mode_config.encoder_list,
			    base.head) {
		intel_sanitize_encoder(encoder);
	}

	for_each_pipe(pipe) {
		crtc = to_intel_crtc(dev_priv->pipe_to_crtc_mapping[pipe]);
		intel_sanitize_crtc(crtc);
	}

	if (force_restore) {
		for_each_pipe(pipe) {
			intel_crtc_restore_mode(dev_priv->pipe_to_crtc_mapping[pipe]);
		}

		i915_redisable_vga(dev);
	} else {
		intel_modeset_update_staged_output_state(dev);
	}

	intel_modeset_check_state(dev);

	drm_mode_config_reset(dev);
}

void intel_modeset_gem_init(struct drm_device *dev)
{
	intel_modeset_init_hw(dev);

	intel_setup_overlay(dev);

	intel_modeset_setup_hw_state(dev, false);
}

void intel_modeset_cleanup(struct drm_device *dev)
{
	struct drm_i915_private *dev_priv = dev->dev_private;
	struct drm_crtc *crtc;
	struct intel_crtc *intel_crtc;

	drm_kms_helper_poll_fini(dev);
	mutex_lock(&dev->struct_mutex);

	intel_unregister_dsm_handler();


	list_for_each_entry(crtc, &dev->mode_config.crtc_list, head) {
		/* Skip inactive CRTCs */
		if (!crtc->fb)
			continue;

		intel_crtc = to_intel_crtc(crtc);
		intel_increase_pllclock(crtc);
	}

	intel_disable_fbc(dev);

	intel_disable_gt_powersave(dev);

	ironlake_teardown_rc6(dev);

	if (IS_VALLEYVIEW(dev))
		vlv_init_dpio(dev);

	mutex_unlock(&dev->struct_mutex);

	/* Disable the irq before mode object teardown, for the irq might
	 * enqueue unpin/hotplug work. */
	drm_irq_uninstall(dev);
	cancel_work_sync(&dev_priv->hotplug_work);
	cancel_work_sync(&dev_priv->rps.work);

	/* flush any delayed tasks or pending work */
	flush_scheduled_work();

	drm_mode_config_cleanup(dev);

	intel_cleanup_overlay(dev);
}

/*
 * Return which encoder is currently attached for connector.
 */
struct drm_encoder *intel_best_encoder(struct drm_connector *connector)
{
	return &intel_attached_encoder(connector)->base;
}

void intel_connector_attach_encoder(struct intel_connector *connector,
				    struct intel_encoder *encoder)
{
	connector->encoder = encoder;
	drm_mode_connector_attach_encoder(&connector->base,
					  &encoder->base);
}

/*
 * set vga decode state - true == enable VGA decode
 */
int intel_modeset_vga_set_state(struct drm_device *dev, bool state)
{
	struct drm_i915_private *dev_priv = dev->dev_private;
	u16 gmch_ctrl;

	pci_read_config_word(dev_priv->bridge_dev, INTEL_GMCH_CTRL, &gmch_ctrl);
	if (state)
		gmch_ctrl &= ~INTEL_GMCH_VGA_DISABLE;
	else
		gmch_ctrl |= INTEL_GMCH_VGA_DISABLE;
	pci_write_config_word(dev_priv->bridge_dev, INTEL_GMCH_CTRL, gmch_ctrl);
	return 0;
}

#ifdef CONFIG_DEBUG_FS
#include <linux/seq_file.h>

struct intel_display_error_state {
	struct intel_cursor_error_state {
		u32 control;
		u32 position;
		u32 base;
		u32 size;
	} cursor[I915_MAX_PIPES];

	struct intel_pipe_error_state {
		u32 conf;
		u32 source;

		u32 htotal;
		u32 hblank;
		u32 hsync;
		u32 vtotal;
		u32 vblank;
		u32 vsync;
	} pipe[I915_MAX_PIPES];

	struct intel_plane_error_state {
		u32 control;
		u32 stride;
		u32 size;
		u32 pos;
		u32 addr;
		u32 surface;
		u32 tile_offset;
	} plane[I915_MAX_PIPES];
};

struct intel_display_error_state *
intel_display_capture_error_state(struct drm_device *dev)
{
	drm_i915_private_t *dev_priv = dev->dev_private;
	struct intel_display_error_state *error;
	enum transcoder cpu_transcoder;
	int i;

	error = kmalloc(sizeof(*error), GFP_ATOMIC);
	if (error == NULL)
		return NULL;

	for_each_pipe(i) {
		cpu_transcoder = intel_pipe_to_cpu_transcoder(dev_priv, i);

		error->cursor[i].control = I915_READ(CURCNTR(i));
		error->cursor[i].position = I915_READ(CURPOS(i));
		error->cursor[i].base = I915_READ(CURBASE(i));

		error->plane[i].control = I915_READ(DSPCNTR(i));
		error->plane[i].stride = I915_READ(DSPSTRIDE(i));
		error->plane[i].size = I915_READ(DSPSIZE(i));
		error->plane[i].pos = I915_READ(DSPPOS(i));
		error->plane[i].addr = I915_READ(DSPADDR(i));
		if (INTEL_INFO(dev)->gen >= 4) {
			error->plane[i].surface = I915_READ(DSPSURF(i));
			error->plane[i].tile_offset = I915_READ(DSPTILEOFF(i));
		}

		error->pipe[i].conf = I915_READ(PIPECONF(cpu_transcoder));
		error->pipe[i].source = I915_READ(PIPESRC(i));
		error->pipe[i].htotal = I915_READ(HTOTAL(cpu_transcoder));
		error->pipe[i].hblank = I915_READ(HBLANK(cpu_transcoder));
		error->pipe[i].hsync = I915_READ(HSYNC(cpu_transcoder));
		error->pipe[i].vtotal = I915_READ(VTOTAL(cpu_transcoder));
		error->pipe[i].vblank = I915_READ(VBLANK(cpu_transcoder));
		error->pipe[i].vsync = I915_READ(VSYNC(cpu_transcoder));
	}

	return error;
}

void
intel_display_print_error_state(struct seq_file *m,
				struct drm_device *dev,
				struct intel_display_error_state *error)
{
	drm_i915_private_t *dev_priv = dev->dev_private;
	int i;

	seq_printf(m, "Num Pipes: %d\n", dev_priv->num_pipe);
	for_each_pipe(i) {
		seq_printf(m, "Pipe [%d]:\n", i);
		seq_printf(m, "  CONF: %08x\n", error->pipe[i].conf);
		seq_printf(m, "  SRC: %08x\n", error->pipe[i].source);
		seq_printf(m, "  HTOTAL: %08x\n", error->pipe[i].htotal);
		seq_printf(m, "  HBLANK: %08x\n", error->pipe[i].hblank);
		seq_printf(m, "  HSYNC: %08x\n", error->pipe[i].hsync);
		seq_printf(m, "  VTOTAL: %08x\n", error->pipe[i].vtotal);
		seq_printf(m, "  VBLANK: %08x\n", error->pipe[i].vblank);
		seq_printf(m, "  VSYNC: %08x\n", error->pipe[i].vsync);

		seq_printf(m, "Plane [%d]:\n", i);
		seq_printf(m, "  CNTR: %08x\n", error->plane[i].control);
		seq_printf(m, "  STRIDE: %08x\n", error->plane[i].stride);
		seq_printf(m, "  SIZE: %08x\n", error->plane[i].size);
		seq_printf(m, "  POS: %08x\n", error->plane[i].pos);
		seq_printf(m, "  ADDR: %08x\n", error->plane[i].addr);
		if (INTEL_INFO(dev)->gen >= 4) {
			seq_printf(m, "  SURF: %08x\n", error->plane[i].surface);
			seq_printf(m, "  TILEOFF: %08x\n", error->plane[i].tile_offset);
		}

		seq_printf(m, "Cursor [%d]:\n", i);
		seq_printf(m, "  CNTR: %08x\n", error->cursor[i].control);
		seq_printf(m, "  POS: %08x\n", error->cursor[i].position);
		seq_printf(m, "  BASE: %08x\n", error->cursor[i].base);
	}
}
#endif<|MERGE_RESOLUTION|>--- conflicted
+++ resolved
@@ -7363,10 +7363,6 @@
 cleanup_pending:
 	atomic_dec(&intel_crtc->unpin_work_count);
 	crtc->fb = old_fb;
-<<<<<<< HEAD
-	atomic_sub(1 << intel_crtc->plane, &work->old_fb_obj->pending_flip);
-=======
->>>>>>> 8ca7cd1b
 	drm_gem_object_unreference(&work->old_fb_obj->base);
 	drm_gem_object_unreference(&obj->base);
 	mutex_unlock(&dev->struct_mutex);
@@ -8775,15 +8771,6 @@
 
 	/* Acer Aspire 4736Z */
 	{ 0x2a42, 0x1025, 0x0260, quirk_invert_brightness },
-
-	/* Acer/eMachines G725 */
-	{ 0x2a42, 0x1025, 0x0210, quirk_invert_brightness },
-
-	/* Acer/eMachines e725 */
-	{ 0x2a42, 0x1025, 0x0212, quirk_invert_brightness },
-
-	/* Acer/Packard Bell NCL20 */
-	{ 0x2a42, 0x1025, 0x034b, quirk_invert_brightness },
 };
 
 static void intel_init_quirks(struct drm_device *dev)
