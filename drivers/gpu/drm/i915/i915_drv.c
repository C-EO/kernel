/* i915_drv.c -- i830,i845,i855,i865,i915 driver -*- linux-c -*-
 */
/*
 *
 * Copyright 2003 Tungsten Graphics, Inc., Cedar Park, Texas.
 * All Rights Reserved.
 *
 * Permission is hereby granted, free of charge, to any person obtaining a
 * copy of this software and associated documentation files (the
 * "Software"), to deal in the Software without restriction, including
 * without limitation the rights to use, copy, modify, merge, publish,
 * distribute, sub license, and/or sell copies of the Software, and to
 * permit persons to whom the Software is furnished to do so, subject to
 * the following conditions:
 *
 * The above copyright notice and this permission notice (including the
 * next paragraph) shall be included in all copies or substantial portions
 * of the Software.
 *
 * THE SOFTWARE IS PROVIDED "AS IS", WITHOUT WARRANTY OF ANY KIND, EXPRESS
 * OR IMPLIED, INCLUDING BUT NOT LIMITED TO THE WARRANTIES OF
 * MERCHANTABILITY, FITNESS FOR A PARTICULAR PURPOSE AND NON-INFRINGEMENT.
 * IN NO EVENT SHALL TUNGSTEN GRAPHICS AND/OR ITS SUPPLIERS BE LIABLE FOR
 * ANY CLAIM, DAMAGES OR OTHER LIABILITY, WHETHER IN AN ACTION OF CONTRACT,
 * TORT OR OTHERWISE, ARISING FROM, OUT OF OR IN CONNECTION WITH THE
 * SOFTWARE OR THE USE OR OTHER DEALINGS IN THE SOFTWARE.
 *
 */

#include <linux/acpi.h>
#include <linux/device.h>
#include <linux/oom.h>
#include <linux/module.h>
#include <linux/pci.h>
#include <linux/pm.h>
#include <linux/pm_runtime.h>
#include <linux/pnp.h>
#include <linux/slab.h>
#include <linux/vgaarb.h>
#include <linux/vga_switcheroo.h>
#include <linux/vt.h>
#include <acpi/video.h>

#include <drm/drmP.h>
#include <drm/drm_crtc_helper.h>
#include <drm/i915_drm.h>

#include "i915_drv.h"
#include "i915_trace.h"
#include "i915_vgpu.h"
#include "intel_drv.h"

static struct drm_driver driver;

static unsigned int i915_load_fail_count;

bool __i915_inject_load_failure(const char *func, int line)
{
	if (i915_load_fail_count >= i915.inject_load_failure)
		return false;

	if (++i915_load_fail_count == i915.inject_load_failure) {
		DRM_INFO("Injecting failure at checkpoint %u [%s:%d]\n",
			 i915.inject_load_failure, func, line);
		return true;
	}

	return false;
}

#define FDO_BUG_URL "https://bugs.freedesktop.org/enter_bug.cgi?product=DRI"
#define FDO_BUG_MSG "Please file a bug at " FDO_BUG_URL " against DRM/Intel " \
		    "providing the dmesg log by booting with drm.debug=0xf"

void
__i915_printk(struct drm_i915_private *dev_priv, const char *level,
	      const char *fmt, ...)
{
	static bool shown_bug_once;
	struct device *dev = dev_priv->drm.dev;
	bool is_error = level[1] <= KERN_ERR[1];
	bool is_debug = level[1] == KERN_DEBUG[1];
	struct va_format vaf;
	va_list args;

	if (is_debug && !(drm_debug & DRM_UT_DRIVER))
		return;

	va_start(args, fmt);

	vaf.fmt = fmt;
	vaf.va = &args;

	dev_printk(level, dev, "[" DRM_NAME ":%ps] %pV",
		   __builtin_return_address(0), &vaf);

	if (is_error && !shown_bug_once) {
		dev_notice(dev, "%s", FDO_BUG_MSG);
		shown_bug_once = true;
	}

	va_end(args);
}

static bool i915_error_injected(struct drm_i915_private *dev_priv)
{
	return i915.inject_load_failure &&
	       i915_load_fail_count == i915.inject_load_failure;
}

#define i915_load_error(dev_priv, fmt, ...)				     \
	__i915_printk(dev_priv,						     \
		      i915_error_injected(dev_priv) ? KERN_DEBUG : KERN_ERR, \
		      fmt, ##__VA_ARGS__)


static enum intel_pch intel_virt_detect_pch(struct drm_device *dev)
{
	enum intel_pch ret = PCH_NOP;

	/*
	 * In a virtualized passthrough environment we can be in a
	 * setup where the ISA bridge is not able to be passed through.
	 * In this case, a south bridge can be emulated and we have to
	 * make an educated guess as to which PCH is really there.
	 */

	if (IS_GEN5(dev)) {
		ret = PCH_IBX;
		DRM_DEBUG_KMS("Assuming Ibex Peak PCH\n");
	} else if (IS_GEN6(dev) || IS_IVYBRIDGE(dev)) {
		ret = PCH_CPT;
		DRM_DEBUG_KMS("Assuming CouarPoint PCH\n");
	} else if (IS_HASWELL(dev) || IS_BROADWELL(dev)) {
		ret = PCH_LPT;
		DRM_DEBUG_KMS("Assuming LynxPoint PCH\n");
	} else if (IS_SKYLAKE(dev) || IS_KABYLAKE(dev)) {
		ret = PCH_SPT;
		DRM_DEBUG_KMS("Assuming SunrisePoint PCH\n");
	}

	return ret;
}

static void intel_detect_pch(struct drm_device *dev)
{
	struct drm_i915_private *dev_priv = to_i915(dev);
	struct pci_dev *pch = NULL;

	/* In all current cases, num_pipes is equivalent to the PCH_NOP setting
	 * (which really amounts to a PCH but no South Display).
	 */
	if (INTEL_INFO(dev)->num_pipes == 0) {
		dev_priv->pch_type = PCH_NOP;
		return;
	}

	/*
	 * The reason to probe ISA bridge instead of Dev31:Fun0 is to
	 * make graphics device passthrough work easy for VMM, that only
	 * need to expose ISA bridge to let driver know the real hardware
	 * underneath. This is a requirement from virtualization team.
	 *
	 * In some virtualized environments (e.g. XEN), there is irrelevant
	 * ISA bridge in the system. To work reliably, we should scan trhough
	 * all the ISA bridge devices and check for the first match, instead
	 * of only checking the first one.
	 */
	while ((pch = pci_get_class(PCI_CLASS_BRIDGE_ISA << 8, pch))) {
		if (pch->vendor == PCI_VENDOR_ID_INTEL) {
			unsigned short id = pch->device & INTEL_PCH_DEVICE_ID_MASK;
			dev_priv->pch_id = id;

			if (id == INTEL_PCH_IBX_DEVICE_ID_TYPE) {
				dev_priv->pch_type = PCH_IBX;
				DRM_DEBUG_KMS("Found Ibex Peak PCH\n");
				WARN_ON(!IS_GEN5(dev));
			} else if (id == INTEL_PCH_CPT_DEVICE_ID_TYPE) {
				dev_priv->pch_type = PCH_CPT;
				DRM_DEBUG_KMS("Found CougarPoint PCH\n");
				WARN_ON(!(IS_GEN6(dev) || IS_IVYBRIDGE(dev)));
			} else if (id == INTEL_PCH_PPT_DEVICE_ID_TYPE) {
				/* PantherPoint is CPT compatible */
				dev_priv->pch_type = PCH_CPT;
				DRM_DEBUG_KMS("Found PantherPoint PCH\n");
				WARN_ON(!(IS_GEN6(dev) || IS_IVYBRIDGE(dev)));
			} else if (id == INTEL_PCH_LPT_DEVICE_ID_TYPE) {
				dev_priv->pch_type = PCH_LPT;
				DRM_DEBUG_KMS("Found LynxPoint PCH\n");
				WARN_ON(!IS_HASWELL(dev) && !IS_BROADWELL(dev));
				WARN_ON(IS_HSW_ULT(dev) || IS_BDW_ULT(dev));
			} else if (id == INTEL_PCH_LPT_LP_DEVICE_ID_TYPE) {
				dev_priv->pch_type = PCH_LPT;
				DRM_DEBUG_KMS("Found LynxPoint LP PCH\n");
				WARN_ON(!IS_HASWELL(dev) && !IS_BROADWELL(dev));
				WARN_ON(!IS_HSW_ULT(dev) && !IS_BDW_ULT(dev));
			} else if (id == INTEL_PCH_SPT_DEVICE_ID_TYPE) {
				dev_priv->pch_type = PCH_SPT;
				DRM_DEBUG_KMS("Found SunrisePoint PCH\n");
				WARN_ON(!IS_SKYLAKE(dev) &&
					!IS_KABYLAKE(dev));
			} else if (id == INTEL_PCH_SPT_LP_DEVICE_ID_TYPE) {
				dev_priv->pch_type = PCH_SPT;
				DRM_DEBUG_KMS("Found SunrisePoint LP PCH\n");
				WARN_ON(!IS_SKYLAKE(dev) &&
					!IS_KABYLAKE(dev));
			} else if (id == INTEL_PCH_KBP_DEVICE_ID_TYPE) {
				dev_priv->pch_type = PCH_KBP;
				DRM_DEBUG_KMS("Found KabyPoint PCH\n");
				WARN_ON(!IS_KABYLAKE(dev));
			} else if ((id == INTEL_PCH_P2X_DEVICE_ID_TYPE) ||
				   (id == INTEL_PCH_P3X_DEVICE_ID_TYPE) ||
				   ((id == INTEL_PCH_QEMU_DEVICE_ID_TYPE) &&
				    pch->subsystem_vendor ==
					    PCI_SUBVENDOR_ID_REDHAT_QUMRANET &&
				    pch->subsystem_device ==
					    PCI_SUBDEVICE_ID_QEMU)) {
				dev_priv->pch_type = intel_virt_detect_pch(dev);
			} else
				continue;

			break;
		}
	}
	if (!pch)
		DRM_DEBUG_KMS("No PCH found.\n");

	pci_dev_put(pch);
}

bool i915_semaphore_is_enabled(struct drm_i915_private *dev_priv)
{
	if (INTEL_GEN(dev_priv) < 6)
		return false;

	if (i915.semaphores >= 0)
		return i915.semaphores;

	/* TODO: make semaphores and Execlists play nicely together */
	if (i915.enable_execlists)
		return false;

#ifdef CONFIG_INTEL_IOMMU
	/* Enable semaphores on SNB when IO remapping is off */
	if (IS_GEN6(dev_priv) && intel_iommu_gfx_mapped)
		return false;
#endif

	return true;
}

static int i915_getparam(struct drm_device *dev, void *data,
			 struct drm_file *file_priv)
{
	struct drm_i915_private *dev_priv = to_i915(dev);
	drm_i915_getparam_t *param = data;
	int value;

	switch (param->param) {
	case I915_PARAM_IRQ_ACTIVE:
	case I915_PARAM_ALLOW_BATCHBUFFER:
	case I915_PARAM_LAST_DISPATCH:
		/* Reject all old ums/dri params. */
		return -ENODEV;
	case I915_PARAM_CHIPSET_ID:
		value = dev->pdev->device;
		break;
	case I915_PARAM_REVISION:
		value = dev->pdev->revision;
		break;
	case I915_PARAM_HAS_GEM:
		value = 1;
		break;
	case I915_PARAM_NUM_FENCES_AVAIL:
		value = dev_priv->num_fence_regs;
		break;
	case I915_PARAM_HAS_OVERLAY:
		value = dev_priv->overlay ? 1 : 0;
		break;
	case I915_PARAM_HAS_PAGEFLIPPING:
		value = 1;
		break;
	case I915_PARAM_HAS_EXECBUF2:
		/* depends on GEM */
		value = 1;
		break;
	case I915_PARAM_HAS_BSD:
		value = intel_engine_initialized(&dev_priv->engine[VCS]);
		break;
	case I915_PARAM_HAS_BLT:
		value = intel_engine_initialized(&dev_priv->engine[BCS]);
		break;
	case I915_PARAM_HAS_VEBOX:
		value = intel_engine_initialized(&dev_priv->engine[VECS]);
		break;
	case I915_PARAM_HAS_BSD2:
		value = intel_engine_initialized(&dev_priv->engine[VCS2]);
		break;
	case I915_PARAM_HAS_RELAXED_FENCING:
		value = 1;
		break;
	case I915_PARAM_HAS_COHERENT_RINGS:
		value = 1;
		break;
	case I915_PARAM_HAS_EXEC_CONSTANTS:
		value = INTEL_INFO(dev)->gen >= 4;
		break;
	case I915_PARAM_HAS_RELAXED_DELTA:
		value = 1;
		break;
	case I915_PARAM_HAS_GEN7_SOL_RESET:
		value = 1;
		break;
	case I915_PARAM_HAS_LLC:
		value = HAS_LLC(dev);
		break;
	case I915_PARAM_HAS_WT:
		value = HAS_WT(dev);
		break;
	case I915_PARAM_HAS_ALIASING_PPGTT:
		value = USES_PPGTT(dev);
		break;
	case I915_PARAM_HAS_WAIT_TIMEOUT:
		value = 1;
		break;
	case I915_PARAM_HAS_SEMAPHORES:
		value = i915_semaphore_is_enabled(dev_priv);
		break;
	case I915_PARAM_HAS_PRIME_VMAP_FLUSH:
		value = 1;
		break;
	case I915_PARAM_HAS_SECURE_BATCHES:
		value = capable(CAP_SYS_ADMIN);
		break;
	case I915_PARAM_HAS_PINNED_BATCHES:
		value = 1;
		break;
	case I915_PARAM_HAS_EXEC_NO_RELOC:
		value = 1;
		break;
	case I915_PARAM_HAS_EXEC_HANDLE_LUT:
		value = 1;
		break;
	case I915_PARAM_CMD_PARSER_VERSION:
		value = i915_cmd_parser_get_version(dev_priv);
		break;
	case I915_PARAM_HAS_COHERENT_PHYS_GTT:
		value = 1;
		break;
	case I915_PARAM_MMAP_VERSION:
		value = 1;
		break;
	case I915_PARAM_SUBSLICE_TOTAL:
		value = INTEL_INFO(dev)->subslice_total;
		if (!value)
			return -ENODEV;
		break;
	case I915_PARAM_EU_TOTAL:
		value = INTEL_INFO(dev)->eu_total;
		if (!value)
			return -ENODEV;
		break;
	case I915_PARAM_HAS_GPU_RESET:
		value = i915.enable_hangcheck && intel_has_gpu_reset(dev_priv);
		break;
	case I915_PARAM_HAS_RESOURCE_STREAMER:
		value = HAS_RESOURCE_STREAMER(dev);
		break;
	case I915_PARAM_HAS_EXEC_SOFTPIN:
		value = 1;
		break;
	case I915_PARAM_HAS_POOLED_EU:
		value = HAS_POOLED_EU(dev);
		break;
	case I915_PARAM_MIN_EU_IN_POOL:
		value = INTEL_INFO(dev)->min_eu_in_pool;
		break;
	default:
		DRM_DEBUG("Unknown parameter %d\n", param->param);
		return -EINVAL;
	}

	if (put_user(value, param->value))
		return -EFAULT;

	return 0;
}

static int i915_get_bridge_dev(struct drm_device *dev)
{
	struct drm_i915_private *dev_priv = to_i915(dev);

	dev_priv->bridge_dev = pci_get_bus_and_slot(0, PCI_DEVFN(0, 0));
	if (!dev_priv->bridge_dev) {
		DRM_ERROR("bridge device not found\n");
		return -1;
	}
	return 0;
}

/* Allocate space for the MCH regs if needed, return nonzero on error */
static int
intel_alloc_mchbar_resource(struct drm_device *dev)
{
	struct drm_i915_private *dev_priv = to_i915(dev);
	int reg = INTEL_INFO(dev)->gen >= 4 ? MCHBAR_I965 : MCHBAR_I915;
	u32 temp_lo, temp_hi = 0;
	u64 mchbar_addr;
	int ret;

	if (INTEL_INFO(dev)->gen >= 4)
		pci_read_config_dword(dev_priv->bridge_dev, reg + 4, &temp_hi);
	pci_read_config_dword(dev_priv->bridge_dev, reg, &temp_lo);
	mchbar_addr = ((u64)temp_hi << 32) | temp_lo;

	/* If ACPI doesn't have it, assume we need to allocate it ourselves */
#ifdef CONFIG_PNP
	if (mchbar_addr &&
	    pnp_range_reserved(mchbar_addr, mchbar_addr + MCHBAR_SIZE))
		return 0;
#endif

	/* Get some space for it */
	dev_priv->mch_res.name = "i915 MCHBAR";
	dev_priv->mch_res.flags = IORESOURCE_MEM;
	ret = pci_bus_alloc_resource(dev_priv->bridge_dev->bus,
				     &dev_priv->mch_res,
				     MCHBAR_SIZE, MCHBAR_SIZE,
				     PCIBIOS_MIN_MEM,
				     0, pcibios_align_resource,
				     dev_priv->bridge_dev);
	if (ret) {
		DRM_DEBUG_DRIVER("failed bus alloc: %d\n", ret);
		dev_priv->mch_res.start = 0;
		return ret;
	}

	if (INTEL_INFO(dev)->gen >= 4)
		pci_write_config_dword(dev_priv->bridge_dev, reg + 4,
				       upper_32_bits(dev_priv->mch_res.start));

	pci_write_config_dword(dev_priv->bridge_dev, reg,
			       lower_32_bits(dev_priv->mch_res.start));
	return 0;
}

/* Setup MCHBAR if possible, return true if we should disable it again */
static void
intel_setup_mchbar(struct drm_device *dev)
{
	struct drm_i915_private *dev_priv = to_i915(dev);
	int mchbar_reg = INTEL_INFO(dev)->gen >= 4 ? MCHBAR_I965 : MCHBAR_I915;
	u32 temp;
	bool enabled;

	if (IS_VALLEYVIEW(dev) || IS_CHERRYVIEW(dev))
		return;

	dev_priv->mchbar_need_disable = false;

	if (IS_I915G(dev) || IS_I915GM(dev)) {
		pci_read_config_dword(dev_priv->bridge_dev, DEVEN, &temp);
		enabled = !!(temp & DEVEN_MCHBAR_EN);
	} else {
		pci_read_config_dword(dev_priv->bridge_dev, mchbar_reg, &temp);
		enabled = temp & 1;
	}

	/* If it's already enabled, don't have to do anything */
	if (enabled)
		return;

	if (intel_alloc_mchbar_resource(dev))
		return;

	dev_priv->mchbar_need_disable = true;

	/* Space is allocated or reserved, so enable it. */
	if (IS_I915G(dev) || IS_I915GM(dev)) {
		pci_write_config_dword(dev_priv->bridge_dev, DEVEN,
				       temp | DEVEN_MCHBAR_EN);
	} else {
		pci_read_config_dword(dev_priv->bridge_dev, mchbar_reg, &temp);
		pci_write_config_dword(dev_priv->bridge_dev, mchbar_reg, temp | 1);
	}
}

static void
intel_teardown_mchbar(struct drm_device *dev)
{
	struct drm_i915_private *dev_priv = to_i915(dev);
	int mchbar_reg = INTEL_INFO(dev)->gen >= 4 ? MCHBAR_I965 : MCHBAR_I915;

	if (dev_priv->mchbar_need_disable) {
		if (IS_I915G(dev) || IS_I915GM(dev)) {
			u32 deven_val;

			pci_read_config_dword(dev_priv->bridge_dev, DEVEN,
					      &deven_val);
			deven_val &= ~DEVEN_MCHBAR_EN;
			pci_write_config_dword(dev_priv->bridge_dev, DEVEN,
					       deven_val);
		} else {
			u32 mchbar_val;

			pci_read_config_dword(dev_priv->bridge_dev, mchbar_reg,
					      &mchbar_val);
			mchbar_val &= ~1;
			pci_write_config_dword(dev_priv->bridge_dev, mchbar_reg,
					       mchbar_val);
		}
	}

	if (dev_priv->mch_res.start)
		release_resource(&dev_priv->mch_res);
}

/* true = enable decode, false = disable decoder */
static unsigned int i915_vga_set_decode(void *cookie, bool state)
{
	struct drm_device *dev = cookie;

	intel_modeset_vga_set_state(dev, state);
	if (state)
		return VGA_RSRC_LEGACY_IO | VGA_RSRC_LEGACY_MEM |
		       VGA_RSRC_NORMAL_IO | VGA_RSRC_NORMAL_MEM;
	else
		return VGA_RSRC_NORMAL_IO | VGA_RSRC_NORMAL_MEM;
}

static void i915_switcheroo_set_state(struct pci_dev *pdev, enum vga_switcheroo_state state)
{
	struct drm_device *dev = pci_get_drvdata(pdev);
	pm_message_t pmm = { .event = PM_EVENT_SUSPEND };

	if (state == VGA_SWITCHEROO_ON) {
		pr_info("switched on\n");
		dev->switch_power_state = DRM_SWITCH_POWER_CHANGING;
		/* i915 resume handler doesn't set to D0 */
		pci_set_power_state(dev->pdev, PCI_D0);
		i915_resume_switcheroo(dev);
		dev->switch_power_state = DRM_SWITCH_POWER_ON;
	} else {
		pr_info("switched off\n");
		dev->switch_power_state = DRM_SWITCH_POWER_CHANGING;
		i915_suspend_switcheroo(dev, pmm);
		dev->switch_power_state = DRM_SWITCH_POWER_OFF;
	}
}

static bool i915_switcheroo_can_switch(struct pci_dev *pdev)
{
	struct drm_device *dev = pci_get_drvdata(pdev);

	/*
	 * FIXME: open_count is protected by drm_global_mutex but that would lead to
	 * locking inversion with the driver load path. And the access here is
	 * completely racy anyway. So don't bother with locking for now.
	 */
	return dev->open_count == 0;
}

static const struct vga_switcheroo_client_ops i915_switcheroo_ops = {
	.set_gpu_state = i915_switcheroo_set_state,
	.reprobe = NULL,
	.can_switch = i915_switcheroo_can_switch,
};

static void i915_gem_fini(struct drm_device *dev)
{
	struct drm_i915_private *dev_priv = to_i915(dev);

	/*
	 * Neither the BIOS, ourselves or any other kernel
	 * expects the system to be in execlists mode on startup,
	 * so we need to reset the GPU back to legacy mode. And the only
	 * known way to disable logical contexts is through a GPU reset.
	 *
	 * So in order to leave the system in a known default configuration,
	 * always reset the GPU upon unload. Afterwards we then clean up the
	 * GEM state tracking, flushing off the requests and leaving the
	 * system in a known idle state.
	 *
	 * Note that is of the upmost importance that the GPU is idle and
	 * all stray writes are flushed *before* we dismantle the backing
	 * storage for the pinned objects.
	 *
	 * However, since we are uncertain that reseting the GPU on older
	 * machines is a good idea, we don't - just in case it leaves the
	 * machine in an unusable condition.
	 */
	if (HAS_HW_CONTEXTS(dev)) {
		int reset = intel_gpu_reset(dev_priv, ALL_ENGINES);
		WARN_ON(reset && reset != -ENODEV);
	}

	mutex_lock(&dev->struct_mutex);
	i915_gem_reset(dev);
	i915_gem_cleanup_engines(dev);
	i915_gem_context_fini(dev);
	mutex_unlock(&dev->struct_mutex);

	WARN_ON(!list_empty(&to_i915(dev)->context_list));
}

static int i915_load_modeset_init(struct drm_device *dev)
{
	struct drm_i915_private *dev_priv = to_i915(dev);
	int ret;

	if (i915_inject_load_failure())
		return -ENODEV;

	ret = intel_bios_init(dev_priv);
	if (ret)
		DRM_INFO("failed to find VBIOS tables\n");

	/* If we have > 1 VGA cards, then we need to arbitrate access
	 * to the common VGA resources.
	 *
	 * If we are a secondary display controller (!PCI_DISPLAY_CLASS_VGA),
	 * then we do not take part in VGA arbitration and the
	 * vga_client_register() fails with -ENODEV.
	 */
	ret = vga_client_register(dev->pdev, dev, NULL, i915_vga_set_decode);
	if (ret && ret != -ENODEV)
		goto out;

	intel_register_dsm_handler();

	ret = vga_switcheroo_register_client(dev->pdev, &i915_switcheroo_ops, false);
	if (ret)
		goto cleanup_vga_client;

	/* must happen before intel_power_domains_init_hw() on VLV/CHV */
	intel_update_rawclk(dev_priv);

	intel_power_domains_init_hw(dev_priv, false);

	intel_csr_ucode_init(dev_priv);

	ret = intel_irq_install(dev_priv);
	if (ret)
		goto cleanup_csr;

	intel_setup_gmbus(dev);

	/* Important: The output setup functions called by modeset_init need
	 * working irqs for e.g. gmbus and dp aux transfers. */
	intel_modeset_init(dev);

	intel_guc_init(dev);

	ret = i915_gem_init(dev);
	if (ret)
		goto cleanup_irq;

	intel_modeset_gem_init(dev);

	if (INTEL_INFO(dev)->num_pipes == 0)
		return 0;

	ret = intel_fbdev_init(dev);
	if (ret)
		goto cleanup_gem;

	/* Only enable hotplug handling once the fbdev is fully set up. */
	intel_hpd_init(dev_priv);

	drm_kms_helper_poll_init(dev);

	return 0;

cleanup_gem:
	i915_gem_fini(dev);
cleanup_irq:
	intel_guc_fini(dev);
	drm_irq_uninstall(dev);
	intel_teardown_gmbus(dev);
cleanup_csr:
	intel_csr_ucode_fini(dev_priv);
	intel_power_domains_fini(dev_priv);
	vga_switcheroo_unregister_client(dev->pdev);
cleanup_vga_client:
	vga_client_register(dev->pdev, NULL, NULL, NULL);
out:
	return ret;
}

#if IS_ENABLED(CONFIG_FB)
static int i915_kick_out_firmware_fb(struct drm_i915_private *dev_priv)
{
	struct apertures_struct *ap;
	struct pci_dev *pdev = dev_priv->drm.pdev;
	struct i915_ggtt *ggtt = &dev_priv->ggtt;
	bool primary;
	int ret;

	ap = alloc_apertures(1);
	if (!ap)
		return -ENOMEM;

	ap->ranges[0].base = ggtt->mappable_base;
	ap->ranges[0].size = ggtt->mappable_end;

	primary =
		pdev->resource[PCI_ROM_RESOURCE].flags & IORESOURCE_ROM_SHADOW;

	ret = remove_conflicting_framebuffers(ap, "inteldrmfb", primary);

	kfree(ap);

	return ret;
}
#else
static int i915_kick_out_firmware_fb(struct drm_i915_private *dev_priv)
{
	return 0;
}
#endif

#if !defined(CONFIG_VGA_CONSOLE)
static int i915_kick_out_vgacon(struct drm_i915_private *dev_priv)
{
	return 0;
}
#elif !defined(CONFIG_DUMMY_CONSOLE)
static int i915_kick_out_vgacon(struct drm_i915_private *dev_priv)
{
	return -ENODEV;
}
#else
static int i915_kick_out_vgacon(struct drm_i915_private *dev_priv)
{
	int ret = 0;

	DRM_INFO("Replacing VGA console driver\n");

	console_lock();
	if (con_is_bound(&vga_con))
		ret = do_take_over_console(&dummy_con, 0, MAX_NR_CONSOLES - 1, 1);
	if (ret == 0) {
		ret = do_unregister_con_driver(&vga_con);

		/* Ignore "already unregistered". */
		if (ret == -ENODEV)
			ret = 0;
	}
	console_unlock();

	return ret;
}
#endif

static void intel_init_dpio(struct drm_i915_private *dev_priv)
{
	/*
	 * IOSF_PORT_DPIO is used for VLV x2 PHY (DP/HDMI B and C),
	 * CHV x1 PHY (DP/HDMI D)
	 * IOSF_PORT_DPIO_2 is used for CHV x2 PHY (DP/HDMI B and C)
	 */
	if (IS_CHERRYVIEW(dev_priv)) {
		DPIO_PHY_IOSF_PORT(DPIO_PHY0) = IOSF_PORT_DPIO_2;
		DPIO_PHY_IOSF_PORT(DPIO_PHY1) = IOSF_PORT_DPIO;
	} else if (IS_VALLEYVIEW(dev_priv)) {
		DPIO_PHY_IOSF_PORT(DPIO_PHY0) = IOSF_PORT_DPIO;
	}
}

static int i915_workqueues_init(struct drm_i915_private *dev_priv)
{
	/*
	 * The i915 workqueue is primarily used for batched retirement of
	 * requests (and thus managing bo) once the task has been completed
	 * by the GPU. i915_gem_retire_requests() is called directly when we
	 * need high-priority retirement, such as waiting for an explicit
	 * bo.
	 *
	 * It is also used for periodic low-priority events, such as
	 * idle-timers and recording error state.
	 *
	 * All tasks on the workqueue are expected to acquire the dev mutex
	 * so there is no point in running more than one instance of the
	 * workqueue at any time.  Use an ordered one.
	 */
	dev_priv->wq = alloc_ordered_workqueue("i915", 0);
	if (dev_priv->wq == NULL)
		goto out_err;

	dev_priv->hotplug.dp_wq = alloc_ordered_workqueue("i915-dp", 0);
	if (dev_priv->hotplug.dp_wq == NULL)
		goto out_free_wq;

	return 0;

out_free_wq:
	destroy_workqueue(dev_priv->wq);
out_err:
	DRM_ERROR("Failed to allocate workqueues.\n");

	return -ENOMEM;
}

static void i915_workqueues_cleanup(struct drm_i915_private *dev_priv)
{
	destroy_workqueue(dev_priv->hotplug.dp_wq);
	destroy_workqueue(dev_priv->wq);
}

/**
 * i915_driver_init_early - setup state not requiring device access
 * @dev_priv: device private
 *
 * Initialize everything that is a "SW-only" state, that is state not
 * requiring accessing the device or exposing the driver via kernel internal
 * or userspace interfaces. Example steps belonging here: lock initialization,
 * system memory allocation, setting up device specific attributes and
 * function hooks not requiring accessing the device.
 */
static int i915_driver_init_early(struct drm_i915_private *dev_priv,
				  const struct pci_device_id *ent)
{
	const struct intel_device_info *match_info =
		(struct intel_device_info *)ent->driver_data;
	struct intel_device_info *device_info;
	int ret = 0;

	if (i915_inject_load_failure())
		return -ENODEV;

	/* Setup the write-once "constant" device info */
	device_info = mkwrite_device_info(dev_priv);
	memcpy(device_info, match_info, sizeof(*device_info));
	device_info->device_id = dev_priv->drm.pdev->device;

	BUG_ON(device_info->gen > sizeof(device_info->gen_mask) * BITS_PER_BYTE);
	device_info->gen_mask = BIT(device_info->gen - 1);

	spin_lock_init(&dev_priv->irq_lock);
	spin_lock_init(&dev_priv->gpu_error.lock);
	mutex_init(&dev_priv->backlight_lock);
	spin_lock_init(&dev_priv->uncore.lock);
	spin_lock_init(&dev_priv->mm.object_stat_lock);
	spin_lock_init(&dev_priv->mmio_flip_lock);
	mutex_init(&dev_priv->sb_lock);
	mutex_init(&dev_priv->modeset_restore_lock);
	mutex_init(&dev_priv->av_mutex);
	mutex_init(&dev_priv->wm.wm_mutex);
	mutex_init(&dev_priv->pps_mutex);

	ret = i915_workqueues_init(dev_priv);
	if (ret < 0)
		return ret;

	ret = intel_gvt_init(dev_priv);
	if (ret < 0)
		goto err_workqueues;

	/* This must be called before any calls to HAS_PCH_* */
	intel_detect_pch(&dev_priv->drm);

	intel_pm_setup(&dev_priv->drm);
	intel_init_dpio(dev_priv);
	intel_power_domains_init(dev_priv);
	intel_irq_init(dev_priv);
	intel_init_display_hooks(dev_priv);
	intel_init_clock_gating_hooks(dev_priv);
	intel_init_audio_hooks(dev_priv);
	i915_gem_load_init(&dev_priv->drm);

	intel_display_crc_init(&dev_priv->drm);

	intel_device_info_dump(dev_priv);

	/* Not all pre-production machines fall into this category, only the
	 * very first ones. Almost everything should work, except for maybe
	 * suspend/resume. And we don't implement workarounds that affect only
	 * pre-production machines. */
	if (IS_HSW_EARLY_SDV(dev_priv))
		DRM_INFO("This is an early pre-production Haswell machine. "
			 "It may not be fully functional.\n");

	return 0;

err_workqueues:
	i915_workqueues_cleanup(dev_priv);
	return ret;
}

/**
 * i915_driver_cleanup_early - cleanup the setup done in i915_driver_init_early()
 * @dev_priv: device private
 */
static void i915_driver_cleanup_early(struct drm_i915_private *dev_priv)
{
	i915_gem_load_cleanup(&dev_priv->drm);
	i915_workqueues_cleanup(dev_priv);
}

static int i915_mmio_setup(struct drm_device *dev)
{
	struct drm_i915_private *dev_priv = to_i915(dev);
	int mmio_bar;
	int mmio_size;

	mmio_bar = IS_GEN2(dev) ? 1 : 0;
	/*
	 * Before gen4, the registers and the GTT are behind different BARs.
	 * However, from gen4 onwards, the registers and the GTT are shared
	 * in the same BAR, so we want to restrict this ioremap from
	 * clobbering the GTT which we want ioremap_wc instead. Fortunately,
	 * the register BAR remains the same size for all the earlier
	 * generations up to Ironlake.
	 */
	if (INTEL_INFO(dev)->gen < 5)
		mmio_size = 512 * 1024;
	else
		mmio_size = 2 * 1024 * 1024;
	dev_priv->regs = pci_iomap(dev->pdev, mmio_bar, mmio_size);
	if (dev_priv->regs == NULL) {
		DRM_ERROR("failed to map registers\n");

		return -EIO;
	}

	/* Try to make sure MCHBAR is enabled before poking at it */
	intel_setup_mchbar(dev);

	return 0;
}

static void i915_mmio_cleanup(struct drm_device *dev)
{
	struct drm_i915_private *dev_priv = to_i915(dev);

	intel_teardown_mchbar(dev);
	pci_iounmap(dev->pdev, dev_priv->regs);
}

/**
 * i915_driver_init_mmio - setup device MMIO
 * @dev_priv: device private
 *
 * Setup minimal device state necessary for MMIO accesses later in the
 * initialization sequence. The setup here should avoid any other device-wide
 * side effects or exposing the driver via kernel internal or user space
 * interfaces.
 */
static int i915_driver_init_mmio(struct drm_i915_private *dev_priv)
{
	struct drm_device *dev = &dev_priv->drm;
	int ret;

	if (i915_inject_load_failure())
		return -ENODEV;

	if (i915_get_bridge_dev(dev))
		return -EIO;

	ret = i915_mmio_setup(dev);
	if (ret < 0)
		goto put_bridge;

	intel_uncore_init(dev_priv);

	return 0;

put_bridge:
	pci_dev_put(dev_priv->bridge_dev);

	return ret;
}

/**
 * i915_driver_cleanup_mmio - cleanup the setup done in i915_driver_init_mmio()
 * @dev_priv: device private
 */
static void i915_driver_cleanup_mmio(struct drm_i915_private *dev_priv)
{
	struct drm_device *dev = &dev_priv->drm;

	intel_uncore_fini(dev_priv);
	i915_mmio_cleanup(dev);
	pci_dev_put(dev_priv->bridge_dev);
}

static void intel_sanitize_options(struct drm_i915_private *dev_priv)
{
	i915.enable_execlists =
		intel_sanitize_enable_execlists(dev_priv,
						i915.enable_execlists);

	/*
	 * i915.enable_ppgtt is read-only, so do an early pass to validate the
	 * user's requested state against the hardware/driver capabilities.  We
	 * do this now so that we can print out any log messages once rather
	 * than every time we check intel_enable_ppgtt().
	 */
	i915.enable_ppgtt =
		intel_sanitize_enable_ppgtt(dev_priv, i915.enable_ppgtt);
	DRM_DEBUG_DRIVER("ppgtt mode: %i\n", i915.enable_ppgtt);
}

/**
 * i915_driver_init_hw - setup state requiring device access
 * @dev_priv: device private
 *
 * Setup state that requires accessing the device, but doesn't require
 * exposing the driver via kernel internal or userspace interfaces.
 */
static int i915_driver_init_hw(struct drm_i915_private *dev_priv)
{
	struct drm_device *dev = &dev_priv->drm;
	struct i915_ggtt *ggtt = &dev_priv->ggtt;
	uint32_t aperture_size;
	int ret;

	if (i915_inject_load_failure())
		return -ENODEV;

	intel_device_info_runtime_init(dev_priv);

	intel_sanitize_options(dev_priv);

	ret = i915_ggtt_init_hw(dev);
	if (ret)
		return ret;

	ret = i915_ggtt_enable_hw(dev);
	if (ret) {
		DRM_ERROR("failed to enable GGTT\n");
		goto out_ggtt;
	}

	/* WARNING: Apparently we must kick fbdev drivers before vgacon,
	 * otherwise the vga fbdev driver falls over. */
	ret = i915_kick_out_firmware_fb(dev_priv);
	if (ret) {
		DRM_ERROR("failed to remove conflicting framebuffer drivers\n");
		goto out_ggtt;
	}

	ret = i915_kick_out_vgacon(dev_priv);
	if (ret) {
		DRM_ERROR("failed to remove conflicting VGA console\n");
		goto out_ggtt;
	}

	pci_set_master(dev->pdev);

	/* overlay on gen2 is broken and can't address above 1G */
	if (IS_GEN2(dev)) {
		ret = dma_set_coherent_mask(&dev->pdev->dev, DMA_BIT_MASK(30));
		if (ret) {
			DRM_ERROR("failed to set DMA mask\n");

			goto out_ggtt;
		}
	}


	/* 965GM sometimes incorrectly writes to hardware status page (HWS)
	 * using 32bit addressing, overwriting memory if HWS is located
	 * above 4GB.
	 *
	 * The documentation also mentions an issue with undefined
	 * behaviour if any general state is accessed within a page above 4GB,
	 * which also needs to be handled carefully.
	 */
	if (IS_BROADWATER(dev) || IS_CRESTLINE(dev)) {
		ret = dma_set_coherent_mask(&dev->pdev->dev, DMA_BIT_MASK(32));

		if (ret) {
			DRM_ERROR("failed to set DMA mask\n");

			goto out_ggtt;
		}
	}

	aperture_size = ggtt->mappable_end;

	ggtt->mappable =
		io_mapping_create_wc(ggtt->mappable_base,
				     aperture_size);
	if (!ggtt->mappable) {
		ret = -EIO;
		goto out_ggtt;
	}

	ggtt->mtrr = arch_phys_wc_add(ggtt->mappable_base,
					      aperture_size);

	pm_qos_add_request(&dev_priv->pm_qos, PM_QOS_CPU_DMA_LATENCY,
			   PM_QOS_DEFAULT_VALUE);

	intel_uncore_sanitize(dev_priv);

	intel_opregion_setup(dev_priv);

	i915_gem_load_init_fences(dev_priv);

	/* On the 945G/GM, the chipset reports the MSI capability on the
	 * integrated graphics even though the support isn't actually there
	 * according to the published specs.  It doesn't appear to function
	 * correctly in testing on 945G.
	 * This may be a side effect of MSI having been made available for PEG
	 * and the registers being closely associated.
	 *
	 * According to chipset errata, on the 965GM, MSI interrupts may
	 * be lost or delayed, but we use them anyways to avoid
	 * stuck interrupts on some machines.
	 */
	if (!IS_I945G(dev) && !IS_I945GM(dev)) {
		if (pci_enable_msi(dev->pdev) < 0)
			DRM_DEBUG_DRIVER("can't enable MSI");
	}

	return 0;

out_ggtt:
	i915_ggtt_cleanup_hw(dev);

	return ret;
}

/**
 * i915_driver_cleanup_hw - cleanup the setup done in i915_driver_init_hw()
 * @dev_priv: device private
 */
static void i915_driver_cleanup_hw(struct drm_i915_private *dev_priv)
{
	struct drm_device *dev = &dev_priv->drm;
	struct i915_ggtt *ggtt = &dev_priv->ggtt;

	if (dev->pdev->msi_enabled)
		pci_disable_msi(dev->pdev);

	pm_qos_remove_request(&dev_priv->pm_qos);
	arch_phys_wc_del(ggtt->mtrr);
	io_mapping_free(ggtt->mappable);
	i915_ggtt_cleanup_hw(dev);
}

/**
 * i915_driver_register - register the driver with the rest of the system
 * @dev_priv: device private
 *
 * Perform any steps necessary to make the driver available via kernel
 * internal or userspace interfaces.
 */
static void i915_driver_register(struct drm_i915_private *dev_priv)
{
	struct drm_device *dev = &dev_priv->drm;

	i915_gem_shrinker_init(dev_priv);

	/*
	 * Notify a valid surface after modesetting,
	 * when running inside a VM.
	 */
	if (intel_vgpu_active(dev_priv))
		I915_WRITE(vgtif_reg(display_ready), VGT_DRV_DISPLAY_READY);

	/* Reveal our presence to userspace */
	if (drm_dev_register(dev, 0) == 0) {
		i915_debugfs_register(dev_priv);
		i915_setup_sysfs(dev);
	} else
		DRM_ERROR("Failed to register driver for userspace access!\n");

	if (INTEL_INFO(dev_priv)->num_pipes) {
		/* Must be done after probing outputs */
		intel_opregion_register(dev_priv);
		acpi_video_register();
	}

	if (IS_GEN5(dev_priv))
		intel_gpu_ips_init(dev_priv);

	i915_audio_component_init(dev_priv);

	/*
	 * Some ports require correctly set-up hpd registers for detection to
	 * work properly (leading to ghost connected connector status), e.g. VGA
	 * on gm45.  Hence we can only set up the initial fbdev config after hpd
	 * irqs are fully enabled. We do it last so that the async config
	 * cannot run before the connectors are registered.
	 */
	intel_fbdev_initial_config_async(dev);
}

/**
 * i915_driver_unregister - cleanup the registration done in i915_driver_regiser()
 * @dev_priv: device private
 */
static void i915_driver_unregister(struct drm_i915_private *dev_priv)
{
	i915_audio_component_cleanup(dev_priv);

	intel_gpu_ips_teardown();
	acpi_video_unregister();
	intel_opregion_unregister(dev_priv);

	i915_teardown_sysfs(&dev_priv->drm);
	i915_debugfs_unregister(dev_priv);
	drm_dev_unregister(&dev_priv->drm);

	i915_gem_shrinker_cleanup(dev_priv);
}

/**
 * i915_driver_load - setup chip and create an initial config
 * @dev: DRM device
 * @flags: startup flags
 *
 * The driver load routine has to do several things:
 *   - drive output discovery via intel_modeset_init()
 *   - initialize the memory manager
 *   - allocate initial config memory
 *   - setup the DRM framebuffer with the allocated memory
 */
int i915_driver_load(struct pci_dev *pdev, const struct pci_device_id *ent)
{
	struct drm_i915_private *dev_priv;
	int ret;

	if (i915.nuclear_pageflip)
		driver.driver_features |= DRIVER_ATOMIC;

	ret = -ENOMEM;
	dev_priv = kzalloc(sizeof(*dev_priv), GFP_KERNEL);
	if (dev_priv)
		ret = drm_dev_init(&dev_priv->drm, &driver, &pdev->dev);
	if (ret) {
		dev_printk(KERN_ERR, &pdev->dev,
			   "[" DRM_NAME ":%s] allocation failed\n", __func__);
		kfree(dev_priv);
		return ret;
	}

	dev_priv->drm.pdev = pdev;
	dev_priv->drm.dev_private = dev_priv;

	ret = pci_enable_device(pdev);
	if (ret)
		goto out_free_priv;

	pci_set_drvdata(pdev, &dev_priv->drm);

	ret = i915_driver_init_early(dev_priv, ent);
	if (ret < 0)
		goto out_pci_disable;

	intel_runtime_pm_get(dev_priv);

	ret = i915_driver_init_mmio(dev_priv);
	if (ret < 0)
		goto out_runtime_pm_put;

	ret = i915_driver_init_hw(dev_priv);
	if (ret < 0)
		goto out_cleanup_mmio;

	/*
	 * TODO: move the vblank init and parts of modeset init steps into one
	 * of the i915_driver_init_/i915_driver_register functions according
	 * to the role/effect of the given init step.
	 */
	if (INTEL_INFO(dev_priv)->num_pipes) {
		ret = drm_vblank_init(&dev_priv->drm,
				      INTEL_INFO(dev_priv)->num_pipes);
		if (ret)
			goto out_cleanup_hw;
	}

	ret = i915_load_modeset_init(&dev_priv->drm);
	if (ret < 0)
		goto out_cleanup_vblank;

	i915_driver_register(dev_priv);

	intel_runtime_pm_enable(dev_priv);

	/* Everything is in place, we can now relax! */
	DRM_INFO("Initialized %s %d.%d.%d %s for %s on minor %d\n",
		 driver.name, driver.major, driver.minor, driver.patchlevel,
		 driver.date, pci_name(pdev), dev_priv->drm.primary->index);

	intel_runtime_pm_put(dev_priv);

	return 0;

out_cleanup_vblank:
	drm_vblank_cleanup(&dev_priv->drm);
out_cleanup_hw:
	i915_driver_cleanup_hw(dev_priv);
out_cleanup_mmio:
	i915_driver_cleanup_mmio(dev_priv);
out_runtime_pm_put:
	intel_runtime_pm_put(dev_priv);
	i915_driver_cleanup_early(dev_priv);
out_pci_disable:
	pci_disable_device(pdev);
out_free_priv:
	i915_load_error(dev_priv, "Device initialization failed (%d)\n", ret);
	drm_dev_unref(&dev_priv->drm);
	return ret;
}

void i915_driver_unload(struct drm_device *dev)
{
	struct drm_i915_private *dev_priv = to_i915(dev);

	intel_fbdev_fini(dev);

	if (i915_gem_suspend(dev))
		DRM_ERROR("failed to idle hardware; continuing to unload!\n");

	intel_display_power_get(dev_priv, POWER_DOMAIN_INIT);

	i915_driver_unregister(dev_priv);

	drm_vblank_cleanup(dev);

	intel_modeset_cleanup(dev);

	/*
	 * free the memory space allocated for the child device
	 * config parsed from VBT
	 */
	if (dev_priv->vbt.child_dev && dev_priv->vbt.child_dev_num) {
		kfree(dev_priv->vbt.child_dev);
		dev_priv->vbt.child_dev = NULL;
		dev_priv->vbt.child_dev_num = 0;
	}
	kfree(dev_priv->vbt.sdvo_lvds_vbt_mode);
	dev_priv->vbt.sdvo_lvds_vbt_mode = NULL;
	kfree(dev_priv->vbt.lfp_lvds_vbt_mode);
	dev_priv->vbt.lfp_lvds_vbt_mode = NULL;

	vga_switcheroo_unregister_client(dev->pdev);
	vga_client_register(dev->pdev, NULL, NULL, NULL);

	intel_csr_ucode_fini(dev_priv);

	/* Free error state after interrupts are fully disabled. */
	cancel_delayed_work_sync(&dev_priv->gpu_error.hangcheck_work);
	i915_destroy_error_state(dev);

	/* Flush any outstanding unpin_work. */
	flush_workqueue(dev_priv->wq);

	intel_guc_fini(dev);
	i915_gem_fini(dev);
	intel_fbc_cleanup_cfb(dev_priv);

	intel_power_domains_fini(dev_priv);

	i915_driver_cleanup_hw(dev_priv);
	i915_driver_cleanup_mmio(dev_priv);

	intel_display_power_put(dev_priv, POWER_DOMAIN_INIT);

	i915_driver_cleanup_early(dev_priv);
}

static int i915_driver_open(struct drm_device *dev, struct drm_file *file)
{
	int ret;

	ret = i915_gem_open(dev, file);
	if (ret)
		return ret;

	return 0;
}

/**
 * i915_driver_lastclose - clean up after all DRM clients have exited
 * @dev: DRM device
 *
 * Take care of cleaning up after all DRM clients have exited.  In the
 * mode setting case, we want to restore the kernel's initial mode (just
 * in case the last client left us in a bad state).
 *
 * Additionally, in the non-mode setting case, we'll tear down the GTT
 * and DMA structures, since the kernel won't be using them, and clea
 * up any GEM state.
 */
static void i915_driver_lastclose(struct drm_device *dev)
{
	intel_fbdev_restore_mode(dev);
	vga_switcheroo_process_delayed_switch();
}

static void i915_driver_preclose(struct drm_device *dev, struct drm_file *file)
{
	mutex_lock(&dev->struct_mutex);
	i915_gem_context_close(dev, file);
	i915_gem_release(dev, file);
	mutex_unlock(&dev->struct_mutex);
}

static void i915_driver_postclose(struct drm_device *dev, struct drm_file *file)
{
	struct drm_i915_file_private *file_priv = file->driver_priv;

	kfree(file_priv);
}

static void intel_suspend_encoders(struct drm_i915_private *dev_priv)
{
	struct drm_device *dev = &dev_priv->drm;
	struct intel_encoder *encoder;

	drm_modeset_lock_all(dev);
	for_each_intel_encoder(dev, encoder)
		if (encoder->suspend)
			encoder->suspend(encoder);
	drm_modeset_unlock_all(dev);
}

static int vlv_resume_prepare(struct drm_i915_private *dev_priv,
			      bool rpm_resume);
static int vlv_suspend_complete(struct drm_i915_private *dev_priv);

static bool suspend_to_idle(struct drm_i915_private *dev_priv)
{
#if IS_ENABLED(CONFIG_ACPI_SLEEP)
	if (acpi_target_system_state() < ACPI_STATE_S3)
		return true;
#endif
	return false;
}

static int i915_drm_suspend(struct drm_device *dev)
{
	struct drm_i915_private *dev_priv = to_i915(dev);
	pci_power_t opregion_target_state;
	int error;

	/* ignore lid events during suspend */
	mutex_lock(&dev_priv->modeset_restore_lock);
	dev_priv->modeset_restore = MODESET_SUSPENDED;
	mutex_unlock(&dev_priv->modeset_restore_lock);

	disable_rpm_wakeref_asserts(dev_priv);

	/* We do a lot of poking in a lot of registers, make sure they work
	 * properly. */
	intel_display_set_init_power(dev_priv, true);

	drm_kms_helper_poll_disable(dev);

	pci_save_state(dev->pdev);

	error = i915_gem_suspend(dev);
	if (error) {
		dev_err(&dev->pdev->dev,
			"GEM idle failed, resume might fail\n");
		goto out;
	}

	intel_guc_suspend(dev);

	intel_suspend_gt_powersave(dev_priv);

	intel_display_suspend(dev);

	intel_dp_mst_suspend(dev);

	intel_runtime_pm_disable_interrupts(dev_priv);
	intel_hpd_cancel_work(dev_priv);

	intel_suspend_encoders(dev_priv);

	intel_suspend_hw(dev);

	i915_gem_suspend_gtt_mappings(dev);

	i915_save_state(dev);

	opregion_target_state = suspend_to_idle(dev_priv) ? PCI_D1 : PCI_D3cold;
	intel_opregion_notify_adapter(dev_priv, opregion_target_state);

	intel_uncore_forcewake_reset(dev_priv, false);
	intel_opregion_unregister(dev_priv);

	intel_fbdev_set_suspend(dev, FBINFO_STATE_SUSPENDED, true);

	dev_priv->suspend_count++;

	intel_display_set_init_power(dev_priv, false);

	intel_csr_ucode_suspend(dev_priv);

out:
	enable_rpm_wakeref_asserts(dev_priv);

	return error;
}

static int i915_drm_suspend_late(struct drm_device *drm_dev, bool hibernation)
{
	struct drm_i915_private *dev_priv = to_i915(drm_dev);
	bool fw_csr;
	int ret;

	disable_rpm_wakeref_asserts(dev_priv);

	fw_csr = !IS_BROXTON(dev_priv) &&
		suspend_to_idle(dev_priv) && dev_priv->csr.dmc_payload;
	/*
	 * In case of firmware assisted context save/restore don't manually
	 * deinit the power domains. This also means the CSR/DMC firmware will
	 * stay active, it will power down any HW resources as required and
	 * also enable deeper system power states that would be blocked if the
	 * firmware was inactive.
	 */
	if (!fw_csr)
		intel_power_domains_suspend(dev_priv);

	ret = 0;
	if (IS_BROXTON(dev_priv))
		bxt_enable_dc9(dev_priv);
	else if (IS_HASWELL(dev_priv) || IS_BROADWELL(dev_priv))
		hsw_enable_pc8(dev_priv);
	else if (IS_VALLEYVIEW(dev_priv) || IS_CHERRYVIEW(dev_priv))
		ret = vlv_suspend_complete(dev_priv);

	if (ret) {
		DRM_ERROR("Suspend complete failed: %d\n", ret);
		if (!fw_csr)
			intel_power_domains_init_hw(dev_priv, true);

		goto out;
	}

	pci_disable_device(drm_dev->pdev);
	/*
	 * During hibernation on some platforms the BIOS may try to access
	 * the device even though it's already in D3 and hang the machine. So
	 * leave the device in D0 on those platforms and hope the BIOS will
	 * power down the device properly. The issue was seen on multiple old
	 * GENs with different BIOS vendors, so having an explicit blacklist
	 * is inpractical; apply the workaround on everything pre GEN6. The
	 * platforms where the issue was seen:
	 * Lenovo Thinkpad X301, X61s, X60, T60, X41
	 * Fujitsu FSC S7110
	 * Acer Aspire 1830T
	 */
	if (!(hibernation && INTEL_INFO(dev_priv)->gen < 6))
		pci_set_power_state(drm_dev->pdev, PCI_D3hot);

	dev_priv->suspended_to_idle = suspend_to_idle(dev_priv);

out:
	enable_rpm_wakeref_asserts(dev_priv);

	return ret;
}

int i915_suspend_switcheroo(struct drm_device *dev, pm_message_t state)
{
	int error;

	if (!dev) {
		DRM_ERROR("dev: %p\n", dev);
		DRM_ERROR("DRM not initialized, aborting suspend.\n");
		return -ENODEV;
	}

	if (WARN_ON_ONCE(state.event != PM_EVENT_SUSPEND &&
			 state.event != PM_EVENT_FREEZE))
		return -EINVAL;

	if (dev->switch_power_state == DRM_SWITCH_POWER_OFF)
		return 0;

	error = i915_drm_suspend(dev);
	if (error)
		return error;

	return i915_drm_suspend_late(dev, false);
}

static int i915_drm_resume(struct drm_device *dev)
{
	struct drm_i915_private *dev_priv = to_i915(dev);
	int ret;

	disable_rpm_wakeref_asserts(dev_priv);

	ret = i915_ggtt_enable_hw(dev);
	if (ret)
		DRM_ERROR("failed to re-enable GGTT\n");

	intel_csr_ucode_resume(dev_priv);

	mutex_lock(&dev->struct_mutex);
	i915_gem_restore_gtt_mappings(dev);
	mutex_unlock(&dev->struct_mutex);

	i915_restore_state(dev);
	intel_opregion_setup(dev_priv);

	intel_init_pch_refclk(dev);
	drm_mode_config_reset(dev);

	/*
	 * Interrupts have to be enabled before any batches are run. If not the
	 * GPU will hang. i915_gem_init_hw() will initiate batches to
	 * update/restore the context.
	 *
	 * Modeset enabling in intel_modeset_init_hw() also needs working
	 * interrupts.
	 */
	intel_runtime_pm_enable_interrupts(dev_priv);

	mutex_lock(&dev->struct_mutex);
	if (i915_gem_init_hw(dev)) {
		DRM_ERROR("failed to re-initialize GPU, declaring wedged!\n");
		atomic_or(I915_WEDGED, &dev_priv->gpu_error.reset_counter);
	}
	mutex_unlock(&dev->struct_mutex);

	intel_guc_resume(dev);

	intel_modeset_init_hw(dev);

	spin_lock_irq(&dev_priv->irq_lock);
	if (dev_priv->display.hpd_irq_setup)
		dev_priv->display.hpd_irq_setup(dev_priv);
	spin_unlock_irq(&dev_priv->irq_lock);

	intel_dp_mst_resume(dev);

	intel_display_resume(dev);

	/*
	 * ... but also need to make sure that hotplug processing
	 * doesn't cause havoc. Like in the driver load code we don't
	 * bother with the tiny race here where we might loose hotplug
	 * notifications.
	 * */
	intel_hpd_init(dev_priv);
	/* Config may have changed between suspend and resume */
	drm_helper_hpd_irq_event(dev);

	intel_opregion_register(dev_priv);

	intel_fbdev_set_suspend(dev, FBINFO_STATE_RUNNING, false);

	mutex_lock(&dev_priv->modeset_restore_lock);
	dev_priv->modeset_restore = MODESET_DONE;
	mutex_unlock(&dev_priv->modeset_restore_lock);

	intel_opregion_notify_adapter(dev_priv, PCI_D0);

	drm_kms_helper_poll_enable(dev);

	enable_rpm_wakeref_asserts(dev_priv);

	return 0;
}

static int i915_drm_resume_early(struct drm_device *dev)
{
	struct drm_i915_private *dev_priv = to_i915(dev);
	int ret;

	/*
	 * We have a resume ordering issue with the snd-hda driver also
	 * requiring our device to be power up. Due to the lack of a
	 * parent/child relationship we currently solve this with an early
	 * resume hook.
	 *
	 * FIXME: This should be solved with a special hdmi sink device or
	 * similar so that power domains can be employed.
	 */

	/*
	 * Note that we need to set the power state explicitly, since we
	 * powered off the device during freeze and the PCI core won't power
	 * it back up for us during thaw. Powering off the device during
	 * freeze is not a hard requirement though, and during the
	 * suspend/resume phases the PCI core makes sure we get here with the
	 * device powered on. So in case we change our freeze logic and keep
	 * the device powered we can also remove the following set power state
	 * call.
	 */
	ret = pci_set_power_state(dev->pdev, PCI_D0);
	if (ret) {
		DRM_ERROR("failed to set PCI D0 power state (%d)\n", ret);
		goto out;
	}

	/*
	 * Note that pci_enable_device() first enables any parent bridge
	 * device and only then sets the power state for this device. The
	 * bridge enabling is a nop though, since bridge devices are resumed
	 * first. The order of enabling power and enabling the device is
	 * imposed by the PCI core as described above, so here we preserve the
	 * same order for the freeze/thaw phases.
	 *
	 * TODO: eventually we should remove pci_disable_device() /
	 * pci_enable_enable_device() from suspend/resume. Due to how they
	 * depend on the device enable refcount we can't anyway depend on them
	 * disabling/enabling the device.
	 */
	if (pci_enable_device(dev->pdev)) {
		ret = -EIO;
		goto out;
	}

	pci_set_master(dev->pdev);

	disable_rpm_wakeref_asserts(dev_priv);

	if (IS_VALLEYVIEW(dev_priv) || IS_CHERRYVIEW(dev_priv))
		ret = vlv_resume_prepare(dev_priv, false);
	if (ret)
		DRM_ERROR("Resume prepare failed: %d, continuing anyway\n",
			  ret);

	intel_uncore_early_sanitize(dev_priv, true);

	if (IS_BROXTON(dev_priv)) {
		if (!dev_priv->suspended_to_idle)
			gen9_sanitize_dc_state(dev_priv);
		bxt_disable_dc9(dev_priv);
	} else if (IS_HASWELL(dev_priv) || IS_BROADWELL(dev_priv)) {
		hsw_disable_pc8(dev_priv);
	}

	intel_uncore_sanitize(dev_priv);

	if (IS_BROXTON(dev_priv) ||
	    !(dev_priv->suspended_to_idle && dev_priv->csr.dmc_payload))
		intel_power_domains_init_hw(dev_priv, true);

	enable_rpm_wakeref_asserts(dev_priv);

out:
	dev_priv->suspended_to_idle = false;

	return ret;
}

int i915_resume_switcheroo(struct drm_device *dev)
{
	int ret;

	if (dev->switch_power_state == DRM_SWITCH_POWER_OFF)
		return 0;

	ret = i915_drm_resume_early(dev);
	if (ret)
		return ret;

	return i915_drm_resume(dev);
}

/**
 * i915_reset - reset chip after a hang
 * @dev: drm device to reset
 *
 * Reset the chip.  Useful if a hang is detected. Returns zero on successful
 * reset or otherwise an error code.
 *
 * Procedure is fairly simple:
 *   - reset the chip using the reset reg
 *   - re-init context state
 *   - re-init hardware status page
 *   - re-init ring buffer
 *   - re-init interrupt state
 *   - re-init display
 */
int i915_reset(struct drm_i915_private *dev_priv)
{
	struct drm_device *dev = &dev_priv->drm;
	struct i915_gpu_error *error = &dev_priv->gpu_error;
	unsigned reset_counter;
	int ret;

	intel_reset_gt_powersave(dev_priv);

	mutex_lock(&dev->struct_mutex);

	/* Clear any previous failed attempts at recovery. Time to try again. */
	atomic_andnot(I915_WEDGED, &error->reset_counter);

	/* Clear the reset-in-progress flag and increment the reset epoch. */
	reset_counter = atomic_inc_return(&error->reset_counter);
	if (WARN_ON(__i915_reset_in_progress(reset_counter))) {
		ret = -EIO;
		goto error;
	}

	pr_notice("drm/i915: Resetting chip after gpu hang\n");

	i915_gem_reset(dev);

	ret = intel_gpu_reset(dev_priv, ALL_ENGINES);
	if (ret) {
		if (ret != -ENODEV)
			DRM_ERROR("Failed to reset chip: %i\n", ret);
		else
			DRM_DEBUG_DRIVER("GPU reset disabled\n");
		goto error;
	}

	intel_overlay_reset(dev_priv);

	/* Ok, now get things going again... */

	/*
	 * Everything depends on having the GTT running, so we need to start
	 * there.  Fortunately we don't need to do this unless we reset the
	 * chip at a PCI level.
	 *
	 * Next we need to restore the context, but we don't use those
	 * yet either...
	 *
	 * Ring buffer needs to be re-initialized in the KMS case, or if X
	 * was running at the time of the reset (i.e. we weren't VT
	 * switched away).
	 */
	ret = i915_gem_init_hw(dev);
	if (ret) {
		DRM_ERROR("Failed hw init on reset %d\n", ret);
		goto error;
	}

	mutex_unlock(&dev->struct_mutex);

	/*
	 * rps/rc6 re-init is necessary to restore state lost after the
	 * reset and the re-install of gt irqs. Skip for ironlake per
	 * previous concerns that it doesn't respond well to some forms
	 * of re-init after reset.
	 */
	if (INTEL_INFO(dev)->gen > 5)
		intel_enable_gt_powersave(dev_priv);

	return 0;

error:
	atomic_or(I915_WEDGED, &error->reset_counter);
	mutex_unlock(&dev->struct_mutex);
	return ret;
}

static int i915_pm_suspend(struct device *dev)
{
	struct pci_dev *pdev = to_pci_dev(dev);
	struct drm_device *drm_dev = pci_get_drvdata(pdev);

	if (!drm_dev) {
		dev_err(dev, "DRM not initialized, aborting suspend.\n");
		return -ENODEV;
	}

	if (drm_dev->switch_power_state == DRM_SWITCH_POWER_OFF)
		return 0;

	return i915_drm_suspend(drm_dev);
}

static int i915_pm_suspend_late(struct device *dev)
{
	struct drm_device *drm_dev = &dev_to_i915(dev)->drm;

	/*
	 * We have a suspend ordering issue with the snd-hda driver also
	 * requiring our device to be power up. Due to the lack of a
	 * parent/child relationship we currently solve this with an late
	 * suspend hook.
	 *
	 * FIXME: This should be solved with a special hdmi sink device or
	 * similar so that power domains can be employed.
	 */
	if (drm_dev->switch_power_state == DRM_SWITCH_POWER_OFF)
		return 0;

	return i915_drm_suspend_late(drm_dev, false);
}

static int i915_pm_poweroff_late(struct device *dev)
{
	struct drm_device *drm_dev = &dev_to_i915(dev)->drm;

	if (drm_dev->switch_power_state == DRM_SWITCH_POWER_OFF)
		return 0;

	return i915_drm_suspend_late(drm_dev, true);
}

static int i915_pm_resume_early(struct device *dev)
{
	struct drm_device *drm_dev = &dev_to_i915(dev)->drm;

	if (drm_dev->switch_power_state == DRM_SWITCH_POWER_OFF)
		return 0;

	return i915_drm_resume_early(drm_dev);
}

static int i915_pm_resume(struct device *dev)
{
	struct drm_device *drm_dev = &dev_to_i915(dev)->drm;

	if (drm_dev->switch_power_state == DRM_SWITCH_POWER_OFF)
		return 0;

	return i915_drm_resume(drm_dev);
}

/* freeze: before creating the hibernation_image */
static int i915_pm_freeze(struct device *dev)
{
	return i915_pm_suspend(dev);
}

static int i915_pm_freeze_late(struct device *dev)
{
<<<<<<< HEAD
	return i915_pm_suspend_late(dev);
=======
	int ret;

	ret = i915_pm_suspend_late(dev);
	if (ret)
		return ret;

	ret = i915_gem_freeze_late(dev_to_i915(dev));
	if (ret)
		return ret;

	return 0;
>>>>>>> 29e106ae
}

/* thaw: called after creating the hibernation image, but before turning off. */
static int i915_pm_thaw_early(struct device *dev)
{
	return i915_pm_resume_early(dev);
}

static int i915_pm_thaw(struct device *dev)
{
	return i915_pm_resume(dev);
}

/* restore: called after loading the hibernation image. */
static int i915_pm_restore_early(struct device *dev)
{
	/* for avoiding the memory corruption at S4 resume (bsc#984624) */
<<<<<<< HEAD
	intel_gpu_reset(dev_to_i915(dev)->dev, ALL_ENGINES);
=======
	intel_gpu_reset(dev_to_i915(dev), ALL_ENGINES);
>>>>>>> 29e106ae
	return i915_pm_resume_early(dev);
}

static int i915_pm_restore(struct device *dev)
{
	return i915_pm_resume(dev);
}

/*
 * Save all Gunit registers that may be lost after a D3 and a subsequent
 * S0i[R123] transition. The list of registers needing a save/restore is
 * defined in the VLV2_S0IXRegs document. This documents marks all Gunit
 * registers in the following way:
 * - Driver: saved/restored by the driver
 * - Punit : saved/restored by the Punit firmware
 * - No, w/o marking: no need to save/restore, since the register is R/O or
 *                    used internally by the HW in a way that doesn't depend
 *                    keeping the content across a suspend/resume.
 * - Debug : used for debugging
 *
 * We save/restore all registers marked with 'Driver', with the following
 * exceptions:
 * - Registers out of use, including also registers marked with 'Debug'.
 *   These have no effect on the driver's operation, so we don't save/restore
 *   them to reduce the overhead.
 * - Registers that are fully setup by an initialization function called from
 *   the resume path. For example many clock gating and RPS/RC6 registers.
 * - Registers that provide the right functionality with their reset defaults.
 *
 * TODO: Except for registers that based on the above 3 criteria can be safely
 * ignored, we save/restore all others, practically treating the HW context as
 * a black-box for the driver. Further investigation is needed to reduce the
 * saved/restored registers even further, by following the same 3 criteria.
 */
static void vlv_save_gunit_s0ix_state(struct drm_i915_private *dev_priv)
{
	struct vlv_s0ix_state *s = &dev_priv->vlv_s0ix_state;
	int i;

	/* GAM 0x4000-0x4770 */
	s->wr_watermark		= I915_READ(GEN7_WR_WATERMARK);
	s->gfx_prio_ctrl	= I915_READ(GEN7_GFX_PRIO_CTRL);
	s->arb_mode		= I915_READ(ARB_MODE);
	s->gfx_pend_tlb0	= I915_READ(GEN7_GFX_PEND_TLB0);
	s->gfx_pend_tlb1	= I915_READ(GEN7_GFX_PEND_TLB1);

	for (i = 0; i < ARRAY_SIZE(s->lra_limits); i++)
		s->lra_limits[i] = I915_READ(GEN7_LRA_LIMITS(i));

	s->media_max_req_count	= I915_READ(GEN7_MEDIA_MAX_REQ_COUNT);
	s->gfx_max_req_count	= I915_READ(GEN7_GFX_MAX_REQ_COUNT);

	s->render_hwsp		= I915_READ(RENDER_HWS_PGA_GEN7);
	s->ecochk		= I915_READ(GAM_ECOCHK);
	s->bsd_hwsp		= I915_READ(BSD_HWS_PGA_GEN7);
	s->blt_hwsp		= I915_READ(BLT_HWS_PGA_GEN7);

	s->tlb_rd_addr		= I915_READ(GEN7_TLB_RD_ADDR);

	/* MBC 0x9024-0x91D0, 0x8500 */
	s->g3dctl		= I915_READ(VLV_G3DCTL);
	s->gsckgctl		= I915_READ(VLV_GSCKGCTL);
	s->mbctl		= I915_READ(GEN6_MBCTL);

	/* GCP 0x9400-0x9424, 0x8100-0x810C */
	s->ucgctl1		= I915_READ(GEN6_UCGCTL1);
	s->ucgctl3		= I915_READ(GEN6_UCGCTL3);
	s->rcgctl1		= I915_READ(GEN6_RCGCTL1);
	s->rcgctl2		= I915_READ(GEN6_RCGCTL2);
	s->rstctl		= I915_READ(GEN6_RSTCTL);
	s->misccpctl		= I915_READ(GEN7_MISCCPCTL);

	/* GPM 0xA000-0xAA84, 0x8000-0x80FC */
	s->gfxpause		= I915_READ(GEN6_GFXPAUSE);
	s->rpdeuhwtc		= I915_READ(GEN6_RPDEUHWTC);
	s->rpdeuc		= I915_READ(GEN6_RPDEUC);
	s->ecobus		= I915_READ(ECOBUS);
	s->pwrdwnupctl		= I915_READ(VLV_PWRDWNUPCTL);
	s->rp_down_timeout	= I915_READ(GEN6_RP_DOWN_TIMEOUT);
	s->rp_deucsw		= I915_READ(GEN6_RPDEUCSW);
	s->rcubmabdtmr		= I915_READ(GEN6_RCUBMABDTMR);
	s->rcedata		= I915_READ(VLV_RCEDATA);
	s->spare2gh		= I915_READ(VLV_SPAREG2H);

	/* Display CZ domain, 0x4400C-0x4402C, 0x4F000-0x4F11F */
	s->gt_imr		= I915_READ(GTIMR);
	s->gt_ier		= I915_READ(GTIER);
	s->pm_imr		= I915_READ(GEN6_PMIMR);
	s->pm_ier		= I915_READ(GEN6_PMIER);

	for (i = 0; i < ARRAY_SIZE(s->gt_scratch); i++)
		s->gt_scratch[i] = I915_READ(GEN7_GT_SCRATCH(i));

	/* GT SA CZ domain, 0x100000-0x138124 */
	s->tilectl		= I915_READ(TILECTL);
	s->gt_fifoctl		= I915_READ(GTFIFOCTL);
	s->gtlc_wake_ctrl	= I915_READ(VLV_GTLC_WAKE_CTRL);
	s->gtlc_survive		= I915_READ(VLV_GTLC_SURVIVABILITY_REG);
	s->pmwgicz		= I915_READ(VLV_PMWGICZ);

	/* Gunit-Display CZ domain, 0x182028-0x1821CF */
	s->gu_ctl0		= I915_READ(VLV_GU_CTL0);
	s->gu_ctl1		= I915_READ(VLV_GU_CTL1);
	s->pcbr			= I915_READ(VLV_PCBR);
	s->clock_gate_dis2	= I915_READ(VLV_GUNIT_CLOCK_GATE2);

	/*
	 * Not saving any of:
	 * DFT,		0x9800-0x9EC0
	 * SARB,	0xB000-0xB1FC
	 * GAC,		0x5208-0x524C, 0x14000-0x14C000
	 * PCI CFG
	 */
}

static void vlv_restore_gunit_s0ix_state(struct drm_i915_private *dev_priv)
{
	struct vlv_s0ix_state *s = &dev_priv->vlv_s0ix_state;
	u32 val;
	int i;

	/* GAM 0x4000-0x4770 */
	I915_WRITE(GEN7_WR_WATERMARK,	s->wr_watermark);
	I915_WRITE(GEN7_GFX_PRIO_CTRL,	s->gfx_prio_ctrl);
	I915_WRITE(ARB_MODE,		s->arb_mode | (0xffff << 16));
	I915_WRITE(GEN7_GFX_PEND_TLB0,	s->gfx_pend_tlb0);
	I915_WRITE(GEN7_GFX_PEND_TLB1,	s->gfx_pend_tlb1);

	for (i = 0; i < ARRAY_SIZE(s->lra_limits); i++)
		I915_WRITE(GEN7_LRA_LIMITS(i), s->lra_limits[i]);

	I915_WRITE(GEN7_MEDIA_MAX_REQ_COUNT, s->media_max_req_count);
	I915_WRITE(GEN7_GFX_MAX_REQ_COUNT, s->gfx_max_req_count);

	I915_WRITE(RENDER_HWS_PGA_GEN7,	s->render_hwsp);
	I915_WRITE(GAM_ECOCHK,		s->ecochk);
	I915_WRITE(BSD_HWS_PGA_GEN7,	s->bsd_hwsp);
	I915_WRITE(BLT_HWS_PGA_GEN7,	s->blt_hwsp);

	I915_WRITE(GEN7_TLB_RD_ADDR,	s->tlb_rd_addr);

	/* MBC 0x9024-0x91D0, 0x8500 */
	I915_WRITE(VLV_G3DCTL,		s->g3dctl);
	I915_WRITE(VLV_GSCKGCTL,	s->gsckgctl);
	I915_WRITE(GEN6_MBCTL,		s->mbctl);

	/* GCP 0x9400-0x9424, 0x8100-0x810C */
	I915_WRITE(GEN6_UCGCTL1,	s->ucgctl1);
	I915_WRITE(GEN6_UCGCTL3,	s->ucgctl3);
	I915_WRITE(GEN6_RCGCTL1,	s->rcgctl1);
	I915_WRITE(GEN6_RCGCTL2,	s->rcgctl2);
	I915_WRITE(GEN6_RSTCTL,		s->rstctl);
	I915_WRITE(GEN7_MISCCPCTL,	s->misccpctl);

	/* GPM 0xA000-0xAA84, 0x8000-0x80FC */
	I915_WRITE(GEN6_GFXPAUSE,	s->gfxpause);
	I915_WRITE(GEN6_RPDEUHWTC,	s->rpdeuhwtc);
	I915_WRITE(GEN6_RPDEUC,		s->rpdeuc);
	I915_WRITE(ECOBUS,		s->ecobus);
	I915_WRITE(VLV_PWRDWNUPCTL,	s->pwrdwnupctl);
	I915_WRITE(GEN6_RP_DOWN_TIMEOUT,s->rp_down_timeout);
	I915_WRITE(GEN6_RPDEUCSW,	s->rp_deucsw);
	I915_WRITE(GEN6_RCUBMABDTMR,	s->rcubmabdtmr);
	I915_WRITE(VLV_RCEDATA,		s->rcedata);
	I915_WRITE(VLV_SPAREG2H,	s->spare2gh);

	/* Display CZ domain, 0x4400C-0x4402C, 0x4F000-0x4F11F */
	I915_WRITE(GTIMR,		s->gt_imr);
	I915_WRITE(GTIER,		s->gt_ier);
	I915_WRITE(GEN6_PMIMR,		s->pm_imr);
	I915_WRITE(GEN6_PMIER,		s->pm_ier);

	for (i = 0; i < ARRAY_SIZE(s->gt_scratch); i++)
		I915_WRITE(GEN7_GT_SCRATCH(i), s->gt_scratch[i]);

	/* GT SA CZ domain, 0x100000-0x138124 */
	I915_WRITE(TILECTL,			s->tilectl);
	I915_WRITE(GTFIFOCTL,			s->gt_fifoctl);
	/*
	 * Preserve the GT allow wake and GFX force clock bit, they are not
	 * be restored, as they are used to control the s0ix suspend/resume
	 * sequence by the caller.
	 */
	val = I915_READ(VLV_GTLC_WAKE_CTRL);
	val &= VLV_GTLC_ALLOWWAKEREQ;
	val |= s->gtlc_wake_ctrl & ~VLV_GTLC_ALLOWWAKEREQ;
	I915_WRITE(VLV_GTLC_WAKE_CTRL, val);

	val = I915_READ(VLV_GTLC_SURVIVABILITY_REG);
	val &= VLV_GFX_CLK_FORCE_ON_BIT;
	val |= s->gtlc_survive & ~VLV_GFX_CLK_FORCE_ON_BIT;
	I915_WRITE(VLV_GTLC_SURVIVABILITY_REG, val);

	I915_WRITE(VLV_PMWGICZ,			s->pmwgicz);

	/* Gunit-Display CZ domain, 0x182028-0x1821CF */
	I915_WRITE(VLV_GU_CTL0,			s->gu_ctl0);
	I915_WRITE(VLV_GU_CTL1,			s->gu_ctl1);
	I915_WRITE(VLV_PCBR,			s->pcbr);
	I915_WRITE(VLV_GUNIT_CLOCK_GATE2,	s->clock_gate_dis2);
}

int vlv_force_gfx_clock(struct drm_i915_private *dev_priv, bool force_on)
{
	u32 val;
	int err;

	val = I915_READ(VLV_GTLC_SURVIVABILITY_REG);
	val &= ~VLV_GFX_CLK_FORCE_ON_BIT;
	if (force_on)
		val |= VLV_GFX_CLK_FORCE_ON_BIT;
	I915_WRITE(VLV_GTLC_SURVIVABILITY_REG, val);

	if (!force_on)
		return 0;

	err = intel_wait_for_register(dev_priv,
				      VLV_GTLC_SURVIVABILITY_REG,
				      VLV_GFX_CLK_STATUS_BIT,
				      VLV_GFX_CLK_STATUS_BIT,
				      20);
	if (err)
		DRM_ERROR("timeout waiting for GFX clock force-on (%08x)\n",
			  I915_READ(VLV_GTLC_SURVIVABILITY_REG));

	return err;
}

static int vlv_allow_gt_wake(struct drm_i915_private *dev_priv, bool allow)
{
	u32 val;
	int err = 0;

	val = I915_READ(VLV_GTLC_WAKE_CTRL);
	val &= ~VLV_GTLC_ALLOWWAKEREQ;
	if (allow)
		val |= VLV_GTLC_ALLOWWAKEREQ;
	I915_WRITE(VLV_GTLC_WAKE_CTRL, val);
	POSTING_READ(VLV_GTLC_WAKE_CTRL);

	err = intel_wait_for_register(dev_priv,
				      VLV_GTLC_PW_STATUS,
				      VLV_GTLC_ALLOWWAKEACK,
				      allow,
				      1);
	if (err)
		DRM_ERROR("timeout disabling GT waking\n");

	return err;
}

static int vlv_wait_for_gt_wells(struct drm_i915_private *dev_priv,
				 bool wait_for_on)
{
	u32 mask;
	u32 val;
	int err;

	mask = VLV_GTLC_PW_MEDIA_STATUS_MASK | VLV_GTLC_PW_RENDER_STATUS_MASK;
	val = wait_for_on ? mask : 0;
	if ((I915_READ(VLV_GTLC_PW_STATUS) & mask) == val)
		return 0;

	DRM_DEBUG_KMS("waiting for GT wells to go %s (%08x)\n",
		      onoff(wait_for_on),
		      I915_READ(VLV_GTLC_PW_STATUS));

	/*
	 * RC6 transitioning can be delayed up to 2 msec (see
	 * valleyview_enable_rps), use 3 msec for safety.
	 */
	err = intel_wait_for_register(dev_priv,
				      VLV_GTLC_PW_STATUS, mask, val,
				      3);
	if (err)
		DRM_ERROR("timeout waiting for GT wells to go %s\n",
			  onoff(wait_for_on));

	return err;
}

static void vlv_check_no_gt_access(struct drm_i915_private *dev_priv)
{
	if (!(I915_READ(VLV_GTLC_PW_STATUS) & VLV_GTLC_ALLOWWAKEERR))
		return;

	DRM_DEBUG_DRIVER("GT register access while GT waking disabled\n");
	I915_WRITE(VLV_GTLC_PW_STATUS, VLV_GTLC_ALLOWWAKEERR);
}

static int vlv_suspend_complete(struct drm_i915_private *dev_priv)
{
	u32 mask;
	int err;

	/*
	 * Bspec defines the following GT well on flags as debug only, so
	 * don't treat them as hard failures.
	 */
	(void)vlv_wait_for_gt_wells(dev_priv, false);

	mask = VLV_GTLC_RENDER_CTX_EXISTS | VLV_GTLC_MEDIA_CTX_EXISTS;
	WARN_ON((I915_READ(VLV_GTLC_WAKE_CTRL) & mask) != mask);

	vlv_check_no_gt_access(dev_priv);

	err = vlv_force_gfx_clock(dev_priv, true);
	if (err)
		goto err1;

	err = vlv_allow_gt_wake(dev_priv, false);
	if (err)
		goto err2;

	if (!IS_CHERRYVIEW(dev_priv))
		vlv_save_gunit_s0ix_state(dev_priv);

	err = vlv_force_gfx_clock(dev_priv, false);
	if (err)
		goto err2;

	return 0;

err2:
	/* For safety always re-enable waking and disable gfx clock forcing */
	vlv_allow_gt_wake(dev_priv, true);
err1:
	vlv_force_gfx_clock(dev_priv, false);

	return err;
}

static int vlv_resume_prepare(struct drm_i915_private *dev_priv,
				bool rpm_resume)
{
	struct drm_device *dev = &dev_priv->drm;
	int err;
	int ret;

	/*
	 * If any of the steps fail just try to continue, that's the best we
	 * can do at this point. Return the first error code (which will also
	 * leave RPM permanently disabled).
	 */
	ret = vlv_force_gfx_clock(dev_priv, true);

	if (!IS_CHERRYVIEW(dev_priv))
		vlv_restore_gunit_s0ix_state(dev_priv);

	err = vlv_allow_gt_wake(dev_priv, true);
	if (!ret)
		ret = err;

	err = vlv_force_gfx_clock(dev_priv, false);
	if (!ret)
		ret = err;

	vlv_check_no_gt_access(dev_priv);

	if (rpm_resume) {
		intel_init_clock_gating(dev);
		i915_gem_restore_fences(dev);
	}

	return ret;
}

static int intel_runtime_suspend(struct device *device)
{
	struct pci_dev *pdev = to_pci_dev(device);
	struct drm_device *dev = pci_get_drvdata(pdev);
	struct drm_i915_private *dev_priv = to_i915(dev);
	int ret;

	if (WARN_ON_ONCE(!(dev_priv->rps.enabled && intel_enable_rc6())))
		return -ENODEV;

	if (WARN_ON_ONCE(!HAS_RUNTIME_PM(dev)))
		return -ENODEV;

	DRM_DEBUG_KMS("Suspending device\n");

	/*
	 * We could deadlock here in case another thread holding struct_mutex
	 * calls RPM suspend concurrently, since the RPM suspend will wait
	 * first for this RPM suspend to finish. In this case the concurrent
	 * RPM resume will be followed by its RPM suspend counterpart. Still
	 * for consistency return -EAGAIN, which will reschedule this suspend.
	 */
	if (!mutex_trylock(&dev->struct_mutex)) {
		DRM_DEBUG_KMS("device lock contention, deffering suspend\n");
		/*
		 * Bump the expiration timestamp, otherwise the suspend won't
		 * be rescheduled.
		 */
		pm_runtime_mark_last_busy(device);

		return -EAGAIN;
	}

	disable_rpm_wakeref_asserts(dev_priv);

	/*
	 * We are safe here against re-faults, since the fault handler takes
	 * an RPM reference.
	 */
	i915_gem_release_all_mmaps(dev_priv);
	mutex_unlock(&dev->struct_mutex);

	intel_guc_suspend(dev);

	intel_runtime_pm_disable_interrupts(dev_priv);

	ret = 0;
	if (IS_BROXTON(dev_priv)) {
		bxt_display_core_uninit(dev_priv);
		bxt_enable_dc9(dev_priv);
	} else if (IS_HASWELL(dev_priv) || IS_BROADWELL(dev_priv)) {
		hsw_enable_pc8(dev_priv);
	} else if (IS_VALLEYVIEW(dev_priv) || IS_CHERRYVIEW(dev_priv)) {
		ret = vlv_suspend_complete(dev_priv);
	}

	if (ret) {
		DRM_ERROR("Runtime suspend failed, disabling it (%d)\n", ret);
		intel_runtime_pm_enable_interrupts(dev_priv);

		enable_rpm_wakeref_asserts(dev_priv);

		return ret;
	}

	intel_uncore_forcewake_reset(dev_priv, false);

	enable_rpm_wakeref_asserts(dev_priv);
	WARN_ON_ONCE(atomic_read(&dev_priv->pm.wakeref_count));

	if (intel_uncore_arm_unclaimed_mmio_detection(dev_priv))
		DRM_ERROR("Unclaimed access detected prior to suspending\n");

	dev_priv->pm.suspended = true;

	/*
	 * FIXME: We really should find a document that references the arguments
	 * used below!
	 */
	if (IS_BROADWELL(dev_priv)) {
		/*
		 * On Broadwell, if we use PCI_D1 the PCH DDI ports will stop
		 * being detected, and the call we do at intel_runtime_resume()
		 * won't be able to restore them. Since PCI_D3hot matches the
		 * actual specification and appears to be working, use it.
		 */
		intel_opregion_notify_adapter(dev_priv, PCI_D3hot);
	} else {
		/*
		 * current versions of firmware which depend on this opregion
		 * notification have repurposed the D1 definition to mean
		 * "runtime suspended" vs. what you would normally expect (D3)
		 * to distinguish it from notifications that might be sent via
		 * the suspend path.
		 */
		intel_opregion_notify_adapter(dev_priv, PCI_D1);
	}

	assert_forcewakes_inactive(dev_priv);

	if (!IS_VALLEYVIEW(dev_priv) || !IS_CHERRYVIEW(dev_priv))
		intel_hpd_poll_init(dev_priv);

	DRM_DEBUG_KMS("Device suspended\n");
	return 0;
}

static int intel_runtime_resume(struct device *device)
{
	struct pci_dev *pdev = to_pci_dev(device);
	struct drm_device *dev = pci_get_drvdata(pdev);
	struct drm_i915_private *dev_priv = to_i915(dev);
	int ret = 0;

	if (WARN_ON_ONCE(!HAS_RUNTIME_PM(dev)))
		return -ENODEV;

	DRM_DEBUG_KMS("Resuming device\n");

	WARN_ON_ONCE(atomic_read(&dev_priv->pm.wakeref_count));
	disable_rpm_wakeref_asserts(dev_priv);

	intel_opregion_notify_adapter(dev_priv, PCI_D0);
	dev_priv->pm.suspended = false;
	if (intel_uncore_unclaimed_mmio(dev_priv))
		DRM_DEBUG_DRIVER("Unclaimed access during suspend, bios?\n");

	intel_guc_resume(dev);

	if (IS_GEN6(dev_priv))
		intel_init_pch_refclk(dev);

	if (IS_BROXTON(dev)) {
		bxt_disable_dc9(dev_priv);
		bxt_display_core_init(dev_priv, true);
		if (dev_priv->csr.dmc_payload &&
		    (dev_priv->csr.allowed_dc_mask & DC_STATE_EN_UPTO_DC5))
			gen9_enable_dc5(dev_priv);
	} else if (IS_HASWELL(dev_priv) || IS_BROADWELL(dev_priv)) {
		hsw_disable_pc8(dev_priv);
	} else if (IS_VALLEYVIEW(dev_priv) || IS_CHERRYVIEW(dev_priv)) {
		ret = vlv_resume_prepare(dev_priv, true);
	}

	/*
	 * No point of rolling back things in case of an error, as the best
	 * we can do is to hope that things will still work (and disable RPM).
	 */
	i915_gem_init_swizzling(dev);
	gen6_update_ring_freq(dev_priv);

	intel_runtime_pm_enable_interrupts(dev_priv);

	/*
	 * On VLV/CHV display interrupts are part of the display
	 * power well, so hpd is reinitialized from there. For
	 * everyone else do it here.
	 */
	if (!IS_VALLEYVIEW(dev_priv) && !IS_CHERRYVIEW(dev_priv))
		intel_hpd_init(dev_priv);

	enable_rpm_wakeref_asserts(dev_priv);

	if (ret)
		DRM_ERROR("Runtime resume failed, disabling it (%d)\n", ret);
	else
		DRM_DEBUG_KMS("Device resumed\n");

	return ret;
}

const struct dev_pm_ops i915_pm_ops = {
	/*
	 * S0ix (via system suspend) and S3 event handlers [PMSG_SUSPEND,
	 * PMSG_RESUME]
	 */
	.suspend = i915_pm_suspend,
	.suspend_late = i915_pm_suspend_late,
	.resume_early = i915_pm_resume_early,
	.resume = i915_pm_resume,

	/*
	 * S4 event handlers
	 * @freeze, @freeze_late    : called (1) before creating the
	 *                            hibernation image [PMSG_FREEZE] and
	 *                            (2) after rebooting, before restoring
	 *                            the image [PMSG_QUIESCE]
	 * @thaw, @thaw_early       : called (1) after creating the hibernation
	 *                            image, before writing it [PMSG_THAW]
	 *                            and (2) after failing to create or
	 *                            restore the image [PMSG_RECOVER]
	 * @poweroff, @poweroff_late: called after writing the hibernation
	 *                            image, before rebooting [PMSG_HIBERNATE]
	 * @restore, @restore_early : called after rebooting and restoring the
	 *                            hibernation image [PMSG_RESTORE]
	 */
	.freeze = i915_pm_freeze,
	.freeze_late = i915_pm_freeze_late,
	.thaw_early = i915_pm_thaw_early,
	.thaw = i915_pm_thaw,
	.poweroff = i915_pm_suspend,
	.poweroff_late = i915_pm_poweroff_late,
	.restore_early = i915_pm_restore_early,
	.restore = i915_pm_restore,

	/* S0ix (via runtime suspend) event handlers */
	.runtime_suspend = intel_runtime_suspend,
	.runtime_resume = intel_runtime_resume,
};

static const struct vm_operations_struct i915_gem_vm_ops = {
	.fault = i915_gem_fault,
	.open = drm_gem_vm_open,
	.close = drm_gem_vm_close,
};

static const struct file_operations i915_driver_fops = {
	.owner = THIS_MODULE,
	.open = drm_open,
	.release = drm_release,
	.unlocked_ioctl = drm_ioctl,
	.mmap = drm_gem_mmap,
	.poll = drm_poll,
	.read = drm_read,
#ifdef CONFIG_COMPAT
	.compat_ioctl = i915_compat_ioctl,
#endif
	.llseek = noop_llseek,
};

static int
i915_gem_reject_pin_ioctl(struct drm_device *dev, void *data,
			  struct drm_file *file)
{
	return -ENODEV;
}

static const struct drm_ioctl_desc i915_ioctls[] = {
	DRM_IOCTL_DEF_DRV(I915_INIT, drm_noop, DRM_AUTH|DRM_MASTER|DRM_ROOT_ONLY),
	DRM_IOCTL_DEF_DRV(I915_FLUSH, drm_noop, DRM_AUTH),
	DRM_IOCTL_DEF_DRV(I915_FLIP, drm_noop, DRM_AUTH),
	DRM_IOCTL_DEF_DRV(I915_BATCHBUFFER, drm_noop, DRM_AUTH),
	DRM_IOCTL_DEF_DRV(I915_IRQ_EMIT, drm_noop, DRM_AUTH),
	DRM_IOCTL_DEF_DRV(I915_IRQ_WAIT, drm_noop, DRM_AUTH),
	DRM_IOCTL_DEF_DRV(I915_GETPARAM, i915_getparam, DRM_AUTH|DRM_RENDER_ALLOW),
	DRM_IOCTL_DEF_DRV(I915_SETPARAM, drm_noop, DRM_AUTH|DRM_MASTER|DRM_ROOT_ONLY),
	DRM_IOCTL_DEF_DRV(I915_ALLOC, drm_noop, DRM_AUTH),
	DRM_IOCTL_DEF_DRV(I915_FREE, drm_noop, DRM_AUTH),
	DRM_IOCTL_DEF_DRV(I915_INIT_HEAP, drm_noop, DRM_AUTH|DRM_MASTER|DRM_ROOT_ONLY),
	DRM_IOCTL_DEF_DRV(I915_CMDBUFFER, drm_noop, DRM_AUTH),
	DRM_IOCTL_DEF_DRV(I915_DESTROY_HEAP,  drm_noop, DRM_AUTH|DRM_MASTER|DRM_ROOT_ONLY),
	DRM_IOCTL_DEF_DRV(I915_SET_VBLANK_PIPE,  drm_noop, DRM_AUTH|DRM_MASTER|DRM_ROOT_ONLY),
	DRM_IOCTL_DEF_DRV(I915_GET_VBLANK_PIPE,  drm_noop, DRM_AUTH),
	DRM_IOCTL_DEF_DRV(I915_VBLANK_SWAP, drm_noop, DRM_AUTH),
	DRM_IOCTL_DEF_DRV(I915_HWS_ADDR, drm_noop, DRM_AUTH|DRM_MASTER|DRM_ROOT_ONLY),
	DRM_IOCTL_DEF_DRV(I915_GEM_INIT, drm_noop, DRM_AUTH|DRM_MASTER|DRM_ROOT_ONLY),
	DRM_IOCTL_DEF_DRV(I915_GEM_EXECBUFFER, i915_gem_execbuffer, DRM_AUTH),
	DRM_IOCTL_DEF_DRV(I915_GEM_EXECBUFFER2, i915_gem_execbuffer2, DRM_AUTH|DRM_RENDER_ALLOW),
	DRM_IOCTL_DEF_DRV(I915_GEM_PIN, i915_gem_reject_pin_ioctl, DRM_AUTH|DRM_ROOT_ONLY),
	DRM_IOCTL_DEF_DRV(I915_GEM_UNPIN, i915_gem_reject_pin_ioctl, DRM_AUTH|DRM_ROOT_ONLY),
	DRM_IOCTL_DEF_DRV(I915_GEM_BUSY, i915_gem_busy_ioctl, DRM_AUTH|DRM_RENDER_ALLOW),
	DRM_IOCTL_DEF_DRV(I915_GEM_SET_CACHING, i915_gem_set_caching_ioctl, DRM_RENDER_ALLOW),
	DRM_IOCTL_DEF_DRV(I915_GEM_GET_CACHING, i915_gem_get_caching_ioctl, DRM_RENDER_ALLOW),
	DRM_IOCTL_DEF_DRV(I915_GEM_THROTTLE, i915_gem_throttle_ioctl, DRM_AUTH|DRM_RENDER_ALLOW),
	DRM_IOCTL_DEF_DRV(I915_GEM_ENTERVT, drm_noop, DRM_AUTH|DRM_MASTER|DRM_ROOT_ONLY),
	DRM_IOCTL_DEF_DRV(I915_GEM_LEAVEVT, drm_noop, DRM_AUTH|DRM_MASTER|DRM_ROOT_ONLY),
	DRM_IOCTL_DEF_DRV(I915_GEM_CREATE, i915_gem_create_ioctl, DRM_RENDER_ALLOW),
	DRM_IOCTL_DEF_DRV(I915_GEM_PREAD, i915_gem_pread_ioctl, DRM_RENDER_ALLOW),
	DRM_IOCTL_DEF_DRV(I915_GEM_PWRITE, i915_gem_pwrite_ioctl, DRM_RENDER_ALLOW),
	DRM_IOCTL_DEF_DRV(I915_GEM_MMAP, i915_gem_mmap_ioctl, DRM_RENDER_ALLOW),
	DRM_IOCTL_DEF_DRV(I915_GEM_MMAP_GTT, i915_gem_mmap_gtt_ioctl, DRM_RENDER_ALLOW),
	DRM_IOCTL_DEF_DRV(I915_GEM_SET_DOMAIN, i915_gem_set_domain_ioctl, DRM_RENDER_ALLOW),
	DRM_IOCTL_DEF_DRV(I915_GEM_SW_FINISH, i915_gem_sw_finish_ioctl, DRM_RENDER_ALLOW),
	DRM_IOCTL_DEF_DRV(I915_GEM_SET_TILING, i915_gem_set_tiling, DRM_RENDER_ALLOW),
	DRM_IOCTL_DEF_DRV(I915_GEM_GET_TILING, i915_gem_get_tiling, DRM_RENDER_ALLOW),
	DRM_IOCTL_DEF_DRV(I915_GEM_GET_APERTURE, i915_gem_get_aperture_ioctl, DRM_RENDER_ALLOW),
	DRM_IOCTL_DEF_DRV(I915_GET_PIPE_FROM_CRTC_ID, intel_get_pipe_from_crtc_id, 0),
	DRM_IOCTL_DEF_DRV(I915_GEM_MADVISE, i915_gem_madvise_ioctl, DRM_RENDER_ALLOW),
	DRM_IOCTL_DEF_DRV(I915_OVERLAY_PUT_IMAGE, intel_overlay_put_image_ioctl, DRM_MASTER|DRM_CONTROL_ALLOW),
	DRM_IOCTL_DEF_DRV(I915_OVERLAY_ATTRS, intel_overlay_attrs_ioctl, DRM_MASTER|DRM_CONTROL_ALLOW),
	DRM_IOCTL_DEF_DRV(I915_SET_SPRITE_COLORKEY, intel_sprite_set_colorkey, DRM_MASTER|DRM_CONTROL_ALLOW),
	DRM_IOCTL_DEF_DRV(I915_GET_SPRITE_COLORKEY, drm_noop, DRM_MASTER|DRM_CONTROL_ALLOW),
	DRM_IOCTL_DEF_DRV(I915_GEM_WAIT, i915_gem_wait_ioctl, DRM_AUTH|DRM_RENDER_ALLOW),
	DRM_IOCTL_DEF_DRV(I915_GEM_CONTEXT_CREATE, i915_gem_context_create_ioctl, DRM_RENDER_ALLOW),
	DRM_IOCTL_DEF_DRV(I915_GEM_CONTEXT_DESTROY, i915_gem_context_destroy_ioctl, DRM_RENDER_ALLOW),
	DRM_IOCTL_DEF_DRV(I915_REG_READ, i915_reg_read_ioctl, DRM_RENDER_ALLOW),
	DRM_IOCTL_DEF_DRV(I915_GET_RESET_STATS, i915_gem_context_reset_stats_ioctl, DRM_RENDER_ALLOW),
	DRM_IOCTL_DEF_DRV(I915_GEM_USERPTR, i915_gem_userptr_ioctl, DRM_RENDER_ALLOW),
	DRM_IOCTL_DEF_DRV(I915_GEM_CONTEXT_GETPARAM, i915_gem_context_getparam_ioctl, DRM_RENDER_ALLOW),
	DRM_IOCTL_DEF_DRV(I915_GEM_CONTEXT_SETPARAM, i915_gem_context_setparam_ioctl, DRM_RENDER_ALLOW),
};

static struct drm_driver driver = {
	/* Don't use MTRRs here; the Xserver or userspace app should
	 * deal with them for Intel hardware.
	 */
	.driver_features =
	    DRIVER_HAVE_IRQ | DRIVER_IRQ_SHARED | DRIVER_GEM | DRIVER_PRIME |
	    DRIVER_RENDER | DRIVER_MODESET,
	.open = i915_driver_open,
	.lastclose = i915_driver_lastclose,
	.preclose = i915_driver_preclose,
	.postclose = i915_driver_postclose,
	.set_busid = drm_pci_set_busid,

	.gem_free_object = i915_gem_free_object,
	.gem_vm_ops = &i915_gem_vm_ops,

	.prime_handle_to_fd = drm_gem_prime_handle_to_fd,
	.prime_fd_to_handle = drm_gem_prime_fd_to_handle,
	.gem_prime_export = i915_gem_prime_export,
	.gem_prime_import = i915_gem_prime_import,

	.dumb_create = i915_gem_dumb_create,
	.dumb_map_offset = i915_gem_mmap_gtt,
	.dumb_destroy = drm_gem_dumb_destroy,
	.ioctls = i915_ioctls,
	.num_ioctls = ARRAY_SIZE(i915_ioctls),
	.fops = &i915_driver_fops,
	.name = DRIVER_NAME,
	.desc = DRIVER_DESC,
	.date = DRIVER_DATE,
	.major = DRIVER_MAJOR,
	.minor = DRIVER_MINOR,
	.patchlevel = DRIVER_PATCHLEVEL,
};<|MERGE_RESOLUTION|>--- conflicted
+++ resolved
@@ -1924,9 +1924,6 @@
 
 static int i915_pm_freeze_late(struct device *dev)
 {
-<<<<<<< HEAD
-	return i915_pm_suspend_late(dev);
-=======
 	int ret;
 
 	ret = i915_pm_suspend_late(dev);
@@ -1938,7 +1935,6 @@
 		return ret;
 
 	return 0;
->>>>>>> 29e106ae
 }
 
 /* thaw: called after creating the hibernation image, but before turning off. */
@@ -1956,11 +1952,7 @@
 static int i915_pm_restore_early(struct device *dev)
 {
 	/* for avoiding the memory corruption at S4 resume (bsc#984624) */
-<<<<<<< HEAD
-	intel_gpu_reset(dev_to_i915(dev)->dev, ALL_ENGINES);
-=======
 	intel_gpu_reset(dev_to_i915(dev), ALL_ENGINES);
->>>>>>> 29e106ae
 	return i915_pm_resume_early(dev);
 }
 
