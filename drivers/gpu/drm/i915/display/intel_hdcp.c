/* SPDX-License-Identifier: MIT */
/*
 * Copyright (C) 2017 Google, Inc.
 * Copyright _ 2017-2019, Intel Corporation.
 *
 * Authors:
 * Sean Paul <seanpaul@chromium.org>
 * Ramalingam C <ramalingam.c@intel.com>
 */

#include <linux/component.h>
#include <linux/i2c.h>
#include <linux/random.h>

#include <drm/drm_hdcp.h>
#include <drm/i915_component.h>

#include "i915_drv.h"
#include "i915_reg.h"
#include "intel_display_power.h"
<<<<<<< HEAD
=======
#include "intel_de.h"
>>>>>>> 7d2a07b7
#include "intel_display_types.h"
#include "intel_hdcp.h"
#include "intel_sideband.h"
#include "intel_connector.h"

#define KEY_LOAD_TRIES	5
#define HDCP2_LC_RETRY_CNT			3

static int intel_conn_to_vcpi(struct intel_connector *connector)
{
	/* For HDMI this is forced to be 0x0. For DP SST also this is 0x0. */
	return connector->port	? connector->port->vcpi.vcpi : 0;
}

static bool
intel_streams_type1_capable(struct intel_connector *connector)
{
	const struct intel_hdcp_shim *shim = connector->hdcp.shim;
	bool capable = false;

	if (!shim)
		return capable;

	if (shim->streams_type1_capable)
		shim->streams_type1_capable(connector, &capable);

	return capable;
}

/*
 * intel_hdcp_required_content_stream selects the most highest common possible HDCP
 * content_type for all streams in DP MST topology because security f/w doesn't
 * have any provision to mark content_type for each stream separately, it marks
 * all available streams with the content_type proivided at the time of port
 * authentication. This may prohibit the userspace to use type1 content on
 * HDCP 2.2 capable sink because of other sink are not capable of HDCP 2.2 in
 * DP MST topology. Though it is not compulsory, security fw should change its
 * policy to mark different content_types for different streams.
 */
static int
intel_hdcp_required_content_stream(struct intel_digital_port *dig_port)
{
	struct drm_connector_list_iter conn_iter;
	struct intel_digital_port *conn_dig_port;
	struct intel_connector *connector;
	struct drm_i915_private *i915 = to_i915(dig_port->base.base.dev);
	struct hdcp_port_data *data = &dig_port->hdcp_port_data;
	bool enforce_type0 = false;
	int k;

	data->k = 0;

	if (dig_port->hdcp_auth_status)
		return 0;

	drm_connector_list_iter_begin(&i915->drm, &conn_iter);
	for_each_intel_connector_iter(connector, &conn_iter) {
		if (connector->base.status == connector_status_disconnected)
			continue;

		if (!intel_encoder_is_mst(intel_attached_encoder(connector)))
			continue;

		conn_dig_port = intel_attached_dig_port(connector);
		if (conn_dig_port != dig_port)
			continue;

		if (!enforce_type0 && !intel_streams_type1_capable(connector))
			enforce_type0 = true;

		data->streams[data->k].stream_id = intel_conn_to_vcpi(connector);
		data->k++;

		/* if there is only one active stream */
		if (dig_port->dp.active_mst_links <= 1)
			break;
	}
	drm_connector_list_iter_end(&conn_iter);

	if (drm_WARN_ON(&i915->drm, data->k > INTEL_NUM_PIPES(i915) || data->k == 0))
		return -EINVAL;

	/*
	 * Apply common protection level across all streams in DP MST Topology.
	 * Use highest supported content type for all streams in DP MST Topology.
	 */
	for (k = 0; k < data->k; k++)
		data->streams[k].stream_type =
			enforce_type0 ? DRM_MODE_HDCP_CONTENT_TYPE0 : DRM_MODE_HDCP_CONTENT_TYPE1;

	return 0;
}

static
bool intel_hdcp_is_ksv_valid(u8 *ksv)
{
	int i, ones = 0;
	/* KSV has 20 1's and 20 0's */
	for (i = 0; i < DRM_HDCP_KSV_LEN; i++)
		ones += hweight8(ksv[i]);
	if (ones != 20)
		return false;

	return true;
}

static
int intel_hdcp_read_valid_bksv(struct intel_digital_port *dig_port,
			       const struct intel_hdcp_shim *shim, u8 *bksv)
{
	struct drm_i915_private *i915 = to_i915(dig_port->base.base.dev);
	int ret, i, tries = 2;

	/* HDCP spec states that we must retry the bksv if it is invalid */
	for (i = 0; i < tries; i++) {
		ret = shim->read_bksv(dig_port, bksv);
		if (ret)
			return ret;
		if (intel_hdcp_is_ksv_valid(bksv))
			break;
	}
	if (i == tries) {
		drm_dbg_kms(&i915->drm, "Bksv is invalid\n");
		return -ENODEV;
	}

	return 0;
}

/* Is HDCP1.4 capable on Platform and Sink */
bool intel_hdcp_capable(struct intel_connector *connector)
{
	struct intel_digital_port *dig_port = intel_attached_dig_port(connector);
	const struct intel_hdcp_shim *shim = connector->hdcp.shim;
	bool capable = false;
	u8 bksv[5];

	if (!shim)
		return capable;

	if (shim->hdcp_capable) {
		shim->hdcp_capable(dig_port, &capable);
	} else {
		if (!intel_hdcp_read_valid_bksv(dig_port, shim, bksv))
			capable = true;
	}

	return capable;
}

/* Is HDCP2.2 capable on Platform and Sink */
bool intel_hdcp2_capable(struct intel_connector *connector)
{
	struct intel_digital_port *dig_port = intel_attached_dig_port(connector);
	struct drm_i915_private *dev_priv = to_i915(connector->base.dev);
	struct intel_hdcp *hdcp = &connector->hdcp;
	bool capable = false;

	/* I915 support for HDCP2.2 */
	if (!hdcp->hdcp2_supported)
		return false;

	/* MEI interface is solid */
	mutex_lock(&dev_priv->hdcp_comp_mutex);
	if (!dev_priv->hdcp_comp_added ||  !dev_priv->hdcp_master) {
		mutex_unlock(&dev_priv->hdcp_comp_mutex);
		return false;
	}
	mutex_unlock(&dev_priv->hdcp_comp_mutex);

	/* Sink's capability for HDCP2.2 */
	hdcp->shim->hdcp_2_2_capable(dig_port, &capable);

	return capable;
}

static bool intel_hdcp_in_use(struct drm_i915_private *dev_priv,
			      enum transcoder cpu_transcoder, enum port port)
{
	return intel_de_read(dev_priv,
	                     HDCP_STATUS(dev_priv, cpu_transcoder, port)) &
	       HDCP_STATUS_ENC;
}

static bool intel_hdcp2_in_use(struct drm_i915_private *dev_priv,
			       enum transcoder cpu_transcoder, enum port port)
{
	return intel_de_read(dev_priv,
	                     HDCP2_STATUS(dev_priv, cpu_transcoder, port)) &
	       LINK_ENCRYPTION_STATUS;
}

static int intel_hdcp_poll_ksv_fifo(struct intel_digital_port *dig_port,
				    const struct intel_hdcp_shim *shim)
{
	int ret, read_ret;
	bool ksv_ready;

	/* Poll for ksv list ready (spec says max time allowed is 5s) */
	ret = __wait_for(read_ret = shim->read_ksv_ready(dig_port,
							 &ksv_ready),
			 read_ret || ksv_ready, 5 * 1000 * 1000, 1000,
			 100 * 1000);
	if (ret)
		return ret;
	if (read_ret)
		return read_ret;
	if (!ksv_ready)
		return -ETIMEDOUT;

	return 0;
}

static bool hdcp_key_loadable(struct drm_i915_private *dev_priv)
{
	enum i915_power_well_id id;
	intel_wakeref_t wakeref;
	bool enabled = false;

	/*
	 * On HSW and BDW, Display HW loads the Key as soon as Display resumes.
	 * On all BXT+, SW can load the keys only when the PW#1 is turned on.
	 */
	if (IS_HASWELL(dev_priv) || IS_BROADWELL(dev_priv))
		id = HSW_DISP_PW_GLOBAL;
	else
		id = SKL_DISP_PW_1;

	/* PG1 (power well #1) needs to be enabled */
	with_intel_runtime_pm(&dev_priv->runtime_pm, wakeref)
		enabled = intel_display_power_well_is_enabled(dev_priv, id);

	/*
	 * Another req for hdcp key loadability is enabled state of pll for
	 * cdclk. Without active crtc we wont land here. So we are assuming that
	 * cdclk is already on.
	 */

	return enabled;
}

static void intel_hdcp_clear_keys(struct drm_i915_private *dev_priv)
{
	intel_de_write(dev_priv, HDCP_KEY_CONF, HDCP_CLEAR_KEYS_TRIGGER);
	intel_de_write(dev_priv, HDCP_KEY_STATUS,
		       HDCP_KEY_LOAD_DONE | HDCP_KEY_LOAD_STATUS | HDCP_FUSE_IN_PROGRESS | HDCP_FUSE_ERROR | HDCP_FUSE_DONE);
}

static int intel_hdcp_load_keys(struct drm_i915_private *dev_priv)
{
	int ret;
	u32 val;

	val = intel_de_read(dev_priv, HDCP_KEY_STATUS);
	if ((val & HDCP_KEY_LOAD_DONE) && (val & HDCP_KEY_LOAD_STATUS))
		return 0;

	/*
	 * On HSW and BDW HW loads the HDCP1.4 Key when Display comes
	 * out of reset. So if Key is not already loaded, its an error state.
	 */
	if (IS_HASWELL(dev_priv) || IS_BROADWELL(dev_priv))
		if (!(intel_de_read(dev_priv, HDCP_KEY_STATUS) & HDCP_KEY_LOAD_DONE))
			return -ENXIO;

	/*
	 * Initiate loading the HDCP key from fuses.
	 *
	 * BXT+ platforms, HDCP key needs to be loaded by SW. Only display
	 * version 9 platforms (minus BXT) differ in the key load trigger
	 * process from other platforms. These platforms use the GT Driver
	 * Mailbox interface.
	 */
	if (DISPLAY_VER(dev_priv) == 9 && !IS_BROXTON(dev_priv)) {
		ret = sandybridge_pcode_write(dev_priv,
					      SKL_PCODE_LOAD_HDCP_KEYS, 1);
		if (ret) {
			drm_err(&dev_priv->drm,
				"Failed to initiate HDCP key load (%d)\n",
				ret);
			return ret;
		}
	} else {
		intel_de_write(dev_priv, HDCP_KEY_CONF, HDCP_KEY_LOAD_TRIGGER);
	}

	/* Wait for the keys to load (500us) */
	ret = __intel_wait_for_register(&dev_priv->uncore, HDCP_KEY_STATUS,
					HDCP_KEY_LOAD_DONE, HDCP_KEY_LOAD_DONE,
					10, 1, &val);
	if (ret)
		return ret;
	else if (!(val & HDCP_KEY_LOAD_STATUS))
		return -ENXIO;

	/* Send Aksv over to PCH display for use in authentication */
	intel_de_write(dev_priv, HDCP_KEY_CONF, HDCP_AKSV_SEND_TRIGGER);

	return 0;
}

/* Returns updated SHA-1 index */
static int intel_write_sha_text(struct drm_i915_private *dev_priv, u32 sha_text)
{
	intel_de_write(dev_priv, HDCP_SHA_TEXT, sha_text);
	if (intel_de_wait_for_set(dev_priv, HDCP_REP_CTL, HDCP_SHA1_READY, 1)) {
		drm_err(&dev_priv->drm, "Timed out waiting for SHA1 ready\n");
		return -ETIMEDOUT;
	}
	return 0;
}

static
u32 intel_hdcp_get_repeater_ctl(struct drm_i915_private *dev_priv,
				enum transcoder cpu_transcoder, enum port port)
{
<<<<<<< HEAD
	if (INTEL_GEN(dev_priv) >= 12) {
=======
	if (DISPLAY_VER(dev_priv) >= 12) {
>>>>>>> 7d2a07b7
		switch (cpu_transcoder) {
		case TRANSCODER_A:
			return HDCP_TRANSA_REP_PRESENT |
			       HDCP_TRANSA_SHA1_M0;
		case TRANSCODER_B:
			return HDCP_TRANSB_REP_PRESENT |
			       HDCP_TRANSB_SHA1_M0;
		case TRANSCODER_C:
			return HDCP_TRANSC_REP_PRESENT |
			       HDCP_TRANSC_SHA1_M0;
		case TRANSCODER_D:
			return HDCP_TRANSD_REP_PRESENT |
			       HDCP_TRANSD_SHA1_M0;
		default:
			drm_err(&dev_priv->drm, "Unknown transcoder %d\n",
				cpu_transcoder);
			return -EINVAL;
		}
	}

	switch (port) {
	case PORT_A:
		return HDCP_DDIA_REP_PRESENT | HDCP_DDIA_SHA1_M0;
	case PORT_B:
		return HDCP_DDIB_REP_PRESENT | HDCP_DDIB_SHA1_M0;
	case PORT_C:
		return HDCP_DDIC_REP_PRESENT | HDCP_DDIC_SHA1_M0;
	case PORT_D:
		return HDCP_DDID_REP_PRESENT | HDCP_DDID_SHA1_M0;
	case PORT_E:
		return HDCP_DDIE_REP_PRESENT | HDCP_DDIE_SHA1_M0;
	default:
		drm_err(&dev_priv->drm, "Unknown port %d\n", port);
		return -EINVAL;
	}
}

static
int intel_hdcp_validate_v_prime(struct intel_connector *connector,
				const struct intel_hdcp_shim *shim,
				u8 *ksv_fifo, u8 num_downstream, u8 *bstatus)
{
	struct intel_digital_port *dig_port = intel_attached_dig_port(connector);
	struct drm_i915_private *dev_priv = to_i915(connector->base.dev);
	enum transcoder cpu_transcoder = connector->hdcp.cpu_transcoder;
	enum port port = dig_port->base.port;
	u32 vprime, sha_text, sha_leftovers, rep_ctl;
	int ret, i, j, sha_idx;

	/* Process V' values from the receiver */
	for (i = 0; i < DRM_HDCP_V_PRIME_NUM_PARTS; i++) {
		ret = shim->read_v_prime_part(dig_port, i, &vprime);
		if (ret)
			return ret;
		intel_de_write(dev_priv, HDCP_SHA_V_PRIME(i), vprime);
	}

	/*
	 * We need to write the concatenation of all device KSVs, BINFO (DP) ||
	 * BSTATUS (HDMI), and M0 (which is added via HDCP_REP_CTL). This byte
	 * stream is written via the HDCP_SHA_TEXT register in 32-bit
	 * increments. Every 64 bytes, we need to write HDCP_REP_CTL again. This
	 * index will keep track of our progress through the 64 bytes as well as
	 * helping us work the 40-bit KSVs through our 32-bit register.
	 *
	 * NOTE: data passed via HDCP_SHA_TEXT should be big-endian
	 */
	sha_idx = 0;
	sha_text = 0;
	sha_leftovers = 0;
	rep_ctl = intel_hdcp_get_repeater_ctl(dev_priv, cpu_transcoder, port);
	intel_de_write(dev_priv, HDCP_REP_CTL, rep_ctl | HDCP_SHA1_TEXT_32);
	for (i = 0; i < num_downstream; i++) {
		unsigned int sha_empty;
		u8 *ksv = &ksv_fifo[i * DRM_HDCP_KSV_LEN];

		/* Fill up the empty slots in sha_text and write it out */
		sha_empty = sizeof(sha_text) - sha_leftovers;
		for (j = 0; j < sha_empty; j++) {
			u8 off = ((sizeof(sha_text) - j - 1 - sha_leftovers) * 8);
			sha_text |= ksv[j] << off;
		}

		ret = intel_write_sha_text(dev_priv, sha_text);
		if (ret < 0)
			return ret;

		/* Programming guide writes this every 64 bytes */
		sha_idx += sizeof(sha_text);
		if (!(sha_idx % 64))
			intel_de_write(dev_priv, HDCP_REP_CTL,
				       rep_ctl | HDCP_SHA1_TEXT_32);

		/* Store the leftover bytes from the ksv in sha_text */
		sha_leftovers = DRM_HDCP_KSV_LEN - sha_empty;
		sha_text = 0;
		for (j = 0; j < sha_leftovers; j++)
			sha_text |= ksv[sha_empty + j] <<
					((sizeof(sha_text) - j - 1) * 8);

		/*
		 * If we still have room in sha_text for more data, continue.
		 * Otherwise, write it out immediately.
		 */
		if (sizeof(sha_text) > sha_leftovers)
			continue;

		ret = intel_write_sha_text(dev_priv, sha_text);
		if (ret < 0)
			return ret;
		sha_leftovers = 0;
		sha_text = 0;
		sha_idx += sizeof(sha_text);
	}

	/*
	 * We need to write BINFO/BSTATUS, and M0 now. Depending on how many
	 * bytes are leftover from the last ksv, we might be able to fit them
	 * all in sha_text (first 2 cases), or we might need to split them up
	 * into 2 writes (last 2 cases).
	 */
	if (sha_leftovers == 0) {
		/* Write 16 bits of text, 16 bits of M0 */
		intel_de_write(dev_priv, HDCP_REP_CTL,
			       rep_ctl | HDCP_SHA1_TEXT_16);
		ret = intel_write_sha_text(dev_priv,
					   bstatus[0] << 8 | bstatus[1]);
		if (ret < 0)
			return ret;
		sha_idx += sizeof(sha_text);

		/* Write 32 bits of M0 */
		intel_de_write(dev_priv, HDCP_REP_CTL,
			       rep_ctl | HDCP_SHA1_TEXT_0);
		ret = intel_write_sha_text(dev_priv, 0);
		if (ret < 0)
			return ret;
		sha_idx += sizeof(sha_text);

		/* Write 16 bits of M0 */
		intel_de_write(dev_priv, HDCP_REP_CTL,
			       rep_ctl | HDCP_SHA1_TEXT_16);
		ret = intel_write_sha_text(dev_priv, 0);
		if (ret < 0)
			return ret;
		sha_idx += sizeof(sha_text);

	} else if (sha_leftovers == 1) {
		/* Write 24 bits of text, 8 bits of M0 */
		intel_de_write(dev_priv, HDCP_REP_CTL,
			       rep_ctl | HDCP_SHA1_TEXT_24);
		sha_text |= bstatus[0] << 16 | bstatus[1] << 8;
		/* Only 24-bits of data, must be in the LSB */
		sha_text = (sha_text & 0xffffff00) >> 8;
		ret = intel_write_sha_text(dev_priv, sha_text);
		if (ret < 0)
			return ret;
		sha_idx += sizeof(sha_text);

		/* Write 32 bits of M0 */
		intel_de_write(dev_priv, HDCP_REP_CTL,
			       rep_ctl | HDCP_SHA1_TEXT_0);
		ret = intel_write_sha_text(dev_priv, 0);
		if (ret < 0)
			return ret;
		sha_idx += sizeof(sha_text);

		/* Write 24 bits of M0 */
		intel_de_write(dev_priv, HDCP_REP_CTL,
			       rep_ctl | HDCP_SHA1_TEXT_8);
		ret = intel_write_sha_text(dev_priv, 0);
		if (ret < 0)
			return ret;
		sha_idx += sizeof(sha_text);

	} else if (sha_leftovers == 2) {
		/* Write 32 bits of text */
		intel_de_write(dev_priv, HDCP_REP_CTL,
			       rep_ctl | HDCP_SHA1_TEXT_32);
		sha_text |= bstatus[0] << 8 | bstatus[1];
		ret = intel_write_sha_text(dev_priv, sha_text);
		if (ret < 0)
			return ret;
		sha_idx += sizeof(sha_text);

		/* Write 64 bits of M0 */
		intel_de_write(dev_priv, HDCP_REP_CTL,
			       rep_ctl | HDCP_SHA1_TEXT_0);
		for (i = 0; i < 2; i++) {
			ret = intel_write_sha_text(dev_priv, 0);
			if (ret < 0)
				return ret;
			sha_idx += sizeof(sha_text);
		}

		/*
		 * Terminate the SHA-1 stream by hand. For the other leftover
		 * cases this is appended by the hardware.
		 */
		intel_de_write(dev_priv, HDCP_REP_CTL,
			       rep_ctl | HDCP_SHA1_TEXT_32);
		sha_text = DRM_HDCP_SHA1_TERMINATOR << 24;
		ret = intel_write_sha_text(dev_priv, sha_text);
		if (ret < 0)
			return ret;
		sha_idx += sizeof(sha_text);
	} else if (sha_leftovers == 3) {
		/* Write 32 bits of text (filled from LSB) */
		intel_de_write(dev_priv, HDCP_REP_CTL,
			       rep_ctl | HDCP_SHA1_TEXT_32);
		sha_text |= bstatus[0];
		ret = intel_write_sha_text(dev_priv, sha_text);
		if (ret < 0)
			return ret;
		sha_idx += sizeof(sha_text);

		/* Write 8 bits of text (filled from LSB), 24 bits of M0 */
		intel_de_write(dev_priv, HDCP_REP_CTL,
			       rep_ctl | HDCP_SHA1_TEXT_8);
		ret = intel_write_sha_text(dev_priv, bstatus[1]);
		if (ret < 0)
			return ret;
		sha_idx += sizeof(sha_text);

		/* Write 32 bits of M0 */
		intel_de_write(dev_priv, HDCP_REP_CTL,
			       rep_ctl | HDCP_SHA1_TEXT_0);
		ret = intel_write_sha_text(dev_priv, 0);
		if (ret < 0)
			return ret;
		sha_idx += sizeof(sha_text);

		/* Write 8 bits of M0 */
		intel_de_write(dev_priv, HDCP_REP_CTL,
			       rep_ctl | HDCP_SHA1_TEXT_24);
		ret = intel_write_sha_text(dev_priv, 0);
		if (ret < 0)
			return ret;
		sha_idx += sizeof(sha_text);
	} else {
		drm_dbg_kms(&dev_priv->drm, "Invalid number of leftovers %d\n",
			    sha_leftovers);
		return -EINVAL;
	}

	intel_de_write(dev_priv, HDCP_REP_CTL, rep_ctl | HDCP_SHA1_TEXT_32);
	/* Fill up to 64-4 bytes with zeros (leave the last write for length) */
	while ((sha_idx % 64) < (64 - sizeof(sha_text))) {
		ret = intel_write_sha_text(dev_priv, 0);
		if (ret < 0)
			return ret;
		sha_idx += sizeof(sha_text);
	}

	/*
	 * Last write gets the length of the concatenation in bits. That is:
	 *  - 5 bytes per device
	 *  - 10 bytes for BINFO/BSTATUS(2), M0(8)
	 */
	sha_text = (num_downstream * 5 + 10) * 8;
	ret = intel_write_sha_text(dev_priv, sha_text);
	if (ret < 0)
		return ret;

	/* Tell the HW we're done with the hash and wait for it to ACK */
	intel_de_write(dev_priv, HDCP_REP_CTL,
		       rep_ctl | HDCP_SHA1_COMPLETE_HASH);
	if (intel_de_wait_for_set(dev_priv, HDCP_REP_CTL,
				  HDCP_SHA1_COMPLETE, 1)) {
		drm_err(&dev_priv->drm, "Timed out waiting for SHA1 complete\n");
		return -ETIMEDOUT;
	}
	if (!(intel_de_read(dev_priv, HDCP_REP_CTL) & HDCP_SHA1_V_MATCH)) {
		drm_dbg_kms(&dev_priv->drm, "SHA-1 mismatch, HDCP failed\n");
		return -ENXIO;
	}

	return 0;
}

/* Implements Part 2 of the HDCP authorization procedure */
static
int intel_hdcp_auth_downstream(struct intel_connector *connector)
{
	struct intel_digital_port *dig_port = intel_attached_dig_port(connector);
	struct drm_i915_private *dev_priv = to_i915(connector->base.dev);
	const struct intel_hdcp_shim *shim = connector->hdcp.shim;
	u8 bstatus[2], num_downstream, *ksv_fifo;
	int ret, i, tries = 3;

	ret = intel_hdcp_poll_ksv_fifo(dig_port, shim);
	if (ret) {
		drm_dbg_kms(&dev_priv->drm,
			    "KSV list failed to become ready (%d)\n", ret);
		return ret;
	}

	ret = shim->read_bstatus(dig_port, bstatus);
	if (ret)
		return ret;

	if (DRM_HDCP_MAX_DEVICE_EXCEEDED(bstatus[0]) ||
	    DRM_HDCP_MAX_CASCADE_EXCEEDED(bstatus[1])) {
		drm_dbg_kms(&dev_priv->drm, "Max Topology Limit Exceeded\n");
		return -EPERM;
	}

	/*
	 * When repeater reports 0 device count, HDCP1.4 spec allows disabling
	 * the HDCP encryption. That implies that repeater can't have its own
	 * display. As there is no consumption of encrypted content in the
	 * repeater with 0 downstream devices, we are failing the
	 * authentication.
	 */
	num_downstream = DRM_HDCP_NUM_DOWNSTREAM(bstatus[0]);
	if (num_downstream == 0) {
		drm_dbg_kms(&dev_priv->drm,
			    "Repeater with zero downstream devices\n");
		return -EINVAL;
	}

	ksv_fifo = kcalloc(DRM_HDCP_KSV_LEN, num_downstream, GFP_KERNEL);
	if (!ksv_fifo) {
		drm_dbg_kms(&dev_priv->drm, "Out of mem: ksv_fifo\n");
		return -ENOMEM;
	}

	ret = shim->read_ksv_fifo(dig_port, num_downstream, ksv_fifo);
	if (ret)
		goto err;

	if (drm_hdcp_check_ksvs_revoked(&dev_priv->drm, ksv_fifo,
					num_downstream) > 0) {
		drm_err(&dev_priv->drm, "Revoked Ksv(s) in ksv_fifo\n");
		ret = -EPERM;
		goto err;
	}

	/*
	 * When V prime mismatches, DP Spec mandates re-read of
	 * V prime atleast twice.
	 */
	for (i = 0; i < tries; i++) {
		ret = intel_hdcp_validate_v_prime(connector, shim,
						  ksv_fifo, num_downstream,
						  bstatus);
		if (!ret)
			break;
	}

	if (i == tries) {
		drm_dbg_kms(&dev_priv->drm,
			    "V Prime validation failed.(%d)\n", ret);
		goto err;
	}

	drm_dbg_kms(&dev_priv->drm, "HDCP is enabled (%d downstream devices)\n",
		    num_downstream);
	ret = 0;
err:
	kfree(ksv_fifo);
	return ret;
}

/* Implements Part 1 of the HDCP authorization procedure */
static int intel_hdcp_auth(struct intel_connector *connector)
{
	struct intel_digital_port *dig_port = intel_attached_dig_port(connector);
	struct drm_i915_private *dev_priv = to_i915(connector->base.dev);
	struct intel_hdcp *hdcp = &connector->hdcp;
	const struct intel_hdcp_shim *shim = hdcp->shim;
	enum transcoder cpu_transcoder = connector->hdcp.cpu_transcoder;
	enum port port = dig_port->base.port;
	unsigned long r0_prime_gen_start;
	int ret, i, tries = 2;
	union {
		u32 reg[2];
		u8 shim[DRM_HDCP_AN_LEN];
	} an;
	union {
		u32 reg[2];
		u8 shim[DRM_HDCP_KSV_LEN];
	} bksv;
	union {
		u32 reg;
		u8 shim[DRM_HDCP_RI_LEN];
	} ri;
	bool repeater_present, hdcp_capable;

	/*
	 * Detects whether the display is HDCP capable. Although we check for
	 * valid Bksv below, the HDCP over DP spec requires that we check
	 * whether the display supports HDCP before we write An. For HDMI
	 * displays, this is not necessary.
	 */
	if (shim->hdcp_capable) {
		ret = shim->hdcp_capable(dig_port, &hdcp_capable);
		if (ret)
			return ret;
		if (!hdcp_capable) {
			drm_dbg_kms(&dev_priv->drm,
				    "Panel is not HDCP capable\n");
			return -EINVAL;
		}
	}

	/* Initialize An with 2 random values and acquire it */
	for (i = 0; i < 2; i++)
		intel_de_write(dev_priv,
			       HDCP_ANINIT(dev_priv, cpu_transcoder, port),
			       get_random_u32());
	intel_de_write(dev_priv, HDCP_CONF(dev_priv, cpu_transcoder, port),
		       HDCP_CONF_CAPTURE_AN);

	/* Wait for An to be acquired */
	if (intel_de_wait_for_set(dev_priv,
				  HDCP_STATUS(dev_priv, cpu_transcoder, port),
				  HDCP_STATUS_AN_READY, 1)) {
		drm_err(&dev_priv->drm, "Timed out waiting for An\n");
		return -ETIMEDOUT;
	}

	an.reg[0] = intel_de_read(dev_priv,
				  HDCP_ANLO(dev_priv, cpu_transcoder, port));
	an.reg[1] = intel_de_read(dev_priv,
				  HDCP_ANHI(dev_priv, cpu_transcoder, port));
	ret = shim->write_an_aksv(dig_port, an.shim);
	if (ret)
		return ret;

	r0_prime_gen_start = jiffies;

	memset(&bksv, 0, sizeof(bksv));

	ret = intel_hdcp_read_valid_bksv(dig_port, shim, bksv.shim);
	if (ret < 0)
		return ret;

	if (drm_hdcp_check_ksvs_revoked(&dev_priv->drm, bksv.shim, 1) > 0) {
		drm_err(&dev_priv->drm, "BKSV is revoked\n");
		return -EPERM;
	}

	intel_de_write(dev_priv, HDCP_BKSVLO(dev_priv, cpu_transcoder, port),
		       bksv.reg[0]);
	intel_de_write(dev_priv, HDCP_BKSVHI(dev_priv, cpu_transcoder, port),
		       bksv.reg[1]);

	ret = shim->repeater_present(dig_port, &repeater_present);
	if (ret)
		return ret;
	if (repeater_present)
		intel_de_write(dev_priv, HDCP_REP_CTL,
			       intel_hdcp_get_repeater_ctl(dev_priv, cpu_transcoder, port));

<<<<<<< HEAD
	ret = shim->toggle_signalling(dig_port, true);
=======
	ret = shim->toggle_signalling(dig_port, cpu_transcoder, true);
>>>>>>> 7d2a07b7
	if (ret)
		return ret;

	intel_de_write(dev_priv, HDCP_CONF(dev_priv, cpu_transcoder, port),
		       HDCP_CONF_AUTH_AND_ENC);

	/* Wait for R0 ready */
	if (wait_for(intel_de_read(dev_priv, HDCP_STATUS(dev_priv, cpu_transcoder, port)) &
		     (HDCP_STATUS_R0_READY | HDCP_STATUS_ENC), 1)) {
		drm_err(&dev_priv->drm, "Timed out waiting for R0 ready\n");
		return -ETIMEDOUT;
	}

	/*
	 * Wait for R0' to become available. The spec says 100ms from Aksv, but
	 * some monitors can take longer than this. We'll set the timeout at
	 * 300ms just to be sure.
	 *
	 * On DP, there's an R0_READY bit available but no such bit
	 * exists on HDMI. Since the upper-bound is the same, we'll just do
	 * the stupid thing instead of polling on one and not the other.
	 */
	wait_remaining_ms_from_jiffies(r0_prime_gen_start, 300);

	tries = 3;

	/*
	 * DP HDCP Spec mandates the two more reattempt to read R0, incase
	 * of R0 mismatch.
	 */
	for (i = 0; i < tries; i++) {
		ri.reg = 0;
		ret = shim->read_ri_prime(dig_port, ri.shim);
		if (ret)
			return ret;
		intel_de_write(dev_priv,
			       HDCP_RPRIME(dev_priv, cpu_transcoder, port),
			       ri.reg);

		/* Wait for Ri prime match */
		if (!wait_for(intel_de_read(dev_priv, HDCP_STATUS(dev_priv, cpu_transcoder, port)) &
			      (HDCP_STATUS_RI_MATCH | HDCP_STATUS_ENC), 1))
			break;
	}

	if (i == tries) {
		drm_dbg_kms(&dev_priv->drm,
			    "Timed out waiting for Ri prime match (%x)\n",
			    intel_de_read(dev_priv, HDCP_STATUS(dev_priv,
					  cpu_transcoder, port)));
		return -ETIMEDOUT;
	}

	/* Wait for encryption confirmation */
	if (intel_de_wait_for_set(dev_priv,
				  HDCP_STATUS(dev_priv, cpu_transcoder, port),
				  HDCP_STATUS_ENC,
<<<<<<< HEAD
				  ENCRYPT_STATUS_CHANGE_TIMEOUT_MS)) {
=======
				  HDCP_ENCRYPT_STATUS_CHANGE_TIMEOUT_MS)) {
>>>>>>> 7d2a07b7
		drm_err(&dev_priv->drm, "Timed out waiting for encryption\n");
		return -ETIMEDOUT;
	}

	/* DP MST Auth Part 1 Step 2.a and Step 2.b */
	if (shim->stream_encryption) {
		ret = shim->stream_encryption(connector, true);
		if (ret) {
			drm_err(&dev_priv->drm, "[%s:%d] Failed to enable HDCP 1.4 stream enc\n",
				connector->base.name, connector->base.base.id);
			return ret;
		}
		drm_dbg_kms(&dev_priv->drm, "HDCP 1.4 transcoder: %s stream encrypted\n",
			    transcoder_name(hdcp->stream_transcoder));
	}

	if (repeater_present)
		return intel_hdcp_auth_downstream(connector);

	drm_dbg_kms(&dev_priv->drm, "HDCP is enabled (no repeater present)\n");
	return 0;
}

static int _intel_hdcp_disable(struct intel_connector *connector)
{
	struct intel_digital_port *dig_port = intel_attached_dig_port(connector);
	struct drm_i915_private *dev_priv = to_i915(connector->base.dev);
	struct intel_hdcp *hdcp = &connector->hdcp;
	enum port port = dig_port->base.port;
	enum transcoder cpu_transcoder = hdcp->cpu_transcoder;
	u32 repeater_ctl;
	int ret;

	drm_dbg_kms(&dev_priv->drm, "[%s:%d] HDCP is being disabled...\n",
		    connector->base.name, connector->base.base.id);
<<<<<<< HEAD
=======

	if (hdcp->shim->stream_encryption) {
		ret = hdcp->shim->stream_encryption(connector, false);
		if (ret) {
			drm_err(&dev_priv->drm, "[%s:%d] Failed to disable HDCP 1.4 stream enc\n",
				connector->base.name, connector->base.base.id);
			return ret;
		}
		drm_dbg_kms(&dev_priv->drm, "HDCP 1.4 transcoder: %s stream encryption disabled\n",
			    transcoder_name(hdcp->stream_transcoder));
		/*
		 * If there are other connectors on this port using HDCP,
		 * don't disable it until it disabled HDCP encryption for
		 * all connectors in MST topology.
		 */
		if (dig_port->num_hdcp_streams > 0)
			return 0;
	}
>>>>>>> 7d2a07b7

	hdcp->hdcp_encrypted = false;
	intel_de_write(dev_priv, HDCP_CONF(dev_priv, cpu_transcoder, port), 0);
	if (intel_de_wait_for_clear(dev_priv,
				    HDCP_STATUS(dev_priv, cpu_transcoder, port),
<<<<<<< HEAD
				    ~0, ENCRYPT_STATUS_CHANGE_TIMEOUT_MS)) {
=======
				    ~0, HDCP_ENCRYPT_STATUS_CHANGE_TIMEOUT_MS)) {
>>>>>>> 7d2a07b7
		drm_err(&dev_priv->drm,
			"Failed to disable HDCP, timeout clearing status\n");
		return -ETIMEDOUT;
	}

	repeater_ctl = intel_hdcp_get_repeater_ctl(dev_priv, cpu_transcoder,
						   port);
	intel_de_write(dev_priv, HDCP_REP_CTL,
		       intel_de_read(dev_priv, HDCP_REP_CTL) & ~repeater_ctl);

<<<<<<< HEAD
	ret = hdcp->shim->toggle_signalling(dig_port, false);
=======
	ret = hdcp->shim->toggle_signalling(dig_port, cpu_transcoder, false);
>>>>>>> 7d2a07b7
	if (ret) {
		drm_err(&dev_priv->drm, "Failed to disable HDCP signalling\n");
		return ret;
	}

	drm_dbg_kms(&dev_priv->drm, "HDCP is disabled\n");
	return 0;
}

static int _intel_hdcp_enable(struct intel_connector *connector)
{
	struct drm_i915_private *dev_priv = to_i915(connector->base.dev);
	struct intel_hdcp *hdcp = &connector->hdcp;
	int i, ret, tries = 3;

	drm_dbg_kms(&dev_priv->drm, "[%s:%d] HDCP is being enabled...\n",
		    connector->base.name, connector->base.base.id);

	if (!hdcp_key_loadable(dev_priv)) {
		drm_err(&dev_priv->drm, "HDCP key Load is not possible\n");
		return -ENXIO;
	}

	for (i = 0; i < KEY_LOAD_TRIES; i++) {
		ret = intel_hdcp_load_keys(dev_priv);
		if (!ret)
			break;
		intel_hdcp_clear_keys(dev_priv);
	}
	if (ret) {
		drm_err(&dev_priv->drm, "Could not load HDCP keys, (%d)\n",
			ret);
		return ret;
	}

	/* Incase of authentication failures, HDCP spec expects reauth. */
	for (i = 0; i < tries; i++) {
		ret = intel_hdcp_auth(connector);
		if (!ret) {
			hdcp->hdcp_encrypted = true;
			return 0;
		}

		drm_dbg_kms(&dev_priv->drm, "HDCP Auth failure (%d)\n", ret);

		/* Ensuring HDCP encryption and signalling are stopped. */
		_intel_hdcp_disable(connector);
	}

	drm_dbg_kms(&dev_priv->drm,
		    "HDCP authentication failed (%d tries/%d)\n", tries, ret);
	return ret;
}

static struct intel_connector *intel_hdcp_to_connector(struct intel_hdcp *hdcp)
{
	return container_of(hdcp, struct intel_connector, hdcp);
}

static void intel_hdcp_update_value(struct intel_connector *connector,
				    u64 value, bool update_property)
{
	struct drm_device *dev = connector->base.dev;
	struct intel_digital_port *dig_port = intel_attached_dig_port(connector);
	struct intel_hdcp *hdcp = &connector->hdcp;

	drm_WARN_ON(connector->base.dev, !mutex_is_locked(&hdcp->mutex));

	if (hdcp->value == value)
		return;

	drm_WARN_ON(dev, !mutex_is_locked(&dig_port->hdcp_mutex));

	if (hdcp->value == DRM_MODE_CONTENT_PROTECTION_ENABLED) {
		if (!drm_WARN_ON(dev, dig_port->num_hdcp_streams == 0))
			dig_port->num_hdcp_streams--;
	} else if (value == DRM_MODE_CONTENT_PROTECTION_ENABLED) {
		dig_port->num_hdcp_streams++;
	}

	hdcp->value = value;
	if (update_property) {
		drm_connector_get(&connector->base);
		schedule_work(&hdcp->prop_work);
	}
}

/* Implements Part 3 of the HDCP authorization procedure */
static int intel_hdcp_check_link(struct intel_connector *connector)
{
	struct intel_digital_port *dig_port = intel_attached_dig_port(connector);
	struct drm_i915_private *dev_priv = to_i915(connector->base.dev);
	struct intel_hdcp *hdcp = &connector->hdcp;
	enum port port = dig_port->base.port;
	enum transcoder cpu_transcoder;
	int ret = 0;

	mutex_lock(&hdcp->mutex);
<<<<<<< HEAD
=======
	mutex_lock(&dig_port->hdcp_mutex);

>>>>>>> 7d2a07b7
	cpu_transcoder = hdcp->cpu_transcoder;

	/* Check_link valid only when HDCP1.4 is enabled */
	if (hdcp->value != DRM_MODE_CONTENT_PROTECTION_ENABLED ||
	    !hdcp->hdcp_encrypted) {
		ret = -EINVAL;
		goto out;
	}

	if (drm_WARN_ON(&dev_priv->drm,
			!intel_hdcp_in_use(dev_priv, cpu_transcoder, port))) {
		drm_err(&dev_priv->drm,
			"%s:%d HDCP link stopped encryption,%x\n",
			connector->base.name, connector->base.base.id,
			intel_de_read(dev_priv, HDCP_STATUS(dev_priv, cpu_transcoder, port)));
		ret = -ENXIO;
		intel_hdcp_update_value(connector,
					DRM_MODE_CONTENT_PROTECTION_DESIRED,
					true);
		goto out;
	}

<<<<<<< HEAD
	if (hdcp->shim->check_link(dig_port)) {
=======
	if (hdcp->shim->check_link(dig_port, connector)) {
>>>>>>> 7d2a07b7
		if (hdcp->value != DRM_MODE_CONTENT_PROTECTION_UNDESIRED) {
			intel_hdcp_update_value(connector,
				DRM_MODE_CONTENT_PROTECTION_ENABLED, true);
		}
		goto out;
	}

	drm_dbg_kms(&dev_priv->drm,
		    "[%s:%d] HDCP link failed, retrying authentication\n",
		    connector->base.name, connector->base.base.id);

	ret = _intel_hdcp_disable(connector);
	if (ret) {
		drm_err(&dev_priv->drm, "Failed to disable hdcp (%d)\n", ret);
<<<<<<< HEAD
		hdcp->value = DRM_MODE_CONTENT_PROTECTION_DESIRED;
		schedule_work(&hdcp->prop_work);
=======
		intel_hdcp_update_value(connector,
					DRM_MODE_CONTENT_PROTECTION_DESIRED,
					true);
>>>>>>> 7d2a07b7
		goto out;
	}

	ret = _intel_hdcp_enable(connector);
	if (ret) {
		drm_err(&dev_priv->drm, "Failed to enable hdcp (%d)\n", ret);
<<<<<<< HEAD
		hdcp->value = DRM_MODE_CONTENT_PROTECTION_DESIRED;
		schedule_work(&hdcp->prop_work);
=======
		intel_hdcp_update_value(connector,
					DRM_MODE_CONTENT_PROTECTION_DESIRED,
					true);
>>>>>>> 7d2a07b7
		goto out;
	}

out:
	mutex_unlock(&dig_port->hdcp_mutex);
	mutex_unlock(&hdcp->mutex);
	return ret;
}

static void intel_hdcp_prop_work(struct work_struct *work)
{
	struct intel_hdcp *hdcp = container_of(work, struct intel_hdcp,
					       prop_work);
	struct intel_connector *connector = intel_hdcp_to_connector(hdcp);
	struct drm_i915_private *dev_priv = to_i915(connector->base.dev);

	drm_modeset_lock(&dev_priv->drm.mode_config.connection_mutex, NULL);
	mutex_lock(&hdcp->mutex);

	/*
	 * This worker is only used to flip between ENABLED/DESIRED. Either of
	 * those to UNDESIRED is handled by core. If value == UNDESIRED,
	 * we're running just after hdcp has been disabled, so just exit
	 */
	if (hdcp->value != DRM_MODE_CONTENT_PROTECTION_UNDESIRED)
		drm_hdcp_update_content_protection(&connector->base,
						   hdcp->value);

	mutex_unlock(&hdcp->mutex);
	drm_modeset_unlock(&dev_priv->drm.mode_config.connection_mutex);
<<<<<<< HEAD
=======

	drm_connector_put(&connector->base);
>>>>>>> 7d2a07b7
}

bool is_hdcp_supported(struct drm_i915_private *dev_priv, enum port port)
{
	return INTEL_INFO(dev_priv)->display.has_hdcp &&
<<<<<<< HEAD
			(INTEL_GEN(dev_priv) >= 12 || port < PORT_E);
=======
			(DISPLAY_VER(dev_priv) >= 12 || port < PORT_E);
>>>>>>> 7d2a07b7
}

static int
hdcp2_prepare_ake_init(struct intel_connector *connector,
		       struct hdcp2_ake_init *ake_data)
{
	struct intel_digital_port *dig_port = intel_attached_dig_port(connector);
	struct hdcp_port_data *data = &dig_port->hdcp_port_data;
	struct drm_i915_private *dev_priv = to_i915(connector->base.dev);
	struct i915_hdcp_comp_master *comp;
	int ret;

	mutex_lock(&dev_priv->hdcp_comp_mutex);
	comp = dev_priv->hdcp_master;

	if (!comp || !comp->ops) {
		mutex_unlock(&dev_priv->hdcp_comp_mutex);
		return -EINVAL;
	}

	ret = comp->ops->initiate_hdcp2_session(comp->mei_dev, data, ake_data);
	if (ret)
		drm_dbg_kms(&dev_priv->drm, "Prepare_ake_init failed. %d\n",
			    ret);
	mutex_unlock(&dev_priv->hdcp_comp_mutex);

	return ret;
}

static int
hdcp2_verify_rx_cert_prepare_km(struct intel_connector *connector,
				struct hdcp2_ake_send_cert *rx_cert,
				bool *paired,
				struct hdcp2_ake_no_stored_km *ek_pub_km,
				size_t *msg_sz)
{
	struct intel_digital_port *dig_port = intel_attached_dig_port(connector);
	struct hdcp_port_data *data = &dig_port->hdcp_port_data;
	struct drm_i915_private *dev_priv = to_i915(connector->base.dev);
	struct i915_hdcp_comp_master *comp;
	int ret;

	mutex_lock(&dev_priv->hdcp_comp_mutex);
	comp = dev_priv->hdcp_master;

	if (!comp || !comp->ops) {
		mutex_unlock(&dev_priv->hdcp_comp_mutex);
		return -EINVAL;
	}

	ret = comp->ops->verify_receiver_cert_prepare_km(comp->mei_dev, data,
							 rx_cert, paired,
							 ek_pub_km, msg_sz);
	if (ret < 0)
		drm_dbg_kms(&dev_priv->drm, "Verify rx_cert failed. %d\n",
			    ret);
	mutex_unlock(&dev_priv->hdcp_comp_mutex);

	return ret;
}

static int hdcp2_verify_hprime(struct intel_connector *connector,
			       struct hdcp2_ake_send_hprime *rx_hprime)
{
	struct intel_digital_port *dig_port = intel_attached_dig_port(connector);
	struct hdcp_port_data *data = &dig_port->hdcp_port_data;
	struct drm_i915_private *dev_priv = to_i915(connector->base.dev);
	struct i915_hdcp_comp_master *comp;
	int ret;

	mutex_lock(&dev_priv->hdcp_comp_mutex);
	comp = dev_priv->hdcp_master;

	if (!comp || !comp->ops) {
		mutex_unlock(&dev_priv->hdcp_comp_mutex);
		return -EINVAL;
	}

	ret = comp->ops->verify_hprime(comp->mei_dev, data, rx_hprime);
	if (ret < 0)
		drm_dbg_kms(&dev_priv->drm, "Verify hprime failed. %d\n", ret);
	mutex_unlock(&dev_priv->hdcp_comp_mutex);

	return ret;
}

static int
hdcp2_store_pairing_info(struct intel_connector *connector,
			 struct hdcp2_ake_send_pairing_info *pairing_info)
{
	struct intel_digital_port *dig_port = intel_attached_dig_port(connector);
	struct hdcp_port_data *data = &dig_port->hdcp_port_data;
	struct drm_i915_private *dev_priv = to_i915(connector->base.dev);
	struct i915_hdcp_comp_master *comp;
	int ret;

	mutex_lock(&dev_priv->hdcp_comp_mutex);
	comp = dev_priv->hdcp_master;

	if (!comp || !comp->ops) {
		mutex_unlock(&dev_priv->hdcp_comp_mutex);
		return -EINVAL;
	}

	ret = comp->ops->store_pairing_info(comp->mei_dev, data, pairing_info);
	if (ret < 0)
		drm_dbg_kms(&dev_priv->drm, "Store pairing info failed. %d\n",
			    ret);
	mutex_unlock(&dev_priv->hdcp_comp_mutex);

	return ret;
}

static int
hdcp2_prepare_lc_init(struct intel_connector *connector,
		      struct hdcp2_lc_init *lc_init)
{
	struct intel_digital_port *dig_port = intel_attached_dig_port(connector);
	struct hdcp_port_data *data = &dig_port->hdcp_port_data;
	struct drm_i915_private *dev_priv = to_i915(connector->base.dev);
	struct i915_hdcp_comp_master *comp;
	int ret;

	mutex_lock(&dev_priv->hdcp_comp_mutex);
	comp = dev_priv->hdcp_master;

	if (!comp || !comp->ops) {
		mutex_unlock(&dev_priv->hdcp_comp_mutex);
		return -EINVAL;
	}

	ret = comp->ops->initiate_locality_check(comp->mei_dev, data, lc_init);
	if (ret < 0)
		drm_dbg_kms(&dev_priv->drm, "Prepare lc_init failed. %d\n",
			    ret);
	mutex_unlock(&dev_priv->hdcp_comp_mutex);

	return ret;
}

static int
hdcp2_verify_lprime(struct intel_connector *connector,
		    struct hdcp2_lc_send_lprime *rx_lprime)
{
	struct intel_digital_port *dig_port = intel_attached_dig_port(connector);
	struct hdcp_port_data *data = &dig_port->hdcp_port_data;
	struct drm_i915_private *dev_priv = to_i915(connector->base.dev);
	struct i915_hdcp_comp_master *comp;
	int ret;

	mutex_lock(&dev_priv->hdcp_comp_mutex);
	comp = dev_priv->hdcp_master;

	if (!comp || !comp->ops) {
		mutex_unlock(&dev_priv->hdcp_comp_mutex);
		return -EINVAL;
	}

	ret = comp->ops->verify_lprime(comp->mei_dev, data, rx_lprime);
	if (ret < 0)
		drm_dbg_kms(&dev_priv->drm, "Verify L_Prime failed. %d\n",
			    ret);
	mutex_unlock(&dev_priv->hdcp_comp_mutex);

	return ret;
}

static int hdcp2_prepare_skey(struct intel_connector *connector,
			      struct hdcp2_ske_send_eks *ske_data)
{
	struct intel_digital_port *dig_port = intel_attached_dig_port(connector);
	struct hdcp_port_data *data = &dig_port->hdcp_port_data;
	struct drm_i915_private *dev_priv = to_i915(connector->base.dev);
	struct i915_hdcp_comp_master *comp;
	int ret;

	mutex_lock(&dev_priv->hdcp_comp_mutex);
	comp = dev_priv->hdcp_master;

	if (!comp || !comp->ops) {
		mutex_unlock(&dev_priv->hdcp_comp_mutex);
		return -EINVAL;
	}

	ret = comp->ops->get_session_key(comp->mei_dev, data, ske_data);
	if (ret < 0)
		drm_dbg_kms(&dev_priv->drm, "Get session key failed. %d\n",
			    ret);
	mutex_unlock(&dev_priv->hdcp_comp_mutex);

	return ret;
}

static int
hdcp2_verify_rep_topology_prepare_ack(struct intel_connector *connector,
				      struct hdcp2_rep_send_receiverid_list
								*rep_topology,
				      struct hdcp2_rep_send_ack *rep_send_ack)
{
	struct intel_digital_port *dig_port = intel_attached_dig_port(connector);
	struct hdcp_port_data *data = &dig_port->hdcp_port_data;
	struct drm_i915_private *dev_priv = to_i915(connector->base.dev);
	struct i915_hdcp_comp_master *comp;
	int ret;

	mutex_lock(&dev_priv->hdcp_comp_mutex);
	comp = dev_priv->hdcp_master;

	if (!comp || !comp->ops) {
		mutex_unlock(&dev_priv->hdcp_comp_mutex);
		return -EINVAL;
	}

	ret = comp->ops->repeater_check_flow_prepare_ack(comp->mei_dev, data,
							 rep_topology,
							 rep_send_ack);
	if (ret < 0)
		drm_dbg_kms(&dev_priv->drm,
			    "Verify rep topology failed. %d\n", ret);
	mutex_unlock(&dev_priv->hdcp_comp_mutex);

	return ret;
}

static int
hdcp2_verify_mprime(struct intel_connector *connector,
		    struct hdcp2_rep_stream_ready *stream_ready)
{
	struct intel_digital_port *dig_port = intel_attached_dig_port(connector);
	struct hdcp_port_data *data = &dig_port->hdcp_port_data;
	struct drm_i915_private *dev_priv = to_i915(connector->base.dev);
	struct i915_hdcp_comp_master *comp;
	int ret;

	mutex_lock(&dev_priv->hdcp_comp_mutex);
	comp = dev_priv->hdcp_master;

	if (!comp || !comp->ops) {
		mutex_unlock(&dev_priv->hdcp_comp_mutex);
		return -EINVAL;
	}

	ret = comp->ops->verify_mprime(comp->mei_dev, data, stream_ready);
	if (ret < 0)
		drm_dbg_kms(&dev_priv->drm, "Verify mprime failed. %d\n", ret);
	mutex_unlock(&dev_priv->hdcp_comp_mutex);

	return ret;
}

static int hdcp2_authenticate_port(struct intel_connector *connector)
{
	struct intel_digital_port *dig_port = intel_attached_dig_port(connector);
	struct hdcp_port_data *data = &dig_port->hdcp_port_data;
	struct drm_i915_private *dev_priv = to_i915(connector->base.dev);
	struct i915_hdcp_comp_master *comp;
	int ret;

	mutex_lock(&dev_priv->hdcp_comp_mutex);
	comp = dev_priv->hdcp_master;

	if (!comp || !comp->ops) {
		mutex_unlock(&dev_priv->hdcp_comp_mutex);
		return -EINVAL;
	}

	ret = comp->ops->enable_hdcp_authentication(comp->mei_dev, data);
	if (ret < 0)
		drm_dbg_kms(&dev_priv->drm, "Enable hdcp auth failed. %d\n",
			    ret);
	mutex_unlock(&dev_priv->hdcp_comp_mutex);

	return ret;
}

static int hdcp2_close_mei_session(struct intel_connector *connector)
{
	struct intel_digital_port *dig_port = intel_attached_dig_port(connector);
	struct drm_i915_private *dev_priv = to_i915(connector->base.dev);
	struct i915_hdcp_comp_master *comp;
	int ret;

	mutex_lock(&dev_priv->hdcp_comp_mutex);
	comp = dev_priv->hdcp_master;

	if (!comp || !comp->ops) {
		mutex_unlock(&dev_priv->hdcp_comp_mutex);
		return -EINVAL;
	}

	ret = comp->ops->close_hdcp_session(comp->mei_dev,
					     &dig_port->hdcp_port_data);
	mutex_unlock(&dev_priv->hdcp_comp_mutex);

	return ret;
}

static int hdcp2_deauthenticate_port(struct intel_connector *connector)
{
	return hdcp2_close_mei_session(connector);
}

/* Authentication flow starts from here */
static int hdcp2_authentication_key_exchange(struct intel_connector *connector)
{
	struct intel_digital_port *dig_port = intel_attached_dig_port(connector);
	struct drm_i915_private *dev_priv = to_i915(connector->base.dev);
	struct intel_hdcp *hdcp = &connector->hdcp;
	union {
		struct hdcp2_ake_init ake_init;
		struct hdcp2_ake_send_cert send_cert;
		struct hdcp2_ake_no_stored_km no_stored_km;
		struct hdcp2_ake_send_hprime send_hprime;
		struct hdcp2_ake_send_pairing_info pairing_info;
	} msgs;
	const struct intel_hdcp_shim *shim = hdcp->shim;
	size_t size;
	int ret;

	/* Init for seq_num */
	hdcp->seq_num_v = 0;
	hdcp->seq_num_m = 0;

	ret = hdcp2_prepare_ake_init(connector, &msgs.ake_init);
	if (ret < 0)
		return ret;

	ret = shim->write_2_2_msg(dig_port, &msgs.ake_init,
				  sizeof(msgs.ake_init));
	if (ret < 0)
		return ret;

	ret = shim->read_2_2_msg(dig_port, HDCP_2_2_AKE_SEND_CERT,
				 &msgs.send_cert, sizeof(msgs.send_cert));
	if (ret < 0)
		return ret;

	if (msgs.send_cert.rx_caps[0] != HDCP_2_2_RX_CAPS_VERSION_VAL) {
		drm_dbg_kms(&dev_priv->drm, "cert.rx_caps dont claim HDCP2.2\n");
		return -EINVAL;
	}

	hdcp->is_repeater = HDCP_2_2_RX_REPEATER(msgs.send_cert.rx_caps[2]);

	if (drm_hdcp_check_ksvs_revoked(&dev_priv->drm,
					msgs.send_cert.cert_rx.receiver_id,
					1) > 0) {
		drm_err(&dev_priv->drm, "Receiver ID is revoked\n");
		return -EPERM;
	}

	/*
	 * Here msgs.no_stored_km will hold msgs corresponding to the km
	 * stored also.
	 */
	ret = hdcp2_verify_rx_cert_prepare_km(connector, &msgs.send_cert,
					      &hdcp->is_paired,
					      &msgs.no_stored_km, &size);
	if (ret < 0)
		return ret;

	ret = shim->write_2_2_msg(dig_port, &msgs.no_stored_km, size);
	if (ret < 0)
		return ret;

	ret = shim->read_2_2_msg(dig_port, HDCP_2_2_AKE_SEND_HPRIME,
				 &msgs.send_hprime, sizeof(msgs.send_hprime));
	if (ret < 0)
		return ret;

	ret = hdcp2_verify_hprime(connector, &msgs.send_hprime);
	if (ret < 0)
		return ret;

	if (!hdcp->is_paired) {
		/* Pairing is required */
		ret = shim->read_2_2_msg(dig_port,
					 HDCP_2_2_AKE_SEND_PAIRING_INFO,
					 &msgs.pairing_info,
					 sizeof(msgs.pairing_info));
		if (ret < 0)
			return ret;

		ret = hdcp2_store_pairing_info(connector, &msgs.pairing_info);
		if (ret < 0)
			return ret;
		hdcp->is_paired = true;
	}

	return 0;
}

static int hdcp2_locality_check(struct intel_connector *connector)
{
	struct intel_digital_port *dig_port = intel_attached_dig_port(connector);
	struct intel_hdcp *hdcp = &connector->hdcp;
	union {
		struct hdcp2_lc_init lc_init;
		struct hdcp2_lc_send_lprime send_lprime;
	} msgs;
	const struct intel_hdcp_shim *shim = hdcp->shim;
	int tries = HDCP2_LC_RETRY_CNT, ret, i;

	for (i = 0; i < tries; i++) {
		ret = hdcp2_prepare_lc_init(connector, &msgs.lc_init);
		if (ret < 0)
			continue;

		ret = shim->write_2_2_msg(dig_port, &msgs.lc_init,
				      sizeof(msgs.lc_init));
		if (ret < 0)
			continue;

		ret = shim->read_2_2_msg(dig_port,
					 HDCP_2_2_LC_SEND_LPRIME,
					 &msgs.send_lprime,
					 sizeof(msgs.send_lprime));
		if (ret < 0)
			continue;

		ret = hdcp2_verify_lprime(connector, &msgs.send_lprime);
		if (!ret)
			break;
	}

	return ret;
}

static int hdcp2_session_key_exchange(struct intel_connector *connector)
{
	struct intel_digital_port *dig_port = intel_attached_dig_port(connector);
	struct intel_hdcp *hdcp = &connector->hdcp;
	struct hdcp2_ske_send_eks send_eks;
	int ret;

	ret = hdcp2_prepare_skey(connector, &send_eks);
	if (ret < 0)
		return ret;

	ret = hdcp->shim->write_2_2_msg(dig_port, &send_eks,
					sizeof(send_eks));
	if (ret < 0)
		return ret;

	return 0;
}

static
int _hdcp2_propagate_stream_management_info(struct intel_connector *connector)
{
	struct intel_digital_port *dig_port = intel_attached_dig_port(connector);
<<<<<<< HEAD
	struct drm_i915_private *i915 = to_i915(connector->base.dev);
=======
	struct hdcp_port_data *data = &dig_port->hdcp_port_data;
>>>>>>> 7d2a07b7
	struct intel_hdcp *hdcp = &connector->hdcp;
	union {
		struct hdcp2_rep_stream_manage stream_manage;
		struct hdcp2_rep_stream_ready stream_ready;
	} msgs;
	const struct intel_hdcp_shim *shim = hdcp->shim;
	int ret, streams_size_delta, i;

	if (connector->hdcp.seq_num_m > HDCP_2_2_SEQ_NUM_MAX)
		return -ERANGE;

	/* Prepare RepeaterAuth_Stream_Manage msg */
	msgs.stream_manage.msg_id = HDCP_2_2_REP_STREAM_MANAGE;
	drm_hdcp_cpu_to_be24(msgs.stream_manage.seq_num_m, hdcp->seq_num_m);

	msgs.stream_manage.k = cpu_to_be16(data->k);

	for (i = 0; i < data->k; i++) {
		msgs.stream_manage.streams[i].stream_id = data->streams[i].stream_id;
		msgs.stream_manage.streams[i].stream_type = data->streams[i].stream_type;
	}

	streams_size_delta = (HDCP_2_2_MAX_CONTENT_STREAMS_CNT - data->k) *
				sizeof(struct hdcp2_streamid_type);
	/* Send it to Repeater */
	ret = shim->write_2_2_msg(dig_port, &msgs.stream_manage,
<<<<<<< HEAD
				  sizeof(msgs.stream_manage));
=======
				  sizeof(msgs.stream_manage) - streams_size_delta);
>>>>>>> 7d2a07b7
	if (ret < 0)
		goto out;

	ret = shim->read_2_2_msg(dig_port, HDCP_2_2_REP_STREAM_READY,
				 &msgs.stream_ready, sizeof(msgs.stream_ready));
	if (ret < 0)
		goto out;

	data->seq_num_m = hdcp->seq_num_m;

	ret = hdcp2_verify_mprime(connector, &msgs.stream_ready);

out:
	hdcp->seq_num_m++;

<<<<<<< HEAD
	if (hdcp->seq_num_m > HDCP_2_2_SEQ_NUM_MAX) {
		drm_dbg_kms(&i915->drm, "seq_num_m roll over.\n");
		return -1;
	}

	return 0;
=======
	return ret;
>>>>>>> 7d2a07b7
}

static
int hdcp2_authenticate_repeater_topology(struct intel_connector *connector)
{
	struct intel_digital_port *dig_port = intel_attached_dig_port(connector);
	struct drm_i915_private *dev_priv = to_i915(connector->base.dev);
	struct intel_hdcp *hdcp = &connector->hdcp;
	union {
		struct hdcp2_rep_send_receiverid_list recvid_list;
		struct hdcp2_rep_send_ack rep_ack;
	} msgs;
	const struct intel_hdcp_shim *shim = hdcp->shim;
	u32 seq_num_v, device_cnt;
	u8 *rx_info;
	int ret;

	ret = shim->read_2_2_msg(dig_port, HDCP_2_2_REP_SEND_RECVID_LIST,
				 &msgs.recvid_list, sizeof(msgs.recvid_list));
	if (ret < 0)
		return ret;

	rx_info = msgs.recvid_list.rx_info;

	if (HDCP_2_2_MAX_CASCADE_EXCEEDED(rx_info[1]) ||
	    HDCP_2_2_MAX_DEVS_EXCEEDED(rx_info[1])) {
		drm_dbg_kms(&dev_priv->drm, "Topology Max Size Exceeded\n");
		return -EINVAL;
	}

	/* Converting and Storing the seq_num_v to local variable as DWORD */
	seq_num_v =
		drm_hdcp_be24_to_cpu((const u8 *)msgs.recvid_list.seq_num_v);

	if (!hdcp->hdcp2_encrypted && seq_num_v) {
		drm_dbg_kms(&dev_priv->drm,
			    "Non zero Seq_num_v at first RecvId_List msg\n");
		return -EINVAL;
	}

	if (seq_num_v < hdcp->seq_num_v) {
		/* Roll over of the seq_num_v from repeater. Reauthenticate. */
		drm_dbg_kms(&dev_priv->drm, "Seq_num_v roll over.\n");
		return -EINVAL;
	}

	device_cnt = (HDCP_2_2_DEV_COUNT_HI(rx_info[0]) << 4 |
		      HDCP_2_2_DEV_COUNT_LO(rx_info[1]));
	if (drm_hdcp_check_ksvs_revoked(&dev_priv->drm,
					msgs.recvid_list.receiver_ids,
					device_cnt) > 0) {
		drm_err(&dev_priv->drm, "Revoked receiver ID(s) is in list\n");
		return -EPERM;
	}

	ret = hdcp2_verify_rep_topology_prepare_ack(connector,
						    &msgs.recvid_list,
						    &msgs.rep_ack);
	if (ret < 0)
		return ret;

	hdcp->seq_num_v = seq_num_v;
	ret = shim->write_2_2_msg(dig_port, &msgs.rep_ack,
				  sizeof(msgs.rep_ack));
	if (ret < 0)
		return ret;

	return 0;
}

static int hdcp2_authenticate_sink(struct intel_connector *connector)
{
	struct intel_digital_port *dig_port = intel_attached_dig_port(connector);
	struct drm_i915_private *i915 = to_i915(connector->base.dev);
	struct intel_hdcp *hdcp = &connector->hdcp;
	const struct intel_hdcp_shim *shim = hdcp->shim;
	int ret;

	ret = hdcp2_authentication_key_exchange(connector);
	if (ret < 0) {
		drm_dbg_kms(&i915->drm, "AKE Failed. Err : %d\n", ret);
		return ret;
	}

	ret = hdcp2_locality_check(connector);
	if (ret < 0) {
		drm_dbg_kms(&i915->drm,
			    "Locality Check failed. Err : %d\n", ret);
		return ret;
	}

	ret = hdcp2_session_key_exchange(connector);
	if (ret < 0) {
		drm_dbg_kms(&i915->drm, "SKE Failed. Err : %d\n", ret);
		return ret;
	}

	if (shim->config_stream_type) {
		ret = shim->config_stream_type(dig_port,
					       hdcp->is_repeater,
					       hdcp->content_type);
		if (ret < 0)
			return ret;
	}

	if (hdcp->is_repeater) {
		ret = hdcp2_authenticate_repeater_topology(connector);
		if (ret < 0) {
			drm_dbg_kms(&i915->drm,
				    "Repeater Auth Failed. Err: %d\n", ret);
			return ret;
		}
	}

	return ret;
}

static int hdcp2_enable_stream_encryption(struct intel_connector *connector)
{
	struct intel_digital_port *dig_port = intel_attached_dig_port(connector);
	struct drm_i915_private *dev_priv = to_i915(connector->base.dev);
	struct hdcp_port_data *data = &dig_port->hdcp_port_data;
	struct intel_hdcp *hdcp = &connector->hdcp;
	enum transcoder cpu_transcoder = hdcp->cpu_transcoder;
	enum port port = dig_port->base.port;
	int ret = 0;

	if (!(intel_de_read(dev_priv, HDCP2_STATUS(dev_priv, cpu_transcoder, port)) &
			    LINK_ENCRYPTION_STATUS)) {
		drm_err(&dev_priv->drm, "[%s:%d] HDCP 2.2 Link is not encrypted\n",
			connector->base.name, connector->base.base.id);
		ret = -EPERM;
		goto link_recover;
	}

	if (hdcp->shim->stream_2_2_encryption) {
		ret = hdcp->shim->stream_2_2_encryption(connector, true);
		if (ret) {
			drm_err(&dev_priv->drm, "[%s:%d] Failed to enable HDCP 2.2 stream enc\n",
				connector->base.name, connector->base.base.id);
			return ret;
		}
		drm_dbg_kms(&dev_priv->drm, "HDCP 2.2 transcoder: %s stream encrypted\n",
			    transcoder_name(hdcp->stream_transcoder));
	}

	return 0;

link_recover:
	if (hdcp2_deauthenticate_port(connector) < 0)
		drm_dbg_kms(&dev_priv->drm, "Port deauth failed.\n");

	dig_port->hdcp_auth_status = false;
	data->k = 0;

	return ret;
}

static int hdcp2_enable_encryption(struct intel_connector *connector)
{
	struct intel_digital_port *dig_port = intel_attached_dig_port(connector);
	struct drm_i915_private *dev_priv = to_i915(connector->base.dev);
	struct intel_hdcp *hdcp = &connector->hdcp;
	enum port port = dig_port->base.port;
	enum transcoder cpu_transcoder = hdcp->cpu_transcoder;
	int ret;

	drm_WARN_ON(&dev_priv->drm,
		    intel_de_read(dev_priv, HDCP2_STATUS(dev_priv, cpu_transcoder, port)) &
		    LINK_ENCRYPTION_STATUS);
	if (hdcp->shim->toggle_signalling) {
<<<<<<< HEAD
		ret = hdcp->shim->toggle_signalling(dig_port, true);
=======
		ret = hdcp->shim->toggle_signalling(dig_port, cpu_transcoder,
						    true);
>>>>>>> 7d2a07b7
		if (ret) {
			drm_err(&dev_priv->drm,
				"Failed to enable HDCP signalling. %d\n",
				ret);
			return ret;
		}
	}

	if (intel_de_read(dev_priv, HDCP2_STATUS(dev_priv, cpu_transcoder, port)) &
	    LINK_AUTH_STATUS) {
		/* Link is Authenticated. Now set for Encryption */
		intel_de_write(dev_priv,
			       HDCP2_CTL(dev_priv, cpu_transcoder, port),
			       intel_de_read(dev_priv, HDCP2_CTL(dev_priv, cpu_transcoder, port)) | CTL_LINK_ENCRYPTION_REQ);
	}

	ret = intel_de_wait_for_set(dev_priv,
				    HDCP2_STATUS(dev_priv, cpu_transcoder,
						 port),
				    LINK_ENCRYPTION_STATUS,
<<<<<<< HEAD
				    ENCRYPT_STATUS_CHANGE_TIMEOUT_MS);
=======
				    HDCP_ENCRYPT_STATUS_CHANGE_TIMEOUT_MS);
	dig_port->hdcp_auth_status = true;
>>>>>>> 7d2a07b7

	return ret;
}

static int hdcp2_disable_encryption(struct intel_connector *connector)
{
	struct intel_digital_port *dig_port = intel_attached_dig_port(connector);
	struct drm_i915_private *dev_priv = to_i915(connector->base.dev);
	struct intel_hdcp *hdcp = &connector->hdcp;
	enum port port = dig_port->base.port;
	enum transcoder cpu_transcoder = hdcp->cpu_transcoder;
	int ret;

	drm_WARN_ON(&dev_priv->drm, !(intel_de_read(dev_priv, HDCP2_STATUS(dev_priv, cpu_transcoder, port)) &
				      LINK_ENCRYPTION_STATUS));

	intel_de_write(dev_priv, HDCP2_CTL(dev_priv, cpu_transcoder, port),
		       intel_de_read(dev_priv, HDCP2_CTL(dev_priv, cpu_transcoder, port)) & ~CTL_LINK_ENCRYPTION_REQ);

	ret = intel_de_wait_for_clear(dev_priv,
				      HDCP2_STATUS(dev_priv, cpu_transcoder,
						   port),
				      LINK_ENCRYPTION_STATUS,
<<<<<<< HEAD
				      ENCRYPT_STATUS_CHANGE_TIMEOUT_MS);
=======
				      HDCP_ENCRYPT_STATUS_CHANGE_TIMEOUT_MS);
>>>>>>> 7d2a07b7
	if (ret == -ETIMEDOUT)
		drm_dbg_kms(&dev_priv->drm, "Disable Encryption Timedout");

	if (hdcp->shim->toggle_signalling) {
<<<<<<< HEAD
		ret = hdcp->shim->toggle_signalling(dig_port, false);
=======
		ret = hdcp->shim->toggle_signalling(dig_port, cpu_transcoder,
						    false);
>>>>>>> 7d2a07b7
		if (ret) {
			drm_err(&dev_priv->drm,
				"Failed to disable HDCP signalling. %d\n",
				ret);
			return ret;
		}
	}

	return ret;
}

static int
hdcp2_propagate_stream_management_info(struct intel_connector *connector)
{
	struct drm_i915_private *i915 = to_i915(connector->base.dev);
<<<<<<< HEAD
	int ret, i, tries = 3;
=======
	int i, tries = 3, ret;

	if (!connector->hdcp.is_repeater)
		return 0;
>>>>>>> 7d2a07b7

	for (i = 0; i < tries; i++) {
		ret = _hdcp2_propagate_stream_management_info(connector);
		if (!ret)
			break;

		/* Lets restart the auth incase of seq_num_m roll over */
		if (connector->hdcp.seq_num_m > HDCP_2_2_SEQ_NUM_MAX) {
			drm_dbg_kms(&i915->drm,
				    "seq_num_m roll over.(%d)\n", ret);
			break;
		}

		drm_dbg_kms(&i915->drm,
			    "HDCP2 stream management %d of %d Failed.(%d)\n",
			    i + 1, tries, ret);
	}

	return ret;
}

static int hdcp2_authenticate_and_encrypt(struct intel_connector *connector)
{
	struct intel_digital_port *dig_port = intel_attached_dig_port(connector);
	struct drm_i915_private *i915 = to_i915(connector->base.dev);
	int ret = 0, i, tries = 3;

	for (i = 0; i < tries && !dig_port->hdcp_auth_status; i++) {
		ret = hdcp2_authenticate_sink(connector);
		if (!ret) {
			ret = hdcp2_propagate_stream_management_info(connector);
			if (ret) {
				drm_dbg_kms(&i915->drm,
					    "Stream management failed.(%d)\n",
					    ret);
				break;
			}

			ret = hdcp2_authenticate_port(connector);
			if (!ret)
				break;
			drm_dbg_kms(&i915->drm, "HDCP2 port auth failed.(%d)\n",
				    ret);
		}

		/* Clearing the mei hdcp session */
		drm_dbg_kms(&i915->drm, "HDCP2.2 Auth %d of %d Failed.(%d)\n",
			    i + 1, tries, ret);
		if (hdcp2_deauthenticate_port(connector) < 0)
			drm_dbg_kms(&i915->drm, "Port deauth failed.\n");
	}

	if (!ret && !dig_port->hdcp_auth_status) {
		/*
		 * Ensuring the required 200mSec min time interval between
		 * Session Key Exchange and encryption.
		 */
		msleep(HDCP_2_2_DELAY_BEFORE_ENCRYPTION_EN);
		ret = hdcp2_enable_encryption(connector);
		if (ret < 0) {
			drm_dbg_kms(&i915->drm,
				    "Encryption Enable Failed.(%d)\n", ret);
			if (hdcp2_deauthenticate_port(connector) < 0)
				drm_dbg_kms(&i915->drm, "Port deauth failed.\n");
		}
	}

	if (!ret)
		ret = hdcp2_enable_stream_encryption(connector);

	return ret;
}

static int _intel_hdcp2_enable(struct intel_connector *connector)
{
<<<<<<< HEAD
	struct drm_i915_private *i915 = to_i915(connector->base.dev);
=======
	struct intel_digital_port *dig_port = intel_attached_dig_port(connector);
	struct drm_i915_private *i915 = to_i915(connector->base.dev);
	struct hdcp_port_data *data = &dig_port->hdcp_port_data;
>>>>>>> 7d2a07b7
	struct intel_hdcp *hdcp = &connector->hdcp;
	int ret;

	drm_dbg_kms(&i915->drm, "[%s:%d] HDCP2.2 is being enabled. Type: %d\n",
		    connector->base.name, connector->base.base.id,
		    hdcp->content_type);
<<<<<<< HEAD
=======

	/* Stream which requires encryption */
	if (!intel_encoder_is_mst(intel_attached_encoder(connector))) {
		data->k = 1;
		data->streams[0].stream_type = hdcp->content_type;
	} else {
		ret = intel_hdcp_required_content_stream(dig_port);
		if (ret)
			return ret;
	}
>>>>>>> 7d2a07b7

	ret = hdcp2_authenticate_and_encrypt(connector);
	if (ret) {
		drm_dbg_kms(&i915->drm, "HDCP2 Type%d  Enabling Failed. (%d)\n",
			    hdcp->content_type, ret);
		return ret;
	}

	drm_dbg_kms(&i915->drm, "[%s:%d] HDCP2.2 is enabled. Type %d\n",
		    connector->base.name, connector->base.base.id,
		    hdcp->content_type);

	hdcp->hdcp2_encrypted = true;
	return 0;
}

static int
_intel_hdcp2_disable(struct intel_connector *connector, bool hdcp2_link_recovery)
{
<<<<<<< HEAD
	struct drm_i915_private *i915 = to_i915(connector->base.dev);
=======
	struct intel_digital_port *dig_port = intel_attached_dig_port(connector);
	struct drm_i915_private *i915 = to_i915(connector->base.dev);
	struct hdcp_port_data *data = &dig_port->hdcp_port_data;
	struct intel_hdcp *hdcp = &connector->hdcp;
>>>>>>> 7d2a07b7
	int ret;

	drm_dbg_kms(&i915->drm, "[%s:%d] HDCP2.2 is being Disabled\n",
		    connector->base.name, connector->base.base.id);
<<<<<<< HEAD
=======

	if (hdcp->shim->stream_2_2_encryption) {
		ret = hdcp->shim->stream_2_2_encryption(connector, false);
		if (ret) {
			drm_err(&i915->drm, "[%s:%d] Failed to disable HDCP 2.2 stream enc\n",
				connector->base.name, connector->base.base.id);
			return ret;
		}
		drm_dbg_kms(&i915->drm, "HDCP 2.2 transcoder: %s stream encryption disabled\n",
			    transcoder_name(hdcp->stream_transcoder));

		if (dig_port->num_hdcp_streams > 0 && !hdcp2_link_recovery)
			return 0;
	}
>>>>>>> 7d2a07b7

	ret = hdcp2_disable_encryption(connector);

	if (hdcp2_deauthenticate_port(connector) < 0)
		drm_dbg_kms(&i915->drm, "Port deauth failed.\n");

	connector->hdcp.hdcp2_encrypted = false;
	dig_port->hdcp_auth_status = false;
	data->k = 0;

	return ret;
}

/* Implements the Link Integrity Check for HDCP2.2 */
static int intel_hdcp2_check_link(struct intel_connector *connector)
{
	struct intel_digital_port *dig_port = intel_attached_dig_port(connector);
	struct drm_i915_private *dev_priv = to_i915(connector->base.dev);
	struct intel_hdcp *hdcp = &connector->hdcp;
	enum port port = dig_port->base.port;
	enum transcoder cpu_transcoder;
	int ret = 0;

	mutex_lock(&hdcp->mutex);
<<<<<<< HEAD
=======
	mutex_lock(&dig_port->hdcp_mutex);
>>>>>>> 7d2a07b7
	cpu_transcoder = hdcp->cpu_transcoder;

	/* hdcp2_check_link is expected only when HDCP2.2 is Enabled */
	if (hdcp->value != DRM_MODE_CONTENT_PROTECTION_ENABLED ||
	    !hdcp->hdcp2_encrypted) {
		ret = -EINVAL;
		goto out;
	}

	if (drm_WARN_ON(&dev_priv->drm,
			!intel_hdcp2_in_use(dev_priv, cpu_transcoder, port))) {
		drm_err(&dev_priv->drm,
			"HDCP2.2 link stopped the encryption, %x\n",
			intel_de_read(dev_priv, HDCP2_STATUS(dev_priv, cpu_transcoder, port)));
		ret = -ENXIO;
		_intel_hdcp2_disable(connector, true);
		intel_hdcp_update_value(connector,
					DRM_MODE_CONTENT_PROTECTION_DESIRED,
					true);
		goto out;
	}

<<<<<<< HEAD
	ret = hdcp->shim->check_2_2_link(dig_port);
=======
	ret = hdcp->shim->check_2_2_link(dig_port, connector);
>>>>>>> 7d2a07b7
	if (ret == HDCP_LINK_PROTECTED) {
		if (hdcp->value != DRM_MODE_CONTENT_PROTECTION_UNDESIRED) {
			intel_hdcp_update_value(connector,
					DRM_MODE_CONTENT_PROTECTION_ENABLED,
					true);
		}
		goto out;
	}

	if (ret == HDCP_TOPOLOGY_CHANGE) {
		if (hdcp->value == DRM_MODE_CONTENT_PROTECTION_UNDESIRED)
			goto out;

		drm_dbg_kms(&dev_priv->drm,
			    "HDCP2.2 Downstream topology change\n");
		ret = hdcp2_authenticate_repeater_topology(connector);
		if (!ret) {
			intel_hdcp_update_value(connector,
					DRM_MODE_CONTENT_PROTECTION_ENABLED,
					true);
			goto out;
		}
		drm_dbg_kms(&dev_priv->drm,
			    "[%s:%d] Repeater topology auth failed.(%d)\n",
			    connector->base.name, connector->base.base.id,
			    ret);
	} else {
		drm_dbg_kms(&dev_priv->drm,
			    "[%s:%d] HDCP2.2 link failed, retrying auth\n",
			    connector->base.name, connector->base.base.id);
	}

	ret = _intel_hdcp2_disable(connector, true);
	if (ret) {
		drm_err(&dev_priv->drm,
			"[%s:%d] Failed to disable hdcp2.2 (%d)\n",
			connector->base.name, connector->base.base.id, ret);
<<<<<<< HEAD
		hdcp->value = DRM_MODE_CONTENT_PROTECTION_DESIRED;
		schedule_work(&hdcp->prop_work);
=======
		intel_hdcp_update_value(connector,
				DRM_MODE_CONTENT_PROTECTION_DESIRED, true);
>>>>>>> 7d2a07b7
		goto out;
	}

	ret = _intel_hdcp2_enable(connector);
	if (ret) {
		drm_dbg_kms(&dev_priv->drm,
			    "[%s:%d] Failed to enable hdcp2.2 (%d)\n",
			    connector->base.name, connector->base.base.id,
			    ret);
<<<<<<< HEAD
		hdcp->value = DRM_MODE_CONTENT_PROTECTION_DESIRED;
		schedule_work(&hdcp->prop_work);
=======
		intel_hdcp_update_value(connector,
					DRM_MODE_CONTENT_PROTECTION_DESIRED,
					true);
>>>>>>> 7d2a07b7
		goto out;
	}

out:
	mutex_unlock(&dig_port->hdcp_mutex);
	mutex_unlock(&hdcp->mutex);
	return ret;
}

static void intel_hdcp_check_work(struct work_struct *work)
{
	struct intel_hdcp *hdcp = container_of(to_delayed_work(work),
					       struct intel_hdcp,
					       check_work);
	struct intel_connector *connector = intel_hdcp_to_connector(hdcp);

	if (drm_connector_is_unregistered(&connector->base))
		return;

	if (!intel_hdcp2_check_link(connector))
		schedule_delayed_work(&hdcp->check_work,
				      DRM_HDCP2_CHECK_PERIOD_MS);
	else if (!intel_hdcp_check_link(connector))
		schedule_delayed_work(&hdcp->check_work,
				      DRM_HDCP_CHECK_PERIOD_MS);
}

static int i915_hdcp_component_bind(struct device *i915_kdev,
				    struct device *mei_kdev, void *data)
{
	struct drm_i915_private *dev_priv = kdev_to_i915(i915_kdev);

	drm_dbg(&dev_priv->drm, "I915 HDCP comp bind\n");
	mutex_lock(&dev_priv->hdcp_comp_mutex);
	dev_priv->hdcp_master = (struct i915_hdcp_comp_master *)data;
	dev_priv->hdcp_master->mei_dev = mei_kdev;
	mutex_unlock(&dev_priv->hdcp_comp_mutex);

	return 0;
}

static void i915_hdcp_component_unbind(struct device *i915_kdev,
				       struct device *mei_kdev, void *data)
{
	struct drm_i915_private *dev_priv = kdev_to_i915(i915_kdev);

	drm_dbg(&dev_priv->drm, "I915 HDCP comp unbind\n");
	mutex_lock(&dev_priv->hdcp_comp_mutex);
	dev_priv->hdcp_master = NULL;
	mutex_unlock(&dev_priv->hdcp_comp_mutex);
}

static const struct component_ops i915_hdcp_component_ops = {
	.bind   = i915_hdcp_component_bind,
	.unbind = i915_hdcp_component_unbind,
};

static enum mei_fw_ddi intel_get_mei_fw_ddi_index(enum port port)
<<<<<<< HEAD
{
	switch (port) {
	case PORT_A:
		return MEI_DDI_A;
	case PORT_B ... PORT_F:
		return (enum mei_fw_ddi)port;
	default:
		return MEI_DDI_INVALID_PORT;
	}
}

static enum mei_fw_tc intel_get_mei_fw_tc(enum transcoder cpu_transcoder)
{
	switch (cpu_transcoder) {
	case TRANSCODER_A ... TRANSCODER_D:
		return (enum mei_fw_tc)(cpu_transcoder | 0x10);
	default: /* eDP, DSI TRANSCODERS are non HDCP capable */
		return MEI_INVALID_TRANSCODER;
	}
}

static int initialize_hdcp_port_data(struct intel_connector *connector,
				     const struct intel_hdcp_shim *shim)
{
	struct drm_i915_private *dev_priv = to_i915(connector->base.dev);
=======
{
	switch (port) {
	case PORT_A:
		return MEI_DDI_A;
	case PORT_B ... PORT_F:
		return (enum mei_fw_ddi)port;
	default:
		return MEI_DDI_INVALID_PORT;
	}
}

static enum mei_fw_tc intel_get_mei_fw_tc(enum transcoder cpu_transcoder)
{
	switch (cpu_transcoder) {
	case TRANSCODER_A ... TRANSCODER_D:
		return (enum mei_fw_tc)(cpu_transcoder | 0x10);
	default: /* eDP, DSI TRANSCODERS are non HDCP capable */
		return MEI_INVALID_TRANSCODER;
	}
}

static int initialize_hdcp_port_data(struct intel_connector *connector,
				     struct intel_digital_port *dig_port,
				     const struct intel_hdcp_shim *shim)
{
	struct drm_i915_private *dev_priv = to_i915(connector->base.dev);
	struct hdcp_port_data *data = &dig_port->hdcp_port_data;
>>>>>>> 7d2a07b7
	struct intel_hdcp *hdcp = &connector->hdcp;
	enum port port = dig_port->base.port;

	if (DISPLAY_VER(dev_priv) < 12)
		data->fw_ddi = intel_get_mei_fw_ddi_index(port);
	else
		/*
		 * As per ME FW API expectation, for GEN 12+, fw_ddi is filled
		 * with zero(INVALID PORT index).
		 */
		data->fw_ddi = MEI_DDI_INVALID_PORT;

	/*
	 * As associated transcoder is set and modified at modeset, here fw_tc
	 * is initialized to zero (invalid transcoder index). This will be
	 * retained for <Gen12 forever.
	 */
	data->fw_tc = MEI_INVALID_TRANSCODER;

<<<<<<< HEAD
	if (INTEL_GEN(dev_priv) < 12)
		data->fw_ddi =
			intel_get_mei_fw_ddi_index(intel_attached_encoder(connector)->port);
	else
		/*
		 * As per ME FW API expectation, for GEN 12+, fw_ddi is filled
		 * with zero(INVALID PORT index).
		 */
		data->fw_ddi = MEI_DDI_INVALID_PORT;

	/*
	 * As associated transcoder is set and modified at modeset, here fw_tc
	 * is initialized to zero (invalid transcoder index). This will be
	 * retained for <Gen12 forever.
	 */
	data->fw_tc = MEI_INVALID_TRANSCODER;

=======
>>>>>>> 7d2a07b7
	data->port_type = (u8)HDCP_PORT_TYPE_INTEGRATED;
	data->protocol = (u8)shim->protocol;

	if (!data->streams)
		data->streams = kcalloc(INTEL_NUM_PIPES(dev_priv),
					sizeof(struct hdcp2_streamid_type),
					GFP_KERNEL);
	if (!data->streams) {
		drm_err(&dev_priv->drm, "Out of Memory\n");
		return -ENOMEM;
	}
	/* For SST */
	data->streams[0].stream_id = 0;
	data->streams[0].stream_type = hdcp->content_type;

	return 0;
}

static bool is_hdcp2_supported(struct drm_i915_private *dev_priv)
{
	if (!IS_ENABLED(CONFIG_INTEL_MEI_HDCP))
		return false;

<<<<<<< HEAD
	return (INTEL_GEN(dev_priv) >= 10 ||
		IS_GEMINILAKE(dev_priv) ||
=======
	return (DISPLAY_VER(dev_priv) >= 10 ||
>>>>>>> 7d2a07b7
		IS_KABYLAKE(dev_priv) ||
		IS_COFFEELAKE(dev_priv) ||
		IS_COMETLAKE(dev_priv));
}

void intel_hdcp_component_init(struct drm_i915_private *dev_priv)
{
	int ret;

	if (!is_hdcp2_supported(dev_priv))
		return;

	mutex_lock(&dev_priv->hdcp_comp_mutex);
	drm_WARN_ON(&dev_priv->drm, dev_priv->hdcp_comp_added);

	dev_priv->hdcp_comp_added = true;
	mutex_unlock(&dev_priv->hdcp_comp_mutex);
	ret = component_add_typed(dev_priv->drm.dev, &i915_hdcp_component_ops,
				  I915_COMPONENT_HDCP);
	if (ret < 0) {
		drm_dbg_kms(&dev_priv->drm, "Failed at component add(%d)\n",
			    ret);
		mutex_lock(&dev_priv->hdcp_comp_mutex);
		dev_priv->hdcp_comp_added = false;
		mutex_unlock(&dev_priv->hdcp_comp_mutex);
		return;
	}
}

static void intel_hdcp2_init(struct intel_connector *connector,
<<<<<<< HEAD
=======
			     struct intel_digital_port *dig_port,
>>>>>>> 7d2a07b7
			     const struct intel_hdcp_shim *shim)
{
	struct drm_i915_private *i915 = to_i915(connector->base.dev);
	struct intel_hdcp *hdcp = &connector->hdcp;
	int ret;

<<<<<<< HEAD
	ret = initialize_hdcp_port_data(connector, shim);
=======
	ret = initialize_hdcp_port_data(connector, dig_port, shim);
>>>>>>> 7d2a07b7
	if (ret) {
		drm_dbg_kms(&i915->drm, "Mei hdcp data init failed\n");
		return;
	}

	hdcp->hdcp2_supported = true;
}

int intel_hdcp_init(struct intel_connector *connector,
		    struct intel_digital_port *dig_port,
		    const struct intel_hdcp_shim *shim)
{
	struct drm_i915_private *dev_priv = to_i915(connector->base.dev);
	struct intel_hdcp *hdcp = &connector->hdcp;
	int ret;

	if (!shim)
		return -EINVAL;

	if (is_hdcp2_supported(dev_priv))
<<<<<<< HEAD
		intel_hdcp2_init(connector, shim);
=======
		intel_hdcp2_init(connector, dig_port, shim);
>>>>>>> 7d2a07b7

	ret =
	drm_connector_attach_content_protection_property(&connector->base,
							 hdcp->hdcp2_supported);
	if (ret) {
		hdcp->hdcp2_supported = false;
<<<<<<< HEAD
		kfree(hdcp->port_data.streams);
=======
		kfree(dig_port->hdcp_port_data.streams);
>>>>>>> 7d2a07b7
		return ret;
	}

	hdcp->shim = shim;
	mutex_init(&hdcp->mutex);
	INIT_DELAYED_WORK(&hdcp->check_work, intel_hdcp_check_work);
	INIT_WORK(&hdcp->prop_work, intel_hdcp_prop_work);
	init_waitqueue_head(&hdcp->cp_irq_queue);

	return 0;
}

int intel_hdcp_enable(struct intel_connector *connector,
<<<<<<< HEAD
		      enum transcoder cpu_transcoder, u8 content_type)
{
	struct drm_i915_private *dev_priv = to_i915(connector->base.dev);
=======
		      const struct intel_crtc_state *pipe_config, u8 content_type)
{
	struct drm_i915_private *dev_priv = to_i915(connector->base.dev);
	struct intel_digital_port *dig_port = intel_attached_dig_port(connector);
>>>>>>> 7d2a07b7
	struct intel_hdcp *hdcp = &connector->hdcp;
	unsigned long check_link_interval = DRM_HDCP_CHECK_PERIOD_MS;
	int ret = -EINVAL;

	if (!hdcp->shim)
		return -ENOENT;

	if (!connector->encoder) {
		drm_err(&dev_priv->drm, "[%s:%d] encoder is not initialized\n",
			connector->base.name, connector->base.base.id);
		return -ENODEV;
	}

	mutex_lock(&hdcp->mutex);
<<<<<<< HEAD
=======
	mutex_lock(&dig_port->hdcp_mutex);
>>>>>>> 7d2a07b7
	drm_WARN_ON(&dev_priv->drm,
		    hdcp->value == DRM_MODE_CONTENT_PROTECTION_ENABLED);
	hdcp->content_type = content_type;

<<<<<<< HEAD
	if (INTEL_GEN(dev_priv) >= 12) {
		hdcp->cpu_transcoder = cpu_transcoder;
		hdcp->port_data.fw_tc = intel_get_mei_fw_tc(cpu_transcoder);
	}
=======
	if (intel_crtc_has_type(pipe_config, INTEL_OUTPUT_DP_MST)) {
		hdcp->cpu_transcoder = pipe_config->mst_master_transcoder;
		hdcp->stream_transcoder = pipe_config->cpu_transcoder;
	} else {
		hdcp->cpu_transcoder = pipe_config->cpu_transcoder;
		hdcp->stream_transcoder = INVALID_TRANSCODER;
	}

	if (DISPLAY_VER(dev_priv) >= 12)
		dig_port->hdcp_port_data.fw_tc = intel_get_mei_fw_tc(hdcp->cpu_transcoder);
>>>>>>> 7d2a07b7

	/*
	 * Considering that HDCP2.2 is more secure than HDCP1.4, If the setup
	 * is capable of HDCP2.2, it is preferred to use HDCP2.2.
	 */
	if (intel_hdcp2_capable(connector)) {
		ret = _intel_hdcp2_enable(connector);
		if (!ret)
			check_link_interval = DRM_HDCP2_CHECK_PERIOD_MS;
	}

	/*
	 * When HDCP2.2 fails and Content Type is not Type1, HDCP1.4 will
	 * be attempted.
	 */
	if (ret && intel_hdcp_capable(connector) &&
	    hdcp->content_type != DRM_MODE_HDCP_CONTENT_TYPE1) {
		ret = _intel_hdcp_enable(connector);
	}

	if (!ret) {
		schedule_delayed_work(&hdcp->check_work, check_link_interval);
		intel_hdcp_update_value(connector,
					DRM_MODE_CONTENT_PROTECTION_ENABLED,
					true);
	}

	mutex_unlock(&dig_port->hdcp_mutex);
	mutex_unlock(&hdcp->mutex);
	return ret;
}

int intel_hdcp_disable(struct intel_connector *connector)
{
	struct intel_digital_port *dig_port = intel_attached_dig_port(connector);
	struct intel_hdcp *hdcp = &connector->hdcp;
	int ret = 0;

	if (!hdcp->shim)
		return -ENOENT;

	mutex_lock(&hdcp->mutex);
	mutex_lock(&dig_port->hdcp_mutex);

	if (hdcp->value == DRM_MODE_CONTENT_PROTECTION_UNDESIRED)
		goto out;

	intel_hdcp_update_value(connector,
				DRM_MODE_CONTENT_PROTECTION_UNDESIRED, false);
	if (hdcp->hdcp2_encrypted)
		ret = _intel_hdcp2_disable(connector, false);
	else if (hdcp->hdcp_encrypted)
		ret = _intel_hdcp_disable(connector);

out:
	mutex_unlock(&dig_port->hdcp_mutex);
	mutex_unlock(&hdcp->mutex);
	cancel_delayed_work_sync(&hdcp->check_work);
	return ret;
}

void intel_hdcp_update_pipe(struct intel_atomic_state *state,
			    struct intel_encoder *encoder,
			    const struct intel_crtc_state *crtc_state,
			    const struct drm_connector_state *conn_state)
{
	struct intel_connector *connector =
				to_intel_connector(conn_state->connector);
	struct intel_hdcp *hdcp = &connector->hdcp;
<<<<<<< HEAD
	bool content_protection_type_changed =
		(conn_state->hdcp_content_type != hdcp->content_type &&
		 conn_state->content_protection !=
		 DRM_MODE_CONTENT_PROTECTION_UNDESIRED);
	bool desired_and_not_enabled = false;
=======
	bool content_protection_type_changed, desired_and_not_enabled = false;

	if (!connector->hdcp.shim)
		return;

	content_protection_type_changed =
		(conn_state->hdcp_content_type != hdcp->content_type &&
		 conn_state->content_protection !=
		 DRM_MODE_CONTENT_PROTECTION_UNDESIRED);
>>>>>>> 7d2a07b7

	/*
	 * During the HDCP encryption session if Type change is requested,
	 * disable the HDCP and reenable it with new TYPE value.
	 */
	if (conn_state->content_protection ==
	    DRM_MODE_CONTENT_PROTECTION_UNDESIRED ||
	    content_protection_type_changed)
		intel_hdcp_disable(connector);

	/*
	 * Mark the hdcp state as DESIRED after the hdcp disable of type
	 * change procedure.
	 */
	if (content_protection_type_changed) {
		mutex_lock(&hdcp->mutex);
		hdcp->value = DRM_MODE_CONTENT_PROTECTION_DESIRED;
<<<<<<< HEAD
=======
		drm_connector_get(&connector->base);
>>>>>>> 7d2a07b7
		schedule_work(&hdcp->prop_work);
		mutex_unlock(&hdcp->mutex);
	}

	if (conn_state->content_protection ==
	    DRM_MODE_CONTENT_PROTECTION_DESIRED) {
		mutex_lock(&hdcp->mutex);
		/* Avoid enabling hdcp, if it already ENABLED */
		desired_and_not_enabled =
			hdcp->value != DRM_MODE_CONTENT_PROTECTION_ENABLED;
		mutex_unlock(&hdcp->mutex);
		/*
		 * If HDCP already ENABLED and CP property is DESIRED, schedule
		 * prop_work to update correct CP property to user space.
		 */
		if (!desired_and_not_enabled && !content_protection_type_changed) {
			drm_connector_get(&connector->base);
			schedule_work(&hdcp->prop_work);
		}
	}

	if (desired_and_not_enabled || content_protection_type_changed)
		intel_hdcp_enable(connector,
<<<<<<< HEAD
				  crtc_state->cpu_transcoder,
=======
				  crtc_state,
>>>>>>> 7d2a07b7
				  (u8)conn_state->hdcp_content_type);
}

void intel_hdcp_component_fini(struct drm_i915_private *dev_priv)
{
	mutex_lock(&dev_priv->hdcp_comp_mutex);
	if (!dev_priv->hdcp_comp_added) {
		mutex_unlock(&dev_priv->hdcp_comp_mutex);
		return;
	}

	dev_priv->hdcp_comp_added = false;
	mutex_unlock(&dev_priv->hdcp_comp_mutex);

	component_del(dev_priv->drm.dev, &i915_hdcp_component_ops);
}

void intel_hdcp_cleanup(struct intel_connector *connector)
{
	struct intel_hdcp *hdcp = &connector->hdcp;

	if (!hdcp->shim)
		return;

	/*
	 * If the connector is registered, it's possible userspace could kick
	 * off another HDCP enable, which would re-spawn the workers.
	 */
	drm_WARN_ON(connector->base.dev,
		connector->base.registration_state == DRM_CONNECTOR_REGISTERED);

	/*
	 * Now that the connector is not registered, check_work won't be run,
	 * but cancel any outstanding instances of it
	 */
	cancel_delayed_work_sync(&hdcp->check_work);

	/*
	 * We don't cancel prop_work in the same way as check_work since it
	 * requires connection_mutex which could be held while calling this
	 * function. Instead, we rely on the connector references grabbed before
	 * scheduling prop_work to ensure the connector is alive when prop_work
	 * is run. So if we're in the destroy path (which is where this
	 * function should be called), we're "guaranteed" that prop_work is not
	 * active (tl;dr This Should Never Happen).
	 */
	drm_WARN_ON(connector->base.dev, work_pending(&hdcp->prop_work));

	mutex_lock(&hdcp->mutex);
	hdcp->shim = NULL;
	mutex_unlock(&hdcp->mutex);
}

void intel_hdcp_atomic_check(struct drm_connector *connector,
			     struct drm_connector_state *old_state,
			     struct drm_connector_state *new_state)
{
	u64 old_cp = old_state->content_protection;
	u64 new_cp = new_state->content_protection;
	struct drm_crtc_state *crtc_state;

	if (!new_state->crtc) {
		/*
		 * If the connector is being disabled with CP enabled, mark it
		 * desired so it's re-enabled when the connector is brought back
		 */
		if (old_cp == DRM_MODE_CONTENT_PROTECTION_ENABLED)
			new_state->content_protection =
				DRM_MODE_CONTENT_PROTECTION_DESIRED;
		return;
	}

	crtc_state = drm_atomic_get_new_crtc_state(new_state->state,
						   new_state->crtc);
	/*
	 * Fix the HDCP uapi content protection state in case of modeset.
	 * FIXME: As per HDCP content protection property uapi doc, an uevent()
	 * need to be sent if there is transition from ENABLED->DESIRED.
	 */
	if (drm_atomic_crtc_needs_modeset(crtc_state) &&
	    (old_cp == DRM_MODE_CONTENT_PROTECTION_ENABLED &&
	    new_cp != DRM_MODE_CONTENT_PROTECTION_UNDESIRED))
		new_state->content_protection =
			DRM_MODE_CONTENT_PROTECTION_DESIRED;

	/*
	 * Nothing to do if the state didn't change, or HDCP was activated since
	 * the last commit. And also no change in hdcp content type.
	 */
	if (old_cp == new_cp ||
	    (old_cp == DRM_MODE_CONTENT_PROTECTION_DESIRED &&
	     new_cp == DRM_MODE_CONTENT_PROTECTION_ENABLED)) {
		if (old_state->hdcp_content_type ==
				new_state->hdcp_content_type)
			return;
	}

	crtc_state->mode_changed = true;
}

/* Handles the CP_IRQ raised from the DP HDCP sink */
void intel_hdcp_handle_cp_irq(struct intel_connector *connector)
{
	struct intel_hdcp *hdcp = &connector->hdcp;

	if (!hdcp->shim)
		return;

	atomic_inc(&connector->hdcp.cp_irq_count);
	wake_up_all(&connector->hdcp.cp_irq_queue);

	schedule_delayed_work(&hdcp->check_work, 0);
}<|MERGE_RESOLUTION|>--- conflicted
+++ resolved
@@ -18,10 +18,7 @@
 #include "i915_drv.h"
 #include "i915_reg.h"
 #include "intel_display_power.h"
-<<<<<<< HEAD
-=======
 #include "intel_de.h"
->>>>>>> 7d2a07b7
 #include "intel_display_types.h"
 #include "intel_hdcp.h"
 #include "intel_sideband.h"
@@ -338,11 +335,7 @@
 u32 intel_hdcp_get_repeater_ctl(struct drm_i915_private *dev_priv,
 				enum transcoder cpu_transcoder, enum port port)
 {
-<<<<<<< HEAD
-	if (INTEL_GEN(dev_priv) >= 12) {
-=======
 	if (DISPLAY_VER(dev_priv) >= 12) {
->>>>>>> 7d2a07b7
 		switch (cpu_transcoder) {
 		case TRANSCODER_A:
 			return HDCP_TRANSA_REP_PRESENT |
@@ -798,11 +791,7 @@
 		intel_de_write(dev_priv, HDCP_REP_CTL,
 			       intel_hdcp_get_repeater_ctl(dev_priv, cpu_transcoder, port));
 
-<<<<<<< HEAD
-	ret = shim->toggle_signalling(dig_port, true);
-=======
 	ret = shim->toggle_signalling(dig_port, cpu_transcoder, true);
->>>>>>> 7d2a07b7
 	if (ret)
 		return ret;
 
@@ -860,11 +849,7 @@
 	if (intel_de_wait_for_set(dev_priv,
 				  HDCP_STATUS(dev_priv, cpu_transcoder, port),
 				  HDCP_STATUS_ENC,
-<<<<<<< HEAD
-				  ENCRYPT_STATUS_CHANGE_TIMEOUT_MS)) {
-=======
 				  HDCP_ENCRYPT_STATUS_CHANGE_TIMEOUT_MS)) {
->>>>>>> 7d2a07b7
 		drm_err(&dev_priv->drm, "Timed out waiting for encryption\n");
 		return -ETIMEDOUT;
 	}
@@ -900,8 +885,6 @@
 
 	drm_dbg_kms(&dev_priv->drm, "[%s:%d] HDCP is being disabled...\n",
 		    connector->base.name, connector->base.base.id);
-<<<<<<< HEAD
-=======
 
 	if (hdcp->shim->stream_encryption) {
 		ret = hdcp->shim->stream_encryption(connector, false);
@@ -920,17 +903,12 @@
 		if (dig_port->num_hdcp_streams > 0)
 			return 0;
 	}
->>>>>>> 7d2a07b7
 
 	hdcp->hdcp_encrypted = false;
 	intel_de_write(dev_priv, HDCP_CONF(dev_priv, cpu_transcoder, port), 0);
 	if (intel_de_wait_for_clear(dev_priv,
 				    HDCP_STATUS(dev_priv, cpu_transcoder, port),
-<<<<<<< HEAD
-				    ~0, ENCRYPT_STATUS_CHANGE_TIMEOUT_MS)) {
-=======
 				    ~0, HDCP_ENCRYPT_STATUS_CHANGE_TIMEOUT_MS)) {
->>>>>>> 7d2a07b7
 		drm_err(&dev_priv->drm,
 			"Failed to disable HDCP, timeout clearing status\n");
 		return -ETIMEDOUT;
@@ -941,11 +919,7 @@
 	intel_de_write(dev_priv, HDCP_REP_CTL,
 		       intel_de_read(dev_priv, HDCP_REP_CTL) & ~repeater_ctl);
 
-<<<<<<< HEAD
-	ret = hdcp->shim->toggle_signalling(dig_port, false);
-=======
 	ret = hdcp->shim->toggle_signalling(dig_port, cpu_transcoder, false);
->>>>>>> 7d2a07b7
 	if (ret) {
 		drm_err(&dev_priv->drm, "Failed to disable HDCP signalling\n");
 		return ret;
@@ -1044,11 +1018,8 @@
 	int ret = 0;
 
 	mutex_lock(&hdcp->mutex);
-<<<<<<< HEAD
-=======
 	mutex_lock(&dig_port->hdcp_mutex);
 
->>>>>>> 7d2a07b7
 	cpu_transcoder = hdcp->cpu_transcoder;
 
 	/* Check_link valid only when HDCP1.4 is enabled */
@@ -1071,11 +1042,7 @@
 		goto out;
 	}
 
-<<<<<<< HEAD
-	if (hdcp->shim->check_link(dig_port)) {
-=======
 	if (hdcp->shim->check_link(dig_port, connector)) {
->>>>>>> 7d2a07b7
 		if (hdcp->value != DRM_MODE_CONTENT_PROTECTION_UNDESIRED) {
 			intel_hdcp_update_value(connector,
 				DRM_MODE_CONTENT_PROTECTION_ENABLED, true);
@@ -1090,28 +1057,18 @@
 	ret = _intel_hdcp_disable(connector);
 	if (ret) {
 		drm_err(&dev_priv->drm, "Failed to disable hdcp (%d)\n", ret);
-<<<<<<< HEAD
-		hdcp->value = DRM_MODE_CONTENT_PROTECTION_DESIRED;
-		schedule_work(&hdcp->prop_work);
-=======
 		intel_hdcp_update_value(connector,
 					DRM_MODE_CONTENT_PROTECTION_DESIRED,
 					true);
->>>>>>> 7d2a07b7
 		goto out;
 	}
 
 	ret = _intel_hdcp_enable(connector);
 	if (ret) {
 		drm_err(&dev_priv->drm, "Failed to enable hdcp (%d)\n", ret);
-<<<<<<< HEAD
-		hdcp->value = DRM_MODE_CONTENT_PROTECTION_DESIRED;
-		schedule_work(&hdcp->prop_work);
-=======
 		intel_hdcp_update_value(connector,
 					DRM_MODE_CONTENT_PROTECTION_DESIRED,
 					true);
->>>>>>> 7d2a07b7
 		goto out;
 	}
 
@@ -1142,21 +1099,14 @@
 
 	mutex_unlock(&hdcp->mutex);
 	drm_modeset_unlock(&dev_priv->drm.mode_config.connection_mutex);
-<<<<<<< HEAD
-=======
 
 	drm_connector_put(&connector->base);
->>>>>>> 7d2a07b7
 }
 
 bool is_hdcp_supported(struct drm_i915_private *dev_priv, enum port port)
 {
 	return INTEL_INFO(dev_priv)->display.has_hdcp &&
-<<<<<<< HEAD
-			(INTEL_GEN(dev_priv) >= 12 || port < PORT_E);
-=======
 			(DISPLAY_VER(dev_priv) >= 12 || port < PORT_E);
->>>>>>> 7d2a07b7
 }
 
 static int
@@ -1608,11 +1558,7 @@
 int _hdcp2_propagate_stream_management_info(struct intel_connector *connector)
 {
 	struct intel_digital_port *dig_port = intel_attached_dig_port(connector);
-<<<<<<< HEAD
-	struct drm_i915_private *i915 = to_i915(connector->base.dev);
-=======
 	struct hdcp_port_data *data = &dig_port->hdcp_port_data;
->>>>>>> 7d2a07b7
 	struct intel_hdcp *hdcp = &connector->hdcp;
 	union {
 		struct hdcp2_rep_stream_manage stream_manage;
@@ -1639,11 +1585,7 @@
 				sizeof(struct hdcp2_streamid_type);
 	/* Send it to Repeater */
 	ret = shim->write_2_2_msg(dig_port, &msgs.stream_manage,
-<<<<<<< HEAD
-				  sizeof(msgs.stream_manage));
-=======
 				  sizeof(msgs.stream_manage) - streams_size_delta);
->>>>>>> 7d2a07b7
 	if (ret < 0)
 		goto out;
 
@@ -1659,16 +1601,7 @@
 out:
 	hdcp->seq_num_m++;
 
-<<<<<<< HEAD
-	if (hdcp->seq_num_m > HDCP_2_2_SEQ_NUM_MAX) {
-		drm_dbg_kms(&i915->drm, "seq_num_m roll over.\n");
-		return -1;
-	}
-
-	return 0;
-=======
 	return ret;
->>>>>>> 7d2a07b7
 }
 
 static
@@ -1840,12 +1773,8 @@
 		    intel_de_read(dev_priv, HDCP2_STATUS(dev_priv, cpu_transcoder, port)) &
 		    LINK_ENCRYPTION_STATUS);
 	if (hdcp->shim->toggle_signalling) {
-<<<<<<< HEAD
-		ret = hdcp->shim->toggle_signalling(dig_port, true);
-=======
 		ret = hdcp->shim->toggle_signalling(dig_port, cpu_transcoder,
 						    true);
->>>>>>> 7d2a07b7
 		if (ret) {
 			drm_err(&dev_priv->drm,
 				"Failed to enable HDCP signalling. %d\n",
@@ -1866,12 +1795,8 @@
 				    HDCP2_STATUS(dev_priv, cpu_transcoder,
 						 port),
 				    LINK_ENCRYPTION_STATUS,
-<<<<<<< HEAD
-				    ENCRYPT_STATUS_CHANGE_TIMEOUT_MS);
-=======
 				    HDCP_ENCRYPT_STATUS_CHANGE_TIMEOUT_MS);
 	dig_port->hdcp_auth_status = true;
->>>>>>> 7d2a07b7
 
 	return ret;
 }
@@ -1895,21 +1820,13 @@
 				      HDCP2_STATUS(dev_priv, cpu_transcoder,
 						   port),
 				      LINK_ENCRYPTION_STATUS,
-<<<<<<< HEAD
-				      ENCRYPT_STATUS_CHANGE_TIMEOUT_MS);
-=======
 				      HDCP_ENCRYPT_STATUS_CHANGE_TIMEOUT_MS);
->>>>>>> 7d2a07b7
 	if (ret == -ETIMEDOUT)
 		drm_dbg_kms(&dev_priv->drm, "Disable Encryption Timedout");
 
 	if (hdcp->shim->toggle_signalling) {
-<<<<<<< HEAD
-		ret = hdcp->shim->toggle_signalling(dig_port, false);
-=======
 		ret = hdcp->shim->toggle_signalling(dig_port, cpu_transcoder,
 						    false);
->>>>>>> 7d2a07b7
 		if (ret) {
 			drm_err(&dev_priv->drm,
 				"Failed to disable HDCP signalling. %d\n",
@@ -1925,14 +1842,10 @@
 hdcp2_propagate_stream_management_info(struct intel_connector *connector)
 {
 	struct drm_i915_private *i915 = to_i915(connector->base.dev);
-<<<<<<< HEAD
-	int ret, i, tries = 3;
-=======
 	int i, tries = 3, ret;
 
 	if (!connector->hdcp.is_repeater)
 		return 0;
->>>>>>> 7d2a07b7
 
 	for (i = 0; i < tries; i++) {
 		ret = _hdcp2_propagate_stream_management_info(connector);
@@ -2008,21 +1921,15 @@
 
 static int _intel_hdcp2_enable(struct intel_connector *connector)
 {
-<<<<<<< HEAD
-	struct drm_i915_private *i915 = to_i915(connector->base.dev);
-=======
 	struct intel_digital_port *dig_port = intel_attached_dig_port(connector);
 	struct drm_i915_private *i915 = to_i915(connector->base.dev);
 	struct hdcp_port_data *data = &dig_port->hdcp_port_data;
->>>>>>> 7d2a07b7
 	struct intel_hdcp *hdcp = &connector->hdcp;
 	int ret;
 
 	drm_dbg_kms(&i915->drm, "[%s:%d] HDCP2.2 is being enabled. Type: %d\n",
 		    connector->base.name, connector->base.base.id,
 		    hdcp->content_type);
-<<<<<<< HEAD
-=======
 
 	/* Stream which requires encryption */
 	if (!intel_encoder_is_mst(intel_attached_encoder(connector))) {
@@ -2033,7 +1940,6 @@
 		if (ret)
 			return ret;
 	}
->>>>>>> 7d2a07b7
 
 	ret = hdcp2_authenticate_and_encrypt(connector);
 	if (ret) {
@@ -2053,20 +1959,14 @@
 static int
 _intel_hdcp2_disable(struct intel_connector *connector, bool hdcp2_link_recovery)
 {
-<<<<<<< HEAD
-	struct drm_i915_private *i915 = to_i915(connector->base.dev);
-=======
 	struct intel_digital_port *dig_port = intel_attached_dig_port(connector);
 	struct drm_i915_private *i915 = to_i915(connector->base.dev);
 	struct hdcp_port_data *data = &dig_port->hdcp_port_data;
 	struct intel_hdcp *hdcp = &connector->hdcp;
->>>>>>> 7d2a07b7
 	int ret;
 
 	drm_dbg_kms(&i915->drm, "[%s:%d] HDCP2.2 is being Disabled\n",
 		    connector->base.name, connector->base.base.id);
-<<<<<<< HEAD
-=======
 
 	if (hdcp->shim->stream_2_2_encryption) {
 		ret = hdcp->shim->stream_2_2_encryption(connector, false);
@@ -2081,7 +1981,6 @@
 		if (dig_port->num_hdcp_streams > 0 && !hdcp2_link_recovery)
 			return 0;
 	}
->>>>>>> 7d2a07b7
 
 	ret = hdcp2_disable_encryption(connector);
 
@@ -2106,10 +2005,7 @@
 	int ret = 0;
 
 	mutex_lock(&hdcp->mutex);
-<<<<<<< HEAD
-=======
 	mutex_lock(&dig_port->hdcp_mutex);
->>>>>>> 7d2a07b7
 	cpu_transcoder = hdcp->cpu_transcoder;
 
 	/* hdcp2_check_link is expected only when HDCP2.2 is Enabled */
@@ -2132,11 +2028,7 @@
 		goto out;
 	}
 
-<<<<<<< HEAD
-	ret = hdcp->shim->check_2_2_link(dig_port);
-=======
 	ret = hdcp->shim->check_2_2_link(dig_port, connector);
->>>>>>> 7d2a07b7
 	if (ret == HDCP_LINK_PROTECTED) {
 		if (hdcp->value != DRM_MODE_CONTENT_PROTECTION_UNDESIRED) {
 			intel_hdcp_update_value(connector,
@@ -2174,13 +2066,8 @@
 		drm_err(&dev_priv->drm,
 			"[%s:%d] Failed to disable hdcp2.2 (%d)\n",
 			connector->base.name, connector->base.base.id, ret);
-<<<<<<< HEAD
-		hdcp->value = DRM_MODE_CONTENT_PROTECTION_DESIRED;
-		schedule_work(&hdcp->prop_work);
-=======
 		intel_hdcp_update_value(connector,
 				DRM_MODE_CONTENT_PROTECTION_DESIRED, true);
->>>>>>> 7d2a07b7
 		goto out;
 	}
 
@@ -2190,14 +2077,9 @@
 			    "[%s:%d] Failed to enable hdcp2.2 (%d)\n",
 			    connector->base.name, connector->base.base.id,
 			    ret);
-<<<<<<< HEAD
-		hdcp->value = DRM_MODE_CONTENT_PROTECTION_DESIRED;
-		schedule_work(&hdcp->prop_work);
-=======
 		intel_hdcp_update_value(connector,
 					DRM_MODE_CONTENT_PROTECTION_DESIRED,
 					true);
->>>>>>> 7d2a07b7
 		goto out;
 	}
 
@@ -2256,7 +2138,6 @@
 };
 
 static enum mei_fw_ddi intel_get_mei_fw_ddi_index(enum port port)
-<<<<<<< HEAD
 {
 	switch (port) {
 	case PORT_A:
@@ -2279,38 +2160,11 @@
 }
 
 static int initialize_hdcp_port_data(struct intel_connector *connector,
-				     const struct intel_hdcp_shim *shim)
-{
-	struct drm_i915_private *dev_priv = to_i915(connector->base.dev);
-=======
-{
-	switch (port) {
-	case PORT_A:
-		return MEI_DDI_A;
-	case PORT_B ... PORT_F:
-		return (enum mei_fw_ddi)port;
-	default:
-		return MEI_DDI_INVALID_PORT;
-	}
-}
-
-static enum mei_fw_tc intel_get_mei_fw_tc(enum transcoder cpu_transcoder)
-{
-	switch (cpu_transcoder) {
-	case TRANSCODER_A ... TRANSCODER_D:
-		return (enum mei_fw_tc)(cpu_transcoder | 0x10);
-	default: /* eDP, DSI TRANSCODERS are non HDCP capable */
-		return MEI_INVALID_TRANSCODER;
-	}
-}
-
-static int initialize_hdcp_port_data(struct intel_connector *connector,
 				     struct intel_digital_port *dig_port,
 				     const struct intel_hdcp_shim *shim)
 {
 	struct drm_i915_private *dev_priv = to_i915(connector->base.dev);
 	struct hdcp_port_data *data = &dig_port->hdcp_port_data;
->>>>>>> 7d2a07b7
 	struct intel_hdcp *hdcp = &connector->hdcp;
 	enum port port = dig_port->base.port;
 
@@ -2330,26 +2184,6 @@
 	 */
 	data->fw_tc = MEI_INVALID_TRANSCODER;
 
-<<<<<<< HEAD
-	if (INTEL_GEN(dev_priv) < 12)
-		data->fw_ddi =
-			intel_get_mei_fw_ddi_index(intel_attached_encoder(connector)->port);
-	else
-		/*
-		 * As per ME FW API expectation, for GEN 12+, fw_ddi is filled
-		 * with zero(INVALID PORT index).
-		 */
-		data->fw_ddi = MEI_DDI_INVALID_PORT;
-
-	/*
-	 * As associated transcoder is set and modified at modeset, here fw_tc
-	 * is initialized to zero (invalid transcoder index). This will be
-	 * retained for <Gen12 forever.
-	 */
-	data->fw_tc = MEI_INVALID_TRANSCODER;
-
-=======
->>>>>>> 7d2a07b7
 	data->port_type = (u8)HDCP_PORT_TYPE_INTEGRATED;
 	data->protocol = (u8)shim->protocol;
 
@@ -2373,12 +2207,7 @@
 	if (!IS_ENABLED(CONFIG_INTEL_MEI_HDCP))
 		return false;
 
-<<<<<<< HEAD
-	return (INTEL_GEN(dev_priv) >= 10 ||
-		IS_GEMINILAKE(dev_priv) ||
-=======
 	return (DISPLAY_VER(dev_priv) >= 10 ||
->>>>>>> 7d2a07b7
 		IS_KABYLAKE(dev_priv) ||
 		IS_COFFEELAKE(dev_priv) ||
 		IS_COMETLAKE(dev_priv));
@@ -2409,21 +2238,14 @@
 }
 
 static void intel_hdcp2_init(struct intel_connector *connector,
-<<<<<<< HEAD
-=======
 			     struct intel_digital_port *dig_port,
->>>>>>> 7d2a07b7
 			     const struct intel_hdcp_shim *shim)
 {
 	struct drm_i915_private *i915 = to_i915(connector->base.dev);
 	struct intel_hdcp *hdcp = &connector->hdcp;
 	int ret;
 
-<<<<<<< HEAD
-	ret = initialize_hdcp_port_data(connector, shim);
-=======
 	ret = initialize_hdcp_port_data(connector, dig_port, shim);
->>>>>>> 7d2a07b7
 	if (ret) {
 		drm_dbg_kms(&i915->drm, "Mei hdcp data init failed\n");
 		return;
@@ -2444,22 +2266,14 @@
 		return -EINVAL;
 
 	if (is_hdcp2_supported(dev_priv))
-<<<<<<< HEAD
-		intel_hdcp2_init(connector, shim);
-=======
 		intel_hdcp2_init(connector, dig_port, shim);
->>>>>>> 7d2a07b7
 
 	ret =
 	drm_connector_attach_content_protection_property(&connector->base,
 							 hdcp->hdcp2_supported);
 	if (ret) {
 		hdcp->hdcp2_supported = false;
-<<<<<<< HEAD
-		kfree(hdcp->port_data.streams);
-=======
 		kfree(dig_port->hdcp_port_data.streams);
->>>>>>> 7d2a07b7
 		return ret;
 	}
 
@@ -2473,16 +2287,10 @@
 }
 
 int intel_hdcp_enable(struct intel_connector *connector,
-<<<<<<< HEAD
-		      enum transcoder cpu_transcoder, u8 content_type)
-{
-	struct drm_i915_private *dev_priv = to_i915(connector->base.dev);
-=======
 		      const struct intel_crtc_state *pipe_config, u8 content_type)
 {
 	struct drm_i915_private *dev_priv = to_i915(connector->base.dev);
 	struct intel_digital_port *dig_port = intel_attached_dig_port(connector);
->>>>>>> 7d2a07b7
 	struct intel_hdcp *hdcp = &connector->hdcp;
 	unsigned long check_link_interval = DRM_HDCP_CHECK_PERIOD_MS;
 	int ret = -EINVAL;
@@ -2497,20 +2305,11 @@
 	}
 
 	mutex_lock(&hdcp->mutex);
-<<<<<<< HEAD
-=======
 	mutex_lock(&dig_port->hdcp_mutex);
->>>>>>> 7d2a07b7
 	drm_WARN_ON(&dev_priv->drm,
 		    hdcp->value == DRM_MODE_CONTENT_PROTECTION_ENABLED);
 	hdcp->content_type = content_type;
 
-<<<<<<< HEAD
-	if (INTEL_GEN(dev_priv) >= 12) {
-		hdcp->cpu_transcoder = cpu_transcoder;
-		hdcp->port_data.fw_tc = intel_get_mei_fw_tc(cpu_transcoder);
-	}
-=======
 	if (intel_crtc_has_type(pipe_config, INTEL_OUTPUT_DP_MST)) {
 		hdcp->cpu_transcoder = pipe_config->mst_master_transcoder;
 		hdcp->stream_transcoder = pipe_config->cpu_transcoder;
@@ -2521,7 +2320,6 @@
 
 	if (DISPLAY_VER(dev_priv) >= 12)
 		dig_port->hdcp_port_data.fw_tc = intel_get_mei_fw_tc(hdcp->cpu_transcoder);
->>>>>>> 7d2a07b7
 
 	/*
 	 * Considering that HDCP2.2 is more secure than HDCP1.4, If the setup
@@ -2591,13 +2389,6 @@
 	struct intel_connector *connector =
 				to_intel_connector(conn_state->connector);
 	struct intel_hdcp *hdcp = &connector->hdcp;
-<<<<<<< HEAD
-	bool content_protection_type_changed =
-		(conn_state->hdcp_content_type != hdcp->content_type &&
-		 conn_state->content_protection !=
-		 DRM_MODE_CONTENT_PROTECTION_UNDESIRED);
-	bool desired_and_not_enabled = false;
-=======
 	bool content_protection_type_changed, desired_and_not_enabled = false;
 
 	if (!connector->hdcp.shim)
@@ -2607,7 +2398,6 @@
 		(conn_state->hdcp_content_type != hdcp->content_type &&
 		 conn_state->content_protection !=
 		 DRM_MODE_CONTENT_PROTECTION_UNDESIRED);
->>>>>>> 7d2a07b7
 
 	/*
 	 * During the HDCP encryption session if Type change is requested,
@@ -2625,10 +2415,7 @@
 	if (content_protection_type_changed) {
 		mutex_lock(&hdcp->mutex);
 		hdcp->value = DRM_MODE_CONTENT_PROTECTION_DESIRED;
-<<<<<<< HEAD
-=======
 		drm_connector_get(&connector->base);
->>>>>>> 7d2a07b7
 		schedule_work(&hdcp->prop_work);
 		mutex_unlock(&hdcp->mutex);
 	}
@@ -2652,11 +2439,7 @@
 
 	if (desired_and_not_enabled || content_protection_type_changed)
 		intel_hdcp_enable(connector,
-<<<<<<< HEAD
-				  crtc_state->cpu_transcoder,
-=======
 				  crtc_state,
->>>>>>> 7d2a07b7
 				  (u8)conn_state->hdcp_content_type);
 }
 
