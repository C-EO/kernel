--- conflicted
+++ resolved
@@ -32,12 +32,6 @@
 		if (!intel_phy_is_snps(i915, phy))
 			continue;
 
-<<<<<<< HEAD
-		if (intel_de_wait_for_clear(i915, DG2_PHY_MISC(phy),
-					    DG2_PHY_DP_TX_ACK_MASK, 25))
-			drm_err(&i915->drm, "SNPS PHY %c failed to calibrate after 25ms.\n",
-				phy_name(phy));
-=======
 		/*
 		 * If calibration does not complete successfully, we'll remember
 		 * which phy was affected and skip setup of the corresponding
@@ -46,7 +40,6 @@
 		if (intel_de_wait_for_clear(i915, DG2_PHY_MISC(phy),
 					    DG2_PHY_DP_TX_ACK_MASK, 25))
 			i915->snps_phy_failed_calibration |= BIT(phy);
->>>>>>> 88084a3d
 	}
 }
 
