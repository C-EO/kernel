/*
 * Copyright © 2013 Intel Corporation
 *
 * Permission is hereby granted, free of charge, to any person obtaining a
 * copy of this software and associated documentation files (the "Software"),
 * to deal in the Software without restriction, including without limitation
 * the rights to use, copy, modify, merge, publish, distribute, sublicense,
 * and/or sell copies of the Software, and to permit persons to whom the
 * Software is furnished to do so, subject to the following conditions:
 *
 * The above copyright notice and this permission notice (including the next
 * paragraph) shall be included in all copies or substantial portions of the
 * Software.
 *
 * THE SOFTWARE IS PROVIDED "AS IS", WITHOUT WARRANTY OF ANY KIND, EXPRESS OR
 * IMPLIED, INCLUDING BUT NOT LIMITED TO THE WARRANTIES OF MERCHANTABILITY,
 * FITNESS FOR A PARTICULAR PURPOSE AND NONINFRINGEMENT.  IN NO EVENT SHALL
 * THE AUTHORS OR COPYRIGHT HOLDERS BE LIABLE FOR ANY CLAIM, DAMAGES OR OTHER
 * LIABILITY, WHETHER IN AN ACTION OF CONTRACT, TORT OR OTHERWISE, ARISING
 * FROM, OUT OF OR IN CONNECTION WITH THE SOFTWARE OR THE USE OR OTHER DEALINGS
 * IN THE SOFTWARE.
 *
 * Author: Damien Lespiau <damien.lespiau@intel.com>
 *
 */

#include <linux/circ_buf.h>
#include <linux/ctype.h>
#include <linux/debugfs.h>
#include <linux/seq_file.h>

#include "intel_atomic.h"
<<<<<<< HEAD
=======
#include "intel_de.h"
>>>>>>> 7d2a07b7
#include "intel_display_types.h"
#include "intel_pipe_crc.h"

static const char * const pipe_crc_sources[] = {
	[INTEL_PIPE_CRC_SOURCE_NONE] = "none",
	[INTEL_PIPE_CRC_SOURCE_PLANE1] = "plane1",
	[INTEL_PIPE_CRC_SOURCE_PLANE2] = "plane2",
	[INTEL_PIPE_CRC_SOURCE_PLANE3] = "plane3",
	[INTEL_PIPE_CRC_SOURCE_PLANE4] = "plane4",
	[INTEL_PIPE_CRC_SOURCE_PLANE5] = "plane5",
	[INTEL_PIPE_CRC_SOURCE_PLANE6] = "plane6",
	[INTEL_PIPE_CRC_SOURCE_PLANE7] = "plane7",
	[INTEL_PIPE_CRC_SOURCE_PIPE] = "pipe",
	[INTEL_PIPE_CRC_SOURCE_TV] = "TV",
	[INTEL_PIPE_CRC_SOURCE_DP_B] = "DP-B",
	[INTEL_PIPE_CRC_SOURCE_DP_C] = "DP-C",
	[INTEL_PIPE_CRC_SOURCE_DP_D] = "DP-D",
	[INTEL_PIPE_CRC_SOURCE_AUTO] = "auto",
};

static int i8xx_pipe_crc_ctl_reg(enum intel_pipe_crc_source *source,
				 u32 *val)
{
	if (*source == INTEL_PIPE_CRC_SOURCE_AUTO)
		*source = INTEL_PIPE_CRC_SOURCE_PIPE;

	switch (*source) {
	case INTEL_PIPE_CRC_SOURCE_PIPE:
		*val = PIPE_CRC_ENABLE | PIPE_CRC_INCLUDE_BORDER_I8XX;
		break;
	case INTEL_PIPE_CRC_SOURCE_NONE:
		*val = 0;
		break;
	default:
		return -EINVAL;
	}

	return 0;
}

static int i9xx_pipe_crc_auto_source(struct drm_i915_private *dev_priv,
				     enum pipe pipe,
				     enum intel_pipe_crc_source *source)
{
	struct drm_device *dev = &dev_priv->drm;
	struct intel_encoder *encoder;
	struct intel_crtc *crtc;
	struct intel_digital_port *dig_port;
	int ret = 0;

	*source = INTEL_PIPE_CRC_SOURCE_PIPE;

	drm_modeset_lock_all(dev);
	for_each_intel_encoder(dev, encoder) {
		if (!encoder->base.crtc)
			continue;

		crtc = to_intel_crtc(encoder->base.crtc);

		if (crtc->pipe != pipe)
			continue;

		switch (encoder->type) {
		case INTEL_OUTPUT_TVOUT:
			*source = INTEL_PIPE_CRC_SOURCE_TV;
			break;
		case INTEL_OUTPUT_DP:
		case INTEL_OUTPUT_EDP:
			dig_port = enc_to_dig_port(encoder);
			switch (dig_port->base.port) {
			case PORT_B:
				*source = INTEL_PIPE_CRC_SOURCE_DP_B;
				break;
			case PORT_C:
				*source = INTEL_PIPE_CRC_SOURCE_DP_C;
				break;
			case PORT_D:
				*source = INTEL_PIPE_CRC_SOURCE_DP_D;
				break;
			default:
				drm_WARN(dev, 1, "nonexisting DP port %c\n",
					 port_name(dig_port->base.port));
				break;
			}
			break;
		default:
			break;
		}
	}
	drm_modeset_unlock_all(dev);

	return ret;
}

static int vlv_pipe_crc_ctl_reg(struct drm_i915_private *dev_priv,
				enum pipe pipe,
				enum intel_pipe_crc_source *source,
				u32 *val)
{
	bool need_stable_symbols = false;

	if (*source == INTEL_PIPE_CRC_SOURCE_AUTO) {
		int ret = i9xx_pipe_crc_auto_source(dev_priv, pipe, source);
		if (ret)
			return ret;
	}

	switch (*source) {
	case INTEL_PIPE_CRC_SOURCE_PIPE:
		*val = PIPE_CRC_ENABLE | PIPE_CRC_SOURCE_PIPE_VLV;
		break;
	case INTEL_PIPE_CRC_SOURCE_DP_B:
		*val = PIPE_CRC_ENABLE | PIPE_CRC_SOURCE_DP_B_VLV;
		need_stable_symbols = true;
		break;
	case INTEL_PIPE_CRC_SOURCE_DP_C:
		*val = PIPE_CRC_ENABLE | PIPE_CRC_SOURCE_DP_C_VLV;
		need_stable_symbols = true;
		break;
	case INTEL_PIPE_CRC_SOURCE_DP_D:
		if (!IS_CHERRYVIEW(dev_priv))
			return -EINVAL;
		*val = PIPE_CRC_ENABLE | PIPE_CRC_SOURCE_DP_D_VLV;
		need_stable_symbols = true;
		break;
	case INTEL_PIPE_CRC_SOURCE_NONE:
		*val = 0;
		break;
	default:
		return -EINVAL;
	}

	/*
	 * When the pipe CRC tap point is after the transcoders we need
	 * to tweak symbol-level features to produce a deterministic series of
	 * symbols for a given frame. We need to reset those features only once
	 * a frame (instead of every nth symbol):
	 *   - DC-balance: used to ensure a better clock recovery from the data
	 *     link (SDVO)
	 *   - DisplayPort scrambling: used for EMI reduction
	 */
	if (need_stable_symbols) {
		u32 tmp = intel_de_read(dev_priv, PORT_DFT2_G4X);

		tmp |= DC_BALANCE_RESET_VLV;
		switch (pipe) {
		case PIPE_A:
			tmp |= PIPE_A_SCRAMBLE_RESET;
			break;
		case PIPE_B:
			tmp |= PIPE_B_SCRAMBLE_RESET;
			break;
		case PIPE_C:
			tmp |= PIPE_C_SCRAMBLE_RESET;
			break;
		default:
			return -EINVAL;
		}
		intel_de_write(dev_priv, PORT_DFT2_G4X, tmp);
	}

	return 0;
}

static int i9xx_pipe_crc_ctl_reg(struct drm_i915_private *dev_priv,
				 enum pipe pipe,
				 enum intel_pipe_crc_source *source,
				 u32 *val)
{
	if (*source == INTEL_PIPE_CRC_SOURCE_AUTO) {
		int ret = i9xx_pipe_crc_auto_source(dev_priv, pipe, source);
		if (ret)
			return ret;
	}

	switch (*source) {
	case INTEL_PIPE_CRC_SOURCE_PIPE:
		*val = PIPE_CRC_ENABLE | PIPE_CRC_SOURCE_PIPE_I9XX;
		break;
	case INTEL_PIPE_CRC_SOURCE_TV:
		if (!SUPPORTS_TV(dev_priv))
			return -EINVAL;
		*val = PIPE_CRC_ENABLE | PIPE_CRC_SOURCE_TV_PRE;
		break;
	case INTEL_PIPE_CRC_SOURCE_NONE:
		*val = 0;
		break;
	default:
		/*
		 * The DP CRC source doesn't work on g4x.
		 * It can be made to work to some degree by selecting
		 * the correct CRC source before the port is enabled,
		 * and not touching the CRC source bits again until
		 * the port is disabled. But even then the bits
		 * eventually get stuck and a reboot is needed to get
		 * working CRCs on the pipe again. Let's simply
		 * refuse to use DP CRCs on g4x.
		 */
		return -EINVAL;
	}

	return 0;
}

static void vlv_undo_pipe_scramble_reset(struct drm_i915_private *dev_priv,
					 enum pipe pipe)
{
	u32 tmp = intel_de_read(dev_priv, PORT_DFT2_G4X);

	switch (pipe) {
	case PIPE_A:
		tmp &= ~PIPE_A_SCRAMBLE_RESET;
		break;
	case PIPE_B:
		tmp &= ~PIPE_B_SCRAMBLE_RESET;
		break;
	case PIPE_C:
		tmp &= ~PIPE_C_SCRAMBLE_RESET;
		break;
	default:
		return;
	}
	if (!(tmp & PIPE_SCRAMBLE_RESET_MASK))
		tmp &= ~DC_BALANCE_RESET_VLV;
	intel_de_write(dev_priv, PORT_DFT2_G4X, tmp);
}

static int ilk_pipe_crc_ctl_reg(enum intel_pipe_crc_source *source,
				u32 *val)
{
	if (*source == INTEL_PIPE_CRC_SOURCE_AUTO)
		*source = INTEL_PIPE_CRC_SOURCE_PIPE;

	switch (*source) {
	case INTEL_PIPE_CRC_SOURCE_PLANE1:
		*val = PIPE_CRC_ENABLE | PIPE_CRC_SOURCE_PRIMARY_ILK;
		break;
	case INTEL_PIPE_CRC_SOURCE_PLANE2:
		*val = PIPE_CRC_ENABLE | PIPE_CRC_SOURCE_SPRITE_ILK;
		break;
	case INTEL_PIPE_CRC_SOURCE_PIPE:
		*val = PIPE_CRC_ENABLE | PIPE_CRC_SOURCE_PIPE_ILK;
		break;
	case INTEL_PIPE_CRC_SOURCE_NONE:
		*val = 0;
		break;
	default:
		return -EINVAL;
	}

	return 0;
}

static void
intel_crtc_crc_setup_workarounds(struct intel_crtc *crtc, bool enable)
{
	struct drm_i915_private *dev_priv = to_i915(crtc->base.dev);
	struct intel_crtc_state *pipe_config;
	struct drm_atomic_state *state;
	struct drm_modeset_acquire_ctx ctx;
	int ret;

	drm_modeset_acquire_init(&ctx, 0);

	state = drm_atomic_state_alloc(&dev_priv->drm);
	if (!state) {
		ret = -ENOMEM;
		goto unlock;
	}

	state->acquire_ctx = &ctx;

retry:
	pipe_config = intel_atomic_get_crtc_state(state, crtc);
	if (IS_ERR(pipe_config)) {
		ret = PTR_ERR(pipe_config);
		goto put_state;
	}

	pipe_config->uapi.mode_changed = pipe_config->has_psr;
	pipe_config->crc_enabled = enable;

	if (IS_HASWELL(dev_priv) &&
	    pipe_config->hw.active && crtc->pipe == PIPE_A &&
	    pipe_config->cpu_transcoder == TRANSCODER_EDP)
		pipe_config->uapi.mode_changed = true;

	ret = drm_atomic_commit(state);

put_state:
	if (ret == -EDEADLK) {
		drm_atomic_state_clear(state);
		drm_modeset_backoff(&ctx);
		goto retry;
	}

	drm_atomic_state_put(state);
unlock:
	drm_WARN(&dev_priv->drm, ret,
		 "Toggling workaround to %i returns %i\n", enable, ret);
	drm_modeset_drop_locks(&ctx);
	drm_modeset_acquire_fini(&ctx);
}

static int ivb_pipe_crc_ctl_reg(struct drm_i915_private *dev_priv,
				enum pipe pipe,
				enum intel_pipe_crc_source *source,
				u32 *val)
{
	if (*source == INTEL_PIPE_CRC_SOURCE_AUTO)
		*source = INTEL_PIPE_CRC_SOURCE_PIPE;

	switch (*source) {
	case INTEL_PIPE_CRC_SOURCE_PLANE1:
		*val = PIPE_CRC_ENABLE | PIPE_CRC_SOURCE_PRIMARY_IVB;
		break;
	case INTEL_PIPE_CRC_SOURCE_PLANE2:
		*val = PIPE_CRC_ENABLE | PIPE_CRC_SOURCE_SPRITE_IVB;
		break;
	case INTEL_PIPE_CRC_SOURCE_PIPE:
		*val = PIPE_CRC_ENABLE | PIPE_CRC_SOURCE_PF_IVB;
		break;
	case INTEL_PIPE_CRC_SOURCE_NONE:
		*val = 0;
		break;
	default:
		return -EINVAL;
	}

	return 0;
}

static int skl_pipe_crc_ctl_reg(struct drm_i915_private *dev_priv,
				enum pipe pipe,
				enum intel_pipe_crc_source *source,
				u32 *val)
{
	if (*source == INTEL_PIPE_CRC_SOURCE_AUTO)
		*source = INTEL_PIPE_CRC_SOURCE_PIPE;

	switch (*source) {
	case INTEL_PIPE_CRC_SOURCE_PLANE1:
		*val = PIPE_CRC_ENABLE | PIPE_CRC_SOURCE_PLANE_1_SKL;
		break;
	case INTEL_PIPE_CRC_SOURCE_PLANE2:
		*val = PIPE_CRC_ENABLE | PIPE_CRC_SOURCE_PLANE_2_SKL;
		break;
	case INTEL_PIPE_CRC_SOURCE_PLANE3:
		*val = PIPE_CRC_ENABLE | PIPE_CRC_SOURCE_PLANE_3_SKL;
		break;
	case INTEL_PIPE_CRC_SOURCE_PLANE4:
		*val = PIPE_CRC_ENABLE | PIPE_CRC_SOURCE_PLANE_4_SKL;
		break;
	case INTEL_PIPE_CRC_SOURCE_PLANE5:
		*val = PIPE_CRC_ENABLE | PIPE_CRC_SOURCE_PLANE_5_SKL;
		break;
	case INTEL_PIPE_CRC_SOURCE_PLANE6:
		*val = PIPE_CRC_ENABLE | PIPE_CRC_SOURCE_PLANE_6_SKL;
		break;
	case INTEL_PIPE_CRC_SOURCE_PLANE7:
		*val = PIPE_CRC_ENABLE | PIPE_CRC_SOURCE_PLANE_7_SKL;
		break;
	case INTEL_PIPE_CRC_SOURCE_PIPE:
		*val = PIPE_CRC_ENABLE | PIPE_CRC_SOURCE_DMUX_SKL;
		break;
	case INTEL_PIPE_CRC_SOURCE_NONE:
		*val = 0;
		break;
	default:
		return -EINVAL;
	}

	return 0;
}

static int get_new_crc_ctl_reg(struct drm_i915_private *dev_priv,
			       enum pipe pipe,
			       enum intel_pipe_crc_source *source, u32 *val)
{
	if (DISPLAY_VER(dev_priv) == 2)
		return i8xx_pipe_crc_ctl_reg(source, val);
	else if (DISPLAY_VER(dev_priv) < 5)
		return i9xx_pipe_crc_ctl_reg(dev_priv, pipe, source, val);
	else if (IS_VALLEYVIEW(dev_priv) || IS_CHERRYVIEW(dev_priv))
		return vlv_pipe_crc_ctl_reg(dev_priv, pipe, source, val);
	else if (IS_IRONLAKE(dev_priv) || IS_SANDYBRIDGE(dev_priv))
		return ilk_pipe_crc_ctl_reg(source, val);
	else if (DISPLAY_VER(dev_priv) < 9)
		return ivb_pipe_crc_ctl_reg(dev_priv, pipe, source, val);
	else
		return skl_pipe_crc_ctl_reg(dev_priv, pipe, source, val);
}

static int
display_crc_ctl_parse_source(const char *buf, enum intel_pipe_crc_source *s)
{
	int i;

	if (!buf) {
		*s = INTEL_PIPE_CRC_SOURCE_NONE;
		return 0;
	}

	i = match_string(pipe_crc_sources, ARRAY_SIZE(pipe_crc_sources), buf);
	if (i < 0)
		return i;

	*s = i;
	return 0;
}

void intel_crtc_crc_init(struct intel_crtc *crtc)
{
	struct intel_pipe_crc *pipe_crc = &crtc->pipe_crc;

	spin_lock_init(&pipe_crc->lock);
}

static int i8xx_crc_source_valid(struct drm_i915_private *dev_priv,
				 const enum intel_pipe_crc_source source)
{
	switch (source) {
	case INTEL_PIPE_CRC_SOURCE_PIPE:
	case INTEL_PIPE_CRC_SOURCE_NONE:
		return 0;
	default:
		return -EINVAL;
	}
}

static int i9xx_crc_source_valid(struct drm_i915_private *dev_priv,
				 const enum intel_pipe_crc_source source)
{
	switch (source) {
	case INTEL_PIPE_CRC_SOURCE_PIPE:
	case INTEL_PIPE_CRC_SOURCE_TV:
	case INTEL_PIPE_CRC_SOURCE_NONE:
		return 0;
	default:
		return -EINVAL;
	}
}

static int vlv_crc_source_valid(struct drm_i915_private *dev_priv,
				const enum intel_pipe_crc_source source)
{
	switch (source) {
	case INTEL_PIPE_CRC_SOURCE_PIPE:
	case INTEL_PIPE_CRC_SOURCE_DP_B:
	case INTEL_PIPE_CRC_SOURCE_DP_C:
	case INTEL_PIPE_CRC_SOURCE_DP_D:
	case INTEL_PIPE_CRC_SOURCE_NONE:
		return 0;
	default:
		return -EINVAL;
	}
}

static int ilk_crc_source_valid(struct drm_i915_private *dev_priv,
				const enum intel_pipe_crc_source source)
{
	switch (source) {
	case INTEL_PIPE_CRC_SOURCE_PIPE:
	case INTEL_PIPE_CRC_SOURCE_PLANE1:
	case INTEL_PIPE_CRC_SOURCE_PLANE2:
	case INTEL_PIPE_CRC_SOURCE_NONE:
		return 0;
	default:
		return -EINVAL;
	}
}

static int ivb_crc_source_valid(struct drm_i915_private *dev_priv,
				const enum intel_pipe_crc_source source)
{
	switch (source) {
	case INTEL_PIPE_CRC_SOURCE_PIPE:
	case INTEL_PIPE_CRC_SOURCE_PLANE1:
	case INTEL_PIPE_CRC_SOURCE_PLANE2:
	case INTEL_PIPE_CRC_SOURCE_NONE:
		return 0;
	default:
		return -EINVAL;
	}
}

static int skl_crc_source_valid(struct drm_i915_private *dev_priv,
				const enum intel_pipe_crc_source source)
{
	switch (source) {
	case INTEL_PIPE_CRC_SOURCE_PIPE:
	case INTEL_PIPE_CRC_SOURCE_PLANE1:
	case INTEL_PIPE_CRC_SOURCE_PLANE2:
	case INTEL_PIPE_CRC_SOURCE_PLANE3:
	case INTEL_PIPE_CRC_SOURCE_PLANE4:
	case INTEL_PIPE_CRC_SOURCE_PLANE5:
	case INTEL_PIPE_CRC_SOURCE_PLANE6:
	case INTEL_PIPE_CRC_SOURCE_PLANE7:
	case INTEL_PIPE_CRC_SOURCE_NONE:
		return 0;
	default:
		return -EINVAL;
	}
}

static int
intel_is_valid_crc_source(struct drm_i915_private *dev_priv,
			  const enum intel_pipe_crc_source source)
{
	if (DISPLAY_VER(dev_priv) == 2)
		return i8xx_crc_source_valid(dev_priv, source);
	else if (DISPLAY_VER(dev_priv) < 5)
		return i9xx_crc_source_valid(dev_priv, source);
	else if (IS_VALLEYVIEW(dev_priv) || IS_CHERRYVIEW(dev_priv))
		return vlv_crc_source_valid(dev_priv, source);
	else if (IS_IRONLAKE(dev_priv) || IS_SANDYBRIDGE(dev_priv))
		return ilk_crc_source_valid(dev_priv, source);
	else if (DISPLAY_VER(dev_priv) < 9)
		return ivb_crc_source_valid(dev_priv, source);
	else
		return skl_crc_source_valid(dev_priv, source);
}

const char *const *intel_crtc_get_crc_sources(struct drm_crtc *crtc,
					      size_t *count)
{
	*count = ARRAY_SIZE(pipe_crc_sources);
	return pipe_crc_sources;
}

int intel_crtc_verify_crc_source(struct drm_crtc *crtc, const char *source_name,
				 size_t *values_cnt)
{
	struct drm_i915_private *dev_priv = to_i915(crtc->dev);
	enum intel_pipe_crc_source source;

	if (display_crc_ctl_parse_source(source_name, &source) < 0) {
		drm_dbg(&dev_priv->drm, "unknown source %s\n", source_name);
		return -EINVAL;
	}

	if (source == INTEL_PIPE_CRC_SOURCE_AUTO ||
	    intel_is_valid_crc_source(dev_priv, source) == 0) {
		*values_cnt = 5;
		return 0;
	}

	return -EINVAL;
}

int intel_crtc_set_crc_source(struct drm_crtc *_crtc, const char *source_name)
{
<<<<<<< HEAD
	struct drm_i915_private *dev_priv = to_i915(crtc->dev);
	struct intel_crtc *intel_crtc = to_intel_crtc(crtc);
	struct intel_pipe_crc *pipe_crc = &intel_crtc->pipe_crc;
=======
	struct intel_crtc *crtc = to_intel_crtc(_crtc);
	struct drm_i915_private *dev_priv = to_i915(crtc->base.dev);
	struct intel_pipe_crc *pipe_crc = &crtc->pipe_crc;
>>>>>>> 7d2a07b7
	enum intel_display_power_domain power_domain;
	enum intel_pipe_crc_source source;
	enum pipe pipe = crtc->pipe;
	intel_wakeref_t wakeref;
	u32 val = 0; /* shut up gcc */
	int ret = 0;
	bool enable;

	if (display_crc_ctl_parse_source(source_name, &source) < 0) {
		drm_dbg(&dev_priv->drm, "unknown source %s\n", source_name);
		return -EINVAL;
	}

	power_domain = POWER_DOMAIN_PIPE(pipe);
	wakeref = intel_display_power_get_if_enabled(dev_priv, power_domain);
	if (!wakeref) {
		drm_dbg_kms(&dev_priv->drm,
			    "Trying to capture CRC while pipe is off\n");
		return -EIO;
	}

	enable = source != INTEL_PIPE_CRC_SOURCE_NONE;
	if (enable)
		intel_crtc_crc_setup_workarounds(crtc, true);

	ret = get_new_crc_ctl_reg(dev_priv, pipe, &source, &val);
	if (ret != 0)
		goto out;

	pipe_crc->source = source;
<<<<<<< HEAD
	intel_de_write(dev_priv, PIPE_CRC_CTL(crtc->index), val);
	intel_de_posting_read(dev_priv, PIPE_CRC_CTL(crtc->index));
=======
	intel_de_write(dev_priv, PIPE_CRC_CTL(pipe), val);
	intel_de_posting_read(dev_priv, PIPE_CRC_CTL(pipe));
>>>>>>> 7d2a07b7

	if (!source) {
		if (IS_VALLEYVIEW(dev_priv) || IS_CHERRYVIEW(dev_priv))
			vlv_undo_pipe_scramble_reset(dev_priv, pipe);
	}

	pipe_crc->skipped = 0;

out:
	if (!enable)
		intel_crtc_crc_setup_workarounds(crtc, false);

	intel_display_power_put(dev_priv, power_domain, wakeref);

	return ret;
}

void intel_crtc_enable_pipe_crc(struct intel_crtc *crtc)
{
<<<<<<< HEAD
	struct drm_crtc *crtc = &intel_crtc->base;
	struct drm_i915_private *dev_priv = to_i915(crtc->dev);
	struct intel_pipe_crc *pipe_crc = &intel_crtc->pipe_crc;
=======
	struct drm_i915_private *dev_priv = to_i915(crtc->base.dev);
	struct intel_pipe_crc *pipe_crc = &crtc->pipe_crc;
	enum pipe pipe = crtc->pipe;
>>>>>>> 7d2a07b7
	u32 val = 0;

	if (!crtc->base.crc.opened)
		return;

	if (get_new_crc_ctl_reg(dev_priv, pipe, &pipe_crc->source, &val) < 0)
		return;

	/* Don't need pipe_crc->lock here, IRQs are not generated. */
	pipe_crc->skipped = 0;

<<<<<<< HEAD
	intel_de_write(dev_priv, PIPE_CRC_CTL(crtc->index), val);
	intel_de_posting_read(dev_priv, PIPE_CRC_CTL(crtc->index));
=======
	intel_de_write(dev_priv, PIPE_CRC_CTL(pipe), val);
	intel_de_posting_read(dev_priv, PIPE_CRC_CTL(pipe));
>>>>>>> 7d2a07b7
}

void intel_crtc_disable_pipe_crc(struct intel_crtc *crtc)
{
<<<<<<< HEAD
	struct drm_crtc *crtc = &intel_crtc->base;
	struct drm_i915_private *dev_priv = to_i915(crtc->dev);
	struct intel_pipe_crc *pipe_crc = &intel_crtc->pipe_crc;
=======
	struct drm_i915_private *dev_priv = to_i915(crtc->base.dev);
	struct intel_pipe_crc *pipe_crc = &crtc->pipe_crc;
	enum pipe pipe = crtc->pipe;
>>>>>>> 7d2a07b7

	/* Swallow crc's until we stop generating them. */
	spin_lock_irq(&pipe_crc->lock);
	pipe_crc->skipped = INT_MIN;
	spin_unlock_irq(&pipe_crc->lock);

<<<<<<< HEAD
	intel_de_write(dev_priv, PIPE_CRC_CTL(crtc->index), 0);
	intel_de_posting_read(dev_priv, PIPE_CRC_CTL(crtc->index));
=======
	intel_de_write(dev_priv, PIPE_CRC_CTL(pipe), 0);
	intel_de_posting_read(dev_priv, PIPE_CRC_CTL(pipe));
>>>>>>> 7d2a07b7
	intel_synchronize_irq(dev_priv);
}<|MERGE_RESOLUTION|>--- conflicted
+++ resolved
@@ -30,10 +30,7 @@
 #include <linux/seq_file.h>
 
 #include "intel_atomic.h"
-<<<<<<< HEAD
-=======
 #include "intel_de.h"
->>>>>>> 7d2a07b7
 #include "intel_display_types.h"
 #include "intel_pipe_crc.h"
 
@@ -586,15 +583,9 @@
 
 int intel_crtc_set_crc_source(struct drm_crtc *_crtc, const char *source_name)
 {
-<<<<<<< HEAD
-	struct drm_i915_private *dev_priv = to_i915(crtc->dev);
-	struct intel_crtc *intel_crtc = to_intel_crtc(crtc);
-	struct intel_pipe_crc *pipe_crc = &intel_crtc->pipe_crc;
-=======
 	struct intel_crtc *crtc = to_intel_crtc(_crtc);
 	struct drm_i915_private *dev_priv = to_i915(crtc->base.dev);
 	struct intel_pipe_crc *pipe_crc = &crtc->pipe_crc;
->>>>>>> 7d2a07b7
 	enum intel_display_power_domain power_domain;
 	enum intel_pipe_crc_source source;
 	enum pipe pipe = crtc->pipe;
@@ -625,13 +616,8 @@
 		goto out;
 
 	pipe_crc->source = source;
-<<<<<<< HEAD
-	intel_de_write(dev_priv, PIPE_CRC_CTL(crtc->index), val);
-	intel_de_posting_read(dev_priv, PIPE_CRC_CTL(crtc->index));
-=======
 	intel_de_write(dev_priv, PIPE_CRC_CTL(pipe), val);
 	intel_de_posting_read(dev_priv, PIPE_CRC_CTL(pipe));
->>>>>>> 7d2a07b7
 
 	if (!source) {
 		if (IS_VALLEYVIEW(dev_priv) || IS_CHERRYVIEW(dev_priv))
@@ -651,15 +637,9 @@
 
 void intel_crtc_enable_pipe_crc(struct intel_crtc *crtc)
 {
-<<<<<<< HEAD
-	struct drm_crtc *crtc = &intel_crtc->base;
-	struct drm_i915_private *dev_priv = to_i915(crtc->dev);
-	struct intel_pipe_crc *pipe_crc = &intel_crtc->pipe_crc;
-=======
 	struct drm_i915_private *dev_priv = to_i915(crtc->base.dev);
 	struct intel_pipe_crc *pipe_crc = &crtc->pipe_crc;
 	enum pipe pipe = crtc->pipe;
->>>>>>> 7d2a07b7
 	u32 val = 0;
 
 	if (!crtc->base.crc.opened)
@@ -671,38 +651,22 @@
 	/* Don't need pipe_crc->lock here, IRQs are not generated. */
 	pipe_crc->skipped = 0;
 
-<<<<<<< HEAD
-	intel_de_write(dev_priv, PIPE_CRC_CTL(crtc->index), val);
-	intel_de_posting_read(dev_priv, PIPE_CRC_CTL(crtc->index));
-=======
 	intel_de_write(dev_priv, PIPE_CRC_CTL(pipe), val);
 	intel_de_posting_read(dev_priv, PIPE_CRC_CTL(pipe));
->>>>>>> 7d2a07b7
 }
 
 void intel_crtc_disable_pipe_crc(struct intel_crtc *crtc)
 {
-<<<<<<< HEAD
-	struct drm_crtc *crtc = &intel_crtc->base;
-	struct drm_i915_private *dev_priv = to_i915(crtc->dev);
-	struct intel_pipe_crc *pipe_crc = &intel_crtc->pipe_crc;
-=======
 	struct drm_i915_private *dev_priv = to_i915(crtc->base.dev);
 	struct intel_pipe_crc *pipe_crc = &crtc->pipe_crc;
 	enum pipe pipe = crtc->pipe;
->>>>>>> 7d2a07b7
 
 	/* Swallow crc's until we stop generating them. */
 	spin_lock_irq(&pipe_crc->lock);
 	pipe_crc->skipped = INT_MIN;
 	spin_unlock_irq(&pipe_crc->lock);
 
-<<<<<<< HEAD
-	intel_de_write(dev_priv, PIPE_CRC_CTL(crtc->index), 0);
-	intel_de_posting_read(dev_priv, PIPE_CRC_CTL(crtc->index));
-=======
 	intel_de_write(dev_priv, PIPE_CRC_CTL(pipe), 0);
 	intel_de_posting_read(dev_priv, PIPE_CRC_CTL(pipe));
->>>>>>> 7d2a07b7
 	intel_synchronize_irq(dev_priv);
 }