// SPDX-License-Identifier: MIT
/*
 * Copyright © 2019 Intel Corporation
 */

#include "i915_drv.h"
#include "gt/intel_context.h"
#include "gt/intel_engine_pm.h"
#include "i915_gem_client_blt.h"
#include "i915_gem_object_blt.h"

struct i915_sleeve {
	struct i915_vma *vma;
	struct drm_i915_gem_object *obj;
	struct sg_table *pages;
	struct i915_page_sizes page_sizes;
};

static int vma_set_pages(struct i915_vma *vma)
{
	struct i915_sleeve *sleeve = vma->private;

	vma->pages = sleeve->pages;
	vma->page_sizes = sleeve->page_sizes;

	return 0;
}

static void vma_clear_pages(struct i915_vma *vma)
{
	GEM_BUG_ON(!vma->pages);
	vma->pages = NULL;
}

<<<<<<< HEAD
static int vma_bind(struct i915_address_space *vm,
		    struct i915_vma *vma,
		    enum i915_cache_level cache_level,
		    u32 flags)
{
	return vm->vma_ops.bind_vma(vm, vma, cache_level, flags);
=======
static void vma_bind(struct i915_address_space *vm,
		     struct i915_vm_pt_stash *stash,
		     struct i915_vma *vma,
		     enum i915_cache_level cache_level,
		     u32 flags)
{
	vm->vma_ops.bind_vma(vm, stash, vma, cache_level, flags);
>>>>>>> 7d2a07b7
}

static void vma_unbind(struct i915_address_space *vm, struct i915_vma *vma)
{
	vm->vma_ops.unbind_vma(vm, vma);
}

static const struct i915_vma_ops proxy_vma_ops = {
	.set_pages = vma_set_pages,
	.clear_pages = vma_clear_pages,
	.bind_vma = vma_bind,
	.unbind_vma = vma_unbind,
};

static struct i915_sleeve *create_sleeve(struct i915_address_space *vm,
					 struct drm_i915_gem_object *obj,
					 struct sg_table *pages,
					 struct i915_page_sizes *page_sizes)
{
	struct i915_sleeve *sleeve;
	struct i915_vma *vma;
	int err;

	sleeve = kzalloc(sizeof(*sleeve), GFP_KERNEL);
	if (!sleeve)
		return ERR_PTR(-ENOMEM);

	vma = i915_vma_instance(obj, vm, NULL);
	if (IS_ERR(vma)) {
		err = PTR_ERR(vma);
		goto err_free;
	}

	vma->private = sleeve;
	vma->ops = &proxy_vma_ops;

	sleeve->vma = vma;
	sleeve->pages = pages;
	sleeve->page_sizes = *page_sizes;

	return sleeve;

err_free:
	kfree(sleeve);
	return ERR_PTR(err);
}

static void destroy_sleeve(struct i915_sleeve *sleeve)
{
	kfree(sleeve);
}

struct clear_pages_work {
	struct dma_fence dma;
	struct dma_fence_cb cb;
	struct i915_sw_fence wait;
	struct work_struct work;
	struct irq_work irq_work;
	struct i915_sleeve *sleeve;
	struct intel_context *ce;
	u32 value;
};

static const char *clear_pages_work_driver_name(struct dma_fence *fence)
{
	return DRIVER_NAME;
}

static const char *clear_pages_work_timeline_name(struct dma_fence *fence)
{
	return "clear";
}

static void clear_pages_work_release(struct dma_fence *fence)
{
	struct clear_pages_work *w = container_of(fence, typeof(*w), dma);

	destroy_sleeve(w->sleeve);

	i915_sw_fence_fini(&w->wait);

	BUILD_BUG_ON(offsetof(typeof(*w), dma));
	dma_fence_free(&w->dma);
}

static const struct dma_fence_ops clear_pages_work_ops = {
	.get_driver_name = clear_pages_work_driver_name,
	.get_timeline_name = clear_pages_work_timeline_name,
	.release = clear_pages_work_release,
};

static void clear_pages_signal_irq_worker(struct irq_work *work)
{
	struct clear_pages_work *w = container_of(work, typeof(*w), irq_work);

	dma_fence_signal(&w->dma);
	dma_fence_put(&w->dma);
}

static void clear_pages_dma_fence_cb(struct dma_fence *fence,
				     struct dma_fence_cb *cb)
{
	struct clear_pages_work *w = container_of(cb, typeof(*w), cb);

	if (fence->error)
		dma_fence_set_error(&w->dma, fence->error);

	/*
	 * Push the signalling of the fence into yet another worker to avoid
	 * the nightmare locking around the fence spinlock.
	 */
	irq_work_queue(&w->irq_work);
}

static void clear_pages_worker(struct work_struct *work)
{
	struct clear_pages_work *w = container_of(work, typeof(*w), work);
	struct drm_i915_gem_object *obj = w->sleeve->vma->obj;
	struct i915_vma *vma = w->sleeve->vma;
	struct i915_gem_ww_ctx ww;
	struct i915_request *rq;
	struct i915_vma *batch;
	int err = w->dma.error;

	if (unlikely(err))
		goto out_signal;

	if (obj->cache_dirty) {
		if (i915_gem_object_has_struct_page(obj))
			drm_clflush_sg(w->sleeve->pages);
		obj->cache_dirty = false;
	}
	obj->read_domains = I915_GEM_GPU_DOMAINS;
	obj->write_domain = 0;

<<<<<<< HEAD
	err = i915_vma_pin(vma, 0, 0, PIN_USER);
	if (unlikely(err))
		goto out_signal;

	batch = intel_emit_vma_fill_blt(w->ce, vma, w->value);
	if (IS_ERR(batch)) {
		err = PTR_ERR(batch);
		goto out_unpin;
=======
	i915_gem_ww_ctx_init(&ww, false);
	intel_engine_pm_get(w->ce->engine);
retry:
	err = intel_context_pin_ww(w->ce, &ww);
	if (err)
		goto out_signal;

	batch = intel_emit_vma_fill_blt(w->ce, vma, &ww, w->value);
	if (IS_ERR(batch)) {
		err = PTR_ERR(batch);
		goto out_ctx;
>>>>>>> 7d2a07b7
	}

	rq = intel_context_create_request(w->ce);
	if (IS_ERR(rq)) {
		err = PTR_ERR(rq);
		goto out_batch;
	}

	/* There's no way the fence has signalled */
	if (dma_fence_add_callback(&rq->fence, &w->cb,
				   clear_pages_dma_fence_cb))
		GEM_BUG_ON(1);

	err = intel_emit_vma_mark_active(batch, rq);
	if (unlikely(err))
		goto out_request;
<<<<<<< HEAD

	if (w->ce->engine->emit_init_breadcrumb) {
		err = w->ce->engine->emit_init_breadcrumb(rq);
		if (unlikely(err))
			goto out_request;
	}
=======
>>>>>>> 7d2a07b7

	/*
	 * w->dma is already exported via (vma|obj)->resv we need only
	 * keep track of the GPU activity within this vma/request, and
	 * propagate the signal from the request to w->dma.
	 */
	err = __i915_vma_move_to_active(vma, rq);
	if (err)
		goto out_request;

<<<<<<< HEAD
	err = w->ce->engine->emit_bb_start(rq,
					   batch->node.start, batch->node.size,
					   0);
=======
	if (rq->engine->emit_init_breadcrumb) {
		err = rq->engine->emit_init_breadcrumb(rq);
		if (unlikely(err))
			goto out_request;
	}

	err = rq->engine->emit_bb_start(rq,
					batch->node.start, batch->node.size,
					0);
>>>>>>> 7d2a07b7
out_request:
	if (unlikely(err)) {
		i915_request_set_error_once(rq, err);
		err = 0;
	}

	i915_request_add(rq);
out_batch:
	intel_emit_vma_release(w->ce, batch);
<<<<<<< HEAD
out_unpin:
	i915_vma_unpin(vma);
=======
out_ctx:
	intel_context_unpin(w->ce);
>>>>>>> 7d2a07b7
out_signal:
	if (err == -EDEADLK) {
		err = i915_gem_ww_ctx_backoff(&ww);
		if (!err)
			goto retry;
	}
	i915_gem_ww_ctx_fini(&ww);

	i915_vma_unpin(w->sleeve->vma);
	intel_engine_pm_put(w->ce->engine);

	if (unlikely(err)) {
		dma_fence_set_error(&w->dma, err);
		dma_fence_signal(&w->dma);
		dma_fence_put(&w->dma);
	}
}

static int pin_wait_clear_pages_work(struct clear_pages_work *w,
				     struct intel_context *ce)
{
	struct i915_vma *vma = w->sleeve->vma;
	struct i915_gem_ww_ctx ww;
	int err;

	i915_gem_ww_ctx_init(&ww, false);
retry:
	err = i915_gem_object_lock(vma->obj, &ww);
	if (err)
		goto out;

	err = i915_vma_pin_ww(vma, &ww, 0, 0, PIN_USER);
	if (unlikely(err))
		goto out;

	err = i915_sw_fence_await_reservation(&w->wait,
					      vma->obj->base.resv, NULL,
					      true, 0, I915_FENCE_GFP);
	if (err)
		goto err_unpin_vma;

	dma_resv_add_excl_fence(vma->obj->base.resv, &w->dma);

err_unpin_vma:
	if (err)
		i915_vma_unpin(vma);
out:
	if (err == -EDEADLK) {
		err = i915_gem_ww_ctx_backoff(&ww);
		if (!err)
			goto retry;
	}
	i915_gem_ww_ctx_fini(&ww);
	return err;
}

static int __i915_sw_fence_call
clear_pages_work_notify(struct i915_sw_fence *fence,
			enum i915_sw_fence_notify state)
{
	struct clear_pages_work *w = container_of(fence, typeof(*w), wait);

	switch (state) {
	case FENCE_COMPLETE:
		schedule_work(&w->work);
		break;

	case FENCE_FREE:
		dma_fence_put(&w->dma);
		break;
	}

	return NOTIFY_DONE;
}

static DEFINE_SPINLOCK(fence_lock);

/* XXX: better name please */
int i915_gem_schedule_fill_pages_blt(struct drm_i915_gem_object *obj,
				     struct intel_context *ce,
				     struct sg_table *pages,
				     struct i915_page_sizes *page_sizes,
				     u32 value)
{
	struct clear_pages_work *work;
	struct i915_sleeve *sleeve;
	int err;

	sleeve = create_sleeve(ce->vm, obj, pages, page_sizes);
	if (IS_ERR(sleeve))
		return PTR_ERR(sleeve);

	work = kmalloc(sizeof(*work), GFP_KERNEL);
	if (!work) {
		destroy_sleeve(sleeve);
		return -ENOMEM;
	}

	work->value = value;
	work->sleeve = sleeve;
	work->ce = ce;

	INIT_WORK(&work->work, clear_pages_worker);

	init_irq_work(&work->irq_work, clear_pages_signal_irq_worker);

	dma_fence_init(&work->dma, &clear_pages_work_ops, &fence_lock, 0, 0);
	i915_sw_fence_init(&work->wait, clear_pages_work_notify);

<<<<<<< HEAD
	i915_gem_object_lock(obj);
	err = i915_sw_fence_await_reservation(&work->wait,
					      obj->base.resv, NULL, true, 0,
					      I915_FENCE_GFP);
	if (err < 0) {
		dma_fence_set_error(&work->dma, err);
	} else {
		dma_resv_add_excl_fence(obj->base.resv, &work->dma);
		err = 0;
	}
	i915_gem_object_unlock(obj);
=======
	err = pin_wait_clear_pages_work(work, ce);
	if (err < 0)
		dma_fence_set_error(&work->dma, err);
>>>>>>> 7d2a07b7

	dma_fence_get(&work->dma);
	i915_sw_fence_commit(&work->wait);

	return err;
}

#if IS_ENABLED(CONFIG_DRM_I915_SELFTEST)
#include "selftests/i915_gem_client_blt.c"
#endif<|MERGE_RESOLUTION|>--- conflicted
+++ resolved
@@ -32,14 +32,6 @@
 	vma->pages = NULL;
 }
 
-<<<<<<< HEAD
-static int vma_bind(struct i915_address_space *vm,
-		    struct i915_vma *vma,
-		    enum i915_cache_level cache_level,
-		    u32 flags)
-{
-	return vm->vma_ops.bind_vma(vm, vma, cache_level, flags);
-=======
 static void vma_bind(struct i915_address_space *vm,
 		     struct i915_vm_pt_stash *stash,
 		     struct i915_vma *vma,
@@ -47,7 +39,6 @@
 		     u32 flags)
 {
 	vm->vma_ops.bind_vma(vm, stash, vma, cache_level, flags);
->>>>>>> 7d2a07b7
 }
 
 static void vma_unbind(struct i915_address_space *vm, struct i915_vma *vma)
@@ -183,16 +174,6 @@
 	obj->read_domains = I915_GEM_GPU_DOMAINS;
 	obj->write_domain = 0;
 
-<<<<<<< HEAD
-	err = i915_vma_pin(vma, 0, 0, PIN_USER);
-	if (unlikely(err))
-		goto out_signal;
-
-	batch = intel_emit_vma_fill_blt(w->ce, vma, w->value);
-	if (IS_ERR(batch)) {
-		err = PTR_ERR(batch);
-		goto out_unpin;
-=======
 	i915_gem_ww_ctx_init(&ww, false);
 	intel_engine_pm_get(w->ce->engine);
 retry:
@@ -204,10 +185,9 @@
 	if (IS_ERR(batch)) {
 		err = PTR_ERR(batch);
 		goto out_ctx;
->>>>>>> 7d2a07b7
-	}
-
-	rq = intel_context_create_request(w->ce);
+	}
+
+	rq = i915_request_create(w->ce);
 	if (IS_ERR(rq)) {
 		err = PTR_ERR(rq);
 		goto out_batch;
@@ -221,15 +201,6 @@
 	err = intel_emit_vma_mark_active(batch, rq);
 	if (unlikely(err))
 		goto out_request;
-<<<<<<< HEAD
-
-	if (w->ce->engine->emit_init_breadcrumb) {
-		err = w->ce->engine->emit_init_breadcrumb(rq);
-		if (unlikely(err))
-			goto out_request;
-	}
-=======
->>>>>>> 7d2a07b7
 
 	/*
 	 * w->dma is already exported via (vma|obj)->resv we need only
@@ -240,11 +211,6 @@
 	if (err)
 		goto out_request;
 
-<<<<<<< HEAD
-	err = w->ce->engine->emit_bb_start(rq,
-					   batch->node.start, batch->node.size,
-					   0);
-=======
 	if (rq->engine->emit_init_breadcrumb) {
 		err = rq->engine->emit_init_breadcrumb(rq);
 		if (unlikely(err))
@@ -254,7 +220,6 @@
 	err = rq->engine->emit_bb_start(rq,
 					batch->node.start, batch->node.size,
 					0);
->>>>>>> 7d2a07b7
 out_request:
 	if (unlikely(err)) {
 		i915_request_set_error_once(rq, err);
@@ -264,13 +229,8 @@
 	i915_request_add(rq);
 out_batch:
 	intel_emit_vma_release(w->ce, batch);
-<<<<<<< HEAD
-out_unpin:
-	i915_vma_unpin(vma);
-=======
 out_ctx:
 	intel_context_unpin(w->ce);
->>>>>>> 7d2a07b7
 out_signal:
 	if (err == -EDEADLK) {
 		err = i915_gem_ww_ctx_backoff(&ww);
@@ -380,23 +340,9 @@
 	dma_fence_init(&work->dma, &clear_pages_work_ops, &fence_lock, 0, 0);
 	i915_sw_fence_init(&work->wait, clear_pages_work_notify);
 
-<<<<<<< HEAD
-	i915_gem_object_lock(obj);
-	err = i915_sw_fence_await_reservation(&work->wait,
-					      obj->base.resv, NULL, true, 0,
-					      I915_FENCE_GFP);
-	if (err < 0) {
-		dma_fence_set_error(&work->dma, err);
-	} else {
-		dma_resv_add_excl_fence(obj->base.resv, &work->dma);
-		err = 0;
-	}
-	i915_gem_object_unlock(obj);
-=======
 	err = pin_wait_clear_pages_work(work, ce);
 	if (err < 0)
 		dma_fence_set_error(&work->dma, err);
->>>>>>> 7d2a07b7
 
 	dma_fence_get(&work->dma);
 	i915_sw_fence_commit(&work->wait);
