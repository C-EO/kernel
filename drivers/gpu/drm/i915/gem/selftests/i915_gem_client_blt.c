--- conflicted
+++ resolved
@@ -25,11 +25,6 @@
 	u32 *vaddr;
 	int err = 0;
 
-<<<<<<< HEAD
-	prandom_seed_state(&prng, i915_selftest.random_seed);
-
-=======
->>>>>>> 7d2a07b7
 	intel_engine_pm_get(engine);
 	do {
 		const u32 max_block_size = S16_MAX * PAGE_SIZE;
@@ -78,11 +73,7 @@
 		if (err)
 			goto err_unpin;
 
-<<<<<<< HEAD
-		i915_gem_object_lock(obj);
-=======
 		i915_gem_object_lock(obj, NULL);
->>>>>>> 7d2a07b7
 		err = i915_gem_object_set_to_cpu_domain(obj, false);
 		i915_gem_object_unlock(obj);
 		if (err)
@@ -111,7 +102,6 @@
 	if (err == -ENOMEM)
 		err = 0;
 	intel_engine_pm_put(engine);
-<<<<<<< HEAD
 
 	return err;
 }
@@ -162,12 +152,12 @@
 			struct blit_buffer *src,
 			struct drm_i915_gem_object *batch)
 {
-	const int gen = INTEL_GEN(to_i915(batch->base.dev));
-	bool use_64b_reloc = gen >= 8;
+	const int ver = GRAPHICS_VER(to_i915(batch->base.dev));
+	bool use_64b_reloc = ver >= 8;
 	u32 src_pitch, dst_pitch;
 	u32 cmd, *cs;
 
-	cs = i915_gem_object_pin_map(batch, I915_MAP_WC);
+	cs = i915_gem_object_pin_map_unlocked(batch, I915_MAP_WC);
 	if (IS_ERR(cs))
 		return PTR_ERR(cs);
 
@@ -181,7 +171,7 @@
 	*cs++ = cmd;
 
 	cmd = MI_FLUSH_DW;
-	if (gen >= 8)
+	if (ver >= 8)
 		cmd++;
 	*cs++ = cmd;
 	*cs++ = 0;
@@ -189,7 +179,7 @@
 	*cs++ = 0;
 
 	cmd = XY_SRC_COPY_BLT_CMD | BLT_WRITE_RGBA | (8 - 2);
-	if (gen >= 8)
+	if (ver >= 8)
 		cmd += 2;
 
 	src_pitch = t->width * 4;
@@ -387,7 +377,7 @@
 	y = i915_prandom_u32_max_state(t->height, prng);
 	p = y * t->width + x;
 
-	vaddr = i915_gem_object_pin_map(buf->vma->obj, I915_MAP_WC);
+	vaddr = i915_gem_object_pin_map_unlocked(buf->vma->obj, I915_MAP_WC);
 	if (IS_ERR(vaddr))
 		return PTR_ERR(vaddr);
 
@@ -423,326 +413,10 @@
 	if (err == 0)
 		err = i915_vma_move_to_active(vma, rq, flags);
 	i915_vma_unlock(vma);
-=======
->>>>>>> 7d2a07b7
 
 	return err;
 }
 
-<<<<<<< HEAD
-=======
-static int igt_client_fill(void *arg)
-{
-	int inst = 0;
-
-	do {
-		struct intel_engine_cs *engine;
-		int err;
-
-		engine = intel_engine_lookup_user(arg,
-						  I915_ENGINE_CLASS_COPY,
-						  inst++);
-		if (!engine)
-			return 0;
-
-		err = __igt_client_fill(engine);
-		if (err == -ENOMEM)
-			err = 0;
-		if (err)
-			return err;
-	} while (1);
-}
-
-#define WIDTH 512
-#define HEIGHT 32
-
-struct blit_buffer {
-	struct i915_vma *vma;
-	u32 start_val;
-	u32 tiling;
-};
-
-struct tiled_blits {
-	struct intel_context *ce;
-	struct blit_buffer buffers[3];
-	struct blit_buffer scratch;
-	struct i915_vma *batch;
-	u64 hole;
-	u32 width;
-	u32 height;
-};
-
-static int prepare_blit(const struct tiled_blits *t,
-			struct blit_buffer *dst,
-			struct blit_buffer *src,
-			struct drm_i915_gem_object *batch)
-{
-	const int ver = GRAPHICS_VER(to_i915(batch->base.dev));
-	bool use_64b_reloc = ver >= 8;
-	u32 src_pitch, dst_pitch;
-	u32 cmd, *cs;
-
-	cs = i915_gem_object_pin_map_unlocked(batch, I915_MAP_WC);
-	if (IS_ERR(cs))
-		return PTR_ERR(cs);
-
-	*cs++ = MI_LOAD_REGISTER_IMM(1);
-	*cs++ = i915_mmio_reg_offset(BCS_SWCTRL);
-	cmd = (BCS_SRC_Y | BCS_DST_Y) << 16;
-	if (src->tiling == I915_TILING_Y)
-		cmd |= BCS_SRC_Y;
-	if (dst->tiling == I915_TILING_Y)
-		cmd |= BCS_DST_Y;
-	*cs++ = cmd;
-
-	cmd = MI_FLUSH_DW;
-	if (ver >= 8)
-		cmd++;
-	*cs++ = cmd;
-	*cs++ = 0;
-	*cs++ = 0;
-	*cs++ = 0;
-
-	cmd = XY_SRC_COPY_BLT_CMD | BLT_WRITE_RGBA | (8 - 2);
-	if (ver >= 8)
-		cmd += 2;
-
-	src_pitch = t->width * 4;
-	if (src->tiling) {
-		cmd |= XY_SRC_COPY_BLT_SRC_TILED;
-		src_pitch /= 4;
-	}
-
-	dst_pitch = t->width * 4;
-	if (dst->tiling) {
-		cmd |= XY_SRC_COPY_BLT_DST_TILED;
-		dst_pitch /= 4;
-	}
-
-	*cs++ = cmd;
-	*cs++ = BLT_DEPTH_32 | BLT_ROP_SRC_COPY | dst_pitch;
-	*cs++ = 0;
-	*cs++ = t->height << 16 | t->width;
-	*cs++ = lower_32_bits(dst->vma->node.start);
-	if (use_64b_reloc)
-		*cs++ = upper_32_bits(dst->vma->node.start);
-	*cs++ = 0;
-	*cs++ = src_pitch;
-	*cs++ = lower_32_bits(src->vma->node.start);
-	if (use_64b_reloc)
-		*cs++ = upper_32_bits(src->vma->node.start);
-
-	*cs++ = MI_BATCH_BUFFER_END;
-
-	i915_gem_object_flush_map(batch);
-	i915_gem_object_unpin_map(batch);
-
-	return 0;
-}
-
-static void tiled_blits_destroy_buffers(struct tiled_blits *t)
-{
-	int i;
-
-	for (i = 0; i < ARRAY_SIZE(t->buffers); i++)
-		i915_vma_put(t->buffers[i].vma);
-
-	i915_vma_put(t->scratch.vma);
-	i915_vma_put(t->batch);
-}
-
-static struct i915_vma *
-__create_vma(struct tiled_blits *t, size_t size, bool lmem)
-{
-	struct drm_i915_private *i915 = t->ce->vm->i915;
-	struct drm_i915_gem_object *obj;
-	struct i915_vma *vma;
-
-	if (lmem)
-		obj = i915_gem_object_create_lmem(i915, size, 0);
-	else
-		obj = i915_gem_object_create_shmem(i915, size);
-	if (IS_ERR(obj))
-		return ERR_CAST(obj);
-
-	vma = i915_vma_instance(obj, t->ce->vm, NULL);
-	if (IS_ERR(vma))
-		i915_gem_object_put(obj);
-
-	return vma;
-}
-
-static struct i915_vma *create_vma(struct tiled_blits *t, bool lmem)
-{
-	return __create_vma(t, PAGE_ALIGN(t->width * t->height * 4), lmem);
-}
-
-static int tiled_blits_create_buffers(struct tiled_blits *t,
-				      int width, int height,
-				      struct rnd_state *prng)
-{
-	struct drm_i915_private *i915 = t->ce->engine->i915;
-	int i;
-
-	t->width = width;
-	t->height = height;
-
-	t->batch = __create_vma(t, PAGE_SIZE, false);
-	if (IS_ERR(t->batch))
-		return PTR_ERR(t->batch);
-
-	t->scratch.vma = create_vma(t, false);
-	if (IS_ERR(t->scratch.vma)) {
-		i915_vma_put(t->batch);
-		return PTR_ERR(t->scratch.vma);
-	}
-
-	for (i = 0; i < ARRAY_SIZE(t->buffers); i++) {
-		struct i915_vma *vma;
-
-		vma = create_vma(t, HAS_LMEM(i915) && i % 2);
-		if (IS_ERR(vma)) {
-			tiled_blits_destroy_buffers(t);
-			return PTR_ERR(vma);
-		}
-
-		t->buffers[i].vma = vma;
-		t->buffers[i].tiling =
-			i915_prandom_u32_max_state(I915_TILING_Y + 1, prng);
-	}
-
-	return 0;
-}
-
-static void fill_scratch(struct tiled_blits *t, u32 *vaddr, u32 val)
-{
-	int i;
-
-	t->scratch.start_val = val;
-	for (i = 0; i < t->width * t->height; i++)
-		vaddr[i] = val++;
-
-	i915_gem_object_flush_map(t->scratch.vma->obj);
-}
-
-static u64 swizzle_bit(unsigned int bit, u64 offset)
-{
-	return (offset & BIT_ULL(bit)) >> (bit - 6);
-}
-
-static u64 tiled_offset(const struct intel_gt *gt,
-			u64 v,
-			unsigned int stride,
-			unsigned int tiling)
-{
-	unsigned int swizzle;
-	u64 x, y;
-
-	if (tiling == I915_TILING_NONE)
-		return v;
-
-	y = div64_u64_rem(v, stride, &x);
-
-	if (tiling == I915_TILING_X) {
-		v = div64_u64_rem(y, 8, &y) * stride * 8;
-		v += y * 512;
-		v += div64_u64_rem(x, 512, &x) << 12;
-		v += x;
-
-		swizzle = gt->ggtt->bit_6_swizzle_x;
-	} else {
-		const unsigned int ytile_span = 16;
-		const unsigned int ytile_height = 512;
-
-		v = div64_u64_rem(y, 32, &y) * stride * 32;
-		v += y * ytile_span;
-		v += div64_u64_rem(x, ytile_span, &x) * ytile_height;
-		v += x;
-
-		swizzle = gt->ggtt->bit_6_swizzle_y;
-	}
-
-	switch (swizzle) {
-	case I915_BIT_6_SWIZZLE_9:
-		v ^= swizzle_bit(9, v);
-		break;
-	case I915_BIT_6_SWIZZLE_9_10:
-		v ^= swizzle_bit(9, v) ^ swizzle_bit(10, v);
-		break;
-	case I915_BIT_6_SWIZZLE_9_11:
-		v ^= swizzle_bit(9, v) ^ swizzle_bit(11, v);
-		break;
-	case I915_BIT_6_SWIZZLE_9_10_11:
-		v ^= swizzle_bit(9, v) ^ swizzle_bit(10, v) ^ swizzle_bit(11, v);
-		break;
-	}
-
-	return v;
-}
-
-static const char *repr_tiling(int tiling)
-{
-	switch (tiling) {
-	case I915_TILING_NONE: return "linear";
-	case I915_TILING_X: return "X";
-	case I915_TILING_Y: return "Y";
-	default: return "unknown";
-	}
-}
-
-static int verify_buffer(const struct tiled_blits *t,
-			 struct blit_buffer *buf,
-			 struct rnd_state *prng)
-{
-	const u32 *vaddr;
-	int ret = 0;
-	int x, y, p;
-
-	x = i915_prandom_u32_max_state(t->width, prng);
-	y = i915_prandom_u32_max_state(t->height, prng);
-	p = y * t->width + x;
-
-	vaddr = i915_gem_object_pin_map_unlocked(buf->vma->obj, I915_MAP_WC);
-	if (IS_ERR(vaddr))
-		return PTR_ERR(vaddr);
-
-	if (vaddr[0] != buf->start_val) {
-		ret = -EINVAL;
-	} else {
-		u64 v = tiled_offset(buf->vma->vm->gt,
-				     p * 4, t->width * 4,
-				     buf->tiling);
-
-		if (vaddr[v / sizeof(*vaddr)] != buf->start_val + p)
-			ret = -EINVAL;
-	}
-	if (ret) {
-		pr_err("Invalid %s tiling detected at (%d, %d), start_val %x\n",
-		       repr_tiling(buf->tiling),
-		       x, y, buf->start_val);
-		igt_hexdump(vaddr, 4096);
-	}
-
-	i915_gem_object_unpin_map(buf->vma->obj);
-	return ret;
-}
-
-static int move_to_active(struct i915_vma *vma,
-			  struct i915_request *rq,
-			  unsigned int flags)
-{
-	int err;
-
-	i915_vma_lock(vma);
-	err = i915_request_await_object(rq, vma->obj, false);
-	if (err == 0)
-		err = i915_vma_move_to_active(vma, rq, flags);
-	i915_vma_unlock(vma);
-
-	return err;
-}
-
->>>>>>> 7d2a07b7
 static int pin_buffer(struct i915_vma *vma, u64 addr)
 {
 	int err;
@@ -890,11 +564,7 @@
 	int err;
 	int i;
 
-<<<<<<< HEAD
-	map = i915_gem_object_pin_map(t->scratch.vma->obj, I915_MAP_WC);
-=======
 	map = i915_gem_object_pin_map_unlocked(t->scratch.vma->obj, I915_MAP_WC);
->>>>>>> 7d2a07b7
 	if (IS_ERR(map))
 		return PTR_ERR(map);
 
@@ -996,11 +666,7 @@
 	int inst = 0;
 
 	/* Test requires explicit BLT tiling controls */
-<<<<<<< HEAD
-	if (INTEL_GEN(i915) < 4)
-=======
 	if (GRAPHICS_VER(i915) < 4)
->>>>>>> 7d2a07b7
 		return 0;
 
 	if (bad_swizzling(i915)) /* Requires sane (sub-page) swizzling */
