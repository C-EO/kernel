/*
 * SPDX-License-Identifier: MIT
 *
 * Copyright © 2008,2010 Intel Corporation
 */

#include <linux/intel-iommu.h>
#include <linux/dma-resv.h>
#include <linux/sync_file.h>
#include <linux/uaccess.h>

#include <drm/drm_syncobj.h>

#include "display/intel_frontbuffer.h"

#include "gem/i915_gem_ioctls.h"
#include "gt/intel_context.h"
#include "gt/intel_gt.h"
#include "gt/intel_gt_buffer_pool.h"
#include "gt/intel_gt_pm.h"
#include "gt/intel_ring.h"

#include "i915_drv.h"
#include "i915_gem_clflush.h"
#include "i915_gem_context.h"
#include "i915_gem_ioctls.h"
#include "i915_sw_fence_work.h"
#include "i915_trace.h"

struct eb_vma {
	struct i915_vma *vma;
	unsigned int flags;

	/** This vma's place in the execbuf reservation list */
	struct drm_i915_gem_exec_object2 *exec;
	struct list_head bind_link;
	struct list_head reloc_link;

	struct hlist_node node;
	u32 handle;
};

struct eb_vma_array {
	struct kref kref;
	struct eb_vma vma[];
};

enum {
	FORCE_CPU_RELOC = 1,
	FORCE_GTT_RELOC,
	FORCE_GPU_RELOC,
#define DBG_FORCE_RELOC 0 /* choose one of the above! */
};

#define __EXEC_OBJECT_HAS_PIN		BIT(31)
#define __EXEC_OBJECT_HAS_FENCE		BIT(30)
#define __EXEC_OBJECT_NEEDS_MAP		BIT(29)
#define __EXEC_OBJECT_NEEDS_BIAS	BIT(28)
#define __EXEC_OBJECT_INTERNAL_FLAGS	(~0u << 28) /* all of the above */

#define __EXEC_HAS_RELOC	BIT(31)
#define __EXEC_INTERNAL_FLAGS	(~0u << 31)
#define UPDATE			PIN_OFFSET_FIXED

#define BATCH_OFFSET_BIAS (256*1024)

#define __I915_EXEC_ILLEGAL_FLAGS \
	(__I915_EXEC_UNKNOWN_FLAGS | \
	 I915_EXEC_CONSTANTS_MASK  | \
	 I915_EXEC_RESOURCE_STREAMER)

/* Catch emission of unexpected errors for CI! */
#if IS_ENABLED(CONFIG_DRM_I915_DEBUG_GEM)
#undef EINVAL
#define EINVAL ({ \
	DRM_DEBUG_DRIVER("EINVAL at %s:%d\n", __func__, __LINE__); \
	22; \
})
#endif

/**
 * DOC: User command execution
 *
 * Userspace submits commands to be executed on the GPU as an instruction
 * stream within a GEM object we call a batchbuffer. This instructions may
 * refer to other GEM objects containing auxiliary state such as kernels,
 * samplers, render targets and even secondary batchbuffers. Userspace does
 * not know where in the GPU memory these objects reside and so before the
 * batchbuffer is passed to the GPU for execution, those addresses in the
 * batchbuffer and auxiliary objects are updated. This is known as relocation,
 * or patching. To try and avoid having to relocate each object on the next
 * execution, userspace is told the location of those objects in this pass,
 * but this remains just a hint as the kernel may choose a new location for
 * any object in the future.
 *
 * At the level of talking to the hardware, submitting a batchbuffer for the
 * GPU to execute is to add content to a buffer from which the HW
 * command streamer is reading.
 *
 * 1. Add a command to load the HW context. For Logical Ring Contexts, i.e.
 *    Execlists, this command is not placed on the same buffer as the
 *    remaining items.
 *
 * 2. Add a command to invalidate caches to the buffer.
 *
 * 3. Add a batchbuffer start command to the buffer; the start command is
 *    essentially a token together with the GPU address of the batchbuffer
 *    to be executed.
 *
 * 4. Add a pipeline flush to the buffer.
 *
 * 5. Add a memory write command to the buffer to record when the GPU
 *    is done executing the batchbuffer. The memory write writes the
 *    global sequence number of the request, ``i915_request::global_seqno``;
 *    the i915 driver uses the current value in the register to determine
 *    if the GPU has completed the batchbuffer.
 *
 * 6. Add a user interrupt command to the buffer. This command instructs
 *    the GPU to issue an interrupt when the command, pipeline flush and
 *    memory write are completed.
 *
 * 7. Inform the hardware of the additional commands added to the buffer
 *    (by updating the tail pointer).
 *
 * Processing an execbuf ioctl is conceptually split up into a few phases.
 *
 * 1. Validation - Ensure all the pointers, handles and flags are valid.
 * 2. Reservation - Assign GPU address space for every object
 * 3. Relocation - Update any addresses to point to the final locations
 * 4. Serialisation - Order the request with respect to its dependencies
 * 5. Construction - Construct a request to execute the batchbuffer
 * 6. Submission (at some point in the future execution)
 *
 * Reserving resources for the execbuf is the most complicated phase. We
 * neither want to have to migrate the object in the address space, nor do
 * we want to have to update any relocations pointing to this object. Ideally,
 * we want to leave the object where it is and for all the existing relocations
 * to match. If the object is given a new address, or if userspace thinks the
 * object is elsewhere, we have to parse all the relocation entries and update
 * the addresses. Userspace can set the I915_EXEC_NORELOC flag to hint that
 * all the target addresses in all of its objects match the value in the
 * relocation entries and that they all match the presumed offsets given by the
 * list of execbuffer objects. Using this knowledge, we know that if we haven't
 * moved any buffers, all the relocation entries are valid and we can skip
 * the update. (If userspace is wrong, the likely outcome is an impromptu GPU
 * hang.) The requirement for using I915_EXEC_NO_RELOC are:
 *
 *      The addresses written in the objects must match the corresponding
 *      reloc.presumed_offset which in turn must match the corresponding
 *      execobject.offset.
 *
 *      Any render targets written to in the batch must be flagged with
 *      EXEC_OBJECT_WRITE.
 *
 *      To avoid stalling, execobject.offset should match the current
 *      address of that object within the active context.
 *
 * The reservation is done is multiple phases. First we try and keep any
 * object already bound in its current location - so as long as meets the
 * constraints imposed by the new execbuffer. Any object left unbound after the
 * first pass is then fitted into any available idle space. If an object does
 * not fit, all objects are removed from the reservation and the process rerun
 * after sorting the objects into a priority order (more difficult to fit
 * objects are tried first). Failing that, the entire VM is cleared and we try
 * to fit the execbuf once last time before concluding that it simply will not
 * fit.
 *
 * A small complication to all of this is that we allow userspace not only to
 * specify an alignment and a size for the object in the address space, but
 * we also allow userspace to specify the exact offset. This objects are
 * simpler to place (the location is known a priori) all we have to do is make
 * sure the space is available.
 *
 * Once all the objects are in place, patching up the buried pointers to point
 * to the final locations is a fairly simple job of walking over the relocation
 * entry arrays, looking up the right address and rewriting the value into
 * the object. Simple! ... The relocation entries are stored in user memory
 * and so to access them we have to copy them into a local buffer. That copy
 * has to avoid taking any pagefaults as they may lead back to a GEM object
 * requiring the struct_mutex (i.e. recursive deadlock). So once again we split
 * the relocation into multiple passes. First we try to do everything within an
 * atomic context (avoid the pagefaults) which requires that we never wait. If
 * we detect that we may wait, or if we need to fault, then we have to fallback
 * to a slower path. The slowpath has to drop the mutex. (Can you hear alarm
 * bells yet?) Dropping the mutex means that we lose all the state we have
 * built up so far for the execbuf and we must reset any global data. However,
 * we do leave the objects pinned in their final locations - which is a
 * potential issue for concurrent execbufs. Once we have left the mutex, we can
 * allocate and copy all the relocation entries into a large array at our
 * leisure, reacquire the mutex, reclaim all the objects and other state and
 * then proceed to update any incorrect addresses with the objects.
 *
 * As we process the relocation entries, we maintain a record of whether the
 * object is being written to. Using NORELOC, we expect userspace to provide
 * this information instead. We also check whether we can skip the relocation
 * by comparing the expected value inside the relocation entry with the target's
 * final address. If they differ, we have to map the current object and rewrite
 * the 4 or 8 byte pointer within.
 *
 * Serialising an execbuf is quite simple according to the rules of the GEM
 * ABI. Execution within each context is ordered by the order of submission.
 * Writes to any GEM object are in order of submission and are exclusive. Reads
 * from a GEM object are unordered with respect to other reads, but ordered by
 * writes. A write submitted after a read cannot occur before the read, and
 * similarly any read submitted after a write cannot occur before the write.
 * Writes are ordered between engines such that only one write occurs at any
 * time (completing any reads beforehand) - using semaphores where available
 * and CPU serialisation otherwise. Other GEM access obey the same rules, any
 * write (either via mmaps using set-domain, or via pwrite) must flush all GPU
 * reads before starting, and any read (either using set-domain or pread) must
 * flush all GPU writes before starting. (Note we only employ a barrier before,
 * we currently rely on userspace not concurrently starting a new execution
 * whilst reading or writing to an object. This may be an advantage or not
 * depending on how much you trust userspace not to shoot themselves in the
 * foot.) Serialisation may just result in the request being inserted into
 * a DAG awaiting its turn, but most simple is to wait on the CPU until
 * all dependencies are resolved.
 *
 * After all of that, is just a matter of closing the request and handing it to
 * the hardware (well, leaving it in a queue to be executed). However, we also
 * offer the ability for batchbuffers to be run with elevated privileges so
 * that they access otherwise hidden registers. (Used to adjust L3 cache etc.)
 * Before any batch is given extra privileges we first must check that it
 * contains no nefarious instructions, we check that each instruction is from
 * our whitelist and all registers are also from an allowed list. We first
 * copy the user's batchbuffer to a shadow (so that the user doesn't have
 * access to it, either by the CPU or GPU as we scan it) and then parse each
 * instruction. If everything is ok, we set a flag telling the hardware to run
 * the batchbuffer in trusted mode, otherwise the ioctl is rejected.
 */

struct i915_execbuffer {
	struct drm_i915_private *i915; /** i915 backpointer */
	struct drm_file *file; /** per-file lookup tables and limits */
	struct drm_i915_gem_execbuffer2 *args; /** ioctl parameters */
	struct drm_i915_gem_exec_object2 *exec; /** ioctl execobj[] */
	struct eb_vma *vma;

	struct intel_engine_cs *engine; /** engine to queue the request to */
	struct intel_context *context; /* logical state for the request */
	struct i915_gem_context *gem_context; /** caller's context */

	struct i915_request *request; /** our request to build */
	struct eb_vma *batch; /** identity of the batch obj/vma */
	struct i915_vma *trampoline; /** trampoline used for chaining */

	/** actual size of execobj[] as we may extend it for the cmdparser */
	unsigned int buffer_count;

	/** list of vma not yet bound during reservation phase */
	struct list_head unbound;

	/** list of vma that have execobj.relocation_count */
	struct list_head relocs;

	/**
	 * Track the most recently used object for relocations, as we
	 * frequently have to perform multiple relocations within the same
	 * obj/page
	 */
	struct reloc_cache {
		struct drm_mm_node node; /** temporary GTT binding */
		unsigned long vaddr; /** Current kmap address */
		unsigned long page; /** Currently mapped page index */
		unsigned int gen; /** Cached value of INTEL_GEN */
		bool use_64bit_reloc : 1;
		bool has_llc : 1;
		bool has_fence : 1;
		bool needs_unfenced : 1;

		struct i915_vma *target;
		struct i915_request *rq;
		struct i915_vma *rq_vma;
		u32 *rq_cmd;
		unsigned int rq_size;
	} reloc_cache;

	u64 invalid_flags; /** Set of execobj.flags that are invalid */
	u32 context_flags; /** Set of execobj.flags to insert from the ctx */

	u32 batch_start_offset; /** Location within object of batch */
	u32 batch_len; /** Length of batch within object */
	u32 batch_flags; /** Flags composed for emit_bb_start() */

	/**
	 * Indicate either the size of the hastable used to resolve
	 * relocation handles, or if negative that we are using a direct
	 * index into the execobj[].
	 */
	int lut_size;
	struct hlist_head *buckets; /** ht for relocation handles */
	struct eb_vma_array *array;
};

static inline bool eb_use_cmdparser(const struct i915_execbuffer *eb)
{
	return intel_engine_requires_cmd_parser(eb->engine) ||
		(intel_engine_using_cmd_parser(eb->engine) &&
		 eb->args->batch_len);
}

static struct eb_vma_array *eb_vma_array_create(unsigned int count)
{
	struct eb_vma_array *arr;

	arr = kvmalloc(struct_size(arr, vma, count), GFP_KERNEL | __GFP_NOWARN);
	if (!arr)
		return NULL;

	kref_init(&arr->kref);
	arr->vma[0].vma = NULL;

	return arr;
}

static inline void eb_unreserve_vma(struct eb_vma *ev)
{
	struct i915_vma *vma = ev->vma;

	if (unlikely(ev->flags & __EXEC_OBJECT_HAS_FENCE))
		__i915_vma_unpin_fence(vma);

	if (ev->flags & __EXEC_OBJECT_HAS_PIN)
		__i915_vma_unpin(vma);

	ev->flags &= ~(__EXEC_OBJECT_HAS_PIN |
		       __EXEC_OBJECT_HAS_FENCE);
}

static void eb_vma_array_destroy(struct kref *kref)
{
	struct eb_vma_array *arr = container_of(kref, typeof(*arr), kref);
	struct eb_vma *ev = arr->vma;

	while (ev->vma) {
		eb_unreserve_vma(ev);
		i915_vma_put(ev->vma);
		ev++;
	}

	kvfree(arr);
}

static void eb_vma_array_put(struct eb_vma_array *arr)
{
	kref_put(&arr->kref, eb_vma_array_destroy);
}

static int eb_create(struct i915_execbuffer *eb)
{
	/* Allocate an extra slot for use by the command parser + sentinel */
	eb->array = eb_vma_array_create(eb->buffer_count + 2);
	if (!eb->array)
		return -ENOMEM;

	eb->vma = eb->array->vma;

	if (!(eb->args->flags & I915_EXEC_HANDLE_LUT)) {
		unsigned int size = 1 + ilog2(eb->buffer_count);

		/*
		 * Without a 1:1 association between relocation handles and
		 * the execobject[] index, we instead create a hashtable.
		 * We size it dynamically based on available memory, starting
		 * first with 1:1 assocative hash and scaling back until
		 * the allocation succeeds.
		 *
		 * Later on we use a positive lut_size to indicate we are
		 * using this hashtable, and a negative value to indicate a
		 * direct lookup.
		 */
		do {
			gfp_t flags;

			/* While we can still reduce the allocation size, don't
			 * raise a warning and allow the allocation to fail.
			 * On the last pass though, we want to try as hard
			 * as possible to perform the allocation and warn
			 * if it fails.
			 */
			flags = GFP_KERNEL;
			if (size > 1)
				flags |= __GFP_NORETRY | __GFP_NOWARN;

			eb->buckets = kzalloc(sizeof(struct hlist_head) << size,
					      flags);
			if (eb->buckets)
				break;
		} while (--size);

		if (unlikely(!size)) {
			eb_vma_array_put(eb->array);
			return -ENOMEM;
		}

		eb->lut_size = size;
	} else {
		eb->lut_size = -eb->buffer_count;
	}

	return 0;
}

static bool
eb_vma_misplaced(const struct drm_i915_gem_exec_object2 *entry,
		 const struct i915_vma *vma,
		 unsigned int flags)
{
	if (vma->node.size < entry->pad_to_size)
		return true;

	if (entry->alignment && !IS_ALIGNED(vma->node.start, entry->alignment))
		return true;

	if (flags & EXEC_OBJECT_PINNED &&
	    vma->node.start != entry->offset)
		return true;

	if (flags & __EXEC_OBJECT_NEEDS_BIAS &&
	    vma->node.start < BATCH_OFFSET_BIAS)
		return true;

	if (!(flags & EXEC_OBJECT_SUPPORTS_48B_ADDRESS) &&
	    (vma->node.start + vma->node.size + 4095) >> 32)
		return true;

	if (flags & __EXEC_OBJECT_NEEDS_MAP &&
	    !i915_vma_is_map_and_fenceable(vma))
		return true;

	return false;
}

static u64 eb_pin_flags(const struct drm_i915_gem_exec_object2 *entry,
			unsigned int exec_flags)
{
	u64 pin_flags = 0;

	if (exec_flags & EXEC_OBJECT_NEEDS_GTT)
		pin_flags |= PIN_GLOBAL;

	/*
	 * Wa32bitGeneralStateOffset & Wa32bitInstructionBaseOffset,
	 * limit address to the first 4GBs for unflagged objects.
	 */
	if (!(exec_flags & EXEC_OBJECT_SUPPORTS_48B_ADDRESS))
		pin_flags |= PIN_ZONE_4G;

	if (exec_flags & __EXEC_OBJECT_NEEDS_MAP)
		pin_flags |= PIN_MAPPABLE;

	if (exec_flags & EXEC_OBJECT_PINNED)
		pin_flags |= entry->offset | PIN_OFFSET_FIXED;
	else if (exec_flags & __EXEC_OBJECT_NEEDS_BIAS)
		pin_flags |= BATCH_OFFSET_BIAS | PIN_OFFSET_BIAS;

	return pin_flags;
}

static inline bool
eb_pin_vma(struct i915_execbuffer *eb,
	   const struct drm_i915_gem_exec_object2 *entry,
	   struct eb_vma *ev)
{
	struct i915_vma *vma = ev->vma;
	u64 pin_flags;

	if (vma->node.size)
		pin_flags = vma->node.start;
	else
		pin_flags = entry->offset & PIN_OFFSET_MASK;

	pin_flags |= PIN_USER | PIN_NOEVICT | PIN_OFFSET_FIXED;
	if (unlikely(ev->flags & EXEC_OBJECT_NEEDS_GTT))
		pin_flags |= PIN_GLOBAL;

	/* Attempt to reuse the current location if available */
	if (unlikely(i915_vma_pin(vma, 0, 0, pin_flags))) {
		if (entry->flags & EXEC_OBJECT_PINNED)
			return false;

		/* Failing that pick any _free_ space if suitable */
		if (unlikely(i915_vma_pin(vma,
					  entry->pad_to_size,
					  entry->alignment,
					  eb_pin_flags(entry, ev->flags) |
					  PIN_USER | PIN_NOEVICT)))
			return false;
	}

	if (unlikely(ev->flags & EXEC_OBJECT_NEEDS_FENCE)) {
		if (unlikely(i915_vma_pin_fence(vma))) {
			i915_vma_unpin(vma);
			return false;
		}

		if (vma->fence)
			ev->flags |= __EXEC_OBJECT_HAS_FENCE;
	}

	ev->flags |= __EXEC_OBJECT_HAS_PIN;
	return !eb_vma_misplaced(entry, vma, ev->flags);
}

static int
eb_validate_vma(struct i915_execbuffer *eb,
		struct drm_i915_gem_exec_object2 *entry,
		struct i915_vma *vma)
{
	if (unlikely(entry->flags & eb->invalid_flags))
		return -EINVAL;

	if (unlikely(entry->alignment &&
		     !is_power_of_2_u64(entry->alignment)))
		return -EINVAL;

	/*
	 * Offset can be used as input (EXEC_OBJECT_PINNED), reject
	 * any non-page-aligned or non-canonical addresses.
	 */
	if (unlikely(entry->flags & EXEC_OBJECT_PINNED &&
		     entry->offset != gen8_canonical_addr(entry->offset & I915_GTT_PAGE_MASK)))
		return -EINVAL;

	/* pad_to_size was once a reserved field, so sanitize it */
	if (entry->flags & EXEC_OBJECT_PAD_TO_SIZE) {
		if (unlikely(offset_in_page(entry->pad_to_size)))
			return -EINVAL;
	} else {
		entry->pad_to_size = 0;
	}
	/*
	 * From drm_mm perspective address space is continuous,
	 * so from this point we're always using non-canonical
	 * form internally.
	 */
	entry->offset = gen8_noncanonical_addr(entry->offset);

	if (!eb->reloc_cache.has_fence) {
		entry->flags &= ~EXEC_OBJECT_NEEDS_FENCE;
	} else {
		if ((entry->flags & EXEC_OBJECT_NEEDS_FENCE ||
		     eb->reloc_cache.needs_unfenced) &&
		    i915_gem_object_is_tiled(vma->obj))
			entry->flags |= EXEC_OBJECT_NEEDS_GTT | __EXEC_OBJECT_NEEDS_MAP;
	}

	if (!(entry->flags & EXEC_OBJECT_PINNED))
		entry->flags |= eb->context_flags;

	return 0;
}

static void
eb_add_vma(struct i915_execbuffer *eb,
	   unsigned int i, unsigned batch_idx,
	   struct i915_vma *vma)
{
	struct drm_i915_gem_exec_object2 *entry = &eb->exec[i];
	struct eb_vma *ev = &eb->vma[i];

	GEM_BUG_ON(i915_vma_is_closed(vma));

	ev->vma = vma;
	ev->exec = entry;
	ev->flags = entry->flags;

	if (eb->lut_size > 0) {
		ev->handle = entry->handle;
		hlist_add_head(&ev->node,
			       &eb->buckets[hash_32(entry->handle,
						    eb->lut_size)]);
	}

	if (entry->relocation_count)
		list_add_tail(&ev->reloc_link, &eb->relocs);

	/*
	 * SNA is doing fancy tricks with compressing batch buffers, which leads
	 * to negative relocation deltas. Usually that works out ok since the
	 * relocate address is still positive, except when the batch is placed
	 * very low in the GTT. Ensure this doesn't happen.
	 *
	 * Note that actual hangs have only been observed on gen7, but for
	 * paranoia do it everywhere.
	 */
	if (i == batch_idx) {
		if (entry->relocation_count &&
		    !(ev->flags & EXEC_OBJECT_PINNED))
			ev->flags |= __EXEC_OBJECT_NEEDS_BIAS;
		if (eb->reloc_cache.has_fence)
			ev->flags |= EXEC_OBJECT_NEEDS_FENCE;

		eb->batch = ev;
	}

	if (eb_pin_vma(eb, entry, ev)) {
		if (entry->offset != vma->node.start) {
			entry->offset = vma->node.start | UPDATE;
			eb->args->flags |= __EXEC_HAS_RELOC;
		}
	} else {
		eb_unreserve_vma(ev);
		list_add_tail(&ev->bind_link, &eb->unbound);
	}
}

static inline int use_cpu_reloc(const struct reloc_cache *cache,
				const struct drm_i915_gem_object *obj)
{
	if (!i915_gem_object_has_struct_page(obj))
		return false;

	if (DBG_FORCE_RELOC == FORCE_CPU_RELOC)
		return true;

	if (DBG_FORCE_RELOC == FORCE_GTT_RELOC)
		return false;

	return (cache->has_llc ||
		obj->cache_dirty ||
		obj->cache_level != I915_CACHE_NONE);
}

static int eb_reserve_vma(const struct i915_execbuffer *eb,
			  struct eb_vma *ev,
			  u64 pin_flags)
{
	struct drm_i915_gem_exec_object2 *entry = ev->exec;
	struct i915_vma *vma = ev->vma;
	int err;

	if (drm_mm_node_allocated(&vma->node) &&
	    eb_vma_misplaced(entry, vma, ev->flags)) {
		err = i915_vma_unbind(vma);
		if (err)
			return err;
	}

	err = i915_vma_pin(vma,
			   entry->pad_to_size, entry->alignment,
			   eb_pin_flags(entry, ev->flags) | pin_flags);
	if (err)
		return err;

	if (entry->offset != vma->node.start) {
		entry->offset = vma->node.start | UPDATE;
		eb->args->flags |= __EXEC_HAS_RELOC;
	}

	if (unlikely(ev->flags & EXEC_OBJECT_NEEDS_FENCE)) {
		err = i915_vma_pin_fence(vma);
		if (unlikely(err)) {
			i915_vma_unpin(vma);
			return err;
		}

		if (vma->fence)
			ev->flags |= __EXEC_OBJECT_HAS_FENCE;
	}

	ev->flags |= __EXEC_OBJECT_HAS_PIN;
	GEM_BUG_ON(eb_vma_misplaced(entry, vma, ev->flags));

	return 0;
}

static int eb_reserve(struct i915_execbuffer *eb)
{
	const unsigned int count = eb->buffer_count;
	unsigned int pin_flags = PIN_USER | PIN_NONBLOCK;
	struct list_head last;
	struct eb_vma *ev;
	unsigned int i, pass;
	int err = 0;

	/*
	 * Attempt to pin all of the buffers into the GTT.
	 * This is done in 3 phases:
	 *
	 * 1a. Unbind all objects that do not match the GTT constraints for
	 *     the execbuffer (fenceable, mappable, alignment etc).
	 * 1b. Increment pin count for already bound objects.
	 * 2.  Bind new objects.
	 * 3.  Decrement pin count.
	 *
	 * This avoid unnecessary unbinding of later objects in order to make
	 * room for the earlier objects *unless* we need to defragment.
	 */

	if (mutex_lock_interruptible(&eb->i915->drm.struct_mutex))
		return -EINTR;

	pass = 0;
	do {
		list_for_each_entry(ev, &eb->unbound, bind_link) {
			err = eb_reserve_vma(eb, ev, pin_flags);
			if (err)
				break;
		}
		if (!(err == -ENOSPC || err == -EAGAIN))
			break;

		/* Resort *all* the objects into priority order */
		INIT_LIST_HEAD(&eb->unbound);
		INIT_LIST_HEAD(&last);
		for (i = 0; i < count; i++) {
			unsigned int flags;

			ev = &eb->vma[i];
			flags = ev->flags;
			if (flags & EXEC_OBJECT_PINNED &&
			    flags & __EXEC_OBJECT_HAS_PIN)
				continue;

			eb_unreserve_vma(ev);

			if (flags & EXEC_OBJECT_PINNED)
				/* Pinned must have their slot */
				list_add(&ev->bind_link, &eb->unbound);
			else if (flags & __EXEC_OBJECT_NEEDS_MAP)
				/* Map require the lowest 256MiB (aperture) */
				list_add_tail(&ev->bind_link, &eb->unbound);
			else if (!(flags & EXEC_OBJECT_SUPPORTS_48B_ADDRESS))
				/* Prioritise 4GiB region for restricted bo */
				list_add(&ev->bind_link, &last);
			else
				list_add_tail(&ev->bind_link, &last);
		}
		list_splice_tail(&last, &eb->unbound);

		if (err == -EAGAIN) {
			mutex_unlock(&eb->i915->drm.struct_mutex);
			flush_workqueue(eb->i915->mm.userptr_wq);
			mutex_lock(&eb->i915->drm.struct_mutex);
			continue;
		}

		switch (pass++) {
		case 0:
			break;

		case 1:
			/* Too fragmented, unbind everything and retry */
			mutex_lock(&eb->context->vm->mutex);
			err = i915_gem_evict_vm(eb->context->vm);
			mutex_unlock(&eb->context->vm->mutex);
			if (err)
				goto unlock;
			break;

		default:
			err = -ENOSPC;
			goto unlock;
		}

		pin_flags = PIN_USER;
	} while (1);

unlock:
	mutex_unlock(&eb->i915->drm.struct_mutex);
	return err;
}

static unsigned int eb_batch_index(const struct i915_execbuffer *eb)
{
	if (eb->args->flags & I915_EXEC_BATCH_FIRST)
		return 0;
	else
		return eb->buffer_count - 1;
}

static int eb_select_context(struct i915_execbuffer *eb)
{
	struct i915_gem_context *ctx;

	ctx = i915_gem_context_lookup(eb->file->driver_priv, eb->args->rsvd1);
	if (unlikely(!ctx))
		return -ENOENT;

	eb->gem_context = ctx;
	if (rcu_access_pointer(ctx->vm))
		eb->invalid_flags |= EXEC_OBJECT_NEEDS_GTT;

	eb->context_flags = 0;
	if (test_bit(UCONTEXT_NO_ZEROMAP, &ctx->user_flags))
		eb->context_flags |= __EXEC_OBJECT_NEEDS_BIAS;

	return 0;
}

static int __eb_add_lut(struct i915_execbuffer *eb,
			u32 handle, struct i915_vma *vma)
{
	struct i915_gem_context *ctx = eb->gem_context;
	struct i915_lut_handle *lut;
	int err;

	lut = i915_lut_handle_alloc();
	if (unlikely(!lut))
		return -ENOMEM;

	i915_vma_get(vma);
	if (!atomic_fetch_inc(&vma->open_count))
		i915_vma_reopen(vma);
	lut->handle = handle;
	lut->ctx = ctx;

	/* Check that the context hasn't been closed in the meantime */
	err = -EINTR;
	if (!mutex_lock_interruptible(&ctx->lut_mutex)) {
		struct i915_address_space *vm = rcu_access_pointer(ctx->vm);

		if (unlikely(vm && vma->vm != vm))
			err = -EAGAIN; /* user racing with ctx set-vm */
		else if (likely(!i915_gem_context_is_closed(ctx)))
			err = radix_tree_insert(&ctx->handles_vma, handle, vma);
		else
			err = -ENOENT;
		if (err == 0) { /* And nor has this handle */
			struct drm_i915_gem_object *obj = vma->obj;

			spin_lock(&obj->lut_lock);
			if (idr_find(&eb->file->object_idr, handle) == obj) {
				list_add(&lut->obj_link, &obj->lut_list);
			} else {
				radix_tree_delete(&ctx->handles_vma, handle);
				err = -ENOENT;
			}
			spin_unlock(&obj->lut_lock);
		}
		mutex_unlock(&ctx->lut_mutex);
	}
	if (unlikely(err))
		goto err;

	return 0;

err:
	i915_vma_close(vma);
	i915_vma_put(vma);
	i915_lut_handle_free(lut);
	return err;
}

static struct i915_vma *eb_lookup_vma(struct i915_execbuffer *eb, u32 handle)
{
	struct i915_address_space *vm = eb->context->vm;

	do {
		struct drm_i915_gem_object *obj;
		struct i915_vma *vma;
		int err;

		rcu_read_lock();
		vma = radix_tree_lookup(&eb->gem_context->handles_vma, handle);
		if (likely(vma && vma->vm == vm))
			vma = i915_vma_tryget(vma);
		rcu_read_unlock();
		if (likely(vma))
			return vma;

		obj = i915_gem_object_lookup(eb->file, handle);
		if (unlikely(!obj))
			return ERR_PTR(-ENOENT);

		vma = i915_vma_instance(obj, vm, NULL);
		if (IS_ERR(vma)) {
			i915_gem_object_put(obj);
			return vma;
		}

		err = __eb_add_lut(eb, handle, vma);
		if (likely(!err))
			return vma;

		i915_gem_object_put(obj);
		if (err != -EEXIST)
			return ERR_PTR(err);
	} while (1);
}

static int eb_lookup_vmas(struct i915_execbuffer *eb)
{
	unsigned int batch = eb_batch_index(eb);
	unsigned int i;
	int err = 0;

	INIT_LIST_HEAD(&eb->relocs);
	INIT_LIST_HEAD(&eb->unbound);

	for (i = 0; i < eb->buffer_count; i++) {
		struct i915_vma *vma;

		vma = eb_lookup_vma(eb, eb->exec[i].handle);
		if (IS_ERR(vma)) {
			err = PTR_ERR(vma);
			break;
		}

		err = eb_validate_vma(eb, &eb->exec[i], vma);
		if (unlikely(err)) {
			i915_vma_put(vma);
			break;
		}

		eb_add_vma(eb, i, batch, vma);
	}

	eb->vma[i].vma = NULL;
	return err;
}

static struct eb_vma *
eb_get_vma(const struct i915_execbuffer *eb, unsigned long handle)
{
	if (eb->lut_size < 0) {
		if (handle >= -eb->lut_size)
			return NULL;
		return &eb->vma[handle];
	} else {
		struct hlist_head *head;
		struct eb_vma *ev;

		head = &eb->buckets[hash_32(handle, eb->lut_size)];
		hlist_for_each_entry(ev, head, node) {
			if (ev->handle == handle)
				return ev;
		}
		return NULL;
	}
}

static void eb_destroy(const struct i915_execbuffer *eb)
{
	GEM_BUG_ON(eb->reloc_cache.rq);

	if (eb->array)
		eb_vma_array_put(eb->array);

	if (eb->lut_size > 0)
		kfree(eb->buckets);
}

static inline u64
relocation_target(const struct drm_i915_gem_relocation_entry *reloc,
		  const struct i915_vma *target)
{
	return gen8_canonical_addr((int)reloc->delta + target->node.start);
}

static void reloc_cache_init(struct reloc_cache *cache,
			     struct drm_i915_private *i915)
{
	cache->page = -1;
	cache->vaddr = 0;
	/* Must be a variable in the struct to allow GCC to unroll. */
	cache->gen = INTEL_GEN(i915);
	cache->has_llc = HAS_LLC(i915);
	cache->use_64bit_reloc = HAS_64BIT_RELOC(i915);
	cache->has_fence = cache->gen < 4;
	cache->needs_unfenced = INTEL_INFO(i915)->unfenced_needs_alignment;
	cache->node.flags = 0;
	cache->rq = NULL;
	cache->target = NULL;
}

static inline void *unmask_page(unsigned long p)
{
	return (void *)(uintptr_t)(p & PAGE_MASK);
}

static inline unsigned int unmask_flags(unsigned long p)
{
	return p & ~PAGE_MASK;
}

#define KMAP 0x4 /* after CLFLUSH_FLAGS */

static inline struct i915_ggtt *cache_to_ggtt(struct reloc_cache *cache)
{
	struct drm_i915_private *i915 =
		container_of(cache, struct i915_execbuffer, reloc_cache)->i915;
	return &i915->ggtt;
}

#define RELOC_TAIL 4

static int reloc_gpu_chain(struct reloc_cache *cache)
{
	struct intel_gt_buffer_pool_node *pool;
	struct i915_request *rq = cache->rq;
	struct i915_vma *batch;
	u32 *cmd;
	int err;

	pool = intel_gt_get_buffer_pool(rq->engine->gt, PAGE_SIZE);
	if (IS_ERR(pool))
		return PTR_ERR(pool);

	batch = i915_vma_instance(pool->obj, rq->context->vm, NULL);
	if (IS_ERR(batch)) {
		err = PTR_ERR(batch);
		goto out_pool;
	}

<<<<<<< HEAD
	err = i915_vma_pin(batch, 0, 0, PIN_USER | PIN_NONBLOCK);
	if (err)
		goto out_pool;
=======
	i915_gem_object_flush_map(obj);
	i915_gem_object_unpin_map(obj);
>>>>>>> f414daac

	GEM_BUG_ON(cache->rq_size + RELOC_TAIL > PAGE_SIZE  / sizeof(u32));
	cmd = cache->rq_cmd + cache->rq_size;
	*cmd++ = MI_ARB_CHECK;
	if (cache->gen >= 8)
		*cmd++ = MI_BATCH_BUFFER_START_GEN8;
	else if (cache->gen >= 6)
		*cmd++ = MI_BATCH_BUFFER_START;
	else
		*cmd++ = MI_BATCH_BUFFER_START | MI_BATCH_GTT;
	*cmd++ = lower_32_bits(batch->node.start);
	*cmd++ = upper_32_bits(batch->node.start); /* Always 0 for gen<8 */
	i915_gem_object_flush_map(cache->rq_vma->obj);
	i915_gem_object_unpin_map(cache->rq_vma->obj);
	cache->rq_vma = NULL;

	err = intel_gt_buffer_pool_mark_active(pool, rq);
	if (err == 0) {
		i915_vma_lock(batch);
		err = i915_request_await_object(rq, batch->obj, false);
		if (err == 0)
			err = i915_vma_move_to_active(batch, rq, 0);
		i915_vma_unlock(batch);
	}
	i915_vma_unpin(batch);
	if (err)
		goto out_pool;

	cmd = i915_gem_object_pin_map(batch->obj,
				      cache->has_llc ?
				      I915_MAP_FORCE_WB :
				      I915_MAP_FORCE_WC);
	if (IS_ERR(cmd)) {
		err = PTR_ERR(cmd);
		goto out_pool;
	}

	/* Return with batch mapping (cmd) still pinned */
	cache->rq_cmd = cmd;
	cache->rq_size = 0;
	cache->rq_vma = batch;

out_pool:
	intel_gt_buffer_pool_put(pool);
	return err;
}

static unsigned int reloc_bb_flags(const struct reloc_cache *cache)
{
	return cache->gen > 5 ? 0 : I915_DISPATCH_SECURE;
}

static int reloc_gpu_flush(struct reloc_cache *cache)
{
	struct i915_request *rq;
	int err;

	rq = fetch_and_zero(&cache->rq);
	if (!rq)
		return 0;

	if (cache->rq_vma) {
		struct drm_i915_gem_object *obj = cache->rq_vma->obj;

		GEM_BUG_ON(cache->rq_size >= obj->base.size / sizeof(u32));
		cache->rq_cmd[cache->rq_size++] = MI_BATCH_BUFFER_END;

		__i915_gem_object_flush_map(obj,
					    0, sizeof(u32) * cache->rq_size);
		i915_gem_object_unpin_map(obj);
	}

	err = 0;
	if (rq->engine->emit_init_breadcrumb)
		err = rq->engine->emit_init_breadcrumb(rq);
	if (!err)
		err = rq->engine->emit_bb_start(rq,
						rq->batch->node.start,
						PAGE_SIZE,
						reloc_bb_flags(cache));
	if (err)
		i915_request_set_error_once(rq, err);

	intel_gt_chipset_flush(rq->engine->gt);
	i915_request_add(rq);

	return err;
}

static void reloc_cache_reset(struct reloc_cache *cache)
{
	void *vaddr;

	if (!cache->vaddr)
		return;

	vaddr = unmask_page(cache->vaddr);
	if (cache->vaddr & KMAP) {
		if (cache->vaddr & CLFLUSH_AFTER)
			mb();

		kunmap_atomic(vaddr);
		i915_gem_object_finish_access((struct drm_i915_gem_object *)cache->node.mm);
	} else {
		struct i915_ggtt *ggtt = cache_to_ggtt(cache);

		intel_gt_flush_ggtt_writes(ggtt->vm.gt);
		io_mapping_unmap_atomic((void __iomem *)vaddr);

		if (drm_mm_node_allocated(&cache->node)) {
			ggtt->vm.clear_range(&ggtt->vm,
					     cache->node.start,
					     cache->node.size);
			mutex_lock(&ggtt->vm.mutex);
			drm_mm_remove_node(&cache->node);
			mutex_unlock(&ggtt->vm.mutex);
		} else {
			i915_vma_unpin((struct i915_vma *)cache->node.mm);
		}
	}

	cache->vaddr = 0;
	cache->page = -1;
}

static void *reloc_kmap(struct drm_i915_gem_object *obj,
			struct reloc_cache *cache,
			unsigned long page)
{
	void *vaddr;

	if (cache->vaddr) {
		kunmap_atomic(unmask_page(cache->vaddr));
	} else {
		unsigned int flushes;
		int err;

		err = i915_gem_object_prepare_write(obj, &flushes);
		if (err)
			return ERR_PTR(err);

		BUILD_BUG_ON(KMAP & CLFLUSH_FLAGS);
		BUILD_BUG_ON((KMAP | CLFLUSH_FLAGS) & PAGE_MASK);

		cache->vaddr = flushes | KMAP;
		cache->node.mm = (void *)obj;
		if (flushes)
			mb();
	}

	vaddr = kmap_atomic(i915_gem_object_get_dirty_page(obj, page));
	cache->vaddr = unmask_flags(cache->vaddr) | (unsigned long)vaddr;
	cache->page = page;

	return vaddr;
}

static void *reloc_iomap(struct drm_i915_gem_object *obj,
			 struct reloc_cache *cache,
			 unsigned long page)
{
	struct i915_ggtt *ggtt = cache_to_ggtt(cache);
	unsigned long offset;
	void *vaddr;

	if (cache->vaddr) {
		intel_gt_flush_ggtt_writes(ggtt->vm.gt);
		io_mapping_unmap_atomic((void __force __iomem *) unmask_page(cache->vaddr));
	} else {
		struct i915_vma *vma;
		int err;

		if (i915_gem_object_is_tiled(obj))
			return ERR_PTR(-EINVAL);

		if (use_cpu_reloc(cache, obj))
			return NULL;

		i915_gem_object_lock(obj);
		err = i915_gem_object_set_to_gtt_domain(obj, true);
		i915_gem_object_unlock(obj);
		if (err)
			return ERR_PTR(err);

		vma = i915_gem_object_ggtt_pin(obj, NULL, 0, 0,
					       PIN_MAPPABLE |
					       PIN_NONBLOCK /* NOWARN */ |
					       PIN_NOEVICT);
		if (IS_ERR(vma)) {
			memset(&cache->node, 0, sizeof(cache->node));
			mutex_lock(&ggtt->vm.mutex);
			err = drm_mm_insert_node_in_range
				(&ggtt->vm.mm, &cache->node,
				 PAGE_SIZE, 0, I915_COLOR_UNEVICTABLE,
				 0, ggtt->mappable_end,
				 DRM_MM_INSERT_LOW);
			mutex_unlock(&ggtt->vm.mutex);
			if (err) /* no inactive aperture space, use cpu reloc */
				return NULL;
		} else {
			cache->node.start = vma->node.start;
			cache->node.mm = (void *)vma;
		}
	}

	offset = cache->node.start;
	if (drm_mm_node_allocated(&cache->node)) {
		ggtt->vm.insert_page(&ggtt->vm,
				     i915_gem_object_get_dma_address(obj, page),
				     offset, I915_CACHE_NONE, 0);
	} else {
		offset += page << PAGE_SHIFT;
	}

	vaddr = (void __force *)io_mapping_map_atomic_wc(&ggtt->iomap,
							 offset);
	cache->page = page;
	cache->vaddr = (unsigned long)vaddr;

	return vaddr;
}

static void *reloc_vaddr(struct drm_i915_gem_object *obj,
			 struct reloc_cache *cache,
			 unsigned long page)
{
	void *vaddr;

	if (cache->page == page) {
		vaddr = unmask_page(cache->vaddr);
	} else {
		vaddr = NULL;
		if ((cache->vaddr & KMAP) == 0)
			vaddr = reloc_iomap(obj, cache, page);
		if (!vaddr)
			vaddr = reloc_kmap(obj, cache, page);
	}

	return vaddr;
}

static void clflush_write32(u32 *addr, u32 value, unsigned int flushes)
{
	if (unlikely(flushes & (CLFLUSH_BEFORE | CLFLUSH_AFTER))) {
		if (flushes & CLFLUSH_BEFORE) {
			clflushopt(addr);
			mb();
		}

		*addr = value;

		/*
		 * Writes to the same cacheline are serialised by the CPU
		 * (including clflush). On the write path, we only require
		 * that it hits memory in an orderly fashion and place
		 * mb barriers at the start and end of the relocation phase
		 * to ensure ordering of clflush wrt to the system.
		 */
		if (flushes & CLFLUSH_AFTER)
			clflushopt(addr);
	} else
		*addr = value;
}

static int reloc_move_to_gpu(struct i915_request *rq, struct i915_vma *vma)
{
	struct drm_i915_gem_object *obj = vma->obj;
	int err;

	i915_vma_lock(vma);

	if (obj->cache_dirty & ~obj->cache_coherent)
		i915_gem_clflush_object(obj, 0);
	obj->write_domain = 0;

	err = i915_request_await_object(rq, vma->obj, true);
	if (err == 0)
		err = i915_vma_move_to_active(vma, rq, EXEC_OBJECT_WRITE);

	i915_vma_unlock(vma);

	return err;
}

static int __reloc_gpu_alloc(struct i915_execbuffer *eb,
			     struct intel_engine_cs *engine,
			     unsigned int len)
{
	struct reloc_cache *cache = &eb->reloc_cache;
	struct intel_gt_buffer_pool_node *pool;
	struct i915_request *rq;
	struct i915_vma *batch;
	u32 *cmd;
	int err;

	pool = intel_gt_get_buffer_pool(engine->gt, PAGE_SIZE);
	if (IS_ERR(pool))
		return PTR_ERR(pool);

	cmd = i915_gem_object_pin_map(pool->obj,
				      cache->has_llc ?
				      I915_MAP_FORCE_WB :
				      I915_MAP_FORCE_WC);
	if (IS_ERR(cmd)) {
		err = PTR_ERR(cmd);
		goto out_pool;
	}

<<<<<<< HEAD
	batch = i915_vma_instance(pool->obj, eb->context->vm, NULL);
=======
	memset32(cmd, 0, pool->obj->base.size / sizeof(u32));

	batch = i915_vma_instance(pool->obj, vma->vm, NULL);
>>>>>>> f414daac
	if (IS_ERR(batch)) {
		err = PTR_ERR(batch);
		goto err_unmap;
	}

	err = i915_vma_pin(batch, 0, 0, PIN_USER | PIN_NONBLOCK);
	if (err)
		goto err_unmap;

	if (engine == eb->context->engine) {
		rq = i915_request_create(eb->context);
	} else {
		struct intel_context *ce;

		ce = intel_context_create(engine);
		if (IS_ERR(ce)) {
			err = PTR_ERR(ce);
			goto err_unpin;
		}

		i915_vm_put(ce->vm);
		ce->vm = i915_vm_get(eb->context->vm);

		rq = intel_context_create_request(ce);
		intel_context_put(ce);
	}
	if (IS_ERR(rq)) {
		err = PTR_ERR(rq);
		goto err_unpin;
	}

	err = intel_gt_buffer_pool_mark_active(pool, rq);
	if (err)
		goto err_request;

	i915_vma_lock(batch);
	err = i915_request_await_object(rq, batch->obj, false);
	if (err == 0)
		err = i915_vma_move_to_active(batch, rq, 0);
	i915_vma_unlock(batch);
	if (err)
		goto skip_request;

	rq->batch = batch;
	i915_vma_unpin(batch);

	cache->rq = rq;
	cache->rq_cmd = cmd;
	cache->rq_size = 0;
	cache->rq_vma = batch;

	/* Return with batch mapping (cmd) still pinned */
	goto out_pool;

skip_request:
	i915_request_set_error_once(rq, err);
err_request:
	i915_request_add(rq);
err_unpin:
	i915_vma_unpin(batch);
err_unmap:
	i915_gem_object_unpin_map(pool->obj);
out_pool:
	intel_gt_buffer_pool_put(pool);
	return err;
}

static bool reloc_can_use_engine(const struct intel_engine_cs *engine)
{
	return engine->class != VIDEO_DECODE_CLASS || !IS_GEN(engine->i915, 6);
}

static u32 *reloc_gpu(struct i915_execbuffer *eb,
		      struct i915_vma *vma,
		      unsigned int len)
{
	struct reloc_cache *cache = &eb->reloc_cache;
	u32 *cmd;
	int err;

	if (unlikely(!cache->rq)) {
		struct intel_engine_cs *engine = eb->engine;

		if (!reloc_can_use_engine(engine)) {
			engine = engine->gt->engine_class[COPY_ENGINE_CLASS][0];
			if (!engine)
				return ERR_PTR(-ENODEV);
		}

		err = __reloc_gpu_alloc(eb, engine, len);
		if (unlikely(err))
			return ERR_PTR(err);
	}

	if (vma != cache->target) {
		err = reloc_move_to_gpu(cache->rq, vma);
		if (unlikely(err)) {
			i915_request_set_error_once(cache->rq, err);
			return ERR_PTR(err);
		}

		cache->target = vma;
	}

	if (unlikely(cache->rq_size + len >
		     PAGE_SIZE / sizeof(u32) - RELOC_TAIL)) {
		err = reloc_gpu_chain(cache);
		if (unlikely(err)) {
			i915_request_set_error_once(cache->rq, err);
			return ERR_PTR(err);
		}
	}

	GEM_BUG_ON(cache->rq_size + len >= PAGE_SIZE  / sizeof(u32));
	cmd = cache->rq_cmd + cache->rq_size;
	cache->rq_size += len;

	return cmd;
}

static inline bool use_reloc_gpu(struct i915_vma *vma)
{
	if (DBG_FORCE_RELOC == FORCE_GPU_RELOC)
		return true;

	if (DBG_FORCE_RELOC)
		return false;

	return !dma_resv_test_signaled_rcu(vma->resv, true);
}

static unsigned long vma_phys_addr(struct i915_vma *vma, u32 offset)
{
	struct page *page;
	unsigned long addr;

	GEM_BUG_ON(vma->pages != vma->obj->mm.pages);

	page = i915_gem_object_get_page(vma->obj, offset >> PAGE_SHIFT);
	addr = PFN_PHYS(page_to_pfn(page));
	GEM_BUG_ON(overflows_type(addr, u32)); /* expected dma32 */

	return addr + offset_in_page(offset);
}

static bool __reloc_entry_gpu(struct i915_execbuffer *eb,
			      struct i915_vma *vma,
			      u64 offset,
			      u64 target_addr)
{
	const unsigned int gen = eb->reloc_cache.gen;
	unsigned int len;
	u32 *batch;
	u64 addr;

	if (gen >= 8)
		len = offset & 7 ? 8 : 5;
	else if (gen >= 4)
		len = 4;
	else
		len = 3;

	batch = reloc_gpu(eb, vma, len);
	if (IS_ERR(batch))
		return false;

	addr = gen8_canonical_addr(vma->node.start + offset);
	if (gen >= 8) {
		if (offset & 7) {
			*batch++ = MI_STORE_DWORD_IMM_GEN4;
			*batch++ = lower_32_bits(addr);
			*batch++ = upper_32_bits(addr);
			*batch++ = lower_32_bits(target_addr);

			addr = gen8_canonical_addr(addr + 4);

			*batch++ = MI_STORE_DWORD_IMM_GEN4;
			*batch++ = lower_32_bits(addr);
			*batch++ = upper_32_bits(addr);
			*batch++ = upper_32_bits(target_addr);
		} else {
			*batch++ = (MI_STORE_DWORD_IMM_GEN4 | (1 << 21)) + 1;
			*batch++ = lower_32_bits(addr);
			*batch++ = upper_32_bits(addr);
			*batch++ = lower_32_bits(target_addr);
			*batch++ = upper_32_bits(target_addr);
		}
	} else if (gen >= 6) {
		*batch++ = MI_STORE_DWORD_IMM_GEN4;
		*batch++ = 0;
		*batch++ = addr;
		*batch++ = target_addr;
	} else if (IS_I965G(eb->i915)) {
		*batch++ = MI_STORE_DWORD_IMM_GEN4;
		*batch++ = 0;
		*batch++ = vma_phys_addr(vma, offset);
		*batch++ = target_addr;
	} else if (gen >= 4) {
		*batch++ = MI_STORE_DWORD_IMM_GEN4 | MI_USE_GGTT;
		*batch++ = 0;
		*batch++ = addr;
		*batch++ = target_addr;
	} else if (gen >= 3 &&
		   !(IS_I915G(eb->i915) || IS_I915GM(eb->i915))) {
		*batch++ = MI_STORE_DWORD_IMM | MI_MEM_VIRTUAL;
		*batch++ = addr;
		*batch++ = target_addr;
	} else {
		*batch++ = MI_STORE_DWORD_IMM;
		*batch++ = vma_phys_addr(vma, offset);
		*batch++ = target_addr;
	}

	return true;
}

static bool reloc_entry_gpu(struct i915_execbuffer *eb,
			    struct i915_vma *vma,
			    u64 offset,
			    u64 target_addr)
{
	if (eb->reloc_cache.vaddr)
		return false;

	if (!use_reloc_gpu(vma))
		return false;

	return __reloc_entry_gpu(eb, vma, offset, target_addr);
}

static u64
relocate_entry(struct i915_vma *vma,
	       const struct drm_i915_gem_relocation_entry *reloc,
	       struct i915_execbuffer *eb,
	       const struct i915_vma *target)
{
	u64 target_addr = relocation_target(reloc, target);
	u64 offset = reloc->offset;

	if (!reloc_entry_gpu(eb, vma, offset, target_addr)) {
		bool wide = eb->reloc_cache.use_64bit_reloc;
		void *vaddr;

repeat:
		vaddr = reloc_vaddr(vma->obj,
				    &eb->reloc_cache,
				    offset >> PAGE_SHIFT);
		if (IS_ERR(vaddr))
			return PTR_ERR(vaddr);

		GEM_BUG_ON(!IS_ALIGNED(offset, sizeof(u32)));
		clflush_write32(vaddr + offset_in_page(offset),
				lower_32_bits(target_addr),
				eb->reloc_cache.vaddr);

		if (wide) {
			offset += sizeof(u32);
			target_addr >>= 32;
			wide = false;
			goto repeat;
		}
	}

	return target->node.start | UPDATE;
}

static u64
eb_relocate_entry(struct i915_execbuffer *eb,
		  struct eb_vma *ev,
		  const struct drm_i915_gem_relocation_entry *reloc)
{
	struct drm_i915_private *i915 = eb->i915;
	struct eb_vma *target;
	int err;

	/* we've already hold a reference to all valid objects */
	target = eb_get_vma(eb, reloc->target_handle);
	if (unlikely(!target))
		return -ENOENT;

	/* Validate that the target is in a valid r/w GPU domain */
	if (unlikely(reloc->write_domain & (reloc->write_domain - 1))) {
		drm_dbg(&i915->drm, "reloc with multiple write domains: "
			  "target %d offset %d "
			  "read %08x write %08x",
			  reloc->target_handle,
			  (int) reloc->offset,
			  reloc->read_domains,
			  reloc->write_domain);
		return -EINVAL;
	}
	if (unlikely((reloc->write_domain | reloc->read_domains)
		     & ~I915_GEM_GPU_DOMAINS)) {
		drm_dbg(&i915->drm, "reloc with read/write non-GPU domains: "
			  "target %d offset %d "
			  "read %08x write %08x",
			  reloc->target_handle,
			  (int) reloc->offset,
			  reloc->read_domains,
			  reloc->write_domain);
		return -EINVAL;
	}

	if (reloc->write_domain) {
		target->flags |= EXEC_OBJECT_WRITE;

		/*
		 * Sandybridge PPGTT errata: We need a global gtt mapping
		 * for MI and pipe_control writes because the gpu doesn't
		 * properly redirect them through the ppgtt for non_secure
		 * batchbuffers.
		 */
		if (reloc->write_domain == I915_GEM_DOMAIN_INSTRUCTION &&
		    IS_GEN(eb->i915, 6)) {
			err = i915_vma_bind(target->vma,
					    target->vma->obj->cache_level,
					    PIN_GLOBAL, NULL);
			if (err)
				return err;
		}
	}

	/*
	 * If the relocation already has the right value in it, no
	 * more work needs to be done.
	 */
	if (!DBG_FORCE_RELOC &&
	    gen8_canonical_addr(target->vma->node.start) == reloc->presumed_offset)
		return 0;

	/* Check that the relocation address is valid... */
	if (unlikely(reloc->offset >
		     ev->vma->size - (eb->reloc_cache.use_64bit_reloc ? 8 : 4))) {
		drm_dbg(&i915->drm, "Relocation beyond object bounds: "
			  "target %d offset %d size %d.\n",
			  reloc->target_handle,
			  (int)reloc->offset,
			  (int)ev->vma->size);
		return -EINVAL;
	}
	if (unlikely(reloc->offset & 3)) {
		drm_dbg(&i915->drm, "Relocation not 4-byte aligned: "
			  "target %d offset %d.\n",
			  reloc->target_handle,
			  (int)reloc->offset);
		return -EINVAL;
	}

	/*
	 * If we write into the object, we need to force the synchronisation
	 * barrier, either with an asynchronous clflush or if we executed the
	 * patching using the GPU (though that should be serialised by the
	 * timeline). To be completely sure, and since we are required to
	 * do relocations we are already stalling, disable the user's opt
	 * out of our synchronisation.
	 */
	ev->flags &= ~EXEC_OBJECT_ASYNC;

	/* and update the user's relocation entry */
	return relocate_entry(ev->vma, reloc, eb, target->vma);
}

static int eb_relocate_vma(struct i915_execbuffer *eb, struct eb_vma *ev)
{
#define N_RELOC(x) ((x) / sizeof(struct drm_i915_gem_relocation_entry))
	struct drm_i915_gem_relocation_entry stack[N_RELOC(512)];
	const struct drm_i915_gem_exec_object2 *entry = ev->exec;
	struct drm_i915_gem_relocation_entry __user *urelocs =
		u64_to_user_ptr(entry->relocs_ptr);
	unsigned long remain = entry->relocation_count;

	if (unlikely(remain > N_RELOC(ULONG_MAX)))
		return -EINVAL;

	/*
	 * We must check that the entire relocation array is safe
	 * to read. However, if the array is not writable the user loses
	 * the updated relocation values.
	 */
	if (unlikely(!access_ok(urelocs, remain * sizeof(*urelocs))))
		return -EFAULT;

	do {
		struct drm_i915_gem_relocation_entry *r = stack;
		unsigned int count =
			min_t(unsigned long, remain, ARRAY_SIZE(stack));
		unsigned int copied;

		/*
		 * This is the fast path and we cannot handle a pagefault
		 * whilst holding the struct mutex lest the user pass in the
		 * relocations contained within a mmaped bo. For in such a case
		 * we, the page fault handler would call i915_gem_fault() and
		 * we would try to acquire the struct mutex again. Obviously
		 * this is bad and so lockdep complains vehemently.
		 */
		copied = __copy_from_user(r, urelocs, count * sizeof(r[0]));
		if (unlikely(copied)) {
			remain = -EFAULT;
			goto out;
		}

		remain -= count;
		do {
			u64 offset = eb_relocate_entry(eb, ev, r);

			if (likely(offset == 0)) {
			} else if ((s64)offset < 0) {
				remain = (int)offset;
				goto out;
			} else {
				/*
				 * Note that reporting an error now
				 * leaves everything in an inconsistent
				 * state as we have *already* changed
				 * the relocation value inside the
				 * object. As we have not changed the
				 * reloc.presumed_offset or will not
				 * change the execobject.offset, on the
				 * call we may not rewrite the value
				 * inside the object, leaving it
				 * dangling and causing a GPU hang. Unless
				 * userspace dynamically rebuilds the
				 * relocations on each execbuf rather than
				 * presume a static tree.
				 *
				 * We did previously check if the relocations
				 * were writable (access_ok), an error now
				 * would be a strange race with mprotect,
				 * having already demonstrated that we
				 * can read from this userspace address.
				 */
				offset = gen8_canonical_addr(offset & ~UPDATE);
				__put_user(offset,
					   &urelocs[r - stack].presumed_offset);
			}
		} while (r++, --count);
		urelocs += ARRAY_SIZE(stack);
	} while (remain);
out:
	reloc_cache_reset(&eb->reloc_cache);
	return remain;
}

static int eb_relocate(struct i915_execbuffer *eb)
{
	int err;

	err = eb_lookup_vmas(eb);
	if (err)
		return err;

	if (!list_empty(&eb->unbound)) {
		err = eb_reserve(eb);
		if (err)
			return err;
	}

	/* The objects are in their final locations, apply the relocations. */
	if (eb->args->flags & __EXEC_HAS_RELOC) {
		struct eb_vma *ev;
		int flush;

		list_for_each_entry(ev, &eb->relocs, reloc_link) {
			err = eb_relocate_vma(eb, ev);
			if (err)
				break;
		}

		flush = reloc_gpu_flush(&eb->reloc_cache);
		if (!err)
			err = flush;
	}

	return err;
}

static int eb_move_to_gpu(struct i915_execbuffer *eb)
{
	const unsigned int count = eb->buffer_count;
	struct ww_acquire_ctx acquire;
	unsigned int i;
	int err = 0;

	ww_acquire_init(&acquire, &reservation_ww_class);

	for (i = 0; i < count; i++) {
		struct eb_vma *ev = &eb->vma[i];
		struct i915_vma *vma = ev->vma;

		err = ww_mutex_lock_interruptible(&vma->resv->lock, &acquire);
		if (err == -EDEADLK) {
			GEM_BUG_ON(i == 0);
			do {
				int j = i - 1;

				ww_mutex_unlock(&eb->vma[j].vma->resv->lock);

				swap(eb->vma[i],  eb->vma[j]);
			} while (--i);

			err = ww_mutex_lock_slow_interruptible(&vma->resv->lock,
							       &acquire);
		}
		if (err)
			break;
	}
	ww_acquire_done(&acquire);

	while (i--) {
		struct eb_vma *ev = &eb->vma[i];
		struct i915_vma *vma = ev->vma;
		unsigned int flags = ev->flags;
		struct drm_i915_gem_object *obj = vma->obj;

		assert_vma_held(vma);

		if (flags & EXEC_OBJECT_CAPTURE) {
			struct i915_capture_list *capture;

			capture = kmalloc(sizeof(*capture), GFP_KERNEL);
			if (capture) {
				capture->next = eb->request->capture_list;
				capture->vma = vma;
				eb->request->capture_list = capture;
			}
		}

		/*
		 * If the GPU is not _reading_ through the CPU cache, we need
		 * to make sure that any writes (both previous GPU writes from
		 * before a change in snooping levels and normal CPU writes)
		 * caught in that cache are flushed to main memory.
		 *
		 * We want to say
		 *   obj->cache_dirty &&
		 *   !(obj->cache_coherent & I915_BO_CACHE_COHERENT_FOR_READ)
		 * but gcc's optimiser doesn't handle that as well and emits
		 * two jumps instead of one. Maybe one day...
		 */
		if (unlikely(obj->cache_dirty & ~obj->cache_coherent)) {
			if (i915_gem_clflush_object(obj, 0))
				flags &= ~EXEC_OBJECT_ASYNC;
		}

		if (err == 0 && !(flags & EXEC_OBJECT_ASYNC)) {
			err = i915_request_await_object
				(eb->request, obj, flags & EXEC_OBJECT_WRITE);
		}

		if (err == 0)
			err = i915_vma_move_to_active(vma, eb->request, flags);

		i915_vma_unlock(vma);
		eb_unreserve_vma(ev);
	}
	ww_acquire_fini(&acquire);

	eb_vma_array_put(fetch_and_zero(&eb->array));

	if (unlikely(err))
		goto err_skip;

	/* Unconditionally flush any chipset caches (for streaming writes). */
	intel_gt_chipset_flush(eb->engine->gt);
	return 0;

err_skip:
	i915_request_set_error_once(eb->request, err);
	return err;
}

static int i915_gem_check_execbuffer(struct drm_i915_gem_execbuffer2 *exec)
{
	if (exec->flags & __I915_EXEC_ILLEGAL_FLAGS)
		return -EINVAL;

	/* Kernel clipping was a DRI1 misfeature */
	if (!(exec->flags & I915_EXEC_FENCE_ARRAY)) {
		if (exec->num_cliprects || exec->cliprects_ptr)
			return -EINVAL;
	}

	if (exec->DR4 == 0xffffffff) {
		DRM_DEBUG("UXA submitting garbage DR4, fixing up\n");
		exec->DR4 = 0;
	}
	if (exec->DR1 || exec->DR4)
		return -EINVAL;

	if ((exec->batch_start_offset | exec->batch_len) & 0x7)
		return -EINVAL;

	return 0;
}

static int i915_reset_gen7_sol_offsets(struct i915_request *rq)
{
	u32 *cs;
	int i;

	if (!IS_GEN(rq->engine->i915, 7) || rq->engine->id != RCS0) {
		drm_dbg(&rq->engine->i915->drm, "sol reset is gen7/rcs only\n");
		return -EINVAL;
	}

	cs = intel_ring_begin(rq, 4 * 2 + 2);
	if (IS_ERR(cs))
		return PTR_ERR(cs);

	*cs++ = MI_LOAD_REGISTER_IMM(4);
	for (i = 0; i < 4; i++) {
		*cs++ = i915_mmio_reg_offset(GEN7_SO_WRITE_OFFSET(i));
		*cs++ = 0;
	}
	*cs++ = MI_NOOP;
	intel_ring_advance(rq, cs);

	return 0;
}

static struct i915_vma *
shadow_batch_pin(struct drm_i915_gem_object *obj,
		 struct i915_address_space *vm,
		 unsigned int flags)
{
	struct i915_vma *vma;
	int err;

	vma = i915_vma_instance(obj, vm, NULL);
	if (IS_ERR(vma))
		return vma;

	err = i915_vma_pin(vma, 0, 0, flags);
	if (err)
		return ERR_PTR(err);

	return vma;
}

struct eb_parse_work {
	struct dma_fence_work base;
	struct intel_engine_cs *engine;
	struct i915_vma *batch;
	struct i915_vma *shadow;
	struct i915_vma *trampoline;
	unsigned long batch_offset;
	unsigned long batch_length;
};

static int __eb_parse(struct dma_fence_work *work)
{
	struct eb_parse_work *pw = container_of(work, typeof(*pw), base);

	return intel_engine_cmd_parser(pw->engine,
				       pw->batch,
				       pw->batch_offset,
				       pw->batch_length,
				       pw->shadow,
				       pw->trampoline);
}

static void __eb_parse_release(struct dma_fence_work *work)
{
	struct eb_parse_work *pw = container_of(work, typeof(*pw), base);

	if (pw->trampoline)
		i915_active_release(&pw->trampoline->active);
	i915_active_release(&pw->shadow->active);
	i915_active_release(&pw->batch->active);
}

static const struct dma_fence_work_ops eb_parse_ops = {
	.name = "eb_parse",
	.work = __eb_parse,
	.release = __eb_parse_release,
};

static inline int
__parser_mark_active(struct i915_vma *vma,
		     struct intel_timeline *tl,
		     struct dma_fence *fence)
{
	struct intel_gt_buffer_pool_node *node = vma->private;

	return i915_active_ref(&node->active, tl, fence);
}

static int
parser_mark_active(struct eb_parse_work *pw, struct intel_timeline *tl)
{
	int err;

	mutex_lock(&tl->mutex);

	err = __parser_mark_active(pw->shadow, tl, &pw->base.dma);
	if (err)
		goto unlock;

	if (pw->trampoline) {
		err = __parser_mark_active(pw->trampoline, tl, &pw->base.dma);
		if (err)
			goto unlock;
	}

unlock:
	mutex_unlock(&tl->mutex);
	return err;
}

static int eb_parse_pipeline(struct i915_execbuffer *eb,
			     struct i915_vma *shadow,
			     struct i915_vma *trampoline)
{
	struct eb_parse_work *pw;
	int err;

	GEM_BUG_ON(overflows_type(eb->batch_start_offset, pw->batch_offset));
	GEM_BUG_ON(overflows_type(eb->batch_len, pw->batch_length));

	pw = kzalloc(sizeof(*pw), GFP_KERNEL);
	if (!pw)
		return -ENOMEM;

	err = i915_active_acquire(&eb->batch->vma->active);
	if (err)
		goto err_free;

	err = i915_active_acquire(&shadow->active);
	if (err)
		goto err_batch;

	if (trampoline) {
		err = i915_active_acquire(&trampoline->active);
		if (err)
			goto err_shadow;
	}

	dma_fence_work_init(&pw->base, &eb_parse_ops);

	pw->engine = eb->engine;
	pw->batch = eb->batch->vma;
	pw->batch_offset = eb->batch_start_offset;
	pw->batch_length = eb->batch_len;
	pw->shadow = shadow;
	pw->trampoline = trampoline;

	/* Mark active refs early for this worker, in case we get interrupted */
	err = parser_mark_active(pw, eb->context->timeline);
	if (err)
		goto err_commit;

	err = dma_resv_lock_interruptible(pw->batch->resv, NULL);
	if (err)
		goto err_commit;

	err = dma_resv_reserve_shared(pw->batch->resv, 1);
	if (err)
		goto err_commit_unlock;

	/* Wait for all writes (and relocs) into the batch to complete */
	err = i915_sw_fence_await_reservation(&pw->base.chain,
					      pw->batch->resv, NULL, false,
					      0, I915_FENCE_GFP);
	if (err < 0)
		goto err_commit_unlock;

	/* Keep the batch alive and unwritten as we parse */
	dma_resv_add_shared_fence(pw->batch->resv, &pw->base.dma);

	dma_resv_unlock(pw->batch->resv);

	/* Force execution to wait for completion of the parser */
	dma_resv_lock(shadow->resv, NULL);
	dma_resv_add_excl_fence(shadow->resv, &pw->base.dma);
	dma_resv_unlock(shadow->resv);

	dma_fence_work_commit_imm(&pw->base);
	return 0;

err_commit_unlock:
	dma_resv_unlock(pw->batch->resv);
err_commit:
	i915_sw_fence_set_error_once(&pw->base.chain, err);
	dma_fence_work_commit_imm(&pw->base);
	return err;

err_shadow:
	i915_active_release(&shadow->active);
err_batch:
	i915_active_release(&eb->batch->vma->active);
err_free:
	kfree(pw);
	return err;
}

static int eb_parse(struct i915_execbuffer *eb)
{
	struct drm_i915_private *i915 = eb->i915;
	struct intel_gt_buffer_pool_node *pool;
	struct i915_vma *shadow, *trampoline;
	unsigned int len;
	int err;

	if (!eb_use_cmdparser(eb))
		return 0;

	len = eb->batch_len;
	if (!CMDPARSER_USES_GGTT(eb->i915)) {
		/*
		 * ppGTT backed shadow buffers must be mapped RO, to prevent
		 * post-scan tampering
		 */
		if (!eb->context->vm->has_read_only) {
			drm_dbg(&i915->drm,
				"Cannot prevent post-scan tampering without RO capable vm\n");
			return -EINVAL;
		}
	} else {
		len += I915_CMD_PARSER_TRAMPOLINE_SIZE;
	}

	pool = intel_gt_get_buffer_pool(eb->engine->gt, len);
	if (IS_ERR(pool))
		return PTR_ERR(pool);

	shadow = shadow_batch_pin(pool->obj, eb->context->vm, PIN_USER);
	if (IS_ERR(shadow)) {
		err = PTR_ERR(shadow);
		goto err;
	}
	i915_gem_object_set_readonly(shadow->obj);
	shadow->private = pool;

	trampoline = NULL;
	if (CMDPARSER_USES_GGTT(eb->i915)) {
		trampoline = shadow;

		shadow = shadow_batch_pin(pool->obj,
					  &eb->engine->gt->ggtt->vm,
					  PIN_GLOBAL);
		if (IS_ERR(shadow)) {
			err = PTR_ERR(shadow);
			shadow = trampoline;
			goto err_shadow;
		}
		shadow->private = pool;

		eb->batch_flags |= I915_DISPATCH_SECURE;
	}

	err = eb_parse_pipeline(eb, shadow, trampoline);
	if (err)
		goto err_trampoline;

	eb->vma[eb->buffer_count].vma = i915_vma_get(shadow);
	eb->vma[eb->buffer_count].flags = __EXEC_OBJECT_HAS_PIN;
	eb->batch = &eb->vma[eb->buffer_count++];
	eb->vma[eb->buffer_count].vma = NULL;

	eb->trampoline = trampoline;
	eb->batch_start_offset = 0;

	return 0;

err_trampoline:
	if (trampoline)
		i915_vma_unpin(trampoline);
err_shadow:
	i915_vma_unpin(shadow);
err:
	intel_gt_buffer_pool_put(pool);
	return err;
}

static void
add_to_client(struct i915_request *rq, struct drm_file *file)
{
	struct drm_i915_file_private *file_priv = file->driver_priv;

	rq->file_priv = file_priv;

	spin_lock(&file_priv->mm.lock);
	list_add_tail(&rq->client_link, &file_priv->mm.request_list);
	spin_unlock(&file_priv->mm.lock);
}

static int eb_submit(struct i915_execbuffer *eb, struct i915_vma *batch)
{
	int err;

	err = eb_move_to_gpu(eb);
	if (err)
		return err;

	if (eb->args->flags & I915_EXEC_GEN7_SOL_RESET) {
		err = i915_reset_gen7_sol_offsets(eb->request);
		if (err)
			return err;
	}

	/*
	 * After we completed waiting for other engines (using HW semaphores)
	 * then we can signal that this request/batch is ready to run. This
	 * allows us to determine if the batch is still waiting on the GPU
	 * or actually running by checking the breadcrumb.
	 */
	if (eb->engine->emit_init_breadcrumb) {
		err = eb->engine->emit_init_breadcrumb(eb->request);
		if (err)
			return err;
	}

	err = eb->engine->emit_bb_start(eb->request,
					batch->node.start +
					eb->batch_start_offset,
					eb->batch_len,
					eb->batch_flags);
	if (err)
		return err;

	if (eb->trampoline) {
		GEM_BUG_ON(eb->batch_start_offset);
		err = eb->engine->emit_bb_start(eb->request,
						eb->trampoline->node.start +
						eb->batch_len,
						0, 0);
		if (err)
			return err;
	}

	if (intel_context_nopreempt(eb->context))
		__set_bit(I915_FENCE_FLAG_NOPREEMPT, &eb->request->fence.flags);

	return 0;
}

static int num_vcs_engines(const struct drm_i915_private *i915)
{
	return hweight64(VDBOX_MASK(&i915->gt));
}

/*
 * Find one BSD ring to dispatch the corresponding BSD command.
 * The engine index is returned.
 */
static unsigned int
gen8_dispatch_bsd_engine(struct drm_i915_private *dev_priv,
			 struct drm_file *file)
{
	struct drm_i915_file_private *file_priv = file->driver_priv;

	/* Check whether the file_priv has already selected one ring. */
	if ((int)file_priv->bsd_engine < 0)
		file_priv->bsd_engine =
			get_random_int() % num_vcs_engines(dev_priv);

	return file_priv->bsd_engine;
}

static const enum intel_engine_id user_ring_map[] = {
	[I915_EXEC_DEFAULT]	= RCS0,
	[I915_EXEC_RENDER]	= RCS0,
	[I915_EXEC_BLT]		= BCS0,
	[I915_EXEC_BSD]		= VCS0,
	[I915_EXEC_VEBOX]	= VECS0
};

static struct i915_request *eb_throttle(struct intel_context *ce)
{
	struct intel_ring *ring = ce->ring;
	struct intel_timeline *tl = ce->timeline;
	struct i915_request *rq;

	/*
	 * Completely unscientific finger-in-the-air estimates for suitable
	 * maximum user request size (to avoid blocking) and then backoff.
	 */
	if (intel_ring_update_space(ring) >= PAGE_SIZE)
		return NULL;

	/*
	 * Find a request that after waiting upon, there will be at least half
	 * the ring available. The hysteresis allows us to compete for the
	 * shared ring and should mean that we sleep less often prior to
	 * claiming our resources, but not so long that the ring completely
	 * drains before we can submit our next request.
	 */
	list_for_each_entry(rq, &tl->requests, link) {
		if (rq->ring != ring)
			continue;

		if (__intel_ring_space(rq->postfix,
				       ring->emit, ring->size) > ring->size / 2)
			break;
	}
	if (&rq->link == &tl->requests)
		return NULL; /* weird, we will check again later for real */

	return i915_request_get(rq);
}

static int __eb_pin_engine(struct i915_execbuffer *eb, struct intel_context *ce)
{
	struct intel_timeline *tl;
	struct i915_request *rq;
	int err;

	/*
	 * ABI: Before userspace accesses the GPU (e.g. execbuffer), report
	 * EIO if the GPU is already wedged.
	 */
	err = intel_gt_terminally_wedged(ce->engine->gt);
	if (err)
		return err;

	if (unlikely(intel_context_is_banned(ce)))
		return -EIO;

	/*
	 * Pinning the contexts may generate requests in order to acquire
	 * GGTT space, so do this first before we reserve a seqno for
	 * ourselves.
	 */
	err = intel_context_pin(ce);
	if (err)
		return err;

	/*
	 * Take a local wakeref for preparing to dispatch the execbuf as
	 * we expect to access the hardware fairly frequently in the
	 * process, and require the engine to be kept awake between accesses.
	 * Upon dispatch, we acquire another prolonged wakeref that we hold
	 * until the timeline is idle, which in turn releases the wakeref
	 * taken on the engine, and the parent device.
	 */
	tl = intel_context_timeline_lock(ce);
	if (IS_ERR(tl)) {
		err = PTR_ERR(tl);
		goto err_unpin;
	}

	intel_context_enter(ce);
	rq = eb_throttle(ce);

	intel_context_timeline_unlock(tl);

	if (rq) {
		bool nonblock = eb->file->filp->f_flags & O_NONBLOCK;
		long timeout;

		timeout = MAX_SCHEDULE_TIMEOUT;
		if (nonblock)
			timeout = 0;

		timeout = i915_request_wait(rq,
					    I915_WAIT_INTERRUPTIBLE,
					    timeout);
		i915_request_put(rq);

		if (timeout < 0) {
			err = nonblock ? -EWOULDBLOCK : timeout;
			goto err_exit;
		}
	}

	eb->engine = ce->engine;
	eb->context = ce;
	return 0;

err_exit:
	mutex_lock(&tl->mutex);
	intel_context_exit(ce);
	intel_context_timeline_unlock(tl);
err_unpin:
	intel_context_unpin(ce);
	return err;
}

static void eb_unpin_engine(struct i915_execbuffer *eb)
{
	struct intel_context *ce = eb->context;
	struct intel_timeline *tl = ce->timeline;

	mutex_lock(&tl->mutex);
	intel_context_exit(ce);
	mutex_unlock(&tl->mutex);

	intel_context_unpin(ce);
}

static unsigned int
eb_select_legacy_ring(struct i915_execbuffer *eb,
		      struct drm_file *file,
		      struct drm_i915_gem_execbuffer2 *args)
{
	struct drm_i915_private *i915 = eb->i915;
	unsigned int user_ring_id = args->flags & I915_EXEC_RING_MASK;

	if (user_ring_id != I915_EXEC_BSD &&
	    (args->flags & I915_EXEC_BSD_MASK)) {
		drm_dbg(&i915->drm,
			"execbuf with non bsd ring but with invalid "
			"bsd dispatch flags: %d\n", (int)(args->flags));
		return -1;
	}

	if (user_ring_id == I915_EXEC_BSD && num_vcs_engines(i915) > 1) {
		unsigned int bsd_idx = args->flags & I915_EXEC_BSD_MASK;

		if (bsd_idx == I915_EXEC_BSD_DEFAULT) {
			bsd_idx = gen8_dispatch_bsd_engine(i915, file);
		} else if (bsd_idx >= I915_EXEC_BSD_RING1 &&
			   bsd_idx <= I915_EXEC_BSD_RING2) {
			bsd_idx >>= I915_EXEC_BSD_SHIFT;
			bsd_idx--;
		} else {
			drm_dbg(&i915->drm,
				"execbuf with unknown bsd ring: %u\n",
				bsd_idx);
			return -1;
		}

		return _VCS(bsd_idx);
	}

	if (user_ring_id >= ARRAY_SIZE(user_ring_map)) {
		drm_dbg(&i915->drm, "execbuf with unknown ring: %u\n",
			user_ring_id);
		return -1;
	}

	return user_ring_map[user_ring_id];
}

static int
eb_pin_engine(struct i915_execbuffer *eb,
	      struct drm_file *file,
	      struct drm_i915_gem_execbuffer2 *args)
{
	struct intel_context *ce;
	unsigned int idx;
	int err;

	if (i915_gem_context_user_engines(eb->gem_context))
		idx = args->flags & I915_EXEC_RING_MASK;
	else
		idx = eb_select_legacy_ring(eb, file, args);

	ce = i915_gem_context_get_engine(eb->gem_context, idx);
	if (IS_ERR(ce))
		return PTR_ERR(ce);

	err = __eb_pin_engine(eb, ce);
	intel_context_put(ce);

	return err;
}

static void
__free_fence_array(struct drm_syncobj **fences, unsigned int n)
{
	while (n--)
		drm_syncobj_put(ptr_mask_bits(fences[n], 2));
	kvfree(fences);
}

static struct drm_syncobj **
get_fence_array(struct drm_i915_gem_execbuffer2 *args,
		struct drm_file *file)
{
	const unsigned long nfences = args->num_cliprects;
	struct drm_i915_gem_exec_fence __user *user;
	struct drm_syncobj **fences;
	unsigned long n;
	int err;

	if (!(args->flags & I915_EXEC_FENCE_ARRAY))
		return NULL;

	/* Check multiplication overflow for access_ok() and kvmalloc_array() */
	BUILD_BUG_ON(sizeof(size_t) > sizeof(unsigned long));
	if (nfences > min_t(unsigned long,
			    ULONG_MAX / sizeof(*user),
			    SIZE_MAX / sizeof(*fences)))
		return ERR_PTR(-EINVAL);

	user = u64_to_user_ptr(args->cliprects_ptr);
	if (!access_ok(user, nfences * sizeof(*user)))
		return ERR_PTR(-EFAULT);

	fences = kvmalloc_array(nfences, sizeof(*fences),
				__GFP_NOWARN | GFP_KERNEL);
	if (!fences)
		return ERR_PTR(-ENOMEM);

	for (n = 0; n < nfences; n++) {
		struct drm_i915_gem_exec_fence fence;
		struct drm_syncobj *syncobj;

		if (__copy_from_user(&fence, user++, sizeof(fence))) {
			err = -EFAULT;
			goto err;
		}

		if (fence.flags & __I915_EXEC_FENCE_UNKNOWN_FLAGS) {
			err = -EINVAL;
			goto err;
		}

		syncobj = drm_syncobj_find(file, fence.handle);
		if (!syncobj) {
			DRM_DEBUG("Invalid syncobj handle provided\n");
			err = -ENOENT;
			goto err;
		}

		BUILD_BUG_ON(~(ARCH_KMALLOC_MINALIGN - 1) &
			     ~__I915_EXEC_FENCE_UNKNOWN_FLAGS);

		fences[n] = ptr_pack_bits(syncobj, fence.flags, 2);
	}

	return fences;

err:
	__free_fence_array(fences, n);
	return ERR_PTR(err);
}

static void
put_fence_array(struct drm_i915_gem_execbuffer2 *args,
		struct drm_syncobj **fences)
{
	if (fences)
		__free_fence_array(fences, args->num_cliprects);
}

static int
await_fence_array(struct i915_execbuffer *eb,
		  struct drm_syncobj **fences)
{
	const unsigned int nfences = eb->args->num_cliprects;
	unsigned int n;
	int err;

	for (n = 0; n < nfences; n++) {
		struct drm_syncobj *syncobj;
		struct dma_fence *fence;
		unsigned int flags;

		syncobj = ptr_unpack_bits(fences[n], &flags, 2);
		if (!(flags & I915_EXEC_FENCE_WAIT))
			continue;

		fence = drm_syncobj_fence_get(syncobj);
		if (!fence)
			return -EINVAL;

		err = i915_request_await_dma_fence(eb->request, fence);
		dma_fence_put(fence);
		if (err < 0)
			return err;
	}

	return 0;
}

static void
signal_fence_array(struct i915_execbuffer *eb,
		   struct drm_syncobj **fences)
{
	const unsigned int nfences = eb->args->num_cliprects;
	struct dma_fence * const fence = &eb->request->fence;
	unsigned int n;

	for (n = 0; n < nfences; n++) {
		struct drm_syncobj *syncobj;
		unsigned int flags;

		syncobj = ptr_unpack_bits(fences[n], &flags, 2);
		if (!(flags & I915_EXEC_FENCE_SIGNAL))
			continue;

		drm_syncobj_replace_fence(syncobj, fence);
	}
}

static void retire_requests(struct intel_timeline *tl, struct i915_request *end)
{
	struct i915_request *rq, *rn;

	list_for_each_entry_safe(rq, rn, &tl->requests, link)
		if (rq == end || !i915_request_retire(rq))
			break;
}

static int eb_request_add(struct i915_execbuffer *eb, int err)
{
	struct i915_request *rq = eb->request;
	struct intel_timeline * const tl = i915_request_timeline(rq);
	struct i915_sched_attr attr = {};
	struct i915_request *prev;

	lockdep_assert_held(&tl->mutex);
	lockdep_unpin_lock(&tl->mutex, rq->cookie);

	trace_i915_request_add(rq);

	prev = __i915_request_commit(rq);

	/* Check that the context wasn't destroyed before submission */
	if (likely(!intel_context_is_closed(eb->context))) {
		attr = eb->gem_context->sched;
	} else {
		/* Serialise with context_close via the add_to_timeline */
		i915_request_set_error_once(rq, -ENOENT);
		__i915_request_skip(rq);
		err = -ENOENT; /* override any transient errors */
	}

	__i915_request_queue(rq, &attr);

	/* Try to clean up the client's timeline after submitting the request */
	if (prev)
		retire_requests(tl, prev);

	mutex_unlock(&tl->mutex);

	return err;
}

static int
i915_gem_do_execbuffer(struct drm_device *dev,
		       struct drm_file *file,
		       struct drm_i915_gem_execbuffer2 *args,
		       struct drm_i915_gem_exec_object2 *exec,
		       struct drm_syncobj **fences)
{
	struct drm_i915_private *i915 = to_i915(dev);
	struct i915_execbuffer eb;
	struct dma_fence *in_fence = NULL;
	struct sync_file *out_fence = NULL;
	struct i915_vma *batch;
	int out_fence_fd = -1;
	int err;

	BUILD_BUG_ON(__EXEC_INTERNAL_FLAGS & ~__I915_EXEC_ILLEGAL_FLAGS);
	BUILD_BUG_ON(__EXEC_OBJECT_INTERNAL_FLAGS &
		     ~__EXEC_OBJECT_UNKNOWN_FLAGS);

	eb.i915 = i915;
	eb.file = file;
	eb.args = args;
	if (DBG_FORCE_RELOC || !(args->flags & I915_EXEC_NO_RELOC))
		args->flags |= __EXEC_HAS_RELOC;

	eb.exec = exec;

	eb.invalid_flags = __EXEC_OBJECT_UNKNOWN_FLAGS;
	reloc_cache_init(&eb.reloc_cache, eb.i915);

	eb.buffer_count = args->buffer_count;
	eb.batch_start_offset = args->batch_start_offset;
	eb.batch_len = args->batch_len;
	eb.trampoline = NULL;

	eb.batch_flags = 0;
	if (args->flags & I915_EXEC_SECURE) {
		if (INTEL_GEN(i915) >= 11)
			return -ENODEV;

		/* Return -EPERM to trigger fallback code on old binaries. */
		if (!HAS_SECURE_BATCHES(i915))
			return -EPERM;

		if (!drm_is_current_master(file) || !capable(CAP_SYS_ADMIN))
			return -EPERM;

		eb.batch_flags |= I915_DISPATCH_SECURE;
	}
	if (args->flags & I915_EXEC_IS_PINNED)
		eb.batch_flags |= I915_DISPATCH_PINNED;

#define IN_FENCES (I915_EXEC_FENCE_IN | I915_EXEC_FENCE_SUBMIT)
	if (args->flags & IN_FENCES) {
		if ((args->flags & IN_FENCES) == IN_FENCES)
			return -EINVAL;

		in_fence = sync_file_get_fence(lower_32_bits(args->rsvd2));
		if (!in_fence)
			return -EINVAL;
	}
#undef IN_FENCES

	if (args->flags & I915_EXEC_FENCE_OUT) {
		out_fence_fd = get_unused_fd_flags(O_CLOEXEC);
		if (out_fence_fd < 0) {
			err = out_fence_fd;
			goto err_in_fence;
		}
	}

	err = eb_create(&eb);
	if (err)
		goto err_out_fence;

	GEM_BUG_ON(!eb.lut_size);

	err = eb_select_context(&eb);
	if (unlikely(err))
		goto err_destroy;

	err = eb_pin_engine(&eb, file, args);
	if (unlikely(err))
		goto err_context;

	err = eb_relocate(&eb);
	if (err) {
		/*
		 * If the user expects the execobject.offset and
		 * reloc.presumed_offset to be an exact match,
		 * as for using NO_RELOC, then we cannot update
		 * the execobject.offset until we have completed
		 * relocation.
		 */
		args->flags &= ~__EXEC_HAS_RELOC;
		goto err_vma;
	}

	if (unlikely(eb.batch->flags & EXEC_OBJECT_WRITE)) {
		drm_dbg(&i915->drm,
			"Attempting to use self-modifying batch buffer\n");
		err = -EINVAL;
		goto err_vma;
	}

	if (range_overflows_t(u64,
			      eb.batch_start_offset, eb.batch_len,
			      eb.batch->vma->size)) {
		drm_dbg(&i915->drm, "Attempting to use out-of-bounds batch\n");
		err = -EINVAL;
		goto err_vma;
	}

	if (eb.batch_len == 0)
		eb.batch_len = eb.batch->vma->size - eb.batch_start_offset;

	err = eb_parse(&eb);
	if (err)
		goto err_vma;

	/*
	 * snb/ivb/vlv conflate the "batch in ppgtt" bit with the "non-secure
	 * batch" bit. Hence we need to pin secure batches into the global gtt.
	 * hsw should have this fixed, but bdw mucks it up again. */
	batch = eb.batch->vma;
	if (eb.batch_flags & I915_DISPATCH_SECURE) {
		struct i915_vma *vma;

		/*
		 * So on first glance it looks freaky that we pin the batch here
		 * outside of the reservation loop. But:
		 * - The batch is already pinned into the relevant ppgtt, so we
		 *   already have the backing storage fully allocated.
		 * - No other BO uses the global gtt (well contexts, but meh),
		 *   so we don't really have issues with multiple objects not
		 *   fitting due to fragmentation.
		 * So this is actually safe.
		 */
		vma = i915_gem_object_ggtt_pin(batch->obj, NULL, 0, 0, 0);
		if (IS_ERR(vma)) {
			err = PTR_ERR(vma);
			goto err_parse;
		}

		batch = vma;
	}

	/* All GPU relocation batches must be submitted prior to the user rq */
	GEM_BUG_ON(eb.reloc_cache.rq);

	/* Allocate a request for this batch buffer nice and early. */
	eb.request = i915_request_create(eb.context);
	if (IS_ERR(eb.request)) {
		err = PTR_ERR(eb.request);
		goto err_batch_unpin;
	}

	if (in_fence) {
		if (args->flags & I915_EXEC_FENCE_SUBMIT)
			err = i915_request_await_execution(eb.request,
							   in_fence,
							   eb.engine->bond_execute);
		else
			err = i915_request_await_dma_fence(eb.request,
							   in_fence);
		if (err < 0)
			goto err_request;
	}

	if (fences) {
		err = await_fence_array(&eb, fences);
		if (err)
			goto err_request;
	}

	if (out_fence_fd != -1) {
		out_fence = sync_file_create(&eb.request->fence);
		if (!out_fence) {
			err = -ENOMEM;
			goto err_request;
		}
	}

	/*
	 * Whilst this request exists, batch_obj will be on the
	 * active_list, and so will hold the active reference. Only when this
	 * request is retired will the the batch_obj be moved onto the
	 * inactive_list and lose its active reference. Hence we do not need
	 * to explicitly hold another reference here.
	 */
	eb.request->batch = batch;
	if (batch->private)
		intel_gt_buffer_pool_mark_active(batch->private, eb.request);

	trace_i915_request_queue(eb.request, eb.batch_flags);
	err = eb_submit(&eb, batch);
err_request:
	add_to_client(eb.request, file);
	i915_request_get(eb.request);
	err = eb_request_add(&eb, err);

	if (fences)
		signal_fence_array(&eb, fences);

	if (out_fence) {
		if (err == 0) {
			fd_install(out_fence_fd, out_fence->file);
			args->rsvd2 &= GENMASK_ULL(31, 0); /* keep in-fence */
			args->rsvd2 |= (u64)out_fence_fd << 32;
			out_fence_fd = -1;
		} else {
			fput(out_fence->file);
		}
	}
	i915_request_put(eb.request);

err_batch_unpin:
	if (eb.batch_flags & I915_DISPATCH_SECURE)
		i915_vma_unpin(batch);
err_parse:
	if (batch->private)
		intel_gt_buffer_pool_put(batch->private);
err_vma:
	if (eb.trampoline)
		i915_vma_unpin(eb.trampoline);
	eb_unpin_engine(&eb);
err_context:
	i915_gem_context_put(eb.gem_context);
err_destroy:
	eb_destroy(&eb);
err_out_fence:
	if (out_fence_fd != -1)
		put_unused_fd(out_fence_fd);
err_in_fence:
	dma_fence_put(in_fence);
	return err;
}

static size_t eb_element_size(void)
{
	return sizeof(struct drm_i915_gem_exec_object2);
}

static bool check_buffer_count(size_t count)
{
	const size_t sz = eb_element_size();

	/*
	 * When using LUT_HANDLE, we impose a limit of INT_MAX for the lookup
	 * array size (see eb_create()). Otherwise, we can accept an array as
	 * large as can be addressed (though use large arrays at your peril)!
	 */

	return !(count < 1 || count > INT_MAX || count > SIZE_MAX / sz - 1);
}

/*
 * Legacy execbuffer just creates an exec2 list from the original exec object
 * list array and passes it to the real function.
 */
int
i915_gem_execbuffer_ioctl(struct drm_device *dev, void *data,
			  struct drm_file *file)
{
	struct drm_i915_private *i915 = to_i915(dev);
	struct drm_i915_gem_execbuffer *args = data;
	struct drm_i915_gem_execbuffer2 exec2;
	struct drm_i915_gem_exec_object *exec_list = NULL;
	struct drm_i915_gem_exec_object2 *exec2_list = NULL;
	const size_t count = args->buffer_count;
	unsigned int i;
	int err;

	if (!check_buffer_count(count)) {
		drm_dbg(&i915->drm, "execbuf2 with %zd buffers\n", count);
		return -EINVAL;
	}

	exec2.buffers_ptr = args->buffers_ptr;
	exec2.buffer_count = args->buffer_count;
	exec2.batch_start_offset = args->batch_start_offset;
	exec2.batch_len = args->batch_len;
	exec2.DR1 = args->DR1;
	exec2.DR4 = args->DR4;
	exec2.num_cliprects = args->num_cliprects;
	exec2.cliprects_ptr = args->cliprects_ptr;
	exec2.flags = I915_EXEC_RENDER;
	i915_execbuffer2_set_context_id(exec2, 0);

	err = i915_gem_check_execbuffer(&exec2);
	if (err)
		return err;

	/* Copy in the exec list from userland */
	exec_list = kvmalloc_array(count, sizeof(*exec_list),
				   __GFP_NOWARN | GFP_KERNEL);
	exec2_list = kvmalloc_array(count, eb_element_size(),
				    __GFP_NOWARN | GFP_KERNEL);
	if (exec_list == NULL || exec2_list == NULL) {
		drm_dbg(&i915->drm,
			"Failed to allocate exec list for %d buffers\n",
			args->buffer_count);
		kvfree(exec_list);
		kvfree(exec2_list);
		return -ENOMEM;
	}
	err = copy_from_user(exec_list,
			     u64_to_user_ptr(args->buffers_ptr),
			     sizeof(*exec_list) * count);
	if (err) {
		drm_dbg(&i915->drm, "copy %d exec entries failed %d\n",
			args->buffer_count, err);
		kvfree(exec_list);
		kvfree(exec2_list);
		return -EFAULT;
	}

	for (i = 0; i < args->buffer_count; i++) {
		exec2_list[i].handle = exec_list[i].handle;
		exec2_list[i].relocation_count = exec_list[i].relocation_count;
		exec2_list[i].relocs_ptr = exec_list[i].relocs_ptr;
		exec2_list[i].alignment = exec_list[i].alignment;
		exec2_list[i].offset = exec_list[i].offset;
		if (INTEL_GEN(to_i915(dev)) < 4)
			exec2_list[i].flags = EXEC_OBJECT_NEEDS_FENCE;
		else
			exec2_list[i].flags = 0;
	}

	err = i915_gem_do_execbuffer(dev, file, &exec2, exec2_list, NULL);
	if (exec2.flags & __EXEC_HAS_RELOC) {
		struct drm_i915_gem_exec_object __user *user_exec_list =
			u64_to_user_ptr(args->buffers_ptr);

		/* Copy the new buffer offsets back to the user's exec list. */
		for (i = 0; i < args->buffer_count; i++) {
			if (!(exec2_list[i].offset & UPDATE))
				continue;

			exec2_list[i].offset =
				gen8_canonical_addr(exec2_list[i].offset & PIN_OFFSET_MASK);
			exec2_list[i].offset &= PIN_OFFSET_MASK;
			if (__copy_to_user(&user_exec_list[i].offset,
					   &exec2_list[i].offset,
					   sizeof(user_exec_list[i].offset)))
				break;
		}
	}

	kvfree(exec_list);
	kvfree(exec2_list);
	return err;
}

int
i915_gem_execbuffer2_ioctl(struct drm_device *dev, void *data,
			   struct drm_file *file)
{
	struct drm_i915_private *i915 = to_i915(dev);
	struct drm_i915_gem_execbuffer2 *args = data;
	struct drm_i915_gem_exec_object2 *exec2_list;
	struct drm_syncobj **fences = NULL;
	const size_t count = args->buffer_count;
	int err;

	if (!check_buffer_count(count)) {
		drm_dbg(&i915->drm, "execbuf2 with %zd buffers\n", count);
		return -EINVAL;
	}

	err = i915_gem_check_execbuffer(args);
	if (err)
		return err;

	exec2_list = kvmalloc_array(count, eb_element_size(),
				    __GFP_NOWARN | GFP_KERNEL);
	if (exec2_list == NULL) {
		drm_dbg(&i915->drm, "Failed to allocate exec list for %zd buffers\n",
			count);
		return -ENOMEM;
	}
	if (copy_from_user(exec2_list,
			   u64_to_user_ptr(args->buffers_ptr),
			   sizeof(*exec2_list) * count)) {
		drm_dbg(&i915->drm, "copy %zd exec entries failed\n", count);
		kvfree(exec2_list);
		return -EFAULT;
	}

	if (args->flags & I915_EXEC_FENCE_ARRAY) {
		fences = get_fence_array(args, file);
		if (IS_ERR(fences)) {
			kvfree(exec2_list);
			return PTR_ERR(fences);
		}
	}

	err = i915_gem_do_execbuffer(dev, file, args, exec2_list, fences);

	/*
	 * Now that we have begun execution of the batchbuffer, we ignore
	 * any new error after this point. Also given that we have already
	 * updated the associated relocations, we try to write out the current
	 * object locations irrespective of any error.
	 */
	if (args->flags & __EXEC_HAS_RELOC) {
		struct drm_i915_gem_exec_object2 __user *user_exec_list =
			u64_to_user_ptr(args->buffers_ptr);
		unsigned int i;

		/* Copy the new buffer offsets back to the user's exec list. */
		/*
		 * Note: count * sizeof(*user_exec_list) does not overflow,
		 * because we checked 'count' in check_buffer_count().
		 *
		 * And this range already got effectively checked earlier
		 * when we did the "copy_from_user()" above.
		 */
		if (!user_write_access_begin(user_exec_list,
					     count * sizeof(*user_exec_list)))
			goto end;

		for (i = 0; i < args->buffer_count; i++) {
			if (!(exec2_list[i].offset & UPDATE))
				continue;

			exec2_list[i].offset =
				gen8_canonical_addr(exec2_list[i].offset & PIN_OFFSET_MASK);
			unsafe_put_user(exec2_list[i].offset,
					&user_exec_list[i].offset,
					end_user);
		}
end_user:
		user_write_access_end();
end:;
	}

	args->flags &= ~__I915_EXEC_UNKNOWN_FLAGS;
	put_fence_array(args, fences);
	kvfree(exec2_list);
	return err;
}

#if IS_ENABLED(CONFIG_DRM_I915_SELFTEST)
#include "selftests/i915_gem_execbuffer.c"
#endif<|MERGE_RESOLUTION|>--- conflicted
+++ resolved
@@ -1004,14 +1004,9 @@
 		goto out_pool;
 	}
 
-<<<<<<< HEAD
 	err = i915_vma_pin(batch, 0, 0, PIN_USER | PIN_NONBLOCK);
 	if (err)
 		goto out_pool;
-=======
-	i915_gem_object_flush_map(obj);
-	i915_gem_object_unpin_map(obj);
->>>>>>> f414daac
 
 	GEM_BUG_ON(cache->rq_size + RELOC_TAIL > PAGE_SIZE  / sizeof(u32));
 	cmd = cache->rq_cmd + cache->rq_size;
@@ -1079,8 +1074,7 @@
 		GEM_BUG_ON(cache->rq_size >= obj->base.size / sizeof(u32));
 		cache->rq_cmd[cache->rq_size++] = MI_BATCH_BUFFER_END;
 
-		__i915_gem_object_flush_map(obj,
-					    0, sizeof(u32) * cache->rq_size);
+		i915_gem_object_flush_map(obj);
 		i915_gem_object_unpin_map(obj);
 	}
 
@@ -1320,13 +1314,9 @@
 		goto out_pool;
 	}
 
-<<<<<<< HEAD
+	memset32(cmd, 0, pool->obj->base.size / sizeof(u32));
+
 	batch = i915_vma_instance(pool->obj, eb->context->vm, NULL);
-=======
-	memset32(cmd, 0, pool->obj->base.size / sizeof(u32));
-
-	batch = i915_vma_instance(pool->obj, vma->vm, NULL);
->>>>>>> f414daac
 	if (IS_ERR(batch)) {
 		err = PTR_ERR(batch);
 		goto err_unmap;
