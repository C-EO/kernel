/*
 * SPDX-License-Identifier: MIT
 *
 * Copyright © 2014-2016 Intel Corporation
 */

#include <linux/highmem.h>
#include <linux/shmem_fs.h>
#include <linux/swap.h>

#include <drm/drm_cache.h>

#include "gt/intel_gt.h"
#include "i915_drv.h"
#include "i915_gem_object.h"
#include "i915_gem_region.h"
#include "i915_scatterlist.h"

static int i915_gem_object_get_pages_phys(struct drm_i915_gem_object *obj)
{
	struct address_space *mapping = obj->base.filp->f_mapping;
	struct scatterlist *sg;
	struct sg_table *st;
	dma_addr_t dma;
	void *vaddr;
	void *dst;
	int i;

	if (GEM_WARN_ON(i915_gem_object_needs_bit17_swizzle(obj)))
		return -EINVAL;

	/*
	 * Always aligning to the object size, allows a single allocation
	 * to handle all possible callers, and given typical object sizes,
	 * the alignment of the buddy allocation will naturally match.
	 */
<<<<<<< HEAD
	vaddr = dma_alloc_coherent(&obj->base.dev->pdev->dev,
=======
	vaddr = dma_alloc_coherent(obj->base.dev->dev,
>>>>>>> 7d2a07b7
				   roundup_pow_of_two(obj->base.size),
				   &dma, GFP_KERNEL);
	if (!vaddr)
		return -ENOMEM;

	st = kmalloc(sizeof(*st), GFP_KERNEL);
	if (!st)
		goto err_pci;

	if (sg_alloc_table(st, 1, GFP_KERNEL))
		goto err_st;

	sg = st->sgl;
	sg->offset = 0;
	sg->length = obj->base.size;

	sg_assign_page(sg, (struct page *)vaddr);
	sg_dma_address(sg) = dma;
	sg_dma_len(sg) = obj->base.size;

	dst = vaddr;
	for (i = 0; i < obj->base.size / PAGE_SIZE; i++) {
		struct page *page;
		void *src;

		page = shmem_read_mapping_page(mapping, i);
		if (IS_ERR(page))
			goto err_st;

		src = kmap_atomic(page);
		memcpy(dst, src, PAGE_SIZE);
		drm_clflush_virt_range(dst, PAGE_SIZE);
		kunmap_atomic(src);

		put_page(page);
		dst += PAGE_SIZE;
	}

	intel_gt_chipset_flush(&to_i915(obj->base.dev)->gt);

	/* We're no longer struct page backed */
	obj->flags &= ~I915_BO_ALLOC_STRUCT_PAGE;
	__i915_gem_object_set_pages(obj, st, sg->length);

	return 0;

err_st:
	kfree(st);
err_pci:
<<<<<<< HEAD
	dma_free_coherent(&obj->base.dev->pdev->dev,
=======
	dma_free_coherent(obj->base.dev->dev,
>>>>>>> 7d2a07b7
			  roundup_pow_of_two(obj->base.size),
			  vaddr, dma);
	return -ENOMEM;
}

void
i915_gem_object_put_pages_phys(struct drm_i915_gem_object *obj,
			       struct sg_table *pages)
{
	dma_addr_t dma = sg_dma_address(pages->sgl);
	void *vaddr = sg_page(pages->sgl);

	__i915_gem_object_release_shmem(obj, pages, false);

	if (obj->mm.dirty) {
		struct address_space *mapping = obj->base.filp->f_mapping;
		void *src = vaddr;
		int i;

		for (i = 0; i < obj->base.size / PAGE_SIZE; i++) {
			struct page *page;
			char *dst;

			page = shmem_read_mapping_page(mapping, i);
			if (IS_ERR(page))
				continue;

			dst = kmap_atomic(page);
			drm_clflush_virt_range(src, PAGE_SIZE);
			memcpy(dst, src, PAGE_SIZE);
			kunmap_atomic(dst);

			set_page_dirty(page);
			if (obj->mm.madv == I915_MADV_WILLNEED)
				mark_page_accessed(page);
			put_page(page);

			src += PAGE_SIZE;
		}
		obj->mm.dirty = false;
	}

	sg_free_table(pages);
	kfree(pages);

<<<<<<< HEAD
	dma_free_coherent(&obj->base.dev->pdev->dev,
=======
	dma_free_coherent(obj->base.dev->dev,
>>>>>>> 7d2a07b7
			  roundup_pow_of_two(obj->base.size),
			  vaddr, dma);
}

<<<<<<< HEAD
static void phys_release(struct drm_i915_gem_object *obj)
{
	fput(obj->base.filp);
}

static const struct drm_i915_gem_object_ops i915_gem_phys_ops = {
	.name = "i915_gem_object_phys",
	.get_pages = i915_gem_object_get_pages_phys,
	.put_pages = i915_gem_object_put_pages_phys,

	.release = phys_release,
};
=======
int i915_gem_object_pwrite_phys(struct drm_i915_gem_object *obj,
				const struct drm_i915_gem_pwrite *args)
{
	void *vaddr = sg_page(obj->mm.pages->sgl) + args->offset;
	char __user *user_data = u64_to_user_ptr(args->data_ptr);
	int err;

	err = i915_gem_object_wait(obj,
				   I915_WAIT_INTERRUPTIBLE |
				   I915_WAIT_ALL,
				   MAX_SCHEDULE_TIMEOUT);
	if (err)
		return err;
>>>>>>> 7d2a07b7

	/*
	 * We manually control the domain here and pretend that it
	 * remains coherent i.e. in the GTT domain, like shmem_pwrite.
	 */
	i915_gem_object_invalidate_frontbuffer(obj, ORIGIN_CPU);

	if (copy_from_user(vaddr, user_data, args->size))
		return -EFAULT;

	drm_clflush_virt_range(vaddr, args->size);
	intel_gt_chipset_flush(&to_i915(obj->base.dev)->gt);

	i915_gem_object_flush_frontbuffer(obj, ORIGIN_CPU);
	return 0;
}

int i915_gem_object_pread_phys(struct drm_i915_gem_object *obj,
			       const struct drm_i915_gem_pread *args)
{
	void *vaddr = sg_page(obj->mm.pages->sgl) + args->offset;
	char __user *user_data = u64_to_user_ptr(args->data_ptr);
	int err;

<<<<<<< HEAD
	err = i915_gem_object_unbind(obj, I915_GEM_OBJECT_UNBIND_ACTIVE);
	if (err)
		return err;

	mutex_lock_nested(&obj->mm.lock, I915_MM_GET_PAGES);
=======
	err = i915_gem_object_wait(obj,
				   I915_WAIT_INTERRUPTIBLE,
				   MAX_SCHEDULE_TIMEOUT);
	if (err)
		return err;

	drm_clflush_virt_range(vaddr, args->size);
	if (copy_to_user(user_data, vaddr, args->size))
		return -EFAULT;
>>>>>>> 7d2a07b7

	return 0;
}

static int i915_gem_object_shmem_to_phys(struct drm_i915_gem_object *obj)
{
	struct sg_table *pages;
	int err;

	pages = __i915_gem_object_unset_pages(obj);

	err = i915_gem_object_get_pages_phys(obj);
	if (err)
		goto err_xfer;

	/* Perma-pin (until release) the physical set of pages */
	__i915_gem_object_pin_pages(obj);

	if (!IS_ERR_OR_NULL(pages))
<<<<<<< HEAD
		i915_gem_shmem_ops.put_pages(obj, pages);

	i915_gem_object_release_memory_region(obj);

	mutex_unlock(&obj->mm.lock);
=======
		i915_gem_object_put_pages_shmem(obj, pages);

	i915_gem_object_release_memory_region(obj);
>>>>>>> 7d2a07b7
	return 0;

err_xfer:
	if (!IS_ERR_OR_NULL(pages)) {
		unsigned int sg_page_sizes = i915_sg_dma_sizes(pages->sgl);

		__i915_gem_object_set_pages(obj, pages, sg_page_sizes);
	}
	return err;
}

int i915_gem_object_attach_phys(struct drm_i915_gem_object *obj, int align)
{
	int err;

	assert_object_held(obj);

	if (align > obj->base.size)
		return -EINVAL;

	if (!i915_gem_object_is_shmem(obj))
		return -EINVAL;

	if (!i915_gem_object_has_struct_page(obj))
		return 0;

	err = i915_gem_object_unbind(obj, I915_GEM_OBJECT_UNBIND_ACTIVE);
	if (err)
		return err;

	if (obj->mm.madv != I915_MADV_WILLNEED)
		return -EFAULT;

	if (i915_gem_object_has_tiling_quirk(obj))
		return -EFAULT;

	if (obj->mm.mapping || i915_gem_object_has_pinned_pages(obj))
		return -EBUSY;

	if (unlikely(obj->mm.madv != I915_MADV_WILLNEED)) {
		drm_dbg(obj->base.dev,
			"Attempting to obtain a purgeable object\n");
		return -EFAULT;
	}

	return i915_gem_object_shmem_to_phys(obj);
}

#if IS_ENABLED(CONFIG_DRM_I915_SELFTEST)
#include "selftests/i915_gem_phys.c"
#endif<|MERGE_RESOLUTION|>--- conflicted
+++ resolved
@@ -34,11 +34,7 @@
 	 * to handle all possible callers, and given typical object sizes,
 	 * the alignment of the buddy allocation will naturally match.
 	 */
-<<<<<<< HEAD
-	vaddr = dma_alloc_coherent(&obj->base.dev->pdev->dev,
-=======
 	vaddr = dma_alloc_coherent(obj->base.dev->dev,
->>>>>>> 7d2a07b7
 				   roundup_pow_of_two(obj->base.size),
 				   &dma, GFP_KERNEL);
 	if (!vaddr)
@@ -88,11 +84,7 @@
 err_st:
 	kfree(st);
 err_pci:
-<<<<<<< HEAD
-	dma_free_coherent(&obj->base.dev->pdev->dev,
-=======
 	dma_free_coherent(obj->base.dev->dev,
->>>>>>> 7d2a07b7
 			  roundup_pow_of_two(obj->base.size),
 			  vaddr, dma);
 	return -ENOMEM;
@@ -138,29 +130,11 @@
 	sg_free_table(pages);
 	kfree(pages);
 
-<<<<<<< HEAD
-	dma_free_coherent(&obj->base.dev->pdev->dev,
-=======
 	dma_free_coherent(obj->base.dev->dev,
->>>>>>> 7d2a07b7
 			  roundup_pow_of_two(obj->base.size),
 			  vaddr, dma);
 }
 
-<<<<<<< HEAD
-static void phys_release(struct drm_i915_gem_object *obj)
-{
-	fput(obj->base.filp);
-}
-
-static const struct drm_i915_gem_object_ops i915_gem_phys_ops = {
-	.name = "i915_gem_object_phys",
-	.get_pages = i915_gem_object_get_pages_phys,
-	.put_pages = i915_gem_object_put_pages_phys,
-
-	.release = phys_release,
-};
-=======
 int i915_gem_object_pwrite_phys(struct drm_i915_gem_object *obj,
 				const struct drm_i915_gem_pwrite *args)
 {
@@ -174,7 +148,6 @@
 				   MAX_SCHEDULE_TIMEOUT);
 	if (err)
 		return err;
->>>>>>> 7d2a07b7
 
 	/*
 	 * We manually control the domain here and pretend that it
@@ -199,13 +172,6 @@
 	char __user *user_data = u64_to_user_ptr(args->data_ptr);
 	int err;
 
-<<<<<<< HEAD
-	err = i915_gem_object_unbind(obj, I915_GEM_OBJECT_UNBIND_ACTIVE);
-	if (err)
-		return err;
-
-	mutex_lock_nested(&obj->mm.lock, I915_MM_GET_PAGES);
-=======
 	err = i915_gem_object_wait(obj,
 				   I915_WAIT_INTERRUPTIBLE,
 				   MAX_SCHEDULE_TIMEOUT);
@@ -215,7 +181,6 @@
 	drm_clflush_virt_range(vaddr, args->size);
 	if (copy_to_user(user_data, vaddr, args->size))
 		return -EFAULT;
->>>>>>> 7d2a07b7
 
 	return 0;
 }
@@ -235,17 +200,9 @@
 	__i915_gem_object_pin_pages(obj);
 
 	if (!IS_ERR_OR_NULL(pages))
-<<<<<<< HEAD
-		i915_gem_shmem_ops.put_pages(obj, pages);
+		i915_gem_object_put_pages_shmem(obj, pages);
 
 	i915_gem_object_release_memory_region(obj);
-
-	mutex_unlock(&obj->mm.lock);
-=======
-		i915_gem_object_put_pages_shmem(obj, pages);
-
-	i915_gem_object_release_memory_region(obj);
->>>>>>> 7d2a07b7
 	return 0;
 
 err_xfer:
