--- conflicted
+++ resolved
@@ -35,10 +35,6 @@
 				 unsigned int flags,
 				 long timeout)
 {
-<<<<<<< HEAD
-	unsigned int seq = read_seqbegin(&resv->seq);
-=======
->>>>>>> a167c10a
 	struct dma_fence *excl;
 	bool prune_fences = false;
 
@@ -88,19 +84,10 @@
 	 * Opportunistically prune the fences iff we know they have *all* been
 	 * signaled.
 	 */
-<<<<<<< HEAD
-	if (prune_fences && !read_seqretry(&resv->seq, seq)) {
-		if (reservation_object_trylock(resv)) {
-			if (!read_seqretry(&resv->seq, seq))
-				reservation_object_add_excl_fence(resv, NULL);
-			reservation_object_unlock(resv);
-		}
-=======
 	if (prune_fences && dma_resv_trylock(resv)) {
 		if (dma_resv_test_signaled_rcu(resv, true))
 			dma_resv_add_excl_fence(resv, NULL);
 		dma_resv_unlock(resv);
->>>>>>> a167c10a
 	}
 
 	return timeout;
