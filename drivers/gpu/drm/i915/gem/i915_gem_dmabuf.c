--- conflicted
+++ resolved
@@ -48,15 +48,8 @@
 		src = sg_next(src);
 	}
 
-<<<<<<< HEAD
-	if (!dma_map_sg_attrs(attachment->dev,
-			      st->sgl, st->nents, dir,
-			      DMA_ATTR_SKIP_CPU_SYNC)) {
-		ret = -ENOMEM;
-=======
 	ret = dma_map_sgtable(attachment->dev, st, dir, DMA_ATTR_SKIP_CPU_SYNC);
 	if (ret)
->>>>>>> 7d2a07b7
 		goto err_free_sg;
 
 	return st;
@@ -77,29 +70,13 @@
 {
 	struct drm_i915_gem_object *obj = dma_buf_to_obj(attachment->dmabuf);
 
-<<<<<<< HEAD
-	dma_unmap_sg_attrs(attachment->dev,
-			   sg->sgl, sg->nents, dir,
-			   DMA_ATTR_SKIP_CPU_SYNC);
-=======
 	dma_unmap_sgtable(attachment->dev, sg, dir, DMA_ATTR_SKIP_CPU_SYNC);
->>>>>>> 7d2a07b7
 	sg_free_table(sg);
 	kfree(sg);
 
 	i915_gem_object_unpin_pages(obj);
 }
 
-<<<<<<< HEAD
-static void *i915_gem_dmabuf_vmap(struct dma_buf *dma_buf)
-{
-	struct drm_i915_gem_object *obj = dma_buf_to_obj(dma_buf);
-
-	return i915_gem_object_pin_map(obj, I915_MAP_WB);
-}
-
-static void i915_gem_dmabuf_vunmap(struct dma_buf *dma_buf, void *vaddr)
-=======
 static int i915_gem_dmabuf_vmap(struct dma_buf *dma_buf, struct dma_buf_map *map)
 {
 	struct drm_i915_gem_object *obj = dma_buf_to_obj(dma_buf);
@@ -115,7 +92,6 @@
 }
 
 static void i915_gem_dmabuf_vunmap(struct dma_buf *dma_buf, struct dma_buf_map *map)
->>>>>>> 7d2a07b7
 {
 	struct drm_i915_gem_object *obj = dma_buf_to_obj(dma_buf);
 
@@ -291,11 +267,7 @@
 	}
 
 	drm_gem_private_object_init(dev, &obj->base, dma_buf->size);
-<<<<<<< HEAD
-	i915_gem_object_init(obj, &i915_gem_object_dmabuf_ops, &lock_class);
-=======
 	i915_gem_object_init(obj, &i915_gem_object_dmabuf_ops, &lock_class, 0);
->>>>>>> 7d2a07b7
 	obj->base.import_attach = attach;
 	obj->base.resv = dma_buf->resv;
 
