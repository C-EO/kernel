/*
 * SPDX-License-Identifier: MIT
 *
 * Copyright © 2014-2016 Intel Corporation
 */

#include "display/intel_frontbuffer.h"
#include "gt/intel_gt.h"

#include "i915_drv.h"
#include "i915_gem_clflush.h"
#include "i915_gem_gtt.h"
#include "i915_gem_ioctls.h"
#include "i915_gem_object.h"
#include "i915_vma.h"
#include "i915_gem_lmem.h"
#include "i915_gem_mman.h"
<<<<<<< HEAD
=======

static bool gpu_write_needs_clflush(struct drm_i915_gem_object *obj)
{
	return !(obj->cache_level == I915_CACHE_NONE ||
		 obj->cache_level == I915_CACHE_WT);
}

static void
flush_write_domain(struct drm_i915_gem_object *obj, unsigned int flush_domains)
{
	struct i915_vma *vma;

	assert_object_held(obj);

	if (!(obj->write_domain & flush_domains))
		return;

	switch (obj->write_domain) {
	case I915_GEM_DOMAIN_GTT:
		spin_lock(&obj->vma.lock);
		for_each_ggtt_vma(vma, obj) {
			if (i915_vma_unset_ggtt_write(vma))
				intel_gt_flush_ggtt_writes(vma->vm->gt);
		}
		spin_unlock(&obj->vma.lock);

		i915_gem_object_flush_frontbuffer(obj, ORIGIN_CPU);
		break;

	case I915_GEM_DOMAIN_WC:
		wmb();
		break;

	case I915_GEM_DOMAIN_CPU:
		i915_gem_clflush_object(obj, I915_CLFLUSH_SYNC);
		break;

	case I915_GEM_DOMAIN_RENDER:
		if (gpu_write_needs_clflush(obj))
			obj->cache_dirty = true;
		break;
	}

	obj->write_domain = 0;
}
>>>>>>> 7d2a07b7

static void __i915_gem_object_flush_for_display(struct drm_i915_gem_object *obj)
{
	/*
	 * We manually flush the CPU domain so that we can override and
	 * force the flush for the display, and perform it asyncrhonously.
	 */
	flush_write_domain(obj, ~I915_GEM_DOMAIN_CPU);
	if (obj->cache_dirty)
		i915_gem_clflush_object(obj, I915_CLFLUSH_FORCE);
	obj->write_domain = 0;
}

void i915_gem_object_flush_if_display(struct drm_i915_gem_object *obj)
{
	if (!i915_gem_object_is_framebuffer(obj))
		return;

	i915_gem_object_lock(obj, NULL);
	__i915_gem_object_flush_for_display(obj);
	i915_gem_object_unlock(obj);
}

void i915_gem_object_flush_if_display_locked(struct drm_i915_gem_object *obj)
{
	if (i915_gem_object_is_framebuffer(obj))
		__i915_gem_object_flush_for_display(obj);
}

/**
 * Moves a single object to the WC read, and possibly write domain.
 * @obj: object to act on
 * @write: ask for write access or read only
 *
 * This function returns when the move is complete, including waiting on
 * flushes to occur.
 */
int
i915_gem_object_set_to_wc_domain(struct drm_i915_gem_object *obj, bool write)
{
	int ret;

	assert_object_held(obj);

	ret = i915_gem_object_wait(obj,
				   I915_WAIT_INTERRUPTIBLE |
				   (write ? I915_WAIT_ALL : 0),
				   MAX_SCHEDULE_TIMEOUT);
	if (ret)
		return ret;

	if (obj->write_domain == I915_GEM_DOMAIN_WC)
		return 0;

	/* Flush and acquire obj->pages so that we are coherent through
	 * direct access in memory with previous cached writes through
	 * shmemfs and that our cache domain tracking remains valid.
	 * For example, if the obj->filp was moved to swap without us
	 * being notified and releasing the pages, we would mistakenly
	 * continue to assume that the obj remained out of the CPU cached
	 * domain.
	 */
	ret = i915_gem_object_pin_pages(obj);
	if (ret)
		return ret;

	flush_write_domain(obj, ~I915_GEM_DOMAIN_WC);

	/* Serialise direct access to this object with the barriers for
	 * coherent writes from the GPU, by effectively invalidating the
	 * WC domain upon first access.
	 */
	if ((obj->read_domains & I915_GEM_DOMAIN_WC) == 0)
		mb();

	/* It should now be out of any other write domains, and we can update
	 * the domain values for our changes.
	 */
	GEM_BUG_ON((obj->write_domain & ~I915_GEM_DOMAIN_WC) != 0);
	obj->read_domains |= I915_GEM_DOMAIN_WC;
	if (write) {
		obj->read_domains = I915_GEM_DOMAIN_WC;
		obj->write_domain = I915_GEM_DOMAIN_WC;
		obj->mm.dirty = true;
	}

	i915_gem_object_unpin_pages(obj);
	return 0;
}

/**
 * Moves a single object to the GTT read, and possibly write domain.
 * @obj: object to act on
 * @write: ask for write access or read only
 *
 * This function returns when the move is complete, including waiting on
 * flushes to occur.
 */
int
i915_gem_object_set_to_gtt_domain(struct drm_i915_gem_object *obj, bool write)
{
	int ret;

	assert_object_held(obj);

	ret = i915_gem_object_wait(obj,
				   I915_WAIT_INTERRUPTIBLE |
				   (write ? I915_WAIT_ALL : 0),
				   MAX_SCHEDULE_TIMEOUT);
	if (ret)
		return ret;

	if (obj->write_domain == I915_GEM_DOMAIN_GTT)
		return 0;

	/* Flush and acquire obj->pages so that we are coherent through
	 * direct access in memory with previous cached writes through
	 * shmemfs and that our cache domain tracking remains valid.
	 * For example, if the obj->filp was moved to swap without us
	 * being notified and releasing the pages, we would mistakenly
	 * continue to assume that the obj remained out of the CPU cached
	 * domain.
	 */
	ret = i915_gem_object_pin_pages(obj);
	if (ret)
		return ret;

	flush_write_domain(obj, ~I915_GEM_DOMAIN_GTT);

	/* Serialise direct access to this object with the barriers for
	 * coherent writes from the GPU, by effectively invalidating the
	 * GTT domain upon first access.
	 */
	if ((obj->read_domains & I915_GEM_DOMAIN_GTT) == 0)
		mb();

	/* It should now be out of any other write domains, and we can update
	 * the domain values for our changes.
	 */
	GEM_BUG_ON((obj->write_domain & ~I915_GEM_DOMAIN_GTT) != 0);
	obj->read_domains |= I915_GEM_DOMAIN_GTT;
	if (write) {
		struct i915_vma *vma;

		obj->read_domains = I915_GEM_DOMAIN_GTT;
		obj->write_domain = I915_GEM_DOMAIN_GTT;
		obj->mm.dirty = true;

		spin_lock(&obj->vma.lock);
		for_each_ggtt_vma(vma, obj)
			if (i915_vma_is_bound(vma, I915_VMA_GLOBAL_BIND))
				i915_vma_set_ggtt_write(vma);
		spin_unlock(&obj->vma.lock);
	}

	i915_gem_object_unpin_pages(obj);
	return 0;
}

/**
 * Changes the cache-level of an object across all VMA.
 * @obj: object to act on
 * @cache_level: new cache level to set for the object
 *
 * After this function returns, the object will be in the new cache-level
 * across all GTT and the contents of the backing storage will be coherent,
 * with respect to the new cache-level. In order to keep the backing storage
 * coherent for all users, we only allow a single cache level to be set
 * globally on the object and prevent it from being changed whilst the
 * hardware is reading from the object. That is if the object is currently
 * on the scanout it will be set to uncached (or equivalent display
 * cache coherency) and all non-MOCS GPU access will also be uncached so
 * that all direct access to the scanout remains coherent.
 */
int i915_gem_object_set_cache_level(struct drm_i915_gem_object *obj,
				    enum i915_cache_level cache_level)
{
	int ret;

	if (obj->cache_level == cache_level)
		return 0;

	ret = i915_gem_object_wait(obj,
				   I915_WAIT_INTERRUPTIBLE |
				   I915_WAIT_ALL,
				   MAX_SCHEDULE_TIMEOUT);
	if (ret)
		return ret;

<<<<<<< HEAD
	ret = i915_gem_object_lock_interruptible(obj);
	if (ret)
		return ret;

=======
>>>>>>> 7d2a07b7
	/* Always invalidate stale cachelines */
	if (obj->cache_level != cache_level) {
		i915_gem_object_set_cache_coherency(obj, cache_level);
		obj->cache_dirty = true;
	}

<<<<<<< HEAD
	i915_gem_object_unlock(obj);

=======
>>>>>>> 7d2a07b7
	/* The cache-level will be applied when each vma is rebound. */
	return i915_gem_object_unbind(obj,
				      I915_GEM_OBJECT_UNBIND_ACTIVE |
				      I915_GEM_OBJECT_UNBIND_BARRIER);
}

int i915_gem_get_caching_ioctl(struct drm_device *dev, void *data,
			       struct drm_file *file)
{
	struct drm_i915_gem_caching *args = data;
	struct drm_i915_gem_object *obj;
	int err = 0;

	rcu_read_lock();
	obj = i915_gem_object_lookup_rcu(file, args->handle);
	if (!obj) {
		err = -ENOENT;
		goto out;
	}

	switch (obj->cache_level) {
	case I915_CACHE_LLC:
	case I915_CACHE_L3_LLC:
		args->caching = I915_CACHING_CACHED;
		break;

	case I915_CACHE_WT:
		args->caching = I915_CACHING_DISPLAY;
		break;

	default:
		args->caching = I915_CACHING_NONE;
		break;
	}
out:
	rcu_read_unlock();
	return err;
}

int i915_gem_set_caching_ioctl(struct drm_device *dev, void *data,
			       struct drm_file *file)
{
	struct drm_i915_private *i915 = to_i915(dev);
	struct drm_i915_gem_caching *args = data;
	struct drm_i915_gem_object *obj;
	enum i915_cache_level level;
	int ret = 0;

	switch (args->caching) {
	case I915_CACHING_NONE:
		level = I915_CACHE_NONE;
		break;
	case I915_CACHING_CACHED:
		/*
		 * Due to a HW issue on BXT A stepping, GPU stores via a
		 * snooped mapping may leave stale data in a corresponding CPU
		 * cacheline, whereas normally such cachelines would get
		 * invalidated.
		 */
		if (!HAS_LLC(i915) && !HAS_SNOOP(i915))
			return -ENODEV;

		level = I915_CACHE_LLC;
		break;
	case I915_CACHING_DISPLAY:
		level = HAS_WT(i915) ? I915_CACHE_WT : I915_CACHE_NONE;
		break;
	default:
		return -EINVAL;
	}

	obj = i915_gem_object_lookup(file, args->handle);
	if (!obj)
		return -ENOENT;

	/*
	 * The caching mode of proxy object is handled by its generator, and
	 * not allowed to be changed by userspace.
	 */
	if (i915_gem_object_is_proxy(obj)) {
<<<<<<< HEAD
		ret = -ENXIO;
		goto out;
	}

	ret = i915_gem_object_set_cache_level(obj, level);
=======
		/*
		 * Silently allow cached for userptr; the vulkan driver
		 * sets all objects to cached
		 */
		if (!i915_gem_object_is_userptr(obj) ||
		    args->caching != I915_CACHING_CACHED)
			ret = -ENXIO;

		goto out;
	}

	ret = i915_gem_object_lock_interruptible(obj, NULL);
	if (ret)
		goto out;

	ret = i915_gem_object_set_cache_level(obj, level);
	i915_gem_object_unlock(obj);
>>>>>>> 7d2a07b7

out:
	i915_gem_object_put(obj);
	return ret;
}

/*
 * Prepare buffer for display plane (scanout, cursors, etc). Can be called from
 * an uninterruptible phase (modesetting) and allows any flushes to be pipelined
 * (for pageflips). We only flush the caches while preparing the buffer for
 * display, the callers are responsible for frontbuffer flush.
 */
struct i915_vma *
i915_gem_object_pin_to_display_plane(struct drm_i915_gem_object *obj,
				     struct i915_gem_ww_ctx *ww,
				     u32 alignment,
				     const struct i915_ggtt_view *view,
				     unsigned int flags)
{
	struct drm_i915_private *i915 = to_i915(obj->base.dev);
	struct i915_vma *vma;
	int ret;

	/* Frame buffer must be in LMEM (no migration yet) */
	if (HAS_LMEM(i915) && !i915_gem_object_is_lmem(obj))
		return ERR_PTR(-EINVAL);

	/*
	 * The display engine is not coherent with the LLC cache on gen6.  As
	 * a result, we make sure that the pinning that is about to occur is
	 * done with uncached PTEs. This is lowest common denominator for all
	 * chipsets.
	 *
	 * However for gen6+, we could do better by using the GFDT bit instead
	 * of uncaching, which would allow us to flush all the LLC-cached data
	 * with that bit in the PTE to main memory with just one PIPE_CONTROL.
	 */
	ret = i915_gem_object_set_cache_level(obj,
					      HAS_WT(i915) ?
					      I915_CACHE_WT : I915_CACHE_NONE);
	if (ret)
		return ERR_PTR(ret);

	/*
	 * As the user may map the buffer once pinned in the display plane
	 * (e.g. libkms for the bootup splash), we have to ensure that we
	 * always use map_and_fenceable for all scanout buffers. However,
	 * it may simply be too big to fit into mappable, in which case
	 * put it anyway and hope that userspace can cope (but always first
	 * try to preserve the existing ABI).
	 */
	vma = ERR_PTR(-ENOSPC);
	if ((flags & PIN_MAPPABLE) == 0 &&
	    (!view || view->type == I915_GGTT_VIEW_NORMAL))
		vma = i915_gem_object_ggtt_pin_ww(obj, ww, view, 0, alignment,
						  flags | PIN_MAPPABLE |
						  PIN_NONBLOCK);
	if (IS_ERR(vma) && vma != ERR_PTR(-EDEADLK))
		vma = i915_gem_object_ggtt_pin_ww(obj, ww, view, 0,
						  alignment, flags);
	if (IS_ERR(vma))
		return vma;

	vma->display_alignment = max_t(u64, vma->display_alignment, alignment);
	i915_vma_mark_scanout(vma);

<<<<<<< HEAD
	i915_gem_object_flush_if_display(obj);
=======
	i915_gem_object_flush_if_display_locked(obj);
>>>>>>> 7d2a07b7

	return vma;
}

<<<<<<< HEAD
static void i915_gem_object_bump_inactive_ggtt(struct drm_i915_gem_object *obj)
{
	struct drm_i915_private *i915 = to_i915(obj->base.dev);
	struct i915_vma *vma;

	if (list_empty(&obj->vma.list))
		return;

	mutex_lock(&i915->ggtt.vm.mutex);
	spin_lock(&obj->vma.lock);
	for_each_ggtt_vma(vma, obj) {
		if (!drm_mm_node_allocated(&vma->node))
			continue;

		GEM_BUG_ON(vma->vm != &i915->ggtt.vm);
		list_move_tail(&vma->vm_link, &vma->vm->bound_list);
	}
	spin_unlock(&obj->vma.lock);
	mutex_unlock(&i915->ggtt.vm.mutex);

	if (i915_gem_object_is_shrinkable(obj)) {
		unsigned long flags;

		spin_lock_irqsave(&i915->mm.obj_lock, flags);

		if (obj->mm.madv == I915_MADV_WILLNEED &&
		    !atomic_read(&obj->mm.shrink_pin))
			list_move_tail(&obj->mm.link, &i915->mm.shrink_list);

		spin_unlock_irqrestore(&i915->mm.obj_lock, flags);
	}
}

void
i915_gem_object_unpin_from_display_plane(struct i915_vma *vma)
{
	/* Bump the LRU to try and avoid premature eviction whilst flipping  */
	i915_gem_object_bump_inactive_ggtt(vma->obj);

	i915_vma_unpin(vma);
}

=======
>>>>>>> 7d2a07b7
/**
 * Moves a single object to the CPU read, and possibly write domain.
 * @obj: object to act on
 * @write: requesting write or read-only access
 *
 * This function returns when the move is complete, including waiting on
 * flushes to occur.
 */
int
i915_gem_object_set_to_cpu_domain(struct drm_i915_gem_object *obj, bool write)
{
	int ret;

	assert_object_held(obj);

	ret = i915_gem_object_wait(obj,
				   I915_WAIT_INTERRUPTIBLE |
				   (write ? I915_WAIT_ALL : 0),
				   MAX_SCHEDULE_TIMEOUT);
	if (ret)
		return ret;

	flush_write_domain(obj, ~I915_GEM_DOMAIN_CPU);

	/* Flush the CPU cache if it's still invalid. */
	if ((obj->read_domains & I915_GEM_DOMAIN_CPU) == 0) {
		i915_gem_clflush_object(obj, I915_CLFLUSH_SYNC);
		obj->read_domains |= I915_GEM_DOMAIN_CPU;
	}

	/* It should now be out of any other write domains, and we can update
	 * the domain values for our changes.
	 */
	GEM_BUG_ON(obj->write_domain & ~I915_GEM_DOMAIN_CPU);

	/* If we're writing through the CPU, then the GPU read domains will
	 * need to be invalidated at next use.
	 */
	if (write)
		__start_cpu_write(obj);

	return 0;
}

/**
 * Called when user space prepares to use an object with the CPU, either
 * through the mmap ioctl's mapping or a GTT mapping.
 * @dev: drm device
 * @data: ioctl data blob
 * @file: drm file
 */
int
i915_gem_set_domain_ioctl(struct drm_device *dev, void *data,
			  struct drm_file *file)
{
	struct drm_i915_gem_set_domain *args = data;
	struct drm_i915_gem_object *obj;
	u32 read_domains = args->read_domains;
	u32 write_domain = args->write_domain;
	int err;

	/* Only handle setting domains to types used by the CPU. */
	if ((write_domain | read_domains) & I915_GEM_GPU_DOMAINS)
		return -EINVAL;

	/*
	 * Having something in the write domain implies it's in the read
	 * domain, and only that read domain.  Enforce that in the request.
	 */
	if (write_domain && read_domains != write_domain)
		return -EINVAL;

	if (!read_domains)
		return 0;

	obj = i915_gem_object_lookup(file, args->handle);
	if (!obj)
		return -ENOENT;

	/*
	 * Try to flush the object off the GPU without holding the lock.
	 * We will repeat the flush holding the lock in the normal manner
	 * to catch cases where we are gazumped.
	 */
	err = i915_gem_object_wait(obj,
				   I915_WAIT_INTERRUPTIBLE |
				   I915_WAIT_PRIORITY |
				   (write_domain ? I915_WAIT_ALL : 0),
				   MAX_SCHEDULE_TIMEOUT);
	if (err)
		goto out;

	if (i915_gem_object_is_userptr(obj)) {
		/*
		 * Try to grab userptr pages, iris uses set_domain to check
		 * userptr validity
		 */
		err = i915_gem_object_userptr_validate(obj);
		if (!err)
			err = i915_gem_object_wait(obj,
						   I915_WAIT_INTERRUPTIBLE |
						   I915_WAIT_PRIORITY |
						   (write_domain ? I915_WAIT_ALL : 0),
						   MAX_SCHEDULE_TIMEOUT);
		goto out;
	}

	/*
	 * Proxy objects do not control access to the backing storage, ergo
	 * they cannot be used as a means to manipulate the cache domain
	 * tracking for that backing storage. The proxy object is always
	 * considered to be outside of any cache domain.
	 */
	if (i915_gem_object_is_proxy(obj)) {
		err = -ENXIO;
		goto out;
	}

	err = i915_gem_object_lock_interruptible(obj, NULL);
	if (err)
		goto out;

	/*
	 * Flush and acquire obj->pages so that we are coherent through
	 * direct access in memory with previous cached writes through
	 * shmemfs and that our cache domain tracking remains valid.
	 * For example, if the obj->filp was moved to swap without us
	 * being notified and releasing the pages, we would mistakenly
	 * continue to assume that the obj remained out of the CPU cached
	 * domain.
	 */
	err = i915_gem_object_pin_pages(obj);
	if (err)
		goto out_unlock;

	/*
	 * Already in the desired write domain? Nothing for us to do!
	 *
	 * We apply a little bit of cunning here to catch a broader set of
	 * no-ops. If obj->write_domain is set, we must be in the same
	 * obj->read_domains, and only that domain. Therefore, if that
	 * obj->write_domain matches the request read_domains, we are
	 * already in the same read/write domain and can skip the operation,
	 * without having to further check the requested write_domain.
	 */
	if (READ_ONCE(obj->write_domain) == read_domains)
		goto out_unpin;

	if (read_domains & I915_GEM_DOMAIN_WC)
		err = i915_gem_object_set_to_wc_domain(obj, write_domain);
	else if (read_domains & I915_GEM_DOMAIN_GTT)
		err = i915_gem_object_set_to_gtt_domain(obj, write_domain);
	else
		err = i915_gem_object_set_to_cpu_domain(obj, write_domain);

out_unpin:
	i915_gem_object_unpin_pages(obj);

out_unlock:
	i915_gem_object_unlock(obj);

<<<<<<< HEAD
	if (write_domain)
=======
	if (!err && write_domain)
>>>>>>> 7d2a07b7
		i915_gem_object_invalidate_frontbuffer(obj, ORIGIN_CPU);

out:
	i915_gem_object_put(obj);
	return err;
}

/*
 * Pins the specified object's pages and synchronizes the object with
 * GPU accesses. Sets needs_clflush to non-zero if the caller should
 * flush the object from the CPU cache.
 */
int i915_gem_object_prepare_read(struct drm_i915_gem_object *obj,
				 unsigned int *needs_clflush)
{
	int ret;

	*needs_clflush = 0;
	if (!i915_gem_object_has_struct_page(obj))
		return -ENODEV;

	assert_object_held(obj);

	ret = i915_gem_object_wait(obj,
				   I915_WAIT_INTERRUPTIBLE,
				   MAX_SCHEDULE_TIMEOUT);
	if (ret)
		return ret;

	ret = i915_gem_object_pin_pages(obj);
	if (ret)
		return ret;

	if (obj->cache_coherent & I915_BO_CACHE_COHERENT_FOR_READ ||
	    !static_cpu_has(X86_FEATURE_CLFLUSH)) {
		ret = i915_gem_object_set_to_cpu_domain(obj, false);
		if (ret)
			goto err_unpin;
		else
			goto out;
	}

	flush_write_domain(obj, ~I915_GEM_DOMAIN_CPU);

	/* If we're not in the cpu read domain, set ourself into the gtt
	 * read domain and manually flush cachelines (if required). This
	 * optimizes for the case when the gpu will dirty the data
	 * anyway again before the next pread happens.
	 */
	if (!obj->cache_dirty &&
	    !(obj->read_domains & I915_GEM_DOMAIN_CPU))
		*needs_clflush = CLFLUSH_BEFORE;

out:
	/* return with the pages pinned */
	return 0;

err_unpin:
	i915_gem_object_unpin_pages(obj);
	return ret;
}

int i915_gem_object_prepare_write(struct drm_i915_gem_object *obj,
				  unsigned int *needs_clflush)
{
	int ret;

	*needs_clflush = 0;
	if (!i915_gem_object_has_struct_page(obj))
		return -ENODEV;

	assert_object_held(obj);

	ret = i915_gem_object_wait(obj,
				   I915_WAIT_INTERRUPTIBLE |
				   I915_WAIT_ALL,
				   MAX_SCHEDULE_TIMEOUT);
	if (ret)
		return ret;

	ret = i915_gem_object_pin_pages(obj);
	if (ret)
		return ret;

	if (obj->cache_coherent & I915_BO_CACHE_COHERENT_FOR_WRITE ||
	    !static_cpu_has(X86_FEATURE_CLFLUSH)) {
		ret = i915_gem_object_set_to_cpu_domain(obj, true);
		if (ret)
			goto err_unpin;
		else
			goto out;
	}

	flush_write_domain(obj, ~I915_GEM_DOMAIN_CPU);

	/* If we're not in the cpu write domain, set ourself into the
	 * gtt write domain and manually flush cachelines (as required).
	 * This optimizes for the case when the gpu will use the data
	 * right away and we therefore have to clflush anyway.
	 */
	if (!obj->cache_dirty) {
		*needs_clflush |= CLFLUSH_AFTER;

		/*
		 * Same trick applies to invalidate partially written
		 * cachelines read before writing.
		 */
		if (!(obj->read_domains & I915_GEM_DOMAIN_CPU))
			*needs_clflush |= CLFLUSH_BEFORE;
	}

out:
	i915_gem_object_invalidate_frontbuffer(obj, ORIGIN_CPU);
	obj->mm.dirty = true;
	/* return with the pages pinned */
	return 0;

err_unpin:
	i915_gem_object_unpin_pages(obj);
	return ret;
}<|MERGE_RESOLUTION|>--- conflicted
+++ resolved
@@ -15,8 +15,6 @@
 #include "i915_vma.h"
 #include "i915_gem_lmem.h"
 #include "i915_gem_mman.h"
-<<<<<<< HEAD
-=======
 
 static bool gpu_write_needs_clflush(struct drm_i915_gem_object *obj)
 {
@@ -62,7 +60,6 @@
 
 	obj->write_domain = 0;
 }
->>>>>>> 7d2a07b7
 
 static void __i915_gem_object_flush_for_display(struct drm_i915_gem_object *obj)
 {
@@ -252,24 +249,12 @@
 	if (ret)
 		return ret;
 
-<<<<<<< HEAD
-	ret = i915_gem_object_lock_interruptible(obj);
-	if (ret)
-		return ret;
-
-=======
->>>>>>> 7d2a07b7
 	/* Always invalidate stale cachelines */
 	if (obj->cache_level != cache_level) {
 		i915_gem_object_set_cache_coherency(obj, cache_level);
 		obj->cache_dirty = true;
 	}
 
-<<<<<<< HEAD
-	i915_gem_object_unlock(obj);
-
-=======
->>>>>>> 7d2a07b7
 	/* The cache-level will be applied when each vma is rebound. */
 	return i915_gem_object_unbind(obj,
 				      I915_GEM_OBJECT_UNBIND_ACTIVE |
@@ -350,13 +335,6 @@
 	 * not allowed to be changed by userspace.
 	 */
 	if (i915_gem_object_is_proxy(obj)) {
-<<<<<<< HEAD
-		ret = -ENXIO;
-		goto out;
-	}
-
-	ret = i915_gem_object_set_cache_level(obj, level);
-=======
 		/*
 		 * Silently allow cached for userptr; the vulkan driver
 		 * sets all objects to cached
@@ -374,7 +352,6 @@
 
 	ret = i915_gem_object_set_cache_level(obj, level);
 	i915_gem_object_unlock(obj);
->>>>>>> 7d2a07b7
 
 out:
 	i915_gem_object_put(obj);
@@ -441,60 +418,11 @@
 	vma->display_alignment = max_t(u64, vma->display_alignment, alignment);
 	i915_vma_mark_scanout(vma);
 
-<<<<<<< HEAD
-	i915_gem_object_flush_if_display(obj);
-=======
 	i915_gem_object_flush_if_display_locked(obj);
->>>>>>> 7d2a07b7
 
 	return vma;
 }
 
-<<<<<<< HEAD
-static void i915_gem_object_bump_inactive_ggtt(struct drm_i915_gem_object *obj)
-{
-	struct drm_i915_private *i915 = to_i915(obj->base.dev);
-	struct i915_vma *vma;
-
-	if (list_empty(&obj->vma.list))
-		return;
-
-	mutex_lock(&i915->ggtt.vm.mutex);
-	spin_lock(&obj->vma.lock);
-	for_each_ggtt_vma(vma, obj) {
-		if (!drm_mm_node_allocated(&vma->node))
-			continue;
-
-		GEM_BUG_ON(vma->vm != &i915->ggtt.vm);
-		list_move_tail(&vma->vm_link, &vma->vm->bound_list);
-	}
-	spin_unlock(&obj->vma.lock);
-	mutex_unlock(&i915->ggtt.vm.mutex);
-
-	if (i915_gem_object_is_shrinkable(obj)) {
-		unsigned long flags;
-
-		spin_lock_irqsave(&i915->mm.obj_lock, flags);
-
-		if (obj->mm.madv == I915_MADV_WILLNEED &&
-		    !atomic_read(&obj->mm.shrink_pin))
-			list_move_tail(&obj->mm.link, &i915->mm.shrink_list);
-
-		spin_unlock_irqrestore(&i915->mm.obj_lock, flags);
-	}
-}
-
-void
-i915_gem_object_unpin_from_display_plane(struct i915_vma *vma)
-{
-	/* Bump the LRU to try and avoid premature eviction whilst flipping  */
-	i915_gem_object_bump_inactive_ggtt(vma->obj);
-
-	i915_vma_unpin(vma);
-}
-
-=======
->>>>>>> 7d2a07b7
 /**
  * Moves a single object to the CPU read, and possibly write domain.
  * @obj: object to act on
@@ -656,11 +584,7 @@
 out_unlock:
 	i915_gem_object_unlock(obj);
 
-<<<<<<< HEAD
-	if (write_domain)
-=======
 	if (!err && write_domain)
->>>>>>> 7d2a07b7
 		i915_gem_object_invalidate_frontbuffer(obj, ORIGIN_CPU);
 
 out:
