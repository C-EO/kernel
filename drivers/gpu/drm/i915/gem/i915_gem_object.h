--- conflicted
+++ resolved
@@ -15,8 +15,6 @@
 #include "i915_gem_object_types.h"
 #include "i915_gem_gtt.h"
 #include "i915_vma_types.h"
-<<<<<<< HEAD
-=======
 
 /*
  * XXX: There is a prevalence of the assumption that we fit the
@@ -43,7 +41,6 @@
 
 	return false;
 }
->>>>>>> 7d2a07b7
 
 void i915_gem_init__objects(struct drm_i915_private *i915);
 
@@ -52,12 +49,8 @@
 
 void i915_gem_object_init(struct drm_i915_gem_object *obj,
 			  const struct drm_i915_gem_object_ops *ops,
-<<<<<<< HEAD
-			  struct lock_class_key *key);
-=======
 			  struct lock_class_key *key,
 			  unsigned alloc_flags);
->>>>>>> 7d2a07b7
 struct drm_i915_gem_object *
 i915_gem_object_create_shmem(struct drm_i915_private *i915,
 			     resource_size_t size);
@@ -156,14 +149,6 @@
  */
 static inline void assert_object_held_shared(struct drm_i915_gem_object *obj)
 {
-<<<<<<< HEAD
-	dma_resv_lock(obj->base.resv, NULL);
-}
-
-static inline bool i915_gem_object_trylock(struct drm_i915_gem_object *obj)
-{
-	return dma_resv_trylock(obj->base.resv);
-=======
 	/*
 	 * Note mm list lookup is protected by
 	 * kref_get_unless_zero().
@@ -171,16 +156,12 @@
 	if (IS_ENABLED(CONFIG_LOCKDEP) &&
 	    kref_read(&obj->base.refcount) > 0)
 		assert_object_held(obj);
->>>>>>> 7d2a07b7
 }
 
 static inline int __i915_gem_object_lock(struct drm_i915_gem_object *obj,
 					 struct i915_gem_ww_ctx *ww,
 					 bool intr)
 {
-<<<<<<< HEAD
-	return dma_resv_lock_interruptible(obj->base.resv, NULL);
-=======
 	int ret;
 
 	if (intr)
@@ -197,17 +178,12 @@
 		ww->contended = obj;
 
 	return ret;
->>>>>>> 7d2a07b7
 }
 
 static inline int i915_gem_object_lock(struct drm_i915_gem_object *obj,
 				       struct i915_gem_ww_ctx *ww)
 {
-<<<<<<< HEAD
-	dma_resv_unlock(obj->base.resv);
-=======
 	return __i915_gem_object_lock(obj, ww, ww && ww->intr);
->>>>>>> 7d2a07b7
 }
 
 static inline int i915_gem_object_lock_interruptible(struct drm_i915_gem_object *obj,
@@ -258,8 +234,6 @@
 }
 
 static inline bool
-<<<<<<< HEAD
-=======
 i915_gem_object_has_tiling_quirk(struct drm_i915_gem_object *obj)
 {
 	return test_bit(I915_TILING_QUIRK_BIT, &obj->flags);
@@ -278,7 +252,6 @@
 }
 
 static inline bool
->>>>>>> 7d2a07b7
 i915_gem_object_type_has(const struct drm_i915_gem_object *obj,
 			 unsigned long flags)
 {
@@ -288,27 +261,24 @@
 static inline bool
 i915_gem_object_has_struct_page(const struct drm_i915_gem_object *obj)
 {
-<<<<<<< HEAD
-	return i915_gem_object_type_has(obj, I915_GEM_OBJECT_HAS_STRUCT_PAGE);
-=======
 	return obj->flags & I915_BO_ALLOC_STRUCT_PAGE;
->>>>>>> 7d2a07b7
 }
 
 static inline bool
 i915_gem_object_has_iomem(const struct drm_i915_gem_object *obj)
 {
-<<<<<<< HEAD
+	return i915_gem_object_type_has(obj, I915_GEM_OBJECT_HAS_IOMEM);
+}
+
+static inline bool
+i915_gem_object_is_shrinkable(const struct drm_i915_gem_object *obj)
+{
 	return i915_gem_object_type_has(obj, I915_GEM_OBJECT_IS_SHRINKABLE);
-=======
-	return i915_gem_object_type_has(obj, I915_GEM_OBJECT_HAS_IOMEM);
->>>>>>> 7d2a07b7
-}
-
-static inline bool
-i915_gem_object_is_shrinkable(const struct drm_i915_gem_object *obj)
-{
-<<<<<<< HEAD
+}
+
+static inline bool
+i915_gem_object_is_proxy(const struct drm_i915_gem_object *obj)
+{
 	return i915_gem_object_type_has(obj, I915_GEM_OBJECT_IS_PROXY);
 }
 
@@ -316,27 +286,6 @@
 i915_gem_object_never_mmap(const struct drm_i915_gem_object *obj)
 {
 	return i915_gem_object_type_has(obj, I915_GEM_OBJECT_NO_MMAP);
-}
-
-static inline bool
-i915_gem_object_needs_async_cancel(const struct drm_i915_gem_object *obj)
-{
-	return i915_gem_object_type_has(obj, I915_GEM_OBJECT_ASYNC_CANCEL);
-=======
-	return i915_gem_object_type_has(obj, I915_GEM_OBJECT_IS_SHRINKABLE);
-}
-
-static inline bool
-i915_gem_object_is_proxy(const struct drm_i915_gem_object *obj)
-{
-	return i915_gem_object_type_has(obj, I915_GEM_OBJECT_IS_PROXY);
-}
-
-static inline bool
-i915_gem_object_never_mmap(const struct drm_i915_gem_object *obj)
-{
-	return i915_gem_object_type_has(obj, I915_GEM_OBJECT_NO_MMAP);
->>>>>>> 7d2a07b7
 }
 
 static inline bool
@@ -432,31 +381,10 @@
 int ____i915_gem_object_get_pages(struct drm_i915_gem_object *obj);
 int __i915_gem_object_get_pages(struct drm_i915_gem_object *obj);
 
-enum i915_mm_subclass { /* lockdep subclass for obj->mm.lock/struct_mutex */
-	I915_MM_NORMAL = 0,
-	/*
-	 * Only used by struct_mutex, when called "recursively" from
-	 * direct-reclaim-esque. Safe because there is only every one
-	 * struct_mutex in the entire system.
-	 */
-	I915_MM_SHRINKER = 1,
-	/*
-	 * Used for obj->mm.lock when allocating pages. Safe because the object
-	 * isn't yet on any LRU, and therefore the shrinker can't deadlock on
-	 * it. As soon as the object has pages, obj->mm.lock nests within
-	 * fs_reclaim.
-	 */
-	I915_MM_GET_PAGES = 1,
-};
-
 static inline int __must_check
 i915_gem_object_pin_pages(struct drm_i915_gem_object *obj)
 {
-<<<<<<< HEAD
-	might_lock_nested(&obj->mm.lock, I915_MM_GET_PAGES);
-=======
 	assert_object_held(obj);
->>>>>>> 7d2a07b7
 
 	if (atomic_inc_not_zero(&obj->mm.pages_pin_count))
 		return 0;
@@ -550,13 +478,6 @@
 }
 
 void __i915_gem_object_release_map(struct drm_i915_gem_object *obj);
-<<<<<<< HEAD
-
-void
-i915_gem_object_flush_write_domain(struct drm_i915_gem_object *obj,
-				   unsigned int flush_domains);
-=======
->>>>>>> 7d2a07b7
 
 int i915_gem_object_prepare_read(struct drm_i915_gem_object *obj,
 				 unsigned int *needs_clflush);
@@ -579,11 +500,7 @@
 	struct dma_fence *fence;
 
 	rcu_read_lock();
-<<<<<<< HEAD
-	fence = dma_resv_get_excl_rcu(obj->base.resv);
-=======
 	fence = dma_resv_get_excl_unlocked(obj->base.resv);
->>>>>>> 7d2a07b7
 	rcu_read_unlock();
 
 	if (fence && dma_fence_is_i915(fence) && !dma_fence_is_signaled(fence))
@@ -615,10 +532,6 @@
 void i915_gem_object_make_shrinkable(struct drm_i915_gem_object *obj);
 void i915_gem_object_make_purgeable(struct drm_i915_gem_object *obj);
 
-void i915_gem_object_make_unshrinkable(struct drm_i915_gem_object *obj);
-void i915_gem_object_make_shrinkable(struct drm_i915_gem_object *obj);
-void i915_gem_object_make_purgeable(struct drm_i915_gem_object *obj);
-
 static inline bool cpu_write_needs_clflush(struct drm_i915_gem_object *obj)
 {
 	if (obj->cache_dirty)
@@ -669,8 +582,6 @@
 	if (unlikely(rcu_access_pointer(obj->frontbuffer)))
 		__i915_gem_object_invalidate_frontbuffer(obj, origin);
 }
-<<<<<<< HEAD
-=======
 
 int i915_gem_object_read_from_page(struct drm_i915_gem_object *obj, u64 offset, void *dst, int size);
 
@@ -696,6 +607,5 @@
 static inline int i915_gem_object_userptr_validate(struct drm_i915_gem_object *obj) { GEM_BUG_ON(1); return -ENODEV; }
 
 #endif
->>>>>>> 7d2a07b7
 
 #endif