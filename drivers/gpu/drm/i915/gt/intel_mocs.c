// SPDX-License-Identifier: MIT
/*
 * Copyright © 2015 Intel Corporation
 */

#include "i915_drv.h"

#include "intel_engine.h"
#include "intel_gt.h"
<<<<<<< HEAD
#include "intel_mocs.h"
#include "intel_lrc.h"
=======
#include "intel_lrc_reg.h"
#include "intel_mocs.h"
>>>>>>> 7d2a07b7
#include "intel_ring.h"

/* structures required */
struct drm_i915_mocs_entry {
	u32 control_value;
	u16 l3cc_value;
	u16 used;
};

struct drm_i915_mocs_table {
	unsigned int size;
	unsigned int n_entries;
	const struct drm_i915_mocs_entry *table;
};

/* Defines for the tables (XXX_MOCS_0 - XXX_MOCS_63) */
#define _LE_CACHEABILITY(value)	((value) << 0)
#define _LE_TGT_CACHE(value)	((value) << 2)
#define LE_LRUM(value)		((value) << 4)
#define LE_AOM(value)		((value) << 6)
#define LE_RSC(value)		((value) << 7)
#define LE_SCC(value)		((value) << 8)
#define LE_PFM(value)		((value) << 11)
#define LE_SCF(value)		((value) << 14)
#define LE_COS(value)		((value) << 15)
#define LE_SSE(value)		((value) << 17)

/* Defines for the tables (LNCFMOCS0 - LNCFMOCS31) - two entries per word */
#define L3_ESC(value)		((value) << 0)
#define L3_SCC(value)		((value) << 1)
#define _L3_CACHEABILITY(value)	((value) << 4)

/* Helper defines */
#define GEN9_NUM_MOCS_ENTRIES	64  /* 63-64 are reserved, but configured. */

/* (e)LLC caching options */
/*
 * Note: LE_0_PAGETABLE works only up to Gen11; for newer gens it means
 * the same as LE_UC
 */
#define LE_0_PAGETABLE		_LE_CACHEABILITY(0)
#define LE_1_UC			_LE_CACHEABILITY(1)
#define LE_2_WT			_LE_CACHEABILITY(2)
#define LE_3_WB			_LE_CACHEABILITY(3)

/* Target cache */
#define LE_TC_0_PAGETABLE	_LE_TGT_CACHE(0)
#define LE_TC_1_LLC		_LE_TGT_CACHE(1)
#define LE_TC_2_LLC_ELLC	_LE_TGT_CACHE(2)
#define LE_TC_3_LLC_ELLC_ALT	_LE_TGT_CACHE(3)

/* L3 caching options */
#define L3_0_DIRECT		_L3_CACHEABILITY(0)
#define L3_1_UC			_L3_CACHEABILITY(1)
#define L3_2_RESERVED		_L3_CACHEABILITY(2)
#define L3_3_WB			_L3_CACHEABILITY(3)

#define MOCS_ENTRY(__idx, __control_value, __l3cc_value) \
	[__idx] = { \
		.control_value = __control_value, \
		.l3cc_value = __l3cc_value, \
		.used = 1, \
	}

/*
 * MOCS tables
 *
 * These are the MOCS tables that are programmed across all the rings.
 * The control value is programmed to all the rings that support the
 * MOCS registers. While the l3cc_values are only programmed to the
 * LNCFCMOCS0 - LNCFCMOCS32 registers.
 *
 * These tables are intended to be kept reasonably consistent across
 * HW platforms, and for ICL+, be identical across OSes. To achieve
 * that, for Icelake and above, list of entries is published as part
 * of bspec.
 *
 * Entries not part of the following tables are undefined as far as
 * userspace is concerned and shouldn't be relied upon.  For Gen < 12
 * they will be initialized to PTE. Gen >= 12 onwards don't have a setting for
 * PTE and will be initialized to an invalid value.
 *
 * The last few entries are reserved by the hardware. For ICL+ they
 * should be initialized according to bspec and never used, for older
 * platforms they should never be written to.
 *
 * NOTE: These tables are part of bspec and defined as part of hardware
 *       interface for ICL+. For older platforms, they are part of kernel
 *       ABI. It is expected that, for specific hardware platform, existing
 *       entries will remain constant and the table will only be updated by
 *       adding new entries, filling unused positions.
 */
#define GEN9_MOCS_ENTRIES \
	MOCS_ENTRY(I915_MOCS_UNCACHED, \
		   LE_1_UC | LE_TC_2_LLC_ELLC, \
		   L3_1_UC), \
	MOCS_ENTRY(I915_MOCS_PTE, \
		   LE_0_PAGETABLE | LE_TC_0_PAGETABLE | LE_LRUM(3), \
		   L3_3_WB)

static const struct drm_i915_mocs_entry skl_mocs_table[] = {
	GEN9_MOCS_ENTRIES,
	MOCS_ENTRY(I915_MOCS_CACHED,
		   LE_3_WB | LE_TC_2_LLC_ELLC | LE_LRUM(3),
		   L3_3_WB),

	/*
	 * mocs:63
	 * - used by the L3 for all of its evictions.
	 *   Thus it is expected to allow LLC cacheability to enable coherent
	 *   flows to be maintained.
	 * - used to force L3 uncachable cycles.
	 *   Thus it is expected to make the surface L3 uncacheable.
	 */
	MOCS_ENTRY(63,
		   LE_3_WB | LE_TC_1_LLC | LE_LRUM(3),
		   L3_1_UC)
};

/* NOTE: the LE_TGT_CACHE is not used on Broxton */
static const struct drm_i915_mocs_entry broxton_mocs_table[] = {
	GEN9_MOCS_ENTRIES,
	MOCS_ENTRY(I915_MOCS_CACHED,
		   LE_1_UC | LE_TC_2_LLC_ELLC | LE_LRUM(3),
		   L3_3_WB)
};

#define GEN11_MOCS_ENTRIES \
	/* Entries 0 and 1 are defined per-platform */ \
	/* Base - L3 + LLC */ \
	MOCS_ENTRY(2, \
		   LE_3_WB | LE_TC_1_LLC | LE_LRUM(3), \
		   L3_3_WB), \
	/* Base - Uncached */ \
	MOCS_ENTRY(3, \
		   LE_1_UC | LE_TC_1_LLC, \
		   L3_1_UC), \
	/* Base - L3 */ \
	MOCS_ENTRY(4, \
		   LE_1_UC | LE_TC_1_LLC, \
		   L3_3_WB), \
	/* Base - LLC */ \
	MOCS_ENTRY(5, \
		   LE_3_WB | LE_TC_1_LLC | LE_LRUM(3), \
		   L3_1_UC), \
	/* Age 0 - LLC */ \
	MOCS_ENTRY(6, \
		   LE_3_WB | LE_TC_1_LLC | LE_LRUM(1), \
		   L3_1_UC), \
	/* Age 0 - L3 + LLC */ \
	MOCS_ENTRY(7, \
		   LE_3_WB | LE_TC_1_LLC | LE_LRUM(1), \
		   L3_3_WB), \
	/* Age: Don't Chg. - LLC */ \
	MOCS_ENTRY(8, \
		   LE_3_WB | LE_TC_1_LLC | LE_LRUM(2), \
		   L3_1_UC), \
	/* Age: Don't Chg. - L3 + LLC */ \
	MOCS_ENTRY(9, \
		   LE_3_WB | LE_TC_1_LLC | LE_LRUM(2), \
		   L3_3_WB), \
	/* No AOM - LLC */ \
	MOCS_ENTRY(10, \
		   LE_3_WB | LE_TC_1_LLC | LE_LRUM(3) | LE_AOM(1), \
		   L3_1_UC), \
	/* No AOM - L3 + LLC */ \
	MOCS_ENTRY(11, \
		   LE_3_WB | LE_TC_1_LLC | LE_LRUM(3) | LE_AOM(1), \
		   L3_3_WB), \
	/* No AOM; Age 0 - LLC */ \
	MOCS_ENTRY(12, \
		   LE_3_WB | LE_TC_1_LLC | LE_LRUM(1) | LE_AOM(1), \
		   L3_1_UC), \
	/* No AOM; Age 0 - L3 + LLC */ \
	MOCS_ENTRY(13, \
		   LE_3_WB | LE_TC_1_LLC | LE_LRUM(1) | LE_AOM(1), \
		   L3_3_WB), \
	/* No AOM; Age:DC - LLC */ \
	MOCS_ENTRY(14, \
		   LE_3_WB | LE_TC_1_LLC | LE_LRUM(2) | LE_AOM(1), \
		   L3_1_UC), \
	/* No AOM; Age:DC - L3 + LLC */ \
	MOCS_ENTRY(15, \
		   LE_3_WB | LE_TC_1_LLC | LE_LRUM(2) | LE_AOM(1), \
		   L3_3_WB), \
	/* Self-Snoop - L3 + LLC */ \
	MOCS_ENTRY(18, \
		   LE_3_WB | LE_TC_1_LLC | LE_LRUM(3) | LE_SSE(3), \
		   L3_3_WB), \
	/* Skip Caching - L3 + LLC(12.5%) */ \
	MOCS_ENTRY(19, \
		   LE_3_WB | LE_TC_1_LLC | LE_LRUM(3) | LE_SCC(7), \
		   L3_3_WB), \
	/* Skip Caching - L3 + LLC(25%) */ \
	MOCS_ENTRY(20, \
		   LE_3_WB | LE_TC_1_LLC | LE_LRUM(3) | LE_SCC(3), \
		   L3_3_WB), \
	/* Skip Caching - L3 + LLC(50%) */ \
	MOCS_ENTRY(21, \
		   LE_3_WB | LE_TC_1_LLC | LE_LRUM(3) | LE_SCC(1), \
		   L3_3_WB), \
	/* Skip Caching - L3 + LLC(75%) */ \
	MOCS_ENTRY(22, \
		   LE_3_WB | LE_TC_1_LLC | LE_LRUM(3) | LE_RSC(1) | LE_SCC(3), \
		   L3_3_WB), \
	/* Skip Caching - L3 + LLC(87.5%) */ \
	MOCS_ENTRY(23, \
		   LE_3_WB | LE_TC_1_LLC | LE_LRUM(3) | LE_RSC(1) | LE_SCC(7), \
		   L3_3_WB), \
	/* HW Reserved - SW program but never use */ \
	MOCS_ENTRY(62, \
		   LE_3_WB | LE_TC_1_LLC | LE_LRUM(3), \
		   L3_1_UC), \
	/* HW Reserved - SW program but never use */ \
	MOCS_ENTRY(63, \
		   LE_3_WB | LE_TC_1_LLC | LE_LRUM(3), \
		   L3_1_UC)

static const struct drm_i915_mocs_entry tgl_mocs_table[] = {
	/*
	 * NOTE:
	 * Reserved and unspecified MOCS indices have been set to (L3 + LCC).
	 * These reserved entries should never be used, they may be changed
	 * to low performant variants with better coherency in the future if
	 * more entries are needed. We are programming index I915_MOCS_PTE(1)
	 * only, __init_mocs_table() take care to program unused index with
	 * this entry.
	 */
	MOCS_ENTRY(I915_MOCS_PTE,
		   LE_0_PAGETABLE | LE_TC_0_PAGETABLE,
		   L3_1_UC),
	GEN11_MOCS_ENTRIES,

	/* Implicitly enable L1 - HDC:L1 + L3 + LLC */
	MOCS_ENTRY(48,
		   LE_3_WB | LE_TC_1_LLC | LE_LRUM(3),
		   L3_3_WB),
	/* Implicitly enable L1 - HDC:L1 + L3 */
	MOCS_ENTRY(49,
		   LE_1_UC | LE_TC_1_LLC,
		   L3_3_WB),
	/* Implicitly enable L1 - HDC:L1 + LLC */
	MOCS_ENTRY(50,
		   LE_3_WB | LE_TC_1_LLC | LE_LRUM(3),
		   L3_1_UC),
	/* Implicitly enable L1 - HDC:L1 */
	MOCS_ENTRY(51,
		   LE_1_UC | LE_TC_1_LLC,
		   L3_1_UC),
	/* HW Special Case (CCS) */
	MOCS_ENTRY(60,
		   LE_3_WB | LE_TC_1_LLC | LE_LRUM(3),
		   L3_1_UC),
	/* HW Special Case (Displayable) */
	MOCS_ENTRY(61,
		   LE_1_UC | LE_TC_1_LLC,
		   L3_3_WB),
};

static const struct drm_i915_mocs_entry icl_mocs_table[] = {
	/* Base - Uncached (Deprecated) */
	MOCS_ENTRY(I915_MOCS_UNCACHED,
		   LE_1_UC | LE_TC_1_LLC,
		   L3_1_UC),
	/* Base - L3 + LeCC:PAT (Deprecated) */
	MOCS_ENTRY(I915_MOCS_PTE,
<<<<<<< HEAD
		   LE_0_PAGETABLE | LE_TC_1_LLC,
=======
		   LE_0_PAGETABLE | LE_TC_0_PAGETABLE,
>>>>>>> 7d2a07b7
		   L3_3_WB),

	GEN11_MOCS_ENTRIES
};

<<<<<<< HEAD
=======
static const struct drm_i915_mocs_entry dg1_mocs_table[] = {
	/* Error */
	MOCS_ENTRY(0, 0, L3_0_DIRECT),

	/* UC */
	MOCS_ENTRY(1, 0, L3_1_UC),

	/* Reserved */
	MOCS_ENTRY(2, 0, L3_0_DIRECT),
	MOCS_ENTRY(3, 0, L3_0_DIRECT),
	MOCS_ENTRY(4, 0, L3_0_DIRECT),

	/* WB - L3 */
	MOCS_ENTRY(5, 0, L3_3_WB),
	/* WB - L3 50% */
	MOCS_ENTRY(6, 0, L3_ESC(1) | L3_SCC(1) | L3_3_WB),
	/* WB - L3 25% */
	MOCS_ENTRY(7, 0, L3_ESC(1) | L3_SCC(3) | L3_3_WB),
	/* WB - L3 12.5% */
	MOCS_ENTRY(8, 0, L3_ESC(1) | L3_SCC(7) | L3_3_WB),

	/* HDC:L1 + L3 */
	MOCS_ENTRY(48, 0, L3_3_WB),
	/* HDC:L1 */
	MOCS_ENTRY(49, 0, L3_1_UC),

	/* HW Reserved */
	MOCS_ENTRY(60, 0, L3_1_UC),
	MOCS_ENTRY(61, 0, L3_1_UC),
	MOCS_ENTRY(62, 0, L3_1_UC),
	MOCS_ENTRY(63, 0, L3_1_UC),
};

>>>>>>> 7d2a07b7
enum {
	HAS_GLOBAL_MOCS = BIT(0),
	HAS_ENGINE_MOCS = BIT(1),
	HAS_RENDER_L3CC = BIT(2),
};

static bool has_l3cc(const struct drm_i915_private *i915)
<<<<<<< HEAD
{
	return true;
}

static bool has_global_mocs(const struct drm_i915_private *i915)
{
=======
{
	return true;
}

static bool has_global_mocs(const struct drm_i915_private *i915)
{
>>>>>>> 7d2a07b7
	return HAS_GLOBAL_MOCS_REGISTERS(i915);
}

static bool has_mocs(const struct drm_i915_private *i915)
{
	return !IS_DGFX(i915);
}

static unsigned int get_mocs_settings(const struct drm_i915_private *i915,
				      struct drm_i915_mocs_table *table)
{
	unsigned int flags;

<<<<<<< HEAD
	if (INTEL_GEN(i915) >= 12) {
		table->size  = ARRAY_SIZE(tgl_mocs_table);
		table->table = tgl_mocs_table;
		table->n_entries = GEN9_NUM_MOCS_ENTRIES;
	} else if (IS_GEN(i915, 11)) {
		table->size  = ARRAY_SIZE(icl_mocs_table);
		table->table = icl_mocs_table;
		table->n_entries = GEN9_NUM_MOCS_ENTRIES;
=======
	if (IS_DG1(i915)) {
		table->size = ARRAY_SIZE(dg1_mocs_table);
		table->table = dg1_mocs_table;
		table->n_entries = GEN9_NUM_MOCS_ENTRIES;
	} else if (GRAPHICS_VER(i915) >= 12) {
		table->size  = ARRAY_SIZE(tgl_mocs_table);
		table->table = tgl_mocs_table;
		table->n_entries = GEN9_NUM_MOCS_ENTRIES;
	} else if (GRAPHICS_VER(i915) == 11) {
		table->size  = ARRAY_SIZE(icl_mocs_table);
		table->table = icl_mocs_table;
		table->n_entries = GEN9_NUM_MOCS_ENTRIES;
>>>>>>> 7d2a07b7
	} else if (IS_GEN9_BC(i915) || IS_CANNONLAKE(i915)) {
		table->size  = ARRAY_SIZE(skl_mocs_table);
		table->n_entries = GEN9_NUM_MOCS_ENTRIES;
		table->table = skl_mocs_table;
	} else if (IS_GEN9_LP(i915)) {
		table->size  = ARRAY_SIZE(broxton_mocs_table);
		table->n_entries = GEN9_NUM_MOCS_ENTRIES;
		table->table = broxton_mocs_table;
	} else {
<<<<<<< HEAD
		drm_WARN_ONCE(&i915->drm, INTEL_GEN(i915) >= 9,
=======
		drm_WARN_ONCE(&i915->drm, GRAPHICS_VER(i915) >= 9,
>>>>>>> 7d2a07b7
			      "Platform that should have a MOCS table does not.\n");
		return 0;
	}

	if (GEM_DEBUG_WARN_ON(table->size > table->n_entries))
		return 0;

	/* WaDisableSkipCaching:skl,bxt,kbl,glk */
<<<<<<< HEAD
	if (IS_GEN(i915, 9)) {
=======
	if (GRAPHICS_VER(i915) == 9) {
>>>>>>> 7d2a07b7
		int i;

		for (i = 0; i < table->size; i++)
			if (GEM_DEBUG_WARN_ON(table->table[i].l3cc_value &
					      (L3_ESC(1) | L3_SCC(0x7))))
				return 0;
	}

	flags = 0;
	if (has_mocs(i915)) {
		if (has_global_mocs(i915))
			flags |= HAS_GLOBAL_MOCS;
		else
			flags |= HAS_ENGINE_MOCS;
	}
	if (has_l3cc(i915))
		flags |= HAS_RENDER_L3CC;

	return flags;
}

/*
 * Get control_value from MOCS entry taking into account when it's not used:
 * I915_MOCS_PTE's value is returned in this case.
 */
static u32 get_entry_control(const struct drm_i915_mocs_table *table,
			     unsigned int index)
{
	if (index < table->size && table->table[index].used)
		return table->table[index].control_value;

	return table->table[I915_MOCS_PTE].control_value;
}

#define for_each_mocs(mocs, t, i) \
	for (i = 0; \
	     i < (t)->n_entries ? (mocs = get_entry_control((t), i)), 1 : 0;\
	     i++)

static void __init_mocs_table(struct intel_uncore *uncore,
			      const struct drm_i915_mocs_table *table,
			      u32 addr)
{
	unsigned int i;
	u32 mocs;

	for_each_mocs(mocs, table, i)
		intel_uncore_write_fw(uncore, _MMIO(addr + i * 4), mocs);
}

static u32 mocs_offset(const struct intel_engine_cs *engine)
{
	static const u32 offset[] = {
		[RCS0]  =  __GEN9_RCS0_MOCS0,
		[VCS0]  =  __GEN9_VCS0_MOCS0,
		[VCS1]  =  __GEN9_VCS1_MOCS0,
		[VECS0] =  __GEN9_VECS0_MOCS0,
		[BCS0]  =  __GEN9_BCS0_MOCS0,
		[VCS2]  = __GEN11_VCS2_MOCS0,
	};

	GEM_BUG_ON(engine->id >= ARRAY_SIZE(offset));
	return offset[engine->id];
}

static void init_mocs_table(struct intel_engine_cs *engine,
			    const struct drm_i915_mocs_table *table)
{
	__init_mocs_table(engine->uncore, table, mocs_offset(engine));
}

/*
 * Get l3cc_value from MOCS entry taking into account when it's not used:
 * I915_MOCS_PTE's value is returned in this case.
 */
static u16 get_entry_l3cc(const struct drm_i915_mocs_table *table,
			  unsigned int index)
{
	if (index < table->size && table->table[index].used)
		return table->table[index].l3cc_value;

	return table->table[I915_MOCS_PTE].l3cc_value;
}

<<<<<<< HEAD
static inline u32 l3cc_combine(u16 low, u16 high)
=======
static u32 l3cc_combine(u16 low, u16 high)
>>>>>>> 7d2a07b7
{
	return low | (u32)high << 16;
}

#define for_each_l3cc(l3cc, t, i) \
	for (i = 0; \
	     i < ((t)->n_entries + 1) / 2 ? \
	     (l3cc = l3cc_combine(get_entry_l3cc((t), 2 * i), \
				  get_entry_l3cc((t), 2 * i + 1))), 1 : \
	     0; \
	     i++)

static void init_l3cc_table(struct intel_engine_cs *engine,
			    const struct drm_i915_mocs_table *table)
{
	struct intel_uncore *uncore = engine->uncore;
	unsigned int i;
	u32 l3cc;

	for_each_l3cc(l3cc, table, i)
		intel_uncore_write_fw(uncore, GEN9_LNCFCMOCS(i), l3cc);
}

void intel_mocs_init_engine(struct intel_engine_cs *engine)
{
	struct drm_i915_mocs_table table;
	unsigned int flags;
<<<<<<< HEAD

	/* Called under a blanket forcewake */
	assert_forcewakes_active(engine->uncore, FORCEWAKE_ALL);

=======

	/* Called under a blanket forcewake */
	assert_forcewakes_active(engine->uncore, FORCEWAKE_ALL);

>>>>>>> 7d2a07b7
	flags = get_mocs_settings(engine->i915, &table);
	if (!flags)
		return;

	/* Platforms with global MOCS do not need per-engine initialization. */
	if (flags & HAS_ENGINE_MOCS)
		init_mocs_table(engine, &table);

	if (flags & HAS_RENDER_L3CC && engine->class == RENDER_CLASS)
		init_l3cc_table(engine, &table);
}

static u32 global_mocs_offset(void)
{
	return i915_mmio_reg_offset(GEN12_GLOBAL_MOCS(0));
}

void intel_mocs_init(struct intel_gt *gt)
{
	struct drm_i915_mocs_table table;
	unsigned int flags;

	/*
	 * LLC and eDRAM control values are not applicable to dgfx
	 */
	flags = get_mocs_settings(gt->i915, &table);
	if (flags & HAS_GLOBAL_MOCS)
		__init_mocs_table(gt->uncore, &table, global_mocs_offset());
}

#if IS_ENABLED(CONFIG_DRM_I915_SELFTEST)
#include "selftest_mocs.c"
#endif<|MERGE_RESOLUTION|>--- conflicted
+++ resolved
@@ -7,13 +7,8 @@
 
 #include "intel_engine.h"
 #include "intel_gt.h"
-<<<<<<< HEAD
-#include "intel_mocs.h"
-#include "intel_lrc.h"
-=======
 #include "intel_lrc_reg.h"
 #include "intel_mocs.h"
->>>>>>> 7d2a07b7
 #include "intel_ring.h"
 
 /* structures required */
@@ -280,18 +275,12 @@
 		   L3_1_UC),
 	/* Base - L3 + LeCC:PAT (Deprecated) */
 	MOCS_ENTRY(I915_MOCS_PTE,
-<<<<<<< HEAD
-		   LE_0_PAGETABLE | LE_TC_1_LLC,
-=======
 		   LE_0_PAGETABLE | LE_TC_0_PAGETABLE,
->>>>>>> 7d2a07b7
 		   L3_3_WB),
 
 	GEN11_MOCS_ENTRIES
 };
 
-<<<<<<< HEAD
-=======
 static const struct drm_i915_mocs_entry dg1_mocs_table[] = {
 	/* Error */
 	MOCS_ENTRY(0, 0, L3_0_DIRECT),
@@ -325,7 +314,6 @@
 	MOCS_ENTRY(63, 0, L3_1_UC),
 };
 
->>>>>>> 7d2a07b7
 enum {
 	HAS_GLOBAL_MOCS = BIT(0),
 	HAS_ENGINE_MOCS = BIT(1),
@@ -333,21 +321,12 @@
 };
 
 static bool has_l3cc(const struct drm_i915_private *i915)
-<<<<<<< HEAD
 {
 	return true;
 }
 
 static bool has_global_mocs(const struct drm_i915_private *i915)
 {
-=======
-{
-	return true;
-}
-
-static bool has_global_mocs(const struct drm_i915_private *i915)
-{
->>>>>>> 7d2a07b7
 	return HAS_GLOBAL_MOCS_REGISTERS(i915);
 }
 
@@ -361,16 +340,6 @@
 {
 	unsigned int flags;
 
-<<<<<<< HEAD
-	if (INTEL_GEN(i915) >= 12) {
-		table->size  = ARRAY_SIZE(tgl_mocs_table);
-		table->table = tgl_mocs_table;
-		table->n_entries = GEN9_NUM_MOCS_ENTRIES;
-	} else if (IS_GEN(i915, 11)) {
-		table->size  = ARRAY_SIZE(icl_mocs_table);
-		table->table = icl_mocs_table;
-		table->n_entries = GEN9_NUM_MOCS_ENTRIES;
-=======
 	if (IS_DG1(i915)) {
 		table->size = ARRAY_SIZE(dg1_mocs_table);
 		table->table = dg1_mocs_table;
@@ -383,7 +352,6 @@
 		table->size  = ARRAY_SIZE(icl_mocs_table);
 		table->table = icl_mocs_table;
 		table->n_entries = GEN9_NUM_MOCS_ENTRIES;
->>>>>>> 7d2a07b7
 	} else if (IS_GEN9_BC(i915) || IS_CANNONLAKE(i915)) {
 		table->size  = ARRAY_SIZE(skl_mocs_table);
 		table->n_entries = GEN9_NUM_MOCS_ENTRIES;
@@ -393,11 +361,7 @@
 		table->n_entries = GEN9_NUM_MOCS_ENTRIES;
 		table->table = broxton_mocs_table;
 	} else {
-<<<<<<< HEAD
-		drm_WARN_ONCE(&i915->drm, INTEL_GEN(i915) >= 9,
-=======
 		drm_WARN_ONCE(&i915->drm, GRAPHICS_VER(i915) >= 9,
->>>>>>> 7d2a07b7
 			      "Platform that should have a MOCS table does not.\n");
 		return 0;
 	}
@@ -406,11 +370,7 @@
 		return 0;
 
 	/* WaDisableSkipCaching:skl,bxt,kbl,glk */
-<<<<<<< HEAD
-	if (IS_GEN(i915, 9)) {
-=======
 	if (GRAPHICS_VER(i915) == 9) {
->>>>>>> 7d2a07b7
 		int i;
 
 		for (i = 0; i < table->size; i++)
@@ -495,11 +455,7 @@
 	return table->table[I915_MOCS_PTE].l3cc_value;
 }
 
-<<<<<<< HEAD
-static inline u32 l3cc_combine(u16 low, u16 high)
-=======
 static u32 l3cc_combine(u16 low, u16 high)
->>>>>>> 7d2a07b7
 {
 	return low | (u32)high << 16;
 }
@@ -527,17 +483,10 @@
 {
 	struct drm_i915_mocs_table table;
 	unsigned int flags;
-<<<<<<< HEAD
 
 	/* Called under a blanket forcewake */
 	assert_forcewakes_active(engine->uncore, FORCEWAKE_ALL);
 
-=======
-
-	/* Called under a blanket forcewake */
-	assert_forcewakes_active(engine->uncore, FORCEWAKE_ALL);
-
->>>>>>> 7d2a07b7
 	flags = get_mocs_settings(engine->i915, &table);
 	if (!flags)
 		return;
