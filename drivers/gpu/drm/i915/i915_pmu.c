--- conflicted
+++ resolved
@@ -105,11 +105,7 @@
 static bool pmu_needs_timer(struct i915_pmu *pmu, bool gpu_active)
 {
 	struct drm_i915_private *i915 = container_of(pmu, typeof(*i915), pmu);
-<<<<<<< HEAD
-	u64 enable;
-=======
 	u32 enable;
->>>>>>> 7d2a07b7
 
 	/*
 	 * Only some counters need the sampling timer.
@@ -164,17 +160,9 @@
 	return val;
 }
 
-<<<<<<< HEAD
-#if IS_ENABLED(CONFIG_PM)
-
-static inline s64 ktime_since(const ktime_t kt)
-{
-	return ktime_to_ns(ktime_sub(ktime_get(), kt));
-=======
 static inline s64 ktime_since_raw(const ktime_t kt)
 {
 	return ktime_to_ns(ktime_sub(ktime_get_raw(), kt));
->>>>>>> 7d2a07b7
 }
 
 static u64 get_rc6(struct intel_gt *gt)
@@ -203,11 +191,7 @@
 		 * on top of the last known real value, as the approximated RC6
 		 * counter value.
 		 */
-<<<<<<< HEAD
-		val = ktime_since(pmu->sleep_last);
-=======
 		val = ktime_since_raw(pmu->sleep_last);
->>>>>>> 7d2a07b7
 		val += pmu->sample[__I915_SAMPLE_RC6].cur;
 	}
 
@@ -221,28 +205,6 @@
 	return val;
 }
 
-<<<<<<< HEAD
-static void park_rc6(struct drm_i915_private *i915)
-{
-	struct i915_pmu *pmu = &i915->pmu;
-
-	if (pmu->enable & config_enabled_mask(I915_PMU_RC6_RESIDENCY))
-		pmu->sample[__I915_SAMPLE_RC6].cur = __get_rc6(&i915->gt);
-
-	pmu->sleep_last = ktime_get();
-}
-
-#else
-
-static u64 get_rc6(struct intel_gt *gt)
-{
-	return __get_rc6(gt);
-}
-
-static void park_rc6(struct drm_i915_private *i915) {}
-
-#endif
-=======
 static void init_rc6(struct i915_pmu *pmu)
 {
 	struct drm_i915_private *i915 = container_of(pmu, typeof(*i915), pmu);
@@ -263,7 +225,6 @@
 	pmu->sample[__I915_SAMPLE_RC6].cur = __get_rc6(&i915->gt);
 	pmu->sleep_last = ktime_get_raw();
 }
->>>>>>> 7d2a07b7
 
 static void __i915_pmu_maybe_start_timer(struct i915_pmu *pmu)
 {
@@ -326,11 +287,7 @@
 	 * risk a machine hang. For a fun history lesson dig out the old
 	 * userspace intel_gpu_top and run it on Ivybridge or Haswell!
 	 */
-<<<<<<< HEAD
-	return IS_GEN(i915, 7);
-=======
 	return GRAPHICS_VER(i915) == 7;
->>>>>>> 7d2a07b7
 }
 
 static void engine_sample(struct intel_engine_cs *engine, unsigned int period_ns)
@@ -407,13 +364,8 @@
 static bool frequency_sampling_enabled(struct i915_pmu *pmu)
 {
 	return pmu->enable &
-<<<<<<< HEAD
-	       (config_enabled_mask(I915_PMU_ACTUAL_FREQUENCY) |
-		config_enabled_mask(I915_PMU_REQUESTED_FREQUENCY));
-=======
 	       (config_mask(I915_PMU_ACTUAL_FREQUENCY) |
 		config_mask(I915_PMU_REQUESTED_FREQUENCY));
->>>>>>> 7d2a07b7
 }
 
 static void
@@ -431,11 +383,7 @@
 	if (!intel_gt_pm_get_if_awake(gt))
 		return;
 
-<<<<<<< HEAD
-	if (pmu->enable & config_enabled_mask(I915_PMU_ACTUAL_FREQUENCY)) {
-=======
 	if (pmu->enable & config_mask(I915_PMU_ACTUAL_FREQUENCY)) {
->>>>>>> 7d2a07b7
 		u32 val;
 
 		/*
@@ -457,11 +405,7 @@
 				intel_gpu_freq(rps, val), period_ns / 1000);
 	}
 
-<<<<<<< HEAD
-	if (pmu->enable & config_enabled_mask(I915_PMU_REQUESTED_FREQUENCY)) {
-=======
 	if (pmu->enable & config_mask(I915_PMU_REQUESTED_FREQUENCY)) {
->>>>>>> 7d2a07b7
 		add_sample_mult(&pmu->sample[__I915_SAMPLE_FREQ_REQ],
 				intel_gpu_freq(rps, rps->cur_freq),
 				period_ns / 1000);
@@ -500,38 +444,14 @@
 	return HRTIMER_RESTART;
 }
 
-<<<<<<< HEAD
-static u64 count_interrupts(struct drm_i915_private *i915)
-{
-	/* open-coded kstat_irqs() */
-	struct irq_desc *desc = irq_to_desc(i915->drm.pdev->irq);
-	u64 sum = 0;
-	int cpu;
-
-	if (!desc || !desc->kstat_irqs)
-		return 0;
-
-	for_each_possible_cpu(cpu)
-		sum += *per_cpu_ptr(desc->kstat_irqs, cpu);
-
-	return sum;
-}
-
-=======
->>>>>>> 7d2a07b7
 static void i915_pmu_event_destroy(struct perf_event *event)
 {
 	struct drm_i915_private *i915 =
 		container_of(event->pmu, typeof(*i915), pmu.base);
-<<<<<<< HEAD
 
 	drm_WARN_ON(&i915->drm, event->parent);
-=======
-
-	drm_WARN_ON(&i915->drm, event->parent);
 
 	drm_dev_put(&i915->drm);
->>>>>>> 7d2a07b7
 }
 
 static int
@@ -634,10 +554,7 @@
 	if (!event->parent) {
 		drm_dev_get(&i915->drm);
 		event->destroy = i915_pmu_event_destroy;
-<<<<<<< HEAD
-=======
-	}
->>>>>>> 7d2a07b7
+	}
 
 	return 0;
 }
@@ -685,12 +602,9 @@
 			break;
 		case I915_PMU_RC6_RESIDENCY:
 			val = get_rc6(&i915->gt);
-<<<<<<< HEAD
-=======
 			break;
 		case I915_PMU_SOFTWARE_GT_AWAKE_TIME:
 			val = ktime_to_ns(intel_gt_get_awake_time(&i915->gt));
->>>>>>> 7d2a07b7
 			break;
 		}
 	}
@@ -724,24 +638,14 @@
 {
 	struct drm_i915_private *i915 =
 		container_of(event->pmu, typeof(*i915), pmu.base);
-<<<<<<< HEAD
-	unsigned int bit = event_enabled_bit(event);
-	struct i915_pmu *pmu = &i915->pmu;
-	intel_wakeref_t wakeref;
-=======
-	struct i915_pmu *pmu = &i915->pmu;
->>>>>>> 7d2a07b7
+	struct i915_pmu *pmu = &i915->pmu;
 	unsigned long flags;
 	unsigned int bit;
 
-<<<<<<< HEAD
-	wakeref = intel_runtime_pm_get(&i915->runtime_pm);
-=======
 	bit = event_bit(event);
 	if (bit == -1)
 		goto update;
 
->>>>>>> 7d2a07b7
 	spin_lock_irqsave(&pmu->lock, flags);
 
 	/*
@@ -752,16 +656,6 @@
 	GEM_BUG_ON(bit >= ARRAY_SIZE(pmu->enable_count));
 	GEM_BUG_ON(pmu->enable_count[bit] == ~0);
 
-<<<<<<< HEAD
-	if (pmu->enable_count[bit] == 0 &&
-	    config_enabled_mask(I915_PMU_RC6_RESIDENCY) & BIT_ULL(bit)) {
-		pmu->sample[__I915_SAMPLE_RC6_LAST_REPORTED].cur = 0;
-		pmu->sample[__I915_SAMPLE_RC6].cur = __get_rc6(&i915->gt);
-		pmu->sleep_last = ktime_get();
-	}
-
-=======
->>>>>>> 7d2a07b7
 	pmu->enable |= BIT_ULL(bit);
 	pmu->enable_count[bit]++;
 
@@ -803,20 +697,12 @@
 	 * an existing non-zero value.
 	 */
 	local64_set(&event->hw.prev_count, __i915_pmu_event_read(event));
-
-	intel_runtime_pm_put(&i915->runtime_pm, wakeref);
 }
 
 static void i915_pmu_disable(struct perf_event *event)
 {
 	struct drm_i915_private *i915 =
 		container_of(event->pmu, typeof(*i915), pmu.base);
-<<<<<<< HEAD
-	unsigned int bit = event_enabled_bit(event);
-	struct i915_pmu *pmu = &i915->pmu;
-	unsigned long flags;
-
-=======
 	unsigned int bit = event_bit(event);
 	struct i915_pmu *pmu = &i915->pmu;
 	unsigned long flags;
@@ -824,7 +710,6 @@
 	if (bit == -1)
 		return;
 
->>>>>>> 7d2a07b7
 	spin_lock_irqsave(&pmu->lock, flags);
 
 	if (is_engine_event(event)) {
@@ -951,15 +836,8 @@
 	return sprintf(buf, "config=0x%lx\n", eattr->val);
 }
 
-<<<<<<< HEAD
-static ssize_t
-i915_pmu_get_attr_cpumask(struct device *dev,
-			  struct device_attribute *attr,
-			  char *buf)
-=======
 static ssize_t cpumask_show(struct device *dev,
 			    struct device_attribute *attr, char *buf)
->>>>>>> 7d2a07b7
 {
 	return cpumap_print_to_pagebuf(true, buf, &i915_pmu_cpumask);
 }
@@ -1179,11 +1057,7 @@
 static int i915_pmu_cpu_offline(unsigned int cpu, struct hlist_node *node)
 {
 	struct i915_pmu *pmu = hlist_entry_safe(node, typeof(*pmu), cpuhp.node);
-<<<<<<< HEAD
-	unsigned int target;
-=======
 	unsigned int target = i915_pmu_target_cpu;
->>>>>>> 7d2a07b7
 
 	GEM_BUG_ON(!pmu->base.event_init);
 
@@ -1212,13 +1086,9 @@
 	return 0;
 }
 
-<<<<<<< HEAD
-static int i915_pmu_register_cpuhp_state(struct i915_pmu *pmu)
-=======
 static enum cpuhp_state cpuhp_slot = CPUHP_INVALID;
 
 void i915_pmu_init(void)
->>>>>>> 7d2a07b7
 {
 	int ret;
 
@@ -1233,32 +1103,6 @@
 		cpuhp_slot = ret;
 }
 
-<<<<<<< HEAD
-	slot = ret;
-	ret = cpuhp_state_add_instance(slot, &pmu->cpuhp.node);
-	if (ret) {
-		cpuhp_remove_multi_state(slot);
-		return ret;
-	}
-
-	pmu->cpuhp.slot = slot;
-	return 0;
-}
-
-static void i915_pmu_unregister_cpuhp_state(struct i915_pmu *pmu)
-{
-	struct drm_i915_private *i915 = container_of(pmu, typeof(*i915), pmu);
-
-	drm_WARN_ON(&i915->drm, pmu->cpuhp.slot == CPUHP_INVALID);
-	drm_WARN_ON(&i915->drm, cpuhp_state_remove_instance(pmu->cpuhp.slot, &pmu->cpuhp.node));
-	cpuhp_remove_multi_state(pmu->cpuhp.slot);
-	pmu->cpuhp.slot = CPUHP_INVALID;
-}
-
-static bool is_igp(struct drm_i915_private *i915)
-{
-	struct pci_dev *pdev = i915->drm.pdev;
-=======
 void i915_pmu_exit(void)
 {
 	if (cpuhp_slot != CPUHP_INVALID)
@@ -1281,7 +1125,6 @@
 static bool is_igp(struct drm_i915_private *i915)
 {
 	struct pci_dev *pdev = to_pci_dev(i915->drm.dev);
->>>>>>> 7d2a07b7
 
 	/* IGP is 0000:00:02.0 */
 	return pci_domain_nr(pdev->bus) == 0 &&
@@ -1302,11 +1145,7 @@
 
 	int ret = -ENOMEM;
 
-<<<<<<< HEAD
-	if (INTEL_GEN(i915) <= 2) {
-=======
 	if (GRAPHICS_VER(i915) <= 2) {
->>>>>>> 7d2a07b7
 		drm_info(&i915->drm, "PMU not supported for this GPU.");
 		return;
 	}
@@ -1314,12 +1153,8 @@
 	spin_lock_init(&pmu->lock);
 	hrtimer_init(&pmu->timer, CLOCK_MONOTONIC, HRTIMER_MODE_REL);
 	pmu->timer.function = i915_sample;
-<<<<<<< HEAD
-	pmu->cpuhp.slot = CPUHP_INVALID;
-=======
 	pmu->cpuhp.cpu = -1;
 	init_rc6(pmu);
->>>>>>> 7d2a07b7
 
 	if (!is_igp(i915)) {
 		pmu->name = kasprintf(GFP_KERNEL,
@@ -1386,9 +1221,6 @@
 	if (!pmu->base.event_init)
 		return;
 
-<<<<<<< HEAD
-	drm_WARN_ON(&i915->drm, pmu->enable);
-=======
 	/*
 	 * "Disconnect" the PMU callbacks - since all are atomic synchronize_rcu
 	 * ensures all currently executing ones will have exited before we
@@ -1396,7 +1228,6 @@
 	 */
 	pmu->closed = true;
 	synchronize_rcu();
->>>>>>> 7d2a07b7
 
 	hrtimer_cancel(&pmu->timer);
 
