--- conflicted
+++ resolved
@@ -222,11 +222,7 @@
 	 * This also validates that any existing fb inherited from the
 	 * BIOS is suitable for own access.
 	 */
-<<<<<<< HEAD
-	ret = intel_pin_and_fence_fb_obj(NULL, &ifbdev->fb->base, NULL, NULL, NULL);
-=======
 	ret = intel_pin_and_fence_fb_obj(NULL, &ifbdev->fb->base, NULL);
->>>>>>> 05ec7de7
 	if (ret)
 		goto out_unlock;
 
