/*
 * Copyright © 2013 Intel Corporation
 *
 * Permission is hereby granted, free of charge, to any person obtaining a
 * copy of this software and associated documentation files (the "Software"),
 * to deal in the Software without restriction, including without limitation
 * the rights to use, copy, modify, merge, publish, distribute, sublicense,
 * and/or sell copies of the Software, and to permit persons to whom the
 * Software is furnished to do so, subject to the following conditions:
 *
 * The above copyright notice and this permission notice (including the next
 * paragraph) shall be included in all copies or substantial portions of the
 * Software.
 *
 * THE SOFTWARE IS PROVIDED "AS IS", WITHOUT WARRANTY OF ANY KIND, EXPRESS OR
 * IMPLIED, INCLUDING BUT NOT LIMITED TO THE WARRANTIES OF MERCHANTABILITY,
 * FITNESS FOR A PARTICULAR PURPOSE AND NONINFRINGEMENT.  IN NO EVENT SHALL
 * THE AUTHORS OR COPYRIGHT HOLDERS BE LIABLE FOR ANY CLAIM, DAMAGES OR OTHER
 * LIABILITY, WHETHER IN AN ACTION OF CONTRACT, TORT OR OTHERWISE, ARISING
 * FROM, OUT OF OR IN CONNECTION WITH THE SOFTWARE OR THE USE OR OTHER DEALINGS
 * IN THE SOFTWARE.
 *
 * Authors:
 *    Brad Volkin <bradley.d.volkin@intel.com>
 *
 */

#include "gt/intel_engine.h"

#include "i915_drv.h"
#include "i915_memcpy.h"

/**
 * DOC: batch buffer command parser
 *
 * Motivation:
 * Certain OpenGL features (e.g. transform feedback, performance monitoring)
 * require userspace code to submit batches containing commands such as
 * MI_LOAD_REGISTER_IMM to access various registers. Unfortunately, some
 * generations of the hardware will noop these commands in "unsecure" batches
 * (which includes all userspace batches submitted via i915) even though the
 * commands may be safe and represent the intended programming model of the
 * device.
 *
 * The software command parser is similar in operation to the command parsing
 * done in hardware for unsecure batches. However, the software parser allows
 * some operations that would be noop'd by hardware, if the parser determines
 * the operation is safe, and submits the batch as "secure" to prevent hardware
 * parsing.
 *
 * Threats:
 * At a high level, the hardware (and software) checks attempt to prevent
 * granting userspace undue privileges. There are three categories of privilege.
 *
 * First, commands which are explicitly defined as privileged or which should
 * only be used by the kernel driver. The parser rejects such commands
 *
 * Second, commands which access registers. To support correct/enhanced
 * userspace functionality, particularly certain OpenGL extensions, the parser
 * provides a whitelist of registers which userspace may safely access
 *
 * Third, commands which access privileged memory (i.e. GGTT, HWS page, etc).
 * The parser always rejects such commands.
 *
 * The majority of the problematic commands fall in the MI_* range, with only a
 * few specific commands on each engine (e.g. PIPE_CONTROL and MI_FLUSH_DW).
 *
 * Implementation:
 * Each engine maintains tables of commands and registers which the parser
 * uses in scanning batch buffers submitted to that engine.
 *
 * Since the set of commands that the parser must check for is significantly
 * smaller than the number of commands supported, the parser tables contain only
 * those commands required by the parser. This generally works because command
 * opcode ranges have standard command length encodings. So for commands that
 * the parser does not need to check, it can easily skip them. This is
 * implemented via a per-engine length decoding vfunc.
 *
 * Unfortunately, there are a number of commands that do not follow the standard
 * length encoding for their opcode range, primarily amongst the MI_* commands.
 * To handle this, the parser provides a way to define explicit "skip" entries
 * in the per-engine command tables.
 *
 * Other command table entries map fairly directly to high level categories
 * mentioned above: rejected, register whitelist. The parser implements a number
 * of checks, including the privileged memory checks, via a general bitmasking
 * mechanism.
 */

/*
 * A command that requires special handling by the command parser.
 */
struct drm_i915_cmd_descriptor {
	/*
	 * Flags describing how the command parser processes the command.
	 *
	 * CMD_DESC_FIXED: The command has a fixed length if this is set,
	 *                 a length mask if not set
	 * CMD_DESC_SKIP: The command is allowed but does not follow the
	 *                standard length encoding for the opcode range in
	 *                which it falls
	 * CMD_DESC_REJECT: The command is never allowed
	 * CMD_DESC_REGISTER: The command should be checked against the
	 *                    register whitelist for the appropriate ring
	 */
	u32 flags;
#define CMD_DESC_FIXED    (1<<0)
#define CMD_DESC_SKIP     (1<<1)
#define CMD_DESC_REJECT   (1<<2)
#define CMD_DESC_REGISTER (1<<3)
#define CMD_DESC_BITMASK  (1<<4)

	/*
	 * The command's unique identification bits and the bitmask to get them.
	 * This isn't strictly the opcode field as defined in the spec and may
	 * also include type, subtype, and/or subop fields.
	 */
	struct {
		u32 value;
		u32 mask;
	} cmd;

	/*
	 * The command's length. The command is either fixed length (i.e. does
	 * not include a length field) or has a length field mask. The flag
	 * CMD_DESC_FIXED indicates a fixed length. Otherwise, the command has
	 * a length mask. All command entries in a command table must include
	 * length information.
	 */
	union {
		u32 fixed;
		u32 mask;
	} length;

	/*
	 * Describes where to find a register address in the command to check
	 * against the ring's register whitelist. Only valid if flags has the
	 * CMD_DESC_REGISTER bit set.
	 *
	 * A non-zero step value implies that the command may access multiple
	 * registers in sequence (e.g. LRI), in that case step gives the
	 * distance in dwords between individual offset fields.
	 */
	struct {
		u32 offset;
		u32 mask;
		u32 step;
	} reg;

#define MAX_CMD_DESC_BITMASKS 3
	/*
	 * Describes command checks where a particular dword is masked and
	 * compared against an expected value. If the command does not match
	 * the expected value, the parser rejects it. Only valid if flags has
	 * the CMD_DESC_BITMASK bit set. Only entries where mask is non-zero
	 * are valid.
	 *
	 * If the check specifies a non-zero condition_mask then the parser
	 * only performs the check when the bits specified by condition_mask
	 * are non-zero.
	 */
	struct {
		u32 offset;
		u32 mask;
		u32 expected;
		u32 condition_offset;
		u32 condition_mask;
	} bits[MAX_CMD_DESC_BITMASKS];
};

/*
 * A table of commands requiring special handling by the command parser.
 *
 * Each engine has an array of tables. Each table consists of an array of
 * command descriptors, which must be sorted with command opcodes in
 * ascending order.
 */
struct drm_i915_cmd_table {
	const struct drm_i915_cmd_descriptor *table;
	int count;
};

#define STD_MI_OPCODE_SHIFT  (32 - 9)
#define STD_3D_OPCODE_SHIFT  (32 - 16)
#define STD_2D_OPCODE_SHIFT  (32 - 10)
#define STD_MFX_OPCODE_SHIFT (32 - 16)
#define MIN_OPCODE_SHIFT 16

#define CMD(op, opm, f, lm, fl, ...)				\
	{							\
		.flags = (fl) | ((f) ? CMD_DESC_FIXED : 0),	\
		.cmd = { (op & ~0u << (opm)), ~0u << (opm) },	\
		.length = { (lm) },				\
		__VA_ARGS__					\
	}

/* Convenience macros to compress the tables */
#define SMI STD_MI_OPCODE_SHIFT
#define S3D STD_3D_OPCODE_SHIFT
#define S2D STD_2D_OPCODE_SHIFT
#define SMFX STD_MFX_OPCODE_SHIFT
#define F true
#define S CMD_DESC_SKIP
#define R CMD_DESC_REJECT
#define W CMD_DESC_REGISTER
#define B CMD_DESC_BITMASK

/*            Command                          Mask   Fixed Len   Action
	      ---------------------------------------------------------- */
static const struct drm_i915_cmd_descriptor gen7_common_cmds[] = {
	CMD(  MI_NOOP,                          SMI,    F,  1,      S  ),
	CMD(  MI_USER_INTERRUPT,                SMI,    F,  1,      R  ),
	CMD(  MI_WAIT_FOR_EVENT,                SMI,    F,  1,      R  ),
	CMD(  MI_ARB_CHECK,                     SMI,    F,  1,      S  ),
	CMD(  MI_REPORT_HEAD,                   SMI,    F,  1,      S  ),
	CMD(  MI_SUSPEND_FLUSH,                 SMI,    F,  1,      S  ),
	CMD(  MI_SEMAPHORE_MBOX,                SMI,   !F,  0xFF,   R  ),
	CMD(  MI_STORE_DWORD_INDEX,             SMI,   !F,  0xFF,   R  ),
	CMD(  MI_LOAD_REGISTER_IMM(1),          SMI,   !F,  0xFF,   W,
	      .reg = { .offset = 1, .mask = 0x007FFFFC, .step = 2 }    ),
	CMD(  MI_STORE_REGISTER_MEM,            SMI,    F,  3,     W | B,
	      .reg = { .offset = 1, .mask = 0x007FFFFC },
	      .bits = {{
			.offset = 0,
			.mask = MI_GLOBAL_GTT,
			.expected = 0,
	      }},						       ),
	CMD(  MI_LOAD_REGISTER_MEM,             SMI,    F,  3,     W | B,
	      .reg = { .offset = 1, .mask = 0x007FFFFC },
	      .bits = {{
			.offset = 0,
			.mask = MI_GLOBAL_GTT,
			.expected = 0,
	      }},						       ),
	/*
	 * MI_BATCH_BUFFER_START requires some special handling. It's not
	 * really a 'skip' action but it doesn't seem like it's worth adding
	 * a new action. See i915_parse_cmds().
	 */
	CMD(  MI_BATCH_BUFFER_START,            SMI,   !F,  0xFF,   S  ),
};

static const struct drm_i915_cmd_descriptor gen7_render_cmds[] = {
	CMD(  MI_FLUSH,                         SMI,    F,  1,      S  ),
	CMD(  MI_ARB_ON_OFF,                    SMI,    F,  1,      R  ),
	CMD(  MI_PREDICATE,                     SMI,    F,  1,      S  ),
	CMD(  MI_TOPOLOGY_FILTER,               SMI,    F,  1,      S  ),
	CMD(  MI_SET_APPID,                     SMI,    F,  1,      S  ),
	CMD(  MI_DISPLAY_FLIP,                  SMI,   !F,  0xFF,   R  ),
	CMD(  MI_SET_CONTEXT,                   SMI,   !F,  0xFF,   R  ),
	CMD(  MI_URB_CLEAR,                     SMI,   !F,  0xFF,   S  ),
	CMD(  MI_STORE_DWORD_IMM,               SMI,   !F,  0x3F,   B,
	      .bits = {{
			.offset = 0,
			.mask = MI_GLOBAL_GTT,
			.expected = 0,
	      }},						       ),
	CMD(  MI_UPDATE_GTT,                    SMI,   !F,  0xFF,   R  ),
	CMD(  MI_CLFLUSH,                       SMI,   !F,  0x3FF,  B,
	      .bits = {{
			.offset = 0,
			.mask = MI_GLOBAL_GTT,
			.expected = 0,
	      }},						       ),
	CMD(  MI_REPORT_PERF_COUNT,             SMI,   !F,  0x3F,   B,
	      .bits = {{
			.offset = 1,
			.mask = MI_REPORT_PERF_COUNT_GGTT,
			.expected = 0,
	      }},						       ),
	CMD(  MI_CONDITIONAL_BATCH_BUFFER_END,  SMI,   !F,  0xFF,   B,
	      .bits = {{
			.offset = 0,
			.mask = MI_GLOBAL_GTT,
			.expected = 0,
	      }},						       ),
	CMD(  GFX_OP_3DSTATE_VF_STATISTICS,     S3D,    F,  1,      S  ),
	CMD(  PIPELINE_SELECT,                  S3D,    F,  1,      S  ),
	CMD(  MEDIA_VFE_STATE,			S3D,   !F,  0xFFFF, B,
	      .bits = {{
			.offset = 2,
			.mask = MEDIA_VFE_STATE_MMIO_ACCESS_MASK,
			.expected = 0,
	      }},						       ),
	CMD(  GPGPU_OBJECT,                     S3D,   !F,  0xFF,   S  ),
	CMD(  GPGPU_WALKER,                     S3D,   !F,  0xFF,   S  ),
	CMD(  GFX_OP_3DSTATE_SO_DECL_LIST,      S3D,   !F,  0x1FF,  S  ),
	CMD(  GFX_OP_PIPE_CONTROL(5),           S3D,   !F,  0xFF,   B,
	      .bits = {{
			.offset = 1,
			.mask = (PIPE_CONTROL_MMIO_WRITE | PIPE_CONTROL_NOTIFY),
			.expected = 0,
	      },
	      {
			.offset = 1,
		        .mask = (PIPE_CONTROL_GLOBAL_GTT_IVB |
				 PIPE_CONTROL_STORE_DATA_INDEX),
			.expected = 0,
			.condition_offset = 1,
			.condition_mask = PIPE_CONTROL_POST_SYNC_OP_MASK,
	      }},						       ),
};

static const struct drm_i915_cmd_descriptor hsw_render_cmds[] = {
	CMD(  MI_SET_PREDICATE,                 SMI,    F,  1,      S  ),
	CMD(  MI_RS_CONTROL,                    SMI,    F,  1,      S  ),
	CMD(  MI_URB_ATOMIC_ALLOC,              SMI,    F,  1,      S  ),
	CMD(  MI_SET_APPID,                     SMI,    F,  1,      S  ),
	CMD(  MI_RS_CONTEXT,                    SMI,    F,  1,      S  ),
	CMD(  MI_LOAD_SCAN_LINES_INCL,          SMI,   !F,  0x3F,   R  ),
	CMD(  MI_LOAD_SCAN_LINES_EXCL,          SMI,   !F,  0x3F,   R  ),
	CMD(  MI_LOAD_REGISTER_REG,             SMI,   !F,  0xFF,   W,
	      .reg = { .offset = 1, .mask = 0x007FFFFC, .step = 1 }    ),
	CMD(  MI_RS_STORE_DATA_IMM,             SMI,   !F,  0xFF,   S  ),
	CMD(  MI_LOAD_URB_MEM,                  SMI,   !F,  0xFF,   S  ),
	CMD(  MI_STORE_URB_MEM,                 SMI,   !F,  0xFF,   S  ),
	CMD(  GFX_OP_3DSTATE_DX9_CONSTANTF_VS,  S3D,   !F,  0x7FF,  S  ),
	CMD(  GFX_OP_3DSTATE_DX9_CONSTANTF_PS,  S3D,   !F,  0x7FF,  S  ),

	CMD(  GFX_OP_3DSTATE_BINDING_TABLE_EDIT_VS,  S3D,   !F,  0x1FF,  S  ),
	CMD(  GFX_OP_3DSTATE_BINDING_TABLE_EDIT_GS,  S3D,   !F,  0x1FF,  S  ),
	CMD(  GFX_OP_3DSTATE_BINDING_TABLE_EDIT_HS,  S3D,   !F,  0x1FF,  S  ),
	CMD(  GFX_OP_3DSTATE_BINDING_TABLE_EDIT_DS,  S3D,   !F,  0x1FF,  S  ),
	CMD(  GFX_OP_3DSTATE_BINDING_TABLE_EDIT_PS,  S3D,   !F,  0x1FF,  S  ),
};

static const struct drm_i915_cmd_descriptor gen7_video_cmds[] = {
	CMD(  MI_ARB_ON_OFF,                    SMI,    F,  1,      R  ),
	CMD(  MI_SET_APPID,                     SMI,    F,  1,      S  ),
	CMD(  MI_STORE_DWORD_IMM,               SMI,   !F,  0xFF,   B,
	      .bits = {{
			.offset = 0,
			.mask = MI_GLOBAL_GTT,
			.expected = 0,
	      }},						       ),
	CMD(  MI_UPDATE_GTT,                    SMI,   !F,  0x3F,   R  ),
	CMD(  MI_FLUSH_DW,                      SMI,   !F,  0x3F,   B,
	      .bits = {{
			.offset = 0,
			.mask = MI_FLUSH_DW_NOTIFY,
			.expected = 0,
	      },
	      {
			.offset = 1,
			.mask = MI_FLUSH_DW_USE_GTT,
			.expected = 0,
			.condition_offset = 0,
			.condition_mask = MI_FLUSH_DW_OP_MASK,
	      },
	      {
			.offset = 0,
			.mask = MI_FLUSH_DW_STORE_INDEX,
			.expected = 0,
			.condition_offset = 0,
			.condition_mask = MI_FLUSH_DW_OP_MASK,
	      }},						       ),
	CMD(  MI_CONDITIONAL_BATCH_BUFFER_END,  SMI,   !F,  0xFF,   B,
	      .bits = {{
			.offset = 0,
			.mask = MI_GLOBAL_GTT,
			.expected = 0,
	      }},						       ),
	/*
	 * MFX_WAIT doesn't fit the way we handle length for most commands.
	 * It has a length field but it uses a non-standard length bias.
	 * It is always 1 dword though, so just treat it as fixed length.
	 */
	CMD(  MFX_WAIT,                         SMFX,   F,  1,      S  ),
};

static const struct drm_i915_cmd_descriptor gen7_vecs_cmds[] = {
	CMD(  MI_ARB_ON_OFF,                    SMI,    F,  1,      R  ),
	CMD(  MI_SET_APPID,                     SMI,    F,  1,      S  ),
	CMD(  MI_STORE_DWORD_IMM,               SMI,   !F,  0xFF,   B,
	      .bits = {{
			.offset = 0,
			.mask = MI_GLOBAL_GTT,
			.expected = 0,
	      }},						       ),
	CMD(  MI_UPDATE_GTT,                    SMI,   !F,  0x3F,   R  ),
	CMD(  MI_FLUSH_DW,                      SMI,   !F,  0x3F,   B,
	      .bits = {{
			.offset = 0,
			.mask = MI_FLUSH_DW_NOTIFY,
			.expected = 0,
	      },
	      {
			.offset = 1,
			.mask = MI_FLUSH_DW_USE_GTT,
			.expected = 0,
			.condition_offset = 0,
			.condition_mask = MI_FLUSH_DW_OP_MASK,
	      },
	      {
			.offset = 0,
			.mask = MI_FLUSH_DW_STORE_INDEX,
			.expected = 0,
			.condition_offset = 0,
			.condition_mask = MI_FLUSH_DW_OP_MASK,
	      }},						       ),
	CMD(  MI_CONDITIONAL_BATCH_BUFFER_END,  SMI,   !F,  0xFF,   B,
	      .bits = {{
			.offset = 0,
			.mask = MI_GLOBAL_GTT,
			.expected = 0,
	      }},						       ),
};

static const struct drm_i915_cmd_descriptor gen7_blt_cmds[] = {
	CMD(  MI_DISPLAY_FLIP,                  SMI,   !F,  0xFF,   R  ),
	CMD(  MI_STORE_DWORD_IMM,               SMI,   !F,  0x3FF,  B,
	      .bits = {{
			.offset = 0,
			.mask = MI_GLOBAL_GTT,
			.expected = 0,
	      }},						       ),
	CMD(  MI_UPDATE_GTT,                    SMI,   !F,  0x3F,   R  ),
	CMD(  MI_FLUSH_DW,                      SMI,   !F,  0x3F,   B,
	      .bits = {{
			.offset = 0,
			.mask = MI_FLUSH_DW_NOTIFY,
			.expected = 0,
	      },
	      {
			.offset = 1,
			.mask = MI_FLUSH_DW_USE_GTT,
			.expected = 0,
			.condition_offset = 0,
			.condition_mask = MI_FLUSH_DW_OP_MASK,
	      },
	      {
			.offset = 0,
			.mask = MI_FLUSH_DW_STORE_INDEX,
			.expected = 0,
			.condition_offset = 0,
			.condition_mask = MI_FLUSH_DW_OP_MASK,
	      }},						       ),
	CMD(  COLOR_BLT,                        S2D,   !F,  0x3F,   S  ),
	CMD(  SRC_COPY_BLT,                     S2D,   !F,  0x3F,   S  ),
};

static const struct drm_i915_cmd_descriptor hsw_blt_cmds[] = {
	CMD(  MI_LOAD_SCAN_LINES_INCL,          SMI,   !F,  0x3F,   R  ),
	CMD(  MI_LOAD_SCAN_LINES_EXCL,          SMI,   !F,  0x3F,   R  ),
};

/*
 * For Gen9 we can still rely on the h/w to enforce cmd security, and only
 * need to re-enforce the register access checks. We therefore only need to
 * teach the cmdparser how to find the end of each command, and identify
 * register accesses. The table doesn't need to reject any commands, and so
 * the only commands listed here are:
 *   1) Those that touch registers
 *   2) Those that do not have the default 8-bit length
 *
 * Note that the default MI length mask chosen for this table is 0xFF, not
 * the 0x3F used on older devices. This is because the vast majority of MI
 * cmds on Gen9 use a standard 8-bit Length field.
 * All the Gen9 blitter instructions are standard 0xFF length mask, and
 * none allow access to non-general registers, so in fact no BLT cmds are
 * included in the table at all.
 *
 */
static const struct drm_i915_cmd_descriptor gen9_blt_cmds[] = {
	CMD(  MI_NOOP,                          SMI,    F,  1,      S  ),
	CMD(  MI_USER_INTERRUPT,                SMI,    F,  1,      S  ),
	CMD(  MI_WAIT_FOR_EVENT,                SMI,    F,  1,      S  ),
	CMD(  MI_FLUSH,                         SMI,    F,  1,      S  ),
	CMD(  MI_ARB_CHECK,                     SMI,    F,  1,      S  ),
	CMD(  MI_REPORT_HEAD,                   SMI,    F,  1,      S  ),
	CMD(  MI_ARB_ON_OFF,                    SMI,    F,  1,      S  ),
	CMD(  MI_SUSPEND_FLUSH,                 SMI,    F,  1,      S  ),
	CMD(  MI_LOAD_SCAN_LINES_INCL,          SMI,   !F,  0x3F,   S  ),
	CMD(  MI_LOAD_SCAN_LINES_EXCL,          SMI,   !F,  0x3F,   S  ),
	CMD(  MI_STORE_DWORD_IMM,               SMI,   !F,  0x3FF,  S  ),
	CMD(  MI_LOAD_REGISTER_IMM(1),          SMI,   !F,  0xFF,   W,
	      .reg = { .offset = 1, .mask = 0x007FFFFC, .step = 2 }    ),
	CMD(  MI_UPDATE_GTT,                    SMI,   !F,  0x3FF,  S  ),
	CMD(  MI_STORE_REGISTER_MEM_GEN8,       SMI,    F,  4,      W,
	      .reg = { .offset = 1, .mask = 0x007FFFFC }               ),
	CMD(  MI_FLUSH_DW,                      SMI,   !F,  0x3F,   S  ),
	CMD(  MI_LOAD_REGISTER_MEM_GEN8,        SMI,    F,  4,      W,
	      .reg = { .offset = 1, .mask = 0x007FFFFC }               ),
	CMD(  MI_LOAD_REGISTER_REG,             SMI,    !F,  0xFF,  W,
	      .reg = { .offset = 1, .mask = 0x007FFFFC, .step = 1 }    ),

	/*
	 * We allow BB_START but apply further checks. We just sanitize the
	 * basic fields here.
	 */
#define MI_BB_START_OPERAND_MASK   GENMASK(SMI-1, 0)
#define MI_BB_START_OPERAND_EXPECT (MI_BATCH_PPGTT_HSW | 1)
	CMD(  MI_BATCH_BUFFER_START_GEN8,       SMI,    !F,  0xFF,  B,
	      .bits = {{
			.offset = 0,
			.mask = MI_BB_START_OPERAND_MASK,
			.expected = MI_BB_START_OPERAND_EXPECT,
	      }},						       ),
};

static const struct drm_i915_cmd_descriptor noop_desc =
	CMD(MI_NOOP, SMI, F, 1, S);

#undef CMD
#undef SMI
#undef S3D
#undef S2D
#undef SMFX
#undef F
#undef S
#undef R
#undef W
#undef B

static const struct drm_i915_cmd_table gen7_render_cmd_table[] = {
	{ gen7_common_cmds, ARRAY_SIZE(gen7_common_cmds) },
	{ gen7_render_cmds, ARRAY_SIZE(gen7_render_cmds) },
};

static const struct drm_i915_cmd_table hsw_render_ring_cmd_table[] = {
	{ gen7_common_cmds, ARRAY_SIZE(gen7_common_cmds) },
	{ gen7_render_cmds, ARRAY_SIZE(gen7_render_cmds) },
	{ hsw_render_cmds, ARRAY_SIZE(hsw_render_cmds) },
};

static const struct drm_i915_cmd_table gen7_video_cmd_table[] = {
	{ gen7_common_cmds, ARRAY_SIZE(gen7_common_cmds) },
	{ gen7_video_cmds, ARRAY_SIZE(gen7_video_cmds) },
};

static const struct drm_i915_cmd_table hsw_vebox_cmd_table[] = {
	{ gen7_common_cmds, ARRAY_SIZE(gen7_common_cmds) },
	{ gen7_vecs_cmds, ARRAY_SIZE(gen7_vecs_cmds) },
};

static const struct drm_i915_cmd_table gen7_blt_cmd_table[] = {
	{ gen7_common_cmds, ARRAY_SIZE(gen7_common_cmds) },
	{ gen7_blt_cmds, ARRAY_SIZE(gen7_blt_cmds) },
};

static const struct drm_i915_cmd_table hsw_blt_ring_cmd_table[] = {
	{ gen7_common_cmds, ARRAY_SIZE(gen7_common_cmds) },
	{ gen7_blt_cmds, ARRAY_SIZE(gen7_blt_cmds) },
	{ hsw_blt_cmds, ARRAY_SIZE(hsw_blt_cmds) },
};

static const struct drm_i915_cmd_table gen9_blt_cmd_table[] = {
	{ gen9_blt_cmds, ARRAY_SIZE(gen9_blt_cmds) },
};


/*
 * Register whitelists, sorted by increasing register offset.
 */

/*
 * An individual whitelist entry granting access to register addr.  If
 * mask is non-zero the argument of immediate register writes will be
 * AND-ed with mask, and the command will be rejected if the result
 * doesn't match value.
 *
 * Registers with non-zero mask are only allowed to be written using
 * LRI.
 */
struct drm_i915_reg_descriptor {
	i915_reg_t addr;
	u32 mask;
	u32 value;
};

/* Convenience macro for adding 32-bit registers. */
#define REG32(_reg, ...) \
	{ .addr = (_reg), __VA_ARGS__ }

/*
 * Convenience macro for adding 64-bit registers.
 *
 * Some registers that userspace accesses are 64 bits. The register
 * access commands only allow 32-bit accesses. Hence, we have to include
 * entries for both halves of the 64-bit registers.
 */
#define REG64(_reg) \
	{ .addr = _reg }, \
	{ .addr = _reg ## _UDW }

#define REG64_IDX(_reg, idx) \
	{ .addr = _reg(idx) }, \
	{ .addr = _reg ## _UDW(idx) }

static const struct drm_i915_reg_descriptor gen7_render_regs[] = {
	REG64(GPGPU_THREADS_DISPATCHED),
	REG64(HS_INVOCATION_COUNT),
	REG64(DS_INVOCATION_COUNT),
	REG64(IA_VERTICES_COUNT),
	REG64(IA_PRIMITIVES_COUNT),
	REG64(VS_INVOCATION_COUNT),
	REG64(GS_INVOCATION_COUNT),
	REG64(GS_PRIMITIVES_COUNT),
	REG64(CL_INVOCATION_COUNT),
	REG64(CL_PRIMITIVES_COUNT),
	REG64(PS_INVOCATION_COUNT),
	REG64(PS_DEPTH_COUNT),
	REG64_IDX(RING_TIMESTAMP, RENDER_RING_BASE),
	REG64(MI_PREDICATE_SRC0),
	REG64(MI_PREDICATE_SRC1),
	REG32(GEN7_3DPRIM_END_OFFSET),
	REG32(GEN7_3DPRIM_START_VERTEX),
	REG32(GEN7_3DPRIM_VERTEX_COUNT),
	REG32(GEN7_3DPRIM_INSTANCE_COUNT),
	REG32(GEN7_3DPRIM_START_INSTANCE),
	REG32(GEN7_3DPRIM_BASE_VERTEX),
	REG32(GEN7_GPGPU_DISPATCHDIMX),
	REG32(GEN7_GPGPU_DISPATCHDIMY),
	REG32(GEN7_GPGPU_DISPATCHDIMZ),
	REG64_IDX(RING_TIMESTAMP, BSD_RING_BASE),
	REG64_IDX(GEN7_SO_NUM_PRIMS_WRITTEN, 0),
	REG64_IDX(GEN7_SO_NUM_PRIMS_WRITTEN, 1),
	REG64_IDX(GEN7_SO_NUM_PRIMS_WRITTEN, 2),
	REG64_IDX(GEN7_SO_NUM_PRIMS_WRITTEN, 3),
	REG64_IDX(GEN7_SO_PRIM_STORAGE_NEEDED, 0),
	REG64_IDX(GEN7_SO_PRIM_STORAGE_NEEDED, 1),
	REG64_IDX(GEN7_SO_PRIM_STORAGE_NEEDED, 2),
	REG64_IDX(GEN7_SO_PRIM_STORAGE_NEEDED, 3),
	REG32(GEN7_SO_WRITE_OFFSET(0)),
	REG32(GEN7_SO_WRITE_OFFSET(1)),
	REG32(GEN7_SO_WRITE_OFFSET(2)),
	REG32(GEN7_SO_WRITE_OFFSET(3)),
	REG32(GEN7_L3SQCREG1),
	REG32(GEN7_L3CNTLREG2),
	REG32(GEN7_L3CNTLREG3),
	REG64_IDX(RING_TIMESTAMP, BLT_RING_BASE),
};

static const struct drm_i915_reg_descriptor hsw_render_regs[] = {
	REG64_IDX(HSW_CS_GPR, 0),
	REG64_IDX(HSW_CS_GPR, 1),
	REG64_IDX(HSW_CS_GPR, 2),
	REG64_IDX(HSW_CS_GPR, 3),
	REG64_IDX(HSW_CS_GPR, 4),
	REG64_IDX(HSW_CS_GPR, 5),
	REG64_IDX(HSW_CS_GPR, 6),
	REG64_IDX(HSW_CS_GPR, 7),
	REG64_IDX(HSW_CS_GPR, 8),
	REG64_IDX(HSW_CS_GPR, 9),
	REG64_IDX(HSW_CS_GPR, 10),
	REG64_IDX(HSW_CS_GPR, 11),
	REG64_IDX(HSW_CS_GPR, 12),
	REG64_IDX(HSW_CS_GPR, 13),
	REG64_IDX(HSW_CS_GPR, 14),
	REG64_IDX(HSW_CS_GPR, 15),
	REG32(HSW_SCRATCH1,
	      .mask = ~HSW_SCRATCH1_L3_DATA_ATOMICS_DISABLE,
	      .value = 0),
	REG32(HSW_ROW_CHICKEN3,
	      .mask = ~(HSW_ROW_CHICKEN3_L3_GLOBAL_ATOMICS_DISABLE << 16 |
                        HSW_ROW_CHICKEN3_L3_GLOBAL_ATOMICS_DISABLE),
	      .value = 0),
};

static const struct drm_i915_reg_descriptor gen7_blt_regs[] = {
	REG64_IDX(RING_TIMESTAMP, RENDER_RING_BASE),
	REG64_IDX(RING_TIMESTAMP, BSD_RING_BASE),
	REG32(BCS_SWCTRL),
	REG64_IDX(RING_TIMESTAMP, BLT_RING_BASE),
};

static const struct drm_i915_reg_descriptor gen9_blt_regs[] = {
	REG64_IDX(RING_TIMESTAMP, RENDER_RING_BASE),
	REG64_IDX(RING_TIMESTAMP, BSD_RING_BASE),
	REG32(BCS_SWCTRL),
	REG64_IDX(RING_TIMESTAMP, BLT_RING_BASE),
	REG64_IDX(BCS_GPR, 0),
	REG64_IDX(BCS_GPR, 1),
	REG64_IDX(BCS_GPR, 2),
	REG64_IDX(BCS_GPR, 3),
	REG64_IDX(BCS_GPR, 4),
	REG64_IDX(BCS_GPR, 5),
	REG64_IDX(BCS_GPR, 6),
	REG64_IDX(BCS_GPR, 7),
	REG64_IDX(BCS_GPR, 8),
	REG64_IDX(BCS_GPR, 9),
	REG64_IDX(BCS_GPR, 10),
	REG64_IDX(BCS_GPR, 11),
	REG64_IDX(BCS_GPR, 12),
	REG64_IDX(BCS_GPR, 13),
	REG64_IDX(BCS_GPR, 14),
	REG64_IDX(BCS_GPR, 15),
};

#undef REG64
#undef REG32

struct drm_i915_reg_table {
	const struct drm_i915_reg_descriptor *regs;
	int num_regs;
};

static const struct drm_i915_reg_table ivb_render_reg_tables[] = {
	{ gen7_render_regs, ARRAY_SIZE(gen7_render_regs) },
};

static const struct drm_i915_reg_table ivb_blt_reg_tables[] = {
	{ gen7_blt_regs, ARRAY_SIZE(gen7_blt_regs) },
};

static const struct drm_i915_reg_table hsw_render_reg_tables[] = {
	{ gen7_render_regs, ARRAY_SIZE(gen7_render_regs) },
	{ hsw_render_regs, ARRAY_SIZE(hsw_render_regs) },
};

static const struct drm_i915_reg_table hsw_blt_reg_tables[] = {
	{ gen7_blt_regs, ARRAY_SIZE(gen7_blt_regs) },
};

static const struct drm_i915_reg_table gen9_blt_reg_tables[] = {
	{ gen9_blt_regs, ARRAY_SIZE(gen9_blt_regs) },
};

static u32 gen7_render_get_cmd_length_mask(u32 cmd_header)
{
	u32 client = cmd_header >> INSTR_CLIENT_SHIFT;
	u32 subclient =
		(cmd_header & INSTR_SUBCLIENT_MASK) >> INSTR_SUBCLIENT_SHIFT;

	if (client == INSTR_MI_CLIENT)
		return 0x3F;
	else if (client == INSTR_RC_CLIENT) {
		if (subclient == INSTR_MEDIA_SUBCLIENT)
			return 0xFFFF;
		else
			return 0xFF;
	}

	DRM_DEBUG_DRIVER("CMD: Abnormal rcs cmd length! 0x%08X\n", cmd_header);
	return 0;
}

static u32 gen7_bsd_get_cmd_length_mask(u32 cmd_header)
{
	u32 client = cmd_header >> INSTR_CLIENT_SHIFT;
	u32 subclient =
		(cmd_header & INSTR_SUBCLIENT_MASK) >> INSTR_SUBCLIENT_SHIFT;
	u32 op = (cmd_header & INSTR_26_TO_24_MASK) >> INSTR_26_TO_24_SHIFT;

	if (client == INSTR_MI_CLIENT)
		return 0x3F;
	else if (client == INSTR_RC_CLIENT) {
		if (subclient == INSTR_MEDIA_SUBCLIENT) {
			if (op == 6)
				return 0xFFFF;
			else
				return 0xFFF;
		} else
			return 0xFF;
	}

	DRM_DEBUG_DRIVER("CMD: Abnormal bsd cmd length! 0x%08X\n", cmd_header);
	return 0;
}

static u32 gen7_blt_get_cmd_length_mask(u32 cmd_header)
{
	u32 client = cmd_header >> INSTR_CLIENT_SHIFT;

	if (client == INSTR_MI_CLIENT)
		return 0x3F;
	else if (client == INSTR_BC_CLIENT)
		return 0xFF;

	DRM_DEBUG_DRIVER("CMD: Abnormal blt cmd length! 0x%08X\n", cmd_header);
	return 0;
}

static u32 gen9_blt_get_cmd_length_mask(u32 cmd_header)
{
	u32 client = cmd_header >> INSTR_CLIENT_SHIFT;

	if (client == INSTR_MI_CLIENT || client == INSTR_BC_CLIENT)
		return 0xFF;

	DRM_DEBUG_DRIVER("CMD: Abnormal blt cmd length! 0x%08X\n", cmd_header);
	return 0;
}

static bool validate_cmds_sorted(const struct intel_engine_cs *engine,
				 const struct drm_i915_cmd_table *cmd_tables,
				 int cmd_table_count)
{
	int i;
	bool ret = true;

	if (!cmd_tables || cmd_table_count == 0)
		return true;

	for (i = 0; i < cmd_table_count; i++) {
		const struct drm_i915_cmd_table *table = &cmd_tables[i];
		u32 previous = 0;
		int j;

		for (j = 0; j < table->count; j++) {
			const struct drm_i915_cmd_descriptor *desc =
				&table->table[j];
			u32 curr = desc->cmd.value & desc->cmd.mask;

			if (curr < previous) {
				DRM_ERROR("CMD: %s [%d] command table not sorted: "
					  "table=%d entry=%d cmd=0x%08X prev=0x%08X\n",
					  engine->name, engine->id,
					  i, j, curr, previous);
				ret = false;
			}

			previous = curr;
		}
	}

	return ret;
}

static bool check_sorted(const struct intel_engine_cs *engine,
			 const struct drm_i915_reg_descriptor *reg_table,
			 int reg_count)
{
	int i;
	u32 previous = 0;
	bool ret = true;

	for (i = 0; i < reg_count; i++) {
		u32 curr = i915_mmio_reg_offset(reg_table[i].addr);

		if (curr < previous) {
			DRM_ERROR("CMD: %s [%d] register table not sorted: "
				  "entry=%d reg=0x%08X prev=0x%08X\n",
				  engine->name, engine->id,
				  i, curr, previous);
			ret = false;
		}

		previous = curr;
	}

	return ret;
}

static bool validate_regs_sorted(struct intel_engine_cs *engine)
{
	int i;
	const struct drm_i915_reg_table *table;

	for (i = 0; i < engine->reg_table_count; i++) {
		table = &engine->reg_tables[i];
		if (!check_sorted(engine, table->regs, table->num_regs))
			return false;
	}

	return true;
}

struct cmd_node {
	const struct drm_i915_cmd_descriptor *desc;
	struct hlist_node node;
};

/*
 * Different command ranges have different numbers of bits for the opcode. For
 * example, MI commands use bits 31:23 while 3D commands use bits 31:16. The
 * problem is that, for example, MI commands use bits 22:16 for other fields
 * such as GGTT vs PPGTT bits. If we include those bits in the mask then when
 * we mask a command from a batch it could hash to the wrong bucket due to
 * non-opcode bits being set. But if we don't include those bits, some 3D
 * commands may hash to the same bucket due to not including opcode bits that
 * make the command unique. For now, we will risk hashing to the same bucket.
 */
static inline u32 cmd_header_key(u32 x)
{
	switch (x >> INSTR_CLIENT_SHIFT) {
	default:
	case INSTR_MI_CLIENT:
		return x >> STD_MI_OPCODE_SHIFT;
	case INSTR_RC_CLIENT:
		return x >> STD_3D_OPCODE_SHIFT;
	case INSTR_BC_CLIENT:
		return x >> STD_2D_OPCODE_SHIFT;
	}
}

static int init_hash_table(struct intel_engine_cs *engine,
			   const struct drm_i915_cmd_table *cmd_tables,
			   int cmd_table_count)
{
	int i, j;

	hash_init(engine->cmd_hash);

	for (i = 0; i < cmd_table_count; i++) {
		const struct drm_i915_cmd_table *table = &cmd_tables[i];

		for (j = 0; j < table->count; j++) {
			const struct drm_i915_cmd_descriptor *desc =
				&table->table[j];
			struct cmd_node *desc_node =
				kmalloc(sizeof(*desc_node), GFP_KERNEL);

			if (!desc_node)
				return -ENOMEM;

			desc_node->desc = desc;
			hash_add(engine->cmd_hash, &desc_node->node,
				 cmd_header_key(desc->cmd.value));
		}
	}

	return 0;
}

static void fini_hash_table(struct intel_engine_cs *engine)
{
	struct hlist_node *tmp;
	struct cmd_node *desc_node;
	int i;

	hash_for_each_safe(engine->cmd_hash, i, tmp, desc_node, node) {
		hash_del(&desc_node->node);
		kfree(desc_node);
	}
}

/**
 * intel_engine_init_cmd_parser() - set cmd parser related fields for an engine
 * @engine: the engine to initialize
 *
 * Optionally initializes fields related to batch buffer command parsing in the
 * struct intel_engine_cs based on whether the platform requires software
 * command parsing.
 */
void intel_engine_init_cmd_parser(struct intel_engine_cs *engine)
{
	const struct drm_i915_cmd_table *cmd_tables;
	int cmd_table_count;
	int ret;

	if (!IS_GEN(engine->i915, 7) && !(IS_GEN(engine->i915, 9) &&
					  engine->class == COPY_ENGINE_CLASS))
		return;

	switch (engine->class) {
	case RENDER_CLASS:
		if (IS_HASWELL(engine->i915)) {
			cmd_tables = hsw_render_ring_cmd_table;
			cmd_table_count =
				ARRAY_SIZE(hsw_render_ring_cmd_table);
		} else {
			cmd_tables = gen7_render_cmd_table;
			cmd_table_count = ARRAY_SIZE(gen7_render_cmd_table);
		}

		if (IS_HASWELL(engine->i915)) {
			engine->reg_tables = hsw_render_reg_tables;
			engine->reg_table_count = ARRAY_SIZE(hsw_render_reg_tables);
		} else {
			engine->reg_tables = ivb_render_reg_tables;
			engine->reg_table_count = ARRAY_SIZE(ivb_render_reg_tables);
		}
		engine->get_cmd_length_mask = gen7_render_get_cmd_length_mask;
		break;
	case VIDEO_DECODE_CLASS:
		cmd_tables = gen7_video_cmd_table;
		cmd_table_count = ARRAY_SIZE(gen7_video_cmd_table);
		engine->get_cmd_length_mask = gen7_bsd_get_cmd_length_mask;
		break;
	case COPY_ENGINE_CLASS:
		engine->get_cmd_length_mask = gen7_blt_get_cmd_length_mask;
		if (IS_GEN(engine->i915, 9)) {
			cmd_tables = gen9_blt_cmd_table;
			cmd_table_count = ARRAY_SIZE(gen9_blt_cmd_table);
			engine->get_cmd_length_mask =
				gen9_blt_get_cmd_length_mask;

			/* BCS Engine unsafe without parser */
			engine->flags |= I915_ENGINE_REQUIRES_CMD_PARSER;
		} else if (IS_HASWELL(engine->i915)) {
			cmd_tables = hsw_blt_ring_cmd_table;
			cmd_table_count = ARRAY_SIZE(hsw_blt_ring_cmd_table);
		} else {
			cmd_tables = gen7_blt_cmd_table;
			cmd_table_count = ARRAY_SIZE(gen7_blt_cmd_table);
		}

		if (IS_GEN(engine->i915, 9)) {
			engine->reg_tables = gen9_blt_reg_tables;
			engine->reg_table_count =
				ARRAY_SIZE(gen9_blt_reg_tables);
		} else if (IS_HASWELL(engine->i915)) {
			engine->reg_tables = hsw_blt_reg_tables;
			engine->reg_table_count = ARRAY_SIZE(hsw_blt_reg_tables);
		} else {
			engine->reg_tables = ivb_blt_reg_tables;
			engine->reg_table_count = ARRAY_SIZE(ivb_blt_reg_tables);
		}
		break;
	case VIDEO_ENHANCEMENT_CLASS:
		cmd_tables = hsw_vebox_cmd_table;
		cmd_table_count = ARRAY_SIZE(hsw_vebox_cmd_table);
		/* VECS can use the same length_mask function as VCS */
		engine->get_cmd_length_mask = gen7_bsd_get_cmd_length_mask;
		break;
	default:
		MISSING_CASE(engine->class);
		return;
	}

	if (!validate_cmds_sorted(engine, cmd_tables, cmd_table_count)) {
		DRM_ERROR("%s: command descriptions are not sorted\n",
			  engine->name);
		return;
	}
	if (!validate_regs_sorted(engine)) {
		DRM_ERROR("%s: registers are not sorted\n", engine->name);
		return;
	}

	ret = init_hash_table(engine, cmd_tables, cmd_table_count);
	if (ret) {
		DRM_ERROR("%s: initialised failed!\n", engine->name);
		fini_hash_table(engine);
		return;
	}

	engine->flags |= I915_ENGINE_USING_CMD_PARSER;
}

/**
 * intel_engine_cleanup_cmd_parser() - clean up cmd parser related fields
 * @engine: the engine to clean up
 *
 * Releases any resources related to command parsing that may have been
 * initialized for the specified engine.
 */
void intel_engine_cleanup_cmd_parser(struct intel_engine_cs *engine)
{
	if (!intel_engine_using_cmd_parser(engine))
		return;

	fini_hash_table(engine);
}

static const struct drm_i915_cmd_descriptor*
find_cmd_in_table(struct intel_engine_cs *engine,
		  u32 cmd_header)
{
	struct cmd_node *desc_node;

	hash_for_each_possible(engine->cmd_hash, desc_node, node,
			       cmd_header_key(cmd_header)) {
		const struct drm_i915_cmd_descriptor *desc = desc_node->desc;
		if (((cmd_header ^ desc->cmd.value) & desc->cmd.mask) == 0)
			return desc;
	}

	return NULL;
}

/*
 * Returns a pointer to a descriptor for the command specified by cmd_header.
 *
 * The caller must supply space for a default descriptor via the default_desc
 * parameter. If no descriptor for the specified command exists in the engine's
 * command parser tables, this function fills in default_desc based on the
 * engine's default length encoding and returns default_desc.
 */
static const struct drm_i915_cmd_descriptor*
find_cmd(struct intel_engine_cs *engine,
	 u32 cmd_header,
	 const struct drm_i915_cmd_descriptor *desc,
	 struct drm_i915_cmd_descriptor *default_desc)
{
	u32 mask;

	if (((cmd_header ^ desc->cmd.value) & desc->cmd.mask) == 0)
		return desc;

	desc = find_cmd_in_table(engine, cmd_header);
	if (desc)
		return desc;

	mask = engine->get_cmd_length_mask(cmd_header);
	if (!mask)
		return NULL;

	default_desc->cmd.value = cmd_header;
	default_desc->cmd.mask = ~0u << MIN_OPCODE_SHIFT;
	default_desc->length.mask = mask;
	default_desc->flags = CMD_DESC_SKIP;
	return default_desc;
}

static const struct drm_i915_reg_descriptor *
__find_reg(const struct drm_i915_reg_descriptor *table, int count, u32 addr)
{
	int start = 0, end = count;
	while (start < end) {
		int mid = start + (end - start) / 2;
		int ret = addr - i915_mmio_reg_offset(table[mid].addr);
		if (ret < 0)
			end = mid;
		else if (ret > 0)
			start = mid + 1;
		else
			return &table[mid];
	}
	return NULL;
}

static const struct drm_i915_reg_descriptor *
find_reg(const struct intel_engine_cs *engine, u32 addr)
{
	const struct drm_i915_reg_table *table = engine->reg_tables;
	const struct drm_i915_reg_descriptor *reg = NULL;
	int count = engine->reg_table_count;

	for (; !reg && (count > 0); ++table, --count)
		reg = __find_reg(table->regs, table->num_regs, addr);

	return reg;
}

/* Returns a vmap'd pointer to dst_obj, which the caller must unmap */
static u32 *copy_batch(struct drm_i915_gem_object *dst_obj,
		       struct drm_i915_gem_object *src_obj,
		       u32 batch_start_offset,
		       u32 batch_len,
		       bool *needs_clflush_after)
{
	unsigned int src_needs_clflush;
	unsigned int dst_needs_clflush;
	void *dst, *src;
	int ret;

	ret = i915_gem_object_prepare_write(dst_obj, &dst_needs_clflush);
	if (ret)
		return ERR_PTR(ret);

	dst = i915_gem_object_pin_map(dst_obj, I915_MAP_FORCE_WB);
	i915_gem_object_finish_access(dst_obj);
	if (IS_ERR(dst))
		return dst;

	ret = i915_gem_object_prepare_read(src_obj, &src_needs_clflush);
	if (ret) {
		i915_gem_object_unpin_map(dst_obj);
		return ERR_PTR(ret);
	}

	src = ERR_PTR(-ENODEV);
	if (src_needs_clflush &&
	    i915_can_memcpy_from_wc(NULL, batch_start_offset, 0)) {
		src = i915_gem_object_pin_map(src_obj, I915_MAP_WC);
		if (!IS_ERR(src)) {
			i915_memcpy_from_wc(dst,
					    src + batch_start_offset,
					    ALIGN(batch_len, 16));
			i915_gem_object_unpin_map(src_obj);
		}
	}
	if (IS_ERR(src)) {
		void *ptr;
		int offset, n;

		offset = offset_in_page(batch_start_offset);

		/* We can avoid clflushing partial cachelines before the write
		 * if we only every write full cache-lines. Since we know that
		 * both the source and destination are in multiples of
		 * PAGE_SIZE, we can simply round up to the next cacheline.
		 * We don't care about copying too much here as we only
		 * validate up to the end of the batch.
		 */
		if (dst_needs_clflush & CLFLUSH_BEFORE)
			batch_len = roundup(batch_len,
					    boot_cpu_data.x86_clflush_size);

		ptr = dst;
		for (n = batch_start_offset >> PAGE_SHIFT; batch_len; n++) {
			int len = min_t(int, batch_len, PAGE_SIZE - offset);

			src = kmap_atomic(i915_gem_object_get_page(src_obj, n));
			if (src_needs_clflush)
				drm_clflush_virt_range(src + offset, len);
			memcpy(ptr, src + offset, len);
			kunmap_atomic(src);

			ptr += len;
			batch_len -= len;
			offset = 0;
		}
	}

	i915_gem_object_finish_access(src_obj);

	/* dst_obj is returned with vmap pinned */
	*needs_clflush_after = dst_needs_clflush & CLFLUSH_AFTER;

	return dst;
}

static bool check_cmd(const struct intel_engine_cs *engine,
		      const struct drm_i915_cmd_descriptor *desc,
		      const u32 *cmd, u32 length)
{
	if (desc->flags & CMD_DESC_SKIP)
		return true;

	if (desc->flags & CMD_DESC_REJECT) {
		DRM_DEBUG_DRIVER("CMD: Rejected command: 0x%08X\n", *cmd);
		return false;
	}

	if (desc->flags & CMD_DESC_REGISTER) {
		/*
		 * Get the distance between individual register offset
		 * fields if the command can perform more than one
		 * access at a time.
		 */
		const u32 step = desc->reg.step ? desc->reg.step : length;
		u32 offset;

		for (offset = desc->reg.offset; offset < length;
		     offset += step) {
			const u32 reg_addr = cmd[offset] & desc->reg.mask;
			const struct drm_i915_reg_descriptor *reg =
				find_reg(engine, reg_addr);

			if (!reg) {
				DRM_DEBUG_DRIVER("CMD: Rejected register 0x%08X in command: 0x%08X (%s)\n",
						 reg_addr, *cmd, engine->name);
				return false;
			}

			/*
			 * Check the value written to the register against the
			 * allowed mask/value pair given in the whitelist entry.
			 */
			if (reg->mask) {
				if (desc->cmd.value == MI_LOAD_REGISTER_MEM) {
					DRM_DEBUG_DRIVER("CMD: Rejected LRM to masked register 0x%08X\n",
							 reg_addr);
					return false;
				}

				if (desc->cmd.value == MI_LOAD_REGISTER_REG) {
					DRM_DEBUG_DRIVER("CMD: Rejected LRR to masked register 0x%08X\n",
							 reg_addr);
					return false;
				}

				if (desc->cmd.value == MI_LOAD_REGISTER_IMM(1) &&
				    (offset + 2 > length ||
				     (cmd[offset + 1] & reg->mask) != reg->value)) {
					DRM_DEBUG_DRIVER("CMD: Rejected LRI to masked register 0x%08X\n",
							 reg_addr);
					return false;
				}
			}
		}
	}

	if (desc->flags & CMD_DESC_BITMASK) {
		int i;

		for (i = 0; i < MAX_CMD_DESC_BITMASKS; i++) {
			u32 dword;

			if (desc->bits[i].mask == 0)
				break;

			if (desc->bits[i].condition_mask != 0) {
				u32 offset =
					desc->bits[i].condition_offset;
				u32 condition = cmd[offset] &
					desc->bits[i].condition_mask;

				if (condition == 0)
					continue;
			}

			if (desc->bits[i].offset >= length) {
				DRM_DEBUG_DRIVER("CMD: Rejected command 0x%08X, too short to check bitmask (%s)\n",
						 *cmd, engine->name);
				return false;
			}

			dword = cmd[desc->bits[i].offset] &
				desc->bits[i].mask;

			if (dword != desc->bits[i].expected) {
				DRM_DEBUG_DRIVER("CMD: Rejected command 0x%08X for bitmask 0x%08X (exp=0x%08X act=0x%08X) (%s)\n",
						 *cmd,
						 desc->bits[i].mask,
						 desc->bits[i].expected,
						 dword, engine->name);
				return false;
			}
		}
	}

	return true;
}

static int check_bbstart(const struct i915_gem_context *ctx,
			 u32 *cmd, u32 offset, u32 length,
			 u32 batch_len,
			 u64 batch_start,
			 u64 shadow_batch_start)
{
	u64 jump_offset, jump_target;
	u32 target_cmd_offset, target_cmd_index;

	/* For igt compatibility on older platforms */
	if (CMDPARSER_USES_GGTT(ctx->i915)) {
		DRM_DEBUG("CMD: Rejecting BB_START for ggtt based submission\n");
		return -EACCES;
	}

	if (length != 3) {
		DRM_DEBUG("CMD: Recursive BB_START with bad length(%u)\n",
			  length);
		return -EINVAL;
	}

	jump_target = *(u64*)(cmd+1);
	jump_offset = jump_target - batch_start;

	/*
	 * Any underflow of jump_target is guaranteed to be outside the range
	 * of a u32, so >= test catches both too large and too small
	 */
	if (jump_offset >= batch_len) {
		DRM_DEBUG("CMD: BB_START to 0x%llx jumps out of BB\n",
			  jump_target);
		return -EINVAL;
	}

	/*
	 * This cannot overflow a u32 because we already checked jump_offset
	 * is within the BB, and the batch_len is a u32
	 */
	target_cmd_offset = lower_32_bits(jump_offset);
	target_cmd_index = target_cmd_offset / sizeof(u32);

	*(u64*)(cmd + 1) = shadow_batch_start + target_cmd_offset;

	if (target_cmd_index == offset)
		return 0;

	if (ctx->jump_whitelist_cmds <= target_cmd_index) {
		DRM_DEBUG("CMD: Rejecting BB_START - truncated whitelist array\n");
		return -EINVAL;
	} else if (!test_bit(target_cmd_index, ctx->jump_whitelist)) {
		DRM_DEBUG("CMD: BB_START to 0x%llx not a previously executed cmd\n",
			  jump_target);
		return -EINVAL;
	}

	return 0;
}

static void init_whitelist(struct i915_gem_context *ctx, u32 batch_len)
{
	const u32 batch_cmds = DIV_ROUND_UP(batch_len, sizeof(u32));
	const u32 exact_size = BITS_TO_LONGS(batch_cmds);
	u32 next_size = BITS_TO_LONGS(roundup_pow_of_two(batch_cmds));
	unsigned long *next_whitelist;

	if (CMDPARSER_USES_GGTT(ctx->i915))
		return;

	if (batch_cmds <= ctx->jump_whitelist_cmds) {
		bitmap_zero(ctx->jump_whitelist, batch_cmds);
		return;
	}

again:
	next_whitelist = kcalloc(next_size, sizeof(long), GFP_KERNEL);
	if (next_whitelist) {
		kfree(ctx->jump_whitelist);
		ctx->jump_whitelist = next_whitelist;
		ctx->jump_whitelist_cmds =
			next_size * BITS_PER_BYTE * sizeof(long);
		return;
	}

	if (next_size > exact_size) {
		next_size = exact_size;
		goto again;
	}

	DRM_DEBUG("CMD: Failed to extend whitelist. BB_START may be disallowed\n");
	bitmap_zero(ctx->jump_whitelist, ctx->jump_whitelist_cmds);

	return;
}

#define LENGTH_BIAS 2

/**
 * i915_parse_cmds() - parse a submitted batch buffer for privilege violations
 * @ctx: the context in which the batch is to execute
 * @engine: the engine on which the batch is to execute
 * @batch_obj: the batch buffer in question
 * @batch_start: Canonical base address of batch
 * @batch_start_offset: byte offset in the batch at which execution starts
 * @batch_len: length of the commands in batch_obj
 * @shadow_batch_obj: copy of the batch buffer in question
 * @shadow_batch_start: Canonical base address of shadow_batch_obj
 *
 * Parses the specified batch buffer looking for privilege violations as
 * described in the overview.
 *
 * Return: non-zero if the parser finds violations or otherwise fails; -EACCES
 * if the batch appears legal but should use hardware parsing
 */

int intel_engine_cmd_parser(struct i915_gem_context *ctx,
			    struct intel_engine_cs *engine,
			    struct drm_i915_gem_object *batch_obj,
			    u64 batch_start,
			    u32 batch_start_offset,
			    u32 batch_len,
			    struct drm_i915_gem_object *shadow_batch_obj,
			    u64 shadow_batch_start)
{
	u32 *cmd, *batch_end, offset = 0;
	struct drm_i915_cmd_descriptor default_desc = noop_desc;
	const struct drm_i915_cmd_descriptor *desc = &default_desc;
	bool needs_clflush_after = false;
	int ret = 0;

	cmd = copy_batch(shadow_batch_obj, batch_obj,
			 batch_start_offset, batch_len,
			 &needs_clflush_after);
	if (IS_ERR(cmd)) {
		DRM_DEBUG_DRIVER("CMD: Failed to copy batch\n");
		return PTR_ERR(cmd);
	}

	init_whitelist(ctx, batch_len);

	/*
	 * We use the batch length as size because the shadow object is as
	 * large or larger and copy_batch() will write MI_NOPs to the extra
	 * space. Parsing should be faster in some cases this way.
	 */
	batch_end = cmd + (batch_len / sizeof(*batch_end));
	do {
		u32 length;

		if (*cmd == MI_BATCH_BUFFER_END)
			break;

		desc = find_cmd(engine, *cmd, desc, &default_desc);
		if (!desc) {
			DRM_DEBUG_DRIVER("CMD: Unrecognized command: 0x%08X\n",
					 *cmd);
			ret = -EINVAL;
			goto err;
		}

		if (desc->flags & CMD_DESC_FIXED)
			length = desc->length.fixed;
		else
			length = ((*cmd & desc->length.mask) + LENGTH_BIAS);

		if ((batch_end - cmd) < length) {
			DRM_DEBUG_DRIVER("CMD: Command length exceeds batch length: 0x%08X length=%u batchlen=%td\n",
					 *cmd,
					 length,
					 batch_end - cmd);
			ret = -EINVAL;
			goto err;
		}

		if (!check_cmd(engine, desc, cmd, length)) {
			ret = -EACCES;
			goto err;
		}

		if (desc->cmd.value == MI_BATCH_BUFFER_START) {
			ret = check_bbstart(ctx, cmd, offset, length,
					    batch_len, batch_start,
					    shadow_batch_start);

			if (ret)
				goto err;
			break;
		}

		if (ctx->jump_whitelist_cmds > offset)
			set_bit(offset, ctx->jump_whitelist);

		cmd += length;
		offset += length;
		if  (cmd >= batch_end) {
			DRM_DEBUG_DRIVER("CMD: Got to the end of the buffer w/o a BBE cmd!\n");
			ret = -EINVAL;
			goto err;
		}
	} while (1);

	if (needs_clflush_after) {
		void *ptr = page_mask_bits(shadow_batch_obj->mm.mapping);

		drm_clflush_virt_range(ptr, (void *)(cmd + 1) - ptr);
	}

err:
	i915_gem_object_unpin_map(shadow_batch_obj);
	return ret;
}

/**
 * i915_cmd_parser_get_version() - get the cmd parser version number
 * @dev_priv: i915 device private
 *
 * The cmd parser maintains a simple increasing integer version number suitable
 * for passing to userspace clients to determine what operations are permitted.
 *
 * Return: the current version number of the cmd parser
 */
int i915_cmd_parser_get_version(struct drm_i915_private *dev_priv)
{
	struct intel_engine_cs *engine;
	bool active = false;

	/* If the command parser is not enabled, report 0 - unsupported */
<<<<<<< HEAD
	for_each_engine(engine, dev_priv, id) {
=======
	for_each_uabi_engine(engine, dev_priv) {
>>>>>>> fec38890
		if (intel_engine_using_cmd_parser(engine)) {
			active = true;
			break;
		}
	}
	if (!active)
		return 0;

	/*
	 * Command parser version history
	 *
	 * 1. Initial version. Checks batches and reports violations, but leaves
	 *    hardware parsing enabled (so does not allow new use cases).
	 * 2. Allow access to the MI_PREDICATE_SRC0 and
	 *    MI_PREDICATE_SRC1 registers.
	 * 3. Allow access to the GPGPU_THREADS_DISPATCHED register.
	 * 4. L3 atomic chicken bits of HSW_SCRATCH1 and HSW_ROW_CHICKEN3.
	 * 5. GPGPU dispatch compute indirect registers.
	 * 6. TIMESTAMP register and Haswell CS GPR registers
	 * 7. Allow MI_LOAD_REGISTER_REG between whitelisted registers.
	 * 8. Don't report cmd_check() failures as EINVAL errors to userspace;
	 *    rely on the HW to NOOP disallowed commands as it would without
	 *    the parser enabled.
	 * 9. Don't whitelist or handle oacontrol specially, as ownership
	 *    for oacontrol state is moving to i915-perf.
	 * 10. Support for Gen9 BCS Parsing
	 */
	return 10;
}<|MERGE_RESOLUTION|>--- conflicted
+++ resolved
@@ -1532,11 +1532,7 @@
 	bool active = false;
 
 	/* If the command parser is not enabled, report 0 - unsupported */
-<<<<<<< HEAD
-	for_each_engine(engine, dev_priv, id) {
-=======
 	for_each_uabi_engine(engine, dev_priv) {
->>>>>>> fec38890
 		if (intel_engine_using_cmd_parser(engine)) {
 			active = true;
 			break;
