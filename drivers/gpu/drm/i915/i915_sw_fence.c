/*
 * SPDX-License-Identifier: MIT
 *
 * (C) Copyright 2016 Intel Corporation
 */

#include <linux/slab.h>
#include <linux/dma-fence.h>
#include <linux/irq_work.h>
#include <linux/dma-resv.h>

#include "i915_sw_fence.h"
#include "i915_selftest.h"

#if IS_ENABLED(CONFIG_DRM_I915_DEBUG)
#define I915_SW_FENCE_BUG_ON(expr) BUG_ON(expr)
#else
#define I915_SW_FENCE_BUG_ON(expr) BUILD_BUG_ON_INVALID(expr)
#endif
<<<<<<< HEAD

#define I915_SW_FENCE_FLAG_ALLOC BIT(3) /* after WQ_FLAG_* for safety */
=======
>>>>>>> 7d2a07b7

static DEFINE_SPINLOCK(i915_sw_fence_lock);

#define WQ_FLAG_BITS \
	BITS_PER_TYPE(typeof_member(struct wait_queue_entry, flags))

/* after WQ_FLAG_* for safety */
#define I915_SW_FENCE_FLAG_FENCE BIT(WQ_FLAG_BITS - 1)
#define I915_SW_FENCE_FLAG_ALLOC BIT(WQ_FLAG_BITS - 2)

enum {
	DEBUG_FENCE_IDLE = 0,
	DEBUG_FENCE_NOTIFY,
};

static void *i915_sw_fence_debug_hint(void *addr)
{
	return (void *)(((struct i915_sw_fence *)addr)->flags & I915_SW_FENCE_MASK);
}

#ifdef CONFIG_DRM_I915_SW_FENCE_DEBUG_OBJECTS

static const struct debug_obj_descr i915_sw_fence_debug_descr = {
	.name = "i915_sw_fence",
	.debug_hint = i915_sw_fence_debug_hint,
};

static inline void debug_fence_init(struct i915_sw_fence *fence)
{
	debug_object_init(fence, &i915_sw_fence_debug_descr);
}

static inline void debug_fence_init_onstack(struct i915_sw_fence *fence)
{
	debug_object_init_on_stack(fence, &i915_sw_fence_debug_descr);
}

static inline void debug_fence_activate(struct i915_sw_fence *fence)
{
	debug_object_activate(fence, &i915_sw_fence_debug_descr);
}

static inline void debug_fence_set_state(struct i915_sw_fence *fence,
					 int old, int new)
{
	debug_object_active_state(fence, &i915_sw_fence_debug_descr, old, new);
}

static inline void debug_fence_deactivate(struct i915_sw_fence *fence)
{
	debug_object_deactivate(fence, &i915_sw_fence_debug_descr);
}

static inline void debug_fence_destroy(struct i915_sw_fence *fence)
{
	debug_object_destroy(fence, &i915_sw_fence_debug_descr);
}

static inline void debug_fence_free(struct i915_sw_fence *fence)
{
	debug_object_free(fence, &i915_sw_fence_debug_descr);
	smp_wmb(); /* flush the change in state before reallocation */
}

static inline void debug_fence_assert(struct i915_sw_fence *fence)
{
	debug_object_assert_init(fence, &i915_sw_fence_debug_descr);
}

#else

static inline void debug_fence_init(struct i915_sw_fence *fence)
{
}

static inline void debug_fence_init_onstack(struct i915_sw_fence *fence)
{
}

static inline void debug_fence_activate(struct i915_sw_fence *fence)
{
}

static inline void debug_fence_set_state(struct i915_sw_fence *fence,
					 int old, int new)
{
}

static inline void debug_fence_deactivate(struct i915_sw_fence *fence)
{
}

static inline void debug_fence_destroy(struct i915_sw_fence *fence)
{
}

static inline void debug_fence_free(struct i915_sw_fence *fence)
{
}

static inline void debug_fence_assert(struct i915_sw_fence *fence)
{
}

#endif

static int __i915_sw_fence_notify(struct i915_sw_fence *fence,
				  enum i915_sw_fence_notify state)
{
	i915_sw_fence_notify_t fn;

	fn = (i915_sw_fence_notify_t)(fence->flags & I915_SW_FENCE_MASK);
	return fn(fence, state);
}

#ifdef CONFIG_DRM_I915_SW_FENCE_DEBUG_OBJECTS
void i915_sw_fence_fini(struct i915_sw_fence *fence)
{
	debug_fence_free(fence);
}
#endif

static void __i915_sw_fence_wake_up_all(struct i915_sw_fence *fence,
					struct list_head *continuation)
{
	wait_queue_head_t *x = &fence->wait;
	wait_queue_entry_t *pos, *next;
	unsigned long flags;

	debug_fence_deactivate(fence);
	atomic_set_release(&fence->pending, -1); /* 0 -> -1 [done] */

	/*
	 * To prevent unbounded recursion as we traverse the graph of
	 * i915_sw_fences, we move the entry list from this, the next ready
	 * fence, to the tail of the original fence's entry list
	 * (and so added to the list to be woken).
	 */

	spin_lock_irqsave_nested(&x->lock, flags, 1 + !!continuation);
	if (continuation) {
		list_for_each_entry_safe(pos, next, &x->head, entry) {
			if (pos->flags & I915_SW_FENCE_FLAG_FENCE)
				list_move_tail(&pos->entry, continuation);
			else
				pos->func(pos, TASK_NORMAL, 0, continuation);
		}
	} else {
		LIST_HEAD(extra);

		do {
			list_for_each_entry_safe(pos, next, &x->head, entry) {
				int wake_flags;

<<<<<<< HEAD
				wake_flags = fence->error;
				if (pos->func == autoremove_wake_function)
					wake_flags = 0;
=======
				wake_flags = 0;
				if (pos->flags & I915_SW_FENCE_FLAG_FENCE)
					wake_flags = fence->error;
>>>>>>> 7d2a07b7

				pos->func(pos, TASK_NORMAL, wake_flags, &extra);
			}

			if (list_empty(&extra))
				break;

			list_splice_tail_init(&extra, &x->head);
		} while (1);
	}
	spin_unlock_irqrestore(&x->lock, flags);

	debug_fence_assert(fence);
}

static void __i915_sw_fence_complete(struct i915_sw_fence *fence,
				     struct list_head *continuation)
{
	debug_fence_assert(fence);

	if (!atomic_dec_and_test(&fence->pending))
		return;

	debug_fence_set_state(fence, DEBUG_FENCE_IDLE, DEBUG_FENCE_NOTIFY);

	if (__i915_sw_fence_notify(fence, FENCE_COMPLETE) != NOTIFY_DONE)
		return;

	debug_fence_set_state(fence, DEBUG_FENCE_NOTIFY, DEBUG_FENCE_IDLE);

	__i915_sw_fence_wake_up_all(fence, continuation);

	debug_fence_destroy(fence);
	__i915_sw_fence_notify(fence, FENCE_FREE);
}

void i915_sw_fence_complete(struct i915_sw_fence *fence)
{
	debug_fence_assert(fence);

	if (WARN_ON(i915_sw_fence_done(fence)))
		return;

	__i915_sw_fence_complete(fence, NULL);
}

bool i915_sw_fence_await(struct i915_sw_fence *fence)
{
	int pending;

	/*
	 * It is only safe to add a new await to the fence while it has
	 * not yet been signaled (i.e. there are still existing signalers).
	 */
	pending = atomic_read(&fence->pending);
	do {
		if (pending < 1)
			return false;
	} while (!atomic_try_cmpxchg(&fence->pending, &pending, pending + 1));

	return true;
}

void __i915_sw_fence_init(struct i915_sw_fence *fence,
			  i915_sw_fence_notify_t fn,
			  const char *name,
			  struct lock_class_key *key)
{
	BUG_ON(!fn || (unsigned long)fn & ~I915_SW_FENCE_MASK);

	__init_waitqueue_head(&fence->wait, name, key);
	fence->flags = (unsigned long)fn;

	i915_sw_fence_reinit(fence);
}

void i915_sw_fence_reinit(struct i915_sw_fence *fence)
{
	debug_fence_init(fence);

	atomic_set(&fence->pending, 1);
	fence->error = 0;

	I915_SW_FENCE_BUG_ON(!fence->flags);
	I915_SW_FENCE_BUG_ON(!list_empty(&fence->wait.head));
}

void i915_sw_fence_commit(struct i915_sw_fence *fence)
{
	debug_fence_activate(fence);
	i915_sw_fence_complete(fence);
}

static int i915_sw_fence_wake(wait_queue_entry_t *wq, unsigned mode, int flags, void *key)
{
	i915_sw_fence_set_error_once(wq->private, flags);

	list_del(&wq->entry);
	__i915_sw_fence_complete(wq->private, key);

	if (wq->flags & I915_SW_FENCE_FLAG_ALLOC)
		kfree(wq);
	return 0;
}

static bool __i915_sw_fence_check_if_after(struct i915_sw_fence *fence,
				    const struct i915_sw_fence * const signaler)
{
	wait_queue_entry_t *wq;

	if (__test_and_set_bit(I915_SW_FENCE_CHECKED_BIT, &fence->flags))
		return false;

	if (fence == signaler)
		return true;

	list_for_each_entry(wq, &fence->wait.head, entry) {
		if (wq->func != i915_sw_fence_wake)
			continue;

		if (__i915_sw_fence_check_if_after(wq->private, signaler))
			return true;
	}

	return false;
}

static void __i915_sw_fence_clear_checked_bit(struct i915_sw_fence *fence)
{
	wait_queue_entry_t *wq;

	if (!__test_and_clear_bit(I915_SW_FENCE_CHECKED_BIT, &fence->flags))
		return;

	list_for_each_entry(wq, &fence->wait.head, entry) {
		if (wq->func != i915_sw_fence_wake)
			continue;

		__i915_sw_fence_clear_checked_bit(wq->private);
	}
}

static bool i915_sw_fence_check_if_after(struct i915_sw_fence *fence,
				  const struct i915_sw_fence * const signaler)
{
	unsigned long flags;
	bool err;

	if (!IS_ENABLED(CONFIG_DRM_I915_SW_FENCE_CHECK_DAG))
		return false;

	spin_lock_irqsave(&i915_sw_fence_lock, flags);
	err = __i915_sw_fence_check_if_after(fence, signaler);
	__i915_sw_fence_clear_checked_bit(fence);
	spin_unlock_irqrestore(&i915_sw_fence_lock, flags);

	return err;
}

static int __i915_sw_fence_await_sw_fence(struct i915_sw_fence *fence,
					  struct i915_sw_fence *signaler,
					  wait_queue_entry_t *wq, gfp_t gfp)
{
	unsigned int pending;
	unsigned long flags;

	debug_fence_assert(fence);
	might_sleep_if(gfpflags_allow_blocking(gfp));

	if (i915_sw_fence_done(signaler)) {
		i915_sw_fence_set_error_once(fence, signaler->error);
		return 0;
	}

	debug_fence_assert(signaler);

	/* The dependency graph must be acyclic. */
	if (unlikely(i915_sw_fence_check_if_after(fence, signaler)))
		return -EINVAL;

	pending = I915_SW_FENCE_FLAG_FENCE;
	if (!wq) {
		wq = kmalloc(sizeof(*wq), gfp);
		if (!wq) {
			if (!gfpflags_allow_blocking(gfp))
				return -ENOMEM;

			i915_sw_fence_wait(signaler);
			i915_sw_fence_set_error_once(fence, signaler->error);
			return 0;
		}

		pending |= I915_SW_FENCE_FLAG_ALLOC;
	}

	INIT_LIST_HEAD(&wq->entry);
	wq->flags = pending;
	wq->func = i915_sw_fence_wake;
	wq->private = fence;

	i915_sw_fence_await(fence);

	spin_lock_irqsave(&signaler->wait.lock, flags);
	if (likely(!i915_sw_fence_done(signaler))) {
		__add_wait_queue_entry_tail(&signaler->wait, wq);
		pending = 1;
	} else {
		i915_sw_fence_wake(wq, 0, signaler->error, NULL);
		pending = 0;
	}
	spin_unlock_irqrestore(&signaler->wait.lock, flags);

	return pending;
}

int i915_sw_fence_await_sw_fence(struct i915_sw_fence *fence,
				 struct i915_sw_fence *signaler,
				 wait_queue_entry_t *wq)
{
	return __i915_sw_fence_await_sw_fence(fence, signaler, wq, 0);
}

int i915_sw_fence_await_sw_fence_gfp(struct i915_sw_fence *fence,
				     struct i915_sw_fence *signaler,
				     gfp_t gfp)
{
	return __i915_sw_fence_await_sw_fence(fence, signaler, NULL, gfp);
}

struct i915_sw_dma_fence_cb_timer {
	struct i915_sw_dma_fence_cb base;
	struct dma_fence *dma;
	struct timer_list timer;
	struct irq_work work;
	struct rcu_head rcu;
};

static void dma_i915_sw_fence_wake(struct dma_fence *dma,
				   struct dma_fence_cb *data)
{
	struct i915_sw_dma_fence_cb *cb = container_of(data, typeof(*cb), base);

	i915_sw_fence_set_error_once(cb->fence, dma->error);
	i915_sw_fence_complete(cb->fence);
	kfree(cb);
}

static void timer_i915_sw_fence_wake(struct timer_list *t)
{
	struct i915_sw_dma_fence_cb_timer *cb = from_timer(cb, t, timer);
	struct i915_sw_fence *fence;

	fence = xchg(&cb->base.fence, NULL);
	if (!fence)
		return;

	pr_notice("Asynchronous wait on fence %s:%s:%llx timed out (hint:%ps)\n",
		  cb->dma->ops->get_driver_name(cb->dma),
		  cb->dma->ops->get_timeline_name(cb->dma),
		  cb->dma->seqno,
		  i915_sw_fence_debug_hint(fence));

	i915_sw_fence_set_error_once(fence, -ETIMEDOUT);
	i915_sw_fence_complete(fence);
}

static void dma_i915_sw_fence_wake_timer(struct dma_fence *dma,
					 struct dma_fence_cb *data)
{
	struct i915_sw_dma_fence_cb_timer *cb =
		container_of(data, typeof(*cb), base.base);
	struct i915_sw_fence *fence;

	fence = xchg(&cb->base.fence, NULL);
	if (fence) {
		i915_sw_fence_set_error_once(fence, dma->error);
		i915_sw_fence_complete(fence);
	}

	irq_work_queue(&cb->work);
}

static void irq_i915_sw_fence_work(struct irq_work *wrk)
{
	struct i915_sw_dma_fence_cb_timer *cb =
		container_of(wrk, typeof(*cb), work);

	del_timer_sync(&cb->timer);
	dma_fence_put(cb->dma);

	kfree_rcu(cb, rcu);
}

int i915_sw_fence_await_dma_fence(struct i915_sw_fence *fence,
				  struct dma_fence *dma,
				  unsigned long timeout,
				  gfp_t gfp)
{
	struct i915_sw_dma_fence_cb *cb;
	dma_fence_func_t func;
	int ret;

	debug_fence_assert(fence);
	might_sleep_if(gfpflags_allow_blocking(gfp));

	if (dma_fence_is_signaled(dma)) {
		i915_sw_fence_set_error_once(fence, dma->error);
		return 0;
	}

	cb = kmalloc(timeout ?
		     sizeof(struct i915_sw_dma_fence_cb_timer) :
		     sizeof(struct i915_sw_dma_fence_cb),
		     gfp);
	if (!cb) {
		if (!gfpflags_allow_blocking(gfp))
			return -ENOMEM;

		ret = dma_fence_wait(dma, false);
		if (ret)
			return ret;

		i915_sw_fence_set_error_once(fence, dma->error);
		return 0;
	}

	cb->fence = fence;
	i915_sw_fence_await(fence);

	func = dma_i915_sw_fence_wake;
	if (timeout) {
		struct i915_sw_dma_fence_cb_timer *timer =
			container_of(cb, typeof(*timer), base);

		timer->dma = dma_fence_get(dma);
		init_irq_work(&timer->work, irq_i915_sw_fence_work);

		timer_setup(&timer->timer,
			    timer_i915_sw_fence_wake, TIMER_IRQSAFE);
		mod_timer(&timer->timer, round_jiffies_up(jiffies + timeout));

		func = dma_i915_sw_fence_wake_timer;
	}

	ret = dma_fence_add_callback(dma, &cb->base, func);
	if (ret == 0) {
		ret = 1;
	} else {
		func(dma, &cb->base);
		if (ret == -ENOENT) /* fence already signaled */
			ret = 0;
	}

	return ret;
}

static void __dma_i915_sw_fence_wake(struct dma_fence *dma,
				     struct dma_fence_cb *data)
{
	struct i915_sw_dma_fence_cb *cb = container_of(data, typeof(*cb), base);

	i915_sw_fence_set_error_once(cb->fence, dma->error);
	i915_sw_fence_complete(cb->fence);
}

int __i915_sw_fence_await_dma_fence(struct i915_sw_fence *fence,
				    struct dma_fence *dma,
				    struct i915_sw_dma_fence_cb *cb)
{
	int ret;

	debug_fence_assert(fence);

	if (dma_fence_is_signaled(dma)) {
		i915_sw_fence_set_error_once(fence, dma->error);
		return 0;
	}

	cb->fence = fence;
	i915_sw_fence_await(fence);

	ret = 1;
	if (dma_fence_add_callback(dma, &cb->base, __dma_i915_sw_fence_wake)) {
		/* fence already signaled */
		__dma_i915_sw_fence_wake(dma, &cb->base);
		ret = 0;
	}

	return ret;
}

int i915_sw_fence_await_reservation(struct i915_sw_fence *fence,
				    struct dma_resv *resv,
				    const struct dma_fence_ops *exclude,
				    bool write,
				    unsigned long timeout,
				    gfp_t gfp)
{
	struct dma_fence *excl;
	int ret = 0, pending;

	debug_fence_assert(fence);
	might_sleep_if(gfpflags_allow_blocking(gfp));

	if (write) {
		struct dma_fence **shared;
		unsigned int count, i;

<<<<<<< HEAD
		ret = dma_resv_get_fences_rcu(resv, &excl, &count, &shared);
=======
		ret = dma_resv_get_fences(resv, &excl, &count, &shared);
>>>>>>> 7d2a07b7
		if (ret)
			return ret;

		for (i = 0; i < count; i++) {
			if (shared[i]->ops == exclude)
				continue;

			pending = i915_sw_fence_await_dma_fence(fence,
								shared[i],
								timeout,
								gfp);
			if (pending < 0) {
				ret = pending;
				break;
			}

			ret |= pending;
		}

		for (i = 0; i < count; i++)
			dma_fence_put(shared[i]);
		kfree(shared);
	} else {
<<<<<<< HEAD
		excl = dma_resv_get_excl_rcu(resv);
=======
		excl = dma_resv_get_excl_unlocked(resv);
>>>>>>> 7d2a07b7
	}

	if (ret >= 0 && excl && excl->ops != exclude) {
		pending = i915_sw_fence_await_dma_fence(fence,
							excl,
							timeout,
							gfp);
		if (pending < 0)
			ret = pending;
		else
			ret |= pending;
	}

	dma_fence_put(excl);

	return ret;
}

#if IS_ENABLED(CONFIG_DRM_I915_SELFTEST)
#include "selftests/lib_sw_fence.c"
#include "selftests/i915_sw_fence.c"
#endif<|MERGE_RESOLUTION|>--- conflicted
+++ resolved
@@ -17,11 +17,6 @@
 #else
 #define I915_SW_FENCE_BUG_ON(expr) BUILD_BUG_ON_INVALID(expr)
 #endif
-<<<<<<< HEAD
-
-#define I915_SW_FENCE_FLAG_ALLOC BIT(3) /* after WQ_FLAG_* for safety */
-=======
->>>>>>> 7d2a07b7
 
 static DEFINE_SPINLOCK(i915_sw_fence_lock);
 
@@ -176,15 +171,9 @@
 			list_for_each_entry_safe(pos, next, &x->head, entry) {
 				int wake_flags;
 
-<<<<<<< HEAD
-				wake_flags = fence->error;
-				if (pos->func == autoremove_wake_function)
-					wake_flags = 0;
-=======
 				wake_flags = 0;
 				if (pos->flags & I915_SW_FENCE_FLAG_FENCE)
 					wake_flags = fence->error;
->>>>>>> 7d2a07b7
 
 				pos->func(pos, TASK_NORMAL, wake_flags, &extra);
 			}
@@ -593,11 +582,7 @@
 		struct dma_fence **shared;
 		unsigned int count, i;
 
-<<<<<<< HEAD
-		ret = dma_resv_get_fences_rcu(resv, &excl, &count, &shared);
-=======
 		ret = dma_resv_get_fences(resv, &excl, &count, &shared);
->>>>>>> 7d2a07b7
 		if (ret)
 			return ret;
 
@@ -621,11 +606,7 @@
 			dma_fence_put(shared[i]);
 		kfree(shared);
 	} else {
-<<<<<<< HEAD
-		excl = dma_resv_get_excl_rcu(resv);
-=======
 		excl = dma_resv_get_excl_unlocked(resv);
->>>>>>> 7d2a07b7
 	}
 
 	if (ret >= 0 && excl && excl->ops != exclude) {
