--- conflicted
+++ resolved
@@ -4723,27 +4723,16 @@
 
 	out->type = OMAP_DISPLAY_TYPE_DSI;
 	out->name = dsi->module_id == 0 ? "dsi.0" : "dsi.1";
-<<<<<<< HEAD
-	out->dispc_channel = dsi_get_channel(dsi);
-	out->ops = &dsi_ops;
-	out->owner = THIS_MODULE;
-=======
 	out->dispc_channel = dsi_get_dispc_channel(dsi);
 	out->dsi_ops = &dsi_ops;
->>>>>>> 7d2a07b7
 	out->of_port = 0;
 	out->bus_flags = DRM_BUS_FLAG_PIXDATA_DRIVE_POSEDGE
 		       | DRM_BUS_FLAG_DE_HIGH
 		       | DRM_BUS_FLAG_SYNC_DRIVE_NEGEDGE;
 
-<<<<<<< HEAD
-	r = omapdss_device_init_output(out, NULL);
-	if (r < 0)
-=======
 	r = omapdss_device_init_output(out, &dsi->bridge);
 	if (r < 0) {
 		dsi_bridge_cleanup(dsi);
->>>>>>> 7d2a07b7
 		return r;
 	}
 
