/* SPDX-License-Identifier: GPL-2.0 OR MIT */
/**************************************************************************
 *
 * Copyright (c) 2006-2009 VMware, Inc., Palo Alto, CA., USA
 * All Rights Reserved.
 *
 * Permission is hereby granted, free of charge, to any person obtaining a
 * copy of this software and associated documentation files (the
 * "Software"), to deal in the Software without restriction, including
 * without limitation the rights to use, copy, modify, merge, publish,
 * distribute, sub license, and/or sell copies of the Software, and to
 * permit persons to whom the Software is furnished to do so, subject to
 * the following conditions:
 *
 * The above copyright notice and this permission notice (including the
 * next paragraph) shall be included in all copies or substantial portions
 * of the Software.
 *
 * THE SOFTWARE IS PROVIDED "AS IS", WITHOUT WARRANTY OF ANY KIND, EXPRESS OR
 * IMPLIED, INCLUDING BUT NOT LIMITED TO THE WARRANTIES OF MERCHANTABILITY,
 * FITNESS FOR A PARTICULAR PURPOSE AND NON-INFRINGEMENT. IN NO EVENT SHALL
 * THE COPYRIGHT HOLDERS, AUTHORS AND/OR ITS SUPPLIERS BE LIABLE FOR ANY CLAIM,
 * DAMAGES OR OTHER LIABILITY, WHETHER IN AN ACTION OF CONTRACT, TORT OR
 * OTHERWISE, ARISING FROM, OUT OF OR IN CONNECTION WITH THE SOFTWARE OR THE
 * USE OR OTHER DEALINGS IN THE SOFTWARE.
 *
 **************************************************************************/
/*
 * Authors: Thomas Hellstrom <thellstrom-at-vmware-dot-com>
 */

#define pr_fmt(fmt) "[TTM] " fmt

#include <linux/sched.h>
#include <linux/pagemap.h>
#include <linux/shmem_fs.h>
#include <linux/file.h>
#include <drm/drm_cache.h>
#include <drm/ttm/ttm_bo_driver.h>

#include "ttm_module.h"

static unsigned long ttm_pages_limit;

MODULE_PARM_DESC(pages_limit, "Limit for the allocated pages");
module_param_named(pages_limit, ttm_pages_limit, ulong, 0644);

static unsigned long ttm_dma32_pages_limit;

MODULE_PARM_DESC(dma32_pages_limit, "Limit for the allocated DMA32 pages");
module_param_named(dma32_pages_limit, ttm_dma32_pages_limit, ulong, 0644);

static atomic_long_t ttm_pages_allocated;
static atomic_long_t ttm_dma32_pages_allocated;

/*
 * Allocates a ttm structure for the given BO.
 */
int ttm_tt_create(struct ttm_buffer_object *bo, bool zero_alloc)
{
	struct ttm_device *bdev = bo->bdev;
	uint32_t page_flags = 0;

	dma_resv_assert_held(bo->base.resv);
<<<<<<< HEAD

	if (bdev->need_dma32)
		page_flags |= TTM_PAGE_FLAG_DMA32;
=======
>>>>>>> 7d2a07b7

	if (bo->ttm)
		return 0;

	switch (bo->type) {
	case ttm_bo_type_device:
		if (zero_alloc)
			page_flags |= TTM_PAGE_FLAG_ZERO_ALLOC;
		break;
	case ttm_bo_type_kernel:
		break;
	case ttm_bo_type_sg:
		page_flags |= TTM_PAGE_FLAG_SG;
		break;
	default:
		pr_err("Illegal buffer object type\n");
		return -EINVAL;
	}

	bo->ttm = bdev->funcs->ttm_tt_create(bo, page_flags);
	if (unlikely(bo->ttm == NULL))
		return -ENOMEM;

	return 0;
}

/*
 * Allocates storage for pointers to the pages that back the ttm.
 */
static int ttm_tt_alloc_page_directory(struct ttm_tt *ttm)
{
	ttm->pages = kvmalloc_array(ttm->num_pages, sizeof(void*),
			GFP_KERNEL | __GFP_ZERO);
	if (!ttm->pages)
		return -ENOMEM;
	return 0;
}

static int ttm_dma_tt_alloc_page_directory(struct ttm_tt *ttm)
{
	ttm->pages = kvmalloc_array(ttm->num_pages,
				    sizeof(*ttm->pages) +
				    sizeof(*ttm->dma_address),
				    GFP_KERNEL | __GFP_ZERO);
	if (!ttm->pages)
		return -ENOMEM;

	ttm->dma_address = (void *)(ttm->pages + ttm->num_pages);
	return 0;
}

static int ttm_sg_tt_alloc_page_directory(struct ttm_tt *ttm)
{
	ttm->dma_address = kvmalloc_array(ttm->num_pages,
					  sizeof(*ttm->dma_address),
					  GFP_KERNEL | __GFP_ZERO);
	if (!ttm->dma_address)
		return -ENOMEM;
	return 0;
}

void ttm_tt_destroy_common(struct ttm_device *bdev, struct ttm_tt *ttm)
{
	ttm_tt_unpopulate(bdev, ttm);

	if (ttm->swap_storage)
		fput(ttm->swap_storage);

	ttm->swap_storage = NULL;
}
EXPORT_SYMBOL(ttm_tt_destroy_common);

void ttm_tt_destroy(struct ttm_device *bdev, struct ttm_tt *ttm)
{
	bdev->funcs->ttm_tt_destroy(bdev, ttm);
}

static void ttm_tt_init_fields(struct ttm_tt *ttm,
			       struct ttm_buffer_object *bo,
<<<<<<< HEAD
			       uint32_t page_flags)
=======
			       uint32_t page_flags,
			       enum ttm_caching caching)
>>>>>>> 7d2a07b7
{
	ttm->num_pages = PAGE_ALIGN(bo->base.size) >> PAGE_SHIFT;
	ttm->caching = ttm_cached;
	ttm->page_flags = page_flags;
	ttm->dma_address = NULL;
	ttm->swap_storage = NULL;
	ttm->sg = bo->sg;
	ttm->caching = caching;
}

int ttm_tt_init(struct ttm_tt *ttm, struct ttm_buffer_object *bo,
		uint32_t page_flags, enum ttm_caching caching)
{
	ttm_tt_init_fields(ttm, bo, page_flags, caching);

	if (ttm_tt_alloc_page_directory(ttm)) {
		pr_err("Failed allocating page table\n");
		return -ENOMEM;
	}
	return 0;
}
EXPORT_SYMBOL(ttm_tt_init);

void ttm_tt_fini(struct ttm_tt *ttm)
{
	if (ttm->pages)
		kvfree(ttm->pages);
	else
		kvfree(ttm->dma_address);
	ttm->pages = NULL;
	ttm->dma_address = NULL;
}
EXPORT_SYMBOL(ttm_tt_fini);

int ttm_sg_tt_init(struct ttm_tt *ttm, struct ttm_buffer_object *bo,
		   uint32_t page_flags, enum ttm_caching caching)
{
<<<<<<< HEAD
	struct ttm_tt *ttm = &ttm_dma->ttm;

	ttm_tt_init_fields(ttm, bo, page_flags);

	INIT_LIST_HEAD(&ttm_dma->pages_list);
	if (ttm_dma_tt_alloc_page_directory(ttm_dma)) {
		pr_err("Failed allocating page table\n");
		return -ENOMEM;
	}
	return 0;
}
EXPORT_SYMBOL(ttm_dma_tt_init);

int ttm_sg_tt_init(struct ttm_dma_tt *ttm_dma, struct ttm_buffer_object *bo,
		   uint32_t page_flags)
{
	struct ttm_tt *ttm = &ttm_dma->ttm;
=======
>>>>>>> 7d2a07b7
	int ret;

	ttm_tt_init_fields(ttm, bo, page_flags, caching);

	if (page_flags & TTM_PAGE_FLAG_SG)
		ret = ttm_sg_tt_alloc_page_directory(ttm);
	else
		ret = ttm_dma_tt_alloc_page_directory(ttm);
	if (ret) {
		pr_err("Failed allocating page table\n");
		return -ENOMEM;
	}
	return 0;
}
EXPORT_SYMBOL(ttm_sg_tt_init);

<<<<<<< HEAD
void ttm_dma_tt_fini(struct ttm_dma_tt *ttm_dma)
{
	struct ttm_tt *ttm = &ttm_dma->ttm;

	if (ttm->pages)
		kvfree(ttm->pages);
	else
		kvfree(ttm_dma->dma_address);
	ttm->pages = NULL;
	ttm_dma->dma_address = NULL;
}
EXPORT_SYMBOL(ttm_dma_tt_fini);

void ttm_tt_unbind(struct ttm_tt *ttm)
{
	if (ttm->state == tt_bound) {
		ttm->func->unbind(ttm);
		ttm->state = tt_unbound;
	}
}

int ttm_tt_bind(struct ttm_tt *ttm, struct ttm_mem_reg *bo_mem,
		struct ttm_operation_ctx *ctx)
{
	int ret = 0;

	if (!ttm)
		return -EINVAL;

	if (ttm->state == tt_bound)
		return 0;

	ret = ttm_tt_populate(ttm, ctx);
	if (ret)
		return ret;

	ret = ttm->func->bind(ttm, bo_mem);
	if (unlikely(ret != 0))
		return ret;

	ttm->state = tt_bound;

	return 0;
}
EXPORT_SYMBOL(ttm_tt_bind);

=======
>>>>>>> 7d2a07b7
int ttm_tt_swapin(struct ttm_tt *ttm)
{
	struct address_space *swap_space;
	struct file *swap_storage;
	struct page *from_page;
	struct page *to_page;
	gfp_t gfp_mask;
	int i, ret;

	swap_storage = ttm->swap_storage;
	BUG_ON(swap_storage == NULL);

	swap_space = swap_storage->f_mapping;
	gfp_mask = mapping_gfp_mask(swap_space);

	for (i = 0; i < ttm->num_pages; ++i) {
		from_page = shmem_read_mapping_page_gfp(swap_space, i,
							gfp_mask);
		if (IS_ERR(from_page)) {
			ret = PTR_ERR(from_page);
			goto out_err;
		}
		to_page = ttm->pages[i];
		if (unlikely(to_page == NULL)) {
			ret = -ENOMEM;
			goto out_err;
		}

		copy_highpage(to_page, from_page);
		put_page(from_page);
	}

	fput(swap_storage);
	ttm->swap_storage = NULL;
	ttm->page_flags &= ~TTM_PAGE_FLAG_SWAPPED;

	return 0;

out_err:
	return ret;
}

/**
 * ttm_tt_swapout - swap out tt object
 *
 * @bdev: TTM device structure.
 * @ttm: The struct ttm_tt.
 * @gfp_flags: Flags to use for memory allocation.
 *
 * Swapout a TT object to a shmem_file, return number of pages swapped out or
 * negative error code.
 */
int ttm_tt_swapout(struct ttm_device *bdev, struct ttm_tt *ttm,
		   gfp_t gfp_flags)
{
	loff_t size = (loff_t)ttm->num_pages << PAGE_SHIFT;
	struct address_space *swap_space;
	struct file *swap_storage;
	struct page *from_page;
	struct page *to_page;
	int i, ret;

	swap_storage = shmem_file_setup("ttm swap", size, 0);
	if (IS_ERR(swap_storage)) {
		pr_err("Failed allocating swap storage\n");
		return PTR_ERR(swap_storage);
	}

	swap_space = swap_storage->f_mapping;
	gfp_flags &= mapping_gfp_mask(swap_space);

	for (i = 0; i < ttm->num_pages; ++i) {
		from_page = ttm->pages[i];
		if (unlikely(from_page == NULL))
			continue;

		to_page = shmem_read_mapping_page_gfp(swap_space, i, gfp_flags);
		if (IS_ERR(to_page)) {
			ret = PTR_ERR(to_page);
			goto out_err;
		}
		copy_highpage(to_page, from_page);
		set_page_dirty(to_page);
		mark_page_accessed(to_page);
		put_page(to_page);
	}

	ttm_tt_unpopulate(bdev, ttm);
	ttm->swap_storage = swap_storage;
	ttm->page_flags |= TTM_PAGE_FLAG_SWAPPED;

	return ttm->num_pages;

out_err:
	fput(swap_storage);

	return ret;
}

static void ttm_tt_add_mapping(struct ttm_device *bdev, struct ttm_tt *ttm)
{
	pgoff_t i;

	if (ttm->page_flags & TTM_PAGE_FLAG_SG)
		return;

	for (i = 0; i < ttm->num_pages; ++i)
		ttm->pages[i]->mapping = bdev->dev_mapping;
}

int ttm_tt_populate(struct ttm_device *bdev,
		    struct ttm_tt *ttm, struct ttm_operation_ctx *ctx)
{
	int ret;

	if (!ttm)
		return -EINVAL;

	if (ttm_tt_is_populated(ttm))
		return 0;

	if (!(ttm->page_flags & TTM_PAGE_FLAG_SG)) {
		atomic_long_add(ttm->num_pages, &ttm_pages_allocated);
		if (bdev->pool.use_dma32)
			atomic_long_add(ttm->num_pages,
					&ttm_dma32_pages_allocated);
	}

	while (atomic_long_read(&ttm_pages_allocated) > ttm_pages_limit ||
	       atomic_long_read(&ttm_dma32_pages_allocated) >
	       ttm_dma32_pages_limit) {

		ret = ttm_global_swapout(ctx, GFP_KERNEL);
		if (ret == 0)
			break;
		if (ret < 0)
			goto error;
	}

	if (bdev->funcs->ttm_tt_populate)
		ret = bdev->funcs->ttm_tt_populate(bdev, ttm, ctx);
	else
		ret = ttm_pool_alloc(&bdev->pool, ttm, ctx);
	if (ret)
		goto error;

	ttm_tt_add_mapping(bdev, ttm);
	ttm->page_flags |= TTM_PAGE_FLAG_PRIV_POPULATED;
	if (unlikely(ttm->page_flags & TTM_PAGE_FLAG_SWAPPED)) {
		ret = ttm_tt_swapin(ttm);
		if (unlikely(ret != 0)) {
			ttm_tt_unpopulate(bdev, ttm);
			return ret;
		}
	}

	return 0;

error:
	if (!(ttm->page_flags & TTM_PAGE_FLAG_SG)) {
		atomic_long_sub(ttm->num_pages, &ttm_pages_allocated);
		if (bdev->pool.use_dma32)
			atomic_long_sub(ttm->num_pages,
					&ttm_dma32_pages_allocated);
	}
	return ret;
}
EXPORT_SYMBOL(ttm_tt_populate);

static void ttm_tt_clear_mapping(struct ttm_tt *ttm)
{
	pgoff_t i;
	struct page **page = ttm->pages;

	if (ttm->page_flags & TTM_PAGE_FLAG_SG)
		return;

	for (i = 0; i < ttm->num_pages; ++i) {
		(*page)->mapping = NULL;
		(*page++)->index = 0;
	}
}

void ttm_tt_unpopulate(struct ttm_device *bdev, struct ttm_tt *ttm)
{
	if (!ttm_tt_is_populated(ttm))
		return;

	ttm_tt_clear_mapping(ttm);
	if (bdev->funcs->ttm_tt_unpopulate)
		bdev->funcs->ttm_tt_unpopulate(bdev, ttm);
	else
		ttm_pool_free(&bdev->pool, ttm);

	if (!(ttm->page_flags & TTM_PAGE_FLAG_SG)) {
		atomic_long_sub(ttm->num_pages, &ttm_pages_allocated);
		if (bdev->pool.use_dma32)
			atomic_long_sub(ttm->num_pages,
					&ttm_dma32_pages_allocated);
	}

	ttm->page_flags &= ~TTM_PAGE_FLAG_PRIV_POPULATED;
}

#ifdef CONFIG_DEBUG_FS

/* Test the shrinker functions and dump the result */
static int ttm_tt_debugfs_shrink_show(struct seq_file *m, void *data)
{
	struct ttm_operation_ctx ctx = { false, false };

	seq_printf(m, "%d\n", ttm_global_swapout(&ctx, GFP_KERNEL));
	return 0;
}
DEFINE_SHOW_ATTRIBUTE(ttm_tt_debugfs_shrink);

#endif


/*
 * ttm_tt_mgr_init - register with the MM shrinker
 *
 * Register with the MM shrinker for swapping out BOs.
 */
void ttm_tt_mgr_init(unsigned long num_pages, unsigned long num_dma32_pages)
{
#ifdef CONFIG_DEBUG_FS
	debugfs_create_file("tt_shrink", 0400, ttm_debugfs_root, NULL,
			    &ttm_tt_debugfs_shrink_fops);
#endif

	if (!ttm_pages_limit)
		ttm_pages_limit = num_pages;

	if (!ttm_dma32_pages_limit)
		ttm_dma32_pages_limit = num_dma32_pages;
}

static void ttm_kmap_iter_tt_map_local(struct ttm_kmap_iter *iter,
				       struct dma_buf_map *dmap,
				       pgoff_t i)
{
	struct ttm_kmap_iter_tt *iter_tt =
		container_of(iter, typeof(*iter_tt), base);

	dma_buf_map_set_vaddr(dmap, kmap_local_page_prot(iter_tt->tt->pages[i],
							 iter_tt->prot));
}

static void ttm_kmap_iter_tt_unmap_local(struct ttm_kmap_iter *iter,
					 struct dma_buf_map *map)
{
	kunmap_local(map->vaddr);
}

static const struct ttm_kmap_iter_ops ttm_kmap_iter_tt_ops = {
	.map_local = ttm_kmap_iter_tt_map_local,
	.unmap_local = ttm_kmap_iter_tt_unmap_local,
	.maps_tt = true,
};

/**
 * ttm_kmap_iter_tt_init - Initialize a struct ttm_kmap_iter_tt
 * @iter_tt: The struct ttm_kmap_iter_tt to initialize.
 * @tt: Struct ttm_tt holding page pointers of the struct ttm_resource.
 *
 * Return: Pointer to the embedded struct ttm_kmap_iter.
 */
struct ttm_kmap_iter *
ttm_kmap_iter_tt_init(struct ttm_kmap_iter_tt *iter_tt,
		      struct ttm_tt *tt)
{
	iter_tt->base.ops = &ttm_kmap_iter_tt_ops;
	iter_tt->tt = tt;
	if (tt)
		iter_tt->prot = ttm_prot_from_caching(tt->caching, PAGE_KERNEL);
	else
		iter_tt->prot = PAGE_KERNEL;

	return &iter_tt->base;
}
EXPORT_SYMBOL(ttm_kmap_iter_tt_init);<|MERGE_RESOLUTION|>--- conflicted
+++ resolved
@@ -62,12 +62,6 @@
 	uint32_t page_flags = 0;
 
 	dma_resv_assert_held(bo->base.resv);
-<<<<<<< HEAD
-
-	if (bdev->need_dma32)
-		page_flags |= TTM_PAGE_FLAG_DMA32;
-=======
->>>>>>> 7d2a07b7
 
 	if (bo->ttm)
 		return 0;
@@ -147,12 +141,8 @@
 
 static void ttm_tt_init_fields(struct ttm_tt *ttm,
 			       struct ttm_buffer_object *bo,
-<<<<<<< HEAD
-			       uint32_t page_flags)
-=======
 			       uint32_t page_flags,
 			       enum ttm_caching caching)
->>>>>>> 7d2a07b7
 {
 	ttm->num_pages = PAGE_ALIGN(bo->base.size) >> PAGE_SHIFT;
 	ttm->caching = ttm_cached;
@@ -190,26 +180,6 @@
 int ttm_sg_tt_init(struct ttm_tt *ttm, struct ttm_buffer_object *bo,
 		   uint32_t page_flags, enum ttm_caching caching)
 {
-<<<<<<< HEAD
-	struct ttm_tt *ttm = &ttm_dma->ttm;
-
-	ttm_tt_init_fields(ttm, bo, page_flags);
-
-	INIT_LIST_HEAD(&ttm_dma->pages_list);
-	if (ttm_dma_tt_alloc_page_directory(ttm_dma)) {
-		pr_err("Failed allocating page table\n");
-		return -ENOMEM;
-	}
-	return 0;
-}
-EXPORT_SYMBOL(ttm_dma_tt_init);
-
-int ttm_sg_tt_init(struct ttm_dma_tt *ttm_dma, struct ttm_buffer_object *bo,
-		   uint32_t page_flags)
-{
-	struct ttm_tt *ttm = &ttm_dma->ttm;
-=======
->>>>>>> 7d2a07b7
 	int ret;
 
 	ttm_tt_init_fields(ttm, bo, page_flags, caching);
@@ -226,55 +196,6 @@
 }
 EXPORT_SYMBOL(ttm_sg_tt_init);
 
-<<<<<<< HEAD
-void ttm_dma_tt_fini(struct ttm_dma_tt *ttm_dma)
-{
-	struct ttm_tt *ttm = &ttm_dma->ttm;
-
-	if (ttm->pages)
-		kvfree(ttm->pages);
-	else
-		kvfree(ttm_dma->dma_address);
-	ttm->pages = NULL;
-	ttm_dma->dma_address = NULL;
-}
-EXPORT_SYMBOL(ttm_dma_tt_fini);
-
-void ttm_tt_unbind(struct ttm_tt *ttm)
-{
-	if (ttm->state == tt_bound) {
-		ttm->func->unbind(ttm);
-		ttm->state = tt_unbound;
-	}
-}
-
-int ttm_tt_bind(struct ttm_tt *ttm, struct ttm_mem_reg *bo_mem,
-		struct ttm_operation_ctx *ctx)
-{
-	int ret = 0;
-
-	if (!ttm)
-		return -EINVAL;
-
-	if (ttm->state == tt_bound)
-		return 0;
-
-	ret = ttm_tt_populate(ttm, ctx);
-	if (ret)
-		return ret;
-
-	ret = ttm->func->bind(ttm, bo_mem);
-	if (unlikely(ret != 0))
-		return ret;
-
-	ttm->state = tt_bound;
-
-	return 0;
-}
-EXPORT_SYMBOL(ttm_tt_bind);
-
-=======
->>>>>>> 7d2a07b7
 int ttm_tt_swapin(struct ttm_tt *ttm)
 {
 	struct address_space *swap_space;
