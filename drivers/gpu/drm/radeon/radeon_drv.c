--- conflicted
+++ resolved
@@ -38,11 +38,7 @@
 #include <linux/mmu_notifier.h>
 #include <linux/pci.h>
 
-<<<<<<< HEAD
-#include <drm/drm_agpsupport.h>
-=======
 #include <drm/drm_aperture.h>
->>>>>>> 7d2a07b7
 #include <drm/drm_crtc_helper.h>
 #include <drm/drm_drv.h>
 #include <drm/drm_fb_helper.h>
@@ -123,20 +119,6 @@
 int radeon_suspend_kms(struct drm_device *dev, bool suspend,
 		       bool fbcon, bool freeze);
 int radeon_resume_kms(struct drm_device *dev, bool resume, bool fbcon);
-<<<<<<< HEAD
-void radeon_driver_irq_preinstall_kms(struct drm_device *dev);
-int radeon_driver_irq_postinstall_kms(struct drm_device *dev);
-void radeon_driver_irq_uninstall_kms(struct drm_device *dev);
-irqreturn_t radeon_driver_irq_handler_kms(int irq, void *arg);
-void radeon_gem_object_free(struct drm_gem_object *obj);
-int radeon_gem_object_open(struct drm_gem_object *obj,
-				struct drm_file *file_priv);
-void radeon_gem_object_close(struct drm_gem_object *obj,
-				struct drm_file *file_priv);
-struct dma_buf *radeon_gem_prime_export(struct drm_gem_object *gobj,
-					int flags);
-=======
->>>>>>> 7d2a07b7
 extern int radeon_get_crtc_scanoutpos(struct drm_device *dev, unsigned int crtc,
 				      unsigned int flags, int *vpos, int *hpos,
 				      ktime_t *stime, ktime_t *etime,
@@ -148,17 +130,6 @@
 int radeon_mode_dumb_create(struct drm_file *file_priv,
 			    struct drm_device *dev,
 			    struct drm_mode_create_dumb *args);
-<<<<<<< HEAD
-struct sg_table *radeon_gem_prime_get_sg_table(struct drm_gem_object *obj);
-struct drm_gem_object *radeon_gem_prime_import_sg_table(struct drm_device *dev,
-							struct dma_buf_attachment *,
-							struct sg_table *sg);
-int radeon_gem_prime_pin(struct drm_gem_object *obj);
-void radeon_gem_prime_unpin(struct drm_gem_object *obj);
-void *radeon_gem_prime_vmap(struct drm_gem_object *obj);
-void radeon_gem_prime_vunmap(struct drm_gem_object *obj, void *vaddr);
-=======
->>>>>>> 7d2a07b7
 
 /* atpx handler */
 #if defined(CONFIG_VGA_SWITCHEROO)
@@ -359,11 +330,7 @@
 		return -EPROBE_DEFER;
 
 	/* Get rid of things like offb */
-<<<<<<< HEAD
-	ret = drm_fb_helper_remove_conflicting_pci_framebuffers(pdev, "radeondrmfb");
-=======
 	ret = drm_aperture_remove_conflicting_pci_framebuffers(pdev, "radeondrmfb");
->>>>>>> 7d2a07b7
 	if (ret)
 		return ret;
 
@@ -375,27 +342,8 @@
 	if (ret)
 		goto err_free;
 
-<<<<<<< HEAD
-	dev->pdev = pdev;
-#ifdef __alpha__
-	dev->hose = pdev->sysdata;
-#endif
-
 	pci_set_drvdata(pdev, dev);
 
-	if (pci_find_capability(dev->pdev, PCI_CAP_ID_AGP))
-		dev->agp = drm_agp_init(dev);
-	if (dev->agp) {
-		dev->agp->agp_mtrr = arch_phys_wc_add(
-			dev->agp->agp_info.aper_base,
-			dev->agp->agp_info.aper_size *
-			1024 * 1024);
-	}
-
-=======
-	pci_set_drvdata(pdev, dev);
-
->>>>>>> 7d2a07b7
 	ret = drm_dev_register(dev, ent->driver_data);
 	if (ret)
 		goto err_agp;
@@ -403,12 +351,6 @@
 	return 0;
 
 err_agp:
-<<<<<<< HEAD
-	if (dev->agp)
-		arch_phys_wc_del(dev->agp->agp_mtrr);
-	kfree(dev->agp);
-=======
->>>>>>> 7d2a07b7
 	pci_disable_device(pdev);
 err_free:
 	drm_dev_put(dev);
@@ -611,11 +553,6 @@
 #endif
 };
 
-<<<<<<< HEAD
-static struct drm_driver kms_driver = {
-	.driver_features =
-	    DRIVER_GEM | DRIVER_RENDER,
-=======
 static const struct drm_ioctl_desc radeon_ioctls_kms[] = {
 	DRM_IOCTL_DEF_DRV(RADEON_CP_INIT, drm_invalid_op, DRM_AUTH|DRM_MASTER|DRM_ROOT_ONLY),
 	DRM_IOCTL_DEF_DRV(RADEON_CP_START, drm_invalid_op, DRM_AUTH|DRM_MASTER|DRM_ROOT_ONLY),
@@ -665,7 +602,6 @@
 static const struct drm_driver kms_driver = {
 	.driver_features =
 	    DRIVER_GEM | DRIVER_RENDER | DRIVER_MODESET,
->>>>>>> 7d2a07b7
 	.load = radeon_driver_load_kms,
 	.open = radeon_driver_open_kms,
 	.postclose = radeon_driver_postclose_kms,
@@ -683,13 +619,6 @@
 
 	.prime_handle_to_fd = drm_gem_prime_handle_to_fd,
 	.prime_fd_to_handle = drm_gem_prime_fd_to_handle,
-<<<<<<< HEAD
-	.gem_prime_export = radeon_gem_prime_export,
-	.gem_prime_pin = radeon_gem_prime_pin,
-	.gem_prime_unpin = radeon_gem_prime_unpin,
-	.gem_prime_get_sg_table = radeon_gem_prime_get_sg_table,
-=======
->>>>>>> 7d2a07b7
 	.gem_prime_import_sg_table = radeon_gem_prime_import_sg_table,
 	.gem_prime_mmap = drm_gem_prime_mmap,
 
