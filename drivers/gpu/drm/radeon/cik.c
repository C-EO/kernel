--- conflicted
+++ resolved
@@ -5280,56 +5280,10 @@
 		WREG32(SDMA0_CLK_CTRL + SDMA0_REGISTER_OFFSET, 0x00000100);
 		WREG32(SDMA0_CLK_CTRL + SDMA1_REGISTER_OFFSET, 0x00000100);
 	} else {
-<<<<<<< HEAD
-		chansize = 32;
-	}
-	tmp = RREG32(MC_SHARED_CHMAP);
-	switch ((tmp & NOOFCHAN_MASK) >> NOOFCHAN_SHIFT) {
-	case 0:
-	default:
-		numchan = 1;
-		break;
-	case 1:
-		numchan = 2;
-		break;
-	case 2:
-		numchan = 4;
-		break;
-	case 3:
-		numchan = 8;
-		break;
-	case 4:
-		numchan = 3;
-		break;
-	case 5:
-		numchan = 6;
-		break;
-	case 6:
-		numchan = 10;
-		break;
-	case 7:
-		numchan = 12;
-		break;
-	case 8:
-		numchan = 16;
-		break;
-	}
-	rdev->mc.vram_width = numchan * chansize;
-	/* Could aper size report 0 ? */
-	rdev->mc.aper_base = pci_resource_start(rdev->pdev, 0);
-	rdev->mc.aper_size = pci_resource_len(rdev->pdev, 0);
-	/* size in MB on si */
-	rdev->mc.mc_vram_size = RREG32(CONFIG_MEMSIZE) * 1024ULL * 1024ULL;
-	rdev->mc.real_vram_size = RREG32(CONFIG_MEMSIZE) * 1024ULL * 1024ULL;
-	rdev->mc.visible_vram_size = rdev->mc.aper_size;
-	si_vram_gtt_location(rdev, &rdev->mc);
-	radeon_update_bandwidth_info(rdev);
-=======
 		orig = data = RREG32(SDMA0_CLK_CTRL + SDMA0_REGISTER_OFFSET);
 		data |= 0xff000000;
 		if (data != orig)
 			WREG32(SDMA0_CLK_CTRL + SDMA0_REGISTER_OFFSET, data);
->>>>>>> 10ab4096
 
 		orig = data = RREG32(SDMA0_CLK_CTRL + SDMA1_REGISTER_OFFSET);
 		data |= 0xff000000;
@@ -5529,18 +5483,6 @@
 static void cik_enable_sck_slowdown_on_pd(struct radeon_device *rdev,
 					  bool enable)
 {
-<<<<<<< HEAD
-	u32 mc_id = (status & MEMORY_CLIENT_ID_MASK) >> MEMORY_CLIENT_ID_SHIFT;
-	u32 vmid = (status & FAULT_VMID_MASK) >> FAULT_VMID_SHIFT;
-	u32 protections = (status & PROTECTIONS_MASK) >> PROTECTIONS_SHIFT;
-	char block[5] = { mc_client >> 24, (mc_client >> 16) & 0xff,
-		(mc_client >> 8) & 0xff, mc_client & 0xff, 0 };
-
-	printk("VM fault (0x%02x, vmid %d) at page %u, %s from '%s' (0x%08x) (%d)\n",
-	       protections, vmid, addr,
-	       (status & MEMORY_CLIENT_RW_MASK) ? "write" : "read",
-	       block, mc_client, mc_id);
-=======
 	u32 data, orig;
 
 	orig = data = RREG32(RLC_PG_CNTL);
@@ -5550,7 +5492,6 @@
 		data &= ~SMU_CLK_SLOWDOWN_ON_PD_ENABLE;
 	if (orig != data)
 		WREG32(RLC_PG_CNTL, data);
->>>>>>> 10ab4096
 }
 
 static void cik_enable_cp_pg(struct radeon_device *rdev, bool enable)
@@ -7040,14 +6981,11 @@
 	struct radeon_ring *ring;
 	int r;
 
-<<<<<<< HEAD
-=======
 	/* enable pcie gen2/3 link */
 	cik_pcie_gen3_enable(rdev);
 	/* enable aspm */
 	cik_program_aspm(rdev);
 
->>>>>>> 10ab4096
 	/* scratch needs to be initialized before MC */
 	r = r600_vram_scratch_init(rdev);
 	if (r)
