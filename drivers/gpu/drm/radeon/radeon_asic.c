/*
 * Copyright 2008 Advanced Micro Devices, Inc.
 * Copyright 2008 Red Hat Inc.
 * Copyright 2009 Jerome Glisse.
 *
 * Permission is hereby granted, free of charge, to any person obtaining a
 * copy of this software and associated documentation files (the "Software"),
 * to deal in the Software without restriction, including without limitation
 * the rights to use, copy, modify, merge, publish, distribute, sublicense,
 * and/or sell copies of the Software, and to permit persons to whom the
 * Software is furnished to do so, subject to the following conditions:
 *
 * The above copyright notice and this permission notice shall be included in
 * all copies or substantial portions of the Software.
 *
 * THE SOFTWARE IS PROVIDED "AS IS", WITHOUT WARRANTY OF ANY KIND, EXPRESS OR
 * IMPLIED, INCLUDING BUT NOT LIMITED TO THE WARRANTIES OF MERCHANTABILITY,
 * FITNESS FOR A PARTICULAR PURPOSE AND NONINFRINGEMENT.  IN NO EVENT SHALL
 * THE COPYRIGHT HOLDER(S) OR AUTHOR(S) BE LIABLE FOR ANY CLAIM, DAMAGES OR
 * OTHER LIABILITY, WHETHER IN AN ACTION OF CONTRACT, TORT OR OTHERWISE,
 * ARISING FROM, OUT OF OR IN CONNECTION WITH THE SOFTWARE OR THE USE OR
 * OTHER DEALINGS IN THE SOFTWARE.
 *
 * Authors: Dave Airlie
 *          Alex Deucher
 *          Jerome Glisse
 */

#include <linux/console.h>
#include <drm/drmP.h>
#include <drm/drm_crtc_helper.h>
#include <drm/radeon_drm.h>
#include <linux/vgaarb.h>
#include <linux/vga_switcheroo.h>
#include "radeon_reg.h"
#include "radeon.h"
#include "radeon_asic.h"
#include "atom.h"

/*
 * Registers accessors functions.
 */
/**
 * radeon_invalid_rreg - dummy reg read function
 *
 * @rdev: radeon device pointer
 * @reg: offset of register
 *
 * Dummy register read function.  Used for register blocks
 * that certain asics don't have (all asics).
 * Returns the value in the register.
 */
static uint32_t radeon_invalid_rreg(struct radeon_device *rdev, uint32_t reg)
{
	DRM_ERROR("Invalid callback to read register 0x%04X\n", reg);
	BUG_ON(1);
	return 0;
}

/**
 * radeon_invalid_wreg - dummy reg write function
 *
 * @rdev: radeon device pointer
 * @reg: offset of register
 * @v: value to write to the register
 *
 * Dummy register read function.  Used for register blocks
 * that certain asics don't have (all asics).
 */
static void radeon_invalid_wreg(struct radeon_device *rdev, uint32_t reg, uint32_t v)
{
	DRM_ERROR("Invalid callback to write register 0x%04X with 0x%08X\n",
		  reg, v);
	BUG_ON(1);
}

/**
 * radeon_register_accessor_init - sets up the register accessor callbacks
 *
 * @rdev: radeon device pointer
 *
 * Sets up the register accessor callbacks for various register
 * apertures.  Not all asics have all apertures (all asics).
 */
static void radeon_register_accessor_init(struct radeon_device *rdev)
{
	rdev->mc_rreg = &radeon_invalid_rreg;
	rdev->mc_wreg = &radeon_invalid_wreg;
	rdev->pll_rreg = &radeon_invalid_rreg;
	rdev->pll_wreg = &radeon_invalid_wreg;
	rdev->pciep_rreg = &radeon_invalid_rreg;
	rdev->pciep_wreg = &radeon_invalid_wreg;

	/* Don't change order as we are overridding accessor. */
	if (rdev->family < CHIP_RV515) {
		rdev->pcie_reg_mask = 0xff;
	} else {
		rdev->pcie_reg_mask = 0x7ff;
	}
	/* FIXME: not sure here */
	if (rdev->family <= CHIP_R580) {
		rdev->pll_rreg = &r100_pll_rreg;
		rdev->pll_wreg = &r100_pll_wreg;
	}
	if (rdev->family >= CHIP_R420) {
		rdev->mc_rreg = &r420_mc_rreg;
		rdev->mc_wreg = &r420_mc_wreg;
	}
	if (rdev->family >= CHIP_RV515) {
		rdev->mc_rreg = &rv515_mc_rreg;
		rdev->mc_wreg = &rv515_mc_wreg;
	}
	if (rdev->family == CHIP_RS400 || rdev->family == CHIP_RS480) {
		rdev->mc_rreg = &rs400_mc_rreg;
		rdev->mc_wreg = &rs400_mc_wreg;
	}
	if (rdev->family == CHIP_RS690 || rdev->family == CHIP_RS740) {
		rdev->mc_rreg = &rs690_mc_rreg;
		rdev->mc_wreg = &rs690_mc_wreg;
	}
	if (rdev->family == CHIP_RS600) {
		rdev->mc_rreg = &rs600_mc_rreg;
		rdev->mc_wreg = &rs600_mc_wreg;
	}
	if (rdev->family == CHIP_RS780 || rdev->family == CHIP_RS880) {
		rdev->mc_rreg = &rs780_mc_rreg;
		rdev->mc_wreg = &rs780_mc_wreg;
	}

	if (rdev->family >= CHIP_BONAIRE) {
		rdev->pciep_rreg = &cik_pciep_rreg;
		rdev->pciep_wreg = &cik_pciep_wreg;
	} else if (rdev->family >= CHIP_R600) {
		rdev->pciep_rreg = &r600_pciep_rreg;
		rdev->pciep_wreg = &r600_pciep_wreg;
	}
}


/* helper to disable agp */
/**
 * radeon_agp_disable - AGP disable helper function
 *
 * @rdev: radeon device pointer
 *
 * Removes AGP flags and changes the gart callbacks on AGP
 * cards when using the internal gart rather than AGP (all asics).
 */
void radeon_agp_disable(struct radeon_device *rdev)
{
	rdev->flags &= ~RADEON_IS_AGP;
	if (rdev->family >= CHIP_R600) {
		DRM_INFO("Forcing AGP to PCIE mode\n");
		rdev->flags |= RADEON_IS_PCIE;
	} else if (rdev->family >= CHIP_RV515 ||
			rdev->family == CHIP_RV380 ||
			rdev->family == CHIP_RV410 ||
			rdev->family == CHIP_R423) {
		DRM_INFO("Forcing AGP to PCIE mode\n");
		rdev->flags |= RADEON_IS_PCIE;
		rdev->asic->gart.tlb_flush = &rv370_pcie_gart_tlb_flush;
		rdev->asic->gart.set_page = &rv370_pcie_gart_set_page;
	} else {
		DRM_INFO("Forcing AGP to PCI mode\n");
		rdev->flags |= RADEON_IS_PCI;
		rdev->asic->gart.tlb_flush = &r100_pci_gart_tlb_flush;
		rdev->asic->gart.set_page = &r100_pci_gart_set_page;
	}
	rdev->mc.gtt_size = radeon_gart_size * 1024 * 1024;
}

/*
 * ASIC
 */
static struct radeon_asic r100_asic = {
	.init = &r100_init,
	.fini = &r100_fini,
	.suspend = &r100_suspend,
	.resume = &r100_resume,
	.vga_set_state = &r100_vga_set_state,
	.asic_reset = &r100_asic_reset,
	.ioctl_wait_idle = NULL,
	.gui_idle = &r100_gui_idle,
	.mc_wait_for_idle = &r100_mc_wait_for_idle,
	.gart = {
		.tlb_flush = &r100_pci_gart_tlb_flush,
		.set_page = &r100_pci_gart_set_page,
	},
	.ring = {
		[RADEON_RING_TYPE_GFX_INDEX] = {
			.ib_execute = &r100_ring_ib_execute,
			.emit_fence = &r100_fence_ring_emit,
			.emit_semaphore = &r100_semaphore_ring_emit,
			.cs_parse = &r100_cs_parse,
			.ring_start = &r100_ring_start,
			.ring_test = &r100_ring_test,
			.ib_test = &r100_ib_test,
			.is_lockup = &r100_gpu_is_lockup,
			.get_rptr = &radeon_ring_generic_get_rptr,
			.get_wptr = &radeon_ring_generic_get_wptr,
			.set_wptr = &radeon_ring_generic_set_wptr,
		}
	},
	.irq = {
		.set = &r100_irq_set,
		.process = &r100_irq_process,
	},
	.display = {
		.bandwidth_update = &r100_bandwidth_update,
		.get_vblank_counter = &r100_get_vblank_counter,
		.wait_for_vblank = &r100_wait_for_vblank,
		.set_backlight_level = &radeon_legacy_set_backlight_level,
		.get_backlight_level = &radeon_legacy_get_backlight_level,
	},
	.copy = {
		.blit = &r100_copy_blit,
		.blit_ring_index = RADEON_RING_TYPE_GFX_INDEX,
		.dma = NULL,
		.dma_ring_index = RADEON_RING_TYPE_GFX_INDEX,
		.copy = &r100_copy_blit,
		.copy_ring_index = RADEON_RING_TYPE_GFX_INDEX,
	},
	.surface = {
		.set_reg = r100_set_surface_reg,
		.clear_reg = r100_clear_surface_reg,
	},
	.hpd = {
		.init = &r100_hpd_init,
		.fini = &r100_hpd_fini,
		.sense = &r100_hpd_sense,
		.set_polarity = &r100_hpd_set_polarity,
	},
	.pm = {
		.misc = &r100_pm_misc,
		.prepare = &r100_pm_prepare,
		.finish = &r100_pm_finish,
		.init_profile = &r100_pm_init_profile,
		.get_dynpm_state = &r100_pm_get_dynpm_state,
		.get_engine_clock = &radeon_legacy_get_engine_clock,
		.set_engine_clock = &radeon_legacy_set_engine_clock,
		.get_memory_clock = &radeon_legacy_get_memory_clock,
		.set_memory_clock = NULL,
		.get_pcie_lanes = NULL,
		.set_pcie_lanes = NULL,
		.set_clock_gating = &radeon_legacy_set_clock_gating,
	},
	.pflip = {
		.pre_page_flip = &r100_pre_page_flip,
		.page_flip = &r100_page_flip,
		.post_page_flip = &r100_post_page_flip,
	},
};

static struct radeon_asic r200_asic = {
	.init = &r100_init,
	.fini = &r100_fini,
	.suspend = &r100_suspend,
	.resume = &r100_resume,
	.vga_set_state = &r100_vga_set_state,
	.asic_reset = &r100_asic_reset,
	.ioctl_wait_idle = NULL,
	.gui_idle = &r100_gui_idle,
	.mc_wait_for_idle = &r100_mc_wait_for_idle,
	.gart = {
		.tlb_flush = &r100_pci_gart_tlb_flush,
		.set_page = &r100_pci_gart_set_page,
	},
	.ring = {
		[RADEON_RING_TYPE_GFX_INDEX] = {
			.ib_execute = &r100_ring_ib_execute,
			.emit_fence = &r100_fence_ring_emit,
			.emit_semaphore = &r100_semaphore_ring_emit,
			.cs_parse = &r100_cs_parse,
			.ring_start = &r100_ring_start,
			.ring_test = &r100_ring_test,
			.ib_test = &r100_ib_test,
			.is_lockup = &r100_gpu_is_lockup,
			.get_rptr = &radeon_ring_generic_get_rptr,
			.get_wptr = &radeon_ring_generic_get_wptr,
			.set_wptr = &radeon_ring_generic_set_wptr,
		}
	},
	.irq = {
		.set = &r100_irq_set,
		.process = &r100_irq_process,
	},
	.display = {
		.bandwidth_update = &r100_bandwidth_update,
		.get_vblank_counter = &r100_get_vblank_counter,
		.wait_for_vblank = &r100_wait_for_vblank,
		.set_backlight_level = &radeon_legacy_set_backlight_level,
		.get_backlight_level = &radeon_legacy_get_backlight_level,
	},
	.copy = {
		.blit = &r100_copy_blit,
		.blit_ring_index = RADEON_RING_TYPE_GFX_INDEX,
		.dma = &r200_copy_dma,
		.dma_ring_index = RADEON_RING_TYPE_GFX_INDEX,
		.copy = &r100_copy_blit,
		.copy_ring_index = RADEON_RING_TYPE_GFX_INDEX,
	},
	.surface = {
		.set_reg = r100_set_surface_reg,
		.clear_reg = r100_clear_surface_reg,
	},
	.hpd = {
		.init = &r100_hpd_init,
		.fini = &r100_hpd_fini,
		.sense = &r100_hpd_sense,
		.set_polarity = &r100_hpd_set_polarity,
	},
	.pm = {
		.misc = &r100_pm_misc,
		.prepare = &r100_pm_prepare,
		.finish = &r100_pm_finish,
		.init_profile = &r100_pm_init_profile,
		.get_dynpm_state = &r100_pm_get_dynpm_state,
		.get_engine_clock = &radeon_legacy_get_engine_clock,
		.set_engine_clock = &radeon_legacy_set_engine_clock,
		.get_memory_clock = &radeon_legacy_get_memory_clock,
		.set_memory_clock = NULL,
		.get_pcie_lanes = NULL,
		.set_pcie_lanes = NULL,
		.set_clock_gating = &radeon_legacy_set_clock_gating,
	},
	.pflip = {
		.pre_page_flip = &r100_pre_page_flip,
		.page_flip = &r100_page_flip,
		.post_page_flip = &r100_post_page_flip,
	},
};

static struct radeon_asic r300_asic = {
	.init = &r300_init,
	.fini = &r300_fini,
	.suspend = &r300_suspend,
	.resume = &r300_resume,
	.vga_set_state = &r100_vga_set_state,
	.asic_reset = &r300_asic_reset,
	.ioctl_wait_idle = NULL,
	.gui_idle = &r100_gui_idle,
	.mc_wait_for_idle = &r300_mc_wait_for_idle,
	.gart = {
		.tlb_flush = &r100_pci_gart_tlb_flush,
		.set_page = &r100_pci_gart_set_page,
	},
	.ring = {
		[RADEON_RING_TYPE_GFX_INDEX] = {
			.ib_execute = &r100_ring_ib_execute,
			.emit_fence = &r300_fence_ring_emit,
			.emit_semaphore = &r100_semaphore_ring_emit,
			.cs_parse = &r300_cs_parse,
			.ring_start = &r300_ring_start,
			.ring_test = &r100_ring_test,
			.ib_test = &r100_ib_test,
			.is_lockup = &r100_gpu_is_lockup,
			.get_rptr = &radeon_ring_generic_get_rptr,
			.get_wptr = &radeon_ring_generic_get_wptr,
			.set_wptr = &radeon_ring_generic_set_wptr,
		}
	},
	.irq = {
		.set = &r100_irq_set,
		.process = &r100_irq_process,
	},
	.display = {
		.bandwidth_update = &r100_bandwidth_update,
		.get_vblank_counter = &r100_get_vblank_counter,
		.wait_for_vblank = &r100_wait_for_vblank,
		.set_backlight_level = &radeon_legacy_set_backlight_level,
		.get_backlight_level = &radeon_legacy_get_backlight_level,
	},
	.copy = {
		.blit = &r100_copy_blit,
		.blit_ring_index = RADEON_RING_TYPE_GFX_INDEX,
		.dma = &r200_copy_dma,
		.dma_ring_index = RADEON_RING_TYPE_GFX_INDEX,
		.copy = &r100_copy_blit,
		.copy_ring_index = RADEON_RING_TYPE_GFX_INDEX,
	},
	.surface = {
		.set_reg = r100_set_surface_reg,
		.clear_reg = r100_clear_surface_reg,
	},
	.hpd = {
		.init = &r100_hpd_init,
		.fini = &r100_hpd_fini,
		.sense = &r100_hpd_sense,
		.set_polarity = &r100_hpd_set_polarity,
	},
	.pm = {
		.misc = &r100_pm_misc,
		.prepare = &r100_pm_prepare,
		.finish = &r100_pm_finish,
		.init_profile = &r100_pm_init_profile,
		.get_dynpm_state = &r100_pm_get_dynpm_state,
		.get_engine_clock = &radeon_legacy_get_engine_clock,
		.set_engine_clock = &radeon_legacy_set_engine_clock,
		.get_memory_clock = &radeon_legacy_get_memory_clock,
		.set_memory_clock = NULL,
		.get_pcie_lanes = &rv370_get_pcie_lanes,
		.set_pcie_lanes = &rv370_set_pcie_lanes,
		.set_clock_gating = &radeon_legacy_set_clock_gating,
	},
	.pflip = {
		.pre_page_flip = &r100_pre_page_flip,
		.page_flip = &r100_page_flip,
		.post_page_flip = &r100_post_page_flip,
	},
};

static struct radeon_asic r300_asic_pcie = {
	.init = &r300_init,
	.fini = &r300_fini,
	.suspend = &r300_suspend,
	.resume = &r300_resume,
	.vga_set_state = &r100_vga_set_state,
	.asic_reset = &r300_asic_reset,
	.ioctl_wait_idle = NULL,
	.gui_idle = &r100_gui_idle,
	.mc_wait_for_idle = &r300_mc_wait_for_idle,
	.gart = {
		.tlb_flush = &rv370_pcie_gart_tlb_flush,
		.set_page = &rv370_pcie_gart_set_page,
	},
	.ring = {
		[RADEON_RING_TYPE_GFX_INDEX] = {
			.ib_execute = &r100_ring_ib_execute,
			.emit_fence = &r300_fence_ring_emit,
			.emit_semaphore = &r100_semaphore_ring_emit,
			.cs_parse = &r300_cs_parse,
			.ring_start = &r300_ring_start,
			.ring_test = &r100_ring_test,
			.ib_test = &r100_ib_test,
			.is_lockup = &r100_gpu_is_lockup,
			.get_rptr = &radeon_ring_generic_get_rptr,
			.get_wptr = &radeon_ring_generic_get_wptr,
			.set_wptr = &radeon_ring_generic_set_wptr,
		}
	},
	.irq = {
		.set = &r100_irq_set,
		.process = &r100_irq_process,
	},
	.display = {
		.bandwidth_update = &r100_bandwidth_update,
		.get_vblank_counter = &r100_get_vblank_counter,
		.wait_for_vblank = &r100_wait_for_vblank,
		.set_backlight_level = &radeon_legacy_set_backlight_level,
		.get_backlight_level = &radeon_legacy_get_backlight_level,
	},
	.copy = {
		.blit = &r100_copy_blit,
		.blit_ring_index = RADEON_RING_TYPE_GFX_INDEX,
		.dma = &r200_copy_dma,
		.dma_ring_index = RADEON_RING_TYPE_GFX_INDEX,
		.copy = &r100_copy_blit,
		.copy_ring_index = RADEON_RING_TYPE_GFX_INDEX,
	},
	.surface = {
		.set_reg = r100_set_surface_reg,
		.clear_reg = r100_clear_surface_reg,
	},
	.hpd = {
		.init = &r100_hpd_init,
		.fini = &r100_hpd_fini,
		.sense = &r100_hpd_sense,
		.set_polarity = &r100_hpd_set_polarity,
	},
	.pm = {
		.misc = &r100_pm_misc,
		.prepare = &r100_pm_prepare,
		.finish = &r100_pm_finish,
		.init_profile = &r100_pm_init_profile,
		.get_dynpm_state = &r100_pm_get_dynpm_state,
		.get_engine_clock = &radeon_legacy_get_engine_clock,
		.set_engine_clock = &radeon_legacy_set_engine_clock,
		.get_memory_clock = &radeon_legacy_get_memory_clock,
		.set_memory_clock = NULL,
		.get_pcie_lanes = &rv370_get_pcie_lanes,
		.set_pcie_lanes = &rv370_set_pcie_lanes,
		.set_clock_gating = &radeon_legacy_set_clock_gating,
	},
	.pflip = {
		.pre_page_flip = &r100_pre_page_flip,
		.page_flip = &r100_page_flip,
		.post_page_flip = &r100_post_page_flip,
	},
};

static struct radeon_asic r420_asic = {
	.init = &r420_init,
	.fini = &r420_fini,
	.suspend = &r420_suspend,
	.resume = &r420_resume,
	.vga_set_state = &r100_vga_set_state,
	.asic_reset = &r300_asic_reset,
	.ioctl_wait_idle = NULL,
	.gui_idle = &r100_gui_idle,
	.mc_wait_for_idle = &r300_mc_wait_for_idle,
	.gart = {
		.tlb_flush = &rv370_pcie_gart_tlb_flush,
		.set_page = &rv370_pcie_gart_set_page,
	},
	.ring = {
		[RADEON_RING_TYPE_GFX_INDEX] = {
			.ib_execute = &r100_ring_ib_execute,
			.emit_fence = &r300_fence_ring_emit,
			.emit_semaphore = &r100_semaphore_ring_emit,
			.cs_parse = &r300_cs_parse,
			.ring_start = &r300_ring_start,
			.ring_test = &r100_ring_test,
			.ib_test = &r100_ib_test,
			.is_lockup = &r100_gpu_is_lockup,
			.get_rptr = &radeon_ring_generic_get_rptr,
			.get_wptr = &radeon_ring_generic_get_wptr,
			.set_wptr = &radeon_ring_generic_set_wptr,
		}
	},
	.irq = {
		.set = &r100_irq_set,
		.process = &r100_irq_process,
	},
	.display = {
		.bandwidth_update = &r100_bandwidth_update,
		.get_vblank_counter = &r100_get_vblank_counter,
		.wait_for_vblank = &r100_wait_for_vblank,
		.set_backlight_level = &atombios_set_backlight_level,
		.get_backlight_level = &atombios_get_backlight_level,
	},
	.copy = {
		.blit = &r100_copy_blit,
		.blit_ring_index = RADEON_RING_TYPE_GFX_INDEX,
		.dma = &r200_copy_dma,
		.dma_ring_index = RADEON_RING_TYPE_GFX_INDEX,
		.copy = &r100_copy_blit,
		.copy_ring_index = RADEON_RING_TYPE_GFX_INDEX,
	},
	.surface = {
		.set_reg = r100_set_surface_reg,
		.clear_reg = r100_clear_surface_reg,
	},
	.hpd = {
		.init = &r100_hpd_init,
		.fini = &r100_hpd_fini,
		.sense = &r100_hpd_sense,
		.set_polarity = &r100_hpd_set_polarity,
	},
	.pm = {
		.misc = &r100_pm_misc,
		.prepare = &r100_pm_prepare,
		.finish = &r100_pm_finish,
		.init_profile = &r420_pm_init_profile,
		.get_dynpm_state = &r100_pm_get_dynpm_state,
		.get_engine_clock = &radeon_atom_get_engine_clock,
		.set_engine_clock = &radeon_atom_set_engine_clock,
		.get_memory_clock = &radeon_atom_get_memory_clock,
		.set_memory_clock = &radeon_atom_set_memory_clock,
		.get_pcie_lanes = &rv370_get_pcie_lanes,
		.set_pcie_lanes = &rv370_set_pcie_lanes,
		.set_clock_gating = &radeon_atom_set_clock_gating,
	},
	.pflip = {
		.pre_page_flip = &r100_pre_page_flip,
		.page_flip = &r100_page_flip,
		.post_page_flip = &r100_post_page_flip,
	},
};

static struct radeon_asic rs400_asic = {
	.init = &rs400_init,
	.fini = &rs400_fini,
	.suspend = &rs400_suspend,
	.resume = &rs400_resume,
	.vga_set_state = &r100_vga_set_state,
	.asic_reset = &r300_asic_reset,
	.ioctl_wait_idle = NULL,
	.gui_idle = &r100_gui_idle,
	.mc_wait_for_idle = &rs400_mc_wait_for_idle,
	.gart = {
		.tlb_flush = &rs400_gart_tlb_flush,
		.set_page = &rs400_gart_set_page,
	},
	.ring = {
		[RADEON_RING_TYPE_GFX_INDEX] = {
			.ib_execute = &r100_ring_ib_execute,
			.emit_fence = &r300_fence_ring_emit,
			.emit_semaphore = &r100_semaphore_ring_emit,
			.cs_parse = &r300_cs_parse,
			.ring_start = &r300_ring_start,
			.ring_test = &r100_ring_test,
			.ib_test = &r100_ib_test,
			.is_lockup = &r100_gpu_is_lockup,
			.get_rptr = &radeon_ring_generic_get_rptr,
			.get_wptr = &radeon_ring_generic_get_wptr,
			.set_wptr = &radeon_ring_generic_set_wptr,
		}
	},
	.irq = {
		.set = &r100_irq_set,
		.process = &r100_irq_process,
	},
	.display = {
		.bandwidth_update = &r100_bandwidth_update,
		.get_vblank_counter = &r100_get_vblank_counter,
		.wait_for_vblank = &r100_wait_for_vblank,
		.set_backlight_level = &radeon_legacy_set_backlight_level,
		.get_backlight_level = &radeon_legacy_get_backlight_level,
	},
	.copy = {
		.blit = &r100_copy_blit,
		.blit_ring_index = RADEON_RING_TYPE_GFX_INDEX,
		.dma = &r200_copy_dma,
		.dma_ring_index = RADEON_RING_TYPE_GFX_INDEX,
		.copy = &r100_copy_blit,
		.copy_ring_index = RADEON_RING_TYPE_GFX_INDEX,
	},
	.surface = {
		.set_reg = r100_set_surface_reg,
		.clear_reg = r100_clear_surface_reg,
	},
	.hpd = {
		.init = &r100_hpd_init,
		.fini = &r100_hpd_fini,
		.sense = &r100_hpd_sense,
		.set_polarity = &r100_hpd_set_polarity,
	},
	.pm = {
		.misc = &r100_pm_misc,
		.prepare = &r100_pm_prepare,
		.finish = &r100_pm_finish,
		.init_profile = &r100_pm_init_profile,
		.get_dynpm_state = &r100_pm_get_dynpm_state,
		.get_engine_clock = &radeon_legacy_get_engine_clock,
		.set_engine_clock = &radeon_legacy_set_engine_clock,
		.get_memory_clock = &radeon_legacy_get_memory_clock,
		.set_memory_clock = NULL,
		.get_pcie_lanes = NULL,
		.set_pcie_lanes = NULL,
		.set_clock_gating = &radeon_legacy_set_clock_gating,
	},
	.pflip = {
		.pre_page_flip = &r100_pre_page_flip,
		.page_flip = &r100_page_flip,
		.post_page_flip = &r100_post_page_flip,
	},
};

static struct radeon_asic rs600_asic = {
	.init = &rs600_init,
	.fini = &rs600_fini,
	.suspend = &rs600_suspend,
	.resume = &rs600_resume,
	.vga_set_state = &r100_vga_set_state,
	.asic_reset = &rs600_asic_reset,
	.ioctl_wait_idle = NULL,
	.gui_idle = &r100_gui_idle,
	.mc_wait_for_idle = &rs600_mc_wait_for_idle,
	.gart = {
		.tlb_flush = &rs600_gart_tlb_flush,
		.set_page = &rs600_gart_set_page,
	},
	.ring = {
		[RADEON_RING_TYPE_GFX_INDEX] = {
			.ib_execute = &r100_ring_ib_execute,
			.emit_fence = &r300_fence_ring_emit,
			.emit_semaphore = &r100_semaphore_ring_emit,
			.cs_parse = &r300_cs_parse,
			.ring_start = &r300_ring_start,
			.ring_test = &r100_ring_test,
			.ib_test = &r100_ib_test,
			.is_lockup = &r100_gpu_is_lockup,
			.get_rptr = &radeon_ring_generic_get_rptr,
			.get_wptr = &radeon_ring_generic_get_wptr,
			.set_wptr = &radeon_ring_generic_set_wptr,
		}
	},
	.irq = {
		.set = &rs600_irq_set,
		.process = &rs600_irq_process,
	},
	.display = {
		.bandwidth_update = &rs600_bandwidth_update,
		.get_vblank_counter = &rs600_get_vblank_counter,
		.wait_for_vblank = &avivo_wait_for_vblank,
		.set_backlight_level = &atombios_set_backlight_level,
		.get_backlight_level = &atombios_get_backlight_level,
		.hdmi_enable = &r600_hdmi_enable,
		.hdmi_setmode = &r600_hdmi_setmode,
	},
	.copy = {
		.blit = &r100_copy_blit,
		.blit_ring_index = RADEON_RING_TYPE_GFX_INDEX,
		.dma = &r200_copy_dma,
		.dma_ring_index = RADEON_RING_TYPE_GFX_INDEX,
		.copy = &r100_copy_blit,
		.copy_ring_index = RADEON_RING_TYPE_GFX_INDEX,
	},
	.surface = {
		.set_reg = r100_set_surface_reg,
		.clear_reg = r100_clear_surface_reg,
	},
	.hpd = {
		.init = &rs600_hpd_init,
		.fini = &rs600_hpd_fini,
		.sense = &rs600_hpd_sense,
		.set_polarity = &rs600_hpd_set_polarity,
	},
	.pm = {
		.misc = &rs600_pm_misc,
		.prepare = &rs600_pm_prepare,
		.finish = &rs600_pm_finish,
		.init_profile = &r420_pm_init_profile,
		.get_dynpm_state = &r100_pm_get_dynpm_state,
		.get_engine_clock = &radeon_atom_get_engine_clock,
		.set_engine_clock = &radeon_atom_set_engine_clock,
		.get_memory_clock = &radeon_atom_get_memory_clock,
		.set_memory_clock = &radeon_atom_set_memory_clock,
		.get_pcie_lanes = NULL,
		.set_pcie_lanes = NULL,
		.set_clock_gating = &radeon_atom_set_clock_gating,
	},
	.pflip = {
		.pre_page_flip = &rs600_pre_page_flip,
		.page_flip = &rs600_page_flip,
		.post_page_flip = &rs600_post_page_flip,
	},
};

static struct radeon_asic rs690_asic = {
	.init = &rs690_init,
	.fini = &rs690_fini,
	.suspend = &rs690_suspend,
	.resume = &rs690_resume,
	.vga_set_state = &r100_vga_set_state,
	.asic_reset = &rs600_asic_reset,
	.ioctl_wait_idle = NULL,
	.gui_idle = &r100_gui_idle,
	.mc_wait_for_idle = &rs690_mc_wait_for_idle,
	.gart = {
		.tlb_flush = &rs400_gart_tlb_flush,
		.set_page = &rs400_gart_set_page,
	},
	.ring = {
		[RADEON_RING_TYPE_GFX_INDEX] = {
			.ib_execute = &r100_ring_ib_execute,
			.emit_fence = &r300_fence_ring_emit,
			.emit_semaphore = &r100_semaphore_ring_emit,
			.cs_parse = &r300_cs_parse,
			.ring_start = &r300_ring_start,
			.ring_test = &r100_ring_test,
			.ib_test = &r100_ib_test,
			.is_lockup = &r100_gpu_is_lockup,
			.get_rptr = &radeon_ring_generic_get_rptr,
			.get_wptr = &radeon_ring_generic_get_wptr,
			.set_wptr = &radeon_ring_generic_set_wptr,
		}
	},
	.irq = {
		.set = &rs600_irq_set,
		.process = &rs600_irq_process,
	},
	.display = {
		.get_vblank_counter = &rs600_get_vblank_counter,
		.bandwidth_update = &rs690_bandwidth_update,
		.wait_for_vblank = &avivo_wait_for_vblank,
		.set_backlight_level = &atombios_set_backlight_level,
		.get_backlight_level = &atombios_get_backlight_level,
		.hdmi_enable = &r600_hdmi_enable,
		.hdmi_setmode = &r600_hdmi_setmode,
	},
	.copy = {
		.blit = &r100_copy_blit,
		.blit_ring_index = RADEON_RING_TYPE_GFX_INDEX,
		.dma = &r200_copy_dma,
		.dma_ring_index = RADEON_RING_TYPE_GFX_INDEX,
		.copy = &r200_copy_dma,
		.copy_ring_index = RADEON_RING_TYPE_GFX_INDEX,
	},
	.surface = {
		.set_reg = r100_set_surface_reg,
		.clear_reg = r100_clear_surface_reg,
	},
	.hpd = {
		.init = &rs600_hpd_init,
		.fini = &rs600_hpd_fini,
		.sense = &rs600_hpd_sense,
		.set_polarity = &rs600_hpd_set_polarity,
	},
	.pm = {
		.misc = &rs600_pm_misc,
		.prepare = &rs600_pm_prepare,
		.finish = &rs600_pm_finish,
		.init_profile = &r420_pm_init_profile,
		.get_dynpm_state = &r100_pm_get_dynpm_state,
		.get_engine_clock = &radeon_atom_get_engine_clock,
		.set_engine_clock = &radeon_atom_set_engine_clock,
		.get_memory_clock = &radeon_atom_get_memory_clock,
		.set_memory_clock = &radeon_atom_set_memory_clock,
		.get_pcie_lanes = NULL,
		.set_pcie_lanes = NULL,
		.set_clock_gating = &radeon_atom_set_clock_gating,
	},
	.pflip = {
		.pre_page_flip = &rs600_pre_page_flip,
		.page_flip = &rs600_page_flip,
		.post_page_flip = &rs600_post_page_flip,
	},
};

static struct radeon_asic rv515_asic = {
	.init = &rv515_init,
	.fini = &rv515_fini,
	.suspend = &rv515_suspend,
	.resume = &rv515_resume,
	.vga_set_state = &r100_vga_set_state,
	.asic_reset = &rs600_asic_reset,
	.ioctl_wait_idle = NULL,
	.gui_idle = &r100_gui_idle,
	.mc_wait_for_idle = &rv515_mc_wait_for_idle,
	.gart = {
		.tlb_flush = &rv370_pcie_gart_tlb_flush,
		.set_page = &rv370_pcie_gart_set_page,
	},
	.ring = {
		[RADEON_RING_TYPE_GFX_INDEX] = {
			.ib_execute = &r100_ring_ib_execute,
			.emit_fence = &r300_fence_ring_emit,
			.emit_semaphore = &r100_semaphore_ring_emit,
			.cs_parse = &r300_cs_parse,
			.ring_start = &rv515_ring_start,
			.ring_test = &r100_ring_test,
			.ib_test = &r100_ib_test,
			.is_lockup = &r100_gpu_is_lockup,
			.get_rptr = &radeon_ring_generic_get_rptr,
			.get_wptr = &radeon_ring_generic_get_wptr,
			.set_wptr = &radeon_ring_generic_set_wptr,
		}
	},
	.irq = {
		.set = &rs600_irq_set,
		.process = &rs600_irq_process,
	},
	.display = {
		.get_vblank_counter = &rs600_get_vblank_counter,
		.bandwidth_update = &rv515_bandwidth_update,
		.wait_for_vblank = &avivo_wait_for_vblank,
		.set_backlight_level = &atombios_set_backlight_level,
		.get_backlight_level = &atombios_get_backlight_level,
	},
	.copy = {
		.blit = &r100_copy_blit,
		.blit_ring_index = RADEON_RING_TYPE_GFX_INDEX,
		.dma = &r200_copy_dma,
		.dma_ring_index = RADEON_RING_TYPE_GFX_INDEX,
		.copy = &r100_copy_blit,
		.copy_ring_index = RADEON_RING_TYPE_GFX_INDEX,
	},
	.surface = {
		.set_reg = r100_set_surface_reg,
		.clear_reg = r100_clear_surface_reg,
	},
	.hpd = {
		.init = &rs600_hpd_init,
		.fini = &rs600_hpd_fini,
		.sense = &rs600_hpd_sense,
		.set_polarity = &rs600_hpd_set_polarity,
	},
	.pm = {
		.misc = &rs600_pm_misc,
		.prepare = &rs600_pm_prepare,
		.finish = &rs600_pm_finish,
		.init_profile = &r420_pm_init_profile,
		.get_dynpm_state = &r100_pm_get_dynpm_state,
		.get_engine_clock = &radeon_atom_get_engine_clock,
		.set_engine_clock = &radeon_atom_set_engine_clock,
		.get_memory_clock = &radeon_atom_get_memory_clock,
		.set_memory_clock = &radeon_atom_set_memory_clock,
		.get_pcie_lanes = &rv370_get_pcie_lanes,
		.set_pcie_lanes = &rv370_set_pcie_lanes,
		.set_clock_gating = &radeon_atom_set_clock_gating,
	},
	.pflip = {
		.pre_page_flip = &rs600_pre_page_flip,
		.page_flip = &rs600_page_flip,
		.post_page_flip = &rs600_post_page_flip,
	},
};

static struct radeon_asic r520_asic = {
	.init = &r520_init,
	.fini = &rv515_fini,
	.suspend = &rv515_suspend,
	.resume = &r520_resume,
	.vga_set_state = &r100_vga_set_state,
	.asic_reset = &rs600_asic_reset,
	.ioctl_wait_idle = NULL,
	.gui_idle = &r100_gui_idle,
	.mc_wait_for_idle = &r520_mc_wait_for_idle,
	.gart = {
		.tlb_flush = &rv370_pcie_gart_tlb_flush,
		.set_page = &rv370_pcie_gart_set_page,
	},
	.ring = {
		[RADEON_RING_TYPE_GFX_INDEX] = {
			.ib_execute = &r100_ring_ib_execute,
			.emit_fence = &r300_fence_ring_emit,
			.emit_semaphore = &r100_semaphore_ring_emit,
			.cs_parse = &r300_cs_parse,
			.ring_start = &rv515_ring_start,
			.ring_test = &r100_ring_test,
			.ib_test = &r100_ib_test,
			.is_lockup = &r100_gpu_is_lockup,
			.get_rptr = &radeon_ring_generic_get_rptr,
			.get_wptr = &radeon_ring_generic_get_wptr,
			.set_wptr = &radeon_ring_generic_set_wptr,
		}
	},
	.irq = {
		.set = &rs600_irq_set,
		.process = &rs600_irq_process,
	},
	.display = {
		.bandwidth_update = &rv515_bandwidth_update,
		.get_vblank_counter = &rs600_get_vblank_counter,
		.wait_for_vblank = &avivo_wait_for_vblank,
		.set_backlight_level = &atombios_set_backlight_level,
		.get_backlight_level = &atombios_get_backlight_level,
	},
	.copy = {
		.blit = &r100_copy_blit,
		.blit_ring_index = RADEON_RING_TYPE_GFX_INDEX,
		.dma = &r200_copy_dma,
		.dma_ring_index = RADEON_RING_TYPE_GFX_INDEX,
		.copy = &r100_copy_blit,
		.copy_ring_index = RADEON_RING_TYPE_GFX_INDEX,
	},
	.surface = {
		.set_reg = r100_set_surface_reg,
		.clear_reg = r100_clear_surface_reg,
	},
	.hpd = {
		.init = &rs600_hpd_init,
		.fini = &rs600_hpd_fini,
		.sense = &rs600_hpd_sense,
		.set_polarity = &rs600_hpd_set_polarity,
	},
	.pm = {
		.misc = &rs600_pm_misc,
		.prepare = &rs600_pm_prepare,
		.finish = &rs600_pm_finish,
		.init_profile = &r420_pm_init_profile,
		.get_dynpm_state = &r100_pm_get_dynpm_state,
		.get_engine_clock = &radeon_atom_get_engine_clock,
		.set_engine_clock = &radeon_atom_set_engine_clock,
		.get_memory_clock = &radeon_atom_get_memory_clock,
		.set_memory_clock = &radeon_atom_set_memory_clock,
		.get_pcie_lanes = &rv370_get_pcie_lanes,
		.set_pcie_lanes = &rv370_set_pcie_lanes,
		.set_clock_gating = &radeon_atom_set_clock_gating,
	},
	.pflip = {
		.pre_page_flip = &rs600_pre_page_flip,
		.page_flip = &rs600_page_flip,
		.post_page_flip = &rs600_post_page_flip,
	},
};

static struct radeon_asic r600_asic = {
	.init = &r600_init,
	.fini = &r600_fini,
	.suspend = &r600_suspend,
	.resume = &r600_resume,
	.vga_set_state = &r600_vga_set_state,
	.asic_reset = &r600_asic_reset,
	.ioctl_wait_idle = r600_ioctl_wait_idle,
	.gui_idle = &r600_gui_idle,
	.mc_wait_for_idle = &r600_mc_wait_for_idle,
	.get_xclk = &r600_get_xclk,
	.get_gpu_clock_counter = &r600_get_gpu_clock_counter,
	.gart = {
		.tlb_flush = &r600_pcie_gart_tlb_flush,
		.set_page = &rs600_gart_set_page,
	},
	.ring = {
		[RADEON_RING_TYPE_GFX_INDEX] = {
			.ib_execute = &r600_ring_ib_execute,
			.emit_fence = &r600_fence_ring_emit,
			.emit_semaphore = &r600_semaphore_ring_emit,
			.cs_parse = &r600_cs_parse,
			.ring_test = &r600_ring_test,
			.ib_test = &r600_ib_test,
			.is_lockup = &r600_gfx_is_lockup,
			.get_rptr = &radeon_ring_generic_get_rptr,
			.get_wptr = &radeon_ring_generic_get_wptr,
			.set_wptr = &radeon_ring_generic_set_wptr,
		},
		[R600_RING_TYPE_DMA_INDEX] = {
			.ib_execute = &r600_dma_ring_ib_execute,
			.emit_fence = &r600_dma_fence_ring_emit,
			.emit_semaphore = &r600_dma_semaphore_ring_emit,
			.cs_parse = &r600_dma_cs_parse,
			.ring_test = &r600_dma_ring_test,
			.ib_test = &r600_dma_ib_test,
			.is_lockup = &r600_dma_is_lockup,
			.get_rptr = &radeon_ring_generic_get_rptr,
			.get_wptr = &radeon_ring_generic_get_wptr,
			.set_wptr = &radeon_ring_generic_set_wptr,
		}
	},
	.irq = {
		.set = &r600_irq_set,
		.process = &r600_irq_process,
	},
	.display = {
		.bandwidth_update = &rv515_bandwidth_update,
		.get_vblank_counter = &rs600_get_vblank_counter,
		.wait_for_vblank = &avivo_wait_for_vblank,
		.set_backlight_level = &atombios_set_backlight_level,
		.get_backlight_level = &atombios_get_backlight_level,
		.hdmi_enable = &r600_hdmi_enable,
		.hdmi_setmode = &r600_hdmi_setmode,
	},
	.copy = {
		.blit = &r600_copy_blit,
		.blit_ring_index = RADEON_RING_TYPE_GFX_INDEX,
		.dma = &r600_copy_dma,
		.dma_ring_index = R600_RING_TYPE_DMA_INDEX,
<<<<<<< HEAD
		.copy = &r600_copy_blit,
=======
		.copy = &r600_copy_cpdma,
>>>>>>> 69a2d10c
		.copy_ring_index = RADEON_RING_TYPE_GFX_INDEX,
	},
	.surface = {
		.set_reg = r600_set_surface_reg,
		.clear_reg = r600_clear_surface_reg,
	},
	.hpd = {
		.init = &r600_hpd_init,
		.fini = &r600_hpd_fini,
		.sense = &r600_hpd_sense,
		.set_polarity = &r600_hpd_set_polarity,
	},
	.pm = {
		.misc = &r600_pm_misc,
		.prepare = &rs600_pm_prepare,
		.finish = &rs600_pm_finish,
		.init_profile = &r600_pm_init_profile,
		.get_dynpm_state = &r600_pm_get_dynpm_state,
		.get_engine_clock = &radeon_atom_get_engine_clock,
		.set_engine_clock = &radeon_atom_set_engine_clock,
		.get_memory_clock = &radeon_atom_get_memory_clock,
		.set_memory_clock = &radeon_atom_set_memory_clock,
		.get_pcie_lanes = &r600_get_pcie_lanes,
		.set_pcie_lanes = &r600_set_pcie_lanes,
		.set_clock_gating = NULL,
		.get_temperature = &rv6xx_get_temp,
	},
	.pflip = {
		.pre_page_flip = &rs600_pre_page_flip,
		.page_flip = &rs600_page_flip,
		.post_page_flip = &rs600_post_page_flip,
	},
};

static struct radeon_asic rv6xx_asic = {
	.init = &r600_init,
	.fini = &r600_fini,
	.suspend = &r600_suspend,
	.resume = &r600_resume,
	.vga_set_state = &r600_vga_set_state,
	.asic_reset = &r600_asic_reset,
	.ioctl_wait_idle = r600_ioctl_wait_idle,
	.gui_idle = &r600_gui_idle,
	.mc_wait_for_idle = &r600_mc_wait_for_idle,
	.get_xclk = &r600_get_xclk,
	.get_gpu_clock_counter = &r600_get_gpu_clock_counter,
	.gart = {
		.tlb_flush = &r600_pcie_gart_tlb_flush,
		.set_page = &rs600_gart_set_page,
	},
	.ring = {
		[RADEON_RING_TYPE_GFX_INDEX] = {
			.ib_execute = &r600_ring_ib_execute,
			.emit_fence = &r600_fence_ring_emit,
			.emit_semaphore = &r600_semaphore_ring_emit,
			.cs_parse = &r600_cs_parse,
			.ring_test = &r600_ring_test,
			.ib_test = &r600_ib_test,
			.is_lockup = &r600_gfx_is_lockup,
			.get_rptr = &radeon_ring_generic_get_rptr,
			.get_wptr = &radeon_ring_generic_get_wptr,
			.set_wptr = &radeon_ring_generic_set_wptr,
		},
		[R600_RING_TYPE_DMA_INDEX] = {
			.ib_execute = &r600_dma_ring_ib_execute,
			.emit_fence = &r600_dma_fence_ring_emit,
			.emit_semaphore = &r600_dma_semaphore_ring_emit,
			.cs_parse = &r600_dma_cs_parse,
			.ring_test = &r600_dma_ring_test,
			.ib_test = &r600_dma_ib_test,
			.is_lockup = &r600_dma_is_lockup,
			.get_rptr = &radeon_ring_generic_get_rptr,
			.get_wptr = &radeon_ring_generic_get_wptr,
			.set_wptr = &radeon_ring_generic_set_wptr,
		}
	},
	.irq = {
		.set = &r600_irq_set,
		.process = &r600_irq_process,
	},
	.display = {
		.bandwidth_update = &rv515_bandwidth_update,
		.get_vblank_counter = &rs600_get_vblank_counter,
		.wait_for_vblank = &avivo_wait_for_vblank,
		.set_backlight_level = &atombios_set_backlight_level,
		.get_backlight_level = &atombios_get_backlight_level,
	},
	.copy = {
		.blit = &r600_copy_blit,
		.blit_ring_index = RADEON_RING_TYPE_GFX_INDEX,
		.dma = &r600_copy_dma,
		.dma_ring_index = R600_RING_TYPE_DMA_INDEX,
		.copy = &r600_copy_cpdma,
		.copy_ring_index = RADEON_RING_TYPE_GFX_INDEX,
	},
	.surface = {
		.set_reg = r600_set_surface_reg,
		.clear_reg = r600_clear_surface_reg,
	},
	.hpd = {
		.init = &r600_hpd_init,
		.fini = &r600_hpd_fini,
		.sense = &r600_hpd_sense,
		.set_polarity = &r600_hpd_set_polarity,
	},
	.pm = {
		.misc = &r600_pm_misc,
		.prepare = &rs600_pm_prepare,
		.finish = &rs600_pm_finish,
		.init_profile = &r600_pm_init_profile,
		.get_dynpm_state = &r600_pm_get_dynpm_state,
		.get_engine_clock = &radeon_atom_get_engine_clock,
		.set_engine_clock = &radeon_atom_set_engine_clock,
		.get_memory_clock = &radeon_atom_get_memory_clock,
		.set_memory_clock = &radeon_atom_set_memory_clock,
		.get_pcie_lanes = &r600_get_pcie_lanes,
		.set_pcie_lanes = &r600_set_pcie_lanes,
		.set_clock_gating = NULL,
		.get_temperature = &rv6xx_get_temp,
	},
	.dpm = {
		.init = &rv6xx_dpm_init,
		.setup_asic = &rv6xx_setup_asic,
		.enable = &rv6xx_dpm_enable,
		.disable = &rv6xx_dpm_disable,
		.pre_set_power_state = &r600_dpm_pre_set_power_state,
		.set_power_state = &rv6xx_dpm_set_power_state,
		.post_set_power_state = &r600_dpm_post_set_power_state,
		.display_configuration_changed = &rv6xx_dpm_display_configuration_changed,
		.fini = &rv6xx_dpm_fini,
		.get_sclk = &rv6xx_dpm_get_sclk,
		.get_mclk = &rv6xx_dpm_get_mclk,
		.print_power_state = &rv6xx_dpm_print_power_state,
		.debugfs_print_current_performance_level = &rv6xx_dpm_debugfs_print_current_performance_level,
		.force_performance_level = &rv6xx_dpm_force_performance_level,
	},
	.pflip = {
		.pre_page_flip = &rs600_pre_page_flip,
		.page_flip = &rs600_page_flip,
		.post_page_flip = &rs600_post_page_flip,
	},
};

static struct radeon_asic rs780_asic = {
	.init = &r600_init,
	.fini = &r600_fini,
	.suspend = &r600_suspend,
	.resume = &r600_resume,
	.vga_set_state = &r600_vga_set_state,
	.asic_reset = &r600_asic_reset,
	.ioctl_wait_idle = r600_ioctl_wait_idle,
	.gui_idle = &r600_gui_idle,
	.mc_wait_for_idle = &r600_mc_wait_for_idle,
	.get_xclk = &r600_get_xclk,
	.get_gpu_clock_counter = &r600_get_gpu_clock_counter,
	.gart = {
		.tlb_flush = &r600_pcie_gart_tlb_flush,
		.set_page = &rs600_gart_set_page,
	},
	.ring = {
		[RADEON_RING_TYPE_GFX_INDEX] = {
			.ib_execute = &r600_ring_ib_execute,
			.emit_fence = &r600_fence_ring_emit,
			.emit_semaphore = &r600_semaphore_ring_emit,
			.cs_parse = &r600_cs_parse,
			.ring_test = &r600_ring_test,
			.ib_test = &r600_ib_test,
			.is_lockup = &r600_gfx_is_lockup,
			.get_rptr = &radeon_ring_generic_get_rptr,
			.get_wptr = &radeon_ring_generic_get_wptr,
			.set_wptr = &radeon_ring_generic_set_wptr,
		},
		[R600_RING_TYPE_DMA_INDEX] = {
			.ib_execute = &r600_dma_ring_ib_execute,
			.emit_fence = &r600_dma_fence_ring_emit,
			.emit_semaphore = &r600_dma_semaphore_ring_emit,
			.cs_parse = &r600_dma_cs_parse,
			.ring_test = &r600_dma_ring_test,
			.ib_test = &r600_dma_ib_test,
			.is_lockup = &r600_dma_is_lockup,
			.get_rptr = &radeon_ring_generic_get_rptr,
			.get_wptr = &radeon_ring_generic_get_wptr,
			.set_wptr = &radeon_ring_generic_set_wptr,
		}
	},
	.irq = {
		.set = &r600_irq_set,
		.process = &r600_irq_process,
	},
	.display = {
		.bandwidth_update = &rs690_bandwidth_update,
		.get_vblank_counter = &rs600_get_vblank_counter,
		.wait_for_vblank = &avivo_wait_for_vblank,
		.set_backlight_level = &atombios_set_backlight_level,
		.get_backlight_level = &atombios_get_backlight_level,
		.hdmi_enable = &r600_hdmi_enable,
		.hdmi_setmode = &r600_hdmi_setmode,
	},
	.copy = {
		.blit = &r600_copy_blit,
		.blit_ring_index = RADEON_RING_TYPE_GFX_INDEX,
		.dma = &r600_copy_dma,
		.dma_ring_index = R600_RING_TYPE_DMA_INDEX,
<<<<<<< HEAD
		.copy = &r600_copy_blit,
=======
		.copy = &r600_copy_cpdma,
>>>>>>> 69a2d10c
		.copy_ring_index = RADEON_RING_TYPE_GFX_INDEX,
	},
	.surface = {
		.set_reg = r600_set_surface_reg,
		.clear_reg = r600_clear_surface_reg,
	},
	.hpd = {
		.init = &r600_hpd_init,
		.fini = &r600_hpd_fini,
		.sense = &r600_hpd_sense,
		.set_polarity = &r600_hpd_set_polarity,
	},
	.pm = {
		.misc = &r600_pm_misc,
		.prepare = &rs600_pm_prepare,
		.finish = &rs600_pm_finish,
		.init_profile = &rs780_pm_init_profile,
		.get_dynpm_state = &r600_pm_get_dynpm_state,
		.get_engine_clock = &radeon_atom_get_engine_clock,
		.set_engine_clock = &radeon_atom_set_engine_clock,
		.get_memory_clock = NULL,
		.set_memory_clock = NULL,
		.get_pcie_lanes = NULL,
		.set_pcie_lanes = NULL,
		.set_clock_gating = NULL,
		.get_temperature = &rv6xx_get_temp,
	},
	.dpm = {
		.init = &rs780_dpm_init,
		.setup_asic = &rs780_dpm_setup_asic,
		.enable = &rs780_dpm_enable,
		.disable = &rs780_dpm_disable,
		.pre_set_power_state = &r600_dpm_pre_set_power_state,
		.set_power_state = &rs780_dpm_set_power_state,
		.post_set_power_state = &r600_dpm_post_set_power_state,
		.display_configuration_changed = &rs780_dpm_display_configuration_changed,
		.fini = &rs780_dpm_fini,
		.get_sclk = &rs780_dpm_get_sclk,
		.get_mclk = &rs780_dpm_get_mclk,
		.print_power_state = &rs780_dpm_print_power_state,
		.debugfs_print_current_performance_level = &rs780_dpm_debugfs_print_current_performance_level,
	},
	.pflip = {
		.pre_page_flip = &rs600_pre_page_flip,
		.page_flip = &rs600_page_flip,
		.post_page_flip = &rs600_post_page_flip,
	},
};

static struct radeon_asic rv770_asic = {
	.init = &rv770_init,
	.fini = &rv770_fini,
	.suspend = &rv770_suspend,
	.resume = &rv770_resume,
	.asic_reset = &r600_asic_reset,
	.vga_set_state = &r600_vga_set_state,
	.ioctl_wait_idle = r600_ioctl_wait_idle,
	.gui_idle = &r600_gui_idle,
	.mc_wait_for_idle = &r600_mc_wait_for_idle,
	.get_xclk = &rv770_get_xclk,
	.get_gpu_clock_counter = &r600_get_gpu_clock_counter,
	.gart = {
		.tlb_flush = &r600_pcie_gart_tlb_flush,
		.set_page = &rs600_gart_set_page,
	},
	.ring = {
		[RADEON_RING_TYPE_GFX_INDEX] = {
			.ib_execute = &r600_ring_ib_execute,
			.emit_fence = &r600_fence_ring_emit,
			.emit_semaphore = &r600_semaphore_ring_emit,
			.cs_parse = &r600_cs_parse,
			.ring_test = &r600_ring_test,
			.ib_test = &r600_ib_test,
			.is_lockup = &r600_gfx_is_lockup,
			.get_rptr = &radeon_ring_generic_get_rptr,
			.get_wptr = &radeon_ring_generic_get_wptr,
			.set_wptr = &radeon_ring_generic_set_wptr,
		},
		[R600_RING_TYPE_DMA_INDEX] = {
			.ib_execute = &r600_dma_ring_ib_execute,
			.emit_fence = &r600_dma_fence_ring_emit,
			.emit_semaphore = &r600_dma_semaphore_ring_emit,
			.cs_parse = &r600_dma_cs_parse,
			.ring_test = &r600_dma_ring_test,
			.ib_test = &r600_dma_ib_test,
			.is_lockup = &r600_dma_is_lockup,
			.get_rptr = &radeon_ring_generic_get_rptr,
			.get_wptr = &radeon_ring_generic_get_wptr,
			.set_wptr = &radeon_ring_generic_set_wptr,
		},
		[R600_RING_TYPE_UVD_INDEX] = {
			.ib_execute = &r600_uvd_ib_execute,
			.emit_fence = &r600_uvd_fence_emit,
			.emit_semaphore = &r600_uvd_semaphore_emit,
			.cs_parse = &radeon_uvd_cs_parse,
			.ring_test = &r600_uvd_ring_test,
			.ib_test = &r600_uvd_ib_test,
			.is_lockup = &radeon_ring_test_lockup,
			.get_rptr = &radeon_ring_generic_get_rptr,
			.get_wptr = &radeon_ring_generic_get_wptr,
			.set_wptr = &radeon_ring_generic_set_wptr,
		}
	},
	.irq = {
		.set = &r600_irq_set,
		.process = &r600_irq_process,
	},
	.display = {
		.bandwidth_update = &rv515_bandwidth_update,
		.get_vblank_counter = &rs600_get_vblank_counter,
		.wait_for_vblank = &avivo_wait_for_vblank,
		.set_backlight_level = &atombios_set_backlight_level,
		.get_backlight_level = &atombios_get_backlight_level,
		.hdmi_enable = &r600_hdmi_enable,
		.hdmi_setmode = &r600_hdmi_setmode,
	},
	.copy = {
		.blit = &r600_copy_blit,
		.blit_ring_index = RADEON_RING_TYPE_GFX_INDEX,
		.dma = &rv770_copy_dma,
		.dma_ring_index = R600_RING_TYPE_DMA_INDEX,
		.copy = &rv770_copy_dma,
		.copy_ring_index = R600_RING_TYPE_DMA_INDEX,
	},
	.surface = {
		.set_reg = r600_set_surface_reg,
		.clear_reg = r600_clear_surface_reg,
	},
	.hpd = {
		.init = &r600_hpd_init,
		.fini = &r600_hpd_fini,
		.sense = &r600_hpd_sense,
		.set_polarity = &r600_hpd_set_polarity,
	},
	.pm = {
		.misc = &rv770_pm_misc,
		.prepare = &rs600_pm_prepare,
		.finish = &rs600_pm_finish,
		.init_profile = &r600_pm_init_profile,
		.get_dynpm_state = &r600_pm_get_dynpm_state,
		.get_engine_clock = &radeon_atom_get_engine_clock,
		.set_engine_clock = &radeon_atom_set_engine_clock,
		.get_memory_clock = &radeon_atom_get_memory_clock,
		.set_memory_clock = &radeon_atom_set_memory_clock,
		.get_pcie_lanes = &r600_get_pcie_lanes,
		.set_pcie_lanes = &r600_set_pcie_lanes,
		.set_clock_gating = &radeon_atom_set_clock_gating,
		.set_uvd_clocks = &rv770_set_uvd_clocks,
		.get_temperature = &rv770_get_temp,
	},
	.dpm = {
		.init = &rv770_dpm_init,
		.setup_asic = &rv770_dpm_setup_asic,
		.enable = &rv770_dpm_enable,
		.disable = &rv770_dpm_disable,
		.pre_set_power_state = &r600_dpm_pre_set_power_state,
		.set_power_state = &rv770_dpm_set_power_state,
		.post_set_power_state = &r600_dpm_post_set_power_state,
		.display_configuration_changed = &rv770_dpm_display_configuration_changed,
		.fini = &rv770_dpm_fini,
		.get_sclk = &rv770_dpm_get_sclk,
		.get_mclk = &rv770_dpm_get_mclk,
		.print_power_state = &rv770_dpm_print_power_state,
		.debugfs_print_current_performance_level = &rv770_dpm_debugfs_print_current_performance_level,
		.force_performance_level = &rv770_dpm_force_performance_level,
		.vblank_too_short = &rv770_dpm_vblank_too_short,
	},
	.pflip = {
		.pre_page_flip = &rs600_pre_page_flip,
		.page_flip = &rv770_page_flip,
		.post_page_flip = &rs600_post_page_flip,
	},
};

static struct radeon_asic evergreen_asic = {
	.init = &evergreen_init,
	.fini = &evergreen_fini,
	.suspend = &evergreen_suspend,
	.resume = &evergreen_resume,
	.asic_reset = &evergreen_asic_reset,
	.vga_set_state = &r600_vga_set_state,
	.ioctl_wait_idle = r600_ioctl_wait_idle,
	.gui_idle = &r600_gui_idle,
	.mc_wait_for_idle = &evergreen_mc_wait_for_idle,
	.get_xclk = &rv770_get_xclk,
	.get_gpu_clock_counter = &r600_get_gpu_clock_counter,
	.gart = {
		.tlb_flush = &evergreen_pcie_gart_tlb_flush,
		.set_page = &rs600_gart_set_page,
	},
	.ring = {
		[RADEON_RING_TYPE_GFX_INDEX] = {
			.ib_execute = &evergreen_ring_ib_execute,
			.emit_fence = &r600_fence_ring_emit,
			.emit_semaphore = &r600_semaphore_ring_emit,
			.cs_parse = &evergreen_cs_parse,
			.ring_test = &r600_ring_test,
			.ib_test = &r600_ib_test,
			.is_lockup = &evergreen_gfx_is_lockup,
			.get_rptr = &radeon_ring_generic_get_rptr,
			.get_wptr = &radeon_ring_generic_get_wptr,
			.set_wptr = &radeon_ring_generic_set_wptr,
		},
		[R600_RING_TYPE_DMA_INDEX] = {
			.ib_execute = &evergreen_dma_ring_ib_execute,
			.emit_fence = &evergreen_dma_fence_ring_emit,
			.emit_semaphore = &r600_dma_semaphore_ring_emit,
			.cs_parse = &evergreen_dma_cs_parse,
			.ring_test = &r600_dma_ring_test,
			.ib_test = &r600_dma_ib_test,
			.is_lockup = &evergreen_dma_is_lockup,
			.get_rptr = &radeon_ring_generic_get_rptr,
			.get_wptr = &radeon_ring_generic_get_wptr,
			.set_wptr = &radeon_ring_generic_set_wptr,
		},
		[R600_RING_TYPE_UVD_INDEX] = {
			.ib_execute = &r600_uvd_ib_execute,
			.emit_fence = &r600_uvd_fence_emit,
			.emit_semaphore = &r600_uvd_semaphore_emit,
			.cs_parse = &radeon_uvd_cs_parse,
			.ring_test = &r600_uvd_ring_test,
			.ib_test = &r600_uvd_ib_test,
			.is_lockup = &radeon_ring_test_lockup,
			.get_rptr = &radeon_ring_generic_get_rptr,
			.get_wptr = &radeon_ring_generic_get_wptr,
			.set_wptr = &radeon_ring_generic_set_wptr,
		}
	},
	.irq = {
		.set = &evergreen_irq_set,
		.process = &evergreen_irq_process,
	},
	.display = {
		.bandwidth_update = &evergreen_bandwidth_update,
		.get_vblank_counter = &evergreen_get_vblank_counter,
		.wait_for_vblank = &dce4_wait_for_vblank,
		.set_backlight_level = &atombios_set_backlight_level,
		.get_backlight_level = &atombios_get_backlight_level,
		.hdmi_enable = &evergreen_hdmi_enable,
		.hdmi_setmode = &evergreen_hdmi_setmode,
	},
	.copy = {
		.blit = &r600_copy_blit,
		.blit_ring_index = RADEON_RING_TYPE_GFX_INDEX,
		.dma = &evergreen_copy_dma,
		.dma_ring_index = R600_RING_TYPE_DMA_INDEX,
		.copy = &evergreen_copy_dma,
		.copy_ring_index = R600_RING_TYPE_DMA_INDEX,
	},
	.surface = {
		.set_reg = r600_set_surface_reg,
		.clear_reg = r600_clear_surface_reg,
	},
	.hpd = {
		.init = &evergreen_hpd_init,
		.fini = &evergreen_hpd_fini,
		.sense = &evergreen_hpd_sense,
		.set_polarity = &evergreen_hpd_set_polarity,
	},
	.pm = {
		.misc = &evergreen_pm_misc,
		.prepare = &evergreen_pm_prepare,
		.finish = &evergreen_pm_finish,
		.init_profile = &r600_pm_init_profile,
		.get_dynpm_state = &r600_pm_get_dynpm_state,
		.get_engine_clock = &radeon_atom_get_engine_clock,
		.set_engine_clock = &radeon_atom_set_engine_clock,
		.get_memory_clock = &radeon_atom_get_memory_clock,
		.set_memory_clock = &radeon_atom_set_memory_clock,
		.get_pcie_lanes = &r600_get_pcie_lanes,
		.set_pcie_lanes = &r600_set_pcie_lanes,
		.set_clock_gating = NULL,
		.set_uvd_clocks = &evergreen_set_uvd_clocks,
		.get_temperature = &evergreen_get_temp,
	},
	.dpm = {
		.init = &cypress_dpm_init,
		.setup_asic = &cypress_dpm_setup_asic,
		.enable = &cypress_dpm_enable,
		.disable = &cypress_dpm_disable,
		.pre_set_power_state = &r600_dpm_pre_set_power_state,
		.set_power_state = &cypress_dpm_set_power_state,
		.post_set_power_state = &r600_dpm_post_set_power_state,
		.display_configuration_changed = &cypress_dpm_display_configuration_changed,
		.fini = &cypress_dpm_fini,
		.get_sclk = &rv770_dpm_get_sclk,
		.get_mclk = &rv770_dpm_get_mclk,
		.print_power_state = &rv770_dpm_print_power_state,
		.debugfs_print_current_performance_level = &rv770_dpm_debugfs_print_current_performance_level,
		.force_performance_level = &rv770_dpm_force_performance_level,
		.vblank_too_short = &cypress_dpm_vblank_too_short,
	},
	.pflip = {
		.pre_page_flip = &evergreen_pre_page_flip,
		.page_flip = &evergreen_page_flip,
		.post_page_flip = &evergreen_post_page_flip,
	},
};

static struct radeon_asic sumo_asic = {
	.init = &evergreen_init,
	.fini = &evergreen_fini,
	.suspend = &evergreen_suspend,
	.resume = &evergreen_resume,
	.asic_reset = &evergreen_asic_reset,
	.vga_set_state = &r600_vga_set_state,
	.ioctl_wait_idle = r600_ioctl_wait_idle,
	.gui_idle = &r600_gui_idle,
	.mc_wait_for_idle = &evergreen_mc_wait_for_idle,
	.get_xclk = &r600_get_xclk,
	.get_gpu_clock_counter = &r600_get_gpu_clock_counter,
	.gart = {
		.tlb_flush = &evergreen_pcie_gart_tlb_flush,
		.set_page = &rs600_gart_set_page,
	},
	.ring = {
		[RADEON_RING_TYPE_GFX_INDEX] = {
			.ib_execute = &evergreen_ring_ib_execute,
			.emit_fence = &r600_fence_ring_emit,
			.emit_semaphore = &r600_semaphore_ring_emit,
			.cs_parse = &evergreen_cs_parse,
			.ring_test = &r600_ring_test,
			.ib_test = &r600_ib_test,
			.is_lockup = &evergreen_gfx_is_lockup,
			.get_rptr = &radeon_ring_generic_get_rptr,
			.get_wptr = &radeon_ring_generic_get_wptr,
			.set_wptr = &radeon_ring_generic_set_wptr,
		},
		[R600_RING_TYPE_DMA_INDEX] = {
			.ib_execute = &evergreen_dma_ring_ib_execute,
			.emit_fence = &evergreen_dma_fence_ring_emit,
			.emit_semaphore = &r600_dma_semaphore_ring_emit,
			.cs_parse = &evergreen_dma_cs_parse,
			.ring_test = &r600_dma_ring_test,
			.ib_test = &r600_dma_ib_test,
			.is_lockup = &evergreen_dma_is_lockup,
			.get_rptr = &radeon_ring_generic_get_rptr,
			.get_wptr = &radeon_ring_generic_get_wptr,
			.set_wptr = &radeon_ring_generic_set_wptr,
		},
		[R600_RING_TYPE_UVD_INDEX] = {
			.ib_execute = &r600_uvd_ib_execute,
			.emit_fence = &r600_uvd_fence_emit,
			.emit_semaphore = &r600_uvd_semaphore_emit,
			.cs_parse = &radeon_uvd_cs_parse,
			.ring_test = &r600_uvd_ring_test,
			.ib_test = &r600_uvd_ib_test,
			.is_lockup = &radeon_ring_test_lockup,
			.get_rptr = &radeon_ring_generic_get_rptr,
			.get_wptr = &radeon_ring_generic_get_wptr,
			.set_wptr = &radeon_ring_generic_set_wptr,
		}
	},
	.irq = {
		.set = &evergreen_irq_set,
		.process = &evergreen_irq_process,
	},
	.display = {
		.bandwidth_update = &evergreen_bandwidth_update,
		.get_vblank_counter = &evergreen_get_vblank_counter,
		.wait_for_vblank = &dce4_wait_for_vblank,
		.set_backlight_level = &atombios_set_backlight_level,
		.get_backlight_level = &atombios_get_backlight_level,
		.hdmi_enable = &evergreen_hdmi_enable,
		.hdmi_setmode = &evergreen_hdmi_setmode,
	},
	.copy = {
		.blit = &r600_copy_blit,
		.blit_ring_index = RADEON_RING_TYPE_GFX_INDEX,
		.dma = &evergreen_copy_dma,
		.dma_ring_index = R600_RING_TYPE_DMA_INDEX,
		.copy = &evergreen_copy_dma,
		.copy_ring_index = R600_RING_TYPE_DMA_INDEX,
	},
	.surface = {
		.set_reg = r600_set_surface_reg,
		.clear_reg = r600_clear_surface_reg,
	},
	.hpd = {
		.init = &evergreen_hpd_init,
		.fini = &evergreen_hpd_fini,
		.sense = &evergreen_hpd_sense,
		.set_polarity = &evergreen_hpd_set_polarity,
	},
	.pm = {
		.misc = &evergreen_pm_misc,
		.prepare = &evergreen_pm_prepare,
		.finish = &evergreen_pm_finish,
		.init_profile = &sumo_pm_init_profile,
		.get_dynpm_state = &r600_pm_get_dynpm_state,
		.get_engine_clock = &radeon_atom_get_engine_clock,
		.set_engine_clock = &radeon_atom_set_engine_clock,
		.get_memory_clock = NULL,
		.set_memory_clock = NULL,
		.get_pcie_lanes = NULL,
		.set_pcie_lanes = NULL,
		.set_clock_gating = NULL,
		.set_uvd_clocks = &sumo_set_uvd_clocks,
		.get_temperature = &sumo_get_temp,
	},
	.dpm = {
		.init = &sumo_dpm_init,
		.setup_asic = &sumo_dpm_setup_asic,
		.enable = &sumo_dpm_enable,
		.disable = &sumo_dpm_disable,
		.pre_set_power_state = &sumo_dpm_pre_set_power_state,
		.set_power_state = &sumo_dpm_set_power_state,
		.post_set_power_state = &sumo_dpm_post_set_power_state,
		.display_configuration_changed = &sumo_dpm_display_configuration_changed,
		.fini = &sumo_dpm_fini,
		.get_sclk = &sumo_dpm_get_sclk,
		.get_mclk = &sumo_dpm_get_mclk,
		.print_power_state = &sumo_dpm_print_power_state,
		.debugfs_print_current_performance_level = &sumo_dpm_debugfs_print_current_performance_level,
		.force_performance_level = &sumo_dpm_force_performance_level,
	},
	.pflip = {
		.pre_page_flip = &evergreen_pre_page_flip,
		.page_flip = &evergreen_page_flip,
		.post_page_flip = &evergreen_post_page_flip,
	},
};

static struct radeon_asic btc_asic = {
	.init = &evergreen_init,
	.fini = &evergreen_fini,
	.suspend = &evergreen_suspend,
	.resume = &evergreen_resume,
	.asic_reset = &evergreen_asic_reset,
	.vga_set_state = &r600_vga_set_state,
	.ioctl_wait_idle = r600_ioctl_wait_idle,
	.gui_idle = &r600_gui_idle,
	.mc_wait_for_idle = &evergreen_mc_wait_for_idle,
	.get_xclk = &rv770_get_xclk,
	.get_gpu_clock_counter = &r600_get_gpu_clock_counter,
	.gart = {
		.tlb_flush = &evergreen_pcie_gart_tlb_flush,
		.set_page = &rs600_gart_set_page,
	},
	.ring = {
		[RADEON_RING_TYPE_GFX_INDEX] = {
			.ib_execute = &evergreen_ring_ib_execute,
			.emit_fence = &r600_fence_ring_emit,
			.emit_semaphore = &r600_semaphore_ring_emit,
			.cs_parse = &evergreen_cs_parse,
			.ring_test = &r600_ring_test,
			.ib_test = &r600_ib_test,
			.is_lockup = &evergreen_gfx_is_lockup,
			.get_rptr = &radeon_ring_generic_get_rptr,
			.get_wptr = &radeon_ring_generic_get_wptr,
			.set_wptr = &radeon_ring_generic_set_wptr,
		},
		[R600_RING_TYPE_DMA_INDEX] = {
			.ib_execute = &evergreen_dma_ring_ib_execute,
			.emit_fence = &evergreen_dma_fence_ring_emit,
			.emit_semaphore = &r600_dma_semaphore_ring_emit,
			.cs_parse = &evergreen_dma_cs_parse,
			.ring_test = &r600_dma_ring_test,
			.ib_test = &r600_dma_ib_test,
			.is_lockup = &evergreen_dma_is_lockup,
			.get_rptr = &radeon_ring_generic_get_rptr,
			.get_wptr = &radeon_ring_generic_get_wptr,
			.set_wptr = &radeon_ring_generic_set_wptr,
		},
		[R600_RING_TYPE_UVD_INDEX] = {
			.ib_execute = &r600_uvd_ib_execute,
			.emit_fence = &r600_uvd_fence_emit,
			.emit_semaphore = &r600_uvd_semaphore_emit,
			.cs_parse = &radeon_uvd_cs_parse,
			.ring_test = &r600_uvd_ring_test,
			.ib_test = &r600_uvd_ib_test,
			.is_lockup = &radeon_ring_test_lockup,
			.get_rptr = &radeon_ring_generic_get_rptr,
			.get_wptr = &radeon_ring_generic_get_wptr,
			.set_wptr = &radeon_ring_generic_set_wptr,
		}
	},
	.irq = {
		.set = &evergreen_irq_set,
		.process = &evergreen_irq_process,
	},
	.display = {
		.bandwidth_update = &evergreen_bandwidth_update,
		.get_vblank_counter = &evergreen_get_vblank_counter,
		.wait_for_vblank = &dce4_wait_for_vblank,
		.set_backlight_level = &atombios_set_backlight_level,
		.get_backlight_level = &atombios_get_backlight_level,
		.hdmi_enable = &evergreen_hdmi_enable,
		.hdmi_setmode = &evergreen_hdmi_setmode,
	},
	.copy = {
		.blit = &r600_copy_blit,
		.blit_ring_index = RADEON_RING_TYPE_GFX_INDEX,
		.dma = &evergreen_copy_dma,
		.dma_ring_index = R600_RING_TYPE_DMA_INDEX,
		.copy = &evergreen_copy_dma,
		.copy_ring_index = R600_RING_TYPE_DMA_INDEX,
	},
	.surface = {
		.set_reg = r600_set_surface_reg,
		.clear_reg = r600_clear_surface_reg,
	},
	.hpd = {
		.init = &evergreen_hpd_init,
		.fini = &evergreen_hpd_fini,
		.sense = &evergreen_hpd_sense,
		.set_polarity = &evergreen_hpd_set_polarity,
	},
	.pm = {
		.misc = &evergreen_pm_misc,
		.prepare = &evergreen_pm_prepare,
		.finish = &evergreen_pm_finish,
		.init_profile = &btc_pm_init_profile,
		.get_dynpm_state = &r600_pm_get_dynpm_state,
		.get_engine_clock = &radeon_atom_get_engine_clock,
		.set_engine_clock = &radeon_atom_set_engine_clock,
		.get_memory_clock = &radeon_atom_get_memory_clock,
		.set_memory_clock = &radeon_atom_set_memory_clock,
		.get_pcie_lanes = &r600_get_pcie_lanes,
		.set_pcie_lanes = &r600_set_pcie_lanes,
		.set_clock_gating = NULL,
		.set_uvd_clocks = &evergreen_set_uvd_clocks,
		.get_temperature = &evergreen_get_temp,
	},
	.dpm = {
		.init = &btc_dpm_init,
		.setup_asic = &btc_dpm_setup_asic,
		.enable = &btc_dpm_enable,
		.disable = &btc_dpm_disable,
		.pre_set_power_state = &btc_dpm_pre_set_power_state,
		.set_power_state = &btc_dpm_set_power_state,
		.post_set_power_state = &btc_dpm_post_set_power_state,
		.display_configuration_changed = &cypress_dpm_display_configuration_changed,
		.fini = &btc_dpm_fini,
		.get_sclk = &btc_dpm_get_sclk,
		.get_mclk = &btc_dpm_get_mclk,
		.print_power_state = &rv770_dpm_print_power_state,
		.debugfs_print_current_performance_level = &rv770_dpm_debugfs_print_current_performance_level,
		.force_performance_level = &rv770_dpm_force_performance_level,
		.vblank_too_short = &btc_dpm_vblank_too_short,
	},
	.pflip = {
		.pre_page_flip = &evergreen_pre_page_flip,
		.page_flip = &evergreen_page_flip,
		.post_page_flip = &evergreen_post_page_flip,
	},
};

static struct radeon_asic cayman_asic = {
	.init = &cayman_init,
	.fini = &cayman_fini,
	.suspend = &cayman_suspend,
	.resume = &cayman_resume,
	.asic_reset = &cayman_asic_reset,
	.vga_set_state = &r600_vga_set_state,
	.ioctl_wait_idle = r600_ioctl_wait_idle,
	.gui_idle = &r600_gui_idle,
	.mc_wait_for_idle = &evergreen_mc_wait_for_idle,
	.get_xclk = &rv770_get_xclk,
	.get_gpu_clock_counter = &r600_get_gpu_clock_counter,
	.gart = {
		.tlb_flush = &cayman_pcie_gart_tlb_flush,
		.set_page = &rs600_gart_set_page,
	},
	.vm = {
		.init = &cayman_vm_init,
		.fini = &cayman_vm_fini,
		.pt_ring_index = R600_RING_TYPE_DMA_INDEX,
		.set_page = &cayman_vm_set_page,
	},
	.ring = {
		[RADEON_RING_TYPE_GFX_INDEX] = {
			.ib_execute = &cayman_ring_ib_execute,
			.ib_parse = &evergreen_ib_parse,
			.emit_fence = &cayman_fence_ring_emit,
			.emit_semaphore = &r600_semaphore_ring_emit,
			.cs_parse = &evergreen_cs_parse,
			.ring_test = &r600_ring_test,
			.ib_test = &r600_ib_test,
			.is_lockup = &cayman_gfx_is_lockup,
			.vm_flush = &cayman_vm_flush,
			.get_rptr = &radeon_ring_generic_get_rptr,
			.get_wptr = &radeon_ring_generic_get_wptr,
			.set_wptr = &radeon_ring_generic_set_wptr,
		},
		[CAYMAN_RING_TYPE_CP1_INDEX] = {
			.ib_execute = &cayman_ring_ib_execute,
			.ib_parse = &evergreen_ib_parse,
			.emit_fence = &cayman_fence_ring_emit,
			.emit_semaphore = &r600_semaphore_ring_emit,
			.cs_parse = &evergreen_cs_parse,
			.ring_test = &r600_ring_test,
			.ib_test = &r600_ib_test,
			.is_lockup = &cayman_gfx_is_lockup,
			.vm_flush = &cayman_vm_flush,
			.get_rptr = &radeon_ring_generic_get_rptr,
			.get_wptr = &radeon_ring_generic_get_wptr,
			.set_wptr = &radeon_ring_generic_set_wptr,
		},
		[CAYMAN_RING_TYPE_CP2_INDEX] = {
			.ib_execute = &cayman_ring_ib_execute,
			.ib_parse = &evergreen_ib_parse,
			.emit_fence = &cayman_fence_ring_emit,
			.emit_semaphore = &r600_semaphore_ring_emit,
			.cs_parse = &evergreen_cs_parse,
			.ring_test = &r600_ring_test,
			.ib_test = &r600_ib_test,
			.is_lockup = &cayman_gfx_is_lockup,
			.vm_flush = &cayman_vm_flush,
			.get_rptr = &radeon_ring_generic_get_rptr,
			.get_wptr = &radeon_ring_generic_get_wptr,
			.set_wptr = &radeon_ring_generic_set_wptr,
		},
		[R600_RING_TYPE_DMA_INDEX] = {
			.ib_execute = &cayman_dma_ring_ib_execute,
			.ib_parse = &evergreen_dma_ib_parse,
			.emit_fence = &evergreen_dma_fence_ring_emit,
			.emit_semaphore = &r600_dma_semaphore_ring_emit,
			.cs_parse = &evergreen_dma_cs_parse,
			.ring_test = &r600_dma_ring_test,
			.ib_test = &r600_dma_ib_test,
			.is_lockup = &cayman_dma_is_lockup,
			.vm_flush = &cayman_dma_vm_flush,
			.get_rptr = &radeon_ring_generic_get_rptr,
			.get_wptr = &radeon_ring_generic_get_wptr,
			.set_wptr = &radeon_ring_generic_set_wptr,
		},
		[CAYMAN_RING_TYPE_DMA1_INDEX] = {
			.ib_execute = &cayman_dma_ring_ib_execute,
			.ib_parse = &evergreen_dma_ib_parse,
			.emit_fence = &evergreen_dma_fence_ring_emit,
			.emit_semaphore = &r600_dma_semaphore_ring_emit,
			.cs_parse = &evergreen_dma_cs_parse,
			.ring_test = &r600_dma_ring_test,
			.ib_test = &r600_dma_ib_test,
			.is_lockup = &cayman_dma_is_lockup,
			.vm_flush = &cayman_dma_vm_flush,
			.get_rptr = &radeon_ring_generic_get_rptr,
			.get_wptr = &radeon_ring_generic_get_wptr,
			.set_wptr = &radeon_ring_generic_set_wptr,
		},
		[R600_RING_TYPE_UVD_INDEX] = {
			.ib_execute = &r600_uvd_ib_execute,
			.emit_fence = &r600_uvd_fence_emit,
			.emit_semaphore = &cayman_uvd_semaphore_emit,
			.cs_parse = &radeon_uvd_cs_parse,
			.ring_test = &r600_uvd_ring_test,
			.ib_test = &r600_uvd_ib_test,
			.is_lockup = &radeon_ring_test_lockup,
			.get_rptr = &radeon_ring_generic_get_rptr,
			.get_wptr = &radeon_ring_generic_get_wptr,
			.set_wptr = &radeon_ring_generic_set_wptr,
		}
	},
	.irq = {
		.set = &evergreen_irq_set,
		.process = &evergreen_irq_process,
	},
	.display = {
		.bandwidth_update = &evergreen_bandwidth_update,
		.get_vblank_counter = &evergreen_get_vblank_counter,
		.wait_for_vblank = &dce4_wait_for_vblank,
		.set_backlight_level = &atombios_set_backlight_level,
		.get_backlight_level = &atombios_get_backlight_level,
		.hdmi_enable = &evergreen_hdmi_enable,
		.hdmi_setmode = &evergreen_hdmi_setmode,
	},
	.copy = {
		.blit = &r600_copy_blit,
		.blit_ring_index = RADEON_RING_TYPE_GFX_INDEX,
		.dma = &evergreen_copy_dma,
		.dma_ring_index = R600_RING_TYPE_DMA_INDEX,
		.copy = &evergreen_copy_dma,
		.copy_ring_index = R600_RING_TYPE_DMA_INDEX,
	},
	.surface = {
		.set_reg = r600_set_surface_reg,
		.clear_reg = r600_clear_surface_reg,
	},
	.hpd = {
		.init = &evergreen_hpd_init,
		.fini = &evergreen_hpd_fini,
		.sense = &evergreen_hpd_sense,
		.set_polarity = &evergreen_hpd_set_polarity,
	},
	.pm = {
		.misc = &evergreen_pm_misc,
		.prepare = &evergreen_pm_prepare,
		.finish = &evergreen_pm_finish,
		.init_profile = &btc_pm_init_profile,
		.get_dynpm_state = &r600_pm_get_dynpm_state,
		.get_engine_clock = &radeon_atom_get_engine_clock,
		.set_engine_clock = &radeon_atom_set_engine_clock,
		.get_memory_clock = &radeon_atom_get_memory_clock,
		.set_memory_clock = &radeon_atom_set_memory_clock,
		.get_pcie_lanes = &r600_get_pcie_lanes,
		.set_pcie_lanes = &r600_set_pcie_lanes,
		.set_clock_gating = NULL,
		.set_uvd_clocks = &evergreen_set_uvd_clocks,
		.get_temperature = &evergreen_get_temp,
	},
	.dpm = {
		.init = &ni_dpm_init,
		.setup_asic = &ni_dpm_setup_asic,
		.enable = &ni_dpm_enable,
		.disable = &ni_dpm_disable,
		.pre_set_power_state = &ni_dpm_pre_set_power_state,
		.set_power_state = &ni_dpm_set_power_state,
		.post_set_power_state = &ni_dpm_post_set_power_state,
		.display_configuration_changed = &cypress_dpm_display_configuration_changed,
		.fini = &ni_dpm_fini,
		.get_sclk = &ni_dpm_get_sclk,
		.get_mclk = &ni_dpm_get_mclk,
		.print_power_state = &ni_dpm_print_power_state,
		.debugfs_print_current_performance_level = &ni_dpm_debugfs_print_current_performance_level,
		.force_performance_level = &ni_dpm_force_performance_level,
		.vblank_too_short = &ni_dpm_vblank_too_short,
	},
	.pflip = {
		.pre_page_flip = &evergreen_pre_page_flip,
		.page_flip = &evergreen_page_flip,
		.post_page_flip = &evergreen_post_page_flip,
	},
};

static struct radeon_asic trinity_asic = {
	.init = &cayman_init,
	.fini = &cayman_fini,
	.suspend = &cayman_suspend,
	.resume = &cayman_resume,
	.asic_reset = &cayman_asic_reset,
	.vga_set_state = &r600_vga_set_state,
	.ioctl_wait_idle = r600_ioctl_wait_idle,
	.gui_idle = &r600_gui_idle,
	.mc_wait_for_idle = &evergreen_mc_wait_for_idle,
	.get_xclk = &r600_get_xclk,
	.get_gpu_clock_counter = &r600_get_gpu_clock_counter,
	.gart = {
		.tlb_flush = &cayman_pcie_gart_tlb_flush,
		.set_page = &rs600_gart_set_page,
	},
	.vm = {
		.init = &cayman_vm_init,
		.fini = &cayman_vm_fini,
		.pt_ring_index = R600_RING_TYPE_DMA_INDEX,
		.set_page = &cayman_vm_set_page,
	},
	.ring = {
		[RADEON_RING_TYPE_GFX_INDEX] = {
			.ib_execute = &cayman_ring_ib_execute,
			.ib_parse = &evergreen_ib_parse,
			.emit_fence = &cayman_fence_ring_emit,
			.emit_semaphore = &r600_semaphore_ring_emit,
			.cs_parse = &evergreen_cs_parse,
			.ring_test = &r600_ring_test,
			.ib_test = &r600_ib_test,
			.is_lockup = &cayman_gfx_is_lockup,
			.vm_flush = &cayman_vm_flush,
			.get_rptr = &radeon_ring_generic_get_rptr,
			.get_wptr = &radeon_ring_generic_get_wptr,
			.set_wptr = &radeon_ring_generic_set_wptr,
		},
		[CAYMAN_RING_TYPE_CP1_INDEX] = {
			.ib_execute = &cayman_ring_ib_execute,
			.ib_parse = &evergreen_ib_parse,
			.emit_fence = &cayman_fence_ring_emit,
			.emit_semaphore = &r600_semaphore_ring_emit,
			.cs_parse = &evergreen_cs_parse,
			.ring_test = &r600_ring_test,
			.ib_test = &r600_ib_test,
			.is_lockup = &cayman_gfx_is_lockup,
			.vm_flush = &cayman_vm_flush,
			.get_rptr = &radeon_ring_generic_get_rptr,
			.get_wptr = &radeon_ring_generic_get_wptr,
			.set_wptr = &radeon_ring_generic_set_wptr,
		},
		[CAYMAN_RING_TYPE_CP2_INDEX] = {
			.ib_execute = &cayman_ring_ib_execute,
			.ib_parse = &evergreen_ib_parse,
			.emit_fence = &cayman_fence_ring_emit,
			.emit_semaphore = &r600_semaphore_ring_emit,
			.cs_parse = &evergreen_cs_parse,
			.ring_test = &r600_ring_test,
			.ib_test = &r600_ib_test,
			.is_lockup = &cayman_gfx_is_lockup,
			.vm_flush = &cayman_vm_flush,
			.get_rptr = &radeon_ring_generic_get_rptr,
			.get_wptr = &radeon_ring_generic_get_wptr,
			.set_wptr = &radeon_ring_generic_set_wptr,
		},
		[R600_RING_TYPE_DMA_INDEX] = {
			.ib_execute = &cayman_dma_ring_ib_execute,
			.ib_parse = &evergreen_dma_ib_parse,
			.emit_fence = &evergreen_dma_fence_ring_emit,
			.emit_semaphore = &r600_dma_semaphore_ring_emit,
			.cs_parse = &evergreen_dma_cs_parse,
			.ring_test = &r600_dma_ring_test,
			.ib_test = &r600_dma_ib_test,
			.is_lockup = &cayman_dma_is_lockup,
			.vm_flush = &cayman_dma_vm_flush,
			.get_rptr = &radeon_ring_generic_get_rptr,
			.get_wptr = &radeon_ring_generic_get_wptr,
			.set_wptr = &radeon_ring_generic_set_wptr,
		},
		[CAYMAN_RING_TYPE_DMA1_INDEX] = {
			.ib_execute = &cayman_dma_ring_ib_execute,
			.ib_parse = &evergreen_dma_ib_parse,
			.emit_fence = &evergreen_dma_fence_ring_emit,
			.emit_semaphore = &r600_dma_semaphore_ring_emit,
			.cs_parse = &evergreen_dma_cs_parse,
			.ring_test = &r600_dma_ring_test,
			.ib_test = &r600_dma_ib_test,
			.is_lockup = &cayman_dma_is_lockup,
			.vm_flush = &cayman_dma_vm_flush,
			.get_rptr = &radeon_ring_generic_get_rptr,
			.get_wptr = &radeon_ring_generic_get_wptr,
			.set_wptr = &radeon_ring_generic_set_wptr,
		},
		[R600_RING_TYPE_UVD_INDEX] = {
			.ib_execute = &r600_uvd_ib_execute,
			.emit_fence = &r600_uvd_fence_emit,
			.emit_semaphore = &cayman_uvd_semaphore_emit,
			.cs_parse = &radeon_uvd_cs_parse,
			.ring_test = &r600_uvd_ring_test,
			.ib_test = &r600_uvd_ib_test,
			.is_lockup = &radeon_ring_test_lockup,
			.get_rptr = &radeon_ring_generic_get_rptr,
			.get_wptr = &radeon_ring_generic_get_wptr,
			.set_wptr = &radeon_ring_generic_set_wptr,
		}
	},
	.irq = {
		.set = &evergreen_irq_set,
		.process = &evergreen_irq_process,
	},
	.display = {
		.bandwidth_update = &dce6_bandwidth_update,
		.get_vblank_counter = &evergreen_get_vblank_counter,
		.wait_for_vblank = &dce4_wait_for_vblank,
		.set_backlight_level = &atombios_set_backlight_level,
		.get_backlight_level = &atombios_get_backlight_level,
	},
	.copy = {
		.blit = &r600_copy_blit,
		.blit_ring_index = RADEON_RING_TYPE_GFX_INDEX,
		.dma = &evergreen_copy_dma,
		.dma_ring_index = R600_RING_TYPE_DMA_INDEX,
		.copy = &evergreen_copy_dma,
		.copy_ring_index = R600_RING_TYPE_DMA_INDEX,
	},
	.surface = {
		.set_reg = r600_set_surface_reg,
		.clear_reg = r600_clear_surface_reg,
	},
	.hpd = {
		.init = &evergreen_hpd_init,
		.fini = &evergreen_hpd_fini,
		.sense = &evergreen_hpd_sense,
		.set_polarity = &evergreen_hpd_set_polarity,
	},
	.pm = {
		.misc = &evergreen_pm_misc,
		.prepare = &evergreen_pm_prepare,
		.finish = &evergreen_pm_finish,
		.init_profile = &sumo_pm_init_profile,
		.get_dynpm_state = &r600_pm_get_dynpm_state,
		.get_engine_clock = &radeon_atom_get_engine_clock,
		.set_engine_clock = &radeon_atom_set_engine_clock,
		.get_memory_clock = NULL,
		.set_memory_clock = NULL,
		.get_pcie_lanes = NULL,
		.set_pcie_lanes = NULL,
		.set_clock_gating = NULL,
		.set_uvd_clocks = &sumo_set_uvd_clocks,
		.get_temperature = &tn_get_temp,
	},
	.dpm = {
		.init = &trinity_dpm_init,
		.setup_asic = &trinity_dpm_setup_asic,
		.enable = &trinity_dpm_enable,
		.disable = &trinity_dpm_disable,
		.pre_set_power_state = &trinity_dpm_pre_set_power_state,
		.set_power_state = &trinity_dpm_set_power_state,
		.post_set_power_state = &trinity_dpm_post_set_power_state,
		.display_configuration_changed = &trinity_dpm_display_configuration_changed,
		.fini = &trinity_dpm_fini,
		.get_sclk = &trinity_dpm_get_sclk,
		.get_mclk = &trinity_dpm_get_mclk,
		.print_power_state = &trinity_dpm_print_power_state,
		.debugfs_print_current_performance_level = &trinity_dpm_debugfs_print_current_performance_level,
		.force_performance_level = &trinity_dpm_force_performance_level,
	},
	.pflip = {
		.pre_page_flip = &evergreen_pre_page_flip,
		.page_flip = &evergreen_page_flip,
		.post_page_flip = &evergreen_post_page_flip,
	},
};

static struct radeon_asic si_asic = {
	.init = &si_init,
	.fini = &si_fini,
	.suspend = &si_suspend,
	.resume = &si_resume,
	.asic_reset = &si_asic_reset,
	.vga_set_state = &r600_vga_set_state,
	.ioctl_wait_idle = r600_ioctl_wait_idle,
	.gui_idle = &r600_gui_idle,
	.mc_wait_for_idle = &evergreen_mc_wait_for_idle,
	.get_xclk = &si_get_xclk,
	.get_gpu_clock_counter = &si_get_gpu_clock_counter,
	.gart = {
		.tlb_flush = &si_pcie_gart_tlb_flush,
		.set_page = &rs600_gart_set_page,
	},
	.vm = {
		.init = &si_vm_init,
		.fini = &si_vm_fini,
		.pt_ring_index = R600_RING_TYPE_DMA_INDEX,
		.set_page = &si_vm_set_page,
	},
	.ring = {
		[RADEON_RING_TYPE_GFX_INDEX] = {
			.ib_execute = &si_ring_ib_execute,
			.ib_parse = &si_ib_parse,
			.emit_fence = &si_fence_ring_emit,
			.emit_semaphore = &r600_semaphore_ring_emit,
			.cs_parse = NULL,
			.ring_test = &r600_ring_test,
			.ib_test = &r600_ib_test,
			.is_lockup = &si_gfx_is_lockup,
			.vm_flush = &si_vm_flush,
			.get_rptr = &radeon_ring_generic_get_rptr,
			.get_wptr = &radeon_ring_generic_get_wptr,
			.set_wptr = &radeon_ring_generic_set_wptr,
		},
		[CAYMAN_RING_TYPE_CP1_INDEX] = {
			.ib_execute = &si_ring_ib_execute,
			.ib_parse = &si_ib_parse,
			.emit_fence = &si_fence_ring_emit,
			.emit_semaphore = &r600_semaphore_ring_emit,
			.cs_parse = NULL,
			.ring_test = &r600_ring_test,
			.ib_test = &r600_ib_test,
			.is_lockup = &si_gfx_is_lockup,
			.vm_flush = &si_vm_flush,
			.get_rptr = &radeon_ring_generic_get_rptr,
			.get_wptr = &radeon_ring_generic_get_wptr,
			.set_wptr = &radeon_ring_generic_set_wptr,
		},
		[CAYMAN_RING_TYPE_CP2_INDEX] = {
			.ib_execute = &si_ring_ib_execute,
			.ib_parse = &si_ib_parse,
			.emit_fence = &si_fence_ring_emit,
			.emit_semaphore = &r600_semaphore_ring_emit,
			.cs_parse = NULL,
			.ring_test = &r600_ring_test,
			.ib_test = &r600_ib_test,
			.is_lockup = &si_gfx_is_lockup,
			.vm_flush = &si_vm_flush,
			.get_rptr = &radeon_ring_generic_get_rptr,
			.get_wptr = &radeon_ring_generic_get_wptr,
			.set_wptr = &radeon_ring_generic_set_wptr,
		},
		[R600_RING_TYPE_DMA_INDEX] = {
			.ib_execute = &cayman_dma_ring_ib_execute,
			.ib_parse = &evergreen_dma_ib_parse,
			.emit_fence = &evergreen_dma_fence_ring_emit,
			.emit_semaphore = &r600_dma_semaphore_ring_emit,
			.cs_parse = NULL,
			.ring_test = &r600_dma_ring_test,
			.ib_test = &r600_dma_ib_test,
			.is_lockup = &si_dma_is_lockup,
			.vm_flush = &si_dma_vm_flush,
			.get_rptr = &radeon_ring_generic_get_rptr,
			.get_wptr = &radeon_ring_generic_get_wptr,
			.set_wptr = &radeon_ring_generic_set_wptr,
		},
		[CAYMAN_RING_TYPE_DMA1_INDEX] = {
			.ib_execute = &cayman_dma_ring_ib_execute,
			.ib_parse = &evergreen_dma_ib_parse,
			.emit_fence = &evergreen_dma_fence_ring_emit,
			.emit_semaphore = &r600_dma_semaphore_ring_emit,
			.cs_parse = NULL,
			.ring_test = &r600_dma_ring_test,
			.ib_test = &r600_dma_ib_test,
			.is_lockup = &si_dma_is_lockup,
			.vm_flush = &si_dma_vm_flush,
			.get_rptr = &radeon_ring_generic_get_rptr,
			.get_wptr = &radeon_ring_generic_get_wptr,
			.set_wptr = &radeon_ring_generic_set_wptr,
		},
		[R600_RING_TYPE_UVD_INDEX] = {
			.ib_execute = &r600_uvd_ib_execute,
			.emit_fence = &r600_uvd_fence_emit,
			.emit_semaphore = &cayman_uvd_semaphore_emit,
			.cs_parse = &radeon_uvd_cs_parse,
			.ring_test = &r600_uvd_ring_test,
			.ib_test = &r600_uvd_ib_test,
			.is_lockup = &radeon_ring_test_lockup,
			.get_rptr = &radeon_ring_generic_get_rptr,
			.get_wptr = &radeon_ring_generic_get_wptr,
			.set_wptr = &radeon_ring_generic_set_wptr,
		}
	},
	.irq = {
		.set = &si_irq_set,
		.process = &si_irq_process,
	},
	.display = {
		.bandwidth_update = &dce6_bandwidth_update,
		.get_vblank_counter = &evergreen_get_vblank_counter,
		.wait_for_vblank = &dce4_wait_for_vblank,
		.set_backlight_level = &atombios_set_backlight_level,
		.get_backlight_level = &atombios_get_backlight_level,
	},
	.copy = {
		.blit = NULL,
		.blit_ring_index = RADEON_RING_TYPE_GFX_INDEX,
		.dma = &si_copy_dma,
		.dma_ring_index = R600_RING_TYPE_DMA_INDEX,
		.copy = &si_copy_dma,
		.copy_ring_index = R600_RING_TYPE_DMA_INDEX,
	},
	.surface = {
		.set_reg = r600_set_surface_reg,
		.clear_reg = r600_clear_surface_reg,
	},
	.hpd = {
		.init = &evergreen_hpd_init,
		.fini = &evergreen_hpd_fini,
		.sense = &evergreen_hpd_sense,
		.set_polarity = &evergreen_hpd_set_polarity,
	},
	.pm = {
		.misc = &evergreen_pm_misc,
		.prepare = &evergreen_pm_prepare,
		.finish = &evergreen_pm_finish,
		.init_profile = &sumo_pm_init_profile,
		.get_dynpm_state = &r600_pm_get_dynpm_state,
		.get_engine_clock = &radeon_atom_get_engine_clock,
		.set_engine_clock = &radeon_atom_set_engine_clock,
		.get_memory_clock = &radeon_atom_get_memory_clock,
		.set_memory_clock = &radeon_atom_set_memory_clock,
		.get_pcie_lanes = &r600_get_pcie_lanes,
		.set_pcie_lanes = &r600_set_pcie_lanes,
		.set_clock_gating = NULL,
		.set_uvd_clocks = &si_set_uvd_clocks,
		.get_temperature = &si_get_temp,
	},
	.dpm = {
		.init = &si_dpm_init,
		.setup_asic = &si_dpm_setup_asic,
		.enable = &si_dpm_enable,
		.disable = &si_dpm_disable,
		.pre_set_power_state = &si_dpm_pre_set_power_state,
		.set_power_state = &si_dpm_set_power_state,
		.post_set_power_state = &si_dpm_post_set_power_state,
		.display_configuration_changed = &si_dpm_display_configuration_changed,
		.fini = &si_dpm_fini,
		.get_sclk = &ni_dpm_get_sclk,
		.get_mclk = &ni_dpm_get_mclk,
		.print_power_state = &ni_dpm_print_power_state,
		.debugfs_print_current_performance_level = &si_dpm_debugfs_print_current_performance_level,
		.force_performance_level = &si_dpm_force_performance_level,
		.vblank_too_short = &ni_dpm_vblank_too_short,
	},
	.pflip = {
		.pre_page_flip = &evergreen_pre_page_flip,
		.page_flip = &evergreen_page_flip,
		.post_page_flip = &evergreen_post_page_flip,
	},
};

static struct radeon_asic ci_asic = {
	.init = &cik_init,
	.fini = &cik_fini,
	.suspend = &cik_suspend,
	.resume = &cik_resume,
	.asic_reset = &cik_asic_reset,
	.vga_set_state = &r600_vga_set_state,
	.ioctl_wait_idle = NULL,
	.gui_idle = &r600_gui_idle,
	.mc_wait_for_idle = &evergreen_mc_wait_for_idle,
	.get_xclk = &cik_get_xclk,
	.get_gpu_clock_counter = &cik_get_gpu_clock_counter,
	.gart = {
		.tlb_flush = &cik_pcie_gart_tlb_flush,
		.set_page = &rs600_gart_set_page,
	},
	.vm = {
		.init = &cik_vm_init,
		.fini = &cik_vm_fini,
		.pt_ring_index = R600_RING_TYPE_DMA_INDEX,
		.set_page = &cik_vm_set_page,
	},
	.ring = {
		[RADEON_RING_TYPE_GFX_INDEX] = {
			.ib_execute = &cik_ring_ib_execute,
			.ib_parse = &cik_ib_parse,
			.emit_fence = &cik_fence_gfx_ring_emit,
			.emit_semaphore = &cik_semaphore_ring_emit,
			.cs_parse = NULL,
			.ring_test = &cik_ring_test,
			.ib_test = &cik_ib_test,
			.is_lockup = &cik_gfx_is_lockup,
			.vm_flush = &cik_vm_flush,
			.get_rptr = &radeon_ring_generic_get_rptr,
			.get_wptr = &radeon_ring_generic_get_wptr,
			.set_wptr = &radeon_ring_generic_set_wptr,
		},
		[CAYMAN_RING_TYPE_CP1_INDEX] = {
			.ib_execute = &cik_ring_ib_execute,
			.ib_parse = &cik_ib_parse,
			.emit_fence = &cik_fence_compute_ring_emit,
			.emit_semaphore = &cik_semaphore_ring_emit,
			.cs_parse = NULL,
			.ring_test = &cik_ring_test,
			.ib_test = &cik_ib_test,
			.is_lockup = &cik_gfx_is_lockup,
			.vm_flush = &cik_vm_flush,
			.get_rptr = &cik_compute_ring_get_rptr,
			.get_wptr = &cik_compute_ring_get_wptr,
			.set_wptr = &cik_compute_ring_set_wptr,
		},
		[CAYMAN_RING_TYPE_CP2_INDEX] = {
			.ib_execute = &cik_ring_ib_execute,
			.ib_parse = &cik_ib_parse,
			.emit_fence = &cik_fence_compute_ring_emit,
			.emit_semaphore = &cik_semaphore_ring_emit,
			.cs_parse = NULL,
			.ring_test = &cik_ring_test,
			.ib_test = &cik_ib_test,
			.is_lockup = &cik_gfx_is_lockup,
			.vm_flush = &cik_vm_flush,
			.get_rptr = &cik_compute_ring_get_rptr,
			.get_wptr = &cik_compute_ring_get_wptr,
			.set_wptr = &cik_compute_ring_set_wptr,
		},
		[R600_RING_TYPE_DMA_INDEX] = {
			.ib_execute = &cik_sdma_ring_ib_execute,
			.ib_parse = &cik_ib_parse,
			.emit_fence = &cik_sdma_fence_ring_emit,
			.emit_semaphore = &cik_sdma_semaphore_ring_emit,
			.cs_parse = NULL,
			.ring_test = &cik_sdma_ring_test,
			.ib_test = &cik_sdma_ib_test,
			.is_lockup = &cik_sdma_is_lockup,
			.vm_flush = &cik_dma_vm_flush,
			.get_rptr = &radeon_ring_generic_get_rptr,
			.get_wptr = &radeon_ring_generic_get_wptr,
			.set_wptr = &radeon_ring_generic_set_wptr,
		},
		[CAYMAN_RING_TYPE_DMA1_INDEX] = {
			.ib_execute = &cik_sdma_ring_ib_execute,
			.ib_parse = &cik_ib_parse,
			.emit_fence = &cik_sdma_fence_ring_emit,
			.emit_semaphore = &cik_sdma_semaphore_ring_emit,
			.cs_parse = NULL,
			.ring_test = &cik_sdma_ring_test,
			.ib_test = &cik_sdma_ib_test,
			.is_lockup = &cik_sdma_is_lockup,
			.vm_flush = &cik_dma_vm_flush,
			.get_rptr = &radeon_ring_generic_get_rptr,
			.get_wptr = &radeon_ring_generic_get_wptr,
			.set_wptr = &radeon_ring_generic_set_wptr,
		},
		[R600_RING_TYPE_UVD_INDEX] = {
			.ib_execute = &r600_uvd_ib_execute,
			.emit_fence = &r600_uvd_fence_emit,
			.emit_semaphore = &cayman_uvd_semaphore_emit,
			.cs_parse = &radeon_uvd_cs_parse,
			.ring_test = &r600_uvd_ring_test,
			.ib_test = &r600_uvd_ib_test,
			.is_lockup = &radeon_ring_test_lockup,
			.get_rptr = &radeon_ring_generic_get_rptr,
			.get_wptr = &radeon_ring_generic_get_wptr,
			.set_wptr = &radeon_ring_generic_set_wptr,
		}
	},
	.irq = {
		.set = &cik_irq_set,
		.process = &cik_irq_process,
	},
	.display = {
		.bandwidth_update = &dce8_bandwidth_update,
		.get_vblank_counter = &evergreen_get_vblank_counter,
		.wait_for_vblank = &dce4_wait_for_vblank,
	},
	.copy = {
		.blit = NULL,
		.blit_ring_index = RADEON_RING_TYPE_GFX_INDEX,
		.dma = &cik_copy_dma,
		.dma_ring_index = R600_RING_TYPE_DMA_INDEX,
		.copy = &cik_copy_dma,
		.copy_ring_index = R600_RING_TYPE_DMA_INDEX,
	},
	.surface = {
		.set_reg = r600_set_surface_reg,
		.clear_reg = r600_clear_surface_reg,
	},
	.hpd = {
		.init = &evergreen_hpd_init,
		.fini = &evergreen_hpd_fini,
		.sense = &evergreen_hpd_sense,
		.set_polarity = &evergreen_hpd_set_polarity,
	},
	.pm = {
		.misc = &evergreen_pm_misc,
		.prepare = &evergreen_pm_prepare,
		.finish = &evergreen_pm_finish,
		.init_profile = &sumo_pm_init_profile,
		.get_dynpm_state = &r600_pm_get_dynpm_state,
		.get_engine_clock = &radeon_atom_get_engine_clock,
		.set_engine_clock = &radeon_atom_set_engine_clock,
		.get_memory_clock = &radeon_atom_get_memory_clock,
		.set_memory_clock = &radeon_atom_set_memory_clock,
		.get_pcie_lanes = NULL,
		.set_pcie_lanes = NULL,
		.set_clock_gating = NULL,
		.set_uvd_clocks = &cik_set_uvd_clocks,
	},
	.pflip = {
		.pre_page_flip = &evergreen_pre_page_flip,
		.page_flip = &evergreen_page_flip,
		.post_page_flip = &evergreen_post_page_flip,
	},
};

static struct radeon_asic kv_asic = {
	.init = &cik_init,
	.fini = &cik_fini,
	.suspend = &cik_suspend,
	.resume = &cik_resume,
	.asic_reset = &cik_asic_reset,
	.vga_set_state = &r600_vga_set_state,
	.ioctl_wait_idle = NULL,
	.gui_idle = &r600_gui_idle,
	.mc_wait_for_idle = &evergreen_mc_wait_for_idle,
	.get_xclk = &cik_get_xclk,
	.get_gpu_clock_counter = &cik_get_gpu_clock_counter,
	.gart = {
		.tlb_flush = &cik_pcie_gart_tlb_flush,
		.set_page = &rs600_gart_set_page,
	},
	.vm = {
		.init = &cik_vm_init,
		.fini = &cik_vm_fini,
		.pt_ring_index = R600_RING_TYPE_DMA_INDEX,
		.set_page = &cik_vm_set_page,
	},
	.ring = {
		[RADEON_RING_TYPE_GFX_INDEX] = {
			.ib_execute = &cik_ring_ib_execute,
			.ib_parse = &cik_ib_parse,
			.emit_fence = &cik_fence_gfx_ring_emit,
			.emit_semaphore = &cik_semaphore_ring_emit,
			.cs_parse = NULL,
			.ring_test = &cik_ring_test,
			.ib_test = &cik_ib_test,
			.is_lockup = &cik_gfx_is_lockup,
			.vm_flush = &cik_vm_flush,
			.get_rptr = &radeon_ring_generic_get_rptr,
			.get_wptr = &radeon_ring_generic_get_wptr,
			.set_wptr = &radeon_ring_generic_set_wptr,
		},
		[CAYMAN_RING_TYPE_CP1_INDEX] = {
			.ib_execute = &cik_ring_ib_execute,
			.ib_parse = &cik_ib_parse,
			.emit_fence = &cik_fence_compute_ring_emit,
			.emit_semaphore = &cik_semaphore_ring_emit,
			.cs_parse = NULL,
			.ring_test = &cik_ring_test,
			.ib_test = &cik_ib_test,
			.is_lockup = &cik_gfx_is_lockup,
			.vm_flush = &cik_vm_flush,
			.get_rptr = &cik_compute_ring_get_rptr,
			.get_wptr = &cik_compute_ring_get_wptr,
			.set_wptr = &cik_compute_ring_set_wptr,
		},
		[CAYMAN_RING_TYPE_CP2_INDEX] = {
			.ib_execute = &cik_ring_ib_execute,
			.ib_parse = &cik_ib_parse,
			.emit_fence = &cik_fence_compute_ring_emit,
			.emit_semaphore = &cik_semaphore_ring_emit,
			.cs_parse = NULL,
			.ring_test = &cik_ring_test,
			.ib_test = &cik_ib_test,
			.is_lockup = &cik_gfx_is_lockup,
			.vm_flush = &cik_vm_flush,
			.get_rptr = &cik_compute_ring_get_rptr,
			.get_wptr = &cik_compute_ring_get_wptr,
			.set_wptr = &cik_compute_ring_set_wptr,
		},
		[R600_RING_TYPE_DMA_INDEX] = {
			.ib_execute = &cik_sdma_ring_ib_execute,
			.ib_parse = &cik_ib_parse,
			.emit_fence = &cik_sdma_fence_ring_emit,
			.emit_semaphore = &cik_sdma_semaphore_ring_emit,
			.cs_parse = NULL,
			.ring_test = &cik_sdma_ring_test,
			.ib_test = &cik_sdma_ib_test,
			.is_lockup = &cik_sdma_is_lockup,
			.vm_flush = &cik_dma_vm_flush,
			.get_rptr = &radeon_ring_generic_get_rptr,
			.get_wptr = &radeon_ring_generic_get_wptr,
			.set_wptr = &radeon_ring_generic_set_wptr,
		},
		[CAYMAN_RING_TYPE_DMA1_INDEX] = {
			.ib_execute = &cik_sdma_ring_ib_execute,
			.ib_parse = &cik_ib_parse,
			.emit_fence = &cik_sdma_fence_ring_emit,
			.emit_semaphore = &cik_sdma_semaphore_ring_emit,
			.cs_parse = NULL,
			.ring_test = &cik_sdma_ring_test,
			.ib_test = &cik_sdma_ib_test,
			.is_lockup = &cik_sdma_is_lockup,
			.vm_flush = &cik_dma_vm_flush,
			.get_rptr = &radeon_ring_generic_get_rptr,
			.get_wptr = &radeon_ring_generic_get_wptr,
			.set_wptr = &radeon_ring_generic_set_wptr,
		},
		[R600_RING_TYPE_UVD_INDEX] = {
			.ib_execute = &r600_uvd_ib_execute,
			.emit_fence = &r600_uvd_fence_emit,
			.emit_semaphore = &cayman_uvd_semaphore_emit,
			.cs_parse = &radeon_uvd_cs_parse,
			.ring_test = &r600_uvd_ring_test,
			.ib_test = &r600_uvd_ib_test,
			.is_lockup = &radeon_ring_test_lockup,
			.get_rptr = &radeon_ring_generic_get_rptr,
			.get_wptr = &radeon_ring_generic_get_wptr,
			.set_wptr = &radeon_ring_generic_set_wptr,
		}
	},
	.irq = {
		.set = &cik_irq_set,
		.process = &cik_irq_process,
	},
	.display = {
		.bandwidth_update = &dce8_bandwidth_update,
		.get_vblank_counter = &evergreen_get_vblank_counter,
		.wait_for_vblank = &dce4_wait_for_vblank,
	},
	.copy = {
		.blit = NULL,
		.blit_ring_index = RADEON_RING_TYPE_GFX_INDEX,
		.dma = &cik_copy_dma,
		.dma_ring_index = R600_RING_TYPE_DMA_INDEX,
		.copy = &cik_copy_dma,
		.copy_ring_index = R600_RING_TYPE_DMA_INDEX,
	},
	.surface = {
		.set_reg = r600_set_surface_reg,
		.clear_reg = r600_clear_surface_reg,
	},
	.hpd = {
		.init = &evergreen_hpd_init,
		.fini = &evergreen_hpd_fini,
		.sense = &evergreen_hpd_sense,
		.set_polarity = &evergreen_hpd_set_polarity,
	},
	.pm = {
		.misc = &evergreen_pm_misc,
		.prepare = &evergreen_pm_prepare,
		.finish = &evergreen_pm_finish,
		.init_profile = &sumo_pm_init_profile,
		.get_dynpm_state = &r600_pm_get_dynpm_state,
		.get_engine_clock = &radeon_atom_get_engine_clock,
		.set_engine_clock = &radeon_atom_set_engine_clock,
		.get_memory_clock = &radeon_atom_get_memory_clock,
		.set_memory_clock = &radeon_atom_set_memory_clock,
		.get_pcie_lanes = NULL,
		.set_pcie_lanes = NULL,
		.set_clock_gating = NULL,
		.set_uvd_clocks = &cik_set_uvd_clocks,
	},
	.pflip = {
		.pre_page_flip = &evergreen_pre_page_flip,
		.page_flip = &evergreen_page_flip,
		.post_page_flip = &evergreen_post_page_flip,
	},
};

/**
 * radeon_asic_init - register asic specific callbacks
 *
 * @rdev: radeon device pointer
 *
 * Registers the appropriate asic specific callbacks for each
 * chip family.  Also sets other asics specific info like the number
 * of crtcs and the register aperture accessors (all asics).
 * Returns 0 for success.
 */
int radeon_asic_init(struct radeon_device *rdev)
{
	radeon_register_accessor_init(rdev);

	/* set the number of crtcs */
	if (rdev->flags & RADEON_SINGLE_CRTC)
		rdev->num_crtc = 1;
	else
		rdev->num_crtc = 2;

	rdev->has_uvd = false;

	switch (rdev->family) {
	case CHIP_R100:
	case CHIP_RV100:
	case CHIP_RS100:
	case CHIP_RV200:
	case CHIP_RS200:
		rdev->asic = &r100_asic;
		break;
	case CHIP_R200:
	case CHIP_RV250:
	case CHIP_RS300:
	case CHIP_RV280:
		rdev->asic = &r200_asic;
		break;
	case CHIP_R300:
	case CHIP_R350:
	case CHIP_RV350:
	case CHIP_RV380:
		if (rdev->flags & RADEON_IS_PCIE)
			rdev->asic = &r300_asic_pcie;
		else
			rdev->asic = &r300_asic;
		break;
	case CHIP_R420:
	case CHIP_R423:
	case CHIP_RV410:
		rdev->asic = &r420_asic;
		/* handle macs */
		if (rdev->bios == NULL) {
			rdev->asic->pm.get_engine_clock = &radeon_legacy_get_engine_clock;
			rdev->asic->pm.set_engine_clock = &radeon_legacy_set_engine_clock;
			rdev->asic->pm.get_memory_clock = &radeon_legacy_get_memory_clock;
			rdev->asic->pm.set_memory_clock = NULL;
			rdev->asic->display.set_backlight_level = &radeon_legacy_set_backlight_level;
		}
		break;
	case CHIP_RS400:
	case CHIP_RS480:
		rdev->asic = &rs400_asic;
		break;
	case CHIP_RS600:
		rdev->asic = &rs600_asic;
		break;
	case CHIP_RS690:
	case CHIP_RS740:
		rdev->asic = &rs690_asic;
		break;
	case CHIP_RV515:
		rdev->asic = &rv515_asic;
		break;
	case CHIP_R520:
	case CHIP_RV530:
	case CHIP_RV560:
	case CHIP_RV570:
	case CHIP_R580:
		rdev->asic = &r520_asic;
		break;
	case CHIP_R600:
		rdev->asic = &r600_asic;
		break;
	case CHIP_RV610:
	case CHIP_RV630:
	case CHIP_RV620:
	case CHIP_RV635:
	case CHIP_RV670:
		rdev->asic = &rv6xx_asic;
		rdev->has_uvd = true;
		break;
	case CHIP_RS780:
	case CHIP_RS880:
		rdev->asic = &rs780_asic;
		rdev->has_uvd = true;
		break;
	case CHIP_RV770:
	case CHIP_RV730:
	case CHIP_RV710:
	case CHIP_RV740:
		rdev->asic = &rv770_asic;
		rdev->has_uvd = true;
		break;
	case CHIP_CEDAR:
	case CHIP_REDWOOD:
	case CHIP_JUNIPER:
	case CHIP_CYPRESS:
	case CHIP_HEMLOCK:
		/* set num crtcs */
		if (rdev->family == CHIP_CEDAR)
			rdev->num_crtc = 4;
		else
			rdev->num_crtc = 6;
		rdev->asic = &evergreen_asic;
		rdev->has_uvd = true;
		break;
	case CHIP_PALM:
	case CHIP_SUMO:
	case CHIP_SUMO2:
		rdev->asic = &sumo_asic;
		rdev->has_uvd = true;
		break;
	case CHIP_BARTS:
	case CHIP_TURKS:
	case CHIP_CAICOS:
		/* set num crtcs */
		if (rdev->family == CHIP_CAICOS)
			rdev->num_crtc = 4;
		else
			rdev->num_crtc = 6;
		rdev->asic = &btc_asic;
		rdev->has_uvd = true;
		break;
	case CHIP_CAYMAN:
		rdev->asic = &cayman_asic;
		/* set num crtcs */
		rdev->num_crtc = 6;
		rdev->has_uvd = true;
		break;
	case CHIP_ARUBA:
		rdev->asic = &trinity_asic;
		/* set num crtcs */
		rdev->num_crtc = 4;
		rdev->has_uvd = true;
		break;
	case CHIP_TAHITI:
	case CHIP_PITCAIRN:
	case CHIP_VERDE:
	case CHIP_OLAND:
	case CHIP_HAINAN:
		rdev->asic = &si_asic;
		/* set num crtcs */
		if (rdev->family == CHIP_HAINAN)
			rdev->num_crtc = 0;
		else if (rdev->family == CHIP_OLAND)
			rdev->num_crtc = 2;
		else
			rdev->num_crtc = 6;
		if (rdev->family == CHIP_HAINAN)
			rdev->has_uvd = false;
		else
			rdev->has_uvd = true;
		break;
	case CHIP_BONAIRE:
		rdev->asic = &ci_asic;
		rdev->num_crtc = 6;
		break;
	case CHIP_KAVERI:
	case CHIP_KABINI:
		rdev->asic = &kv_asic;
		/* set num crtcs */
		if (rdev->family == CHIP_KAVERI)
			rdev->num_crtc = 4;
		else
			rdev->num_crtc = 2;
		break;
	default:
		/* FIXME: not supported yet */
		return -EINVAL;
	}

	if (rdev->flags & RADEON_IS_IGP) {
		rdev->asic->pm.get_memory_clock = NULL;
		rdev->asic->pm.set_memory_clock = NULL;
	}

	return 0;
}
<|MERGE_RESOLUTION|>--- conflicted
+++ resolved
@@ -1026,11 +1026,7 @@
 		.blit_ring_index = RADEON_RING_TYPE_GFX_INDEX,
 		.dma = &r600_copy_dma,
 		.dma_ring_index = R600_RING_TYPE_DMA_INDEX,
-<<<<<<< HEAD
-		.copy = &r600_copy_blit,
-=======
 		.copy = &r600_copy_cpdma,
->>>>>>> 69a2d10c
 		.copy_ring_index = RADEON_RING_TYPE_GFX_INDEX,
 	},
 	.surface = {
@@ -1234,11 +1230,7 @@
 		.blit_ring_index = RADEON_RING_TYPE_GFX_INDEX,
 		.dma = &r600_copy_dma,
 		.dma_ring_index = R600_RING_TYPE_DMA_INDEX,
-<<<<<<< HEAD
-		.copy = &r600_copy_blit,
-=======
 		.copy = &r600_copy_cpdma,
->>>>>>> 69a2d10c
 		.copy_ring_index = RADEON_RING_TYPE_GFX_INDEX,
 	},
 	.surface = {
