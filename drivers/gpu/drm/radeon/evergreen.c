--- conflicted
+++ resolved
@@ -5159,11 +5159,7 @@
 
 	evergreen_mc_program(rdev);
 
-<<<<<<< HEAD
-	if (ASIC_IS_DCE5(rdev)) {
-=======
 	if (ASIC_IS_DCE5(rdev) && !rdev->pm.dpm_enabled) {
->>>>>>> f9287c7a
 		r = ni_mc_load_microcode(rdev);
 		if (r) {
 			DRM_ERROR("Failed to load MC firmware!\n");
@@ -5415,12 +5411,9 @@
 		}
 	}
 
-<<<<<<< HEAD
-=======
 	/* Initialize power management */
 	radeon_pm_init(rdev);
 
->>>>>>> f9287c7a
 	rdev->ring[RADEON_RING_TYPE_GFX_INDEX].ring_obj = NULL;
 	r600_ring_init(rdev, &rdev->ring[RADEON_RING_TYPE_GFX_INDEX], 1024 * 1024);
 
