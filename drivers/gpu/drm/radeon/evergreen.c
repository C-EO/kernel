--- conflicted
+++ resolved
@@ -1863,12 +1863,7 @@
 		else
 			rdev->config.evergreen.tile_config |= 0 << 4;
 	}
-<<<<<<< HEAD
-	rdev->config.evergreen.tile_config |=
-		((mc_arb_ramcfg & BURSTLENGTH_MASK) >> BURSTLENGTH_SHIFT) << 8;
-=======
 	rdev->config.evergreen.tile_config |= 0 << 8;
->>>>>>> 53c30a1a
 	rdev->config.evergreen.tile_config |=
 		((gb_addr_config & 0x30000000) >> 28) << 12;
 
@@ -1902,17 +1897,6 @@
 	WREG32(GRBM_GFX_INDEX, INSTANCE_BROADCAST_WRITES | SE_BROADCAST_WRITES);
 	WREG32(RLC_GFX_INDEX, INSTANCE_BROADCAST_WRITES | SE_BROADCAST_WRITES);
 
-<<<<<<< HEAD
-		WREG32(CC_RB_BACKEND_DISABLE, rb);
-		WREG32(CC_SYS_RB_BACKEND_DISABLE, rb);
-		WREG32(GC_USER_RB_BACKEND_DISABLE, rb);
-		WREG32(CC_GC_SHADER_PIPE_CONFIG, sp);
-	}
-
-	grbm_gfx_index = INSTANCE_BROADCAST_WRITES | SE_BROADCAST_WRITES;
-	WREG32(GRBM_GFX_INDEX, grbm_gfx_index);
-	WREG32(RLC_GFX_INDEX, grbm_gfx_index);
-=======
 	WREG32(GB_ADDR_CONFIG, gb_addr_config);
 	WREG32(DMIF_ADDR_CONFIG, gb_addr_config);
 	WREG32(HDP_ADDR_CONFIG, gb_addr_config);
@@ -1921,7 +1905,6 @@
 	tmp = r6xx_remap_render_backend(rdev, tmp, rdev->config.evergreen.max_backends,
 					EVERGREEN_MAX_BACKENDS, disabled_rb_mask);
 	WREG32(GB_BACKEND_MAP, tmp);
->>>>>>> 53c30a1a
 
 	WREG32(CGTS_SYS_TCC_DISABLE, 0);
 	WREG32(CGTS_TCC_DISABLE, 0);
