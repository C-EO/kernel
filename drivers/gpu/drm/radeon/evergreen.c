--- conflicted
+++ resolved
@@ -1374,11 +1374,7 @@
 	WREG32(BIF_FB_EN, FB_READ_EN | FB_WRITE_EN);
 
 	for (i = 0; i < rdev->num_crtc; i++) {
-<<<<<<< HEAD
-		if (save->crtc_enabled) {
-=======
 		if (save->crtc_enabled[i]) {
->>>>>>> 35681f62
 			if (ASIC_IS_DCE6(rdev)) {
 				tmp = RREG32(EVERGREEN_CRTC_BLANK_CONTROL + crtc_offsets[i]);
 				tmp |= EVERGREEN_CRTC_BLANK_DATA_EN;
