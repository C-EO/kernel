--- conflicted
+++ resolved
@@ -315,17 +315,6 @@
 	unsigned max_lane_num = drm_dp_max_lane_count(dpcd);
 	unsigned lane_num, i, max_pix_clock;
 
-<<<<<<< HEAD
-	for (lane_num = 1; lane_num <= max_lane_num; lane_num <<= 1) {
-		for (i = 0; i < ARRAY_SIZE(link_rates) && link_rates[i] <= max_link_rate; i++) {
-			max_pix_clock = (lane_num * link_rates[i] * 8) / bpp;
-			if (max_pix_clock >= pix_clock) {
-				*dp_lanes = lane_num;
-				*dp_rate = link_rates[i];
-				return 0;
-			}
-		}
-=======
 	if (radeon_connector_encoder_get_dp_bridge_encoder_id(connector) ==
 	    ENCODER_OBJECT_ID_NUTMEG) {
 		for (lane_num = 1; lane_num <= max_lane_num; lane_num <<= 1) {
@@ -347,7 +336,6 @@
 				}
 			}
 		}
->>>>>>> 05ec7de7
 	}
 
 	return -EINVAL;
