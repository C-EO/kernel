/*
 * Copyright 2008 Advanced Micro Devices, Inc.
 * Copyright 2008 Red Hat Inc.
 * Copyright 2009 Jerome Glisse.
 *
 * Permission is hereby granted, free of charge, to any person obtaining a
 * copy of this software and associated documentation files (the "Software"),
 * to deal in the Software without restriction, including without limitation
 * the rights to use, copy, modify, merge, publish, distribute, sublicense,
 * and/or sell copies of the Software, and to permit persons to whom the
 * Software is furnished to do so, subject to the following conditions:
 *
 * The above copyright notice and this permission notice shall be included in
 * all copies or substantial portions of the Software.
 *
 * THE SOFTWARE IS PROVIDED "AS IS", WITHOUT WARRANTY OF ANY KIND, EXPRESS OR
 * IMPLIED, INCLUDING BUT NOT LIMITED TO THE WARRANTIES OF MERCHANTABILITY,
 * FITNESS FOR A PARTICULAR PURPOSE AND NONINFRINGEMENT.  IN NO EVENT SHALL
 * THE COPYRIGHT HOLDER(S) OR AUTHOR(S) BE LIABLE FOR ANY CLAIM, DAMAGES OR
 * OTHER LIABILITY, WHETHER IN AN ACTION OF CONTRACT, TORT OR OTHERWISE,
 * ARISING FROM, OUT OF OR IN CONNECTION WITH THE SOFTWARE OR THE USE OR
 * OTHER DEALINGS IN THE SOFTWARE.
 *
 * Authors: Dave Airlie
 *          Alex Deucher
 *          Jerome Glisse
 */
#include <drm/drmP.h>
#include <drm/radeon_drm.h>
#include "radeon.h"
#include "radeon_trace.h"

/*
 * GPUVM
 * GPUVM is similar to the legacy gart on older asics, however
 * rather than there being a single global gart table
 * for the entire GPU, there are multiple VM page tables active
 * at any given time.  The VM page tables can contain a mix
 * vram pages and system memory pages and system memory pages
 * can be mapped as snooped (cached system pages) or unsnooped
 * (uncached system pages).
 * Each VM has an ID associated with it and there is a page table
 * associated with each VMID.  When execting a command buffer,
 * the kernel tells the the ring what VMID to use for that command
 * buffer.  VMIDs are allocated dynamically as commands are submitted.
 * The userspace drivers maintain their own address space and the kernel
 * sets up their pages tables accordingly when they submit their
 * command buffers and a VMID is assigned.
 * Cayman/Trinity support up to 8 active VMs at any given time;
 * SI supports 16.
 */

/**
 * radeon_vm_num_pde - return the number of page directory entries
 *
 * @rdev: radeon_device pointer
 *
 * Calculate the number of page directory entries (cayman+).
 */
static unsigned radeon_vm_num_pdes(struct radeon_device *rdev)
{
	return rdev->vm_manager.max_pfn >> radeon_vm_block_size;
}

/**
 * radeon_vm_directory_size - returns the size of the page directory in bytes
 *
 * @rdev: radeon_device pointer
 *
 * Calculate the size of the page directory in bytes (cayman+).
 */
static unsigned radeon_vm_directory_size(struct radeon_device *rdev)
{
	return RADEON_GPU_PAGE_ALIGN(radeon_vm_num_pdes(rdev) * 8);
}

/**
 * radeon_vm_manager_init - init the vm manager
 *
 * @rdev: radeon_device pointer
 *
 * Init the vm manager (cayman+).
 * Returns 0 for success, error for failure.
 */
int radeon_vm_manager_init(struct radeon_device *rdev)
{
	int r;

	if (!rdev->vm_manager.enabled) {
		r = radeon_asic_vm_init(rdev);
		if (r)
			return r;

		rdev->vm_manager.enabled = true;
	}
	return 0;
}

/**
 * radeon_vm_manager_fini - tear down the vm manager
 *
 * @rdev: radeon_device pointer
 *
 * Tear down the VM manager (cayman+).
 */
void radeon_vm_manager_fini(struct radeon_device *rdev)
{
	int i;

	if (!rdev->vm_manager.enabled)
		return;

	for (i = 0; i < RADEON_NUM_VM; ++i)
		radeon_fence_unref(&rdev->vm_manager.active[i]);
	radeon_asic_vm_fini(rdev);
	rdev->vm_manager.enabled = false;
}

/**
 * radeon_vm_get_bos - add the vm BOs to a validation list
 *
 * @vm: vm providing the BOs
 * @head: head of validation list
 *
 * Add the page directory to the list of BOs to
 * validate for command submission (cayman+).
 */
struct radeon_cs_reloc *radeon_vm_get_bos(struct radeon_device *rdev,
					  struct radeon_vm *vm,
					  struct list_head *head)
{
	struct radeon_cs_reloc *list;
	unsigned i, idx;

	list = kmalloc_array(vm->max_pde_used + 2,
			     sizeof(struct radeon_cs_reloc), GFP_KERNEL);
	if (!list)
		return NULL;

	/* add the vm page table to the list */
	list[0].gobj = NULL;
	list[0].robj = vm->page_directory;
	list[0].prefered_domains = RADEON_GEM_DOMAIN_VRAM;
	list[0].allowed_domains = RADEON_GEM_DOMAIN_VRAM;
	list[0].tv.bo = &vm->page_directory->tbo;
	list[0].tiling_flags = 0;
	list[0].handle = 0;
	list_add(&list[0].tv.head, head);

	for (i = 0, idx = 1; i <= vm->max_pde_used; i++) {
		if (!vm->page_tables[i].bo)
			continue;

		list[idx].gobj = NULL;
		list[idx].robj = vm->page_tables[i].bo;
		list[idx].prefered_domains = RADEON_GEM_DOMAIN_VRAM;
		list[idx].allowed_domains = RADEON_GEM_DOMAIN_VRAM;
		list[idx].tv.bo = &list[idx].robj->tbo;
		list[idx].tiling_flags = 0;
		list[idx].handle = 0;
		list_add(&list[idx++].tv.head, head);
	}

	return list;
}

/**
 * radeon_vm_grab_id - allocate the next free VMID
 *
 * @rdev: radeon_device pointer
 * @vm: vm to allocate id for
 * @ring: ring we want to submit job to
 *
 * Allocate an id for the vm (cayman+).
 * Returns the fence we need to sync to (if any).
 *
 * Global and local mutex must be locked!
 */
struct radeon_fence *radeon_vm_grab_id(struct radeon_device *rdev,
				       struct radeon_vm *vm, int ring)
{
	struct radeon_fence *best[RADEON_NUM_RINGS] = {};
	unsigned choices[2] = {};
	unsigned i;

	/* check if the id is still valid */
	if (vm->last_id_use && vm->last_id_use == rdev->vm_manager.active[vm->id])
		return NULL;

	/* we definately need to flush */
	radeon_fence_unref(&vm->last_flush);

	/* skip over VMID 0, since it is the system VM */
	for (i = 1; i < rdev->vm_manager.nvm; ++i) {
		struct radeon_fence *fence = rdev->vm_manager.active[i];

		if (fence == NULL) {
			/* found a free one */
			vm->id = i;
			trace_radeon_vm_grab_id(vm->id, ring);
			return NULL;
		}

		if (radeon_fence_is_earlier(fence, best[fence->ring])) {
			best[fence->ring] = fence;
			choices[fence->ring == ring ? 0 : 1] = i;
		}
	}

	for (i = 0; i < 2; ++i) {
		if (choices[i]) {
			vm->id = choices[i];
			trace_radeon_vm_grab_id(vm->id, ring);
			return rdev->vm_manager.active[choices[i]];
		}
	}

	/* should never happen */
	BUG();
	return NULL;
}

/**
 * radeon_vm_flush - hardware flush the vm
 *
 * @rdev: radeon_device pointer
 * @vm: vm we want to flush
 * @ring: ring to use for flush
 *
 * Flush the vm (cayman+).
 *
 * Global and local mutex must be locked!
 */
void radeon_vm_flush(struct radeon_device *rdev,
		     struct radeon_vm *vm,
		     int ring)
{
	uint64_t pd_addr = radeon_bo_gpu_offset(vm->page_directory);

	/* if we can't remember our last VM flush then flush now! */
	/* XXX figure out why we have to flush all the time */
	if (!vm->last_flush || true || pd_addr != vm->pd_gpu_addr) {
		vm->pd_gpu_addr = pd_addr;
		radeon_ring_vm_flush(rdev, ring, vm);
	}
}

/**
 * radeon_vm_fence - remember fence for vm
 *
 * @rdev: radeon_device pointer
 * @vm: vm we want to fence
 * @fence: fence to remember
 *
 * Fence the vm (cayman+).
 * Set the fence used to protect page table and id.
 *
 * Global and local mutex must be locked!
 */
void radeon_vm_fence(struct radeon_device *rdev,
		     struct radeon_vm *vm,
		     struct radeon_fence *fence)
{
	radeon_fence_unref(&vm->fence);
	vm->fence = radeon_fence_ref(fence);

	radeon_fence_unref(&rdev->vm_manager.active[vm->id]);
	rdev->vm_manager.active[vm->id] = radeon_fence_ref(fence);

	radeon_fence_unref(&vm->last_id_use);
	vm->last_id_use = radeon_fence_ref(fence);

        /* we just flushed the VM, remember that */
        if (!vm->last_flush)
                vm->last_flush = radeon_fence_ref(fence);
}

/**
 * radeon_vm_bo_find - find the bo_va for a specific vm & bo
 *
 * @vm: requested vm
 * @bo: requested buffer object
 *
 * Find @bo inside the requested vm (cayman+).
 * Search inside the @bos vm list for the requested vm
 * Returns the found bo_va or NULL if none is found
 *
 * Object has to be reserved!
 */
struct radeon_bo_va *radeon_vm_bo_find(struct radeon_vm *vm,
				       struct radeon_bo *bo)
{
	struct radeon_bo_va *bo_va;

	list_for_each_entry(bo_va, &bo->va, bo_list) {
		if (bo_va->vm == vm) {
			return bo_va;
		}
	}
	return NULL;
}

/**
 * radeon_vm_bo_add - add a bo to a specific vm
 *
 * @rdev: radeon_device pointer
 * @vm: requested vm
 * @bo: radeon buffer object
 *
 * Add @bo into the requested vm (cayman+).
 * Add @bo to the list of bos associated with the vm
 * Returns newly added bo_va or NULL for failure
 *
 * Object has to be reserved!
 */
struct radeon_bo_va *radeon_vm_bo_add(struct radeon_device *rdev,
				      struct radeon_vm *vm,
				      struct radeon_bo *bo)
{
	struct radeon_bo_va *bo_va;

	bo_va = kzalloc(sizeof(struct radeon_bo_va), GFP_KERNEL);
	if (bo_va == NULL) {
		return NULL;
	}
	bo_va->vm = vm;
	bo_va->bo = bo;
	bo_va->soffset = 0;
	bo_va->eoffset = 0;
	bo_va->flags = 0;
	bo_va->valid = false;
	bo_va->ref_count = 1;
	INIT_LIST_HEAD(&bo_va->bo_list);
	INIT_LIST_HEAD(&bo_va->vm_list);
	INIT_LIST_HEAD(&bo_va->vm_status);

	mutex_lock(&vm->mutex);
	list_add(&bo_va->vm_list, &vm->va);
	list_add_tail(&bo_va->bo_list, &bo->va);
	mutex_unlock(&vm->mutex);

	return bo_va;
}

/**
 * radeon_vm_clear_bo - initially clear the page dir/table
 *
 * @rdev: radeon_device pointer
 * @bo: bo to clear
 */
static int radeon_vm_clear_bo(struct radeon_device *rdev,
			      struct radeon_bo *bo)
{
        struct ttm_validate_buffer tv;
        struct ww_acquire_ctx ticket;
        struct list_head head;
	struct radeon_ib ib;
	unsigned entries;
	uint64_t addr;
	int r;

        memset(&tv, 0, sizeof(tv));
        tv.bo = &bo->tbo;

        INIT_LIST_HEAD(&head);
        list_add(&tv.head, &head);

        r = ttm_eu_reserve_buffers(&ticket, &head);
        if (r)
		return r;

        r = ttm_bo_validate(&bo->tbo, &bo->placement, true, false);
        if (r)
                goto error;

	addr = radeon_bo_gpu_offset(bo);
	entries = radeon_bo_size(bo) / 8;

	r = radeon_ib_get(rdev, R600_RING_TYPE_DMA_INDEX, &ib,
			  NULL, entries * 2 + 64);
	if (r)
                goto error;

	ib.length_dw = 0;

	radeon_asic_vm_set_page(rdev, &ib, addr, 0, entries, 0, 0);

	r = radeon_ib_schedule(rdev, &ib, NULL);
	if (r)
                goto error;

	ttm_eu_fence_buffer_objects(&ticket, &head, ib.fence);
	radeon_ib_free(rdev, &ib);

	return 0;

error:
	ttm_eu_backoff_reservation(&ticket, &head);
	return r;
}

/**
 * radeon_vm_bo_set_addr - set bos virtual address inside a vm
 *
 * @rdev: radeon_device pointer
 * @bo_va: bo_va to store the address
 * @soffset: requested offset of the buffer in the VM address space
 * @flags: attributes of pages (read/write/valid/etc.)
 *
 * Set offset of @bo_va (cayman+).
 * Validate and set the offset requested within the vm address space.
 * Returns 0 for success, error for failure.
 *
 * Object has to be reserved!
 */
int radeon_vm_bo_set_addr(struct radeon_device *rdev,
			  struct radeon_bo_va *bo_va,
			  uint64_t soffset,
			  uint32_t flags)
{
	uint64_t size = radeon_bo_size(bo_va->bo);
	uint64_t eoffset, last_offset = 0;
	struct radeon_vm *vm = bo_va->vm;
	struct radeon_bo_va *tmp;
	struct list_head *head;
	unsigned last_pfn, pt_idx;
	int r;

	if (soffset) {
		/* make sure object fit at this offset */
		eoffset = soffset + size;
		if (soffset >= eoffset) {
			return -EINVAL;
		}

		last_pfn = eoffset / RADEON_GPU_PAGE_SIZE;
		if (last_pfn > rdev->vm_manager.max_pfn) {
			dev_err(rdev->dev, "va above limit (0x%08X > 0x%08X)\n",
				last_pfn, rdev->vm_manager.max_pfn);
			return -EINVAL;
		}

	} else {
		eoffset = last_pfn = 0;
	}

	mutex_lock(&vm->mutex);
	head = &vm->va;
	last_offset = 0;
	list_for_each_entry(tmp, &vm->va, vm_list) {
		if (bo_va == tmp) {
			/* skip over currently modified bo */
			continue;
		}

		if (soffset >= last_offset && eoffset <= tmp->soffset) {
			/* bo can be added before this one */
			break;
		}
		if (eoffset > tmp->soffset && soffset < tmp->eoffset) {
			/* bo and tmp overlap, invalid offset */
			dev_err(rdev->dev, "bo %p va 0x%08X conflict with (bo %p 0x%08X 0x%08X)\n",
				bo_va->bo, (unsigned)bo_va->soffset, tmp->bo,
				(unsigned)tmp->soffset, (unsigned)tmp->eoffset);
			mutex_unlock(&vm->mutex);
			return -EINVAL;
		}
		last_offset = tmp->eoffset;
		head = &tmp->vm_list;
	}

	if (bo_va->soffset) {
		/* add a clone of the bo_va to clear the old address */
		tmp = kzalloc(sizeof(struct radeon_bo_va), GFP_KERNEL);
		if (!tmp) {
			mutex_unlock(&vm->mutex);
			return -ENOMEM;
		}
		tmp->soffset = bo_va->soffset;
		tmp->eoffset = bo_va->eoffset;
		tmp->vm = vm;
		list_add(&tmp->vm_status, &vm->freed);
	}

	bo_va->soffset = soffset;
	bo_va->eoffset = eoffset;
	bo_va->flags = flags;
	bo_va->valid = false;
	list_move(&bo_va->vm_list, head);

	soffset = (soffset / RADEON_GPU_PAGE_SIZE) >> radeon_vm_block_size;
	eoffset = (eoffset / RADEON_GPU_PAGE_SIZE) >> radeon_vm_block_size;

	BUG_ON(eoffset >= radeon_vm_num_pdes(rdev));

	if (eoffset > vm->max_pde_used)
		vm->max_pde_used = eoffset;

	radeon_bo_unreserve(bo_va->bo);

	/* walk over the address space and allocate the page tables */
	for (pt_idx = soffset; pt_idx <= eoffset; ++pt_idx) {
		struct radeon_bo *pt;

		if (vm->page_tables[pt_idx].bo)
			continue;

		/* drop mutex to allocate and clear page table */
		mutex_unlock(&vm->mutex);

		r = radeon_bo_create(rdev, RADEON_VM_PTE_COUNT * 8,
				     RADEON_GPU_PAGE_SIZE, true,
				     RADEON_GEM_DOMAIN_VRAM, NULL, &pt);
		if (r)
			return r;

		r = radeon_vm_clear_bo(rdev, pt);
		if (r) {
			radeon_bo_unref(&pt);
			radeon_bo_reserve(bo_va->bo, false);
			return r;
		}

		/* aquire mutex again */
		mutex_lock(&vm->mutex);
		if (vm->page_tables[pt_idx].bo) {
			/* someone else allocated the pt in the meantime */
			mutex_unlock(&vm->mutex);
			radeon_bo_unref(&pt);
			mutex_lock(&vm->mutex);
			continue;
		}

		vm->page_tables[pt_idx].addr = 0;
		vm->page_tables[pt_idx].bo = pt;
	}

	mutex_unlock(&vm->mutex);
	return radeon_bo_reserve(bo_va->bo, false);
}

/**
 * radeon_vm_map_gart - get the physical address of a gart page
 *
 * @rdev: radeon_device pointer
 * @addr: the unmapped addr
 *
 * Look up the physical address of the page that the pte resolves
 * to (cayman+).
 * Returns the physical address of the page.
 */
uint64_t radeon_vm_map_gart(struct radeon_device *rdev, uint64_t addr)
{
	uint64_t result;

	/* page table offset */
	result = rdev->gart.pages_addr[addr >> PAGE_SHIFT];

	/* in case cpu page size != gpu page size*/
	result |= addr & (~PAGE_MASK);

	return result;
}

/**
 * radeon_vm_page_flags - translate page flags to what the hw uses
 *
 * @flags: flags comming from userspace
 *
 * Translate the flags the userspace ABI uses to hw flags.
 */
static uint32_t radeon_vm_page_flags(uint32_t flags)
{
        uint32_t hw_flags = 0;
        hw_flags |= (flags & RADEON_VM_PAGE_VALID) ? R600_PTE_VALID : 0;
        hw_flags |= (flags & RADEON_VM_PAGE_READABLE) ? R600_PTE_READABLE : 0;
        hw_flags |= (flags & RADEON_VM_PAGE_WRITEABLE) ? R600_PTE_WRITEABLE : 0;
        if (flags & RADEON_VM_PAGE_SYSTEM) {
                hw_flags |= R600_PTE_SYSTEM;
                hw_flags |= (flags & RADEON_VM_PAGE_SNOOPED) ? R600_PTE_SNOOPED : 0;
        }
        return hw_flags;
}

/**
 * radeon_vm_update_pdes - make sure that page directory is valid
 *
 * @rdev: radeon_device pointer
 * @vm: requested vm
 * @start: start of GPU address range
 * @end: end of GPU address range
 *
 * Allocates new page tables if necessary
 * and updates the page directory (cayman+).
 * Returns 0 for success, error for failure.
 *
 * Global and local mutex must be locked!
 */
int radeon_vm_update_page_directory(struct radeon_device *rdev,
				    struct radeon_vm *vm)
{
	struct radeon_bo *pd = vm->page_directory;
	uint64_t pd_addr = radeon_bo_gpu_offset(pd);
	uint32_t incr = RADEON_VM_PTE_COUNT * 8;
	uint64_t last_pde = ~0, last_pt = ~0;
	unsigned count = 0, pt_idx, ndw;
	struct radeon_ib ib;
	int r;

	/* padding, etc. */
	ndw = 64;

	/* assume the worst case */
	ndw += vm->max_pde_used * 16;

	/* update too big for an IB */
	if (ndw > 0xfffff)
		return -ENOMEM;

	r = radeon_ib_get(rdev, R600_RING_TYPE_DMA_INDEX, &ib, NULL, ndw * 4);
	if (r)
		return r;
	ib.length_dw = 0;

	/* walk over the address space and update the page directory */
	for (pt_idx = 0; pt_idx <= vm->max_pde_used; ++pt_idx) {
		struct radeon_bo *bo = vm->page_tables[pt_idx].bo;
		uint64_t pde, pt;

		if (bo == NULL)
			continue;

		pt = radeon_bo_gpu_offset(bo);
		if (vm->page_tables[pt_idx].addr == pt)
			continue;
		vm->page_tables[pt_idx].addr = pt;

		pde = pd_addr + pt_idx * 8;
		if (((last_pde + 8 * count) != pde) ||
		    ((last_pt + incr * count) != pt)) {

			if (count) {
				radeon_asic_vm_set_page(rdev, &ib, last_pde,
							last_pt, count, incr,
							R600_PTE_VALID);
			}

			count = 1;
			last_pde = pde;
			last_pt = pt;
		} else {
			++count;
		}
	}

	if (count)
		radeon_asic_vm_set_page(rdev, &ib, last_pde, last_pt, count,
					incr, R600_PTE_VALID);

	if (ib.length_dw != 0) {
		radeon_semaphore_sync_to(ib.semaphore, pd->tbo.sync_obj);
		radeon_semaphore_sync_to(ib.semaphore, vm->last_id_use);
		r = radeon_ib_schedule(rdev, &ib, NULL);
		if (r) {
			radeon_ib_free(rdev, &ib);
			return r;
		}
		radeon_fence_unref(&vm->fence);
		vm->fence = radeon_fence_ref(ib.fence);
		radeon_fence_unref(&vm->last_flush);
	}
	radeon_ib_free(rdev, &ib);

	return 0;
}

/**
 * radeon_vm_frag_ptes - add fragment information to PTEs
 *
 * @rdev: radeon_device pointer
 * @ib: IB for the update
 * @pe_start: first PTE to handle
 * @pe_end: last PTE to handle
 * @addr: addr those PTEs should point to
 * @flags: hw mapping flags
 *
 * Global and local mutex must be locked!
 */
static void radeon_vm_frag_ptes(struct radeon_device *rdev,
				struct radeon_ib *ib,
				uint64_t pe_start, uint64_t pe_end,
				uint64_t addr, uint32_t flags)
{
	/**
	 * The MC L1 TLB supports variable sized pages, based on a fragment
	 * field in the PTE. When this field is set to a non-zero value, page
	 * granularity is increased from 4KB to (1 << (12 + frag)). The PTE
	 * flags are considered valid for all PTEs within the fragment range
	 * and corresponding mappings are assumed to be physically contiguous.
	 *
	 * The L1 TLB can store a single PTE for the whole fragment,
	 * significantly increasing the space available for translation
	 * caching. This leads to large improvements in throughput when the
	 * TLB is under pressure.
	 *
	 * The L2 TLB distributes small and large fragments into two
	 * asymmetric partitions. The large fragment cache is significantly
	 * larger. Thus, we try to use large fragments wherever possible.
	 * Userspace can support this by aligning virtual base address and
	 * allocation size to the fragment size.
	 */

	/* NI is optimized for 256KB fragments, SI and newer for 64KB */
	uint64_t frag_flags = rdev->family == CHIP_CAYMAN ?
			R600_PTE_FRAG_256KB : R600_PTE_FRAG_64KB;
	uint64_t frag_align = rdev->family == CHIP_CAYMAN ? 0x200 : 0x80;

	uint64_t frag_start = ALIGN(pe_start, frag_align);
	uint64_t frag_end = pe_end & ~(frag_align - 1);

	unsigned count;

	/* system pages are non continuously */
	if ((flags & R600_PTE_SYSTEM) || !(flags & R600_PTE_VALID) ||
	    (frag_start >= frag_end)) {

		count = (pe_end - pe_start) / 8;
		radeon_asic_vm_set_page(rdev, ib, pe_start, addr, count,
					RADEON_GPU_PAGE_SIZE, flags);
		return;
	}

	/* handle the 4K area at the beginning */
	if (pe_start != frag_start) {
		count = (frag_start - pe_start) / 8;
		radeon_asic_vm_set_page(rdev, ib, pe_start, addr, count,
					RADEON_GPU_PAGE_SIZE, flags);
		addr += RADEON_GPU_PAGE_SIZE * count;
	}

	/* handle the area in the middle */
	count = (frag_end - frag_start) / 8;
	radeon_asic_vm_set_page(rdev, ib, frag_start, addr, count,
				RADEON_GPU_PAGE_SIZE, flags | frag_flags);

	/* handle the 4K area at the end */
	if (frag_end != pe_end) {
		addr += RADEON_GPU_PAGE_SIZE * count;
		count = (pe_end - frag_end) / 8;
		radeon_asic_vm_set_page(rdev, ib, frag_end, addr, count,
					RADEON_GPU_PAGE_SIZE, flags);
	}
}

/**
 * radeon_vm_update_ptes - make sure that page tables are valid
 *
 * @rdev: radeon_device pointer
 * @vm: requested vm
 * @start: start of GPU address range
 * @end: end of GPU address range
 * @dst: destination address to map to
 * @flags: mapping flags
 *
 * Update the page tables in the range @start - @end (cayman+).
 *
 * Global and local mutex must be locked!
 */
static void radeon_vm_update_ptes(struct radeon_device *rdev,
				  struct radeon_vm *vm,
				  struct radeon_ib *ib,
				  uint64_t start, uint64_t end,
				  uint64_t dst, uint32_t flags)
{
	uint64_t mask = RADEON_VM_PTE_COUNT - 1;
	uint64_t last_pte = ~0, last_dst = ~0;
	unsigned count = 0;
	uint64_t addr;

	start = start / RADEON_GPU_PAGE_SIZE;
	end = end / RADEON_GPU_PAGE_SIZE;

	/* walk over the address space and update the page tables */
	for (addr = start; addr < end; ) {
		uint64_t pt_idx = addr >> radeon_vm_block_size;
		struct radeon_bo *pt = vm->page_tables[pt_idx].bo;
		unsigned nptes;
		uint64_t pte;

		radeon_semaphore_sync_to(ib->semaphore, pt->tbo.sync_obj);

		if ((addr & ~mask) == (end & ~mask))
			nptes = end - addr;
		else
			nptes = RADEON_VM_PTE_COUNT - (addr & mask);

		pte = radeon_bo_gpu_offset(pt);
		pte += (addr & mask) * 8;

		if ((last_pte + 8 * count) != pte) {

			if (count) {
				radeon_vm_frag_ptes(rdev, ib, last_pte,
						    last_pte + 8 * count,
						    last_dst, flags);
			}

			count = nptes;
			last_pte = pte;
			last_dst = dst;
		} else {
			count += nptes;
		}

		addr += nptes;
		dst += nptes * RADEON_GPU_PAGE_SIZE;
	}

	if (count) {
		radeon_vm_frag_ptes(rdev, ib, last_pte,
				    last_pte + 8 * count,
				    last_dst, flags);
	}
}

/**
 * radeon_vm_bo_update - map a bo into the vm page table
 *
 * @rdev: radeon_device pointer
 * @vm: requested vm
 * @bo: radeon buffer object
 * @mem: ttm mem
 *
 * Fill in the page table entries for @bo (cayman+).
 * Returns 0 for success, -EINVAL for failure.
 *
 * Object have to be reserved and mutex must be locked!
 */
int radeon_vm_bo_update(struct radeon_device *rdev,
			struct radeon_bo_va *bo_va,
			struct ttm_mem_reg *mem)
{
	struct radeon_vm *vm = bo_va->vm;
	struct radeon_ib ib;
	unsigned nptes, ndw;
	uint64_t addr;
	int r;


	if (!bo_va->soffset) {
		dev_err(rdev->dev, "bo %p don't has a mapping in vm %p\n",
			bo_va->bo, vm);
		return -EINVAL;
	}

	if ((bo_va->valid && mem) || (!bo_va->valid && mem == NULL))
		return 0;

	bo_va->flags &= ~RADEON_VM_PAGE_VALID;
	bo_va->flags &= ~RADEON_VM_PAGE_SYSTEM;
	if (mem) {
		addr = mem->start << PAGE_SHIFT;
		if (mem->mem_type != TTM_PL_SYSTEM) {
			bo_va->flags |= RADEON_VM_PAGE_VALID;
			bo_va->valid = true;
		}
		if (mem->mem_type == TTM_PL_TT) {
			bo_va->flags |= RADEON_VM_PAGE_SYSTEM;
		} else {
			addr += rdev->vm_manager.vram_base_offset;
		}
	} else {
		addr = 0;
		bo_va->valid = false;
	}

	trace_radeon_vm_bo_update(bo_va);

	nptes = (bo_va->eoffset - bo_va->soffset) / RADEON_GPU_PAGE_SIZE;

	/* padding, etc. */
	ndw = 64;

	if (radeon_vm_block_size > 11)
		/* reserve space for one header for every 2k dwords */
		ndw += (nptes >> 11) * 4;
	else
		/* reserve space for one header for
		    every (1 << BLOCK_SIZE) entries */
		ndw += (nptes >> radeon_vm_block_size) * 4;

	/* reserve space for pte addresses */
	ndw += nptes * 2;

	/* update too big for an IB */
	if (ndw > 0xfffff)
		return -ENOMEM;

	r = radeon_ib_get(rdev, R600_RING_TYPE_DMA_INDEX, &ib, NULL, ndw * 4);
	if (r)
		return r;
	ib.length_dw = 0;

	radeon_vm_update_ptes(rdev, vm, &ib, bo_va->soffset, bo_va->eoffset,
			      addr, radeon_vm_page_flags(bo_va->flags));

	radeon_semaphore_sync_to(ib.semaphore, vm->fence);
	r = radeon_ib_schedule(rdev, &ib, NULL);
	if (r) {
		radeon_ib_free(rdev, &ib);
		return r;
	}
	radeon_fence_unref(&vm->fence);
	vm->fence = radeon_fence_ref(ib.fence);
	radeon_ib_free(rdev, &ib);
	radeon_fence_unref(&vm->last_flush);

	return 0;
}

/**
 * radeon_vm_clear_freed - clear freed BOs in the PT
 *
 * @rdev: radeon_device pointer
 * @vm: requested vm
 *
 * Make sure all freed BOs are cleared in the PT.
 * Returns 0 for success.
 *
 * PTs have to be reserved and mutex must be locked!
 */
int radeon_vm_clear_freed(struct radeon_device *rdev,
			  struct radeon_vm *vm)
{
	struct radeon_bo_va *bo_va, *tmp;
	int r;

	list_for_each_entry_safe(bo_va, tmp, &vm->freed, vm_status) {
		list_del(&bo_va->vm_status);
		r = radeon_vm_bo_update(rdev, bo_va, NULL);
		kfree(bo_va);
		if (r)
			return r;
	}
	return 0;

}

/**
 * radeon_vm_bo_rmv - remove a bo to a specific vm
 *
 * @rdev: radeon_device pointer
 * @bo_va: requested bo_va
 *
 * Remove @bo_va->bo from the requested vm (cayman+).
 *
 * Object have to be reserved!
 */
void radeon_vm_bo_rmv(struct radeon_device *rdev,
		      struct radeon_bo_va *bo_va)
{
	struct radeon_vm *vm = bo_va->vm;

	list_del(&bo_va->bo_list);

	mutex_lock(&vm->mutex);
	list_del(&bo_va->vm_list);

	if (bo_va->soffset) {
		bo_va->bo = NULL;
		list_add(&bo_va->vm_status, &vm->freed);
	} else {
		kfree(bo_va);
	}

	mutex_unlock(&vm->mutex);
}

/**
 * radeon_vm_bo_invalidate - mark the bo as invalid
 *
 * @rdev: radeon_device pointer
 * @vm: requested vm
 * @bo: radeon buffer object
 *
 * Mark @bo as invalid (cayman+).
 */
void radeon_vm_bo_invalidate(struct radeon_device *rdev,
			     struct radeon_bo *bo)
{
	struct radeon_bo_va *bo_va;

	list_for_each_entry(bo_va, &bo->va, bo_list) {
		bo_va->valid = false;
	}
}

/**
 * radeon_vm_init - initialize a vm instance
 *
 * @rdev: radeon_device pointer
 * @vm: requested vm
 *
 * Init @vm fields (cayman+).
 */
int radeon_vm_init(struct radeon_device *rdev, struct radeon_vm *vm)
{
	const unsigned align = min(RADEON_VM_PTB_ALIGN_SIZE,
		RADEON_VM_PTE_COUNT * 8);
	unsigned pd_size, pd_entries, pts_size;
	int r;

	vm->id = 0;
	vm->ib_bo_va = NULL;
	vm->fence = NULL;
	vm->last_flush = NULL;
	vm->last_id_use = NULL;
	mutex_init(&vm->mutex);
	INIT_LIST_HEAD(&vm->va);
	INIT_LIST_HEAD(&vm->freed);

	pd_size = radeon_vm_directory_size(rdev);
	pd_entries = radeon_vm_num_pdes(rdev);

	/* allocate page table array */
	pts_size = pd_entries * sizeof(struct radeon_vm_pt);
	vm->page_tables = kzalloc(pts_size, GFP_KERNEL);
	if (vm->page_tables == NULL) {
		DRM_ERROR("Cannot allocate memory for page table array\n");
		return -ENOMEM;
	}

<<<<<<< HEAD
	r = radeon_bo_create(rdev, pd_size, RADEON_VM_PTB_ALIGN_SIZE, true,
=======
	r = radeon_bo_create(rdev, pd_size, align, true,
>>>>>>> 1ebcafff
			     RADEON_GEM_DOMAIN_VRAM, NULL,
			     &vm->page_directory);
	if (r)
		return r;

	r = radeon_vm_clear_bo(rdev, vm->page_directory);
	if (r) {
		radeon_bo_unref(&vm->page_directory);
		vm->page_directory = NULL;
		return r;
	}

	return 0;
}

/**
 * radeon_vm_fini - tear down a vm instance
 *
 * @rdev: radeon_device pointer
 * @vm: requested vm
 *
 * Tear down @vm (cayman+).
 * Unbind the VM and remove all bos from the vm bo list
 */
void radeon_vm_fini(struct radeon_device *rdev, struct radeon_vm *vm)
{
	struct radeon_bo_va *bo_va, *tmp;
	int i, r;

	if (!list_empty(&vm->va)) {
		dev_err(rdev->dev, "still active bo inside vm\n");
	}
	list_for_each_entry_safe(bo_va, tmp, &vm->va, vm_list) {
		list_del_init(&bo_va->vm_list);
		r = radeon_bo_reserve(bo_va->bo, false);
		if (!r) {
			list_del_init(&bo_va->bo_list);
			radeon_bo_unreserve(bo_va->bo);
			kfree(bo_va);
		}
	}
	list_for_each_entry_safe(bo_va, tmp, &vm->freed, vm_status)
		kfree(bo_va);

	for (i = 0; i < radeon_vm_num_pdes(rdev); i++)
		radeon_bo_unref(&vm->page_tables[i].bo);
	kfree(vm->page_tables);

	radeon_bo_unref(&vm->page_directory);

	radeon_fence_unref(&vm->fence);
	radeon_fence_unref(&vm->last_flush);
	radeon_fence_unref(&vm->last_id_use);

	mutex_destroy(&vm->mutex);
}<|MERGE_RESOLUTION|>--- conflicted
+++ resolved
@@ -1030,11 +1030,7 @@
 		return -ENOMEM;
 	}
 
-<<<<<<< HEAD
-	r = radeon_bo_create(rdev, pd_size, RADEON_VM_PTB_ALIGN_SIZE, true,
-=======
 	r = radeon_bo_create(rdev, pd_size, align, true,
->>>>>>> 1ebcafff
 			     RADEON_GEM_DOMAIN_VRAM, NULL,
 			     &vm->page_directory);
 	if (r)
