/*
 * Copyright 2008 Advanced Micro Devices, Inc.
 * Copyright 2008 Red Hat Inc.
 * Copyright 2009 Jerome Glisse.
 *
 * Permission is hereby granted, free of charge, to any person obtaining a
 * copy of this software and associated documentation files (the "Software"),
 * to deal in the Software without restriction, including without limitation
 * the rights to use, copy, modify, merge, publish, distribute, sublicense,
 * and/or sell copies of the Software, and to permit persons to whom the
 * Software is furnished to do so, subject to the following conditions:
 *
 * The above copyright notice and this permission notice shall be included in
 * all copies or substantial portions of the Software.
 *
 * THE SOFTWARE IS PROVIDED "AS IS", WITHOUT WARRANTY OF ANY KIND, EXPRESS OR
 * IMPLIED, INCLUDING BUT NOT LIMITED TO THE WARRANTIES OF MERCHANTABILITY,
 * FITNESS FOR A PARTICULAR PURPOSE AND NONINFRINGEMENT.  IN NO EVENT SHALL
 * THE COPYRIGHT HOLDER(S) OR AUTHOR(S) BE LIABLE FOR ANY CLAIM, DAMAGES OR
 * OTHER LIABILITY, WHETHER IN AN ACTION OF CONTRACT, TORT OR OTHERWISE,
 * ARISING FROM, OUT OF OR IN CONNECTION WITH THE SOFTWARE OR THE USE OR
 * OTHER DEALINGS IN THE SOFTWARE.
 *
 * Authors: Dave Airlie
 *          Alex Deucher
 *          Jerome Glisse
 */
#ifndef __RADEON_ASIC_H__
#define __RADEON_ASIC_H__

/*
 * common functions
 */
uint32_t radeon_legacy_get_engine_clock(struct radeon_device *rdev);
void radeon_legacy_set_engine_clock(struct radeon_device *rdev, uint32_t eng_clock);
uint32_t radeon_legacy_get_memory_clock(struct radeon_device *rdev);
void radeon_legacy_set_clock_gating(struct radeon_device *rdev, int enable);

uint32_t radeon_atom_get_engine_clock(struct radeon_device *rdev);
void radeon_atom_set_engine_clock(struct radeon_device *rdev, uint32_t eng_clock);
uint32_t radeon_atom_get_memory_clock(struct radeon_device *rdev);
void radeon_atom_set_memory_clock(struct radeon_device *rdev, uint32_t mem_clock);
void radeon_atom_set_clock_gating(struct radeon_device *rdev, int enable);

/*
 * r100,rv100,rs100,rv200,rs200,r200,rv250,rs300,rv280
 */
extern int r100_init(struct radeon_device *rdev);
extern void r100_fini(struct radeon_device *rdev);
extern int r100_suspend(struct radeon_device *rdev);
extern int r100_resume(struct radeon_device *rdev);
uint32_t r100_mm_rreg(struct radeon_device *rdev, uint32_t reg);
void r100_mm_wreg(struct radeon_device *rdev, uint32_t reg, uint32_t v);
void r100_vga_set_state(struct radeon_device *rdev, bool state);
int r100_gpu_reset(struct radeon_device *rdev);
u32 r100_get_vblank_counter(struct radeon_device *rdev, int crtc);
void r100_pci_gart_tlb_flush(struct radeon_device *rdev);
int r100_pci_gart_set_page(struct radeon_device *rdev, int i, uint64_t addr);
void r100_cp_commit(struct radeon_device *rdev);
void r100_ring_start(struct radeon_device *rdev);
int r100_irq_set(struct radeon_device *rdev);
int r100_irq_process(struct radeon_device *rdev);
void r100_fence_ring_emit(struct radeon_device *rdev,
			  struct radeon_fence *fence);
int r100_cs_parse(struct radeon_cs_parser *p);
void r100_pll_wreg(struct radeon_device *rdev, uint32_t reg, uint32_t v);
uint32_t r100_pll_rreg(struct radeon_device *rdev, uint32_t reg);
int r100_copy_blit(struct radeon_device *rdev,
		   uint64_t src_offset,
		   uint64_t dst_offset,
		   unsigned num_pages,
		   struct radeon_fence *fence);
int r100_set_surface_reg(struct radeon_device *rdev, int reg,
			 uint32_t tiling_flags, uint32_t pitch,
			 uint32_t offset, uint32_t obj_size);
int r100_clear_surface_reg(struct radeon_device *rdev, int reg);
void r100_bandwidth_update(struct radeon_device *rdev);
void r100_ring_ib_execute(struct radeon_device *rdev, struct radeon_ib *ib);
int r100_ring_test(struct radeon_device *rdev);
void r100_hpd_init(struct radeon_device *rdev);
void r100_hpd_fini(struct radeon_device *rdev);
bool r100_hpd_sense(struct radeon_device *rdev, enum radeon_hpd_id hpd);
void r100_hpd_set_polarity(struct radeon_device *rdev,
			   enum radeon_hpd_id hpd);

static struct radeon_asic r100_asic = {
	.init = &r100_init,
	.fini = &r100_fini,
	.suspend = &r100_suspend,
	.resume = &r100_resume,
	.vga_set_state = &r100_vga_set_state,
	.gpu_reset = &r100_gpu_reset,
	.gart_tlb_flush = &r100_pci_gart_tlb_flush,
	.gart_set_page = &r100_pci_gart_set_page,
	.cp_commit = &r100_cp_commit,
	.ring_start = &r100_ring_start,
	.ring_test = &r100_ring_test,
	.ring_ib_execute = &r100_ring_ib_execute,
	.irq_set = &r100_irq_set,
	.irq_process = &r100_irq_process,
	.get_vblank_counter = &r100_get_vblank_counter,
	.fence_ring_emit = &r100_fence_ring_emit,
	.cs_parse = &r100_cs_parse,
	.copy_blit = &r100_copy_blit,
	.copy_dma = NULL,
	.copy = &r100_copy_blit,
	.get_engine_clock = &radeon_legacy_get_engine_clock,
	.set_engine_clock = &radeon_legacy_set_engine_clock,
	.get_memory_clock = &radeon_legacy_get_memory_clock,
	.set_memory_clock = NULL,
	.set_pcie_lanes = NULL,
	.set_clock_gating = &radeon_legacy_set_clock_gating,
	.set_surface_reg = r100_set_surface_reg,
	.clear_surface_reg = r100_clear_surface_reg,
	.bandwidth_update = &r100_bandwidth_update,
	.hpd_init = &r100_hpd_init,
	.hpd_fini = &r100_hpd_fini,
	.hpd_sense = &r100_hpd_sense,
	.hpd_set_polarity = &r100_hpd_set_polarity,
	.ioctl_wait_idle = NULL,
};


/*
 * r300,r350,rv350,rv380
 */
extern int r300_init(struct radeon_device *rdev);
extern void r300_fini(struct radeon_device *rdev);
extern int r300_suspend(struct radeon_device *rdev);
extern int r300_resume(struct radeon_device *rdev);
extern int r300_gpu_reset(struct radeon_device *rdev);
extern void r300_ring_start(struct radeon_device *rdev);
extern void r300_fence_ring_emit(struct radeon_device *rdev,
				struct radeon_fence *fence);
extern int r300_cs_parse(struct radeon_cs_parser *p);
extern void rv370_pcie_gart_tlb_flush(struct radeon_device *rdev);
extern int rv370_pcie_gart_set_page(struct radeon_device *rdev, int i, uint64_t addr);
extern uint32_t rv370_pcie_rreg(struct radeon_device *rdev, uint32_t reg);
extern void rv370_pcie_wreg(struct radeon_device *rdev, uint32_t reg, uint32_t v);
extern void rv370_set_pcie_lanes(struct radeon_device *rdev, int lanes);
extern int r300_copy_dma(struct radeon_device *rdev,
			uint64_t src_offset,
			uint64_t dst_offset,
			unsigned num_pages,
			struct radeon_fence *fence);
static struct radeon_asic r300_asic = {
	.init = &r300_init,
	.fini = &r300_fini,
	.suspend = &r300_suspend,
	.resume = &r300_resume,
	.vga_set_state = &r100_vga_set_state,
	.gpu_reset = &r300_gpu_reset,
	.gart_tlb_flush = &r100_pci_gart_tlb_flush,
	.gart_set_page = &r100_pci_gart_set_page,
	.cp_commit = &r100_cp_commit,
	.ring_start = &r300_ring_start,
	.ring_test = &r100_ring_test,
	.ring_ib_execute = &r100_ring_ib_execute,
	.irq_set = &r100_irq_set,
	.irq_process = &r100_irq_process,
	.get_vblank_counter = &r100_get_vblank_counter,
	.fence_ring_emit = &r300_fence_ring_emit,
	.cs_parse = &r300_cs_parse,
	.copy_blit = &r100_copy_blit,
	.copy_dma = &r300_copy_dma,
	.copy = &r100_copy_blit,
	.get_engine_clock = &radeon_legacy_get_engine_clock,
	.set_engine_clock = &radeon_legacy_set_engine_clock,
	.get_memory_clock = &radeon_legacy_get_memory_clock,
	.set_memory_clock = NULL,
	.set_pcie_lanes = &rv370_set_pcie_lanes,
	.set_clock_gating = &radeon_legacy_set_clock_gating,
	.set_surface_reg = r100_set_surface_reg,
	.clear_surface_reg = r100_clear_surface_reg,
	.bandwidth_update = &r100_bandwidth_update,
	.hpd_init = &r100_hpd_init,
	.hpd_fini = &r100_hpd_fini,
	.hpd_sense = &r100_hpd_sense,
	.hpd_set_polarity = &r100_hpd_set_polarity,
	.ioctl_wait_idle = NULL,
};

/*
 * r420,r423,rv410
 */
extern int r420_init(struct radeon_device *rdev);
extern void r420_fini(struct radeon_device *rdev);
extern int r420_suspend(struct radeon_device *rdev);
extern int r420_resume(struct radeon_device *rdev);
static struct radeon_asic r420_asic = {
	.init = &r420_init,
	.fini = &r420_fini,
	.suspend = &r420_suspend,
	.resume = &r420_resume,
	.vga_set_state = &r100_vga_set_state,
	.gpu_reset = &r300_gpu_reset,
	.gart_tlb_flush = &rv370_pcie_gart_tlb_flush,
	.gart_set_page = &rv370_pcie_gart_set_page,
	.cp_commit = &r100_cp_commit,
	.ring_start = &r300_ring_start,
	.ring_test = &r100_ring_test,
	.ring_ib_execute = &r100_ring_ib_execute,
	.irq_set = &r100_irq_set,
	.irq_process = &r100_irq_process,
	.get_vblank_counter = &r100_get_vblank_counter,
	.fence_ring_emit = &r300_fence_ring_emit,
	.cs_parse = &r300_cs_parse,
	.copy_blit = &r100_copy_blit,
	.copy_dma = &r300_copy_dma,
	.copy = &r100_copy_blit,
	.get_engine_clock = &radeon_atom_get_engine_clock,
	.set_engine_clock = &radeon_atom_set_engine_clock,
	.get_memory_clock = &radeon_atom_get_memory_clock,
	.set_memory_clock = &radeon_atom_set_memory_clock,
	.set_pcie_lanes = &rv370_set_pcie_lanes,
	.set_clock_gating = &radeon_atom_set_clock_gating,
	.set_surface_reg = r100_set_surface_reg,
	.clear_surface_reg = r100_clear_surface_reg,
	.bandwidth_update = &r100_bandwidth_update,
	.hpd_init = &r100_hpd_init,
	.hpd_fini = &r100_hpd_fini,
	.hpd_sense = &r100_hpd_sense,
	.hpd_set_polarity = &r100_hpd_set_polarity,
	.ioctl_wait_idle = NULL,
};


/*
 * rs400,rs480
 */
extern int rs400_init(struct radeon_device *rdev);
extern void rs400_fini(struct radeon_device *rdev);
extern int rs400_suspend(struct radeon_device *rdev);
extern int rs400_resume(struct radeon_device *rdev);
void rs400_gart_tlb_flush(struct radeon_device *rdev);
int rs400_gart_set_page(struct radeon_device *rdev, int i, uint64_t addr);
uint32_t rs400_mc_rreg(struct radeon_device *rdev, uint32_t reg);
void rs400_mc_wreg(struct radeon_device *rdev, uint32_t reg, uint32_t v);
static struct radeon_asic rs400_asic = {
	.init = &rs400_init,
	.fini = &rs400_fini,
	.suspend = &rs400_suspend,
	.resume = &rs400_resume,
	.vga_set_state = &r100_vga_set_state,
	.gpu_reset = &r300_gpu_reset,
	.gart_tlb_flush = &rs400_gart_tlb_flush,
	.gart_set_page = &rs400_gart_set_page,
	.cp_commit = &r100_cp_commit,
	.ring_start = &r300_ring_start,
	.ring_test = &r100_ring_test,
	.ring_ib_execute = &r100_ring_ib_execute,
	.irq_set = &r100_irq_set,
	.irq_process = &r100_irq_process,
	.get_vblank_counter = &r100_get_vblank_counter,
	.fence_ring_emit = &r300_fence_ring_emit,
	.cs_parse = &r300_cs_parse,
	.copy_blit = &r100_copy_blit,
	.copy_dma = &r300_copy_dma,
	.copy = &r100_copy_blit,
	.get_engine_clock = &radeon_legacy_get_engine_clock,
	.set_engine_clock = &radeon_legacy_set_engine_clock,
	.get_memory_clock = &radeon_legacy_get_memory_clock,
	.set_memory_clock = NULL,
	.set_pcie_lanes = NULL,
	.set_clock_gating = &radeon_legacy_set_clock_gating,
	.set_surface_reg = r100_set_surface_reg,
	.clear_surface_reg = r100_clear_surface_reg,
	.bandwidth_update = &r100_bandwidth_update,
	.hpd_init = &r100_hpd_init,
	.hpd_fini = &r100_hpd_fini,
	.hpd_sense = &r100_hpd_sense,
	.hpd_set_polarity = &r100_hpd_set_polarity,
	.ioctl_wait_idle = NULL,
};


/*
 * rs600.
 */
<<<<<<< HEAD
int rs600_init(struct radeon_device *dev);
void rs600_errata(struct radeon_device *rdev);
void rs600_vram_info(struct radeon_device *rdev);
int rs600_mc_init(struct radeon_device *rdev);
void rs600_mc_fini(struct radeon_device *rdev);
=======
extern int rs600_init(struct radeon_device *rdev);
extern void rs600_fini(struct radeon_device *rdev);
extern int rs600_suspend(struct radeon_device *rdev);
extern int rs600_resume(struct radeon_device *rdev);
>>>>>>> 4ec62b2b
int rs600_irq_set(struct radeon_device *rdev);
int rs600_irq_process(struct radeon_device *rdev);
u32 rs600_get_vblank_counter(struct radeon_device *rdev, int crtc);
void rs600_gart_tlb_flush(struct radeon_device *rdev);
int rs600_gart_set_page(struct radeon_device *rdev, int i, uint64_t addr);
uint32_t rs600_mc_rreg(struct radeon_device *rdev, uint32_t reg);
void rs600_mc_wreg(struct radeon_device *rdev, uint32_t reg, uint32_t v);
void rs600_bandwidth_update(struct radeon_device *rdev);
void rs600_hpd_init(struct radeon_device *rdev);
void rs600_hpd_fini(struct radeon_device *rdev);
bool rs600_hpd_sense(struct radeon_device *rdev, enum radeon_hpd_id hpd);
void rs600_hpd_set_polarity(struct radeon_device *rdev,
			    enum radeon_hpd_id hpd);

static struct radeon_asic rs600_asic = {
	.init = &rs600_init,
<<<<<<< HEAD
	.errata = &rs600_errata,
	.vram_info = &rs600_vram_info,
=======
	.fini = &rs600_fini,
	.suspend = &rs600_suspend,
	.resume = &rs600_resume,
	.vga_set_state = &r100_vga_set_state,
>>>>>>> 4ec62b2b
	.gpu_reset = &r300_gpu_reset,
	.gart_tlb_flush = &rs600_gart_tlb_flush,
	.gart_set_page = &rs600_gart_set_page,
	.cp_commit = &r100_cp_commit,
	.ring_start = &r300_ring_start,
	.ring_test = &r100_ring_test,
	.ring_ib_execute = &r100_ring_ib_execute,
	.irq_set = &rs600_irq_set,
	.irq_process = &rs600_irq_process,
	.get_vblank_counter = &rs600_get_vblank_counter,
	.fence_ring_emit = &r300_fence_ring_emit,
	.cs_parse = &r300_cs_parse,
	.copy_blit = &r100_copy_blit,
	.copy_dma = &r300_copy_dma,
	.copy = &r100_copy_blit,
	.get_engine_clock = &radeon_atom_get_engine_clock,
	.set_engine_clock = &radeon_atom_set_engine_clock,
	.get_memory_clock = &radeon_atom_get_memory_clock,
	.set_memory_clock = &radeon_atom_set_memory_clock,
	.set_pcie_lanes = NULL,
	.set_clock_gating = &radeon_atom_set_clock_gating,
	.bandwidth_update = &rs600_bandwidth_update,
	.hpd_init = &rs600_hpd_init,
	.hpd_fini = &rs600_hpd_fini,
	.hpd_sense = &rs600_hpd_sense,
	.hpd_set_polarity = &rs600_hpd_set_polarity,
	.ioctl_wait_idle = NULL,
};


/*
 * rs690,rs740
 */
<<<<<<< HEAD
void rs690_errata(struct radeon_device *rdev);
void rs690_vram_info(struct radeon_device *rdev);
int rs690_mc_init(struct radeon_device *rdev);
void rs690_mc_fini(struct radeon_device *rdev);
=======
int rs690_init(struct radeon_device *rdev);
void rs690_fini(struct radeon_device *rdev);
int rs690_resume(struct radeon_device *rdev);
int rs690_suspend(struct radeon_device *rdev);
>>>>>>> 4ec62b2b
uint32_t rs690_mc_rreg(struct radeon_device *rdev, uint32_t reg);
void rs690_mc_wreg(struct radeon_device *rdev, uint32_t reg, uint32_t v);
void rs690_bandwidth_update(struct radeon_device *rdev);
static struct radeon_asic rs690_asic = {
<<<<<<< HEAD
	.init = &rs600_init,
	.errata = &rs690_errata,
	.vram_info = &rs690_vram_info,
=======
	.init = &rs690_init,
	.fini = &rs690_fini,
	.suspend = &rs690_suspend,
	.resume = &rs690_resume,
	.vga_set_state = &r100_vga_set_state,
>>>>>>> 4ec62b2b
	.gpu_reset = &r300_gpu_reset,
	.gart_tlb_flush = &rs400_gart_tlb_flush,
	.gart_set_page = &rs400_gart_set_page,
	.cp_commit = &r100_cp_commit,
	.ring_start = &r300_ring_start,
	.ring_test = &r100_ring_test,
	.ring_ib_execute = &r100_ring_ib_execute,
	.irq_set = &rs600_irq_set,
	.irq_process = &rs600_irq_process,
	.get_vblank_counter = &rs600_get_vblank_counter,
	.fence_ring_emit = &r300_fence_ring_emit,
	.cs_parse = &r300_cs_parse,
	.copy_blit = &r100_copy_blit,
	.copy_dma = &r300_copy_dma,
	.copy = &r300_copy_dma,
	.get_engine_clock = &radeon_atom_get_engine_clock,
	.set_engine_clock = &radeon_atom_set_engine_clock,
	.get_memory_clock = &radeon_atom_get_memory_clock,
	.set_memory_clock = &radeon_atom_set_memory_clock,
	.set_pcie_lanes = NULL,
	.set_clock_gating = &radeon_atom_set_clock_gating,
	.set_surface_reg = r100_set_surface_reg,
	.clear_surface_reg = r100_clear_surface_reg,
	.bandwidth_update = &rs690_bandwidth_update,
	.hpd_init = &rs600_hpd_init,
	.hpd_fini = &rs600_hpd_fini,
	.hpd_sense = &rs600_hpd_sense,
	.hpd_set_polarity = &rs600_hpd_set_polarity,
	.ioctl_wait_idle = NULL,
};


/*
 * rv515
 */
int rv515_init(struct radeon_device *rdev);
void rv515_fini(struct radeon_device *rdev);
int rv515_gpu_reset(struct radeon_device *rdev);
uint32_t rv515_mc_rreg(struct radeon_device *rdev, uint32_t reg);
void rv515_mc_wreg(struct radeon_device *rdev, uint32_t reg, uint32_t v);
void rv515_ring_start(struct radeon_device *rdev);
uint32_t rv515_pcie_rreg(struct radeon_device *rdev, uint32_t reg);
void rv515_pcie_wreg(struct radeon_device *rdev, uint32_t reg, uint32_t v);
void rv515_bandwidth_update(struct radeon_device *rdev);
int rv515_resume(struct radeon_device *rdev);
int rv515_suspend(struct radeon_device *rdev);
static struct radeon_asic rv515_asic = {
	.init = &rv515_init,
	.fini = &rv515_fini,
	.suspend = &rv515_suspend,
	.resume = &rv515_resume,
	.vga_set_state = &r100_vga_set_state,
	.gpu_reset = &rv515_gpu_reset,
	.gart_tlb_flush = &rv370_pcie_gart_tlb_flush,
	.gart_set_page = &rv370_pcie_gart_set_page,
	.cp_commit = &r100_cp_commit,
	.ring_start = &rv515_ring_start,
	.ring_test = &r100_ring_test,
	.ring_ib_execute = &r100_ring_ib_execute,
	.irq_set = &rs600_irq_set,
	.irq_process = &rs600_irq_process,
	.get_vblank_counter = &rs600_get_vblank_counter,
	.fence_ring_emit = &r300_fence_ring_emit,
	.cs_parse = &r300_cs_parse,
	.copy_blit = &r100_copy_blit,
	.copy_dma = &r300_copy_dma,
	.copy = &r100_copy_blit,
	.get_engine_clock = &radeon_atom_get_engine_clock,
	.set_engine_clock = &radeon_atom_set_engine_clock,
	.get_memory_clock = &radeon_atom_get_memory_clock,
	.set_memory_clock = &radeon_atom_set_memory_clock,
	.set_pcie_lanes = &rv370_set_pcie_lanes,
	.set_clock_gating = &radeon_atom_set_clock_gating,
	.set_surface_reg = r100_set_surface_reg,
	.clear_surface_reg = r100_clear_surface_reg,
	.bandwidth_update = &rv515_bandwidth_update,
	.hpd_init = &rs600_hpd_init,
	.hpd_fini = &rs600_hpd_fini,
	.hpd_sense = &rs600_hpd_sense,
	.hpd_set_polarity = &rs600_hpd_set_polarity,
	.ioctl_wait_idle = NULL,
};


/*
 * r520,rv530,rv560,rv570,r580
 */
int r520_init(struct radeon_device *rdev);
int r520_resume(struct radeon_device *rdev);
static struct radeon_asic r520_asic = {
	.init = &r520_init,
	.fini = &rv515_fini,
	.suspend = &rv515_suspend,
	.resume = &r520_resume,
	.vga_set_state = &r100_vga_set_state,
	.gpu_reset = &rv515_gpu_reset,
	.gart_tlb_flush = &rv370_pcie_gart_tlb_flush,
	.gart_set_page = &rv370_pcie_gart_set_page,
	.cp_commit = &r100_cp_commit,
	.ring_start = &rv515_ring_start,
	.ring_test = &r100_ring_test,
	.ring_ib_execute = &r100_ring_ib_execute,
	.irq_set = &rs600_irq_set,
	.irq_process = &rs600_irq_process,
	.get_vblank_counter = &rs600_get_vblank_counter,
	.fence_ring_emit = &r300_fence_ring_emit,
	.cs_parse = &r300_cs_parse,
	.copy_blit = &r100_copy_blit,
	.copy_dma = &r300_copy_dma,
	.copy = &r100_copy_blit,
	.get_engine_clock = &radeon_atom_get_engine_clock,
	.set_engine_clock = &radeon_atom_set_engine_clock,
	.get_memory_clock = &radeon_atom_get_memory_clock,
	.set_memory_clock = &radeon_atom_set_memory_clock,
	.set_pcie_lanes = &rv370_set_pcie_lanes,
	.set_clock_gating = &radeon_atom_set_clock_gating,
	.set_surface_reg = r100_set_surface_reg,
	.clear_surface_reg = r100_clear_surface_reg,
	.bandwidth_update = &rv515_bandwidth_update,
	.hpd_init = &rs600_hpd_init,
	.hpd_fini = &rs600_hpd_fini,
	.hpd_sense = &rs600_hpd_sense,
	.hpd_set_polarity = &rs600_hpd_set_polarity,
	.ioctl_wait_idle = NULL,
};

/*
 * r600,rv610,rv630,rv620,rv635,rv670,rs780,rs880
 */
int r600_init(struct radeon_device *rdev);
void r600_fini(struct radeon_device *rdev);
int r600_suspend(struct radeon_device *rdev);
int r600_resume(struct radeon_device *rdev);
void r600_vga_set_state(struct radeon_device *rdev, bool state);
int r600_wb_init(struct radeon_device *rdev);
void r600_wb_fini(struct radeon_device *rdev);
void r600_cp_commit(struct radeon_device *rdev);
void r600_pcie_gart_tlb_flush(struct radeon_device *rdev);
uint32_t r600_pciep_rreg(struct radeon_device *rdev, uint32_t reg);
void r600_pciep_wreg(struct radeon_device *rdev, uint32_t reg, uint32_t v);
int r600_cs_parse(struct radeon_cs_parser *p);
void r600_fence_ring_emit(struct radeon_device *rdev,
			  struct radeon_fence *fence);
int r600_copy_dma(struct radeon_device *rdev,
		  uint64_t src_offset,
		  uint64_t dst_offset,
		  unsigned num_pages,
		  struct radeon_fence *fence);
int r600_irq_process(struct radeon_device *rdev);
int r600_irq_set(struct radeon_device *rdev);
int r600_gpu_reset(struct radeon_device *rdev);
int r600_set_surface_reg(struct radeon_device *rdev, int reg,
			 uint32_t tiling_flags, uint32_t pitch,
			 uint32_t offset, uint32_t obj_size);
int r600_clear_surface_reg(struct radeon_device *rdev, int reg);
void r600_ring_ib_execute(struct radeon_device *rdev, struct radeon_ib *ib);
int r600_ring_test(struct radeon_device *rdev);
int r600_copy_blit(struct radeon_device *rdev,
		   uint64_t src_offset, uint64_t dst_offset,
		   unsigned num_pages, struct radeon_fence *fence);
void r600_hpd_init(struct radeon_device *rdev);
void r600_hpd_fini(struct radeon_device *rdev);
bool r600_hpd_sense(struct radeon_device *rdev, enum radeon_hpd_id hpd);
void r600_hpd_set_polarity(struct radeon_device *rdev,
			   enum radeon_hpd_id hpd);
extern void r600_ioctl_wait_idle(struct radeon_device *rdev, struct radeon_bo *bo);

static struct radeon_asic r600_asic = {
	.init = &r600_init,
	.fini = &r600_fini,
	.suspend = &r600_suspend,
	.resume = &r600_resume,
	.cp_commit = &r600_cp_commit,
	.vga_set_state = &r600_vga_set_state,
	.gpu_reset = &r600_gpu_reset,
	.gart_tlb_flush = &r600_pcie_gart_tlb_flush,
	.gart_set_page = &rs600_gart_set_page,
	.ring_test = &r600_ring_test,
	.ring_ib_execute = &r600_ring_ib_execute,
	.irq_set = &r600_irq_set,
	.irq_process = &r600_irq_process,
	.get_vblank_counter = &rs600_get_vblank_counter,
	.fence_ring_emit = &r600_fence_ring_emit,
	.cs_parse = &r600_cs_parse,
	.copy_blit = &r600_copy_blit,
	.copy_dma = &r600_copy_blit,
	.copy = &r600_copy_blit,
	.get_engine_clock = &radeon_atom_get_engine_clock,
	.set_engine_clock = &radeon_atom_set_engine_clock,
	.get_memory_clock = &radeon_atom_get_memory_clock,
	.set_memory_clock = &radeon_atom_set_memory_clock,
	.set_pcie_lanes = NULL,
	.set_clock_gating = &radeon_atom_set_clock_gating,
	.set_surface_reg = r600_set_surface_reg,
	.clear_surface_reg = r600_clear_surface_reg,
	.bandwidth_update = &rv515_bandwidth_update,
	.hpd_init = &r600_hpd_init,
	.hpd_fini = &r600_hpd_fini,
	.hpd_sense = &r600_hpd_sense,
	.hpd_set_polarity = &r600_hpd_set_polarity,
	.ioctl_wait_idle = r600_ioctl_wait_idle,
};

/*
 * rv770,rv730,rv710,rv740
 */
int rv770_init(struct radeon_device *rdev);
void rv770_fini(struct radeon_device *rdev);
int rv770_suspend(struct radeon_device *rdev);
int rv770_resume(struct radeon_device *rdev);
int rv770_gpu_reset(struct radeon_device *rdev);

static struct radeon_asic rv770_asic = {
	.init = &rv770_init,
	.fini = &rv770_fini,
	.suspend = &rv770_suspend,
	.resume = &rv770_resume,
	.cp_commit = &r600_cp_commit,
	.gpu_reset = &rv770_gpu_reset,
	.vga_set_state = &r600_vga_set_state,
	.gart_tlb_flush = &r600_pcie_gart_tlb_flush,
	.gart_set_page = &rs600_gart_set_page,
	.ring_test = &r600_ring_test,
	.ring_ib_execute = &r600_ring_ib_execute,
	.irq_set = &r600_irq_set,
	.irq_process = &r600_irq_process,
	.get_vblank_counter = &rs600_get_vblank_counter,
	.fence_ring_emit = &r600_fence_ring_emit,
	.cs_parse = &r600_cs_parse,
	.copy_blit = &r600_copy_blit,
	.copy_dma = &r600_copy_blit,
	.copy = &r600_copy_blit,
	.get_engine_clock = &radeon_atom_get_engine_clock,
	.set_engine_clock = &radeon_atom_set_engine_clock,
	.get_memory_clock = &radeon_atom_get_memory_clock,
	.set_memory_clock = &radeon_atom_set_memory_clock,
	.set_pcie_lanes = NULL,
	.set_clock_gating = &radeon_atom_set_clock_gating,
	.set_surface_reg = r600_set_surface_reg,
	.clear_surface_reg = r600_clear_surface_reg,
	.bandwidth_update = &rv515_bandwidth_update,
	.hpd_init = &r600_hpd_init,
	.hpd_fini = &r600_hpd_fini,
	.hpd_sense = &r600_hpd_sense,
	.hpd_set_polarity = &r600_hpd_set_polarity,
	.ioctl_wait_idle = r600_ioctl_wait_idle,
};

#endif<|MERGE_RESOLUTION|>--- conflicted
+++ resolved
@@ -277,18 +277,10 @@
 /*
  * rs600.
  */
-<<<<<<< HEAD
-int rs600_init(struct radeon_device *dev);
-void rs600_errata(struct radeon_device *rdev);
-void rs600_vram_info(struct radeon_device *rdev);
-int rs600_mc_init(struct radeon_device *rdev);
-void rs600_mc_fini(struct radeon_device *rdev);
-=======
 extern int rs600_init(struct radeon_device *rdev);
 extern void rs600_fini(struct radeon_device *rdev);
 extern int rs600_suspend(struct radeon_device *rdev);
 extern int rs600_resume(struct radeon_device *rdev);
->>>>>>> 4ec62b2b
 int rs600_irq_set(struct radeon_device *rdev);
 int rs600_irq_process(struct radeon_device *rdev);
 u32 rs600_get_vblank_counter(struct radeon_device *rdev, int crtc);
@@ -305,15 +297,10 @@
 
 static struct radeon_asic rs600_asic = {
 	.init = &rs600_init,
-<<<<<<< HEAD
-	.errata = &rs600_errata,
-	.vram_info = &rs600_vram_info,
-=======
 	.fini = &rs600_fini,
 	.suspend = &rs600_suspend,
 	.resume = &rs600_resume,
 	.vga_set_state = &r100_vga_set_state,
->>>>>>> 4ec62b2b
 	.gpu_reset = &r300_gpu_reset,
 	.gart_tlb_flush = &rs600_gart_tlb_flush,
 	.gart_set_page = &rs600_gart_set_page,
@@ -347,32 +334,19 @@
 /*
  * rs690,rs740
  */
-<<<<<<< HEAD
-void rs690_errata(struct radeon_device *rdev);
-void rs690_vram_info(struct radeon_device *rdev);
-int rs690_mc_init(struct radeon_device *rdev);
-void rs690_mc_fini(struct radeon_device *rdev);
-=======
 int rs690_init(struct radeon_device *rdev);
 void rs690_fini(struct radeon_device *rdev);
 int rs690_resume(struct radeon_device *rdev);
 int rs690_suspend(struct radeon_device *rdev);
->>>>>>> 4ec62b2b
 uint32_t rs690_mc_rreg(struct radeon_device *rdev, uint32_t reg);
 void rs690_mc_wreg(struct radeon_device *rdev, uint32_t reg, uint32_t v);
 void rs690_bandwidth_update(struct radeon_device *rdev);
 static struct radeon_asic rs690_asic = {
-<<<<<<< HEAD
-	.init = &rs600_init,
-	.errata = &rs690_errata,
-	.vram_info = &rs690_vram_info,
-=======
 	.init = &rs690_init,
 	.fini = &rs690_fini,
 	.suspend = &rs690_suspend,
 	.resume = &rs690_resume,
 	.vga_set_state = &r100_vga_set_state,
->>>>>>> 4ec62b2b
 	.gpu_reset = &r300_gpu_reset,
 	.gart_tlb_flush = &rs400_gart_tlb_flush,
 	.gart_set_page = &rs400_gart_set_page,
