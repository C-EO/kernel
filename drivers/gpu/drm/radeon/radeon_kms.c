/*
 * Copyright 2008 Advanced Micro Devices, Inc.
 * Copyright 2008 Red Hat Inc.
 * Copyright 2009 Jerome Glisse.
 *
 * Permission is hereby granted, free of charge, to any person obtaining a
 * copy of this software and associated documentation files (the "Software"),
 * to deal in the Software without restriction, including without limitation
 * the rights to use, copy, modify, merge, publish, distribute, sublicense,
 * and/or sell copies of the Software, and to permit persons to whom the
 * Software is furnished to do so, subject to the following conditions:
 *
 * The above copyright notice and this permission notice shall be included in
 * all copies or substantial portions of the Software.
 *
 * THE SOFTWARE IS PROVIDED "AS IS", WITHOUT WARRANTY OF ANY KIND, EXPRESS OR
 * IMPLIED, INCLUDING BUT NOT LIMITED TO THE WARRANTIES OF MERCHANTABILITY,
 * FITNESS FOR A PARTICULAR PURPOSE AND NONINFRINGEMENT.  IN NO EVENT SHALL
 * THE COPYRIGHT HOLDER(S) OR AUTHOR(S) BE LIABLE FOR ANY CLAIM, DAMAGES OR
 * OTHER LIABILITY, WHETHER IN AN ACTION OF CONTRACT, TORT OR OTHERWISE,
 * ARISING FROM, OUT OF OR IN CONNECTION WITH THE SOFTWARE OR THE USE OR
 * OTHER DEALINGS IN THE SOFTWARE.
 *
 * Authors: Dave Airlie
 *          Alex Deucher
 *          Jerome Glisse
 */
#include <drm/drmP.h>
#include "radeon.h"
#include <drm/radeon_drm.h>
#include "radeon_asic.h"

#include <linux/vga_switcheroo.h>
#include <linux/slab.h>
#include <linux/pm_runtime.h>

#if defined(CONFIG_VGA_SWITCHEROO)
bool radeon_has_atpx(void);
#else
static inline bool radeon_has_atpx(void) { return false; }
#endif

/**
 * radeon_driver_unload_kms - Main unload function for KMS.
 *
 * @dev: drm dev pointer
 *
 * This is the main unload function for KMS (all asics).
 * It calls radeon_modeset_fini() to tear down the
 * displays, and radeon_device_fini() to tear down
 * the rest of the device (CP, writeback, etc.).
 * Returns 0 on success.
 */
int radeon_driver_unload_kms(struct drm_device *dev)
{
	struct radeon_device *rdev = dev->dev_private;

	if (rdev == NULL)
		return 0;

	if (rdev->rmmio == NULL)
		goto done_free;

	pm_runtime_get_sync(dev->dev);

	radeon_acpi_fini(rdev);
	
	radeon_modeset_fini(rdev);
	radeon_device_fini(rdev);

done_free:
	kfree(rdev);
	dev->dev_private = NULL;
	return 0;
}

/**
 * radeon_driver_load_kms - Main load function for KMS.
 *
 * @dev: drm dev pointer
 * @flags: device flags
 *
 * This is the main load function for KMS (all asics).
 * It calls radeon_device_init() to set up the non-display
 * parts of the chip (asic init, CP, writeback, etc.), and
 * radeon_modeset_init() to set up the display parts
 * (crtcs, encoders, hotplug detect, etc.).
 * Returns 0 on success, error on failure.
 */
int radeon_driver_load_kms(struct drm_device *dev, unsigned long flags)
{
	struct radeon_device *rdev;
	int r, acpi_status;

	rdev = kzalloc(sizeof(struct radeon_device), GFP_KERNEL);
	if (rdev == NULL) {
		return -ENOMEM;
	}
	dev->dev_private = (void *)rdev;

	/* update BUS flag */
	if (drm_pci_device_is_agp(dev)) {
		flags |= RADEON_IS_AGP;
	} else if (pci_is_pcie(dev->pdev)) {
		flags |= RADEON_IS_PCIE;
	} else {
		flags |= RADEON_IS_PCI;
	}

	if ((radeon_runtime_pm != 0) &&
	    radeon_has_atpx() &&
	    ((flags & RADEON_IS_IGP) == 0))
		flags |= RADEON_IS_PX;

	/* radeon_device_init should report only fatal error
	 * like memory allocation failure or iomapping failure,
	 * or memory manager initialization failure, it must
	 * properly initialize the GPU MC controller and permit
	 * VRAM allocation
	 */
	r = radeon_device_init(rdev, dev, dev->pdev, flags);
	if (r) {
		dev_err(&dev->pdev->dev, "Fatal error during GPU init\n");
		goto out;
	}

	/* Again modeset_init should fail only on fatal error
	 * otherwise it should provide enough functionalities
	 * for shadowfb to run
	 */
	r = radeon_modeset_init(rdev);
	if (r)
		dev_err(&dev->pdev->dev, "Fatal error during modeset init\n");

	/* Call ACPI methods: require modeset init
	 * but failure is not fatal
	 */
	if (!r) {
		acpi_status = radeon_acpi_init(rdev);
		if (acpi_status)
		dev_dbg(&dev->pdev->dev,
				"Error during ACPI methods call\n");
	}

	if (radeon_is_px(dev)) {
		pm_runtime_use_autosuspend(dev->dev);
		pm_runtime_set_autosuspend_delay(dev->dev, 5000);
		pm_runtime_set_active(dev->dev);
		pm_runtime_allow(dev->dev);
		pm_runtime_mark_last_busy(dev->dev);
		pm_runtime_put_autosuspend(dev->dev);
	}

out:
	if (r)
		radeon_driver_unload_kms(dev);


	return r;
}

/**
 * radeon_set_filp_rights - Set filp right.
 *
 * @dev: drm dev pointer
 * @owner: drm file
 * @applier: drm file
 * @value: value
 *
 * Sets the filp rights for the device (all asics).
 */
static void radeon_set_filp_rights(struct drm_device *dev,
				   struct drm_file **owner,
				   struct drm_file *applier,
				   uint32_t *value)
{
	mutex_lock(&dev->struct_mutex);
	if (*value == 1) {
		/* wants rights */
		if (!*owner)
			*owner = applier;
	} else if (*value == 0) {
		/* revokes rights */
		if (*owner == applier)
			*owner = NULL;
	}
	*value = *owner == applier ? 1 : 0;
	mutex_unlock(&dev->struct_mutex);
}

/*
 * Userspace get information ioctl
 */
/**
 * radeon_info_ioctl - answer a device specific request.
 *
 * @rdev: radeon device pointer
 * @data: request object
 * @filp: drm filp
 *
 * This function is used to pass device specific parameters to the userspace
 * drivers.  Examples include: pci device id, pipeline parms, tiling params,
 * etc. (all asics).
 * Returns 0 on success, -EINVAL on failure.
 */
static int radeon_info_ioctl(struct drm_device *dev, void *data, struct drm_file *filp)
{
	struct radeon_device *rdev = dev->dev_private;
	struct drm_radeon_info *info = data;
	struct radeon_mode_info *minfo = &rdev->mode_info;
	uint32_t *value, value_tmp, *value_ptr, value_size;
	uint64_t value64;
	struct drm_crtc *crtc;
	int i, found;

	value_ptr = (uint32_t *)((unsigned long)info->value);
	value = &value_tmp;
	value_size = sizeof(uint32_t);

	switch (info->request) {
	case RADEON_INFO_DEVICE_ID:
		*value = dev->pdev->device;
		break;
	case RADEON_INFO_NUM_GB_PIPES:
		*value = rdev->num_gb_pipes;
		break;
	case RADEON_INFO_NUM_Z_PIPES:
		*value = rdev->num_z_pipes;
		break;
	case RADEON_INFO_ACCEL_WORKING:
		/* xf86-video-ati 6.13.0 relies on this being false for evergreen */
		if ((rdev->family >= CHIP_CEDAR) && (rdev->family <= CHIP_HEMLOCK))
			*value = false;
		else
			*value = rdev->accel_working;
		break;
	case RADEON_INFO_CRTC_FROM_ID:
		if (copy_from_user(value, value_ptr, sizeof(uint32_t))) {
			DRM_ERROR("copy_from_user %s:%u\n", __func__, __LINE__);
			return -EFAULT;
		}
		for (i = 0, found = 0; i < rdev->num_crtc; i++) {
			crtc = (struct drm_crtc *)minfo->crtcs[i];
			if (crtc && crtc->base.id == *value) {
				struct radeon_crtc *radeon_crtc = to_radeon_crtc(crtc);
				*value = radeon_crtc->crtc_id;
				found = 1;
				break;
			}
		}
		if (!found) {
			DRM_DEBUG_KMS("unknown crtc id %d\n", *value);
			return -EINVAL;
		}
		break;
	case RADEON_INFO_ACCEL_WORKING2:
		if (rdev->family == CHIP_HAWAII) {
<<<<<<< HEAD
			if (rdev->accel_working)
				*value = 2;
			else
				*value = 0;
=======
			if (rdev->accel_working) {
				if (rdev->new_fw)
					*value = 3;
				else
					*value = 2;
			} else {
				*value = 0;
			}
>>>>>>> 4a53ddf5
		} else {
			*value = rdev->accel_working;
		}
		break;
	case RADEON_INFO_TILING_CONFIG:
		if (rdev->family >= CHIP_BONAIRE)
			*value = rdev->config.cik.tile_config;
		else if (rdev->family >= CHIP_TAHITI)
			*value = rdev->config.si.tile_config;
		else if (rdev->family >= CHIP_CAYMAN)
			*value = rdev->config.cayman.tile_config;
		else if (rdev->family >= CHIP_CEDAR)
			*value = rdev->config.evergreen.tile_config;
		else if (rdev->family >= CHIP_RV770)
			*value = rdev->config.rv770.tile_config;
		else if (rdev->family >= CHIP_R600)
			*value = rdev->config.r600.tile_config;
		else {
			DRM_DEBUG_KMS("tiling config is r6xx+ only!\n");
			return -EINVAL;
		}
		break;
	case RADEON_INFO_WANT_HYPERZ:
		/* The "value" here is both an input and output parameter.
		 * If the input value is 1, filp requests hyper-z access.
		 * If the input value is 0, filp revokes its hyper-z access.
		 *
		 * When returning, the value is 1 if filp owns hyper-z access,
		 * 0 otherwise. */
		if (copy_from_user(value, value_ptr, sizeof(uint32_t))) {
			DRM_ERROR("copy_from_user %s:%u\n", __func__, __LINE__);
			return -EFAULT;
		}
		if (*value >= 2) {
			DRM_DEBUG_KMS("WANT_HYPERZ: invalid value %d\n", *value);
			return -EINVAL;
		}
		radeon_set_filp_rights(dev, &rdev->hyperz_filp, filp, value);
		break;
	case RADEON_INFO_WANT_CMASK:
		/* The same logic as Hyper-Z. */
		if (copy_from_user(value, value_ptr, sizeof(uint32_t))) {
			DRM_ERROR("copy_from_user %s:%u\n", __func__, __LINE__);
			return -EFAULT;
		}
		if (*value >= 2) {
			DRM_DEBUG_KMS("WANT_CMASK: invalid value %d\n", *value);
			return -EINVAL;
		}
		radeon_set_filp_rights(dev, &rdev->cmask_filp, filp, value);
		break;
	case RADEON_INFO_CLOCK_CRYSTAL_FREQ:
		/* return clock value in KHz */
		if (rdev->asic->get_xclk)
			*value = radeon_get_xclk(rdev) * 10;
		else
			*value = rdev->clock.spll.reference_freq * 10;
		break;
	case RADEON_INFO_NUM_BACKENDS:
		if (rdev->family >= CHIP_BONAIRE)
			*value = rdev->config.cik.max_backends_per_se *
				rdev->config.cik.max_shader_engines;
		else if (rdev->family >= CHIP_TAHITI)
			*value = rdev->config.si.max_backends_per_se *
				rdev->config.si.max_shader_engines;
		else if (rdev->family >= CHIP_CAYMAN)
			*value = rdev->config.cayman.max_backends_per_se *
				rdev->config.cayman.max_shader_engines;
		else if (rdev->family >= CHIP_CEDAR)
			*value = rdev->config.evergreen.max_backends;
		else if (rdev->family >= CHIP_RV770)
			*value = rdev->config.rv770.max_backends;
		else if (rdev->family >= CHIP_R600)
			*value = rdev->config.r600.max_backends;
		else {
			return -EINVAL;
		}
		break;
	case RADEON_INFO_NUM_TILE_PIPES:
		if (rdev->family >= CHIP_BONAIRE)
			*value = rdev->config.cik.max_tile_pipes;
		else if (rdev->family >= CHIP_TAHITI)
			*value = rdev->config.si.max_tile_pipes;
		else if (rdev->family >= CHIP_CAYMAN)
			*value = rdev->config.cayman.max_tile_pipes;
		else if (rdev->family >= CHIP_CEDAR)
			*value = rdev->config.evergreen.max_tile_pipes;
		else if (rdev->family >= CHIP_RV770)
			*value = rdev->config.rv770.max_tile_pipes;
		else if (rdev->family >= CHIP_R600)
			*value = rdev->config.r600.max_tile_pipes;
		else {
			return -EINVAL;
		}
		break;
	case RADEON_INFO_FUSION_GART_WORKING:
		*value = 1;
		break;
	case RADEON_INFO_BACKEND_MAP:
		if (rdev->family >= CHIP_BONAIRE)
			*value = rdev->config.cik.backend_map;
		else if (rdev->family >= CHIP_TAHITI)
			*value = rdev->config.si.backend_map;
		else if (rdev->family >= CHIP_CAYMAN)
			*value = rdev->config.cayman.backend_map;
		else if (rdev->family >= CHIP_CEDAR)
			*value = rdev->config.evergreen.backend_map;
		else if (rdev->family >= CHIP_RV770)
			*value = rdev->config.rv770.backend_map;
		else if (rdev->family >= CHIP_R600)
			*value = rdev->config.r600.backend_map;
		else {
			return -EINVAL;
		}
		break;
	case RADEON_INFO_VA_START:
		/* this is where we report if vm is supported or not */
		if (rdev->family < CHIP_CAYMAN)
			return -EINVAL;
		*value = RADEON_VA_RESERVED_SIZE;
		break;
	case RADEON_INFO_IB_VM_MAX_SIZE:
		/* this is where we report if vm is supported or not */
		if (rdev->family < CHIP_CAYMAN)
			return -EINVAL;
		*value = RADEON_IB_VM_MAX_SIZE;
		break;
	case RADEON_INFO_MAX_PIPES:
		if (rdev->family >= CHIP_BONAIRE)
			*value = rdev->config.cik.max_cu_per_sh;
		else if (rdev->family >= CHIP_TAHITI)
			*value = rdev->config.si.max_cu_per_sh;
		else if (rdev->family >= CHIP_CAYMAN)
			*value = rdev->config.cayman.max_pipes_per_simd;
		else if (rdev->family >= CHIP_CEDAR)
			*value = rdev->config.evergreen.max_pipes;
		else if (rdev->family >= CHIP_RV770)
			*value = rdev->config.rv770.max_pipes;
		else if (rdev->family >= CHIP_R600)
			*value = rdev->config.r600.max_pipes;
		else {
			return -EINVAL;
		}
		break;
	case RADEON_INFO_TIMESTAMP:
		if (rdev->family < CHIP_R600) {
			DRM_DEBUG_KMS("timestamp is r6xx+ only!\n");
			return -EINVAL;
		}
		value = (uint32_t*)&value64;
		value_size = sizeof(uint64_t);
		value64 = radeon_get_gpu_clock_counter(rdev);
		break;
	case RADEON_INFO_MAX_SE:
		if (rdev->family >= CHIP_BONAIRE)
			*value = rdev->config.cik.max_shader_engines;
		else if (rdev->family >= CHIP_TAHITI)
			*value = rdev->config.si.max_shader_engines;
		else if (rdev->family >= CHIP_CAYMAN)
			*value = rdev->config.cayman.max_shader_engines;
		else if (rdev->family >= CHIP_CEDAR)
			*value = rdev->config.evergreen.num_ses;
		else
			*value = 1;
		break;
	case RADEON_INFO_MAX_SH_PER_SE:
		if (rdev->family >= CHIP_BONAIRE)
			*value = rdev->config.cik.max_sh_per_se;
		else if (rdev->family >= CHIP_TAHITI)
			*value = rdev->config.si.max_sh_per_se;
		else
			return -EINVAL;
		break;
	case RADEON_INFO_FASTFB_WORKING:
		*value = rdev->fastfb_working;
		break;
	case RADEON_INFO_RING_WORKING:
		if (copy_from_user(value, value_ptr, sizeof(uint32_t))) {
			DRM_ERROR("copy_from_user %s:%u\n", __func__, __LINE__);
			return -EFAULT;
		}
		switch (*value) {
		case RADEON_CS_RING_GFX:
		case RADEON_CS_RING_COMPUTE:
			*value = rdev->ring[RADEON_RING_TYPE_GFX_INDEX].ready;
			break;
		case RADEON_CS_RING_DMA:
			*value = rdev->ring[R600_RING_TYPE_DMA_INDEX].ready;
			*value |= rdev->ring[CAYMAN_RING_TYPE_DMA1_INDEX].ready;
			break;
		case RADEON_CS_RING_UVD:
			*value = rdev->ring[R600_RING_TYPE_UVD_INDEX].ready;
			break;
		case RADEON_CS_RING_VCE:
			*value = rdev->ring[TN_RING_TYPE_VCE1_INDEX].ready;
			break;
		default:
			return -EINVAL;
		}
		break;
	case RADEON_INFO_SI_TILE_MODE_ARRAY:
		if (rdev->family >= CHIP_BONAIRE) {
			value = rdev->config.cik.tile_mode_array;
			value_size = sizeof(uint32_t)*32;
		} else if (rdev->family >= CHIP_TAHITI) {
			value = rdev->config.si.tile_mode_array;
			value_size = sizeof(uint32_t)*32;
		} else {
			DRM_DEBUG_KMS("tile mode array is si+ only!\n");
			return -EINVAL;
		}
		break;
	case RADEON_INFO_CIK_MACROTILE_MODE_ARRAY:
		if (rdev->family >= CHIP_BONAIRE) {
			value = rdev->config.cik.macrotile_mode_array;
			value_size = sizeof(uint32_t)*16;
		} else {
			DRM_DEBUG_KMS("macrotile mode array is cik+ only!\n");
			return -EINVAL;
		}
		break;
	case RADEON_INFO_SI_CP_DMA_COMPUTE:
		*value = 1;
		break;
	case RADEON_INFO_SI_BACKEND_ENABLED_MASK:
		if (rdev->family >= CHIP_BONAIRE) {
			*value = rdev->config.cik.backend_enable_mask;
		} else if (rdev->family >= CHIP_TAHITI) {
			*value = rdev->config.si.backend_enable_mask;
		} else {
			DRM_DEBUG_KMS("BACKEND_ENABLED_MASK is si+ only!\n");
		}
		break;
	case RADEON_INFO_MAX_SCLK:
		if ((rdev->pm.pm_method == PM_METHOD_DPM) &&
		    rdev->pm.dpm_enabled)
			*value = rdev->pm.dpm.dyn_state.max_clock_voltage_on_ac.sclk * 10;
		else
			*value = rdev->pm.default_sclk * 10;
		break;
	case RADEON_INFO_VCE_FW_VERSION:
		*value = rdev->vce.fw_version;
		break;
	case RADEON_INFO_VCE_FB_VERSION:
		*value = rdev->vce.fb_version;
		break;
	case RADEON_INFO_NUM_BYTES_MOVED:
		value = (uint32_t*)&value64;
		value_size = sizeof(uint64_t);
		value64 = atomic64_read(&rdev->num_bytes_moved);
		break;
	case RADEON_INFO_VRAM_USAGE:
		value = (uint32_t*)&value64;
		value_size = sizeof(uint64_t);
		value64 = atomic64_read(&rdev->vram_usage);
		break;
	case RADEON_INFO_GTT_USAGE:
		value = (uint32_t*)&value64;
		value_size = sizeof(uint64_t);
		value64 = atomic64_read(&rdev->gtt_usage);
		break;
	case RADEON_INFO_ACTIVE_CU_COUNT:
		if (rdev->family >= CHIP_BONAIRE)
			*value = rdev->config.cik.active_cus;
		else if (rdev->family >= CHIP_TAHITI)
			*value = rdev->config.si.active_cus;
		else if (rdev->family >= CHIP_CAYMAN)
			*value = rdev->config.cayman.active_simds;
		else if (rdev->family >= CHIP_CEDAR)
			*value = rdev->config.evergreen.active_simds;
		else if (rdev->family >= CHIP_RV770)
			*value = rdev->config.rv770.active_simds;
		else if (rdev->family >= CHIP_R600)
			*value = rdev->config.r600.active_simds;
		else
			*value = 1;
		break;
	default:
		DRM_DEBUG_KMS("Invalid request %d\n", info->request);
		return -EINVAL;
	}
	if (copy_to_user(value_ptr, (char*)value, value_size)) {
		DRM_ERROR("copy_to_user %s:%u\n", __func__, __LINE__);
		return -EFAULT;
	}
	return 0;
}


/*
 * Outdated mess for old drm with Xorg being in charge (void function now).
 */
/**
 * radeon_driver_firstopen_kms - drm callback for last close
 *
 * @dev: drm dev pointer
 *
 * Switch vga switcheroo state after last close (all asics).
 */
void radeon_driver_lastclose_kms(struct drm_device *dev)
{
	vga_switcheroo_process_delayed_switch();
}

/**
 * radeon_driver_open_kms - drm callback for open
 *
 * @dev: drm dev pointer
 * @file_priv: drm file
 *
 * On device open, init vm on cayman+ (all asics).
 * Returns 0 on success, error on failure.
 */
int radeon_driver_open_kms(struct drm_device *dev, struct drm_file *file_priv)
{
	struct radeon_device *rdev = dev->dev_private;
	int r;

	file_priv->driver_priv = NULL;

	r = pm_runtime_get_sync(dev->dev);
	if (r < 0)
		return r;

	/* new gpu have virtual address space support */
	if (rdev->family >= CHIP_CAYMAN) {
		struct radeon_fpriv *fpriv;
		struct radeon_vm *vm;
		int r;

		fpriv = kzalloc(sizeof(*fpriv), GFP_KERNEL);
		if (unlikely(!fpriv)) {
			return -ENOMEM;
		}

		vm = &fpriv->vm;
		r = radeon_vm_init(rdev, vm);
		if (r) {
			kfree(fpriv);
			return r;
		}

		if (rdev->accel_working) {
			r = radeon_bo_reserve(rdev->ring_tmp_bo.bo, false);
			if (r) {
				radeon_vm_fini(rdev, vm);
				kfree(fpriv);
				return r;
			}

			/* map the ib pool buffer read only into
			 * virtual address space */
			vm->ib_bo_va = radeon_vm_bo_add(rdev, vm,
							rdev->ring_tmp_bo.bo);
			r = radeon_vm_bo_set_addr(rdev, vm->ib_bo_va,
						  RADEON_VA_IB_OFFSET,
						  RADEON_VM_PAGE_READABLE |
						  RADEON_VM_PAGE_SNOOPED);

			radeon_bo_unreserve(rdev->ring_tmp_bo.bo);
			if (r) {
				radeon_vm_fini(rdev, vm);
				kfree(fpriv);
				return r;
			}
		}
		file_priv->driver_priv = fpriv;
	}

	pm_runtime_mark_last_busy(dev->dev);
	pm_runtime_put_autosuspend(dev->dev);
	return 0;
}

/**
 * radeon_driver_postclose_kms - drm callback for post close
 *
 * @dev: drm dev pointer
 * @file_priv: drm file
 *
 * On device post close, tear down vm on cayman+ (all asics).
 */
void radeon_driver_postclose_kms(struct drm_device *dev,
				 struct drm_file *file_priv)
{
	struct radeon_device *rdev = dev->dev_private;

	/* new gpu have virtual address space support */
	if (rdev->family >= CHIP_CAYMAN && file_priv->driver_priv) {
		struct radeon_fpriv *fpriv = file_priv->driver_priv;
		struct radeon_vm *vm = &fpriv->vm;
		int r;

		if (rdev->accel_working) {
			r = radeon_bo_reserve(rdev->ring_tmp_bo.bo, false);
			if (!r) {
				if (vm->ib_bo_va)
					radeon_vm_bo_rmv(rdev, vm->ib_bo_va);
				radeon_bo_unreserve(rdev->ring_tmp_bo.bo);
			}
		}

		radeon_vm_fini(rdev, vm);
		kfree(fpriv);
		file_priv->driver_priv = NULL;
	}
}

/**
 * radeon_driver_preclose_kms - drm callback for pre close
 *
 * @dev: drm dev pointer
 * @file_priv: drm file
 *
 * On device pre close, tear down hyperz and cmask filps on r1xx-r5xx
 * (all asics).
 */
void radeon_driver_preclose_kms(struct drm_device *dev,
				struct drm_file *file_priv)
{
	struct radeon_device *rdev = dev->dev_private;
	if (rdev->hyperz_filp == file_priv)
		rdev->hyperz_filp = NULL;
	if (rdev->cmask_filp == file_priv)
		rdev->cmask_filp = NULL;
	radeon_uvd_free_handles(rdev, file_priv);
	radeon_vce_free_handles(rdev, file_priv);
}

/*
 * VBlank related functions.
 */
/**
 * radeon_get_vblank_counter_kms - get frame count
 *
 * @dev: drm dev pointer
 * @crtc: crtc to get the frame count from
 *
 * Gets the frame count on the requested crtc (all asics).
 * Returns frame count on success, -EINVAL on failure.
 */
u32 radeon_get_vblank_counter_kms(struct drm_device *dev, int crtc)
{
	struct radeon_device *rdev = dev->dev_private;

	if (crtc < 0 || crtc >= rdev->num_crtc) {
		DRM_ERROR("Invalid crtc %d\n", crtc);
		return -EINVAL;
	}

	return radeon_get_vblank_counter(rdev, crtc);
}

/**
 * radeon_enable_vblank_kms - enable vblank interrupt
 *
 * @dev: drm dev pointer
 * @crtc: crtc to enable vblank interrupt for
 *
 * Enable the interrupt on the requested crtc (all asics).
 * Returns 0 on success, -EINVAL on failure.
 */
int radeon_enable_vblank_kms(struct drm_device *dev, int crtc)
{
	struct radeon_device *rdev = dev->dev_private;
	unsigned long irqflags;
	int r;

	if (crtc < 0 || crtc >= rdev->num_crtc) {
		DRM_ERROR("Invalid crtc %d\n", crtc);
		return -EINVAL;
	}

	spin_lock_irqsave(&rdev->irq.lock, irqflags);
	rdev->irq.crtc_vblank_int[crtc] = true;
	r = radeon_irq_set(rdev);
	spin_unlock_irqrestore(&rdev->irq.lock, irqflags);
	return r;
}

/**
 * radeon_disable_vblank_kms - disable vblank interrupt
 *
 * @dev: drm dev pointer
 * @crtc: crtc to disable vblank interrupt for
 *
 * Disable the interrupt on the requested crtc (all asics).
 */
void radeon_disable_vblank_kms(struct drm_device *dev, int crtc)
{
	struct radeon_device *rdev = dev->dev_private;
	unsigned long irqflags;

	if (crtc < 0 || crtc >= rdev->num_crtc) {
		DRM_ERROR("Invalid crtc %d\n", crtc);
		return;
	}

	spin_lock_irqsave(&rdev->irq.lock, irqflags);
	rdev->irq.crtc_vblank_int[crtc] = false;
	radeon_irq_set(rdev);
	spin_unlock_irqrestore(&rdev->irq.lock, irqflags);
}

/**
 * radeon_get_vblank_timestamp_kms - get vblank timestamp
 *
 * @dev: drm dev pointer
 * @crtc: crtc to get the timestamp for
 * @max_error: max error
 * @vblank_time: time value
 * @flags: flags passed to the driver
 *
 * Gets the timestamp on the requested crtc based on the
 * scanout position.  (all asics).
 * Returns postive status flags on success, negative error on failure.
 */
int radeon_get_vblank_timestamp_kms(struct drm_device *dev, int crtc,
				    int *max_error,
				    struct timeval *vblank_time,
				    unsigned flags)
{
	struct drm_crtc *drmcrtc;
	struct radeon_device *rdev = dev->dev_private;

	if (crtc < 0 || crtc >= dev->num_crtcs) {
		DRM_ERROR("Invalid crtc %d\n", crtc);
		return -EINVAL;
	}

	/* Get associated drm_crtc: */
	drmcrtc = &rdev->mode_info.crtcs[crtc]->base;

	/* Helper routine in DRM core does all the work: */
	return drm_calc_vbltimestamp_from_scanoutpos(dev, crtc, max_error,
						     vblank_time, flags,
						     drmcrtc, &drmcrtc->hwmode);
}

#define KMS_INVALID_IOCTL(name)						\
static int name(struct drm_device *dev, void *data, struct drm_file	\
		*file_priv)						\
{									\
	DRM_ERROR("invalid ioctl with kms %s\n", __func__);		\
	return -EINVAL;							\
}

/*
 * All these ioctls are invalid in kms world.
 */
KMS_INVALID_IOCTL(radeon_cp_init_kms)
KMS_INVALID_IOCTL(radeon_cp_start_kms)
KMS_INVALID_IOCTL(radeon_cp_stop_kms)
KMS_INVALID_IOCTL(radeon_cp_reset_kms)
KMS_INVALID_IOCTL(radeon_cp_idle_kms)
KMS_INVALID_IOCTL(radeon_cp_resume_kms)
KMS_INVALID_IOCTL(radeon_engine_reset_kms)
KMS_INVALID_IOCTL(radeon_fullscreen_kms)
KMS_INVALID_IOCTL(radeon_cp_swap_kms)
KMS_INVALID_IOCTL(radeon_cp_clear_kms)
KMS_INVALID_IOCTL(radeon_cp_vertex_kms)
KMS_INVALID_IOCTL(radeon_cp_indices_kms)
KMS_INVALID_IOCTL(radeon_cp_texture_kms)
KMS_INVALID_IOCTL(radeon_cp_stipple_kms)
KMS_INVALID_IOCTL(radeon_cp_indirect_kms)
KMS_INVALID_IOCTL(radeon_cp_vertex2_kms)
KMS_INVALID_IOCTL(radeon_cp_cmdbuf_kms)
KMS_INVALID_IOCTL(radeon_cp_getparam_kms)
KMS_INVALID_IOCTL(radeon_cp_flip_kms)
KMS_INVALID_IOCTL(radeon_mem_alloc_kms)
KMS_INVALID_IOCTL(radeon_mem_free_kms)
KMS_INVALID_IOCTL(radeon_mem_init_heap_kms)
KMS_INVALID_IOCTL(radeon_irq_emit_kms)
KMS_INVALID_IOCTL(radeon_irq_wait_kms)
KMS_INVALID_IOCTL(radeon_cp_setparam_kms)
KMS_INVALID_IOCTL(radeon_surface_alloc_kms)
KMS_INVALID_IOCTL(radeon_surface_free_kms)


const struct drm_ioctl_desc radeon_ioctls_kms[] = {
	DRM_IOCTL_DEF_DRV(RADEON_CP_INIT, radeon_cp_init_kms, DRM_AUTH|DRM_MASTER|DRM_ROOT_ONLY),
	DRM_IOCTL_DEF_DRV(RADEON_CP_START, radeon_cp_start_kms, DRM_AUTH|DRM_MASTER|DRM_ROOT_ONLY),
	DRM_IOCTL_DEF_DRV(RADEON_CP_STOP, radeon_cp_stop_kms, DRM_AUTH|DRM_MASTER|DRM_ROOT_ONLY),
	DRM_IOCTL_DEF_DRV(RADEON_CP_RESET, radeon_cp_reset_kms, DRM_AUTH|DRM_MASTER|DRM_ROOT_ONLY),
	DRM_IOCTL_DEF_DRV(RADEON_CP_IDLE, radeon_cp_idle_kms, DRM_AUTH),
	DRM_IOCTL_DEF_DRV(RADEON_CP_RESUME, radeon_cp_resume_kms, DRM_AUTH),
	DRM_IOCTL_DEF_DRV(RADEON_RESET, radeon_engine_reset_kms, DRM_AUTH),
	DRM_IOCTL_DEF_DRV(RADEON_FULLSCREEN, radeon_fullscreen_kms, DRM_AUTH),
	DRM_IOCTL_DEF_DRV(RADEON_SWAP, radeon_cp_swap_kms, DRM_AUTH),
	DRM_IOCTL_DEF_DRV(RADEON_CLEAR, radeon_cp_clear_kms, DRM_AUTH),
	DRM_IOCTL_DEF_DRV(RADEON_VERTEX, radeon_cp_vertex_kms, DRM_AUTH),
	DRM_IOCTL_DEF_DRV(RADEON_INDICES, radeon_cp_indices_kms, DRM_AUTH),
	DRM_IOCTL_DEF_DRV(RADEON_TEXTURE, radeon_cp_texture_kms, DRM_AUTH),
	DRM_IOCTL_DEF_DRV(RADEON_STIPPLE, radeon_cp_stipple_kms, DRM_AUTH),
	DRM_IOCTL_DEF_DRV(RADEON_INDIRECT, radeon_cp_indirect_kms, DRM_AUTH|DRM_MASTER|DRM_ROOT_ONLY),
	DRM_IOCTL_DEF_DRV(RADEON_VERTEX2, radeon_cp_vertex2_kms, DRM_AUTH),
	DRM_IOCTL_DEF_DRV(RADEON_CMDBUF, radeon_cp_cmdbuf_kms, DRM_AUTH),
	DRM_IOCTL_DEF_DRV(RADEON_GETPARAM, radeon_cp_getparam_kms, DRM_AUTH),
	DRM_IOCTL_DEF_DRV(RADEON_FLIP, radeon_cp_flip_kms, DRM_AUTH),
	DRM_IOCTL_DEF_DRV(RADEON_ALLOC, radeon_mem_alloc_kms, DRM_AUTH),
	DRM_IOCTL_DEF_DRV(RADEON_FREE, radeon_mem_free_kms, DRM_AUTH),
	DRM_IOCTL_DEF_DRV(RADEON_INIT_HEAP, radeon_mem_init_heap_kms, DRM_AUTH|DRM_MASTER|DRM_ROOT_ONLY),
	DRM_IOCTL_DEF_DRV(RADEON_IRQ_EMIT, radeon_irq_emit_kms, DRM_AUTH),
	DRM_IOCTL_DEF_DRV(RADEON_IRQ_WAIT, radeon_irq_wait_kms, DRM_AUTH),
	DRM_IOCTL_DEF_DRV(RADEON_SETPARAM, radeon_cp_setparam_kms, DRM_AUTH),
	DRM_IOCTL_DEF_DRV(RADEON_SURF_ALLOC, radeon_surface_alloc_kms, DRM_AUTH),
	DRM_IOCTL_DEF_DRV(RADEON_SURF_FREE, radeon_surface_free_kms, DRM_AUTH),
	/* KMS */
	DRM_IOCTL_DEF_DRV(RADEON_GEM_INFO, radeon_gem_info_ioctl, DRM_AUTH|DRM_UNLOCKED|DRM_RENDER_ALLOW),
	DRM_IOCTL_DEF_DRV(RADEON_GEM_CREATE, radeon_gem_create_ioctl, DRM_AUTH|DRM_UNLOCKED|DRM_RENDER_ALLOW),
	DRM_IOCTL_DEF_DRV(RADEON_GEM_MMAP, radeon_gem_mmap_ioctl, DRM_AUTH|DRM_UNLOCKED|DRM_RENDER_ALLOW),
	DRM_IOCTL_DEF_DRV(RADEON_GEM_SET_DOMAIN, radeon_gem_set_domain_ioctl, DRM_AUTH|DRM_UNLOCKED|DRM_RENDER_ALLOW),
	DRM_IOCTL_DEF_DRV(RADEON_GEM_PREAD, radeon_gem_pread_ioctl, DRM_AUTH|DRM_UNLOCKED),
	DRM_IOCTL_DEF_DRV(RADEON_GEM_PWRITE, radeon_gem_pwrite_ioctl, DRM_AUTH|DRM_UNLOCKED),
	DRM_IOCTL_DEF_DRV(RADEON_GEM_WAIT_IDLE, radeon_gem_wait_idle_ioctl, DRM_AUTH|DRM_UNLOCKED|DRM_RENDER_ALLOW),
	DRM_IOCTL_DEF_DRV(RADEON_CS, radeon_cs_ioctl, DRM_AUTH|DRM_UNLOCKED|DRM_RENDER_ALLOW),
	DRM_IOCTL_DEF_DRV(RADEON_INFO, radeon_info_ioctl, DRM_AUTH|DRM_UNLOCKED|DRM_RENDER_ALLOW),
	DRM_IOCTL_DEF_DRV(RADEON_GEM_SET_TILING, radeon_gem_set_tiling_ioctl, DRM_AUTH|DRM_UNLOCKED|DRM_RENDER_ALLOW),
	DRM_IOCTL_DEF_DRV(RADEON_GEM_GET_TILING, radeon_gem_get_tiling_ioctl, DRM_AUTH|DRM_UNLOCKED|DRM_RENDER_ALLOW),
	DRM_IOCTL_DEF_DRV(RADEON_GEM_BUSY, radeon_gem_busy_ioctl, DRM_AUTH|DRM_UNLOCKED|DRM_RENDER_ALLOW),
	DRM_IOCTL_DEF_DRV(RADEON_GEM_VA, radeon_gem_va_ioctl, DRM_AUTH|DRM_UNLOCKED|DRM_RENDER_ALLOW),
	DRM_IOCTL_DEF_DRV(RADEON_GEM_OP, radeon_gem_op_ioctl, DRM_AUTH|DRM_UNLOCKED|DRM_RENDER_ALLOW),
};
int radeon_max_kms_ioctl = ARRAY_SIZE(radeon_ioctls_kms);<|MERGE_RESOLUTION|>--- conflicted
+++ resolved
@@ -255,12 +255,6 @@
 		break;
 	case RADEON_INFO_ACCEL_WORKING2:
 		if (rdev->family == CHIP_HAWAII) {
-<<<<<<< HEAD
-			if (rdev->accel_working)
-				*value = 2;
-			else
-				*value = 0;
-=======
 			if (rdev->accel_working) {
 				if (rdev->new_fw)
 					*value = 3;
@@ -269,7 +263,6 @@
 			} else {
 				*value = 0;
 			}
->>>>>>> 4a53ddf5
 		} else {
 			*value = rdev->accel_working;
 		}
