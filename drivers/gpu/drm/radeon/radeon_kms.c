/*
 * Copyright 2008 Advanced Micro Devices, Inc.
 * Copyright 2008 Red Hat Inc.
 * Copyright 2009 Jerome Glisse.
 *
 * Permission is hereby granted, free of charge, to any person obtaining a
 * copy of this software and associated documentation files (the "Software"),
 * to deal in the Software without restriction, including without limitation
 * the rights to use, copy, modify, merge, publish, distribute, sublicense,
 * and/or sell copies of the Software, and to permit persons to whom the
 * Software is furnished to do so, subject to the following conditions:
 *
 * The above copyright notice and this permission notice shall be included in
 * all copies or substantial portions of the Software.
 *
 * THE SOFTWARE IS PROVIDED "AS IS", WITHOUT WARRANTY OF ANY KIND, EXPRESS OR
 * IMPLIED, INCLUDING BUT NOT LIMITED TO THE WARRANTIES OF MERCHANTABILITY,
 * FITNESS FOR A PARTICULAR PURPOSE AND NONINFRINGEMENT.  IN NO EVENT SHALL
 * THE COPYRIGHT HOLDER(S) OR AUTHOR(S) BE LIABLE FOR ANY CLAIM, DAMAGES OR
 * OTHER LIABILITY, WHETHER IN AN ACTION OF CONTRACT, TORT OR OTHERWISE,
 * ARISING FROM, OUT OF OR IN CONNECTION WITH THE SOFTWARE OR THE USE OR
 * OTHER DEALINGS IN THE SOFTWARE.
 *
 * Authors: Dave Airlie
 *          Alex Deucher
 *          Jerome Glisse
 */

#include <linux/pci.h>
#include <linux/pm_runtime.h>
#include <linux/slab.h>
#include <linux/uaccess.h>
#include <linux/vga_switcheroo.h>

#include <drm/drm_agpsupport.h>
#include <drm/drm_fb_helper.h>
#include <drm/drm_file.h>
#include <drm/drm_ioctl.h>
#include <drm/radeon_drm.h>

#include "radeon.h"
#include "radeon_asic.h"
#include "radeon_drv.h"
#include "radeon_kms.h"

#if defined(CONFIG_VGA_SWITCHEROO)
bool radeon_has_atpx(void);
#else
static inline bool radeon_has_atpx(void) { return false; }
#endif

/**
 * radeon_driver_unload_kms - Main unload function for KMS.
 *
 * @dev: drm dev pointer
 *
 * This is the main unload function for KMS (all asics).
 * It calls radeon_modeset_fini() to tear down the
 * displays, and radeon_device_fini() to tear down
 * the rest of the device (CP, writeback, etc.).
 * Returns 0 on success.
 */
void radeon_driver_unload_kms(struct drm_device *dev)
{
	struct radeon_device *rdev = dev->dev_private;

	if (rdev == NULL)
		return;

	if (rdev->rmmio == NULL)
		goto done_free;

	if (radeon_is_px(dev)) {
		pm_runtime_get_sync(dev->dev);
		pm_runtime_forbid(dev->dev);
	}

	radeon_acpi_fini(rdev);

	radeon_modeset_fini(rdev);
	radeon_device_fini(rdev);

<<<<<<< HEAD
	if (dev->agp)
		arch_phys_wc_del(dev->agp->agp_mtrr);
	kfree(dev->agp);
	dev->agp = NULL;
=======
	if (rdev->agp)
		arch_phys_wc_del(rdev->agp->agp_mtrr);
	kfree(rdev->agp);
	rdev->agp = NULL;
>>>>>>> 7d2a07b7

done_free:
	kfree(rdev);
	dev->dev_private = NULL;
}

/**
 * radeon_driver_load_kms - Main load function for KMS.
 *
 * @dev: drm dev pointer
 * @flags: device flags
 *
 * This is the main load function for KMS (all asics).
 * It calls radeon_device_init() to set up the non-display
 * parts of the chip (asic init, CP, writeback, etc.), and
 * radeon_modeset_init() to set up the display parts
 * (crtcs, encoders, hotplug detect, etc.).
 * Returns 0 on success, error on failure.
 */
int radeon_driver_load_kms(struct drm_device *dev, unsigned long flags)
{
	struct pci_dev *pdev = to_pci_dev(dev->dev);
	struct radeon_device *rdev;
	int r, acpi_status;

	rdev = kzalloc(sizeof(struct radeon_device), GFP_KERNEL);
	if (rdev == NULL) {
		return -ENOMEM;
	}
	dev->dev_private = (void *)rdev;

#ifdef __alpha__
	rdev->hose = pdev->sysdata;
#endif

	if (pci_find_capability(pdev, PCI_CAP_ID_AGP))
		rdev->agp = radeon_agp_head_init(rdev->ddev);
	if (rdev->agp) {
		rdev->agp->agp_mtrr = arch_phys_wc_add(
			rdev->agp->agp_info.aper_base,
			rdev->agp->agp_info.aper_size *
			1024 * 1024);
	}

	/* update BUS flag */
	if (pci_find_capability(pdev, PCI_CAP_ID_AGP)) {
		flags |= RADEON_IS_AGP;
	} else if (pci_is_pcie(pdev)) {
		flags |= RADEON_IS_PCIE;
	} else {
		flags |= RADEON_IS_PCI;
	}

	if ((radeon_runtime_pm != 0) &&
	    radeon_has_atpx() &&
	    ((flags & RADEON_IS_IGP) == 0) &&
	    !pci_is_thunderbolt_attached(pdev))
		flags |= RADEON_IS_PX;

	/* radeon_device_init should report only fatal error
	 * like memory allocation failure or iomapping failure,
	 * or memory manager initialization failure, it must
	 * properly initialize the GPU MC controller and permit
	 * VRAM allocation
	 */
	r = radeon_device_init(rdev, dev, pdev, flags);
	if (r) {
		dev_err(dev->dev, "Fatal error during GPU init\n");
		goto out;
	}

	/* Again modeset_init should fail only on fatal error
	 * otherwise it should provide enough functionalities
	 * for shadowfb to run
	 */
	r = radeon_modeset_init(rdev);
	if (r)
		dev_err(dev->dev, "Fatal error during modeset init\n");

	/* Call ACPI methods: require modeset init
	 * but failure is not fatal
	 */
	if (!r) {
		acpi_status = radeon_acpi_init(rdev);
		if (acpi_status)
		dev_dbg(dev->dev, "Error during ACPI methods call\n");
	}

	if (radeon_is_px(dev)) {
		dev_pm_set_driver_flags(dev->dev, DPM_FLAG_NO_DIRECT_COMPLETE);
		pm_runtime_use_autosuspend(dev->dev);
		pm_runtime_set_autosuspend_delay(dev->dev, 5000);
		pm_runtime_set_active(dev->dev);
		pm_runtime_allow(dev->dev);
		pm_runtime_mark_last_busy(dev->dev);
		pm_runtime_put_autosuspend(dev->dev);
	}

out:
	if (r)
		radeon_driver_unload_kms(dev);


	return r;
}

/**
 * radeon_set_filp_rights - Set filp right.
 *
 * @dev: drm dev pointer
 * @owner: drm file
 * @applier: drm file
 * @value: value
 *
 * Sets the filp rights for the device (all asics).
 */
static void radeon_set_filp_rights(struct drm_device *dev,
				   struct drm_file **owner,
				   struct drm_file *applier,
				   uint32_t *value)
{
	struct radeon_device *rdev = dev->dev_private;

	mutex_lock(&rdev->gem.mutex);
	if (*value == 1) {
		/* wants rights */
		if (!*owner)
			*owner = applier;
	} else if (*value == 0) {
		/* revokes rights */
		if (*owner == applier)
			*owner = NULL;
	}
	*value = *owner == applier ? 1 : 0;
	mutex_unlock(&rdev->gem.mutex);
}

/*
 * Userspace get information ioctl
 */
/**
 * radeon_info_ioctl - answer a device specific request.
 *
 * @dev: drm device pointer
 * @data: request object
 * @filp: drm filp
 *
 * This function is used to pass device specific parameters to the userspace
 * drivers.  Examples include: pci device id, pipeline parms, tiling params,
 * etc. (all asics).
 * Returns 0 on success, -EINVAL on failure.
 */
int radeon_info_ioctl(struct drm_device *dev, void *data, struct drm_file *filp)
{
	struct radeon_device *rdev = dev->dev_private;
	struct drm_radeon_info *info = data;
	struct radeon_mode_info *minfo = &rdev->mode_info;
	uint32_t *value, value_tmp, *value_ptr, value_size;
	uint64_t value64;
	struct drm_crtc *crtc;
	int i, found;

	value_ptr = (uint32_t *)((unsigned long)info->value);
	value = &value_tmp;
	value_size = sizeof(uint32_t);

	switch (info->request) {
	case RADEON_INFO_DEVICE_ID:
		*value = to_pci_dev(dev->dev)->device;
		break;
	case RADEON_INFO_NUM_GB_PIPES:
		*value = rdev->num_gb_pipes;
		break;
	case RADEON_INFO_NUM_Z_PIPES:
		*value = rdev->num_z_pipes;
		break;
	case RADEON_INFO_ACCEL_WORKING:
		/* xf86-video-ati 6.13.0 relies on this being false for evergreen */
		if ((rdev->family >= CHIP_CEDAR) && (rdev->family <= CHIP_HEMLOCK))
			*value = false;
		else
			*value = rdev->accel_working;
		break;
	case RADEON_INFO_CRTC_FROM_ID:
		if (copy_from_user(value, value_ptr, sizeof(uint32_t))) {
			DRM_ERROR("copy_from_user %s:%u\n", __func__, __LINE__);
			return -EFAULT;
		}
		for (i = 0, found = 0; i < rdev->num_crtc; i++) {
			crtc = (struct drm_crtc *)minfo->crtcs[i];
			if (crtc && crtc->base.id == *value) {
				struct radeon_crtc *radeon_crtc = to_radeon_crtc(crtc);
				*value = radeon_crtc->crtc_id;
				found = 1;
				break;
			}
		}
		if (!found) {
			DRM_DEBUG_KMS("unknown crtc id %d\n", *value);
			return -EINVAL;
		}
		break;
	case RADEON_INFO_ACCEL_WORKING2:
		if (rdev->family == CHIP_HAWAII) {
			if (rdev->accel_working) {
				if (rdev->new_fw)
					*value = 3;
				else
					*value = 2;
			} else {
				*value = 0;
			}
		} else {
			*value = rdev->accel_working;
		}
		break;
	case RADEON_INFO_TILING_CONFIG:
		if (rdev->family >= CHIP_BONAIRE)
			*value = rdev->config.cik.tile_config;
		else if (rdev->family >= CHIP_TAHITI)
			*value = rdev->config.si.tile_config;
		else if (rdev->family >= CHIP_CAYMAN)
			*value = rdev->config.cayman.tile_config;
		else if (rdev->family >= CHIP_CEDAR)
			*value = rdev->config.evergreen.tile_config;
		else if (rdev->family >= CHIP_RV770)
			*value = rdev->config.rv770.tile_config;
		else if (rdev->family >= CHIP_R600)
			*value = rdev->config.r600.tile_config;
		else {
			DRM_DEBUG_KMS("tiling config is r6xx+ only!\n");
			return -EINVAL;
		}
		break;
	case RADEON_INFO_WANT_HYPERZ:
		/* The "value" here is both an input and output parameter.
		 * If the input value is 1, filp requests hyper-z access.
		 * If the input value is 0, filp revokes its hyper-z access.
		 *
		 * When returning, the value is 1 if filp owns hyper-z access,
		 * 0 otherwise. */
		if (copy_from_user(value, value_ptr, sizeof(uint32_t))) {
			DRM_ERROR("copy_from_user %s:%u\n", __func__, __LINE__);
			return -EFAULT;
		}
		if (*value >= 2) {
			DRM_DEBUG_KMS("WANT_HYPERZ: invalid value %d\n", *value);
			return -EINVAL;
		}
		radeon_set_filp_rights(dev, &rdev->hyperz_filp, filp, value);
		break;
	case RADEON_INFO_WANT_CMASK:
		/* The same logic as Hyper-Z. */
		if (copy_from_user(value, value_ptr, sizeof(uint32_t))) {
			DRM_ERROR("copy_from_user %s:%u\n", __func__, __LINE__);
			return -EFAULT;
		}
		if (*value >= 2) {
			DRM_DEBUG_KMS("WANT_CMASK: invalid value %d\n", *value);
			return -EINVAL;
		}
		radeon_set_filp_rights(dev, &rdev->cmask_filp, filp, value);
		break;
	case RADEON_INFO_CLOCK_CRYSTAL_FREQ:
		/* return clock value in KHz */
		if (rdev->asic->get_xclk)
			*value = radeon_get_xclk(rdev) * 10;
		else
			*value = rdev->clock.spll.reference_freq * 10;
		break;
	case RADEON_INFO_NUM_BACKENDS:
		if (rdev->family >= CHIP_BONAIRE)
			*value = rdev->config.cik.max_backends_per_se *
				rdev->config.cik.max_shader_engines;
		else if (rdev->family >= CHIP_TAHITI)
			*value = rdev->config.si.max_backends_per_se *
				rdev->config.si.max_shader_engines;
		else if (rdev->family >= CHIP_CAYMAN)
			*value = rdev->config.cayman.max_backends_per_se *
				rdev->config.cayman.max_shader_engines;
		else if (rdev->family >= CHIP_CEDAR)
			*value = rdev->config.evergreen.max_backends;
		else if (rdev->family >= CHIP_RV770)
			*value = rdev->config.rv770.max_backends;
		else if (rdev->family >= CHIP_R600)
			*value = rdev->config.r600.max_backends;
		else {
			return -EINVAL;
		}
		break;
	case RADEON_INFO_NUM_TILE_PIPES:
		if (rdev->family >= CHIP_BONAIRE)
			*value = rdev->config.cik.max_tile_pipes;
		else if (rdev->family >= CHIP_TAHITI)
			*value = rdev->config.si.max_tile_pipes;
		else if (rdev->family >= CHIP_CAYMAN)
			*value = rdev->config.cayman.max_tile_pipes;
		else if (rdev->family >= CHIP_CEDAR)
			*value = rdev->config.evergreen.max_tile_pipes;
		else if (rdev->family >= CHIP_RV770)
			*value = rdev->config.rv770.max_tile_pipes;
		else if (rdev->family >= CHIP_R600)
			*value = rdev->config.r600.max_tile_pipes;
		else {
			return -EINVAL;
		}
		break;
	case RADEON_INFO_FUSION_GART_WORKING:
		*value = 1;
		break;
	case RADEON_INFO_BACKEND_MAP:
		if (rdev->family >= CHIP_BONAIRE)
			*value = rdev->config.cik.backend_map;
		else if (rdev->family >= CHIP_TAHITI)
			*value = rdev->config.si.backend_map;
		else if (rdev->family >= CHIP_CAYMAN)
			*value = rdev->config.cayman.backend_map;
		else if (rdev->family >= CHIP_CEDAR)
			*value = rdev->config.evergreen.backend_map;
		else if (rdev->family >= CHIP_RV770)
			*value = rdev->config.rv770.backend_map;
		else if (rdev->family >= CHIP_R600)
			*value = rdev->config.r600.backend_map;
		else {
			return -EINVAL;
		}
		break;
	case RADEON_INFO_VA_START:
		/* this is where we report if vm is supported or not */
		if (rdev->family < CHIP_CAYMAN)
			return -EINVAL;
		*value = RADEON_VA_RESERVED_SIZE;
		break;
	case RADEON_INFO_IB_VM_MAX_SIZE:
		/* this is where we report if vm is supported or not */
		if (rdev->family < CHIP_CAYMAN)
			return -EINVAL;
		*value = RADEON_IB_VM_MAX_SIZE;
		break;
	case RADEON_INFO_MAX_PIPES:
		if (rdev->family >= CHIP_BONAIRE)
			*value = rdev->config.cik.max_cu_per_sh;
		else if (rdev->family >= CHIP_TAHITI)
			*value = rdev->config.si.max_cu_per_sh;
		else if (rdev->family >= CHIP_CAYMAN)
			*value = rdev->config.cayman.max_pipes_per_simd;
		else if (rdev->family >= CHIP_CEDAR)
			*value = rdev->config.evergreen.max_pipes;
		else if (rdev->family >= CHIP_RV770)
			*value = rdev->config.rv770.max_pipes;
		else if (rdev->family >= CHIP_R600)
			*value = rdev->config.r600.max_pipes;
		else {
			return -EINVAL;
		}
		break;
	case RADEON_INFO_TIMESTAMP:
		if (rdev->family < CHIP_R600) {
			DRM_DEBUG_KMS("timestamp is r6xx+ only!\n");
			return -EINVAL;
		}
		value = (uint32_t*)&value64;
		value_size = sizeof(uint64_t);
		value64 = radeon_get_gpu_clock_counter(rdev);
		break;
	case RADEON_INFO_MAX_SE:
		if (rdev->family >= CHIP_BONAIRE)
			*value = rdev->config.cik.max_shader_engines;
		else if (rdev->family >= CHIP_TAHITI)
			*value = rdev->config.si.max_shader_engines;
		else if (rdev->family >= CHIP_CAYMAN)
			*value = rdev->config.cayman.max_shader_engines;
		else if (rdev->family >= CHIP_CEDAR)
			*value = rdev->config.evergreen.num_ses;
		else
			*value = 1;
		break;
	case RADEON_INFO_MAX_SH_PER_SE:
		if (rdev->family >= CHIP_BONAIRE)
			*value = rdev->config.cik.max_sh_per_se;
		else if (rdev->family >= CHIP_TAHITI)
			*value = rdev->config.si.max_sh_per_se;
		else
			return -EINVAL;
		break;
	case RADEON_INFO_FASTFB_WORKING:
		*value = rdev->fastfb_working;
		break;
	case RADEON_INFO_RING_WORKING:
		if (copy_from_user(value, value_ptr, sizeof(uint32_t))) {
			DRM_ERROR("copy_from_user %s:%u\n", __func__, __LINE__);
			return -EFAULT;
		}
		switch (*value) {
		case RADEON_CS_RING_GFX:
		case RADEON_CS_RING_COMPUTE:
			*value = rdev->ring[RADEON_RING_TYPE_GFX_INDEX].ready;
			break;
		case RADEON_CS_RING_DMA:
			*value = rdev->ring[R600_RING_TYPE_DMA_INDEX].ready;
			*value |= rdev->ring[CAYMAN_RING_TYPE_DMA1_INDEX].ready;
			break;
		case RADEON_CS_RING_UVD:
			*value = rdev->ring[R600_RING_TYPE_UVD_INDEX].ready;
			break;
		case RADEON_CS_RING_VCE:
			*value = rdev->ring[TN_RING_TYPE_VCE1_INDEX].ready;
			break;
		default:
			return -EINVAL;
		}
		break;
	case RADEON_INFO_SI_TILE_MODE_ARRAY:
		if (rdev->family >= CHIP_BONAIRE) {
			value = rdev->config.cik.tile_mode_array;
			value_size = sizeof(uint32_t)*32;
		} else if (rdev->family >= CHIP_TAHITI) {
			value = rdev->config.si.tile_mode_array;
			value_size = sizeof(uint32_t)*32;
		} else {
			DRM_DEBUG_KMS("tile mode array is si+ only!\n");
			return -EINVAL;
		}
		break;
	case RADEON_INFO_CIK_MACROTILE_MODE_ARRAY:
		if (rdev->family >= CHIP_BONAIRE) {
			value = rdev->config.cik.macrotile_mode_array;
			value_size = sizeof(uint32_t)*16;
		} else {
			DRM_DEBUG_KMS("macrotile mode array is cik+ only!\n");
			return -EINVAL;
		}
		break;
	case RADEON_INFO_SI_CP_DMA_COMPUTE:
		*value = 1;
		break;
	case RADEON_INFO_SI_BACKEND_ENABLED_MASK:
		if (rdev->family >= CHIP_BONAIRE) {
			*value = rdev->config.cik.backend_enable_mask;
		} else if (rdev->family >= CHIP_TAHITI) {
			*value = rdev->config.si.backend_enable_mask;
		} else {
			DRM_DEBUG_KMS("BACKEND_ENABLED_MASK is si+ only!\n");
			return -EINVAL;
		}
		break;
	case RADEON_INFO_MAX_SCLK:
		if ((rdev->pm.pm_method == PM_METHOD_DPM) &&
		    rdev->pm.dpm_enabled)
			*value = rdev->pm.dpm.dyn_state.max_clock_voltage_on_ac.sclk * 10;
		else
			*value = rdev->pm.default_sclk * 10;
		break;
	case RADEON_INFO_VCE_FW_VERSION:
		*value = rdev->vce.fw_version;
		break;
	case RADEON_INFO_VCE_FB_VERSION:
		*value = rdev->vce.fb_version;
		break;
	case RADEON_INFO_NUM_BYTES_MOVED:
		value = (uint32_t*)&value64;
		value_size = sizeof(uint64_t);
		value64 = atomic64_read(&rdev->num_bytes_moved);
		break;
	case RADEON_INFO_VRAM_USAGE:
		value = (uint32_t*)&value64;
		value_size = sizeof(uint64_t);
		value64 = atomic64_read(&rdev->vram_usage);
		break;
	case RADEON_INFO_GTT_USAGE:
		value = (uint32_t*)&value64;
		value_size = sizeof(uint64_t);
		value64 = atomic64_read(&rdev->gtt_usage);
		break;
	case RADEON_INFO_ACTIVE_CU_COUNT:
		if (rdev->family >= CHIP_BONAIRE)
			*value = rdev->config.cik.active_cus;
		else if (rdev->family >= CHIP_TAHITI)
			*value = rdev->config.si.active_cus;
		else if (rdev->family >= CHIP_CAYMAN)
			*value = rdev->config.cayman.active_simds;
		else if (rdev->family >= CHIP_CEDAR)
			*value = rdev->config.evergreen.active_simds;
		else if (rdev->family >= CHIP_RV770)
			*value = rdev->config.rv770.active_simds;
		else if (rdev->family >= CHIP_R600)
			*value = rdev->config.r600.active_simds;
		else
			*value = 1;
		break;
	case RADEON_INFO_CURRENT_GPU_TEMP:
		/* get temperature in millidegrees C */
		if (rdev->asic->pm.get_temperature)
			*value = radeon_get_temperature(rdev);
		else
			*value = 0;
		break;
	case RADEON_INFO_CURRENT_GPU_SCLK:
		/* get sclk in Mhz */
		if (rdev->pm.dpm_enabled)
			*value = radeon_dpm_get_current_sclk(rdev) / 100;
		else
			*value = rdev->pm.current_sclk / 100;
		break;
	case RADEON_INFO_CURRENT_GPU_MCLK:
		/* get mclk in Mhz */
		if (rdev->pm.dpm_enabled)
			*value = radeon_dpm_get_current_mclk(rdev) / 100;
		else
			*value = rdev->pm.current_mclk / 100;
		break;
	case RADEON_INFO_READ_REG:
		if (copy_from_user(value, value_ptr, sizeof(uint32_t))) {
			DRM_ERROR("copy_from_user %s:%u\n", __func__, __LINE__);
			return -EFAULT;
		}
		if (radeon_get_allowed_info_register(rdev, *value, value))
			return -EINVAL;
		break;
	case RADEON_INFO_VA_UNMAP_WORKING:
		*value = true;
		break;
	case RADEON_INFO_GPU_RESET_COUNTER:
		*value = atomic_read(&rdev->gpu_reset_counter);
		break;
	default:
		DRM_DEBUG_KMS("Invalid request %d\n", info->request);
		return -EINVAL;
	}
	if (copy_to_user(value_ptr, (char*)value, value_size)) {
		DRM_ERROR("copy_to_user %s:%u\n", __func__, __LINE__);
		return -EFAULT;
	}
	return 0;
}


/*
 * Outdated mess for old drm with Xorg being in charge (void function now).
 */
/**
 * radeon_driver_lastclose_kms - drm callback for last close
 *
 * @dev: drm dev pointer
 *
 * Switch vga_switcheroo state after last close (all asics).
 */
void radeon_driver_lastclose_kms(struct drm_device *dev)
{
	drm_fb_helper_lastclose(dev);
	vga_switcheroo_process_delayed_switch();
}

/**
 * radeon_driver_open_kms - drm callback for open
 *
 * @dev: drm dev pointer
 * @file_priv: drm file
 *
 * On device open, init vm on cayman+ (all asics).
 * Returns 0 on success, error on failure.
 */
int radeon_driver_open_kms(struct drm_device *dev, struct drm_file *file_priv)
{
	struct radeon_device *rdev = dev->dev_private;
	int r;

	file_priv->driver_priv = NULL;

	r = pm_runtime_get_sync(dev->dev);
	if (r < 0) {
		pm_runtime_put_autosuspend(dev->dev);
		return r;
	}

	/* new gpu have virtual address space support */
	if (rdev->family >= CHIP_CAYMAN) {
		struct radeon_fpriv *fpriv;
		struct radeon_vm *vm;

		fpriv = kzalloc(sizeof(*fpriv), GFP_KERNEL);
		if (unlikely(!fpriv)) {
			r = -ENOMEM;
			goto out_suspend;
		}

		if (rdev->accel_working) {
			vm = &fpriv->vm;
			r = radeon_vm_init(rdev, vm);
			if (r) {
				kfree(fpriv);
				goto out_suspend;
			}

			r = radeon_bo_reserve(rdev->ring_tmp_bo.bo, false);
			if (r) {
				radeon_vm_fini(rdev, vm);
				kfree(fpriv);
				goto out_suspend;
			}

			/* map the ib pool buffer read only into
			 * virtual address space */
			vm->ib_bo_va = radeon_vm_bo_add(rdev, vm,
							rdev->ring_tmp_bo.bo);
			r = radeon_vm_bo_set_addr(rdev, vm->ib_bo_va,
						  RADEON_VA_IB_OFFSET,
						  RADEON_VM_PAGE_READABLE |
						  RADEON_VM_PAGE_SNOOPED);
			if (r) {
				radeon_vm_fini(rdev, vm);
				kfree(fpriv);
				goto out_suspend;
			}
		}
		file_priv->driver_priv = fpriv;
	}

out_suspend:
	pm_runtime_mark_last_busy(dev->dev);
	pm_runtime_put_autosuspend(dev->dev);
	return r;
}

/**
 * radeon_driver_postclose_kms - drm callback for post close
 *
 * @dev: drm dev pointer
 * @file_priv: drm file
 *
 * On device close, tear down hyperz and cmask filps on r1xx-r5xx
 * (all asics).  And tear down vm on cayman+ (all asics).
 */
void radeon_driver_postclose_kms(struct drm_device *dev,
				 struct drm_file *file_priv)
{
	struct radeon_device *rdev = dev->dev_private;

	pm_runtime_get_sync(dev->dev);

	mutex_lock(&rdev->gem.mutex);
	if (rdev->hyperz_filp == file_priv)
		rdev->hyperz_filp = NULL;
	if (rdev->cmask_filp == file_priv)
		rdev->cmask_filp = NULL;
	mutex_unlock(&rdev->gem.mutex);

	radeon_uvd_free_handles(rdev, file_priv);
	radeon_vce_free_handles(rdev, file_priv);

	/* new gpu have virtual address space support */
	if (rdev->family >= CHIP_CAYMAN && file_priv->driver_priv) {
		struct radeon_fpriv *fpriv = file_priv->driver_priv;
		struct radeon_vm *vm = &fpriv->vm;
		int r;

		if (rdev->accel_working) {
			r = radeon_bo_reserve(rdev->ring_tmp_bo.bo, false);
			if (!r) {
				if (vm->ib_bo_va)
					radeon_vm_bo_rmv(rdev, vm->ib_bo_va);
				radeon_bo_unreserve(rdev->ring_tmp_bo.bo);
			}
			radeon_vm_fini(rdev, vm);
		}

		kfree(fpriv);
		file_priv->driver_priv = NULL;
	}
	pm_runtime_mark_last_busy(dev->dev);
	pm_runtime_put_autosuspend(dev->dev);
}

/*
 * VBlank related functions.
 */
/**
 * radeon_get_vblank_counter_kms - get frame count
 *
 * @crtc: crtc to get the frame count from
 *
 * Gets the frame count on the requested crtc (all asics).
 * Returns frame count on success, -EINVAL on failure.
 */
u32 radeon_get_vblank_counter_kms(struct drm_crtc *crtc)
{
	struct drm_device *dev = crtc->dev;
	unsigned int pipe = crtc->index;
	int vpos, hpos, stat;
	u32 count;
	struct radeon_device *rdev = dev->dev_private;

	if (pipe >= rdev->num_crtc) {
		DRM_ERROR("Invalid crtc %u\n", pipe);
		return -EINVAL;
	}

	/* The hw increments its frame counter at start of vsync, not at start
	 * of vblank, as is required by DRM core vblank counter handling.
	 * Cook the hw count here to make it appear to the caller as if it
	 * incremented at start of vblank. We measure distance to start of
	 * vblank in vpos. vpos therefore will be >= 0 between start of vblank
	 * and start of vsync, so vpos >= 0 means to bump the hw frame counter
	 * result by 1 to give the proper appearance to caller.
	 */
	if (rdev->mode_info.crtcs[pipe]) {
		/* Repeat readout if needed to provide stable result if
		 * we cross start of vsync during the queries.
		 */
		do {
			count = radeon_get_vblank_counter(rdev, pipe);
			/* Ask radeon_get_crtc_scanoutpos to return vpos as
			 * distance to start of vblank, instead of regular
			 * vertical scanout pos.
			 */
			stat = radeon_get_crtc_scanoutpos(
				dev, pipe, GET_DISTANCE_TO_VBLANKSTART,
				&vpos, &hpos, NULL, NULL,
				&rdev->mode_info.crtcs[pipe]->base.hwmode);
		} while (count != radeon_get_vblank_counter(rdev, pipe));

		if (((stat & (DRM_SCANOUTPOS_VALID | DRM_SCANOUTPOS_ACCURATE)) !=
		    (DRM_SCANOUTPOS_VALID | DRM_SCANOUTPOS_ACCURATE))) {
			DRM_DEBUG_VBL("Query failed! stat %d\n", stat);
		}
		else {
			DRM_DEBUG_VBL("crtc %u: dist from vblank start %d\n",
				      pipe, vpos);

			/* Bump counter if we are at >= leading edge of vblank,
			 * but before vsync where vpos would turn negative and
			 * the hw counter really increments.
			 */
			if (vpos >= 0)
				count++;
		}
	}
	else {
	    /* Fallback to use value as is. */
	    count = radeon_get_vblank_counter(rdev, pipe);
	    DRM_DEBUG_VBL("NULL mode info! Returned count may be wrong.\n");
	}

	return count;
}

/**
 * radeon_enable_vblank_kms - enable vblank interrupt
 *
 * @crtc: crtc to enable vblank interrupt for
 *
 * Enable the interrupt on the requested crtc (all asics).
 * Returns 0 on success, -EINVAL on failure.
 */
int radeon_enable_vblank_kms(struct drm_crtc *crtc)
{
	struct drm_device *dev = crtc->dev;
	unsigned int pipe = crtc->index;
	struct radeon_device *rdev = dev->dev_private;
	unsigned long irqflags;
	int r;

	if (pipe >= rdev->num_crtc) {
		DRM_ERROR("Invalid crtc %d\n", pipe);
		return -EINVAL;
	}

	spin_lock_irqsave(&rdev->irq.lock, irqflags);
	rdev->irq.crtc_vblank_int[pipe] = true;
	r = radeon_irq_set(rdev);
	spin_unlock_irqrestore(&rdev->irq.lock, irqflags);
	return r;
}

/**
 * radeon_disable_vblank_kms - disable vblank interrupt
 *
 * @crtc: crtc to disable vblank interrupt for
 *
 * Disable the interrupt on the requested crtc (all asics).
 */
void radeon_disable_vblank_kms(struct drm_crtc *crtc)
{
	struct drm_device *dev = crtc->dev;
	unsigned int pipe = crtc->index;
	struct radeon_device *rdev = dev->dev_private;
	unsigned long irqflags;

	if (pipe >= rdev->num_crtc) {
		DRM_ERROR("Invalid crtc %d\n", pipe);
		return;
	}

	spin_lock_irqsave(&rdev->irq.lock, irqflags);
	rdev->irq.crtc_vblank_int[pipe] = false;
	radeon_irq_set(rdev);
	spin_unlock_irqrestore(&rdev->irq.lock, irqflags);
}<|MERGE_RESOLUTION|>--- conflicted
+++ resolved
@@ -32,7 +32,6 @@
 #include <linux/uaccess.h>
 #include <linux/vga_switcheroo.h>
 
-#include <drm/drm_agpsupport.h>
 #include <drm/drm_fb_helper.h>
 #include <drm/drm_file.h>
 #include <drm/drm_ioctl.h>
@@ -80,17 +79,10 @@
 	radeon_modeset_fini(rdev);
 	radeon_device_fini(rdev);
 
-<<<<<<< HEAD
-	if (dev->agp)
-		arch_phys_wc_del(dev->agp->agp_mtrr);
-	kfree(dev->agp);
-	dev->agp = NULL;
-=======
 	if (rdev->agp)
 		arch_phys_wc_del(rdev->agp->agp_mtrr);
 	kfree(rdev->agp);
 	rdev->agp = NULL;
->>>>>>> 7d2a07b7
 
 done_free:
 	kfree(rdev);
