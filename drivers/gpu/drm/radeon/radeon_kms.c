--- conflicted
+++ resolved
@@ -759,11 +759,7 @@
 	u32 count;
 	struct radeon_device *rdev = dev->dev_private;
 
-<<<<<<< HEAD
-	if (pipe < 0 || pipe >= rdev->num_crtc) {
-=======
 	if (pipe >= rdev->num_crtc) {
->>>>>>> 05ec7de7
 		DRM_ERROR("Invalid crtc %u\n", pipe);
 		return -EINVAL;
 	}
