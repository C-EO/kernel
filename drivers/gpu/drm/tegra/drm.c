// SPDX-License-Identifier: GPL-2.0-only
/*
 * Copyright (C) 2012 Avionic Design GmbH
 * Copyright (C) 2012-2016 NVIDIA CORPORATION.  All rights reserved.
 */

#include <linux/bitops.h>
#include <linux/host1x.h>
#include <linux/idr.h>
#include <linux/iommu.h>
#include <linux/module.h>
#include <linux/platform_device.h>

#include <drm/drm_aperture.h>
#include <drm/drm_atomic.h>
#include <drm/drm_atomic_helper.h>
#include <drm/drm_debugfs.h>
#include <drm/drm_drv.h>
#include <drm/drm_fourcc.h>
#include <drm/drm_ioctl.h>
#include <drm/drm_prime.h>
#include <drm/drm_vblank.h>

#include "drm.h"
#include "gem.h"

#define DRIVER_NAME "tegra"
#define DRIVER_DESC "NVIDIA Tegra graphics"
#define DRIVER_DATE "20120330"
#define DRIVER_MAJOR 0
#define DRIVER_MINOR 0
#define DRIVER_PATCHLEVEL 0

#define CARVEOUT_SZ SZ_64M
#define CDMA_GATHER_FETCHES_MAX_NB 16383

struct tegra_drm_file {
	struct idr contexts;
	struct mutex lock;
};

static int tegra_atomic_check(struct drm_device *drm,
			      struct drm_atomic_state *state)
{
	int err;

	err = drm_atomic_helper_check(drm, state);
	if (err < 0)
		return err;

	return tegra_display_hub_atomic_check(drm, state);
}

static const struct drm_mode_config_funcs tegra_drm_mode_config_funcs = {
	.fb_create = tegra_fb_create,
#ifdef CONFIG_DRM_FBDEV_EMULATION
	.output_poll_changed = drm_fb_helper_output_poll_changed,
#endif
	.atomic_check = tegra_atomic_check,
	.atomic_commit = drm_atomic_helper_commit,
};

static void tegra_atomic_commit_tail(struct drm_atomic_state *old_state)
{
	struct drm_device *drm = old_state->dev;
	struct tegra_drm *tegra = drm->dev_private;

	if (tegra->hub) {
		bool fence_cookie = dma_fence_begin_signalling();

		drm_atomic_helper_commit_modeset_disables(drm, old_state);
		tegra_display_hub_atomic_commit(drm, old_state);
		drm_atomic_helper_commit_planes(drm, old_state, 0);
		drm_atomic_helper_commit_modeset_enables(drm, old_state);
		drm_atomic_helper_commit_hw_done(old_state);
		dma_fence_end_signalling(fence_cookie);
		drm_atomic_helper_wait_for_vblanks(drm, old_state);
		drm_atomic_helper_cleanup_planes(drm, old_state);
	} else {
		drm_atomic_helper_commit_tail_rpm(old_state);
	}
}

static const struct drm_mode_config_helper_funcs
tegra_drm_mode_config_helpers = {
	.atomic_commit_tail = tegra_atomic_commit_tail,
};

static int tegra_drm_open(struct drm_device *drm, struct drm_file *filp)
{
	struct tegra_drm_file *fpriv;

	fpriv = kzalloc(sizeof(*fpriv), GFP_KERNEL);
	if (!fpriv)
		return -ENOMEM;

	idr_init_base(&fpriv->contexts, 1);
	mutex_init(&fpriv->lock);
	filp->driver_priv = fpriv;

	return 0;
}

static void tegra_drm_context_free(struct tegra_drm_context *context)
{
	context->client->ops->close_channel(context);
	kfree(context);
}

static struct host1x_bo *
host1x_bo_lookup(struct drm_file *file, u32 handle)
{
	struct drm_gem_object *gem;
	struct tegra_bo *bo;

	gem = drm_gem_object_lookup(file, handle);
	if (!gem)
		return NULL;

	bo = to_tegra_bo(gem);
	return &bo->base;
}

static int host1x_reloc_copy_from_user(struct host1x_reloc *dest,
				       struct drm_tegra_reloc __user *src,
				       struct drm_device *drm,
				       struct drm_file *file)
{
	u32 cmdbuf, target;
	int err;

	err = get_user(cmdbuf, &src->cmdbuf.handle);
	if (err < 0)
		return err;

	err = get_user(dest->cmdbuf.offset, &src->cmdbuf.offset);
	if (err < 0)
		return err;

	err = get_user(target, &src->target.handle);
	if (err < 0)
		return err;

	err = get_user(dest->target.offset, &src->target.offset);
	if (err < 0)
		return err;

	err = get_user(dest->shift, &src->shift);
	if (err < 0)
		return err;

	dest->flags = HOST1X_RELOC_READ | HOST1X_RELOC_WRITE;

	dest->cmdbuf.bo = host1x_bo_lookup(file, cmdbuf);
	if (!dest->cmdbuf.bo)
		return -ENOENT;

	dest->target.bo = host1x_bo_lookup(file, target);
	if (!dest->target.bo)
		return -ENOENT;

	return 0;
}

int tegra_drm_submit(struct tegra_drm_context *context,
		     struct drm_tegra_submit *args, struct drm_device *drm,
		     struct drm_file *file)
{
	struct host1x_client *client = &context->client->base;
	unsigned int num_cmdbufs = args->num_cmdbufs;
	unsigned int num_relocs = args->num_relocs;
	struct drm_tegra_cmdbuf __user *user_cmdbufs;
	struct drm_tegra_reloc __user *user_relocs;
	struct drm_tegra_syncpt __user *user_syncpt;
	struct drm_tegra_syncpt syncpt;
	struct host1x *host1x = dev_get_drvdata(drm->dev->parent);
	struct drm_gem_object **refs;
	struct host1x_syncpt *sp = NULL;
	struct host1x_job *job;
	unsigned int num_refs;
	int err;

	user_cmdbufs = u64_to_user_ptr(args->cmdbufs);
	user_relocs = u64_to_user_ptr(args->relocs);
	user_syncpt = u64_to_user_ptr(args->syncpts);

	/* We don't yet support other than one syncpt_incr struct per submit */
	if (args->num_syncpts != 1)
		return -EINVAL;

	/* We don't yet support waitchks */
	if (args->num_waitchks != 0)
		return -EINVAL;

	job = host1x_job_alloc(context->channel, args->num_cmdbufs,
			       args->num_relocs);
	if (!job)
		return -ENOMEM;

	job->num_relocs = args->num_relocs;
	job->client = client;
	job->class = client->class;
	job->serialize = true;

	/*
	 * Track referenced BOs so that they can be unreferenced after the
	 * submission is complete.
	 */
	num_refs = num_cmdbufs + num_relocs * 2;

	refs = kmalloc_array(num_refs, sizeof(*refs), GFP_KERNEL);
	if (!refs) {
		err = -ENOMEM;
		goto put;
	}

	/* reuse as an iterator later */
	num_refs = 0;

	while (num_cmdbufs) {
		struct drm_tegra_cmdbuf cmdbuf;
		struct host1x_bo *bo;
		struct tegra_bo *obj;
		u64 offset;

		if (copy_from_user(&cmdbuf, user_cmdbufs, sizeof(cmdbuf))) {
			err = -EFAULT;
			goto fail;
		}

		/*
		 * The maximum number of CDMA gather fetches is 16383, a higher
		 * value means the words count is malformed.
		 */
		if (cmdbuf.words > CDMA_GATHER_FETCHES_MAX_NB) {
			err = -EINVAL;
			goto fail;
		}

		bo = host1x_bo_lookup(file, cmdbuf.handle);
		if (!bo) {
			err = -ENOENT;
			goto fail;
		}

		offset = (u64)cmdbuf.offset + (u64)cmdbuf.words * sizeof(u32);
		obj = host1x_to_tegra_bo(bo);
		refs[num_refs++] = &obj->gem;

		/*
		 * Gather buffer base address must be 4-bytes aligned,
		 * unaligned offset is malformed and cause commands stream
		 * corruption on the buffer address relocation.
		 */
		if (offset & 3 || offset > obj->gem.size) {
			err = -EINVAL;
			goto fail;
		}

		host1x_job_add_gather(job, bo, cmdbuf.words, cmdbuf.offset);
		num_cmdbufs--;
		user_cmdbufs++;
	}

	/* copy and resolve relocations from submit */
	while (num_relocs--) {
		struct host1x_reloc *reloc;
		struct tegra_bo *obj;

		err = host1x_reloc_copy_from_user(&job->relocs[num_relocs],
						  &user_relocs[num_relocs], drm,
						  file);
		if (err < 0)
			goto fail;

		reloc = &job->relocs[num_relocs];
		obj = host1x_to_tegra_bo(reloc->cmdbuf.bo);
		refs[num_refs++] = &obj->gem;

		/*
		 * The unaligned cmdbuf offset will cause an unaligned write
		 * during of the relocations patching, corrupting the commands
		 * stream.
		 */
		if (reloc->cmdbuf.offset & 3 ||
		    reloc->cmdbuf.offset >= obj->gem.size) {
			err = -EINVAL;
			goto fail;
		}

		obj = host1x_to_tegra_bo(reloc->target.bo);
		refs[num_refs++] = &obj->gem;

		if (reloc->target.offset >= obj->gem.size) {
			err = -EINVAL;
			goto fail;
		}
	}

	if (copy_from_user(&syncpt, user_syncpt, sizeof(syncpt))) {
		err = -EFAULT;
		goto fail;
	}

	/* Syncpoint ref will be dropped on job release. */
	sp = host1x_syncpt_get_by_id(host1x, syncpt.id);
	if (!sp) {
		err = -ENOENT;
		goto fail;
	}

	job->is_addr_reg = context->client->ops->is_addr_reg;
	job->is_valid_class = context->client->ops->is_valid_class;
	job->syncpt_incrs = syncpt.incrs;
	job->syncpt = sp;
	job->timeout = 10000;

	if (args->timeout && args->timeout < 10000)
		job->timeout = args->timeout;

	err = host1x_job_pin(job, context->client->base.dev);
	if (err)
		goto fail;

	err = host1x_job_submit(job);
	if (err) {
		host1x_job_unpin(job);
		goto fail;
	}

	args->fence = job->syncpt_end;

fail:
	while (num_refs--)
		drm_gem_object_put(refs[num_refs]);

	kfree(refs);

put:
	host1x_job_put(job);
	return err;
}


#ifdef CONFIG_DRM_TEGRA_STAGING
static int tegra_gem_create(struct drm_device *drm, void *data,
			    struct drm_file *file)
{
	struct drm_tegra_gem_create *args = data;
	struct tegra_bo *bo;

	bo = tegra_bo_create_with_handle(file, drm, args->size, args->flags,
					 &args->handle);
	if (IS_ERR(bo))
		return PTR_ERR(bo);

	return 0;
}

static int tegra_gem_mmap(struct drm_device *drm, void *data,
			  struct drm_file *file)
{
	struct drm_tegra_gem_mmap *args = data;
	struct drm_gem_object *gem;
	struct tegra_bo *bo;

	gem = drm_gem_object_lookup(file, args->handle);
	if (!gem)
		return -EINVAL;

	bo = to_tegra_bo(gem);

	args->offset = drm_vma_node_offset_addr(&bo->gem.vma_node);

	drm_gem_object_put(gem);

	return 0;
}

static int tegra_syncpt_read(struct drm_device *drm, void *data,
			     struct drm_file *file)
{
	struct host1x *host = dev_get_drvdata(drm->dev->parent);
	struct drm_tegra_syncpt_read *args = data;
	struct host1x_syncpt *sp;

	sp = host1x_syncpt_get_by_id_noref(host, args->id);
	if (!sp)
		return -EINVAL;

	args->value = host1x_syncpt_read_min(sp);
	return 0;
}

static int tegra_syncpt_incr(struct drm_device *drm, void *data,
			     struct drm_file *file)
{
	struct host1x *host1x = dev_get_drvdata(drm->dev->parent);
	struct drm_tegra_syncpt_incr *args = data;
	struct host1x_syncpt *sp;

	sp = host1x_syncpt_get_by_id_noref(host1x, args->id);
	if (!sp)
		return -EINVAL;

	return host1x_syncpt_incr(sp);
}

static int tegra_syncpt_wait(struct drm_device *drm, void *data,
			     struct drm_file *file)
{
	struct host1x *host1x = dev_get_drvdata(drm->dev->parent);
	struct drm_tegra_syncpt_wait *args = data;
	struct host1x_syncpt *sp;

	sp = host1x_syncpt_get_by_id_noref(host1x, args->id);
	if (!sp)
		return -EINVAL;

	return host1x_syncpt_wait(sp, args->thresh,
				  msecs_to_jiffies(args->timeout),
				  &args->value);
}

static int tegra_client_open(struct tegra_drm_file *fpriv,
			     struct tegra_drm_client *client,
			     struct tegra_drm_context *context)
{
	int err;

	err = client->ops->open_channel(client, context);
	if (err < 0)
		return err;

	err = idr_alloc(&fpriv->contexts, context, 1, 0, GFP_KERNEL);
	if (err < 0) {
		client->ops->close_channel(context);
		return err;
	}

	context->client = client;
	context->id = err;

	return 0;
}

static int tegra_open_channel(struct drm_device *drm, void *data,
			      struct drm_file *file)
{
	struct tegra_drm_file *fpriv = file->driver_priv;
	struct tegra_drm *tegra = drm->dev_private;
	struct drm_tegra_open_channel *args = data;
	struct tegra_drm_context *context;
	struct tegra_drm_client *client;
	int err = -ENODEV;

	context = kzalloc(sizeof(*context), GFP_KERNEL);
	if (!context)
		return -ENOMEM;

	mutex_lock(&fpriv->lock);

	list_for_each_entry(client, &tegra->clients, list)
		if (client->base.class == args->client) {
			err = tegra_client_open(fpriv, client, context);
			if (err < 0)
				break;

			args->context = context->id;
			break;
		}

	if (err < 0)
		kfree(context);

	mutex_unlock(&fpriv->lock);
	return err;
}

static int tegra_close_channel(struct drm_device *drm, void *data,
			       struct drm_file *file)
{
	struct tegra_drm_file *fpriv = file->driver_priv;
	struct drm_tegra_close_channel *args = data;
	struct tegra_drm_context *context;
	int err = 0;

	mutex_lock(&fpriv->lock);

	context = idr_find(&fpriv->contexts, args->context);
	if (!context) {
		err = -EINVAL;
		goto unlock;
	}

	idr_remove(&fpriv->contexts, context->id);
	tegra_drm_context_free(context);

unlock:
	mutex_unlock(&fpriv->lock);
	return err;
}

static int tegra_get_syncpt(struct drm_device *drm, void *data,
			    struct drm_file *file)
{
	struct tegra_drm_file *fpriv = file->driver_priv;
	struct drm_tegra_get_syncpt *args = data;
	struct tegra_drm_context *context;
	struct host1x_syncpt *syncpt;
	int err = 0;

	mutex_lock(&fpriv->lock);

	context = idr_find(&fpriv->contexts, args->context);
	if (!context) {
		err = -ENODEV;
		goto unlock;
	}

	if (args->index >= context->client->base.num_syncpts) {
		err = -EINVAL;
		goto unlock;
	}

	syncpt = context->client->base.syncpts[args->index];
	args->id = host1x_syncpt_id(syncpt);

unlock:
	mutex_unlock(&fpriv->lock);
	return err;
}

static int tegra_submit(struct drm_device *drm, void *data,
			struct drm_file *file)
{
	struct tegra_drm_file *fpriv = file->driver_priv;
	struct drm_tegra_submit *args = data;
	struct tegra_drm_context *context;
	int err;

	mutex_lock(&fpriv->lock);

	context = idr_find(&fpriv->contexts, args->context);
	if (!context) {
		err = -ENODEV;
		goto unlock;
	}

	err = context->client->ops->submit(context, args, drm, file);

unlock:
	mutex_unlock(&fpriv->lock);
	return err;
}

static int tegra_get_syncpt_base(struct drm_device *drm, void *data,
				 struct drm_file *file)
{
	struct tegra_drm_file *fpriv = file->driver_priv;
	struct drm_tegra_get_syncpt_base *args = data;
	struct tegra_drm_context *context;
	struct host1x_syncpt_base *base;
	struct host1x_syncpt *syncpt;
	int err = 0;

	mutex_lock(&fpriv->lock);

	context = idr_find(&fpriv->contexts, args->context);
	if (!context) {
		err = -ENODEV;
		goto unlock;
	}

	if (args->syncpt >= context->client->base.num_syncpts) {
		err = -EINVAL;
		goto unlock;
	}

	syncpt = context->client->base.syncpts[args->syncpt];

	base = host1x_syncpt_get_base(syncpt);
	if (!base) {
		err = -ENXIO;
		goto unlock;
	}

	args->id = host1x_syncpt_base_id(base);

unlock:
	mutex_unlock(&fpriv->lock);
	return err;
}

static int tegra_gem_set_tiling(struct drm_device *drm, void *data,
				struct drm_file *file)
{
	struct drm_tegra_gem_set_tiling *args = data;
	enum tegra_bo_tiling_mode mode;
	struct drm_gem_object *gem;
	unsigned long value = 0;
	struct tegra_bo *bo;

	switch (args->mode) {
	case DRM_TEGRA_GEM_TILING_MODE_PITCH:
		mode = TEGRA_BO_TILING_MODE_PITCH;

		if (args->value != 0)
			return -EINVAL;

		break;

	case DRM_TEGRA_GEM_TILING_MODE_TILED:
		mode = TEGRA_BO_TILING_MODE_TILED;

		if (args->value != 0)
			return -EINVAL;

		break;

	case DRM_TEGRA_GEM_TILING_MODE_BLOCK:
		mode = TEGRA_BO_TILING_MODE_BLOCK;

		if (args->value > 5)
			return -EINVAL;

		value = args->value;
		break;

	default:
		return -EINVAL;
	}

	gem = drm_gem_object_lookup(file, args->handle);
	if (!gem)
		return -ENOENT;

	bo = to_tegra_bo(gem);

	bo->tiling.mode = mode;
	bo->tiling.value = value;

	drm_gem_object_put(gem);

	return 0;
}

static int tegra_gem_get_tiling(struct drm_device *drm, void *data,
				struct drm_file *file)
{
	struct drm_tegra_gem_get_tiling *args = data;
	struct drm_gem_object *gem;
	struct tegra_bo *bo;
	int err = 0;

	gem = drm_gem_object_lookup(file, args->handle);
	if (!gem)
		return -ENOENT;

	bo = to_tegra_bo(gem);

	switch (bo->tiling.mode) {
	case TEGRA_BO_TILING_MODE_PITCH:
		args->mode = DRM_TEGRA_GEM_TILING_MODE_PITCH;
		args->value = 0;
		break;

	case TEGRA_BO_TILING_MODE_TILED:
		args->mode = DRM_TEGRA_GEM_TILING_MODE_TILED;
		args->value = 0;
		break;

	case TEGRA_BO_TILING_MODE_BLOCK:
		args->mode = DRM_TEGRA_GEM_TILING_MODE_BLOCK;
		args->value = bo->tiling.value;
		break;

	default:
		err = -EINVAL;
		break;
	}

	drm_gem_object_put(gem);

	return err;
}

static int tegra_gem_set_flags(struct drm_device *drm, void *data,
			       struct drm_file *file)
{
	struct drm_tegra_gem_set_flags *args = data;
	struct drm_gem_object *gem;
	struct tegra_bo *bo;

	if (args->flags & ~DRM_TEGRA_GEM_FLAGS)
		return -EINVAL;

	gem = drm_gem_object_lookup(file, args->handle);
	if (!gem)
		return -ENOENT;

	bo = to_tegra_bo(gem);
	bo->flags = 0;

	if (args->flags & DRM_TEGRA_GEM_BOTTOM_UP)
		bo->flags |= TEGRA_BO_BOTTOM_UP;

	drm_gem_object_put(gem);

	return 0;
}

static int tegra_gem_get_flags(struct drm_device *drm, void *data,
			       struct drm_file *file)
{
	struct drm_tegra_gem_get_flags *args = data;
	struct drm_gem_object *gem;
	struct tegra_bo *bo;

	gem = drm_gem_object_lookup(file, args->handle);
	if (!gem)
		return -ENOENT;

	bo = to_tegra_bo(gem);
	args->flags = 0;

	if (bo->flags & TEGRA_BO_BOTTOM_UP)
		args->flags |= DRM_TEGRA_GEM_BOTTOM_UP;

	drm_gem_object_put(gem);

	return 0;
}
#endif

static const struct drm_ioctl_desc tegra_drm_ioctls[] = {
#ifdef CONFIG_DRM_TEGRA_STAGING
	DRM_IOCTL_DEF_DRV(TEGRA_GEM_CREATE, tegra_gem_create,
			  DRM_RENDER_ALLOW),
	DRM_IOCTL_DEF_DRV(TEGRA_GEM_MMAP, tegra_gem_mmap,
			  DRM_RENDER_ALLOW),
	DRM_IOCTL_DEF_DRV(TEGRA_SYNCPT_READ, tegra_syncpt_read,
			  DRM_RENDER_ALLOW),
	DRM_IOCTL_DEF_DRV(TEGRA_SYNCPT_INCR, tegra_syncpt_incr,
			  DRM_RENDER_ALLOW),
	DRM_IOCTL_DEF_DRV(TEGRA_SYNCPT_WAIT, tegra_syncpt_wait,
			  DRM_RENDER_ALLOW),
	DRM_IOCTL_DEF_DRV(TEGRA_OPEN_CHANNEL, tegra_open_channel,
			  DRM_RENDER_ALLOW),
	DRM_IOCTL_DEF_DRV(TEGRA_CLOSE_CHANNEL, tegra_close_channel,
			  DRM_RENDER_ALLOW),
	DRM_IOCTL_DEF_DRV(TEGRA_GET_SYNCPT, tegra_get_syncpt,
			  DRM_RENDER_ALLOW),
	DRM_IOCTL_DEF_DRV(TEGRA_SUBMIT, tegra_submit,
			  DRM_RENDER_ALLOW),
	DRM_IOCTL_DEF_DRV(TEGRA_GET_SYNCPT_BASE, tegra_get_syncpt_base,
			  DRM_RENDER_ALLOW),
	DRM_IOCTL_DEF_DRV(TEGRA_GEM_SET_TILING, tegra_gem_set_tiling,
			  DRM_RENDER_ALLOW),
	DRM_IOCTL_DEF_DRV(TEGRA_GEM_GET_TILING, tegra_gem_get_tiling,
			  DRM_RENDER_ALLOW),
	DRM_IOCTL_DEF_DRV(TEGRA_GEM_SET_FLAGS, tegra_gem_set_flags,
			  DRM_RENDER_ALLOW),
	DRM_IOCTL_DEF_DRV(TEGRA_GEM_GET_FLAGS, tegra_gem_get_flags,
			  DRM_RENDER_ALLOW),
#endif
};

static const struct file_operations tegra_drm_fops = {
	.owner = THIS_MODULE,
	.open = drm_open,
	.release = drm_release,
	.unlocked_ioctl = drm_ioctl,
	.mmap = tegra_drm_mmap,
	.poll = drm_poll,
	.read = drm_read,
	.compat_ioctl = drm_compat_ioctl,
	.llseek = noop_llseek,
};

static int tegra_drm_context_cleanup(int id, void *p, void *data)
{
	struct tegra_drm_context *context = p;

	tegra_drm_context_free(context);

	return 0;
}

static void tegra_drm_postclose(struct drm_device *drm, struct drm_file *file)
{
	struct tegra_drm_file *fpriv = file->driver_priv;

	mutex_lock(&fpriv->lock);
	idr_for_each(&fpriv->contexts, tegra_drm_context_cleanup, NULL);
	mutex_unlock(&fpriv->lock);

	idr_destroy(&fpriv->contexts);
	mutex_destroy(&fpriv->lock);
	kfree(fpriv);
}

#ifdef CONFIG_DEBUG_FS
static int tegra_debugfs_framebuffers(struct seq_file *s, void *data)
{
	struct drm_info_node *node = (struct drm_info_node *)s->private;
	struct drm_device *drm = node->minor->dev;
	struct drm_framebuffer *fb;

	mutex_lock(&drm->mode_config.fb_lock);

	list_for_each_entry(fb, &drm->mode_config.fb_list, head) {
		seq_printf(s, "%3d: user size: %d x %d, depth %d, %d bpp, refcount %d\n",
			   fb->base.id, fb->width, fb->height,
			   fb->format->depth,
			   fb->format->cpp[0] * 8,
			   drm_framebuffer_read_refcount(fb));
	}

	mutex_unlock(&drm->mode_config.fb_lock);

	return 0;
}

static int tegra_debugfs_iova(struct seq_file *s, void *data)
{
	struct drm_info_node *node = (struct drm_info_node *)s->private;
	struct drm_device *drm = node->minor->dev;
	struct tegra_drm *tegra = drm->dev_private;
	struct drm_printer p = drm_seq_file_printer(s);

	if (tegra->domain) {
		mutex_lock(&tegra->mm_lock);
		drm_mm_print(&tegra->mm, &p);
		mutex_unlock(&tegra->mm_lock);
	}

	return 0;
}

static struct drm_info_list tegra_debugfs_list[] = {
	{ "framebuffers", tegra_debugfs_framebuffers, 0 },
	{ "iova", tegra_debugfs_iova, 0 },
};

static void tegra_debugfs_init(struct drm_minor *minor)
{
	drm_debugfs_create_files(tegra_debugfs_list,
				 ARRAY_SIZE(tegra_debugfs_list),
				 minor->debugfs_root, minor);
}
#endif

<<<<<<< HEAD
static struct drm_driver tegra_drm_driver = {
=======
static const struct drm_driver tegra_drm_driver = {
>>>>>>> 7d2a07b7
	.driver_features = DRIVER_MODESET | DRIVER_GEM |
			   DRIVER_ATOMIC | DRIVER_RENDER,
	.open = tegra_drm_open,
	.postclose = tegra_drm_postclose,
	.lastclose = drm_fb_helper_lastclose,

#if defined(CONFIG_DEBUG_FS)
	.debugfs_init = tegra_debugfs_init,
#endif

	.prime_handle_to_fd = drm_gem_prime_handle_to_fd,
	.prime_fd_to_handle = drm_gem_prime_fd_to_handle,
	.gem_prime_import = tegra_gem_prime_import,

	.dumb_create = tegra_bo_dumb_create,

	.ioctls = tegra_drm_ioctls,
	.num_ioctls = ARRAY_SIZE(tegra_drm_ioctls),
	.fops = &tegra_drm_fops,

	.name = DRIVER_NAME,
	.desc = DRIVER_DESC,
	.date = DRIVER_DATE,
	.major = DRIVER_MAJOR,
	.minor = DRIVER_MINOR,
	.patchlevel = DRIVER_PATCHLEVEL,
};

int tegra_drm_register_client(struct tegra_drm *tegra,
			      struct tegra_drm_client *client)
{
	mutex_lock(&tegra->clients_lock);
	list_add_tail(&client->list, &tegra->clients);
	client->drm = tegra;
	mutex_unlock(&tegra->clients_lock);

	return 0;
}

int tegra_drm_unregister_client(struct tegra_drm *tegra,
				struct tegra_drm_client *client)
{
	mutex_lock(&tegra->clients_lock);
	list_del_init(&client->list);
	client->drm = NULL;
	mutex_unlock(&tegra->clients_lock);

	return 0;
}

int host1x_client_iommu_attach(struct host1x_client *client)
{
	struct iommu_domain *domain = iommu_get_domain_for_dev(client->dev);
	struct drm_device *drm = dev_get_drvdata(client->host);
	struct tegra_drm *tegra = drm->dev_private;
	struct iommu_group *group = NULL;
	int err;

	/*
	 * If the host1x client is already attached to an IOMMU domain that is
	 * not the shared IOMMU domain, don't try to attach it to a different
	 * domain. This allows using the IOMMU-backed DMA API.
	 */
	if (domain && domain != tegra->domain)
		return 0;

	if (tegra->domain) {
		group = iommu_group_get(client->dev);
		if (!group)
			return -ENODEV;

		if (domain != tegra->domain) {
			err = iommu_attach_group(tegra->domain, group);
			if (err < 0) {
				iommu_group_put(group);
				return err;
			}
		}

		tegra->use_explicit_iommu = true;
	}

	client->group = group;

	return 0;
}

void host1x_client_iommu_detach(struct host1x_client *client)
{
	struct drm_device *drm = dev_get_drvdata(client->host);
	struct tegra_drm *tegra = drm->dev_private;
	struct iommu_domain *domain;

	if (client->group) {
		/*
		 * Devices that are part of the same group may no longer be
		 * attached to a domain at this point because their group may
		 * have been detached by an earlier client.
		 */
		domain = iommu_get_domain_for_dev(client->dev);
		if (domain)
			iommu_detach_group(tegra->domain, client->group);

		iommu_group_put(client->group);
		client->group = NULL;
	}
}

void *tegra_drm_alloc(struct tegra_drm *tegra, size_t size, dma_addr_t *dma)
{
	struct iova *alloc;
	void *virt;
	gfp_t gfp;
	int err;

	if (tegra->domain)
		size = iova_align(&tegra->carveout.domain, size);
	else
		size = PAGE_ALIGN(size);

	gfp = GFP_KERNEL | __GFP_ZERO;
	if (!tegra->domain) {
		/*
		 * Many units only support 32-bit addresses, even on 64-bit
		 * SoCs. If there is no IOMMU to translate into a 32-bit IO
		 * virtual address space, force allocations to be in the
		 * lower 32-bit range.
		 */
		gfp |= GFP_DMA;
	}

	virt = (void *)__get_free_pages(gfp, get_order(size));
	if (!virt)
		return ERR_PTR(-ENOMEM);

	if (!tegra->domain) {
		/*
		 * If IOMMU is disabled, devices address physical memory
		 * directly.
		 */
		*dma = virt_to_phys(virt);
		return virt;
	}

	alloc = alloc_iova(&tegra->carveout.domain,
			   size >> tegra->carveout.shift,
			   tegra->carveout.limit, true);
	if (!alloc) {
		err = -EBUSY;
		goto free_pages;
	}

	*dma = iova_dma_addr(&tegra->carveout.domain, alloc);
	err = iommu_map(tegra->domain, *dma, virt_to_phys(virt),
			size, IOMMU_READ | IOMMU_WRITE);
	if (err < 0)
		goto free_iova;

	return virt;

free_iova:
	__free_iova(&tegra->carveout.domain, alloc);
free_pages:
	free_pages((unsigned long)virt, get_order(size));

	return ERR_PTR(err);
}

void tegra_drm_free(struct tegra_drm *tegra, size_t size, void *virt,
		    dma_addr_t dma)
{
	if (tegra->domain)
		size = iova_align(&tegra->carveout.domain, size);
	else
		size = PAGE_ALIGN(size);

	if (tegra->domain) {
		iommu_unmap(tegra->domain, dma, size);
		free_iova(&tegra->carveout.domain,
			  iova_pfn(&tegra->carveout.domain, dma));
	}

	free_pages((unsigned long)virt, get_order(size));
}

static bool host1x_drm_wants_iommu(struct host1x_device *dev)
{
	struct host1x *host1x = dev_get_drvdata(dev->dev.parent);
	struct iommu_domain *domain;

	/*
	 * If the Tegra DRM clients are backed by an IOMMU, push buffers are
	 * likely to be allocated beyond the 32-bit boundary if sufficient
	 * system memory is available. This is problematic on earlier Tegra
	 * generations where host1x supports a maximum of 32 address bits in
	 * the GATHER opcode. In this case, unless host1x is behind an IOMMU
	 * as well it won't be able to process buffers allocated beyond the
	 * 32-bit boundary.
	 *
	 * The DMA API will use bounce buffers in this case, so that could
	 * perhaps still be made to work, even if less efficient, but there
	 * is another catch: in order to perform cache maintenance on pages
	 * allocated for discontiguous buffers we need to map and unmap the
	 * SG table representing these buffers. This is fine for something
	 * small like a push buffer, but it exhausts the bounce buffer pool
	 * (typically on the order of a few MiB) for framebuffers (many MiB
	 * for any modern resolution).
	 *
	 * Work around this by making sure that Tegra DRM clients only use
	 * an IOMMU if the parent host1x also uses an IOMMU.
	 *
	 * Note that there's still a small gap here that we don't cover: if
	 * the DMA API is backed by an IOMMU there's no way to control which
	 * device is attached to an IOMMU and which isn't, except via wiring
	 * up the device tree appropriately. This is considered an problem
	 * of integration, so care must be taken for the DT to be consistent.
	 */
	domain = iommu_get_domain_for_dev(dev->dev.parent);

	/*
	 * Tegra20 and Tegra30 don't support addressing memory beyond the
	 * 32-bit boundary, so the regular GATHER opcodes will always be
	 * sufficient and whether or not the host1x is attached to an IOMMU
	 * doesn't matter.
	 */
	if (!domain && host1x_get_dma_mask(host1x) <= DMA_BIT_MASK(32))
		return true;

	return domain != NULL;
}

static int host1x_drm_probe(struct host1x_device *dev)
{
<<<<<<< HEAD
	struct drm_driver *driver = &tegra_drm_driver;
=======
>>>>>>> 7d2a07b7
	struct tegra_drm *tegra;
	struct drm_device *drm;
	int err;

	drm = drm_dev_alloc(&tegra_drm_driver, &dev->dev);
	if (IS_ERR(drm))
		return PTR_ERR(drm);

	tegra = kzalloc(sizeof(*tegra), GFP_KERNEL);
	if (!tegra) {
		err = -ENOMEM;
		goto put;
	}

	if (host1x_drm_wants_iommu(dev) && iommu_present(&platform_bus_type)) {
		tegra->domain = iommu_domain_alloc(&platform_bus_type);
		if (!tegra->domain) {
			err = -ENOMEM;
			goto free;
		}

		err = iova_cache_get();
		if (err < 0)
			goto domain;
	}

	mutex_init(&tegra->clients_lock);
	INIT_LIST_HEAD(&tegra->clients);

	dev_set_drvdata(&dev->dev, drm);
	drm->dev_private = tegra;
	tegra->drm = drm;
<<<<<<< HEAD

	drm_mode_config_init(drm);

	drm->mode_config.min_width = 0;
	drm->mode_config.min_height = 0;

	drm->mode_config.max_width = 4096;
	drm->mode_config.max_height = 4096;
=======

	drm_mode_config_init(drm);

	drm->mode_config.min_width = 0;
	drm->mode_config.min_height = 0;
	drm->mode_config.max_width = 0;
	drm->mode_config.max_height = 0;
>>>>>>> 7d2a07b7

	drm->mode_config.normalize_zpos = true;

	drm->mode_config.funcs = &tegra_drm_mode_config_funcs;
	drm->mode_config.helper_private = &tegra_drm_mode_config_helpers;

	err = tegra_drm_fb_prepare(drm);
	if (err < 0)
		goto config;

	drm_kms_helper_poll_init(drm);

	err = host1x_device_init(dev);
	if (err < 0)
		goto fbdev;

<<<<<<< HEAD
=======
	/*
	 * Now that all display controller have been initialized, the maximum
	 * supported resolution is known and the bitmask for horizontal and
	 * vertical bitfields can be computed.
	 */
	tegra->hmask = drm->mode_config.max_width - 1;
	tegra->vmask = drm->mode_config.max_height - 1;

>>>>>>> 7d2a07b7
	if (tegra->use_explicit_iommu) {
		u64 carveout_start, carveout_end, gem_start, gem_end;
		u64 dma_mask = dma_get_mask(&dev->dev);
		dma_addr_t start, end;
		unsigned long order;

		start = tegra->domain->geometry.aperture_start & dma_mask;
		end = tegra->domain->geometry.aperture_end & dma_mask;

		gem_start = start;
		gem_end = end - CARVEOUT_SZ;
		carveout_start = gem_end + 1;
		carveout_end = end;

		order = __ffs(tegra->domain->pgsize_bitmap);
		init_iova_domain(&tegra->carveout.domain, 1UL << order,
				 carveout_start >> order);

		tegra->carveout.shift = iova_shift(&tegra->carveout.domain);
		tegra->carveout.limit = carveout_end >> tegra->carveout.shift;

		drm_mm_init(&tegra->mm, gem_start, gem_end - gem_start + 1);
		mutex_init(&tegra->mm_lock);

		DRM_DEBUG_DRIVER("IOMMU apertures:\n");
		DRM_DEBUG_DRIVER("  GEM: %#llx-%#llx\n", gem_start, gem_end);
		DRM_DEBUG_DRIVER("  Carveout: %#llx-%#llx\n", carveout_start,
				 carveout_end);
	} else if (tegra->domain) {
		iommu_domain_free(tegra->domain);
		tegra->domain = NULL;
		iova_cache_put();
	}

	if (tegra->hub) {
		err = tegra_display_hub_prepare(tegra->hub);
		if (err < 0)
			goto device;
	}

	/*
	 * We don't use the drm_irq_install() helpers provided by the DRM
	 * core, so we need to set this manually in order to allow the
	 * DRM_IOCTL_WAIT_VBLANK to operate correctly.
	 */
	drm->irq_enabled = true;

	/* syncpoints are used for full 32-bit hardware VBLANK counters */
	drm->max_vblank_count = 0xffffffff;

	err = drm_vblank_init(drm, drm->mode_config.num_crtc);
	if (err < 0)
		goto hub;

	drm_mode_config_reset(drm);

<<<<<<< HEAD
	err = drm_fb_helper_remove_conflicting_framebuffers(NULL, "tegradrmfb",
							    false);
=======
	err = drm_aperture_remove_framebuffers(false, "tegradrmfb");
>>>>>>> 7d2a07b7
	if (err < 0)
		goto hub;

	err = tegra_drm_fb_init(drm);
	if (err < 0)
		goto hub;

	err = drm_dev_register(drm, 0);
	if (err < 0)
		goto fb;

	return 0;

fb:
	tegra_drm_fb_exit(drm);
hub:
	if (tegra->hub)
		tegra_display_hub_cleanup(tegra->hub);
device:
	if (tegra->domain) {
		mutex_destroy(&tegra->mm_lock);
		drm_mm_takedown(&tegra->mm);
		put_iova_domain(&tegra->carveout.domain);
		iova_cache_put();
	}

	host1x_device_exit(dev);
fbdev:
	drm_kms_helper_poll_fini(drm);
	tegra_drm_fb_free(drm);
config:
	drm_mode_config_cleanup(drm);
domain:
	if (tegra->domain)
		iommu_domain_free(tegra->domain);
free:
	kfree(tegra);
put:
	drm_dev_put(drm);
	return err;
}

static int host1x_drm_remove(struct host1x_device *dev)
{
	struct drm_device *drm = dev_get_drvdata(&dev->dev);
	struct tegra_drm *tegra = drm->dev_private;
	int err;

	drm_dev_unregister(drm);

	drm_kms_helper_poll_fini(drm);
	tegra_drm_fb_exit(drm);
	drm_atomic_helper_shutdown(drm);
	drm_mode_config_cleanup(drm);

	if (tegra->hub)
		tegra_display_hub_cleanup(tegra->hub);

	err = host1x_device_exit(dev);
	if (err < 0)
		dev_err(&dev->dev, "host1x device cleanup failed: %d\n", err);

	if (tegra->domain) {
		mutex_destroy(&tegra->mm_lock);
		drm_mm_takedown(&tegra->mm);
		put_iova_domain(&tegra->carveout.domain);
		iova_cache_put();
		iommu_domain_free(tegra->domain);
	}

	kfree(tegra);
	drm_dev_put(drm);

	return 0;
}

#ifdef CONFIG_PM_SLEEP
static int host1x_drm_suspend(struct device *dev)
{
	struct drm_device *drm = dev_get_drvdata(dev);

	return drm_mode_config_helper_suspend(drm);
}

static int host1x_drm_resume(struct device *dev)
{
	struct drm_device *drm = dev_get_drvdata(dev);

	return drm_mode_config_helper_resume(drm);
}
#endif

static SIMPLE_DEV_PM_OPS(host1x_drm_pm_ops, host1x_drm_suspend,
			 host1x_drm_resume);

static const struct of_device_id host1x_drm_subdevs[] = {
	{ .compatible = "nvidia,tegra20-dc", },
	{ .compatible = "nvidia,tegra20-hdmi", },
	{ .compatible = "nvidia,tegra20-gr2d", },
	{ .compatible = "nvidia,tegra20-gr3d", },
	{ .compatible = "nvidia,tegra30-dc", },
	{ .compatible = "nvidia,tegra30-hdmi", },
	{ .compatible = "nvidia,tegra30-gr2d", },
	{ .compatible = "nvidia,tegra30-gr3d", },
	{ .compatible = "nvidia,tegra114-dc", },
	{ .compatible = "nvidia,tegra114-dsi", },
	{ .compatible = "nvidia,tegra114-hdmi", },
	{ .compatible = "nvidia,tegra114-gr2d", },
	{ .compatible = "nvidia,tegra114-gr3d", },
	{ .compatible = "nvidia,tegra124-dc", },
	{ .compatible = "nvidia,tegra124-sor", },
	{ .compatible = "nvidia,tegra124-hdmi", },
	{ .compatible = "nvidia,tegra124-dsi", },
	{ .compatible = "nvidia,tegra124-vic", },
	{ .compatible = "nvidia,tegra132-dsi", },
	{ .compatible = "nvidia,tegra210-dc", },
	{ .compatible = "nvidia,tegra210-dsi", },
	{ .compatible = "nvidia,tegra210-sor", },
	{ .compatible = "nvidia,tegra210-sor1", },
	{ .compatible = "nvidia,tegra210-vic", },
	{ .compatible = "nvidia,tegra186-display", },
	{ .compatible = "nvidia,tegra186-dc", },
	{ .compatible = "nvidia,tegra186-sor", },
	{ .compatible = "nvidia,tegra186-sor1", },
	{ .compatible = "nvidia,tegra186-vic", },
	{ .compatible = "nvidia,tegra194-display", },
	{ .compatible = "nvidia,tegra194-dc", },
	{ .compatible = "nvidia,tegra194-sor", },
	{ .compatible = "nvidia,tegra194-vic", },
	{ /* sentinel */ }
};

static struct host1x_driver host1x_drm_driver = {
	.driver = {
		.name = "drm",
		.pm = &host1x_drm_pm_ops,
	},
	.probe = host1x_drm_probe,
	.remove = host1x_drm_remove,
	.subdevs = host1x_drm_subdevs,
};

static struct platform_driver * const drivers[] = {
	&tegra_display_hub_driver,
	&tegra_dc_driver,
	&tegra_hdmi_driver,
	&tegra_dsi_driver,
	&tegra_dpaux_driver,
	&tegra_sor_driver,
	&tegra_gr2d_driver,
	&tegra_gr3d_driver,
	&tegra_vic_driver,
};

static int __init host1x_drm_init(void)
{
	int err;

	err = host1x_driver_register(&host1x_drm_driver);
	if (err < 0)
		return err;

	err = platform_register_drivers(drivers, ARRAY_SIZE(drivers));
	if (err < 0)
		goto unregister_host1x;

	return 0;

unregister_host1x:
	host1x_driver_unregister(&host1x_drm_driver);
	return err;
}
module_init(host1x_drm_init);

static void __exit host1x_drm_exit(void)
{
	platform_unregister_drivers(drivers, ARRAY_SIZE(drivers));
	host1x_driver_unregister(&host1x_drm_driver);
}
module_exit(host1x_drm_exit);

MODULE_AUTHOR("Thierry Reding <thierry.reding@avionic-design.de>");
MODULE_DESCRIPTION("NVIDIA Tegra DRM driver");
MODULE_LICENSE("GPL v2");<|MERGE_RESOLUTION|>--- conflicted
+++ resolved
@@ -851,11 +851,7 @@
 }
 #endif
 
-<<<<<<< HEAD
-static struct drm_driver tegra_drm_driver = {
-=======
 static const struct drm_driver tegra_drm_driver = {
->>>>>>> 7d2a07b7
 	.driver_features = DRIVER_MODESET | DRIVER_GEM |
 			   DRIVER_ATOMIC | DRIVER_RENDER,
 	.open = tegra_drm_open,
@@ -1089,10 +1085,6 @@
 
 static int host1x_drm_probe(struct host1x_device *dev)
 {
-<<<<<<< HEAD
-	struct drm_driver *driver = &tegra_drm_driver;
-=======
->>>>>>> 7d2a07b7
 	struct tegra_drm *tegra;
 	struct drm_device *drm;
 	int err;
@@ -1125,16 +1117,6 @@
 	dev_set_drvdata(&dev->dev, drm);
 	drm->dev_private = tegra;
 	tegra->drm = drm;
-<<<<<<< HEAD
-
-	drm_mode_config_init(drm);
-
-	drm->mode_config.min_width = 0;
-	drm->mode_config.min_height = 0;
-
-	drm->mode_config.max_width = 4096;
-	drm->mode_config.max_height = 4096;
-=======
 
 	drm_mode_config_init(drm);
 
@@ -1142,7 +1124,6 @@
 	drm->mode_config.min_height = 0;
 	drm->mode_config.max_width = 0;
 	drm->mode_config.max_height = 0;
->>>>>>> 7d2a07b7
 
 	drm->mode_config.normalize_zpos = true;
 
@@ -1159,8 +1140,6 @@
 	if (err < 0)
 		goto fbdev;
 
-<<<<<<< HEAD
-=======
 	/*
 	 * Now that all display controller have been initialized, the maximum
 	 * supported resolution is known and the bitmask for horizontal and
@@ -1169,7 +1148,6 @@
 	tegra->hmask = drm->mode_config.max_width - 1;
 	tegra->vmask = drm->mode_config.max_height - 1;
 
->>>>>>> 7d2a07b7
 	if (tegra->use_explicit_iommu) {
 		u64 carveout_start, carveout_end, gem_start, gem_end;
 		u64 dma_mask = dma_get_mask(&dev->dev);
@@ -1226,12 +1204,7 @@
 
 	drm_mode_config_reset(drm);
 
-<<<<<<< HEAD
-	err = drm_fb_helper_remove_conflicting_framebuffers(NULL, "tegradrmfb",
-							    false);
-=======
 	err = drm_aperture_remove_framebuffers(false, "tegradrmfb");
->>>>>>> 7d2a07b7
 	if (err < 0)
 		goto hub;
 
