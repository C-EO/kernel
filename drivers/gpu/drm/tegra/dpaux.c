--- conflicted
+++ resolved
@@ -717,7 +717,11 @@
 	unsigned long timeout;
 	int err;
 
-<<<<<<< HEAD
+	aux->drm_dev = output->connector.dev;
+	err = drm_dp_aux_register(aux);
+	if (err < 0)
+		return err;
+
 	output->connector.polled = DRM_CONNECTOR_POLL_HPD;
 	dpaux->output = output;
 
@@ -741,36 +745,6 @@
 			usleep_range(1000, 2000);
 		}
 
-=======
-	aux->drm_dev = output->connector.dev;
-	err = drm_dp_aux_register(aux);
-	if (err < 0)
-		return err;
-
-	output->connector.polled = DRM_CONNECTOR_POLL_HPD;
-	dpaux->output = output;
-
-	if (output->panel) {
-		enum drm_connector_status status;
-
-		if (dpaux->vdd) {
-			err = regulator_enable(dpaux->vdd);
-			if (err < 0)
-				return err;
-		}
-
-		timeout = jiffies + msecs_to_jiffies(250);
-
-		while (time_before(jiffies, timeout)) {
-			status = drm_dp_aux_detect(aux);
-
-			if (status == connector_status_connected)
-				break;
-
-			usleep_range(1000, 2000);
-		}
-
->>>>>>> 7d2a07b7
 		if (status != connector_status_connected)
 			return -ETIMEDOUT;
 	}
