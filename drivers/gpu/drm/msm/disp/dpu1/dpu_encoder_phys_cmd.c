// SPDX-License-Identifier: GPL-2.0-only
/*
 * Copyright (c) 2015-2018, 2020-2021 The Linux Foundation. All rights reserved.
 */

#define pr_fmt(fmt)	"[drm:%s:%d] " fmt, __func__, __LINE__
#include <linux/delay.h>
#include "dpu_encoder_phys.h"
#include "dpu_hw_interrupts.h"
#include "dpu_hw_pingpong.h"
#include "dpu_core_irq.h"
#include "dpu_formats.h"
#include "dpu_trace.h"
#include "disp/msm_disp_snapshot.h"

#define DPU_DEBUG_CMDENC(e, fmt, ...) DPU_DEBUG("enc%d intf%d " fmt, \
		(e) && (e)->base.parent ? \
		(e)->base.parent->base.id : -1, \
		(e) ? (e)->base.intf_idx - INTF_0 : -1, ##__VA_ARGS__)

#define DPU_ERROR_CMDENC(e, fmt, ...) DPU_ERROR("enc%d intf%d " fmt, \
		(e) && (e)->base.parent ? \
		(e)->base.parent->base.id : -1, \
		(e) ? (e)->base.intf_idx - INTF_0 : -1, ##__VA_ARGS__)

#define to_dpu_encoder_phys_cmd(x) \
	container_of(x, struct dpu_encoder_phys_cmd, base)

#define PP_TIMEOUT_MAX_TRIALS	10

/*
 * Tearcheck sync start and continue thresholds are empirically found
 * based on common panels In the future, may want to allow panels to override
 * these default values
 */
#define DEFAULT_TEARCHECK_SYNC_THRESH_START	4
#define DEFAULT_TEARCHECK_SYNC_THRESH_CONTINUE	4

#define DPU_ENC_WR_PTR_START_TIMEOUT_US 20000

#define DPU_ENC_MAX_POLL_TIMEOUT_US	2000

static bool dpu_encoder_phys_cmd_is_master(struct dpu_encoder_phys *phys_enc)
{
	return (phys_enc->split_role != ENC_ROLE_SLAVE) ? true : false;
}

static bool dpu_encoder_phys_cmd_mode_fixup(
		struct dpu_encoder_phys *phys_enc,
		const struct drm_display_mode *mode,
		struct drm_display_mode *adj_mode)
{
	DPU_DEBUG_CMDENC(to_dpu_encoder_phys_cmd(phys_enc), "\n");
	return true;
}

static void _dpu_encoder_phys_cmd_update_intf_cfg(
		struct dpu_encoder_phys *phys_enc)
{
	struct dpu_encoder_phys_cmd *cmd_enc =
			to_dpu_encoder_phys_cmd(phys_enc);
	struct dpu_hw_ctl *ctl;
	struct dpu_hw_intf_cfg intf_cfg = { 0 };

	ctl = phys_enc->hw_ctl;
	if (!ctl->ops.setup_intf_cfg)
		return;

	intf_cfg.intf = phys_enc->intf_idx;
	intf_cfg.intf_mode_sel = DPU_CTL_MODE_SEL_CMD;
	intf_cfg.stream_sel = cmd_enc->stream_sel;
	intf_cfg.mode_3d = dpu_encoder_helper_get_3d_blend_mode(phys_enc);
	ctl->ops.setup_intf_cfg(ctl, &intf_cfg);
}

static void dpu_encoder_phys_cmd_pp_tx_done_irq(void *arg, int irq_idx)
{
	struct dpu_encoder_phys *phys_enc = arg;
	unsigned long lock_flags;
	int new_cnt;
	u32 event = DPU_ENCODER_FRAME_EVENT_DONE;

	if (!phys_enc->hw_pp)
		return;

	DPU_ATRACE_BEGIN("pp_done_irq");
	/* notify all synchronous clients first, then asynchronous clients */
	if (phys_enc->parent_ops->handle_frame_done)
		phys_enc->parent_ops->handle_frame_done(phys_enc->parent,
				phys_enc, event);

	spin_lock_irqsave(phys_enc->enc_spinlock, lock_flags);
	new_cnt = atomic_add_unless(&phys_enc->pending_kickoff_cnt, -1, 0);
	spin_unlock_irqrestore(phys_enc->enc_spinlock, lock_flags);

	trace_dpu_enc_phys_cmd_pp_tx_done(DRMID(phys_enc->parent),
					  phys_enc->hw_pp->idx - PINGPONG_0,
					  new_cnt, event);

	/* Signal any waiting atomic commit thread */
	wake_up_all(&phys_enc->pending_kickoff_wq);
	DPU_ATRACE_END("pp_done_irq");
}

static void dpu_encoder_phys_cmd_pp_rd_ptr_irq(void *arg, int irq_idx)
{
	struct dpu_encoder_phys *phys_enc = arg;
	struct dpu_encoder_phys_cmd *cmd_enc;

	if (!phys_enc->hw_pp)
		return;

	DPU_ATRACE_BEGIN("rd_ptr_irq");
	cmd_enc = to_dpu_encoder_phys_cmd(phys_enc);

	if (phys_enc->parent_ops->handle_vblank_virt)
		phys_enc->parent_ops->handle_vblank_virt(phys_enc->parent,
			phys_enc);

	atomic_add_unless(&cmd_enc->pending_vblank_cnt, -1, 0);
	wake_up_all(&cmd_enc->pending_vblank_wq);
	DPU_ATRACE_END("rd_ptr_irq");
}

static void dpu_encoder_phys_cmd_ctl_start_irq(void *arg, int irq_idx)
{
	struct dpu_encoder_phys *phys_enc = arg;

	DPU_ATRACE_BEGIN("ctl_start_irq");

	atomic_add_unless(&phys_enc->pending_ctlstart_cnt, -1, 0);

	/* Signal any waiting ctl start interrupt */
	wake_up_all(&phys_enc->pending_kickoff_wq);
	DPU_ATRACE_END("ctl_start_irq");
}

static void dpu_encoder_phys_cmd_underrun_irq(void *arg, int irq_idx)
{
	struct dpu_encoder_phys *phys_enc = arg;

	if (phys_enc->parent_ops->handle_underrun_virt)
		phys_enc->parent_ops->handle_underrun_virt(phys_enc->parent,
			phys_enc);
}

static void dpu_encoder_phys_cmd_mode_set(
		struct dpu_encoder_phys *phys_enc,
		struct drm_display_mode *mode,
		struct drm_display_mode *adj_mode)
{
	struct dpu_encoder_phys_cmd *cmd_enc =
		to_dpu_encoder_phys_cmd(phys_enc);
	struct dpu_encoder_irq *irq;

	if (!mode || !adj_mode) {
		DPU_ERROR("invalid args\n");
		return;
	}
	phys_enc->cached_mode = *adj_mode;
	DPU_DEBUG_CMDENC(cmd_enc, "caching mode:\n");
	drm_mode_debug_printmodeline(adj_mode);

	irq = &phys_enc->irq[INTR_IDX_CTL_START];
	irq->irq_idx = phys_enc->hw_ctl->caps->intr_start;

	irq = &phys_enc->irq[INTR_IDX_PINGPONG];
	irq->irq_idx = phys_enc->hw_pp->caps->intr_done;

	irq = &phys_enc->irq[INTR_IDX_RDPTR];
	irq->irq_idx = phys_enc->hw_pp->caps->intr_rdptr;

	irq = &phys_enc->irq[INTR_IDX_UNDERRUN];
	irq->irq_idx = phys_enc->hw_intf->cap->intr_underrun;
}

static int _dpu_encoder_phys_cmd_handle_ppdone_timeout(
		struct dpu_encoder_phys *phys_enc)
{
	struct dpu_encoder_phys_cmd *cmd_enc =
			to_dpu_encoder_phys_cmd(phys_enc);
	u32 frame_event = DPU_ENCODER_FRAME_EVENT_ERROR;
	bool do_log = false;
	struct drm_encoder *drm_enc;

	if (!phys_enc->hw_pp)
		return -EINVAL;

	drm_enc = phys_enc->parent;

	cmd_enc->pp_timeout_report_cnt++;
	if (cmd_enc->pp_timeout_report_cnt == PP_TIMEOUT_MAX_TRIALS) {
		frame_event |= DPU_ENCODER_FRAME_EVENT_PANEL_DEAD;
		do_log = true;
	} else if (cmd_enc->pp_timeout_report_cnt == 1) {
		do_log = true;
	}

	trace_dpu_enc_phys_cmd_pdone_timeout(DRMID(drm_enc),
		     phys_enc->hw_pp->idx - PINGPONG_0,
		     cmd_enc->pp_timeout_report_cnt,
		     atomic_read(&phys_enc->pending_kickoff_cnt),
		     frame_event);

	/* to avoid flooding, only log first time, and "dead" time */
	if (do_log) {
		DRM_ERROR("id:%d pp:%d kickoff timeout %d cnt %d koff_cnt %d\n",
			  DRMID(drm_enc),
			  phys_enc->hw_pp->idx - PINGPONG_0,
			  phys_enc->hw_ctl->idx - CTL_0,
			  cmd_enc->pp_timeout_report_cnt,
			  atomic_read(&phys_enc->pending_kickoff_cnt));
		msm_disp_snapshot_state(drm_enc->dev);
		dpu_encoder_helper_unregister_irq(phys_enc, INTR_IDX_RDPTR);
	}

	atomic_add_unless(&phys_enc->pending_kickoff_cnt, -1, 0);

	/* request a ctl reset before the next kickoff */
	phys_enc->enable_state = DPU_ENC_ERR_NEEDS_HW_RESET;

	if (phys_enc->parent_ops->handle_frame_done)
		phys_enc->parent_ops->handle_frame_done(
				drm_enc, phys_enc, frame_event);

	return -ETIMEDOUT;
}

static int _dpu_encoder_phys_cmd_wait_for_idle(
		struct dpu_encoder_phys *phys_enc)
{
	struct dpu_encoder_phys_cmd *cmd_enc =
			to_dpu_encoder_phys_cmd(phys_enc);
	struct dpu_encoder_wait_info wait_info;
	int ret;

	wait_info.wq = &phys_enc->pending_kickoff_wq;
	wait_info.atomic_cnt = &phys_enc->pending_kickoff_cnt;
	wait_info.timeout_ms = KICKOFF_TIMEOUT_MS;

	ret = dpu_encoder_helper_wait_for_irq(phys_enc, INTR_IDX_PINGPONG,
			&wait_info);
	if (ret == -ETIMEDOUT)
		_dpu_encoder_phys_cmd_handle_ppdone_timeout(phys_enc);
	else if (!ret)
		cmd_enc->pp_timeout_report_cnt = 0;

	return ret;
}

static int dpu_encoder_phys_cmd_control_vblank_irq(
		struct dpu_encoder_phys *phys_enc,
		bool enable)
{
	int ret = 0;
	int refcount;

	if (!phys_enc->hw_pp) {
		DPU_ERROR("invalid encoder\n");
		return -EINVAL;
	}

	refcount = atomic_read(&phys_enc->vblank_refcount);

	/* Slave encoders don't report vblank */
	if (!dpu_encoder_phys_cmd_is_master(phys_enc))
		goto end;

	/* protect against negative */
	if (!enable && refcount == 0) {
		ret = -EINVAL;
		goto end;
	}

	DRM_DEBUG_KMS("id:%u pp:%d enable=%s/%d\n", DRMID(phys_enc->parent),
		      phys_enc->hw_pp->idx - PINGPONG_0,
		      enable ? "true" : "false", refcount);

	if (enable && atomic_inc_return(&phys_enc->vblank_refcount) == 1)
		ret = dpu_encoder_helper_register_irq(phys_enc, INTR_IDX_RDPTR);
	else if (!enable && atomic_dec_return(&phys_enc->vblank_refcount) == 0)
		ret = dpu_encoder_helper_unregister_irq(phys_enc,
				INTR_IDX_RDPTR);

end:
	if (ret) {
		DRM_ERROR("vblank irq err id:%u pp:%d ret:%d, enable %s/%d\n",
			  DRMID(phys_enc->parent),
			  phys_enc->hw_pp->idx - PINGPONG_0, ret,
			  enable ? "true" : "false", refcount);
	}

	return ret;
}

static void dpu_encoder_phys_cmd_irq_control(struct dpu_encoder_phys *phys_enc,
		bool enable)
{
	trace_dpu_enc_phys_cmd_irq_ctrl(DRMID(phys_enc->parent),
			phys_enc->hw_pp->idx - PINGPONG_0,
			enable, atomic_read(&phys_enc->vblank_refcount));

	if (enable) {
		dpu_encoder_helper_register_irq(phys_enc, INTR_IDX_PINGPONG);
		dpu_encoder_helper_register_irq(phys_enc, INTR_IDX_UNDERRUN);
		dpu_encoder_phys_cmd_control_vblank_irq(phys_enc, true);

		if (dpu_encoder_phys_cmd_is_master(phys_enc))
			dpu_encoder_helper_register_irq(phys_enc,
					INTR_IDX_CTL_START);
	} else {
		if (dpu_encoder_phys_cmd_is_master(phys_enc))
			dpu_encoder_helper_unregister_irq(phys_enc,
					INTR_IDX_CTL_START);

		dpu_encoder_helper_unregister_irq(phys_enc, INTR_IDX_UNDERRUN);
		dpu_encoder_phys_cmd_control_vblank_irq(phys_enc, false);
		dpu_encoder_helper_unregister_irq(phys_enc, INTR_IDX_PINGPONG);
	}
}

static void dpu_encoder_phys_cmd_tearcheck_config(
		struct dpu_encoder_phys *phys_enc)
{
	struct dpu_encoder_phys_cmd *cmd_enc =
		to_dpu_encoder_phys_cmd(phys_enc);
	struct dpu_hw_tear_check tc_cfg = { 0 };
	struct drm_display_mode *mode;
	bool tc_enable = true;
	u32 vsync_hz;
	struct dpu_kms *dpu_kms;

	if (!phys_enc->hw_pp) {
		DPU_ERROR("invalid encoder\n");
		return;
	}
	mode = &phys_enc->cached_mode;

	DPU_DEBUG_CMDENC(cmd_enc, "pp %d\n", phys_enc->hw_pp->idx - PINGPONG_0);

	if (!phys_enc->hw_pp->ops.setup_tearcheck ||
		!phys_enc->hw_pp->ops.enable_tearcheck) {
		DPU_DEBUG_CMDENC(cmd_enc, "tearcheck not supported\n");
		return;
	}

	dpu_kms = phys_enc->dpu_kms;

	/*
	 * TE default: dsi byte clock calculated base on 70 fps;
	 * around 14 ms to complete a kickoff cycle if te disabled;
	 * vclk_line base on 60 fps; write is faster than read;
	 * init == start == rdptr;
	 *
	 * vsync_count is ratio of MDP VSYNC clock frequency to LCD panel
	 * frequency divided by the no. of rows (lines) in the LCDpanel.
	 */
	vsync_hz = dpu_kms_get_clk_rate(dpu_kms, "vsync");
	if (vsync_hz <= 0) {
		DPU_DEBUG_CMDENC(cmd_enc, "invalid - vsync_hz %u\n",
				 vsync_hz);
		return;
	}

	tc_cfg.vsync_count = vsync_hz /
				(mode->vtotal * drm_mode_vrefresh(mode));

	/*
	 * Set the sync_cfg_height to twice vtotal so that if we lose a
	 * TE event coming from the display TE pin we won't stall immediately
	 */
	tc_cfg.hw_vsync_mode = 1;
	tc_cfg.sync_cfg_height = mode->vtotal * 2;
	tc_cfg.vsync_init_val = mode->vdisplay;
	tc_cfg.sync_threshold_start = DEFAULT_TEARCHECK_SYNC_THRESH_START;
	tc_cfg.sync_threshold_continue = DEFAULT_TEARCHECK_SYNC_THRESH_CONTINUE;
	tc_cfg.start_pos = mode->vdisplay;
	tc_cfg.rd_ptr_irq = mode->vdisplay + 1;

	DPU_DEBUG_CMDENC(cmd_enc,
		"tc %d vsync_clk_speed_hz %u vtotal %u vrefresh %u\n",
		phys_enc->hw_pp->idx - PINGPONG_0, vsync_hz,
		mode->vtotal, drm_mode_vrefresh(mode));
	DPU_DEBUG_CMDENC(cmd_enc,
		"tc %d enable %u start_pos %u rd_ptr_irq %u\n",
		phys_enc->hw_pp->idx - PINGPONG_0, tc_enable, tc_cfg.start_pos,
		tc_cfg.rd_ptr_irq);
	DPU_DEBUG_CMDENC(cmd_enc,
		"tc %d hw_vsync_mode %u vsync_count %u vsync_init_val %u\n",
		phys_enc->hw_pp->idx - PINGPONG_0, tc_cfg.hw_vsync_mode,
		tc_cfg.vsync_count, tc_cfg.vsync_init_val);
	DPU_DEBUG_CMDENC(cmd_enc,
		"tc %d cfgheight %u thresh_start %u thresh_cont %u\n",
		phys_enc->hw_pp->idx - PINGPONG_0, tc_cfg.sync_cfg_height,
		tc_cfg.sync_threshold_start, tc_cfg.sync_threshold_continue);

	phys_enc->hw_pp->ops.setup_tearcheck(phys_enc->hw_pp, &tc_cfg);
	phys_enc->hw_pp->ops.enable_tearcheck(phys_enc->hw_pp, tc_enable);
}

static void _dpu_encoder_phys_cmd_pingpong_config(
		struct dpu_encoder_phys *phys_enc)
{
	struct dpu_encoder_phys_cmd *cmd_enc =
		to_dpu_encoder_phys_cmd(phys_enc);

	if (!phys_enc->hw_pp || !phys_enc->hw_ctl->ops.setup_intf_cfg) {
		DPU_ERROR("invalid arg(s), enc %d\n", phys_enc != NULL);
		return;
	}

	DPU_DEBUG_CMDENC(cmd_enc, "pp %d, enabling mode:\n",
			phys_enc->hw_pp->idx - PINGPONG_0);
	drm_mode_debug_printmodeline(&phys_enc->cached_mode);

	_dpu_encoder_phys_cmd_update_intf_cfg(phys_enc);
	dpu_encoder_phys_cmd_tearcheck_config(phys_enc);
}

static bool dpu_encoder_phys_cmd_needs_single_flush(
		struct dpu_encoder_phys *phys_enc)
{
	/**
	 * we do separate flush for each CTL and let
	 * CTL_START synchronize them
	 */
	return false;
}

static void dpu_encoder_phys_cmd_enable_helper(
		struct dpu_encoder_phys *phys_enc)
{
	struct dpu_hw_ctl *ctl;

	if (!phys_enc->hw_pp) {
		DPU_ERROR("invalid arg(s), encoder %d\n", phys_enc != NULL);
		return;
	}

	dpu_encoder_helper_split_config(phys_enc, phys_enc->intf_idx);

	_dpu_encoder_phys_cmd_pingpong_config(phys_enc);

	if (!dpu_encoder_phys_cmd_is_master(phys_enc))
		return;

	ctl = phys_enc->hw_ctl;
	ctl->ops.update_pending_flush_intf(ctl, phys_enc->intf_idx);
}

static void dpu_encoder_phys_cmd_enable(struct dpu_encoder_phys *phys_enc)
{
	struct dpu_encoder_phys_cmd *cmd_enc =
		to_dpu_encoder_phys_cmd(phys_enc);

	if (!phys_enc->hw_pp) {
		DPU_ERROR("invalid phys encoder\n");
		return;
	}

	DPU_DEBUG_CMDENC(cmd_enc, "pp %d\n", phys_enc->hw_pp->idx - PINGPONG_0);

	if (phys_enc->enable_state == DPU_ENC_ENABLED) {
		DPU_ERROR("already enabled\n");
		return;
	}

	dpu_encoder_phys_cmd_enable_helper(phys_enc);
	phys_enc->enable_state = DPU_ENC_ENABLED;
}

static void _dpu_encoder_phys_cmd_connect_te(
		struct dpu_encoder_phys *phys_enc, bool enable)
{
	if (!phys_enc->hw_pp || !phys_enc->hw_pp->ops.connect_external_te)
		return;

	trace_dpu_enc_phys_cmd_connect_te(DRMID(phys_enc->parent), enable);
	phys_enc->hw_pp->ops.connect_external_te(phys_enc->hw_pp, enable);
}

static void dpu_encoder_phys_cmd_prepare_idle_pc(
		struct dpu_encoder_phys *phys_enc)
{
	_dpu_encoder_phys_cmd_connect_te(phys_enc, false);
}

static int dpu_encoder_phys_cmd_get_line_count(
		struct dpu_encoder_phys *phys_enc)
{
	struct dpu_hw_pingpong *hw_pp;

	if (!phys_enc->hw_pp)
		return -EINVAL;

	if (!dpu_encoder_phys_cmd_is_master(phys_enc))
		return -EINVAL;

	hw_pp = phys_enc->hw_pp;
	if (!hw_pp->ops.get_line_count)
		return -EINVAL;

	return hw_pp->ops.get_line_count(hw_pp);
}

static void dpu_encoder_phys_cmd_disable(struct dpu_encoder_phys *phys_enc)
{
	struct dpu_encoder_phys_cmd *cmd_enc =
		to_dpu_encoder_phys_cmd(phys_enc);

	if (!phys_enc->hw_pp) {
		DPU_ERROR("invalid encoder\n");
		return;
	}
	DRM_DEBUG_KMS("id:%u pp:%d state:%d\n", DRMID(phys_enc->parent),
		      phys_enc->hw_pp->idx - PINGPONG_0,
		      phys_enc->enable_state);

	if (phys_enc->enable_state == DPU_ENC_DISABLED) {
		DPU_ERROR_CMDENC(cmd_enc, "already disabled\n");
		return;
	}

	if (phys_enc->hw_pp->ops.enable_tearcheck)
		phys_enc->hw_pp->ops.enable_tearcheck(phys_enc->hw_pp, false);
	phys_enc->enable_state = DPU_ENC_DISABLED;
}

static void dpu_encoder_phys_cmd_destroy(struct dpu_encoder_phys *phys_enc)
{
	struct dpu_encoder_phys_cmd *cmd_enc =
		to_dpu_encoder_phys_cmd(phys_enc);

	kfree(cmd_enc);
}

static void dpu_encoder_phys_cmd_get_hw_resources(
		struct dpu_encoder_phys *phys_enc,
		struct dpu_encoder_hw_resources *hw_res)
{
	hw_res->intfs[phys_enc->intf_idx - INTF_0] = INTF_MODE_CMD;
}

static void dpu_encoder_phys_cmd_prepare_for_kickoff(
		struct dpu_encoder_phys *phys_enc)
{
	struct dpu_encoder_phys_cmd *cmd_enc =
			to_dpu_encoder_phys_cmd(phys_enc);
	int ret;

	if (!phys_enc->hw_pp) {
		DPU_ERROR("invalid encoder\n");
		return;
	}
	DRM_DEBUG_KMS("id:%u pp:%d pending_cnt:%d\n", DRMID(phys_enc->parent),
		      phys_enc->hw_pp->idx - PINGPONG_0,
		      atomic_read(&phys_enc->pending_kickoff_cnt));

	/*
	 * Mark kickoff request as outstanding. If there are more than one,
	 * outstanding, then we have to wait for the previous one to complete
	 */
	ret = _dpu_encoder_phys_cmd_wait_for_idle(phys_enc);
	if (ret) {
		/* force pending_kickoff_cnt 0 to discard failed kickoff */
		atomic_set(&phys_enc->pending_kickoff_cnt, 0);
		DRM_ERROR("failed wait_for_idle: id:%u ret:%d pp:%d\n",
			  DRMID(phys_enc->parent), ret,
			  phys_enc->hw_pp->idx - PINGPONG_0);
	}

	DPU_DEBUG_CMDENC(cmd_enc, "pp:%d pending_cnt %d\n",
			phys_enc->hw_pp->idx - PINGPONG_0,
			atomic_read(&phys_enc->pending_kickoff_cnt));
}

static bool dpu_encoder_phys_cmd_is_ongoing_pptx(
		struct dpu_encoder_phys *phys_enc)
{
	struct dpu_hw_pp_vsync_info info;

	if (!phys_enc)
		return false;

	phys_enc->hw_pp->ops.get_vsync_info(phys_enc->hw_pp, &info);
	if (info.wr_ptr_line_count > 0 &&
	    info.wr_ptr_line_count < phys_enc->cached_mode.vdisplay)
		return true;

	return false;
}

static void dpu_encoder_phys_cmd_prepare_commit(
		struct dpu_encoder_phys *phys_enc)
{
	struct dpu_encoder_phys_cmd *cmd_enc =
		to_dpu_encoder_phys_cmd(phys_enc);
	int trial = 0;

	if (!phys_enc)
		return;
	if (!phys_enc->hw_pp)
		return;
	if (!dpu_encoder_phys_cmd_is_master(phys_enc))
		return;

	/* If autorefresh is already disabled, we have nothing to do */
	if (!phys_enc->hw_pp->ops.get_autorefresh(phys_enc->hw_pp, NULL))
		return;

	/*
	 * If autorefresh is enabled, disable it and make sure it is safe to
	 * proceed with current frame commit/push. Sequence fallowed is,
	 * 1. Disable TE
	 * 2. Disable autorefresh config
	 * 4. Poll for frame transfer ongoing to be false
	 * 5. Enable TE back
	 */
	_dpu_encoder_phys_cmd_connect_te(phys_enc, false);
	phys_enc->hw_pp->ops.setup_autorefresh(phys_enc->hw_pp, 0, false);

	do {
		udelay(DPU_ENC_MAX_POLL_TIMEOUT_US);
		if ((trial * DPU_ENC_MAX_POLL_TIMEOUT_US)
				> (KICKOFF_TIMEOUT_MS * USEC_PER_MSEC)) {
			DPU_ERROR_CMDENC(cmd_enc,
					"disable autorefresh failed\n");
			break;
		}

		trial++;
	} while (dpu_encoder_phys_cmd_is_ongoing_pptx(phys_enc));

	_dpu_encoder_phys_cmd_connect_te(phys_enc, true);

	DPU_DEBUG_CMDENC(to_dpu_encoder_phys_cmd(phys_enc),
			 "disabled autorefresh\n");
}

static int _dpu_encoder_phys_cmd_wait_for_ctl_start(
		struct dpu_encoder_phys *phys_enc)
{
	struct dpu_encoder_phys_cmd *cmd_enc =
			to_dpu_encoder_phys_cmd(phys_enc);
	struct dpu_encoder_wait_info wait_info;
	int ret;

	wait_info.wq = &phys_enc->pending_kickoff_wq;
	wait_info.atomic_cnt = &phys_enc->pending_ctlstart_cnt;
	wait_info.timeout_ms = KICKOFF_TIMEOUT_MS;

	ret = dpu_encoder_helper_wait_for_irq(phys_enc, INTR_IDX_CTL_START,
			&wait_info);
	if (ret == -ETIMEDOUT) {
		DPU_ERROR_CMDENC(cmd_enc, "ctl start interrupt wait failed\n");
		ret = -EINVAL;
	} else if (!ret)
		ret = 0;

	return ret;
}

static int dpu_encoder_phys_cmd_wait_for_tx_complete(
		struct dpu_encoder_phys *phys_enc)
{
	int rc;

	rc = _dpu_encoder_phys_cmd_wait_for_idle(phys_enc);
	if (rc) {
		DRM_ERROR("failed wait_for_idle: id:%u ret:%d intf:%d\n",
			  DRMID(phys_enc->parent), rc,
			  phys_enc->intf_idx - INTF_0);
	}

	return rc;
}

static int dpu_encoder_phys_cmd_wait_for_commit_done(
		struct dpu_encoder_phys *phys_enc)
{
<<<<<<< HEAD
	int rc = 0;
	struct dpu_encoder_phys_cmd *cmd_enc;

	cmd_enc = to_dpu_encoder_phys_cmd(phys_enc);

=======
>>>>>>> 7d2a07b7
	/* only required for master controller */
	if (!dpu_encoder_phys_cmd_is_master(phys_enc))
		return 0;

	return _dpu_encoder_phys_cmd_wait_for_ctl_start(phys_enc);
}

static int dpu_encoder_phys_cmd_wait_for_vblank(
		struct dpu_encoder_phys *phys_enc)
{
	int rc = 0;
	struct dpu_encoder_phys_cmd *cmd_enc;
	struct dpu_encoder_wait_info wait_info;

	cmd_enc = to_dpu_encoder_phys_cmd(phys_enc);

	/* only required for master controller */
	if (!dpu_encoder_phys_cmd_is_master(phys_enc))
		return rc;

	wait_info.wq = &cmd_enc->pending_vblank_wq;
	wait_info.atomic_cnt = &cmd_enc->pending_vblank_cnt;
	wait_info.timeout_ms = KICKOFF_TIMEOUT_MS;

	atomic_inc(&cmd_enc->pending_vblank_cnt);

	rc = dpu_encoder_helper_wait_for_irq(phys_enc, INTR_IDX_RDPTR,
			&wait_info);

	return rc;
}

static void dpu_encoder_phys_cmd_handle_post_kickoff(
		struct dpu_encoder_phys *phys_enc)
{
	/**
	 * re-enable external TE, either for the first time after enabling
	 * or if disabled for Autorefresh
	 */
	_dpu_encoder_phys_cmd_connect_te(phys_enc, true);
}

static void dpu_encoder_phys_cmd_trigger_start(
		struct dpu_encoder_phys *phys_enc)
{
	dpu_encoder_helper_trigger_start(phys_enc);
}

static void dpu_encoder_phys_cmd_init_ops(
		struct dpu_encoder_phys_ops *ops)
{
	ops->prepare_commit = dpu_encoder_phys_cmd_prepare_commit;
	ops->is_master = dpu_encoder_phys_cmd_is_master;
	ops->mode_set = dpu_encoder_phys_cmd_mode_set;
	ops->mode_fixup = dpu_encoder_phys_cmd_mode_fixup;
	ops->enable = dpu_encoder_phys_cmd_enable;
	ops->disable = dpu_encoder_phys_cmd_disable;
	ops->destroy = dpu_encoder_phys_cmd_destroy;
	ops->get_hw_resources = dpu_encoder_phys_cmd_get_hw_resources;
	ops->control_vblank_irq = dpu_encoder_phys_cmd_control_vblank_irq;
	ops->wait_for_commit_done = dpu_encoder_phys_cmd_wait_for_commit_done;
	ops->prepare_for_kickoff = dpu_encoder_phys_cmd_prepare_for_kickoff;
	ops->wait_for_tx_complete = dpu_encoder_phys_cmd_wait_for_tx_complete;
	ops->wait_for_vblank = dpu_encoder_phys_cmd_wait_for_vblank;
	ops->trigger_start = dpu_encoder_phys_cmd_trigger_start;
	ops->needs_single_flush = dpu_encoder_phys_cmd_needs_single_flush;
	ops->irq_control = dpu_encoder_phys_cmd_irq_control;
	ops->restore = dpu_encoder_phys_cmd_enable_helper;
	ops->prepare_idle_pc = dpu_encoder_phys_cmd_prepare_idle_pc;
	ops->handle_post_kickoff = dpu_encoder_phys_cmd_handle_post_kickoff;
	ops->get_line_count = dpu_encoder_phys_cmd_get_line_count;
}

struct dpu_encoder_phys *dpu_encoder_phys_cmd_init(
		struct dpu_enc_phys_init_params *p)
{
	struct dpu_encoder_phys *phys_enc = NULL;
	struct dpu_encoder_phys_cmd *cmd_enc = NULL;
	struct dpu_encoder_irq *irq;
	int i, ret = 0;

	DPU_DEBUG("intf %d\n", p->intf_idx - INTF_0);

	cmd_enc = kzalloc(sizeof(*cmd_enc), GFP_KERNEL);
	if (!cmd_enc) {
		ret = -ENOMEM;
		DPU_ERROR("failed to allocate\n");
		return ERR_PTR(ret);
	}
	phys_enc = &cmd_enc->base;
	phys_enc->hw_mdptop = p->dpu_kms->hw_mdp;
	phys_enc->intf_idx = p->intf_idx;

	dpu_encoder_phys_cmd_init_ops(&phys_enc->ops);
	phys_enc->parent = p->parent;
	phys_enc->parent_ops = p->parent_ops;
	phys_enc->dpu_kms = p->dpu_kms;
	phys_enc->split_role = p->split_role;
	phys_enc->intf_mode = INTF_MODE_CMD;
	phys_enc->enc_spinlock = p->enc_spinlock;
	cmd_enc->stream_sel = 0;
	phys_enc->enable_state = DPU_ENC_DISABLED;
	for (i = 0; i < INTR_IDX_MAX; i++) {
		irq = &phys_enc->irq[i];
		INIT_LIST_HEAD(&irq->cb.list);
		irq->irq_idx = -EINVAL;
		irq->cb.arg = phys_enc;
	}

	irq = &phys_enc->irq[INTR_IDX_CTL_START];
	irq->name = "ctl_start";
	irq->intr_idx = INTR_IDX_CTL_START;
	irq->cb.func = dpu_encoder_phys_cmd_ctl_start_irq;

	irq = &phys_enc->irq[INTR_IDX_PINGPONG];
	irq->name = "pp_done";
	irq->intr_idx = INTR_IDX_PINGPONG;
	irq->cb.func = dpu_encoder_phys_cmd_pp_tx_done_irq;

	irq = &phys_enc->irq[INTR_IDX_RDPTR];
	irq->name = "pp_rd_ptr";
	irq->intr_idx = INTR_IDX_RDPTR;
	irq->cb.func = dpu_encoder_phys_cmd_pp_rd_ptr_irq;

	irq = &phys_enc->irq[INTR_IDX_UNDERRUN];
	irq->name = "underrun";
	irq->intr_idx = INTR_IDX_UNDERRUN;
	irq->cb.func = dpu_encoder_phys_cmd_underrun_irq;

	atomic_set(&phys_enc->vblank_refcount, 0);
	atomic_set(&phys_enc->pending_kickoff_cnt, 0);
	atomic_set(&phys_enc->pending_ctlstart_cnt, 0);
	atomic_set(&cmd_enc->pending_vblank_cnt, 0);
	init_waitqueue_head(&phys_enc->pending_kickoff_wq);
	init_waitqueue_head(&cmd_enc->pending_vblank_wq);

	DPU_DEBUG_CMDENC(cmd_enc, "created\n");

	return phys_enc;
}<|MERGE_RESOLUTION|>--- conflicted
+++ resolved
@@ -678,14 +678,6 @@
 static int dpu_encoder_phys_cmd_wait_for_commit_done(
 		struct dpu_encoder_phys *phys_enc)
 {
-<<<<<<< HEAD
-	int rc = 0;
-	struct dpu_encoder_phys_cmd *cmd_enc;
-
-	cmd_enc = to_dpu_encoder_phys_cmd(phys_enc);
-
-=======
->>>>>>> 7d2a07b7
 	/* only required for master controller */
 	if (!dpu_encoder_phys_cmd_is_master(phys_enc))
 		return 0;
