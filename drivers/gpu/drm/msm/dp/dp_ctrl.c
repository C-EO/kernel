--- conflicted
+++ resolved
@@ -1823,19 +1823,12 @@
 
 	dp_catalog_ctrl_mainlink_ctrl(ctrl->catalog, false);
 
-<<<<<<< HEAD
-	ret = dp_power_clk_enable(ctrl->power, DP_STREAM_PM, false);
-	if (ret) {
-		DRM_ERROR("Failed to disable pixel clocks. ret=%d\n", ret);
-		return ret;
-=======
 	if (dp_power_clk_status(ctrl->power, DP_STREAM_PM)) {
 		ret = dp_power_clk_enable(ctrl->power, DP_STREAM_PM, false);
 		if (ret) {
 			DRM_ERROR("Failed to disable pclk. ret=%d\n", ret);
 			return ret;
 		}
->>>>>>> f20ef843
 	}
 
 	ret = dp_power_clk_enable(ctrl->power, DP_CTRL_PM, false);
