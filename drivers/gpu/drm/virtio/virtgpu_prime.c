--- conflicted
+++ resolved
@@ -23,17 +23,10 @@
  */
 
 #include <drm/drm_prime.h>
-<<<<<<< HEAD
-
-#include "virtgpu_drv.h"
-=======
 #include <linux/virtio_dma_buf.h>
->>>>>>> 7d2a07b7
 
 #include "virtgpu_drv.h"
 
-<<<<<<< HEAD
-=======
 static int virtgpu_virtio_get_uuid(struct dma_buf *buf,
 				   uuid_t *uuid)
 {
@@ -143,7 +136,6 @@
 	return drm_gem_prime_import(dev, buf);
 }
 
->>>>>>> 7d2a07b7
 struct drm_gem_object *virtgpu_gem_prime_import_sg_table(
 	struct drm_device *dev, struct dma_buf_attachment *attach,
 	struct sg_table *table)
