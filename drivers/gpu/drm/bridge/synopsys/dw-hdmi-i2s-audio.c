// SPDX-License-Identifier: GPL-2.0
/*
 * dw-hdmi-i2s-audio.c
 *
 * Copyright (c) 2017 Renesas Solutions Corp.
 * Kuninori Morimoto <kuninori.morimoto.gx@renesas.com>
 */

#include <linux/dma-mapping.h>
#include <linux/module.h>

#include <drm/bridge/dw_hdmi.h>
#include <drm/drm_crtc.h>

#include <sound/hdmi-codec.h>

#include "dw-hdmi.h"
#include "dw-hdmi-audio.h"

#define DRIVER_NAME "dw-hdmi-i2s-audio"

static inline void hdmi_write(struct dw_hdmi_i2s_audio_data *audio,
			      u8 val, int offset)
{
	struct dw_hdmi *hdmi = audio->hdmi;

	audio->write(hdmi, val, offset);
}

static inline u8 hdmi_read(struct dw_hdmi_i2s_audio_data *audio, int offset)
{
	struct dw_hdmi *hdmi = audio->hdmi;

	return audio->read(hdmi, offset);
}

static int dw_hdmi_i2s_hw_params(struct device *dev, void *data,
				 struct hdmi_codec_daifmt *fmt,
				 struct hdmi_codec_params *hparms)
{
	struct dw_hdmi_i2s_audio_data *audio = data;
	struct dw_hdmi *hdmi = audio->hdmi;
	u8 conf0 = 0;
	u8 conf1 = 0;
	u8 inputclkfs = 0;

	/* it cares I2S only */
	if (fmt->bit_clk_master | fmt->frame_clk_master) {
		dev_err(dev, "unsupported clock settings\n");
		return -EINVAL;
	}

	/* Reset the FIFOs before applying new params */
	hdmi_write(audio, HDMI_AUD_CONF0_SW_RESET, HDMI_AUD_CONF0);
	hdmi_write(audio, (u8)~HDMI_MC_SWRSTZ_I2SSWRST_REQ, HDMI_MC_SWRSTZ);

	inputclkfs	= HDMI_AUD_INPUTCLKFS_64FS;
	conf0		= (HDMI_AUD_CONF0_I2S_SELECT | HDMI_AUD_CONF0_I2S_EN0);

	/* Enable the required i2s lanes */
	switch (hparms->channels) {
	case 7 ... 8:
		conf0 |= HDMI_AUD_CONF0_I2S_EN3;
		fallthrough;
	case 5 ... 6:
		conf0 |= HDMI_AUD_CONF0_I2S_EN2;
		fallthrough;
	case 3 ... 4:
		conf0 |= HDMI_AUD_CONF0_I2S_EN1;
		/* Fall-thru */
	}

	switch (hparms->sample_width) {
	case 16:
		conf1 = HDMI_AUD_CONF1_WIDTH_16;
		break;
	case 24:
	case 32:
		conf1 = HDMI_AUD_CONF1_WIDTH_24;
		break;
	}

	switch (fmt->fmt) {
	case HDMI_I2S:
		conf1 |= HDMI_AUD_CONF1_MODE_I2S;
		break;
	case HDMI_RIGHT_J:
		conf1 |= HDMI_AUD_CONF1_MODE_RIGHT_J;
		break;
	case HDMI_LEFT_J:
		conf1 |= HDMI_AUD_CONF1_MODE_LEFT_J;
		break;
	case HDMI_DSP_A:
		conf1 |= HDMI_AUD_CONF1_MODE_BURST_1;
		break;
	case HDMI_DSP_B:
		conf1 |= HDMI_AUD_CONF1_MODE_BURST_2;
		break;
	default:
		dev_err(dev, "unsupported format\n");
		return -EINVAL;
	}

	dw_hdmi_set_sample_rate(hdmi, hparms->sample_rate);
	dw_hdmi_set_channel_status(hdmi, hparms->iec.status);
	dw_hdmi_set_channel_count(hdmi, hparms->channels);
	dw_hdmi_set_channel_allocation(hdmi, hparms->cea.channel_allocation);

	hdmi_write(audio, inputclkfs, HDMI_AUD_INPUTCLKFS);
	hdmi_write(audio, conf0, HDMI_AUD_CONF0);
	hdmi_write(audio, conf1, HDMI_AUD_CONF1);

	return 0;
}

static int dw_hdmi_i2s_audio_startup(struct device *dev, void *data)
{
	struct dw_hdmi_i2s_audio_data *audio = data;
	struct dw_hdmi *hdmi = audio->hdmi;

	dw_hdmi_audio_enable(hdmi);

	return 0;
}

static void dw_hdmi_i2s_audio_shutdown(struct device *dev, void *data)
{
	struct dw_hdmi_i2s_audio_data *audio = data;
	struct dw_hdmi *hdmi = audio->hdmi;

	dw_hdmi_audio_disable(hdmi);
}

static int dw_hdmi_i2s_get_eld(struct device *dev, void *data, uint8_t *buf,
			       size_t len)
{
	struct dw_hdmi_i2s_audio_data *audio = data;

	memcpy(buf, audio->eld, min_t(size_t, MAX_ELD_BYTES, len));
	return 0;
}

static int dw_hdmi_i2s_get_dai_id(struct snd_soc_component *component,
				  struct device_node *endpoint)
{
	struct of_endpoint of_ep;
	int ret;

	ret = of_graph_parse_endpoint(endpoint, &of_ep);
	if (ret < 0)
		return ret;

	/*
	 * HDMI sound should be located as reg = <2>
	 * Then, it is sound port 0
	 */
	if (of_ep.port == 2)
		return 0;

	return -EINVAL;
}

static int dw_hdmi_i2s_hook_plugged_cb(struct device *dev, void *data,
				       hdmi_codec_plugged_cb fn,
				       struct device *codec_dev)
{
	struct dw_hdmi_i2s_audio_data *audio = data;
	struct dw_hdmi *hdmi = audio->hdmi;

	return dw_hdmi_set_plugged_cb(hdmi, fn, codec_dev);
}

<<<<<<< HEAD
static struct hdmi_codec_ops dw_hdmi_i2s_ops = {
=======
static const struct hdmi_codec_ops dw_hdmi_i2s_ops = {
>>>>>>> 7d2a07b7
	.hw_params	= dw_hdmi_i2s_hw_params,
	.audio_startup  = dw_hdmi_i2s_audio_startup,
	.audio_shutdown	= dw_hdmi_i2s_audio_shutdown,
	.get_eld	= dw_hdmi_i2s_get_eld,
	.get_dai_id	= dw_hdmi_i2s_get_dai_id,
	.hook_plugged_cb = dw_hdmi_i2s_hook_plugged_cb,
};

static int snd_dw_hdmi_probe(struct platform_device *pdev)
{
	struct dw_hdmi_i2s_audio_data *audio = pdev->dev.platform_data;
	struct platform_device_info pdevinfo;
	struct hdmi_codec_pdata pdata;
	struct platform_device *platform;

	pdata.ops		= &dw_hdmi_i2s_ops;
	pdata.i2s		= 1;
	pdata.max_i2s_channels	= 8;
	pdata.data		= audio;

	memset(&pdevinfo, 0, sizeof(pdevinfo));
	pdevinfo.parent		= pdev->dev.parent;
	pdevinfo.id		= PLATFORM_DEVID_AUTO;
	pdevinfo.name		= HDMI_CODEC_DRV_NAME;
	pdevinfo.data		= &pdata;
	pdevinfo.size_data	= sizeof(pdata);
	pdevinfo.dma_mask	= DMA_BIT_MASK(32);

	platform = platform_device_register_full(&pdevinfo);
	if (IS_ERR(platform))
		return PTR_ERR(platform);

	dev_set_drvdata(&pdev->dev, platform);

	return 0;
}

static int snd_dw_hdmi_remove(struct platform_device *pdev)
{
	struct platform_device *platform = dev_get_drvdata(&pdev->dev);

	platform_device_unregister(platform);

	return 0;
}

static struct platform_driver snd_dw_hdmi_driver = {
	.probe	= snd_dw_hdmi_probe,
	.remove	= snd_dw_hdmi_remove,
	.driver	= {
		.name = DRIVER_NAME,
	},
};
module_platform_driver(snd_dw_hdmi_driver);

MODULE_AUTHOR("Kuninori Morimoto <kuninori.morimoto.gx@renesas.com>");
MODULE_DESCRIPTION("Synopsis Designware HDMI I2S ALSA SoC interface");
MODULE_LICENSE("GPL v2");
MODULE_ALIAS("platform:" DRIVER_NAME);<|MERGE_RESOLUTION|>--- conflicted
+++ resolved
@@ -170,11 +170,7 @@
 	return dw_hdmi_set_plugged_cb(hdmi, fn, codec_dev);
 }
 
-<<<<<<< HEAD
-static struct hdmi_codec_ops dw_hdmi_i2s_ops = {
-=======
 static const struct hdmi_codec_ops dw_hdmi_i2s_ops = {
->>>>>>> 7d2a07b7
 	.hw_params	= dw_hdmi_i2s_hw_params,
 	.audio_startup  = dw_hdmi_i2s_audio_startup,
 	.audio_shutdown	= dw_hdmi_i2s_audio_shutdown,
