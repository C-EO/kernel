--- conflicted
+++ resolved
@@ -1259,11 +1259,7 @@
 	 * Changes struct fb_var_screeninfo are currently not pushed back
 	 * to KMS, hence fail if different settings are requested.
 	 */
-<<<<<<< HEAD
-	if (var->bits_per_pixel != fb->bits_per_pixel ||
-=======
 	if (var->bits_per_pixel != fb->format->cpp[0] * 8 ||
->>>>>>> f2e5fa84
 	    var->xres > fb->width || var->yres > fb->height ||
 	    var->xres_virtual > fb->width || var->yres_virtual > fb->height) {
 		DRM_DEBUG("fb requested width/height/bpp can't fit in current fb "
