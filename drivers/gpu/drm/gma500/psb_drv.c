--- conflicted
+++ resolved
@@ -333,11 +333,7 @@
 
 	ret = -ENOMEM;
 
-<<<<<<< HEAD
-	dev_priv->mmu = psb_mmu_driver_init(dev, 1, 0, 0);
-=======
 	dev_priv->mmu = psb_mmu_driver_init(dev, 1, 0, NULL);
->>>>>>> 7d2a07b7
 	if (!dev_priv->mmu)
 		goto out_err;
 
@@ -462,10 +458,6 @@
 		goto err_pci_disable_device;
 	}
 
-<<<<<<< HEAD
-	dev->pdev = pdev;
-=======
->>>>>>> 7d2a07b7
 	pci_set_drvdata(pdev, dev);
 
 	ret = psb_driver_load(dev, ent->driver_data);
@@ -527,12 +519,6 @@
 	.irq_postinstall = psb_irq_postinstall,
 	.irq_uninstall = psb_irq_uninstall,
 	.irq_handler = psb_irq_handler,
-<<<<<<< HEAD
-
-	.gem_free_object_unlocked = psb_gem_free_object,
-	.gem_vm_ops = &psb_gem_vm_ops,
-=======
->>>>>>> 7d2a07b7
 
 	.dumb_create = psb_gem_dumb_create,
 	.ioctls = psb_ioctls,
