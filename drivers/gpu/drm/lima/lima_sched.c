--- conflicted
+++ resolved
@@ -224,10 +224,6 @@
 	struct lima_sched_pipe *pipe = to_lima_pipe(job->sched);
 	struct lima_device *ldev = pipe->ldev;
 	struct lima_fence *fence;
-<<<<<<< HEAD
-	struct dma_fence *ret;
-=======
->>>>>>> 7d2a07b7
 	int i, err;
 
 	/* after GPU reset */
@@ -290,137 +286,6 @@
 }
 
 static void lima_sched_build_error_task_list(struct lima_sched_task *task)
-<<<<<<< HEAD
-{
-	struct lima_sched_error_task *et;
-	struct lima_sched_pipe *pipe = to_lima_pipe(task->base.sched);
-	struct lima_ip *ip = pipe->processor[0];
-	int pipe_id = ip->id == lima_ip_gp ? lima_pipe_gp : lima_pipe_pp;
-	struct lima_device *dev = ip->dev;
-	struct lima_sched_context *sched_ctx =
-		container_of(task->base.entity,
-			     struct lima_sched_context, base);
-	struct lima_ctx *ctx =
-		container_of(sched_ctx, struct lima_ctx, context[pipe_id]);
-	struct lima_dump_task *dt;
-	struct lima_dump_chunk *chunk;
-	struct lima_dump_chunk_pid *pid_chunk;
-	struct lima_dump_chunk_buffer *buffer_chunk;
-	u32 size, task_size, mem_size;
-	int i;
-
-	mutex_lock(&dev->error_task_list_lock);
-
-	if (dev->dump.num_tasks >= lima_max_error_tasks) {
-		dev_info(dev->dev, "fail to save task state from %s pid %d: "
-			 "error task list is full\n", ctx->pname, ctx->pid);
-		goto out;
-	}
-
-	/* frame chunk */
-	size = sizeof(struct lima_dump_chunk) + pipe->frame_size;
-	/* process name chunk */
-	size += sizeof(struct lima_dump_chunk) + sizeof(ctx->pname);
-	/* pid chunk */
-	size += sizeof(struct lima_dump_chunk);
-	/* buffer chunks */
-	for (i = 0; i < task->num_bos; i++) {
-		struct lima_bo *bo = task->bos[i];
-
-		size += sizeof(struct lima_dump_chunk);
-		size += bo->heap_size ? bo->heap_size : lima_bo_size(bo);
-	}
-
-	task_size = size + sizeof(struct lima_dump_task);
-	mem_size = task_size + sizeof(*et);
-	et = kvmalloc(mem_size, GFP_KERNEL);
-	if (!et) {
-		dev_err(dev->dev, "fail to alloc task dump buffer of size %x\n",
-			mem_size);
-		goto out;
-	}
-
-	et->data = et + 1;
-	et->size = task_size;
-
-	dt = et->data;
-	memset(dt, 0, sizeof(*dt));
-	dt->id = pipe_id;
-	dt->size = size;
-
-	chunk = (struct lima_dump_chunk *)(dt + 1);
-	memset(chunk, 0, sizeof(*chunk));
-	chunk->id = LIMA_DUMP_CHUNK_FRAME;
-	chunk->size = pipe->frame_size;
-	memcpy(chunk + 1, task->frame, pipe->frame_size);
-	dt->num_chunks++;
-
-	chunk = (void *)(chunk + 1) + chunk->size;
-	memset(chunk, 0, sizeof(*chunk));
-	chunk->id = LIMA_DUMP_CHUNK_PROCESS_NAME;
-	chunk->size = sizeof(ctx->pname);
-	memcpy(chunk + 1, ctx->pname, sizeof(ctx->pname));
-	dt->num_chunks++;
-
-	pid_chunk = (void *)(chunk + 1) + chunk->size;
-	memset(pid_chunk, 0, sizeof(*pid_chunk));
-	pid_chunk->id = LIMA_DUMP_CHUNK_PROCESS_ID;
-	pid_chunk->pid = ctx->pid;
-	dt->num_chunks++;
-
-	buffer_chunk = (void *)(pid_chunk + 1) + pid_chunk->size;
-	for (i = 0; i < task->num_bos; i++) {
-		struct lima_bo *bo = task->bos[i];
-		void *data;
-
-		memset(buffer_chunk, 0, sizeof(*buffer_chunk));
-		buffer_chunk->id = LIMA_DUMP_CHUNK_BUFFER;
-		buffer_chunk->va = lima_vm_get_va(task->vm, bo);
-
-		if (bo->heap_size) {
-			buffer_chunk->size = bo->heap_size;
-
-			data = vmap(bo->base.pages, bo->heap_size >> PAGE_SHIFT,
-				    VM_MAP, pgprot_writecombine(PAGE_KERNEL));
-			if (!data) {
-				kvfree(et);
-				goto out;
-			}
-
-			memcpy(buffer_chunk + 1, data, buffer_chunk->size);
-
-			vunmap(data);
-		} else {
-			buffer_chunk->size = lima_bo_size(bo);
-
-			data = drm_gem_shmem_vmap(&bo->base.base);
-			if (IS_ERR_OR_NULL(data)) {
-				kvfree(et);
-				goto out;
-			}
-
-			memcpy(buffer_chunk + 1, data, buffer_chunk->size);
-
-			drm_gem_shmem_vunmap(&bo->base.base, data);
-		}
-
-		buffer_chunk = (void *)(buffer_chunk + 1) + buffer_chunk->size;
-		dt->num_chunks++;
-	}
-
-	list_add(&et->list, &dev->error_task_list);
-	dev->dump.size += et->size;
-	dev->dump.num_tasks++;
-
-	dev_info(dev->dev, "save error task state success\n");
-
-out:
-	mutex_unlock(&dev->error_task_list_lock);
-}
-
-static void lima_sched_timedout_job(struct drm_sched_job *job)
-{
-=======
 {
 	struct lima_sched_error_task *et;
 	struct lima_sched_pipe *pipe = to_lima_pipe(task->base.sched);
@@ -552,7 +417,6 @@
 
 static enum drm_gpu_sched_stat lima_sched_timedout_job(struct drm_sched_job *job)
 {
->>>>>>> 7d2a07b7
 	struct lima_sched_pipe *pipe = to_lima_pipe(job->sched);
 	struct lima_sched_task *task = to_lima_task(job);
 	struct lima_device *ldev = pipe->ldev;
@@ -585,11 +449,8 @@
 
 	drm_sched_resubmit_jobs(&pipe->base);
 	drm_sched_start(&pipe->base, true);
-<<<<<<< HEAD
-=======
 
 	return DRM_GPU_SCHED_STAT_NOMINAL;
->>>>>>> 7d2a07b7
 }
 
 static void lima_sched_free_job(struct drm_sched_job *job)
@@ -648,11 +509,7 @@
 
 	return drm_sched_init(&pipe->base, &lima_sched_ops, 1,
 			      lima_job_hang_limit, msecs_to_jiffies(timeout),
-<<<<<<< HEAD
-			      name);
-=======
 			      NULL, name);
->>>>>>> 7d2a07b7
 }
 
 void lima_sched_pipe_fini(struct lima_sched_pipe *pipe)
