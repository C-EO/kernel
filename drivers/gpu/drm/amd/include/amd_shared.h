--- conflicted
+++ resolved
@@ -144,10 +144,7 @@
 	DC_FBC_MASK = 0x1,
 	DC_MULTI_MON_PP_MCLK_SWITCH_MASK = 0x2,
 	DC_DISABLE_FRACTIONAL_PWM_MASK = 0x4,
-<<<<<<< HEAD
-=======
 	DC_PSR_MASK = 0x8,
->>>>>>> e42617b8
 };
 
 enum amd_dpm_forced_level;
