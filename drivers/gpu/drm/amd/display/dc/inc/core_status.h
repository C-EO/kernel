--- conflicted
+++ resolved
@@ -49,12 +49,9 @@
 	DC_FAIL_CLK_EXCEED_MAX = 21,
 	DC_FAIL_CLK_BELOW_MIN = 22, /*THIS IS MIN PER IP*/
 	DC_FAIL_CLK_BELOW_CFG_REQUIRED = 23, /*THIS IS hard_min in PPLIB*/
-<<<<<<< HEAD
-=======
 
 	DC_NOT_SUPPORTED = 24,
 	DC_UNSUPPORTED_VALUE = 25,
->>>>>>> 7d2a07b7
 
 	DC_ERROR_UNEXPECTED = -1
 };
