/*
 * Copyright 2018 Advanced Micro Devices, Inc.
 *
 * Permission is hereby granted, free of charge, to any person obtaining a
 * copy of this software and associated documentation files (the "Software"),
 * to deal in the Software without restriction, including without limitation
 * the rights to use, copy, modify, merge, publish, distribute, sublicense,
 * and/or sell copies of the Software, and to permit persons to whom the
 * Software is furnished to do so, subject to the following conditions:
 *
 * The above copyright notice and this permission notice shall be included in
 * all copies or substantial portions of the Software.
 *
 * THE SOFTWARE IS PROVIDED "AS IS", WITHOUT WARRANTY OF ANY KIND, EXPRESS OR
 * IMPLIED, INCLUDING BUT NOT LIMITED TO THE WARRANTIES OF MERCHANTABILITY,
 * FITNESS FOR A PARTICULAR PURPOSE AND NONINFRINGEMENT.  IN NO EVENT SHALL
 * THE COPYRIGHT HOLDER(S) OR AUTHOR(S) BE LIABLE FOR ANY CLAIM, DAMAGES OR
 * OTHER LIABILITY, WHETHER IN AN ACTION OF CONTRACT, TORT OR OTHERWISE,
 * ARISING FROM, OUT OF OR IN CONNECTION WITH THE SOFTWARE OR THE USE OR
 * OTHER DEALINGS IN THE SOFTWARE.
 *
 * Authors: AMD
 *
 */

#ifndef __DAL_DCCG_H__
#define __DAL_DCCG_H__

#include "dc_types.h"
#include "hw_shared.h"
<<<<<<< HEAD
=======

enum phyd32clk_clock_source {
	PHYD32CLKA,
	PHYD32CLKB,
	PHYD32CLKC,
	PHYD32CLKD,
	PHYD32CLKE,
	PHYD32CLKF,
	PHYD32CLKG,
};

enum physymclk_clock_source {
	PHYSYMCLK_FORCE_SRC_SYMCLK,    // Select symclk as source of clock which is output to PHY through DCIO.
	PHYSYMCLK_FORCE_SRC_PHYD18CLK, // Select phyd18clk as the source of clock which is output to PHY through DCIO.
	PHYSYMCLK_FORCE_SRC_PHYD32CLK, // Select phyd32clk as the source of clock which is output to PHY through DCIO.
};

enum hdmistreamclk_source {
	REFCLK,                   // Selects REFCLK as source for hdmistreamclk.
	DTBCLK0,                  // Selects DTBCLK0 as source for hdmistreamclk.
};

enum dentist_dispclk_change_mode {
	DISPCLK_CHANGE_MODE_IMMEDIATE,
	DISPCLK_CHANGE_MODE_RAMPING,
};
>>>>>>> 7d2a07b7

struct dccg {
	struct dc_context *ctx;
	const struct dccg_funcs *funcs;
	int pipe_dppclk_khz[MAX_PIPES];
	int ref_dppclk;
	int dtbclk_khz[MAX_PIPES];
	int audio_dtbclk_khz;
	int ref_dtbclk_khz;
};

struct dccg_funcs {
	void (*update_dpp_dto)(struct dccg *dccg,
			int dpp_inst,
			int req_dppclk);
	void (*get_dccg_ref_freq)(struct dccg *dccg,
			unsigned int xtalin_freq_inKhz,
			unsigned int *dccg_ref_freq_inKhz);
	void (*set_fifo_errdet_ovr_en)(struct dccg *dccg,
			bool en);
	void (*otg_add_pixel)(struct dccg *dccg,
			uint32_t otg_inst);
	void (*otg_drop_pixel)(struct dccg *dccg,
			uint32_t otg_inst);
	void (*dccg_init)(struct dccg *dccg);

	void (*set_physymclk)(
			struct dccg *dccg,
			int phy_inst,
			enum physymclk_clock_source clk_src,
			bool force_enable);

	void (*set_dtbclk_dto)(
			struct dccg *dccg,
			int dtbclk_inst,
			int req_dtbclk_khz,
			int num_odm_segments,
			const struct dc_crtc_timing *timing);

	void (*set_audio_dtbclk_dto)(
			struct dccg *dccg,
			uint32_t req_audio_dtbclk_khz);

	void (*set_dispclk_change_mode)(
			struct dccg *dccg,
			enum dentist_dispclk_change_mode change_mode);
};

#endif //__DAL_DCCG_H__<|MERGE_RESOLUTION|>--- conflicted
+++ resolved
@@ -28,8 +28,6 @@
 
 #include "dc_types.h"
 #include "hw_shared.h"
-<<<<<<< HEAD
-=======
 
 enum phyd32clk_clock_source {
 	PHYD32CLKA,
@@ -56,7 +54,6 @@
 	DISPCLK_CHANGE_MODE_IMMEDIATE,
 	DISPCLK_CHANGE_MODE_RAMPING,
 };
->>>>>>> 7d2a07b7
 
 struct dccg {
 	struct dc_context *ctx;
