--- conflicted
+++ resolved
@@ -753,10 +753,6 @@
 			 * even if we have no EDID in order to go to
 			 * fail-safe mode
 			 */
-<<<<<<< HEAD
-			if (!dc_is_dp_signal(link->connector_signal))
-				return false;
-=======
 			if (dc_is_hdmi_signal(link->connector_signal) ||
 			    dc_is_dvi_signal(link->connector_signal)) {
 				if (prev_sink != NULL)
@@ -764,7 +760,6 @@
 
 				return false;
 			}
->>>>>>> 8e6fbfc0
 		default:
 			break;
 		}
