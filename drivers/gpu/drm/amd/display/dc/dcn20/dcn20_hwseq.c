/*
 * Copyright 2016 Advanced Micro Devices, Inc.
 *
 * Permission is hereby granted, free of charge, to any person obtaining a
 * copy of this software and associated documentation files (the "Software"),
 * to deal in the Software without restriction, including without limitation
 * the rights to use, copy, modify, merge, publish, distribute, sublicense,
 * and/or sell copies of the Software, and to permit persons to whom the
 * Software is furnished to do so, subject to the following conditions:
 *
 * The above copyright notice and this permission notice shall be included in
 * all copies or substantial portions of the Software.
 *
 * THE SOFTWARE IS PROVIDED "AS IS", WITHOUT WARRANTY OF ANY KIND, EXPRESS OR
 * IMPLIED, INCLUDING BUT NOT LIMITED TO THE WARRANTIES OF MERCHANTABILITY,
 * FITNESS FOR A PARTICULAR PURPOSE AND NONINFRINGEMENT.  IN NO EVENT SHALL
 * THE COPYRIGHT HOLDER(S) OR AUTHOR(S) BE LIABLE FOR ANY CLAIM, DAMAGES OR
 * OTHER LIABILITY, WHETHER IN AN ACTION OF CONTRACT, TORT OR OTHERWISE,
 * ARISING FROM, OUT OF OR IN CONNECTION WITH THE SOFTWARE OR THE USE OR
 * OTHER DEALINGS IN THE SOFTWARE.
 *
 * Authors: AMD
 *
 */
#include <linux/delay.h>

#include "dm_services.h"
#include "basics/dc_common.h"
#include "dm_helpers.h"
#include "core_types.h"
#include "resource.h"
#include "dcn20_resource.h"
#include "dcn20_hwseq.h"
#include "dce/dce_hwseq.h"
#include "dcn20_dsc.h"
#include "dcn20_optc.h"
#include "abm.h"
#include "clk_mgr.h"
#include "dmcu.h"
#include "hubp.h"
#include "timing_generator.h"
#include "opp.h"
#include "ipp.h"
#include "mpc.h"
#include "mcif_wb.h"
#include "dchubbub.h"
#include "reg_helper.h"
#include "dcn10/dcn10_cm_common.h"
#include "dc_link_dp.h"
#include "vm_helper.h"
#include "dccg.h"
#include "dc_dmub_srv.h"
#include "dce/dmub_hw_lock_mgr.h"
<<<<<<< HEAD
=======
#include "hw_sequencer.h"
>>>>>>> 7d2a07b7

#define DC_LOGGER_INIT(logger)

#define CTX \
	hws->ctx
#define REG(reg)\
	hws->regs->reg

#undef FN
#define FN(reg_name, field_name) \
	hws->shifts->field_name, hws->masks->field_name

static int find_free_gsl_group(const struct dc *dc)
{
	if (dc->res_pool->gsl_groups.gsl_0 == 0)
		return 1;
	if (dc->res_pool->gsl_groups.gsl_1 == 0)
		return 2;
	if (dc->res_pool->gsl_groups.gsl_2 == 0)
		return 3;

	return 0;
}

/* NOTE: This is not a generic setup_gsl function (hence the suffix as_lock)
 * This is only used to lock pipes in pipe splitting case with immediate flip
 * Ordinary MPC/OTG locks suppress VUPDATE which doesn't help with immediate,
 * so we get tearing with freesync since we cannot flip multiple pipes
 * atomically.
 * We use GSL for this:
 * - immediate flip: find first available GSL group if not already assigned
 *                   program gsl with that group, set current OTG as master
 *                   and always us 0x4 = AND of flip_ready from all pipes
 * - vsync flip: disable GSL if used
 *
 * Groups in stream_res are stored as +1 from HW registers, i.e.
 * gsl_0 <=> pipe_ctx->stream_res.gsl_group == 1
 * Using a magic value like -1 would require tracking all inits/resets
 */
static void dcn20_setup_gsl_group_as_lock(
		const struct dc *dc,
		struct pipe_ctx *pipe_ctx,
		bool enable)
{
	struct gsl_params gsl;
	int group_idx;

	memset(&gsl, 0, sizeof(struct gsl_params));

	if (enable) {
		/* return if group already assigned since GSL was set up
		 * for vsync flip, we would unassign so it can't be "left over"
		 */
		if (pipe_ctx->stream_res.gsl_group > 0)
			return;

		group_idx = find_free_gsl_group(dc);
		ASSERT(group_idx != 0);
		pipe_ctx->stream_res.gsl_group = group_idx;

		/* set gsl group reg field and mark resource used */
		switch (group_idx) {
		case 1:
			gsl.gsl0_en = 1;
			dc->res_pool->gsl_groups.gsl_0 = 1;
			break;
		case 2:
			gsl.gsl1_en = 1;
			dc->res_pool->gsl_groups.gsl_1 = 1;
			break;
		case 3:
			gsl.gsl2_en = 1;
			dc->res_pool->gsl_groups.gsl_2 = 1;
			break;
		default:
			BREAK_TO_DEBUGGER();
			return; // invalid case
		}
		gsl.gsl_master_en = 1;
	} else {
		group_idx = pipe_ctx->stream_res.gsl_group;
		if (group_idx == 0)
			return; // if not in use, just return

		pipe_ctx->stream_res.gsl_group = 0;

		/* unset gsl group reg field and mark resource free */
		switch (group_idx) {
		case 1:
			gsl.gsl0_en = 0;
			dc->res_pool->gsl_groups.gsl_0 = 0;
			break;
		case 2:
			gsl.gsl1_en = 0;
			dc->res_pool->gsl_groups.gsl_1 = 0;
			break;
		case 3:
			gsl.gsl2_en = 0;
			dc->res_pool->gsl_groups.gsl_2 = 0;
			break;
		default:
			BREAK_TO_DEBUGGER();
			return;
		}
		gsl.gsl_master_en = 0;
	}

	/* at this point we want to program whether it's to enable or disable */
	if (pipe_ctx->stream_res.tg->funcs->set_gsl != NULL &&
		pipe_ctx->stream_res.tg->funcs->set_gsl_source_select != NULL) {
		pipe_ctx->stream_res.tg->funcs->set_gsl(
			pipe_ctx->stream_res.tg,
			&gsl);

		pipe_ctx->stream_res.tg->funcs->set_gsl_source_select(
			pipe_ctx->stream_res.tg, group_idx,	enable ? 4 : 0);
	} else
		BREAK_TO_DEBUGGER();
}

void dcn20_set_flip_control_gsl(
		struct pipe_ctx *pipe_ctx,
		bool flip_immediate)
{
	if (pipe_ctx && pipe_ctx->plane_res.hubp->funcs->hubp_set_flip_control_surface_gsl)
		pipe_ctx->plane_res.hubp->funcs->hubp_set_flip_control_surface_gsl(
				pipe_ctx->plane_res.hubp, flip_immediate);

}

void dcn20_enable_power_gating_plane(
	struct dce_hwseq *hws,
	bool enable)
{
	bool force_on = true; /* disable power gating */

	if (enable)
		force_on = false;

	/* DCHUBP0/1/2/3/4/5 */
	REG_UPDATE(DOMAIN0_PG_CONFIG, DOMAIN0_POWER_FORCEON, force_on);
	REG_UPDATE(DOMAIN2_PG_CONFIG, DOMAIN2_POWER_FORCEON, force_on);
	REG_UPDATE(DOMAIN4_PG_CONFIG, DOMAIN4_POWER_FORCEON, force_on);
	REG_UPDATE(DOMAIN6_PG_CONFIG, DOMAIN6_POWER_FORCEON, force_on);
	if (REG(DOMAIN8_PG_CONFIG))
		REG_UPDATE(DOMAIN8_PG_CONFIG, DOMAIN8_POWER_FORCEON, force_on);
	if (REG(DOMAIN10_PG_CONFIG))
		REG_UPDATE(DOMAIN10_PG_CONFIG, DOMAIN8_POWER_FORCEON, force_on);

	/* DPP0/1/2/3/4/5 */
	REG_UPDATE(DOMAIN1_PG_CONFIG, DOMAIN1_POWER_FORCEON, force_on);
	REG_UPDATE(DOMAIN3_PG_CONFIG, DOMAIN3_POWER_FORCEON, force_on);
	REG_UPDATE(DOMAIN5_PG_CONFIG, DOMAIN5_POWER_FORCEON, force_on);
	REG_UPDATE(DOMAIN7_PG_CONFIG, DOMAIN7_POWER_FORCEON, force_on);
	if (REG(DOMAIN9_PG_CONFIG))
		REG_UPDATE(DOMAIN9_PG_CONFIG, DOMAIN9_POWER_FORCEON, force_on);
	if (REG(DOMAIN11_PG_CONFIG))
		REG_UPDATE(DOMAIN11_PG_CONFIG, DOMAIN9_POWER_FORCEON, force_on);

	/* DCS0/1/2/3/4/5 */
	REG_UPDATE(DOMAIN16_PG_CONFIG, DOMAIN16_POWER_FORCEON, force_on);
	REG_UPDATE(DOMAIN17_PG_CONFIG, DOMAIN17_POWER_FORCEON, force_on);
	REG_UPDATE(DOMAIN18_PG_CONFIG, DOMAIN18_POWER_FORCEON, force_on);
	if (REG(DOMAIN19_PG_CONFIG))
		REG_UPDATE(DOMAIN19_PG_CONFIG, DOMAIN19_POWER_FORCEON, force_on);
	if (REG(DOMAIN20_PG_CONFIG))
		REG_UPDATE(DOMAIN20_PG_CONFIG, DOMAIN20_POWER_FORCEON, force_on);
	if (REG(DOMAIN21_PG_CONFIG))
		REG_UPDATE(DOMAIN21_PG_CONFIG, DOMAIN21_POWER_FORCEON, force_on);
}

void dcn20_dccg_init(struct dce_hwseq *hws)
{
	/*
	 * set MICROSECOND_TIME_BASE_DIV
	 * 100Mhz refclk -> 0x120264
	 * 27Mhz refclk -> 0x12021b
	 * 48Mhz refclk -> 0x120230
	 *
	 */
	REG_WRITE(MICROSECOND_TIME_BASE_DIV, 0x120264);

	/*
	 * set MILLISECOND_TIME_BASE_DIV
	 * 100Mhz refclk -> 0x1186a0
	 * 27Mhz refclk -> 0x106978
	 * 48Mhz refclk -> 0x10bb80
	 *
	 */
	REG_WRITE(MILLISECOND_TIME_BASE_DIV, 0x1186a0);

	/* This value is dependent on the hardware pipeline delay so set once per SOC */
	REG_WRITE(DISPCLK_FREQ_CHANGE_CNTL, 0xe01003c);
}

void dcn20_disable_vga(
	struct dce_hwseq *hws)
{
	REG_WRITE(D1VGA_CONTROL, 0);
	REG_WRITE(D2VGA_CONTROL, 0);
	REG_WRITE(D3VGA_CONTROL, 0);
	REG_WRITE(D4VGA_CONTROL, 0);
	REG_WRITE(D5VGA_CONTROL, 0);
	REG_WRITE(D6VGA_CONTROL, 0);
}

void dcn20_program_triple_buffer(
	const struct dc *dc,
	struct pipe_ctx *pipe_ctx,
	bool enable_triple_buffer)
{
	if (pipe_ctx->plane_res.hubp && pipe_ctx->plane_res.hubp->funcs) {
		pipe_ctx->plane_res.hubp->funcs->hubp_enable_tripleBuffer(
			pipe_ctx->plane_res.hubp,
			enable_triple_buffer);
	}
}

/* Blank pixel data during initialization */
void dcn20_init_blank(
		struct dc *dc,
		struct timing_generator *tg)
{
	struct dce_hwseq *hws = dc->hwseq;
	enum dc_color_space color_space;
	struct tg_color black_color = {0};
	struct output_pixel_processor *opp = NULL;
	struct output_pixel_processor *bottom_opp = NULL;
	uint32_t num_opps, opp_id_src0, opp_id_src1;
	uint32_t otg_active_width, otg_active_height;

	/* program opp dpg blank color */
	color_space = COLOR_SPACE_SRGB;
	color_space_to_black_color(dc, color_space, &black_color);

	/* get the OTG active size */
	tg->funcs->get_otg_active_size(tg,
			&otg_active_width,
			&otg_active_height);

	/* get the OPTC source */
	tg->funcs->get_optc_source(tg, &num_opps, &opp_id_src0, &opp_id_src1);

	if (opp_id_src0 >= dc->res_pool->res_cap->num_opp) {
		ASSERT(false);
		return;
	}
	opp = dc->res_pool->opps[opp_id_src0];

	if (num_opps == 2) {
		otg_active_width = otg_active_width / 2;

		if (opp_id_src1 >= dc->res_pool->res_cap->num_opp) {
			ASSERT(false);
			return;
		}
		bottom_opp = dc->res_pool->opps[opp_id_src1];
	}

	opp->funcs->opp_set_disp_pattern_generator(
			opp,
			CONTROLLER_DP_TEST_PATTERN_SOLID_COLOR,
			CONTROLLER_DP_COLOR_SPACE_UDEFINED,
			COLOR_DEPTH_UNDEFINED,
			&black_color,
			otg_active_width,
			otg_active_height,
			0);

	if (num_opps == 2) {
		bottom_opp->funcs->opp_set_disp_pattern_generator(
				bottom_opp,
				CONTROLLER_DP_TEST_PATTERN_SOLID_COLOR,
				CONTROLLER_DP_COLOR_SPACE_UDEFINED,
				COLOR_DEPTH_UNDEFINED,
				&black_color,
				otg_active_width,
				otg_active_height,
				0);
	}

	hws->funcs.wait_for_blank_complete(opp);
}

void dcn20_dsc_pg_control(
		struct dce_hwseq *hws,
		unsigned int dsc_inst,
		bool power_on)
{
	uint32_t power_gate = power_on ? 0 : 1;
	uint32_t pwr_status = power_on ? 0 : 2;
	uint32_t org_ip_request_cntl = 0;

	if (hws->ctx->dc->debug.disable_dsc_power_gate)
		return;

	if (REG(DOMAIN16_PG_CONFIG) == 0)
		return;

	REG_GET(DC_IP_REQUEST_CNTL, IP_REQUEST_EN, &org_ip_request_cntl);
	if (org_ip_request_cntl == 0)
		REG_SET(DC_IP_REQUEST_CNTL, 0, IP_REQUEST_EN, 1);

	switch (dsc_inst) {
	case 0: /* DSC0 */
		REG_UPDATE(DOMAIN16_PG_CONFIG,
				DOMAIN16_POWER_GATE, power_gate);

		REG_WAIT(DOMAIN16_PG_STATUS,
				DOMAIN16_PGFSM_PWR_STATUS, pwr_status,
				1, 1000);
		break;
	case 1: /* DSC1 */
		REG_UPDATE(DOMAIN17_PG_CONFIG,
				DOMAIN17_POWER_GATE, power_gate);

		REG_WAIT(DOMAIN17_PG_STATUS,
				DOMAIN17_PGFSM_PWR_STATUS, pwr_status,
				1, 1000);
		break;
	case 2: /* DSC2 */
		REG_UPDATE(DOMAIN18_PG_CONFIG,
				DOMAIN18_POWER_GATE, power_gate);

		REG_WAIT(DOMAIN18_PG_STATUS,
				DOMAIN18_PGFSM_PWR_STATUS, pwr_status,
				1, 1000);
		break;
	case 3: /* DSC3 */
		REG_UPDATE(DOMAIN19_PG_CONFIG,
				DOMAIN19_POWER_GATE, power_gate);

		REG_WAIT(DOMAIN19_PG_STATUS,
				DOMAIN19_PGFSM_PWR_STATUS, pwr_status,
				1, 1000);
		break;
	case 4: /* DSC4 */
		REG_UPDATE(DOMAIN20_PG_CONFIG,
				DOMAIN20_POWER_GATE, power_gate);

		REG_WAIT(DOMAIN20_PG_STATUS,
				DOMAIN20_PGFSM_PWR_STATUS, pwr_status,
				1, 1000);
		break;
	case 5: /* DSC5 */
		REG_UPDATE(DOMAIN21_PG_CONFIG,
				DOMAIN21_POWER_GATE, power_gate);

		REG_WAIT(DOMAIN21_PG_STATUS,
				DOMAIN21_PGFSM_PWR_STATUS, pwr_status,
				1, 1000);
		break;
	default:
		BREAK_TO_DEBUGGER();
		break;
	}

	if (org_ip_request_cntl == 0)
		REG_SET(DC_IP_REQUEST_CNTL, 0, IP_REQUEST_EN, 0);
}

void dcn20_dpp_pg_control(
		struct dce_hwseq *hws,
		unsigned int dpp_inst,
		bool power_on)
{
	uint32_t power_gate = power_on ? 0 : 1;
	uint32_t pwr_status = power_on ? 0 : 2;

	if (hws->ctx->dc->debug.disable_dpp_power_gate)
		return;
	if (REG(DOMAIN1_PG_CONFIG) == 0)
		return;

	switch (dpp_inst) {
	case 0: /* DPP0 */
		REG_UPDATE(DOMAIN1_PG_CONFIG,
				DOMAIN1_POWER_GATE, power_gate);

		REG_WAIT(DOMAIN1_PG_STATUS,
				DOMAIN1_PGFSM_PWR_STATUS, pwr_status,
				1, 1000);
		break;
	case 1: /* DPP1 */
		REG_UPDATE(DOMAIN3_PG_CONFIG,
				DOMAIN3_POWER_GATE, power_gate);

		REG_WAIT(DOMAIN3_PG_STATUS,
				DOMAIN3_PGFSM_PWR_STATUS, pwr_status,
				1, 1000);
		break;
	case 2: /* DPP2 */
		REG_UPDATE(DOMAIN5_PG_CONFIG,
				DOMAIN5_POWER_GATE, power_gate);

		REG_WAIT(DOMAIN5_PG_STATUS,
				DOMAIN5_PGFSM_PWR_STATUS, pwr_status,
				1, 1000);
		break;
	case 3: /* DPP3 */
		REG_UPDATE(DOMAIN7_PG_CONFIG,
				DOMAIN7_POWER_GATE, power_gate);

		REG_WAIT(DOMAIN7_PG_STATUS,
				DOMAIN7_PGFSM_PWR_STATUS, pwr_status,
				1, 1000);
		break;
	case 4: /* DPP4 */
		REG_UPDATE(DOMAIN9_PG_CONFIG,
				DOMAIN9_POWER_GATE, power_gate);

		REG_WAIT(DOMAIN9_PG_STATUS,
				DOMAIN9_PGFSM_PWR_STATUS, pwr_status,
				1, 1000);
		break;
	case 5: /* DPP5 */
		/*
		 * Do not power gate DPP5, should be left at HW default, power on permanently.
		 * PG on Pipe5 is De-featured, attempting to put it to PG state may result in hard
		 * reset.
		 * REG_UPDATE(DOMAIN11_PG_CONFIG,
		 *		DOMAIN11_POWER_GATE, power_gate);
		 *
		 * REG_WAIT(DOMAIN11_PG_STATUS,
		 *		DOMAIN11_PGFSM_PWR_STATUS, pwr_status,
		 * 		1, 1000);
		 */
		break;
	default:
		BREAK_TO_DEBUGGER();
		break;
	}
}


void dcn20_hubp_pg_control(
		struct dce_hwseq *hws,
		unsigned int hubp_inst,
		bool power_on)
{
	uint32_t power_gate = power_on ? 0 : 1;
	uint32_t pwr_status = power_on ? 0 : 2;

	if (hws->ctx->dc->debug.disable_hubp_power_gate)
		return;
	if (REG(DOMAIN0_PG_CONFIG) == 0)
		return;

	switch (hubp_inst) {
	case 0: /* DCHUBP0 */
		REG_UPDATE(DOMAIN0_PG_CONFIG,
				DOMAIN0_POWER_GATE, power_gate);

		REG_WAIT(DOMAIN0_PG_STATUS,
				DOMAIN0_PGFSM_PWR_STATUS, pwr_status,
				1, 1000);
		break;
	case 1: /* DCHUBP1 */
		REG_UPDATE(DOMAIN2_PG_CONFIG,
				DOMAIN2_POWER_GATE, power_gate);

		REG_WAIT(DOMAIN2_PG_STATUS,
				DOMAIN2_PGFSM_PWR_STATUS, pwr_status,
				1, 1000);
		break;
	case 2: /* DCHUBP2 */
		REG_UPDATE(DOMAIN4_PG_CONFIG,
				DOMAIN4_POWER_GATE, power_gate);

		REG_WAIT(DOMAIN4_PG_STATUS,
				DOMAIN4_PGFSM_PWR_STATUS, pwr_status,
				1, 1000);
		break;
	case 3: /* DCHUBP3 */
		REG_UPDATE(DOMAIN6_PG_CONFIG,
				DOMAIN6_POWER_GATE, power_gate);

		REG_WAIT(DOMAIN6_PG_STATUS,
				DOMAIN6_PGFSM_PWR_STATUS, pwr_status,
				1, 1000);
		break;
	case 4: /* DCHUBP4 */
		REG_UPDATE(DOMAIN8_PG_CONFIG,
				DOMAIN8_POWER_GATE, power_gate);

		REG_WAIT(DOMAIN8_PG_STATUS,
				DOMAIN8_PGFSM_PWR_STATUS, pwr_status,
				1, 1000);
		break;
	case 5: /* DCHUBP5 */
		/*
		 * Do not power gate DCHUB5, should be left at HW default, power on permanently.
		 * PG on Pipe5 is De-featured, attempting to put it to PG state may result in hard
		 * reset.
		 * REG_UPDATE(DOMAIN10_PG_CONFIG,
		 *		DOMAIN10_POWER_GATE, power_gate);
		 *
		 * REG_WAIT(DOMAIN10_PG_STATUS,
		 *		DOMAIN10_PGFSM_PWR_STATUS, pwr_status,
		 *		1, 1000);
		 */
		break;
	default:
		BREAK_TO_DEBUGGER();
		break;
	}
}


/* disable HW used by plane.
 * note:  cannot disable until disconnect is complete
 */
void dcn20_plane_atomic_disable(struct dc *dc, struct pipe_ctx *pipe_ctx)
{
	struct dce_hwseq *hws = dc->hwseq;
	struct hubp *hubp = pipe_ctx->plane_res.hubp;
	struct dpp *dpp = pipe_ctx->plane_res.dpp;

	dc->hwss.wait_for_mpcc_disconnect(dc, dc->res_pool, pipe_ctx);

	/* In flip immediate with pipe splitting case GSL is used for
	 * synchronization so we must disable it when the plane is disabled.
	 */
	if (pipe_ctx->stream_res.gsl_group != 0)
		dcn20_setup_gsl_group_as_lock(dc, pipe_ctx, false);

	dc->hwss.set_flip_control_gsl(pipe_ctx, false);

	hubp->funcs->hubp_clk_cntl(hubp, false);

	dpp->funcs->dpp_dppclk_control(dpp, false, false);

	hubp->power_gated = true;

	hws->funcs.plane_atomic_power_down(dc,
			pipe_ctx->plane_res.dpp,
			pipe_ctx->plane_res.hubp);

	pipe_ctx->stream = NULL;
	memset(&pipe_ctx->stream_res, 0, sizeof(pipe_ctx->stream_res));
	memset(&pipe_ctx->plane_res, 0, sizeof(pipe_ctx->plane_res));
	pipe_ctx->top_pipe = NULL;
	pipe_ctx->bottom_pipe = NULL;
	pipe_ctx->plane_state = NULL;
}


void dcn20_disable_plane(struct dc *dc, struct pipe_ctx *pipe_ctx)
{
	DC_LOGGER_INIT(dc->ctx->logger);

	if (!pipe_ctx->plane_res.hubp || pipe_ctx->plane_res.hubp->power_gated)
		return;

	dcn20_plane_atomic_disable(dc, pipe_ctx);

	DC_LOG_DC("Power down front end %d\n",
					pipe_ctx->pipe_idx);
}

<<<<<<< HEAD
#if defined(CONFIG_DRM_AMD_DC_DCN3_0)
=======
>>>>>>> 7d2a07b7
static int calc_mpc_flow_ctrl_cnt(const struct dc_stream_state *stream,
		int opp_cnt)
{
	bool hblank_halved = optc2_is_two_pixels_per_containter(&stream->timing);
	int flow_ctrl_cnt;

	if (opp_cnt >= 2)
		hblank_halved = true;
<<<<<<< HEAD

	flow_ctrl_cnt = stream->timing.h_total - stream->timing.h_addressable -
			stream->timing.h_border_left -
			stream->timing.h_border_right;

	if (hblank_halved)
		flow_ctrl_cnt /= 2;

=======

	flow_ctrl_cnt = stream->timing.h_total - stream->timing.h_addressable -
			stream->timing.h_border_left -
			stream->timing.h_border_right;

	if (hblank_halved)
		flow_ctrl_cnt /= 2;

>>>>>>> 7d2a07b7
	/* ODM combine 4:1 case */
	if (opp_cnt == 4)
		flow_ctrl_cnt /= 2;

	return flow_ctrl_cnt;
}
#endif

enum dc_status dcn20_enable_stream_timing(
		struct pipe_ctx *pipe_ctx,
		struct dc_state *context,
		struct dc *dc)
{
	struct dce_hwseq *hws = dc->hwseq;
	struct dc_stream_state *stream = pipe_ctx->stream;
	struct drr_params params = {0};
	unsigned int event_triggers = 0;
	struct pipe_ctx *odm_pipe;
	int opp_cnt = 1;
	int opp_inst[MAX_PIPES] = { pipe_ctx->stream_res.opp->inst };
<<<<<<< HEAD

#if defined(CONFIG_DRM_AMD_DC_DCN3_0)
	bool interlace = stream->timing.flags.INTERLACE;
	int i;

=======
	bool interlace = stream->timing.flags.INTERLACE;
	int i;
>>>>>>> 7d2a07b7
	struct mpc_dwb_flow_control flow_control;
	struct mpc *mpc = dc->res_pool->mpc;
	bool rate_control_2x_pclk = (interlace || optc2_is_two_pixels_per_containter(&stream->timing));

#endif
	/* by upper caller loop, pipe0 is parent pipe and be called first.
	 * back end is set up by for pipe0. Other children pipe share back end
	 * with pipe 0. No program is needed.
	 */
	if (pipe_ctx->top_pipe != NULL)
		return DC_OK;

	/* TODO check if timing_changed, disable stream if timing changed */

	for (odm_pipe = pipe_ctx->next_odm_pipe; odm_pipe; odm_pipe = odm_pipe->next_odm_pipe) {
		opp_inst[opp_cnt] = odm_pipe->stream_res.opp->inst;
		opp_cnt++;
	}

	if (opp_cnt > 1)
		pipe_ctx->stream_res.tg->funcs->set_odm_combine(
				pipe_ctx->stream_res.tg,
				opp_inst, opp_cnt,
				&pipe_ctx->stream->timing);

	/* HW program guide assume display already disable
	 * by unplug sequence. OTG assume stop.
	 */
	pipe_ctx->stream_res.tg->funcs->enable_optc_clock(pipe_ctx->stream_res.tg, true);

	if (false == pipe_ctx->clock_source->funcs->program_pix_clk(
			pipe_ctx->clock_source,
			&pipe_ctx->stream_res.pix_clk_params,
			&pipe_ctx->pll_settings)) {
		BREAK_TO_DEBUGGER();
		return DC_ERROR_UNEXPECTED;
	}

	if (dc->hwseq->funcs.PLAT_58856_wa && (!dc_is_dp_signal(stream->signal)))
		dc->hwseq->funcs.PLAT_58856_wa(context, pipe_ctx);

	pipe_ctx->stream_res.tg->funcs->program_timing(
			pipe_ctx->stream_res.tg,
			&stream->timing,
			pipe_ctx->pipe_dlg_param.vready_offset,
			pipe_ctx->pipe_dlg_param.vstartup_start,
			pipe_ctx->pipe_dlg_param.vupdate_offset,
			pipe_ctx->pipe_dlg_param.vupdate_width,
			pipe_ctx->stream->signal,
			true);

<<<<<<< HEAD
#if defined(CONFIG_DRM_AMD_DC_DCN3_0)
=======
>>>>>>> 7d2a07b7
	rate_control_2x_pclk = rate_control_2x_pclk || opp_cnt > 1;
	flow_control.flow_ctrl_mode = 0;
	flow_control.flow_ctrl_cnt0 = 0x80;
	flow_control.flow_ctrl_cnt1 = calc_mpc_flow_ctrl_cnt(stream, opp_cnt);
	if (mpc->funcs->set_out_rate_control) {
		for (i = 0; i < opp_cnt; ++i) {
			mpc->funcs->set_out_rate_control(
					mpc, opp_inst[i],
					true,
					rate_control_2x_pclk,
					&flow_control);
		}
	}
<<<<<<< HEAD
#endif
=======

>>>>>>> 7d2a07b7
	for (odm_pipe = pipe_ctx->next_odm_pipe; odm_pipe; odm_pipe = odm_pipe->next_odm_pipe)
		odm_pipe->stream_res.opp->funcs->opp_pipe_clock_control(
				odm_pipe->stream_res.opp,
				true);

	pipe_ctx->stream_res.opp->funcs->opp_pipe_clock_control(
			pipe_ctx->stream_res.opp,
			true);

	hws->funcs.blank_pixel_data(dc, pipe_ctx, true);

	/* VTG is  within DCHUB command block. DCFCLK is always on */
	if (false == pipe_ctx->stream_res.tg->funcs->enable_crtc(pipe_ctx->stream_res.tg)) {
		BREAK_TO_DEBUGGER();
		return DC_ERROR_UNEXPECTED;
	}

	hws->funcs.wait_for_blank_complete(pipe_ctx->stream_res.opp);

	params.vertical_total_min = stream->adjust.v_total_min;
	params.vertical_total_max = stream->adjust.v_total_max;
	params.vertical_total_mid = stream->adjust.v_total_mid;
	params.vertical_total_mid_frame_num = stream->adjust.v_total_mid_frame_num;
	if (pipe_ctx->stream_res.tg->funcs->set_drr)
		pipe_ctx->stream_res.tg->funcs->set_drr(
			pipe_ctx->stream_res.tg, &params);

	// DRR should set trigger event to monitor surface update event
	if (stream->adjust.v_total_min != 0 && stream->adjust.v_total_max != 0)
		event_triggers = 0x80;
	/* Event triggers and num frames initialized for DRR, but can be
	 * later updated for PSR use. Note DRR trigger events are generated
	 * regardless of whether num frames met.
	 */
	if (pipe_ctx->stream_res.tg->funcs->set_static_screen_control)
		pipe_ctx->stream_res.tg->funcs->set_static_screen_control(
				pipe_ctx->stream_res.tg, event_triggers, 2);

	/* TODO program crtc source select for non-virtual signal*/
	/* TODO program FMT */
	/* TODO setup link_enc */
	/* TODO set stream attributes */
	/* TODO program audio */
	/* TODO enable stream if timing changed */
	/* TODO unblank stream if DP */

	return DC_OK;
}

void dcn20_program_output_csc(struct dc *dc,
		struct pipe_ctx *pipe_ctx,
		enum dc_color_space colorspace,
		uint16_t *matrix,
		int opp_id)
{
	struct mpc *mpc = dc->res_pool->mpc;
	enum mpc_output_csc_mode ocsc_mode = MPC_OUTPUT_CSC_COEF_A;
	int mpcc_id = pipe_ctx->plane_res.hubp->inst;

	if (mpc->funcs->power_on_mpc_mem_pwr)
		mpc->funcs->power_on_mpc_mem_pwr(mpc, mpcc_id, true);

	if (pipe_ctx->stream->csc_color_matrix.enable_adjustment == true) {
		if (mpc->funcs->set_output_csc != NULL)
			mpc->funcs->set_output_csc(mpc,
					opp_id,
					matrix,
					ocsc_mode);
	} else {
		if (mpc->funcs->set_ocsc_default != NULL)
			mpc->funcs->set_ocsc_default(mpc,
					opp_id,
					colorspace,
					ocsc_mode);
	}
}

bool dcn20_set_output_transfer_func(struct dc *dc, struct pipe_ctx *pipe_ctx,
				const struct dc_stream_state *stream)
{
	int mpcc_id = pipe_ctx->plane_res.hubp->inst;
	struct mpc *mpc = pipe_ctx->stream_res.opp->ctx->dc->res_pool->mpc;
	struct pwl_params *params = NULL;
	/*
	 * program OGAM only for the top pipe
	 * if there is a pipe split then fix diagnostic is required:
	 * how to pass OGAM parameter for stream.
	 * if programming for all pipes is required then remove condition
	 * pipe_ctx->top_pipe == NULL ,but then fix the diagnostic.
	 */
	if (mpc->funcs->power_on_mpc_mem_pwr)
		mpc->funcs->power_on_mpc_mem_pwr(mpc, mpcc_id, true);
	if (pipe_ctx->top_pipe == NULL
			&& mpc->funcs->set_output_gamma && stream->out_transfer_func) {
		if (stream->out_transfer_func->type == TF_TYPE_HWPWL)
			params = &stream->out_transfer_func->pwl;
		else if (pipe_ctx->stream->out_transfer_func->type ==
			TF_TYPE_DISTRIBUTED_POINTS &&
			cm_helper_translate_curve_to_hw_format(
			stream->out_transfer_func,
			&mpc->blender_params, false))
			params = &mpc->blender_params;
		/*
		 * there is no ROM
		 */
		if (stream->out_transfer_func->type == TF_TYPE_PREDEFINED)
			BREAK_TO_DEBUGGER();
	}
	/*
	 * if above if is not executed then 'params' equal to 0 and set in bypass
	 */
	mpc->funcs->set_output_gamma(mpc, mpcc_id, params);

	return true;
}

bool dcn20_set_blend_lut(
	struct pipe_ctx *pipe_ctx, const struct dc_plane_state *plane_state)
{
	struct dpp *dpp_base = pipe_ctx->plane_res.dpp;
	bool result = true;
	struct pwl_params *blend_lut = NULL;

	if (plane_state->blend_tf) {
		if (plane_state->blend_tf->type == TF_TYPE_HWPWL)
			blend_lut = &plane_state->blend_tf->pwl;
		else if (plane_state->blend_tf->type == TF_TYPE_DISTRIBUTED_POINTS) {
			cm_helper_translate_curve_to_hw_format(
					plane_state->blend_tf,
					&dpp_base->regamma_params, false);
			blend_lut = &dpp_base->regamma_params;
		}
	}
	result = dpp_base->funcs->dpp_program_blnd_lut(dpp_base, blend_lut);

	return result;
}

bool dcn20_set_shaper_3dlut(
	struct pipe_ctx *pipe_ctx, const struct dc_plane_state *plane_state)
{
	struct dpp *dpp_base = pipe_ctx->plane_res.dpp;
	bool result = true;
	struct pwl_params *shaper_lut = NULL;

	if (plane_state->in_shaper_func) {
		if (plane_state->in_shaper_func->type == TF_TYPE_HWPWL)
			shaper_lut = &plane_state->in_shaper_func->pwl;
		else if (plane_state->in_shaper_func->type == TF_TYPE_DISTRIBUTED_POINTS) {
			cm_helper_translate_curve_to_hw_format(
					plane_state->in_shaper_func,
					&dpp_base->shaper_params, true);
			shaper_lut = &dpp_base->shaper_params;
		}
	}

	result = dpp_base->funcs->dpp_program_shaper_lut(dpp_base, shaper_lut);
	if (plane_state->lut3d_func &&
		plane_state->lut3d_func->state.bits.initialized == 1)
		result = dpp_base->funcs->dpp_program_3dlut(dpp_base,
								&plane_state->lut3d_func->lut_3d);
	else
		result = dpp_base->funcs->dpp_program_3dlut(dpp_base, NULL);

	return result;
}

bool dcn20_set_input_transfer_func(struct dc *dc,
				struct pipe_ctx *pipe_ctx,
				const struct dc_plane_state *plane_state)
{
	struct dce_hwseq *hws = dc->hwseq;
	struct dpp *dpp_base = pipe_ctx->plane_res.dpp;
	const struct dc_transfer_func *tf = NULL;
	bool result = true;
	bool use_degamma_ram = false;

	if (dpp_base == NULL || plane_state == NULL)
		return false;

	hws->funcs.set_shaper_3dlut(pipe_ctx, plane_state);
	hws->funcs.set_blend_lut(pipe_ctx, plane_state);

	if (plane_state->in_transfer_func)
		tf = plane_state->in_transfer_func;


	if (tf == NULL) {
		dpp_base->funcs->dpp_set_degamma(dpp_base,
				IPP_DEGAMMA_MODE_BYPASS);
		return true;
	}

	if (tf->type == TF_TYPE_HWPWL || tf->type == TF_TYPE_DISTRIBUTED_POINTS)
		use_degamma_ram = true;

	if (use_degamma_ram == true) {
		if (tf->type == TF_TYPE_HWPWL)
			dpp_base->funcs->dpp_program_degamma_pwl(dpp_base,
					&tf->pwl);
		else if (tf->type == TF_TYPE_DISTRIBUTED_POINTS) {
			cm_helper_translate_curve_to_degamma_hw_format(tf,
					&dpp_base->degamma_params);
			dpp_base->funcs->dpp_program_degamma_pwl(dpp_base,
				&dpp_base->degamma_params);
		}
		return true;
	}
	/* handle here the optimized cases when de-gamma ROM could be used.
	 *
	 */
	if (tf->type == TF_TYPE_PREDEFINED) {
		switch (tf->tf) {
		case TRANSFER_FUNCTION_SRGB:
			dpp_base->funcs->dpp_set_degamma(dpp_base,
					IPP_DEGAMMA_MODE_HW_sRGB);
			break;
		case TRANSFER_FUNCTION_BT709:
			dpp_base->funcs->dpp_set_degamma(dpp_base,
					IPP_DEGAMMA_MODE_HW_xvYCC);
			break;
		case TRANSFER_FUNCTION_LINEAR:
			dpp_base->funcs->dpp_set_degamma(dpp_base,
					IPP_DEGAMMA_MODE_BYPASS);
			break;
		case TRANSFER_FUNCTION_PQ:
			dpp_base->funcs->dpp_set_degamma(dpp_base, IPP_DEGAMMA_MODE_USER_PWL);
			cm_helper_translate_curve_to_degamma_hw_format(tf, &dpp_base->degamma_params);
			dpp_base->funcs->dpp_program_degamma_pwl(dpp_base, &dpp_base->degamma_params);
			result = true;
			break;
		default:
			result = false;
			break;
		}
	} else if (tf->type == TF_TYPE_BYPASS)
		dpp_base->funcs->dpp_set_degamma(dpp_base,
				IPP_DEGAMMA_MODE_BYPASS);
	else {
		/*
		 * if we are here, we did not handle correctly.
		 * fix is required for this use case
		 */
		BREAK_TO_DEBUGGER();
		dpp_base->funcs->dpp_set_degamma(dpp_base,
				IPP_DEGAMMA_MODE_BYPASS);
	}

	return result;
}

void dcn20_update_odm(struct dc *dc, struct dc_state *context, struct pipe_ctx *pipe_ctx)
{
	struct pipe_ctx *odm_pipe;
	int opp_cnt = 1;
	int opp_inst[MAX_PIPES] = { pipe_ctx->stream_res.opp->inst };

	for (odm_pipe = pipe_ctx->next_odm_pipe; odm_pipe; odm_pipe = odm_pipe->next_odm_pipe) {
		opp_inst[opp_cnt] = odm_pipe->stream_res.opp->inst;
		opp_cnt++;
	}

	if (opp_cnt > 1)
		pipe_ctx->stream_res.tg->funcs->set_odm_combine(
				pipe_ctx->stream_res.tg,
				opp_inst, opp_cnt,
				&pipe_ctx->stream->timing);
	else
		pipe_ctx->stream_res.tg->funcs->set_odm_bypass(
				pipe_ctx->stream_res.tg, &pipe_ctx->stream->timing);
}

void dcn20_blank_pixel_data(
		struct dc *dc,
		struct pipe_ctx *pipe_ctx,
		bool blank)
{
	struct tg_color black_color = {0};
	struct stream_resource *stream_res = &pipe_ctx->stream_res;
	struct dc_stream_state *stream = pipe_ctx->stream;
	enum dc_color_space color_space = stream->output_color_space;
	enum controller_dp_test_pattern test_pattern = CONTROLLER_DP_TEST_PATTERN_SOLID_COLOR;
	enum controller_dp_color_space test_pattern_color_space = CONTROLLER_DP_COLOR_SPACE_UDEFINED;
	struct pipe_ctx *odm_pipe;
	int odm_cnt = 1;

	int width = stream->timing.h_addressable + stream->timing.h_border_left + stream->timing.h_border_right;
	int height = stream->timing.v_addressable + stream->timing.v_border_bottom + stream->timing.v_border_top;

	if (stream->link->test_pattern_enabled)
		return;

	/* get opp dpg blank color */
	color_space_to_black_color(dc, color_space, &black_color);

	for (odm_pipe = pipe_ctx->next_odm_pipe; odm_pipe; odm_pipe = odm_pipe->next_odm_pipe)
		odm_cnt++;

	width = width / odm_cnt;

	if (blank) {
		dc->hwss.set_abm_immediate_disable(pipe_ctx);

		if (dc->debug.visual_confirm != VISUAL_CONFIRM_DISABLE) {
			test_pattern = CONTROLLER_DP_TEST_PATTERN_COLORSQUARES;
			test_pattern_color_space = CONTROLLER_DP_COLOR_SPACE_RGB;
		}
	} else {
		test_pattern = CONTROLLER_DP_TEST_PATTERN_VIDEOMODE;
	}

	dc->hwss.set_disp_pattern_generator(dc,
			pipe_ctx,
			test_pattern,
			test_pattern_color_space,
			stream->timing.display_color_depth,
			&black_color,
			width,
			height,
			0);

	for (odm_pipe = pipe_ctx->next_odm_pipe; odm_pipe; odm_pipe = odm_pipe->next_odm_pipe) {
<<<<<<< HEAD
		odm_pipe->stream_res.opp->funcs->opp_set_disp_pattern_generator(
				odm_pipe->stream_res.opp,
=======
		dc->hwss.set_disp_pattern_generator(dc,
				odm_pipe,
>>>>>>> 7d2a07b7
				dc->debug.visual_confirm != VISUAL_CONFIRM_DISABLE && blank ?
						CONTROLLER_DP_TEST_PATTERN_COLORRAMP : test_pattern,
				test_pattern_color_space,
				stream->timing.display_color_depth,
				&black_color,
				width,
				height,
				0);
	}

	if (!blank)
		if (stream_res->abm) {
			dc->hwss.set_pipe(pipe_ctx);
			stream_res->abm->funcs->set_abm_level(stream_res->abm, stream->abm_level);
		}
}


static void dcn20_power_on_plane(
	struct dce_hwseq *hws,
	struct pipe_ctx *pipe_ctx)
{
	DC_LOGGER_INIT(hws->ctx->logger);
	if (REG(DC_IP_REQUEST_CNTL)) {
		REG_SET(DC_IP_REQUEST_CNTL, 0,
				IP_REQUEST_EN, 1);

		if (hws->funcs.dpp_pg_control)
			hws->funcs.dpp_pg_control(hws, pipe_ctx->plane_res.dpp->inst, true);

		if (hws->funcs.hubp_pg_control)
			hws->funcs.hubp_pg_control(hws, pipe_ctx->plane_res.hubp->inst, true);

		REG_SET(DC_IP_REQUEST_CNTL, 0,
				IP_REQUEST_EN, 0);
		DC_LOG_DEBUG(
				"Un-gated front end for pipe %d\n", pipe_ctx->plane_res.hubp->inst);
	}
}

void dcn20_enable_plane(
	struct dc *dc,
	struct pipe_ctx *pipe_ctx,
	struct dc_state *context)
{
	//if (dc->debug.sanity_checks) {
	//	dcn10_verify_allow_pstate_change_high(dc);
	//}
	dcn20_power_on_plane(dc->hwseq, pipe_ctx);

	/* enable DCFCLK current DCHUB */
	pipe_ctx->plane_res.hubp->funcs->hubp_clk_cntl(pipe_ctx->plane_res.hubp, true);

	/* initialize HUBP on power up */
	pipe_ctx->plane_res.hubp->funcs->hubp_init(pipe_ctx->plane_res.hubp);

	/* make sure OPP_PIPE_CLOCK_EN = 1 */
	pipe_ctx->stream_res.opp->funcs->opp_pipe_clock_control(
			pipe_ctx->stream_res.opp,
			true);

/* TODO: enable/disable in dm as per update type.
	if (plane_state) {
		DC_LOG_DC(dc->ctx->logger,
				"Pipe:%d 0x%x: addr hi:0x%x, "
				"addr low:0x%x, "
				"src: %d, %d, %d,"
				" %d; dst: %d, %d, %d, %d;\n",
				pipe_ctx->pipe_idx,
				plane_state,
				plane_state->address.grph.addr.high_part,
				plane_state->address.grph.addr.low_part,
				plane_state->src_rect.x,
				plane_state->src_rect.y,
				plane_state->src_rect.width,
				plane_state->src_rect.height,
				plane_state->dst_rect.x,
				plane_state->dst_rect.y,
				plane_state->dst_rect.width,
				plane_state->dst_rect.height);

		DC_LOG_DC(dc->ctx->logger,
				"Pipe %d: width, height, x, y         format:%d\n"
				"viewport:%d, %d, %d, %d\n"
				"recout:  %d, %d, %d, %d\n",
				pipe_ctx->pipe_idx,
				plane_state->format,
				pipe_ctx->plane_res.scl_data.viewport.width,
				pipe_ctx->plane_res.scl_data.viewport.height,
				pipe_ctx->plane_res.scl_data.viewport.x,
				pipe_ctx->plane_res.scl_data.viewport.y,
				pipe_ctx->plane_res.scl_data.recout.width,
				pipe_ctx->plane_res.scl_data.recout.height,
				pipe_ctx->plane_res.scl_data.recout.x,
				pipe_ctx->plane_res.scl_data.recout.y);
		print_rq_dlg_ttu(dc, pipe_ctx);
	}
*/
	if (dc->vm_pa_config.valid) {
		struct vm_system_aperture_param apt;

		apt.sys_default.quad_part = 0;

		apt.sys_low.quad_part = dc->vm_pa_config.system_aperture.start_addr;
		apt.sys_high.quad_part = dc->vm_pa_config.system_aperture.end_addr;

		// Program system aperture settings
		pipe_ctx->plane_res.hubp->funcs->hubp_set_vm_system_aperture_settings(pipe_ctx->plane_res.hubp, &apt);
	}

	if (!pipe_ctx->top_pipe
		&& pipe_ctx->plane_state
		&& pipe_ctx->plane_state->flip_int_enabled
		&& pipe_ctx->plane_res.hubp->funcs->hubp_set_flip_int)
			pipe_ctx->plane_res.hubp->funcs->hubp_set_flip_int(pipe_ctx->plane_res.hubp);

//	if (dc->debug.sanity_checks) {
//		dcn10_verify_allow_pstate_change_high(dc);
//	}
}

void dcn20_pipe_control_lock(
	struct dc *dc,
	struct pipe_ctx *pipe,
	bool lock)
<<<<<<< HEAD
=======
{
	struct pipe_ctx *temp_pipe;
	bool flip_immediate = false;

	/* use TG master update lock to lock everything on the TG
	 * therefore only top pipe need to lock
	 */
	if (!pipe || pipe->top_pipe)
		return;

	if (pipe->plane_state != NULL)
		flip_immediate = pipe->plane_state->flip_immediate;

	if  (pipe->stream_res.gsl_group > 0) {
	    temp_pipe = pipe->bottom_pipe;
	    while (!flip_immediate && temp_pipe) {
		    if (temp_pipe->plane_state != NULL)
			    flip_immediate = temp_pipe->plane_state->flip_immediate;
		    temp_pipe = temp_pipe->bottom_pipe;
	    }
	}

	if (flip_immediate && lock) {
		const int TIMEOUT_FOR_FLIP_PENDING = 100000;
		int i;

		temp_pipe = pipe;
		while (temp_pipe) {
			if (temp_pipe->plane_state && temp_pipe->plane_state->flip_immediate) {
				for (i = 0; i < TIMEOUT_FOR_FLIP_PENDING; ++i) {
					if (!temp_pipe->plane_res.hubp->funcs->hubp_is_flip_pending(temp_pipe->plane_res.hubp))
						break;
					udelay(1);
				}

				/* no reason it should take this long for immediate flips */
				ASSERT(i != TIMEOUT_FOR_FLIP_PENDING);
			}
			temp_pipe = temp_pipe->bottom_pipe;
		}
	}

	/* In flip immediate and pipe splitting case, we need to use GSL
	 * for synchronization. Only do setup on locking and on flip type change.
	 */
	if (lock && (pipe->bottom_pipe != NULL || !flip_immediate))
		if ((flip_immediate && pipe->stream_res.gsl_group == 0) ||
		    (!flip_immediate && pipe->stream_res.gsl_group > 0))
			dcn20_setup_gsl_group_as_lock(dc, pipe, flip_immediate);

	if (pipe->plane_state != NULL)
		flip_immediate = pipe->plane_state->flip_immediate;

	temp_pipe = pipe->bottom_pipe;
	while (flip_immediate && temp_pipe) {
	    if (temp_pipe->plane_state != NULL)
		flip_immediate = temp_pipe->plane_state->flip_immediate;
	    temp_pipe = temp_pipe->bottom_pipe;
	}

	if (!lock && pipe->stream_res.gsl_group > 0 && pipe->plane_state &&
		!flip_immediate)
	    dcn20_setup_gsl_group_as_lock(dc, pipe, false);

	if (pipe->stream && should_use_dmub_lock(pipe->stream->link)) {
		union dmub_hw_lock_flags hw_locks = { 0 };
		struct dmub_hw_lock_inst_flags inst_flags = { 0 };

		hw_locks.bits.lock_pipe = 1;
		inst_flags.otg_inst =  pipe->stream_res.tg->inst;

		if (pipe->plane_state != NULL)
			hw_locks.bits.triple_buffer_lock = pipe->plane_state->triplebuffer_flips;

		dmub_hw_lock_mgr_cmd(dc->ctx->dmub_srv,
					lock,
					&hw_locks,
					&inst_flags);
	} else if (pipe->plane_state != NULL && pipe->plane_state->triplebuffer_flips) {
		if (lock)
			pipe->stream_res.tg->funcs->triplebuffer_lock(pipe->stream_res.tg);
		else
			pipe->stream_res.tg->funcs->triplebuffer_unlock(pipe->stream_res.tg);
	} else {
		if (lock)
			pipe->stream_res.tg->funcs->lock(pipe->stream_res.tg);
		else
			pipe->stream_res.tg->funcs->unlock(pipe->stream_res.tg);
	}
}

static void dcn20_detect_pipe_changes(struct pipe_ctx *old_pipe, struct pipe_ctx *new_pipe)
{
	new_pipe->update_flags.raw = 0;

	/* Exit on unchanged, unused pipe */
	if (!old_pipe->plane_state && !new_pipe->plane_state)
		return;
	/* Detect pipe enable/disable */
	if (!old_pipe->plane_state && new_pipe->plane_state) {
		new_pipe->update_flags.bits.enable = 1;
		new_pipe->update_flags.bits.mpcc = 1;
		new_pipe->update_flags.bits.dppclk = 1;
		new_pipe->update_flags.bits.hubp_interdependent = 1;
		new_pipe->update_flags.bits.hubp_rq_dlg_ttu = 1;
		new_pipe->update_flags.bits.gamut_remap = 1;
		new_pipe->update_flags.bits.scaler = 1;
		new_pipe->update_flags.bits.viewport = 1;
		new_pipe->update_flags.bits.det_size = 1;
		if (!new_pipe->top_pipe && !new_pipe->prev_odm_pipe) {
			new_pipe->update_flags.bits.odm = 1;
			new_pipe->update_flags.bits.global_sync = 1;
		}
		return;
	}
	if (old_pipe->plane_state && !new_pipe->plane_state) {
		new_pipe->update_flags.bits.disable = 1;
		return;
	}

	/* Detect plane change */
	if (old_pipe->plane_state != new_pipe->plane_state) {
		new_pipe->update_flags.bits.plane_changed = true;
	}

	/* Detect top pipe only changes */
	if (!new_pipe->top_pipe && !new_pipe->prev_odm_pipe) {
		/* Detect odm changes */
		if ((old_pipe->next_odm_pipe && new_pipe->next_odm_pipe
			&& old_pipe->next_odm_pipe->pipe_idx != new_pipe->next_odm_pipe->pipe_idx)
				|| (!old_pipe->next_odm_pipe && new_pipe->next_odm_pipe)
				|| (old_pipe->next_odm_pipe && !new_pipe->next_odm_pipe)
				|| old_pipe->stream_res.opp != new_pipe->stream_res.opp)
			new_pipe->update_flags.bits.odm = 1;

		/* Detect global sync changes */
		if (old_pipe->pipe_dlg_param.vready_offset != new_pipe->pipe_dlg_param.vready_offset
				|| old_pipe->pipe_dlg_param.vstartup_start != new_pipe->pipe_dlg_param.vstartup_start
				|| old_pipe->pipe_dlg_param.vupdate_offset != new_pipe->pipe_dlg_param.vupdate_offset
				|| old_pipe->pipe_dlg_param.vupdate_width != new_pipe->pipe_dlg_param.vupdate_width)
			new_pipe->update_flags.bits.global_sync = 1;
	}

	if (old_pipe->det_buffer_size_kb != new_pipe->det_buffer_size_kb)
		new_pipe->update_flags.bits.det_size = 1;

	/*
	 * Detect opp / tg change, only set on change, not on enable
	 * Assume mpcc inst = pipe index, if not this code needs to be updated
	 * since mpcc is what is affected by these. In fact all of our sequence
	 * makes this assumption at the moment with how hubp reset is matched to
	 * same index mpcc reset.
	 */
	if (old_pipe->stream_res.opp != new_pipe->stream_res.opp)
		new_pipe->update_flags.bits.opp_changed = 1;
	if (old_pipe->stream_res.tg != new_pipe->stream_res.tg)
		new_pipe->update_flags.bits.tg_changed = 1;

	/*
	 * Detect mpcc blending changes, only dpp inst and opp matter here,
	 * mpccs getting removed/inserted update connected ones during their own
	 * programming
	 */
	if (old_pipe->plane_res.dpp != new_pipe->plane_res.dpp
			|| old_pipe->stream_res.opp != new_pipe->stream_res.opp)
		new_pipe->update_flags.bits.mpcc = 1;

	/* Detect dppclk change */
	if (old_pipe->plane_res.bw.dppclk_khz != new_pipe->plane_res.bw.dppclk_khz)
		new_pipe->update_flags.bits.dppclk = 1;

	/* Check for scl update */
	if (memcmp(&old_pipe->plane_res.scl_data, &new_pipe->plane_res.scl_data, sizeof(struct scaler_data)))
			new_pipe->update_flags.bits.scaler = 1;
	/* Check for vp update */
	if (memcmp(&old_pipe->plane_res.scl_data.viewport, &new_pipe->plane_res.scl_data.viewport, sizeof(struct rect))
			|| memcmp(&old_pipe->plane_res.scl_data.viewport_c,
				&new_pipe->plane_res.scl_data.viewport_c, sizeof(struct rect)))
		new_pipe->update_flags.bits.viewport = 1;

	/* Detect dlg/ttu/rq updates */
	{
		struct _vcs_dpi_display_dlg_regs_st old_dlg_attr = old_pipe->dlg_regs;
		struct _vcs_dpi_display_ttu_regs_st old_ttu_attr = old_pipe->ttu_regs;
		struct _vcs_dpi_display_dlg_regs_st *new_dlg_attr = &new_pipe->dlg_regs;
		struct _vcs_dpi_display_ttu_regs_st *new_ttu_attr = &new_pipe->ttu_regs;

		/* Detect pipe interdependent updates */
		if (old_dlg_attr.dst_y_prefetch != new_dlg_attr->dst_y_prefetch ||
				old_dlg_attr.vratio_prefetch != new_dlg_attr->vratio_prefetch ||
				old_dlg_attr.vratio_prefetch_c != new_dlg_attr->vratio_prefetch_c ||
				old_dlg_attr.dst_y_per_vm_vblank != new_dlg_attr->dst_y_per_vm_vblank ||
				old_dlg_attr.dst_y_per_row_vblank != new_dlg_attr->dst_y_per_row_vblank ||
				old_dlg_attr.dst_y_per_vm_flip != new_dlg_attr->dst_y_per_vm_flip ||
				old_dlg_attr.dst_y_per_row_flip != new_dlg_attr->dst_y_per_row_flip ||
				old_dlg_attr.refcyc_per_meta_chunk_vblank_l != new_dlg_attr->refcyc_per_meta_chunk_vblank_l ||
				old_dlg_attr.refcyc_per_meta_chunk_vblank_c != new_dlg_attr->refcyc_per_meta_chunk_vblank_c ||
				old_dlg_attr.refcyc_per_meta_chunk_flip_l != new_dlg_attr->refcyc_per_meta_chunk_flip_l ||
				old_dlg_attr.refcyc_per_line_delivery_pre_l != new_dlg_attr->refcyc_per_line_delivery_pre_l ||
				old_dlg_attr.refcyc_per_line_delivery_pre_c != new_dlg_attr->refcyc_per_line_delivery_pre_c ||
				old_ttu_attr.refcyc_per_req_delivery_pre_l != new_ttu_attr->refcyc_per_req_delivery_pre_l ||
				old_ttu_attr.refcyc_per_req_delivery_pre_c != new_ttu_attr->refcyc_per_req_delivery_pre_c ||
				old_ttu_attr.refcyc_per_req_delivery_pre_cur0 != new_ttu_attr->refcyc_per_req_delivery_pre_cur0 ||
				old_ttu_attr.refcyc_per_req_delivery_pre_cur1 != new_ttu_attr->refcyc_per_req_delivery_pre_cur1 ||
				old_ttu_attr.min_ttu_vblank != new_ttu_attr->min_ttu_vblank ||
				old_ttu_attr.qos_level_flip != new_ttu_attr->qos_level_flip) {
			old_dlg_attr.dst_y_prefetch = new_dlg_attr->dst_y_prefetch;
			old_dlg_attr.vratio_prefetch = new_dlg_attr->vratio_prefetch;
			old_dlg_attr.vratio_prefetch_c = new_dlg_attr->vratio_prefetch_c;
			old_dlg_attr.dst_y_per_vm_vblank = new_dlg_attr->dst_y_per_vm_vblank;
			old_dlg_attr.dst_y_per_row_vblank = new_dlg_attr->dst_y_per_row_vblank;
			old_dlg_attr.dst_y_per_vm_flip = new_dlg_attr->dst_y_per_vm_flip;
			old_dlg_attr.dst_y_per_row_flip = new_dlg_attr->dst_y_per_row_flip;
			old_dlg_attr.refcyc_per_meta_chunk_vblank_l = new_dlg_attr->refcyc_per_meta_chunk_vblank_l;
			old_dlg_attr.refcyc_per_meta_chunk_vblank_c = new_dlg_attr->refcyc_per_meta_chunk_vblank_c;
			old_dlg_attr.refcyc_per_meta_chunk_flip_l = new_dlg_attr->refcyc_per_meta_chunk_flip_l;
			old_dlg_attr.refcyc_per_line_delivery_pre_l = new_dlg_attr->refcyc_per_line_delivery_pre_l;
			old_dlg_attr.refcyc_per_line_delivery_pre_c = new_dlg_attr->refcyc_per_line_delivery_pre_c;
			old_ttu_attr.refcyc_per_req_delivery_pre_l = new_ttu_attr->refcyc_per_req_delivery_pre_l;
			old_ttu_attr.refcyc_per_req_delivery_pre_c = new_ttu_attr->refcyc_per_req_delivery_pre_c;
			old_ttu_attr.refcyc_per_req_delivery_pre_cur0 = new_ttu_attr->refcyc_per_req_delivery_pre_cur0;
			old_ttu_attr.refcyc_per_req_delivery_pre_cur1 = new_ttu_attr->refcyc_per_req_delivery_pre_cur1;
			old_ttu_attr.min_ttu_vblank = new_ttu_attr->min_ttu_vblank;
			old_ttu_attr.qos_level_flip = new_ttu_attr->qos_level_flip;
			new_pipe->update_flags.bits.hubp_interdependent = 1;
		}
		/* Detect any other updates to ttu/rq/dlg */
		if (memcmp(&old_dlg_attr, &new_pipe->dlg_regs, sizeof(old_dlg_attr)) ||
				memcmp(&old_ttu_attr, &new_pipe->ttu_regs, sizeof(old_ttu_attr)) ||
				memcmp(&old_pipe->rq_regs, &new_pipe->rq_regs, sizeof(old_pipe->rq_regs)))
			new_pipe->update_flags.bits.hubp_rq_dlg_ttu = 1;
	}
}

static void dcn20_update_dchubp_dpp(
	struct dc *dc,
	struct pipe_ctx *pipe_ctx,
	struct dc_state *context)
{
	struct dce_hwseq *hws = dc->hwseq;
	struct hubp *hubp = pipe_ctx->plane_res.hubp;
	struct dpp *dpp = pipe_ctx->plane_res.dpp;
	struct dc_plane_state *plane_state = pipe_ctx->plane_state;
	bool viewport_changed = false;

	if (pipe_ctx->update_flags.bits.dppclk)
		dpp->funcs->dpp_dppclk_control(dpp, false, true);

	/* TODO: Need input parameter to tell current DCHUB pipe tie to which OTG
	 * VTG is within DCHUBBUB which is commond block share by each pipe HUBP.
	 * VTG is 1:1 mapping with OTG. Each pipe HUBP will select which VTG
	 */
	if (pipe_ctx->update_flags.bits.hubp_rq_dlg_ttu) {
		hubp->funcs->hubp_vtg_sel(hubp, pipe_ctx->stream_res.tg->inst);

		hubp->funcs->hubp_setup(
			hubp,
			&pipe_ctx->dlg_regs,
			&pipe_ctx->ttu_regs,
			&pipe_ctx->rq_regs,
			&pipe_ctx->pipe_dlg_param);

		if (hubp->funcs->set_unbounded_requesting)
			hubp->funcs->set_unbounded_requesting(hubp, pipe_ctx->unbounded_req);
	}
	if (pipe_ctx->update_flags.bits.hubp_interdependent)
		hubp->funcs->hubp_setup_interdependent(
			hubp,
			&pipe_ctx->dlg_regs,
			&pipe_ctx->ttu_regs);

	if (pipe_ctx->update_flags.bits.enable ||
			pipe_ctx->update_flags.bits.plane_changed ||
			plane_state->update_flags.bits.bpp_change ||
			plane_state->update_flags.bits.input_csc_change ||
			plane_state->update_flags.bits.color_space_change ||
			plane_state->update_flags.bits.coeff_reduction_change) {
		struct dc_bias_and_scale bns_params = {0};

		// program the input csc
		dpp->funcs->dpp_setup(dpp,
				plane_state->format,
				EXPANSION_MODE_ZERO,
				plane_state->input_csc_color_matrix,
				plane_state->color_space,
				NULL);

		if (dpp->funcs->dpp_program_bias_and_scale) {
			//TODO :for CNVC set scale and bias registers if necessary
			build_prescale_params(&bns_params, plane_state);
			dpp->funcs->dpp_program_bias_and_scale(dpp, &bns_params);
		}
	}

	if (pipe_ctx->update_flags.bits.mpcc
			|| pipe_ctx->update_flags.bits.plane_changed
			|| plane_state->update_flags.bits.global_alpha_change
			|| plane_state->update_flags.bits.per_pixel_alpha_change) {
		// MPCC inst is equal to pipe index in practice
		int mpcc_inst = hubp->inst;
		int opp_inst;
		int opp_count = dc->res_pool->pipe_count;

		for (opp_inst = 0; opp_inst < opp_count; opp_inst++) {
			if (dc->res_pool->opps[opp_inst]->mpcc_disconnect_pending[mpcc_inst]) {
				dc->res_pool->mpc->funcs->wait_for_idle(dc->res_pool->mpc, mpcc_inst);
				dc->res_pool->opps[opp_inst]->mpcc_disconnect_pending[mpcc_inst] = false;
				break;
			}
		}
		hws->funcs.update_mpcc(dc, pipe_ctx);
	}

	if (pipe_ctx->update_flags.bits.scaler ||
			plane_state->update_flags.bits.scaling_change ||
			plane_state->update_flags.bits.position_change ||
			plane_state->update_flags.bits.per_pixel_alpha_change ||
			pipe_ctx->stream->update_flags.bits.scaling) {
		pipe_ctx->plane_res.scl_data.lb_params.alpha_en = pipe_ctx->plane_state->per_pixel_alpha;
		ASSERT(pipe_ctx->plane_res.scl_data.lb_params.depth == LB_PIXEL_DEPTH_36BPP);
		/* scaler configuration */
		pipe_ctx->plane_res.dpp->funcs->dpp_set_scaler(
				pipe_ctx->plane_res.dpp, &pipe_ctx->plane_res.scl_data);
	}

	if (pipe_ctx->update_flags.bits.viewport ||
			(context == dc->current_state && plane_state->update_flags.bits.position_change) ||
			(context == dc->current_state && plane_state->update_flags.bits.scaling_change) ||
			(context == dc->current_state && pipe_ctx->stream->update_flags.bits.scaling)) {

		hubp->funcs->mem_program_viewport(
			hubp,
			&pipe_ctx->plane_res.scl_data.viewport,
			&pipe_ctx->plane_res.scl_data.viewport_c);
		viewport_changed = true;
	}

	/* Any updates are handled in dc interface, just need to apply existing for plane enable */
	if ((pipe_ctx->update_flags.bits.enable || pipe_ctx->update_flags.bits.opp_changed ||
			pipe_ctx->update_flags.bits.scaler || viewport_changed == true) &&
			pipe_ctx->stream->cursor_attributes.address.quad_part != 0) {
		dc->hwss.set_cursor_position(pipe_ctx);
		dc->hwss.set_cursor_attribute(pipe_ctx);

		if (dc->hwss.set_cursor_sdr_white_level)
			dc->hwss.set_cursor_sdr_white_level(pipe_ctx);
	}

	/* Any updates are handled in dc interface, just need
	 * to apply existing for plane enable / opp change */
	if (pipe_ctx->update_flags.bits.enable || pipe_ctx->update_flags.bits.opp_changed
			|| pipe_ctx->stream->update_flags.bits.gamut_remap
			|| pipe_ctx->stream->update_flags.bits.out_csc) {
		/* dpp/cm gamut remap*/
		dc->hwss.program_gamut_remap(pipe_ctx);

		/*call the dcn2 method which uses mpc csc*/
		dc->hwss.program_output_csc(dc,
				pipe_ctx,
				pipe_ctx->stream->output_color_space,
				pipe_ctx->stream->csc_color_matrix.matrix,
				hubp->opp_id);
	}

	if (pipe_ctx->update_flags.bits.enable ||
			pipe_ctx->update_flags.bits.plane_changed ||
			pipe_ctx->update_flags.bits.opp_changed ||
			plane_state->update_flags.bits.pixel_format_change ||
			plane_state->update_flags.bits.horizontal_mirror_change ||
			plane_state->update_flags.bits.rotation_change ||
			plane_state->update_flags.bits.swizzle_change ||
			plane_state->update_flags.bits.dcc_change ||
			plane_state->update_flags.bits.bpp_change ||
			plane_state->update_flags.bits.scaling_change ||
			plane_state->update_flags.bits.plane_size_change) {
		struct plane_size size = plane_state->plane_size;

		size.surface_size = pipe_ctx->plane_res.scl_data.viewport;
		hubp->funcs->hubp_program_surface_config(
			hubp,
			plane_state->format,
			&plane_state->tiling_info,
			&size,
			plane_state->rotation,
			&plane_state->dcc,
			plane_state->horizontal_mirror,
			0);
		hubp->power_gated = false;
	}

	if (pipe_ctx->update_flags.bits.enable ||
		pipe_ctx->update_flags.bits.plane_changed ||
		plane_state->update_flags.bits.addr_update)
		hws->funcs.update_plane_addr(dc, pipe_ctx);



	if (pipe_ctx->update_flags.bits.enable)
		hubp->funcs->set_blank(hubp, false);
}


static void dcn20_program_pipe(
		struct dc *dc,
		struct pipe_ctx *pipe_ctx,
		struct dc_state *context)
{
	struct dce_hwseq *hws = dc->hwseq;
	/* Only need to unblank on top pipe */
	if ((pipe_ctx->update_flags.bits.enable || pipe_ctx->stream->update_flags.bits.abm_level)
			&& !pipe_ctx->top_pipe && !pipe_ctx->prev_odm_pipe)
		hws->funcs.blank_pixel_data(dc, pipe_ctx, !pipe_ctx->plane_state->visible);

	/* Only update TG on top pipe */
	if (pipe_ctx->update_flags.bits.global_sync && !pipe_ctx->top_pipe
			&& !pipe_ctx->prev_odm_pipe) {

		pipe_ctx->stream_res.tg->funcs->program_global_sync(
				pipe_ctx->stream_res.tg,
				pipe_ctx->pipe_dlg_param.vready_offset,
				pipe_ctx->pipe_dlg_param.vstartup_start,
				pipe_ctx->pipe_dlg_param.vupdate_offset,
				pipe_ctx->pipe_dlg_param.vupdate_width);

		pipe_ctx->stream_res.tg->funcs->wait_for_state(pipe_ctx->stream_res.tg, CRTC_STATE_VBLANK);
		pipe_ctx->stream_res.tg->funcs->wait_for_state(pipe_ctx->stream_res.tg, CRTC_STATE_VACTIVE);

		pipe_ctx->stream_res.tg->funcs->set_vtg_params(
				pipe_ctx->stream_res.tg, &pipe_ctx->stream->timing, true);

		if (hws->funcs.setup_vupdate_interrupt)
			hws->funcs.setup_vupdate_interrupt(dc, pipe_ctx);
	}

	if (pipe_ctx->update_flags.bits.odm)
		hws->funcs.update_odm(dc, context, pipe_ctx);

	if (pipe_ctx->update_flags.bits.enable) {
		dcn20_enable_plane(dc, pipe_ctx, context);
		if (dc->res_pool->hubbub->funcs->force_wm_propagate_to_pipes)
			dc->res_pool->hubbub->funcs->force_wm_propagate_to_pipes(dc->res_pool->hubbub);
	}

	if (dc->res_pool->hubbub->funcs->program_det_size && pipe_ctx->update_flags.bits.det_size)
		dc->res_pool->hubbub->funcs->program_det_size(
			dc->res_pool->hubbub, pipe_ctx->plane_res.hubp->inst, pipe_ctx->det_buffer_size_kb);

	if (pipe_ctx->update_flags.raw || pipe_ctx->plane_state->update_flags.raw || pipe_ctx->stream->update_flags.raw)
		dcn20_update_dchubp_dpp(dc, pipe_ctx, context);

	if (pipe_ctx->update_flags.bits.enable
			|| pipe_ctx->plane_state->update_flags.bits.hdr_mult)
		hws->funcs.set_hdr_multiplier(pipe_ctx);

	if (pipe_ctx->update_flags.bits.enable ||
			pipe_ctx->plane_state->update_flags.bits.in_transfer_func_change ||
			pipe_ctx->plane_state->update_flags.bits.gamma_change)
		hws->funcs.set_input_transfer_func(dc, pipe_ctx, pipe_ctx->plane_state);

	/* dcn10_translate_regamma_to_hw_format takes 750us to finish
	 * only do gamma programming for powering on, internal memcmp to avoid
	 * updating on slave planes
	 */
	if (pipe_ctx->update_flags.bits.enable || pipe_ctx->stream->update_flags.bits.out_tf)
		hws->funcs.set_output_transfer_func(dc, pipe_ctx, pipe_ctx->stream);

	/* If the pipe has been enabled or has a different opp, we
	 * should reprogram the fmt. This deals with cases where
	 * interation between mpc and odm combine on different streams
	 * causes a different pipe to be chosen to odm combine with.
	 */
	if (pipe_ctx->update_flags.bits.enable
	    || pipe_ctx->update_flags.bits.opp_changed) {

		pipe_ctx->stream_res.opp->funcs->opp_set_dyn_expansion(
			pipe_ctx->stream_res.opp,
			COLOR_SPACE_YCBCR601,
			pipe_ctx->stream->timing.display_color_depth,
			pipe_ctx->stream->signal);

		pipe_ctx->stream_res.opp->funcs->opp_program_fmt(
			pipe_ctx->stream_res.opp,
			&pipe_ctx->stream->bit_depth_params,
			&pipe_ctx->stream->clamping);
	}
}

void dcn20_program_front_end_for_ctx(
		struct dc *dc,
		struct dc_state *context)
>>>>>>> 7d2a07b7
{
	int i;
	struct dce_hwseq *hws = dc->hwseq;
	DC_LOGGER_INIT(dc->ctx->logger);

<<<<<<< HEAD
	/* use TG master update lock to lock everything on the TG
	 * therefore only top pipe need to lock
	 */
	if (!pipe || pipe->top_pipe)
		return;
=======
	/* Carry over GSL groups in case the context is changing. */
       for (i = 0; i < dc->res_pool->pipe_count; i++) {
               struct pipe_ctx *pipe_ctx = &context->res_ctx.pipe_ctx[i];
               struct pipe_ctx *old_pipe_ctx =
                       &dc->current_state->res_ctx.pipe_ctx[i];
>>>>>>> 7d2a07b7

               if (pipe_ctx->stream == old_pipe_ctx->stream)
                       pipe_ctx->stream_res.gsl_group =
                               old_pipe_ctx->stream_res.gsl_group;
       }

<<<<<<< HEAD
	if (flip_immediate && lock) {
		const int TIMEOUT_FOR_FLIP_PENDING = 100000;
		int i;

		for (i = 0; i < TIMEOUT_FOR_FLIP_PENDING; ++i) {
			if (!pipe->plane_res.hubp->funcs->hubp_is_flip_pending(pipe->plane_res.hubp))
				break;
			udelay(1);
		}

		if (pipe->bottom_pipe != NULL) {
			for (i = 0; i < TIMEOUT_FOR_FLIP_PENDING; ++i) {
				if (!pipe->bottom_pipe->plane_res.hubp->funcs->hubp_is_flip_pending(pipe->bottom_pipe->plane_res.hubp))
					break;
				udelay(1);
=======
	if (dc->hwss.program_triplebuffer != NULL && dc->debug.enable_tri_buf) {
		for (i = 0; i < dc->res_pool->pipe_count; i++) {
			struct pipe_ctx *pipe_ctx = &context->res_ctx.pipe_ctx[i];

			if (!pipe_ctx->top_pipe && !pipe_ctx->prev_odm_pipe && pipe_ctx->plane_state) {
				ASSERT(!pipe_ctx->plane_state->triplebuffer_flips);
				/*turn off triple buffer for full update*/
				dc->hwss.program_triplebuffer(
						dc, pipe_ctx, pipe_ctx->plane_state->triplebuffer_flips);
>>>>>>> 7d2a07b7
			}
		}
	}

	/* Set pipe update flags and lock pipes */
	for (i = 0; i < dc->res_pool->pipe_count; i++)
		dcn20_detect_pipe_changes(&dc->current_state->res_ctx.pipe_ctx[i],
				&context->res_ctx.pipe_ctx[i]);

	/* OTG blank before disabling all front ends */
	for (i = 0; i < dc->res_pool->pipe_count; i++)
		if (context->res_ctx.pipe_ctx[i].update_flags.bits.disable
				&& !context->res_ctx.pipe_ctx[i].top_pipe
				&& !context->res_ctx.pipe_ctx[i].prev_odm_pipe
				&& context->res_ctx.pipe_ctx[i].stream)
			hws->funcs.blank_pixel_data(dc, &context->res_ctx.pipe_ctx[i], true);


	/* Disconnect mpcc */
	for (i = 0; i < dc->res_pool->pipe_count; i++)
		if (context->res_ctx.pipe_ctx[i].update_flags.bits.disable
				|| context->res_ctx.pipe_ctx[i].update_flags.bits.opp_changed) {
			struct hubbub *hubbub = dc->res_pool->hubbub;

			if (hubbub->funcs->program_det_size && context->res_ctx.pipe_ctx[i].update_flags.bits.disable)
				hubbub->funcs->program_det_size(hubbub, dc->current_state->res_ctx.pipe_ctx[i].plane_res.hubp->inst, 0);
			hws->funcs.plane_atomic_disconnect(dc, &dc->current_state->res_ctx.pipe_ctx[i]);
			DC_LOG_DC("Reset mpcc for pipe %d\n", dc->current_state->res_ctx.pipe_ctx[i].pipe_idx);
		}

	/*
	 * Program all updated pipes, order matters for mpcc setup. Start with
	 * top pipe and program all pipes that follow in order
	 */
	for (i = 0; i < dc->res_pool->pipe_count; i++) {
		struct pipe_ctx *pipe = &context->res_ctx.pipe_ctx[i];

<<<<<<< HEAD
	if (pipe->stream && should_use_dmub_lock(pipe->stream->link)) {
		union dmub_hw_lock_flags hw_locks = { 0 };
		struct dmub_hw_lock_inst_flags inst_flags = { 0 };

		hw_locks.bits.lock_pipe = 1;
		inst_flags.otg_inst =  pipe->stream_res.tg->inst;

		if (pipe->plane_state != NULL)
			hw_locks.bits.triple_buffer_lock = pipe->plane_state->triplebuffer_flips;

		dmub_hw_lock_mgr_cmd(dc->ctx->dmub_srv,
					lock,
					&hw_locks,
					&inst_flags);
	} else if (pipe->plane_state != NULL && pipe->plane_state->triplebuffer_flips) {
		if (lock)
			pipe->stream_res.tg->funcs->triplebuffer_lock(pipe->stream_res.tg);
		else
			pipe->stream_res.tg->funcs->triplebuffer_unlock(pipe->stream_res.tg);
	} else {
		if (lock)
			pipe->stream_res.tg->funcs->lock(pipe->stream_res.tg);
		else
			pipe->stream_res.tg->funcs->unlock(pipe->stream_res.tg);
	}
}

static void dcn20_detect_pipe_changes(struct pipe_ctx *old_pipe, struct pipe_ctx *new_pipe)
{
	new_pipe->update_flags.raw = 0;

	/* Exit on unchanged, unused pipe */
	if (!old_pipe->plane_state && !new_pipe->plane_state)
		return;
	/* Detect pipe enable/disable */
	if (!old_pipe->plane_state && new_pipe->plane_state) {
		new_pipe->update_flags.bits.enable = 1;
		new_pipe->update_flags.bits.mpcc = 1;
		new_pipe->update_flags.bits.dppclk = 1;
		new_pipe->update_flags.bits.hubp_interdependent = 1;
		new_pipe->update_flags.bits.hubp_rq_dlg_ttu = 1;
		new_pipe->update_flags.bits.gamut_remap = 1;
		new_pipe->update_flags.bits.scaler = 1;
		new_pipe->update_flags.bits.viewport = 1;
		if (!new_pipe->top_pipe && !new_pipe->prev_odm_pipe) {
			new_pipe->update_flags.bits.odm = 1;
			new_pipe->update_flags.bits.global_sync = 1;
		}
		return;
	}
	if (old_pipe->plane_state && !new_pipe->plane_state) {
		new_pipe->update_flags.bits.disable = 1;
		return;
	}

	/* Detect top pipe only changes */
	if (!new_pipe->top_pipe && !new_pipe->prev_odm_pipe) {
		/* Detect odm changes */
		if ((old_pipe->next_odm_pipe && new_pipe->next_odm_pipe
			&& old_pipe->next_odm_pipe->pipe_idx != new_pipe->next_odm_pipe->pipe_idx)
				|| (!old_pipe->next_odm_pipe && new_pipe->next_odm_pipe)
				|| (old_pipe->next_odm_pipe && !new_pipe->next_odm_pipe)
				|| old_pipe->stream_res.opp != new_pipe->stream_res.opp)
			new_pipe->update_flags.bits.odm = 1;

		/* Detect global sync changes */
		if (old_pipe->pipe_dlg_param.vready_offset != new_pipe->pipe_dlg_param.vready_offset
				|| old_pipe->pipe_dlg_param.vstartup_start != new_pipe->pipe_dlg_param.vstartup_start
				|| old_pipe->pipe_dlg_param.vupdate_offset != new_pipe->pipe_dlg_param.vupdate_offset
				|| old_pipe->pipe_dlg_param.vupdate_width != new_pipe->pipe_dlg_param.vupdate_width)
			new_pipe->update_flags.bits.global_sync = 1;
	}

	/*
	 * Detect opp / tg change, only set on change, not on enable
	 * Assume mpcc inst = pipe index, if not this code needs to be updated
	 * since mpcc is what is affected by these. In fact all of our sequence
	 * makes this assumption at the moment with how hubp reset is matched to
	 * same index mpcc reset.
	 */
	if (old_pipe->stream_res.opp != new_pipe->stream_res.opp)
		new_pipe->update_flags.bits.opp_changed = 1;
	if (old_pipe->stream_res.tg != new_pipe->stream_res.tg)
		new_pipe->update_flags.bits.tg_changed = 1;

	/*
	 * Detect mpcc blending changes, only dpp inst and opp matter here,
	 * mpccs getting removed/inserted update connected ones during their own
	 * programming
	 */
	if (old_pipe->plane_res.dpp != new_pipe->plane_res.dpp
			|| old_pipe->stream_res.opp != new_pipe->stream_res.opp)
		new_pipe->update_flags.bits.mpcc = 1;

	/* Detect dppclk change */
	if (old_pipe->plane_res.bw.dppclk_khz != new_pipe->plane_res.bw.dppclk_khz)
		new_pipe->update_flags.bits.dppclk = 1;

	/* Check for scl update */
	if (memcmp(&old_pipe->plane_res.scl_data, &new_pipe->plane_res.scl_data, sizeof(struct scaler_data)))
			new_pipe->update_flags.bits.scaler = 1;
	/* Check for vp update */
	if (memcmp(&old_pipe->plane_res.scl_data.viewport, &new_pipe->plane_res.scl_data.viewport, sizeof(struct rect))
			|| memcmp(&old_pipe->plane_res.scl_data.viewport_c,
				&new_pipe->plane_res.scl_data.viewport_c, sizeof(struct rect)))
		new_pipe->update_flags.bits.viewport = 1;

	/* Detect dlg/ttu/rq updates */
	{
		struct _vcs_dpi_display_dlg_regs_st old_dlg_attr = old_pipe->dlg_regs;
		struct _vcs_dpi_display_ttu_regs_st old_ttu_attr = old_pipe->ttu_regs;
		struct _vcs_dpi_display_dlg_regs_st *new_dlg_attr = &new_pipe->dlg_regs;
		struct _vcs_dpi_display_ttu_regs_st *new_ttu_attr = &new_pipe->ttu_regs;

		/* Detect pipe interdependent updates */
		if (old_dlg_attr.dst_y_prefetch != new_dlg_attr->dst_y_prefetch ||
				old_dlg_attr.vratio_prefetch != new_dlg_attr->vratio_prefetch ||
				old_dlg_attr.vratio_prefetch_c != new_dlg_attr->vratio_prefetch_c ||
				old_dlg_attr.dst_y_per_vm_vblank != new_dlg_attr->dst_y_per_vm_vblank ||
				old_dlg_attr.dst_y_per_row_vblank != new_dlg_attr->dst_y_per_row_vblank ||
				old_dlg_attr.dst_y_per_vm_flip != new_dlg_attr->dst_y_per_vm_flip ||
				old_dlg_attr.dst_y_per_row_flip != new_dlg_attr->dst_y_per_row_flip ||
				old_dlg_attr.refcyc_per_meta_chunk_vblank_l != new_dlg_attr->refcyc_per_meta_chunk_vblank_l ||
				old_dlg_attr.refcyc_per_meta_chunk_vblank_c != new_dlg_attr->refcyc_per_meta_chunk_vblank_c ||
				old_dlg_attr.refcyc_per_meta_chunk_flip_l != new_dlg_attr->refcyc_per_meta_chunk_flip_l ||
				old_dlg_attr.refcyc_per_line_delivery_pre_l != new_dlg_attr->refcyc_per_line_delivery_pre_l ||
				old_dlg_attr.refcyc_per_line_delivery_pre_c != new_dlg_attr->refcyc_per_line_delivery_pre_c ||
				old_ttu_attr.refcyc_per_req_delivery_pre_l != new_ttu_attr->refcyc_per_req_delivery_pre_l ||
				old_ttu_attr.refcyc_per_req_delivery_pre_c != new_ttu_attr->refcyc_per_req_delivery_pre_c ||
				old_ttu_attr.refcyc_per_req_delivery_pre_cur0 != new_ttu_attr->refcyc_per_req_delivery_pre_cur0 ||
				old_ttu_attr.refcyc_per_req_delivery_pre_cur1 != new_ttu_attr->refcyc_per_req_delivery_pre_cur1 ||
				old_ttu_attr.min_ttu_vblank != new_ttu_attr->min_ttu_vblank ||
				old_ttu_attr.qos_level_flip != new_ttu_attr->qos_level_flip) {
			old_dlg_attr.dst_y_prefetch = new_dlg_attr->dst_y_prefetch;
			old_dlg_attr.vratio_prefetch = new_dlg_attr->vratio_prefetch;
			old_dlg_attr.vratio_prefetch_c = new_dlg_attr->vratio_prefetch_c;
			old_dlg_attr.dst_y_per_vm_vblank = new_dlg_attr->dst_y_per_vm_vblank;
			old_dlg_attr.dst_y_per_row_vblank = new_dlg_attr->dst_y_per_row_vblank;
			old_dlg_attr.dst_y_per_vm_flip = new_dlg_attr->dst_y_per_vm_flip;
			old_dlg_attr.dst_y_per_row_flip = new_dlg_attr->dst_y_per_row_flip;
			old_dlg_attr.refcyc_per_meta_chunk_vblank_l = new_dlg_attr->refcyc_per_meta_chunk_vblank_l;
			old_dlg_attr.refcyc_per_meta_chunk_vblank_c = new_dlg_attr->refcyc_per_meta_chunk_vblank_c;
			old_dlg_attr.refcyc_per_meta_chunk_flip_l = new_dlg_attr->refcyc_per_meta_chunk_flip_l;
			old_dlg_attr.refcyc_per_line_delivery_pre_l = new_dlg_attr->refcyc_per_line_delivery_pre_l;
			old_dlg_attr.refcyc_per_line_delivery_pre_c = new_dlg_attr->refcyc_per_line_delivery_pre_c;
			old_ttu_attr.refcyc_per_req_delivery_pre_l = new_ttu_attr->refcyc_per_req_delivery_pre_l;
			old_ttu_attr.refcyc_per_req_delivery_pre_c = new_ttu_attr->refcyc_per_req_delivery_pre_c;
			old_ttu_attr.refcyc_per_req_delivery_pre_cur0 = new_ttu_attr->refcyc_per_req_delivery_pre_cur0;
			old_ttu_attr.refcyc_per_req_delivery_pre_cur1 = new_ttu_attr->refcyc_per_req_delivery_pre_cur1;
			old_ttu_attr.min_ttu_vblank = new_ttu_attr->min_ttu_vblank;
			old_ttu_attr.qos_level_flip = new_ttu_attr->qos_level_flip;
			new_pipe->update_flags.bits.hubp_interdependent = 1;
		}
		/* Detect any other updates to ttu/rq/dlg */
		if (memcmp(&old_dlg_attr, &new_pipe->dlg_regs, sizeof(old_dlg_attr)) ||
				memcmp(&old_ttu_attr, &new_pipe->ttu_regs, sizeof(old_ttu_attr)) ||
				memcmp(&old_pipe->rq_regs, &new_pipe->rq_regs, sizeof(old_pipe->rq_regs)))
			new_pipe->update_flags.bits.hubp_rq_dlg_ttu = 1;
	}
}

static void dcn20_update_dchubp_dpp(
	struct dc *dc,
	struct pipe_ctx *pipe_ctx,
	struct dc_state *context)
{
	struct dce_hwseq *hws = dc->hwseq;
	struct hubp *hubp = pipe_ctx->plane_res.hubp;
	struct dpp *dpp = pipe_ctx->plane_res.dpp;
	struct dc_plane_state *plane_state = pipe_ctx->plane_state;
	bool viewport_changed = false;

	if (pipe_ctx->update_flags.bits.dppclk)
		dpp->funcs->dpp_dppclk_control(dpp, false, true);

	/* TODO: Need input parameter to tell current DCHUB pipe tie to which OTG
	 * VTG is within DCHUBBUB which is commond block share by each pipe HUBP.
	 * VTG is 1:1 mapping with OTG. Each pipe HUBP will select which VTG
	 */
	if (pipe_ctx->update_flags.bits.hubp_rq_dlg_ttu) {
		hubp->funcs->hubp_vtg_sel(hubp, pipe_ctx->stream_res.tg->inst);

		hubp->funcs->hubp_setup(
			hubp,
			&pipe_ctx->dlg_regs,
			&pipe_ctx->ttu_regs,
			&pipe_ctx->rq_regs,
			&pipe_ctx->pipe_dlg_param);
	}
	if (pipe_ctx->update_flags.bits.hubp_interdependent)
		hubp->funcs->hubp_setup_interdependent(
			hubp,
			&pipe_ctx->dlg_regs,
			&pipe_ctx->ttu_regs);

	if (pipe_ctx->update_flags.bits.enable ||
			plane_state->update_flags.bits.bpp_change ||
			plane_state->update_flags.bits.input_csc_change ||
			plane_state->update_flags.bits.color_space_change ||
			plane_state->update_flags.bits.coeff_reduction_change) {
		struct dc_bias_and_scale bns_params = {0};

		// program the input csc
		dpp->funcs->dpp_setup(dpp,
				plane_state->format,
				EXPANSION_MODE_ZERO,
				plane_state->input_csc_color_matrix,
				plane_state->color_space,
				NULL);

		if (dpp->funcs->dpp_program_bias_and_scale) {
			//TODO :for CNVC set scale and bias registers if necessary
			build_prescale_params(&bns_params, plane_state);
			dpp->funcs->dpp_program_bias_and_scale(dpp, &bns_params);
		}
	}

	if (pipe_ctx->update_flags.bits.mpcc
			|| plane_state->update_flags.bits.global_alpha_change
			|| plane_state->update_flags.bits.per_pixel_alpha_change) {
		// MPCC inst is equal to pipe index in practice
		int mpcc_inst = hubp->inst;
		int opp_inst;
		int opp_count = dc->res_pool->pipe_count;

		for (opp_inst = 0; opp_inst < opp_count; opp_inst++) {
			if (dc->res_pool->opps[opp_inst]->mpcc_disconnect_pending[mpcc_inst]) {
				dc->res_pool->mpc->funcs->wait_for_idle(dc->res_pool->mpc, mpcc_inst);
				dc->res_pool->opps[opp_inst]->mpcc_disconnect_pending[mpcc_inst] = false;
				break;
			}
		}
		hws->funcs.update_mpcc(dc, pipe_ctx);
	}

	if (pipe_ctx->update_flags.bits.scaler ||
			plane_state->update_flags.bits.scaling_change ||
			plane_state->update_flags.bits.position_change ||
			plane_state->update_flags.bits.per_pixel_alpha_change ||
			pipe_ctx->stream->update_flags.bits.scaling) {
		pipe_ctx->plane_res.scl_data.lb_params.alpha_en = pipe_ctx->plane_state->per_pixel_alpha;
		ASSERT(pipe_ctx->plane_res.scl_data.lb_params.depth == LB_PIXEL_DEPTH_30BPP);
		/* scaler configuration */
		pipe_ctx->plane_res.dpp->funcs->dpp_set_scaler(
				pipe_ctx->plane_res.dpp, &pipe_ctx->plane_res.scl_data);
	}

	if (pipe_ctx->update_flags.bits.viewport ||
			(context == dc->current_state && plane_state->update_flags.bits.position_change) ||
			(context == dc->current_state && plane_state->update_flags.bits.scaling_change) ||
			(context == dc->current_state && pipe_ctx->stream->update_flags.bits.scaling)) {

		hubp->funcs->mem_program_viewport(
			hubp,
			&pipe_ctx->plane_res.scl_data.viewport,
			&pipe_ctx->plane_res.scl_data.viewport_c);
		viewport_changed = true;
	}

	/* Any updates are handled in dc interface, just need to apply existing for plane enable */
	if ((pipe_ctx->update_flags.bits.enable || pipe_ctx->update_flags.bits.opp_changed ||
			pipe_ctx->update_flags.bits.scaler || viewport_changed == true) &&
			pipe_ctx->stream->cursor_attributes.address.quad_part != 0) {
		dc->hwss.set_cursor_position(pipe_ctx);
		dc->hwss.set_cursor_attribute(pipe_ctx);

		if (dc->hwss.set_cursor_sdr_white_level)
			dc->hwss.set_cursor_sdr_white_level(pipe_ctx);
	}

	/* Any updates are handled in dc interface, just need
	 * to apply existing for plane enable / opp change */
	if (pipe_ctx->update_flags.bits.enable || pipe_ctx->update_flags.bits.opp_changed
			|| pipe_ctx->stream->update_flags.bits.gamut_remap
			|| pipe_ctx->stream->update_flags.bits.out_csc) {
#if defined(CONFIG_DRM_AMD_DC_DCN3_0)
		struct mpc *mpc = pipe_ctx->stream_res.opp->ctx->dc->res_pool->mpc;

		if (mpc->funcs->set_gamut_remap) {
			int i;
			int mpcc_id = hubp->inst;
			struct mpc_grph_gamut_adjustment adjust;
			bool enable_remap_dpp = false;

			memset(&adjust, 0, sizeof(adjust));
			adjust.gamut_adjust_type = GRAPHICS_GAMUT_ADJUST_TYPE_BYPASS;

			/* save the enablement of gamut remap for dpp */
			enable_remap_dpp = pipe_ctx->stream->gamut_remap_matrix.enable_remap;

			/* force bypass gamut remap for dpp/cm */
			pipe_ctx->stream->gamut_remap_matrix.enable_remap = false;
			dc->hwss.program_gamut_remap(pipe_ctx);

			/* restore gamut remap flag and use this remap into mpc */
			pipe_ctx->stream->gamut_remap_matrix.enable_remap = enable_remap_dpp;

			/* build remap matrix for top plane if enabled */
			if (enable_remap_dpp && pipe_ctx->top_pipe == NULL) {
					adjust.gamut_adjust_type = GRAPHICS_GAMUT_ADJUST_TYPE_SW;
					for (i = 0; i < CSC_TEMPERATURE_MATRIX_SIZE; i++)
						adjust.temperature_matrix[i] =
								pipe_ctx->stream->gamut_remap_matrix.matrix[i];
			}
			mpc->funcs->set_gamut_remap(mpc, mpcc_id, &adjust);
		} else
#endif
			/* dpp/cm gamut remap*/
			dc->hwss.program_gamut_remap(pipe_ctx);

		/*call the dcn2 method which uses mpc csc*/
		dc->hwss.program_output_csc(dc,
				pipe_ctx,
				pipe_ctx->stream->output_color_space,
				pipe_ctx->stream->csc_color_matrix.matrix,
				hubp->opp_id);
	}

	if (pipe_ctx->update_flags.bits.enable ||
			pipe_ctx->update_flags.bits.opp_changed ||
			plane_state->update_flags.bits.pixel_format_change ||
			plane_state->update_flags.bits.horizontal_mirror_change ||
			plane_state->update_flags.bits.rotation_change ||
			plane_state->update_flags.bits.swizzle_change ||
			plane_state->update_flags.bits.dcc_change ||
			plane_state->update_flags.bits.bpp_change ||
			plane_state->update_flags.bits.scaling_change ||
			plane_state->update_flags.bits.plane_size_change) {
		struct plane_size size = plane_state->plane_size;

		size.surface_size = pipe_ctx->plane_res.scl_data.viewport;
		hubp->funcs->hubp_program_surface_config(
			hubp,
			plane_state->format,
			&plane_state->tiling_info,
			&size,
			plane_state->rotation,
			&plane_state->dcc,
			plane_state->horizontal_mirror,
			0);
		hubp->power_gated = false;
	}

	if (pipe_ctx->update_flags.bits.enable || plane_state->update_flags.bits.addr_update)
		hws->funcs.update_plane_addr(dc, pipe_ctx);



	if (pipe_ctx->update_flags.bits.enable)
		hubp->funcs->set_blank(hubp, false);
}


static void dcn20_program_pipe(
		struct dc *dc,
		struct pipe_ctx *pipe_ctx,
		struct dc_state *context)
{
	struct dce_hwseq *hws = dc->hwseq;
	/* Only need to unblank on top pipe */
	if ((pipe_ctx->update_flags.bits.enable || pipe_ctx->stream->update_flags.bits.abm_level)
			&& !pipe_ctx->top_pipe && !pipe_ctx->prev_odm_pipe)
		hws->funcs.blank_pixel_data(dc, pipe_ctx, !pipe_ctx->plane_state->visible);

	if (pipe_ctx->update_flags.bits.global_sync) {
		pipe_ctx->stream_res.tg->funcs->program_global_sync(
				pipe_ctx->stream_res.tg,
				pipe_ctx->pipe_dlg_param.vready_offset,
				pipe_ctx->pipe_dlg_param.vstartup_start,
				pipe_ctx->pipe_dlg_param.vupdate_offset,
				pipe_ctx->pipe_dlg_param.vupdate_width);

		pipe_ctx->stream_res.tg->funcs->set_vtg_params(
				pipe_ctx->stream_res.tg, &pipe_ctx->stream->timing);

		if (hws->funcs.setup_vupdate_interrupt)
			hws->funcs.setup_vupdate_interrupt(dc, pipe_ctx);
	}

	if (pipe_ctx->update_flags.bits.odm)
		hws->funcs.update_odm(dc, context, pipe_ctx);

	if (pipe_ctx->update_flags.bits.enable) {
		dcn20_enable_plane(dc, pipe_ctx, context);
		if (dc->res_pool->hubbub->funcs->force_wm_propagate_to_pipes)
			dc->res_pool->hubbub->funcs->force_wm_propagate_to_pipes(dc->res_pool->hubbub);
	}

	if (pipe_ctx->update_flags.raw || pipe_ctx->plane_state->update_flags.raw || pipe_ctx->stream->update_flags.raw)
		dcn20_update_dchubp_dpp(dc, pipe_ctx, context);

	if (pipe_ctx->update_flags.bits.enable
			|| pipe_ctx->plane_state->update_flags.bits.hdr_mult)
		hws->funcs.set_hdr_multiplier(pipe_ctx);

	if (pipe_ctx->update_flags.bits.enable ||
			pipe_ctx->plane_state->update_flags.bits.in_transfer_func_change ||
			pipe_ctx->plane_state->update_flags.bits.gamma_change)
		hws->funcs.set_input_transfer_func(dc, pipe_ctx, pipe_ctx->plane_state);

	/* dcn10_translate_regamma_to_hw_format takes 750us to finish
	 * only do gamma programming for powering on, internal memcmp to avoid
	 * updating on slave planes
	 */
	if (pipe_ctx->update_flags.bits.enable || pipe_ctx->stream->update_flags.bits.out_tf)
		hws->funcs.set_output_transfer_func(dc, pipe_ctx, pipe_ctx->stream);

	/* If the pipe has been enabled or has a different opp, we
	 * should reprogram the fmt. This deals with cases where
	 * interation between mpc and odm combine on different streams
	 * causes a different pipe to be chosen to odm combine with.
	 */
	if (pipe_ctx->update_flags.bits.enable
	    || pipe_ctx->update_flags.bits.opp_changed) {

		pipe_ctx->stream_res.opp->funcs->opp_set_dyn_expansion(
			pipe_ctx->stream_res.opp,
			COLOR_SPACE_YCBCR601,
			pipe_ctx->stream->timing.display_color_depth,
			pipe_ctx->stream->signal);

		pipe_ctx->stream_res.opp->funcs->opp_program_fmt(
			pipe_ctx->stream_res.opp,
			&pipe_ctx->stream->bit_depth_params,
			&pipe_ctx->stream->clamping);
=======
		if (pipe->plane_state && !pipe->top_pipe) {
			while (pipe) {
				if (hws->funcs.program_pipe)
					hws->funcs.program_pipe(dc, pipe, context);
				else
					dcn20_program_pipe(dc, pipe, context);

				pipe = pipe->bottom_pipe;
			}
			/* Program secondary blending tree and writeback pipes */
			pipe = &context->res_ctx.pipe_ctx[i];
			if (!pipe->prev_odm_pipe && pipe->stream->num_wb_info > 0
					&& (pipe->update_flags.raw || pipe->plane_state->update_flags.raw || pipe->stream->update_flags.raw)
					&& hws->funcs.program_all_writeback_pipes_in_tree)
				hws->funcs.program_all_writeback_pipes_in_tree(dc, pipe->stream, context);
		}
	}
}

void dcn20_post_unlock_program_front_end(
		struct dc *dc,
		struct dc_state *context)
{
	int i;
	const unsigned int TIMEOUT_FOR_PIPE_ENABLE_MS = 100;
	struct dce_hwseq *hwseq = dc->hwseq;

	DC_LOGGER_INIT(dc->ctx->logger);

	for (i = 0; i < dc->res_pool->pipe_count; i++)
		if (context->res_ctx.pipe_ctx[i].update_flags.bits.disable)
			dc->hwss.disable_plane(dc, &dc->current_state->res_ctx.pipe_ctx[i]);

	/*
	 * If we are enabling a pipe, we need to wait for pending clear as this is a critical
	 * part of the enable operation otherwise, DM may request an immediate flip which
	 * will cause HW to perform an "immediate enable" (as opposed to "vsync enable") which
	 * is unsupported on DCN.
	 */
	for (i = 0; i < dc->res_pool->pipe_count; i++) {
		struct pipe_ctx *pipe = &context->res_ctx.pipe_ctx[i];

		if (pipe->plane_state && !pipe->top_pipe && pipe->update_flags.bits.enable) {
			struct hubp *hubp = pipe->plane_res.hubp;
			int j = 0;

			for (j = 0; j < TIMEOUT_FOR_PIPE_ENABLE_MS*1000
					&& hubp->funcs->hubp_is_flip_pending(hubp); j++)
				mdelay(1);
		}
>>>>>>> 7d2a07b7
	}
}

void dcn20_program_front_end_for_ctx(
		struct dc *dc,
		struct dc_state *context)
{
	int i;
	struct dce_hwseq *hws = dc->hwseq;
	DC_LOGGER_INIT(dc->ctx->logger);

	for (i = 0; i < dc->res_pool->pipe_count; i++) {
<<<<<<< HEAD
		struct pipe_ctx *pipe_ctx = &context->res_ctx.pipe_ctx[i];

		if (!pipe_ctx->top_pipe && !pipe_ctx->prev_odm_pipe && pipe_ctx->plane_state) {
			ASSERT(!pipe_ctx->plane_state->triplebuffer_flips);
			if (dc->hwss.program_triplebuffer != NULL &&
				!dc->debug.disable_tri_buf) {
				/*turn off triple buffer for full update*/
				dc->hwss.program_triplebuffer(
					dc, pipe_ctx, pipe_ctx->plane_state->triplebuffer_flips);
			}
		}
	}

	/* Set pipe update flags and lock pipes */
	for (i = 0; i < dc->res_pool->pipe_count; i++)
		dcn20_detect_pipe_changes(&dc->current_state->res_ctx.pipe_ctx[i],
				&context->res_ctx.pipe_ctx[i]);

	/* OTG blank before disabling all front ends */
	for (i = 0; i < dc->res_pool->pipe_count; i++)
		if (context->res_ctx.pipe_ctx[i].update_flags.bits.disable
				&& !context->res_ctx.pipe_ctx[i].top_pipe
				&& !context->res_ctx.pipe_ctx[i].prev_odm_pipe
				&& context->res_ctx.pipe_ctx[i].stream)
			hws->funcs.blank_pixel_data(dc, &context->res_ctx.pipe_ctx[i], true);

	/* Disconnect mpcc */
	for (i = 0; i < dc->res_pool->pipe_count; i++)
		if (context->res_ctx.pipe_ctx[i].update_flags.bits.disable
				|| context->res_ctx.pipe_ctx[i].update_flags.bits.opp_changed) {
			hws->funcs.plane_atomic_disconnect(dc, &dc->current_state->res_ctx.pipe_ctx[i]);
			DC_LOG_DC("Reset mpcc for pipe %d\n", dc->current_state->res_ctx.pipe_ctx[i].pipe_idx);
		}

	/*
	 * Program all updated pipes, order matters for mpcc setup. Start with
	 * top pipe and program all pipes that follow in order
	 */
	for (i = 0; i < dc->res_pool->pipe_count; i++) {
		struct pipe_ctx *pipe = &context->res_ctx.pipe_ctx[i];

		if (pipe->plane_state && !pipe->top_pipe) {
			while (pipe) {
				dcn20_program_pipe(dc, pipe, context);
				pipe = pipe->bottom_pipe;
			}
			/* Program secondary blending tree and writeback pipes */
			pipe = &context->res_ctx.pipe_ctx[i];
			if (!pipe->prev_odm_pipe && pipe->stream->num_wb_info > 0
					&& (pipe->update_flags.raw || pipe->plane_state->update_flags.raw || pipe->stream->update_flags.raw)
					&& hws->funcs.program_all_writeback_pipes_in_tree)
				hws->funcs.program_all_writeback_pipes_in_tree(dc, pipe->stream, context);
		}
	}
}

void dcn20_post_unlock_program_front_end(
		struct dc *dc,
		struct dc_state *context)
{
	int i;
	const unsigned int TIMEOUT_FOR_PIPE_ENABLE_MS = 100;
	struct dce_hwseq *hwseq = dc->hwseq;

	DC_LOGGER_INIT(dc->ctx->logger);

	for (i = 0; i < dc->res_pool->pipe_count; i++)
		if (context->res_ctx.pipe_ctx[i].update_flags.bits.disable)
			dc->hwss.disable_plane(dc, &dc->current_state->res_ctx.pipe_ctx[i]);

	/*
	 * If we are enabling a pipe, we need to wait for pending clear as this is a critical
	 * part of the enable operation otherwise, DM may request an immediate flip which
	 * will cause HW to perform an "immediate enable" (as opposed to "vsync enable") which
	 * is unsupported on DCN.
	 */
	for (i = 0; i < dc->res_pool->pipe_count; i++) {
		struct pipe_ctx *pipe = &context->res_ctx.pipe_ctx[i];

		if (pipe->plane_state && !pipe->top_pipe && pipe->update_flags.bits.enable) {
			struct hubp *hubp = pipe->plane_res.hubp;
			int j = 0;

			for (j = 0; j < TIMEOUT_FOR_PIPE_ENABLE_MS*1000
					&& hubp->funcs->hubp_is_flip_pending(hubp); j++)
				mdelay(1);
		}
	}

	/* WA to apply WM setting*/
	if (hwseq->wa.DEGVIDCN21)
		dc->res_pool->hubbub->funcs->apply_DEDCN21_147_wa(dc->res_pool->hubbub);


	/* WA for stutter underflow during MPO transitions when adding 2nd plane */
	if (hwseq->wa.disallow_self_refresh_during_multi_plane_transition) {

		if (dc->current_state->stream_status[0].plane_count == 1 &&
				context->stream_status[0].plane_count > 1) {

			struct timing_generator *tg = dc->res_pool->timing_generators[0];

			dc->res_pool->hubbub->funcs->allow_self_refresh_control(dc->res_pool->hubbub, false);

			hwseq->wa_state.disallow_self_refresh_during_multi_plane_transition_applied = true;
			hwseq->wa_state.disallow_self_refresh_during_multi_plane_transition_applied_on_frame = tg->funcs->get_frame_count(tg);
		}
	}
}

=======
		struct pipe_ctx *pipe = &context->res_ctx.pipe_ctx[i];
		struct pipe_ctx *mpcc_pipe;

		if (pipe->vtp_locked) {
			dc->hwseq->funcs.wait_for_blank_complete(pipe->stream_res.opp);
			pipe->plane_res.hubp->funcs->set_blank(pipe->plane_res.hubp, true);
			pipe->vtp_locked = false;

			for (mpcc_pipe = pipe->bottom_pipe; mpcc_pipe; mpcc_pipe = mpcc_pipe->bottom_pipe)
				mpcc_pipe->plane_res.hubp->funcs->set_blank(mpcc_pipe->plane_res.hubp, true);

			for (i = 0; i < dc->res_pool->pipe_count; i++)
				if (context->res_ctx.pipe_ctx[i].update_flags.bits.disable)
					dc->hwss.disable_plane(dc, &dc->current_state->res_ctx.pipe_ctx[i]);
		}
	}
	/* WA to apply WM setting*/
	if (hwseq->wa.DEGVIDCN21)
		dc->res_pool->hubbub->funcs->apply_DEDCN21_147_wa(dc->res_pool->hubbub);


	/* WA for stutter underflow during MPO transitions when adding 2nd plane */
	if (hwseq->wa.disallow_self_refresh_during_multi_plane_transition) {

		if (dc->current_state->stream_status[0].plane_count == 1 &&
				context->stream_status[0].plane_count > 1) {

			struct timing_generator *tg = dc->res_pool->timing_generators[0];

			dc->res_pool->hubbub->funcs->allow_self_refresh_control(dc->res_pool->hubbub, false);

			hwseq->wa_state.disallow_self_refresh_during_multi_plane_transition_applied = true;
			hwseq->wa_state.disallow_self_refresh_during_multi_plane_transition_applied_on_frame = tg->funcs->get_frame_count(tg);
		}
	}
}

>>>>>>> 7d2a07b7
void dcn20_prepare_bandwidth(
		struct dc *dc,
		struct dc_state *context)
{
	struct hubbub *hubbub = dc->res_pool->hubbub;

	dc->clk_mgr->funcs->update_clocks(
			dc->clk_mgr,
			context,
			false);

	/* program dchubbub watermarks */
	dc->wm_optimized_required = hubbub->funcs->program_watermarks(hubbub,
					&context->bw_ctx.bw.dcn.watermarks,
					dc->res_pool->ref_clocks.dchub_ref_clock_inKhz / 1000,
					false);
<<<<<<< HEAD
=======
	/* decrease compbuf size */
	if (hubbub->funcs->program_compbuf_size)
		hubbub->funcs->program_compbuf_size(hubbub, context->bw_ctx.bw.dcn.compbuf_size_kb, false);
>>>>>>> 7d2a07b7
}

void dcn20_optimize_bandwidth(
		struct dc *dc,
		struct dc_state *context)
{
	struct hubbub *hubbub = dc->res_pool->hubbub;

	/* program dchubbub watermarks */
	hubbub->funcs->program_watermarks(hubbub,
					&context->bw_ctx.bw.dcn.watermarks,
					dc->res_pool->ref_clocks.dchub_ref_clock_inKhz / 1000,
					true);

	dc->clk_mgr->funcs->update_clocks(
			dc->clk_mgr,
			context,
			true);
	/* increase compbuf size */
	if (hubbub->funcs->program_compbuf_size)
		hubbub->funcs->program_compbuf_size(hubbub, context->bw_ctx.bw.dcn.compbuf_size_kb, true);
}

bool dcn20_update_bandwidth(
		struct dc *dc,
		struct dc_state *context)
{
	int i;
	struct dce_hwseq *hws = dc->hwseq;

	/* recalculate DML parameters */
	if (!dc->res_pool->funcs->validate_bandwidth(dc, context, false))
		return false;

	/* apply updated bandwidth parameters */
	dc->hwss.prepare_bandwidth(dc, context);

	/* update hubp configs for all pipes */
	for (i = 0; i < dc->res_pool->pipe_count; i++) {
		struct pipe_ctx *pipe_ctx = &context->res_ctx.pipe_ctx[i];

		if (pipe_ctx->plane_state == NULL)
			continue;

		if (pipe_ctx->top_pipe == NULL) {
			bool blank = !is_pipe_tree_visible(pipe_ctx);

			pipe_ctx->stream_res.tg->funcs->program_global_sync(
					pipe_ctx->stream_res.tg,
					pipe_ctx->pipe_dlg_param.vready_offset,
					pipe_ctx->pipe_dlg_param.vstartup_start,
					pipe_ctx->pipe_dlg_param.vupdate_offset,
					pipe_ctx->pipe_dlg_param.vupdate_width);

			pipe_ctx->stream_res.tg->funcs->set_vtg_params(
					pipe_ctx->stream_res.tg, &pipe_ctx->stream->timing, false);

			if (pipe_ctx->prev_odm_pipe == NULL)
				hws->funcs.blank_pixel_data(dc, pipe_ctx, blank);

			if (hws->funcs.setup_vupdate_interrupt)
				hws->funcs.setup_vupdate_interrupt(dc, pipe_ctx);
		}

		pipe_ctx->plane_res.hubp->funcs->hubp_setup(
				pipe_ctx->plane_res.hubp,
					&pipe_ctx->dlg_regs,
					&pipe_ctx->ttu_regs,
					&pipe_ctx->rq_regs,
					&pipe_ctx->pipe_dlg_param);
	}

	return true;
}

void dcn20_enable_writeback(
		struct dc *dc,
		struct dc_writeback_info *wb_info,
		struct dc_state *context)
{
	struct dwbc *dwb;
	struct mcif_wb *mcif_wb;
	struct timing_generator *optc;

	ASSERT(wb_info->dwb_pipe_inst < MAX_DWB_PIPES);
	ASSERT(wb_info->wb_enabled);
	dwb = dc->res_pool->dwbc[wb_info->dwb_pipe_inst];
	mcif_wb = dc->res_pool->mcif_wb[wb_info->dwb_pipe_inst];

	/* set the OPTC source mux */
	optc = dc->res_pool->timing_generators[dwb->otg_inst];
	optc->funcs->set_dwb_source(optc, wb_info->dwb_pipe_inst);
	/* set MCIF_WB buffer and arbitration configuration */
	mcif_wb->funcs->config_mcif_buf(mcif_wb, &wb_info->mcif_buf_params, wb_info->dwb_params.dest_height);
	mcif_wb->funcs->config_mcif_arb(mcif_wb, &context->bw_ctx.bw.dcn.bw_writeback.mcif_wb_arb[wb_info->dwb_pipe_inst]);
	/* Enable MCIF_WB */
	mcif_wb->funcs->enable_mcif(mcif_wb);
	/* Enable DWB */
	dwb->funcs->enable(dwb, &wb_info->dwb_params);
	/* TODO: add sequence to enable/disable warmup */
}

void dcn20_disable_writeback(
		struct dc *dc,
		unsigned int dwb_pipe_inst)
{
	struct dwbc *dwb;
	struct mcif_wb *mcif_wb;

	ASSERT(dwb_pipe_inst < MAX_DWB_PIPES);
	dwb = dc->res_pool->dwbc[dwb_pipe_inst];
	mcif_wb = dc->res_pool->mcif_wb[dwb_pipe_inst];

	dwb->funcs->disable(dwb);
	mcif_wb->funcs->disable_mcif(mcif_wb);
}

bool dcn20_wait_for_blank_complete(
		struct output_pixel_processor *opp)
{
	int counter;

	for (counter = 0; counter < 1000; counter++) {
		if (opp->funcs->dpg_is_blanked(opp))
			break;

		udelay(100);
	}

	if (counter == 1000) {
		dm_error("DC: failed to blank crtc!\n");
		return false;
	}

	return true;
}

bool dcn20_dmdata_status_done(struct pipe_ctx *pipe_ctx)
{
	struct hubp *hubp = pipe_ctx->plane_res.hubp;

	if (!hubp)
		return false;
	return hubp->funcs->dmdata_status_done(hubp);
}

void dcn20_disable_stream_gating(struct dc *dc, struct pipe_ctx *pipe_ctx)
{
	struct dce_hwseq *hws = dc->hwseq;

	if (pipe_ctx->stream_res.dsc) {
		struct pipe_ctx *odm_pipe = pipe_ctx->next_odm_pipe;

<<<<<<< HEAD
		dcn20_dsc_pg_control(hws, pipe_ctx->stream_res.dsc->inst, true);
		while (odm_pipe) {
			dcn20_dsc_pg_control(hws, odm_pipe->stream_res.dsc->inst, true);
=======
		hws->funcs.dsc_pg_control(hws, pipe_ctx->stream_res.dsc->inst, true);
		while (odm_pipe) {
			hws->funcs.dsc_pg_control(hws, odm_pipe->stream_res.dsc->inst, true);
>>>>>>> 7d2a07b7
			odm_pipe = odm_pipe->next_odm_pipe;
		}
	}
}

void dcn20_enable_stream_gating(struct dc *dc, struct pipe_ctx *pipe_ctx)
{
	struct dce_hwseq *hws = dc->hwseq;

	if (pipe_ctx->stream_res.dsc) {
		struct pipe_ctx *odm_pipe = pipe_ctx->next_odm_pipe;

<<<<<<< HEAD
		dcn20_dsc_pg_control(hws, pipe_ctx->stream_res.dsc->inst, false);
		while (odm_pipe) {
			dcn20_dsc_pg_control(hws, odm_pipe->stream_res.dsc->inst, false);
=======
		hws->funcs.dsc_pg_control(hws, pipe_ctx->stream_res.dsc->inst, false);
		while (odm_pipe) {
			hws->funcs.dsc_pg_control(hws, odm_pipe->stream_res.dsc->inst, false);
>>>>>>> 7d2a07b7
			odm_pipe = odm_pipe->next_odm_pipe;
		}
	}
}

void dcn20_set_dmdata_attributes(struct pipe_ctx *pipe_ctx)
{
	struct dc_dmdata_attributes attr = { 0 };
	struct hubp *hubp = pipe_ctx->plane_res.hubp;

	attr.dmdata_mode = DMDATA_HW_MODE;
	attr.dmdata_size =
		dc_is_hdmi_signal(pipe_ctx->stream->signal) ? 32 : 36;
	attr.address.quad_part =
			pipe_ctx->stream->dmdata_address.quad_part;
	attr.dmdata_dl_delta = 0;
	attr.dmdata_qos_mode = 0;
	attr.dmdata_qos_level = 0;
	attr.dmdata_repeat = 1; /* always repeat */
	attr.dmdata_updated = 1;
	attr.dmdata_sw_data = NULL;

	hubp->funcs->dmdata_set_attributes(hubp, &attr);
}

void dcn20_init_vm_ctx(
		struct dce_hwseq *hws,
		struct dc *dc,
		struct dc_virtual_addr_space_config *va_config,
		int vmid)
{
	struct dcn_hubbub_virt_addr_config config;

	if (vmid == 0) {
		ASSERT(0); /* VMID cannot be 0 for vm context */
		return;
	}

	config.page_table_start_addr = va_config->page_table_start_addr;
	config.page_table_end_addr = va_config->page_table_end_addr;
	config.page_table_block_size = va_config->page_table_block_size_in_bytes;
	config.page_table_depth = va_config->page_table_depth;
	config.page_table_base_addr = va_config->page_table_base_addr;

	dc->res_pool->hubbub->funcs->init_vm_ctx(dc->res_pool->hubbub, &config, vmid);
}

int dcn20_init_sys_ctx(struct dce_hwseq *hws, struct dc *dc, struct dc_phy_addr_space_config *pa_config)
{
	struct dcn_hubbub_phys_addr_config config;

	config.system_aperture.fb_top = pa_config->system_aperture.fb_top;
	config.system_aperture.fb_offset = pa_config->system_aperture.fb_offset;
	config.system_aperture.fb_base = pa_config->system_aperture.fb_base;
	config.system_aperture.agp_top = pa_config->system_aperture.agp_top;
	config.system_aperture.agp_bot = pa_config->system_aperture.agp_bot;
	config.system_aperture.agp_base = pa_config->system_aperture.agp_base;
	config.gart_config.page_table_start_addr = pa_config->gart_config.page_table_start_addr;
	config.gart_config.page_table_end_addr = pa_config->gart_config.page_table_end_addr;
	config.gart_config.page_table_base_addr = pa_config->gart_config.page_table_base_addr;
	config.page_table_default_page_addr = pa_config->page_table_default_page_addr;

	return dc->res_pool->hubbub->funcs->init_dchub_sys_ctx(dc->res_pool->hubbub, &config);
}

static bool patch_address_for_sbs_tb_stereo(
		struct pipe_ctx *pipe_ctx, PHYSICAL_ADDRESS_LOC *addr)
{
	struct dc_plane_state *plane_state = pipe_ctx->plane_state;
	bool sec_split = pipe_ctx->top_pipe &&
			pipe_ctx->top_pipe->plane_state == pipe_ctx->plane_state;
	if (sec_split && plane_state->address.type == PLN_ADDR_TYPE_GRPH_STEREO &&
			(pipe_ctx->stream->timing.timing_3d_format ==
			TIMING_3D_FORMAT_SIDE_BY_SIDE ||
			pipe_ctx->stream->timing.timing_3d_format ==
			TIMING_3D_FORMAT_TOP_AND_BOTTOM)) {
		*addr = plane_state->address.grph_stereo.left_addr;
		plane_state->address.grph_stereo.left_addr =
				plane_state->address.grph_stereo.right_addr;
		return true;
	}

	if (pipe_ctx->stream->view_format != VIEW_3D_FORMAT_NONE &&
			plane_state->address.type != PLN_ADDR_TYPE_GRPH_STEREO) {
		plane_state->address.type = PLN_ADDR_TYPE_GRPH_STEREO;
		plane_state->address.grph_stereo.right_addr =
				plane_state->address.grph_stereo.left_addr;
		plane_state->address.grph_stereo.right_meta_addr =
				plane_state->address.grph_stereo.left_meta_addr;
	}
	return false;
}

void dcn20_update_plane_addr(const struct dc *dc, struct pipe_ctx *pipe_ctx)
{
	bool addr_patched = false;
	PHYSICAL_ADDRESS_LOC addr;
	struct dc_plane_state *plane_state = pipe_ctx->plane_state;

	if (plane_state == NULL)
		return;

	addr_patched = patch_address_for_sbs_tb_stereo(pipe_ctx, &addr);

	// Call Helper to track VMID use
	vm_helper_mark_vmid_used(dc->vm_helper, plane_state->address.vmid, pipe_ctx->plane_res.hubp->inst);

	pipe_ctx->plane_res.hubp->funcs->hubp_program_surface_flip_and_addr(
			pipe_ctx->plane_res.hubp,
			&plane_state->address,
			plane_state->flip_immediate);

	plane_state->status.requested_address = plane_state->address;

	if (plane_state->flip_immediate)
		plane_state->status.current_address = plane_state->address;

	if (addr_patched)
		pipe_ctx->plane_state->address.grph_stereo.left_addr = addr;
}

void dcn20_unblank_stream(struct pipe_ctx *pipe_ctx,
		struct dc_link_settings *link_settings)
{
	struct encoder_unblank_param params = { { 0 } };
	struct dc_stream_state *stream = pipe_ctx->stream;
	struct dc_link *link = stream->link;
	struct dce_hwseq *hws = link->dc->hwseq;
	struct pipe_ctx *odm_pipe;

	params.opp_cnt = 1;
	for (odm_pipe = pipe_ctx->next_odm_pipe; odm_pipe; odm_pipe = odm_pipe->next_odm_pipe) {
		params.opp_cnt++;
	}
	/* only 3 items below are used by unblank */
	params.timing = pipe_ctx->stream->timing;

	params.link_settings.link_rate = link_settings->link_rate;

	if (dc_is_dp_signal(pipe_ctx->stream->signal)) {
		if (optc2_is_two_pixels_per_containter(&stream->timing) || params.opp_cnt > 1)
			params.timing.pix_clk_100hz /= 2;
		pipe_ctx->stream_res.stream_enc->funcs->dp_set_odm_combine(
				pipe_ctx->stream_res.stream_enc, params.opp_cnt > 1);
		pipe_ctx->stream_res.stream_enc->funcs->dp_unblank(pipe_ctx->stream_res.stream_enc, &params);
	}

	if (link->local_sink && link->local_sink->sink_signal == SIGNAL_TYPE_EDP) {
		hws->funcs.edp_backlight_control(link, true);
	}
}

void dcn20_setup_vupdate_interrupt(struct dc *dc, struct pipe_ctx *pipe_ctx)
{
	struct timing_generator *tg = pipe_ctx->stream_res.tg;
	int start_line = dc->hwss.get_vupdate_offset_from_vsync(pipe_ctx);

	if (start_line < 0)
		start_line = 0;

	if (tg->funcs->setup_vertical_interrupt2)
		tg->funcs->setup_vertical_interrupt2(tg, start_line);
}

static void dcn20_reset_back_end_for_pipe(
		struct dc *dc,
		struct pipe_ctx *pipe_ctx,
		struct dc_state *context)
{
	int i;
	struct dc_link *link;
	DC_LOGGER_INIT(dc->ctx->logger);
	if (pipe_ctx->stream_res.stream_enc == NULL) {
		pipe_ctx->stream = NULL;
		return;
	}

	if (!IS_FPGA_MAXIMUS_DC(dc->ctx->dce_environment)) {
		link = pipe_ctx->stream->link;
		/* DPMS may already disable or */
		/* dpms_off status is incorrect due to fastboot
		 * feature. When system resume from S4 with second
		 * screen only, the dpms_off would be true but
		 * VBIOS lit up eDP, so check link status too.
		 */
		if (!pipe_ctx->stream->dpms_off || link->link_status.link_active)
			core_link_disable_stream(pipe_ctx);
		else if (pipe_ctx->stream_res.audio)
			dc->hwss.disable_audio_stream(pipe_ctx);

		/* free acquired resources */
		if (pipe_ctx->stream_res.audio) {
			/*disable az_endpoint*/
			pipe_ctx->stream_res.audio->funcs->az_disable(pipe_ctx->stream_res.audio);

			/*free audio*/
			if (dc->caps.dynamic_audio == true) {
				/*we have to dynamic arbitrate the audio endpoints*/
				/*we free the resource, need reset is_audio_acquired*/
				update_audio_usage(&dc->current_state->res_ctx, dc->res_pool,
						pipe_ctx->stream_res.audio, false);
				pipe_ctx->stream_res.audio = NULL;
			}
		}
	}
	else if (pipe_ctx->stream_res.dsc) {
		dp_set_dsc_enable(pipe_ctx, false);
	}

	/* by upper caller loop, parent pipe: pipe0, will be reset last.
	 * back end share by all pipes and will be disable only when disable
	 * parent pipe.
	 */
	if (pipe_ctx->top_pipe == NULL) {

		dc->hwss.set_abm_immediate_disable(pipe_ctx);

		pipe_ctx->stream_res.tg->funcs->disable_crtc(pipe_ctx->stream_res.tg);

		pipe_ctx->stream_res.tg->funcs->enable_optc_clock(pipe_ctx->stream_res.tg, false);
		if (pipe_ctx->stream_res.tg->funcs->set_odm_bypass)
			pipe_ctx->stream_res.tg->funcs->set_odm_bypass(
					pipe_ctx->stream_res.tg, &pipe_ctx->stream->timing);

		if (pipe_ctx->stream_res.tg->funcs->set_drr)
			pipe_ctx->stream_res.tg->funcs->set_drr(
					pipe_ctx->stream_res.tg, NULL);
	}

	for (i = 0; i < dc->res_pool->pipe_count; i++)
		if (&dc->current_state->res_ctx.pipe_ctx[i] == pipe_ctx)
			break;

	if (i == dc->res_pool->pipe_count)
		return;

	pipe_ctx->stream = NULL;
	DC_LOG_DEBUG("Reset back end for pipe %d, tg:%d\n",
					pipe_ctx->pipe_idx, pipe_ctx->stream_res.tg->inst);
}

void dcn20_reset_hw_ctx_wrap(
		struct dc *dc,
		struct dc_state *context)
{
	int i;
	struct dce_hwseq *hws = dc->hwseq;

	/* Reset Back End*/
	for (i = dc->res_pool->pipe_count - 1; i >= 0 ; i--) {
		struct pipe_ctx *pipe_ctx_old =
			&dc->current_state->res_ctx.pipe_ctx[i];
		struct pipe_ctx *pipe_ctx = &context->res_ctx.pipe_ctx[i];

		if (!pipe_ctx_old->stream)
			continue;

		if (pipe_ctx_old->top_pipe || pipe_ctx_old->prev_odm_pipe)
			continue;

		if (!pipe_ctx->stream ||
				pipe_need_reprogram(pipe_ctx_old, pipe_ctx)) {
			struct clock_source *old_clk = pipe_ctx_old->clock_source;

			dcn20_reset_back_end_for_pipe(dc, pipe_ctx_old, dc->current_state);
			if (hws->funcs.enable_stream_gating)
				hws->funcs.enable_stream_gating(dc, pipe_ctx);
			if (old_clk)
				old_clk->funcs->cs_power_down(old_clk);
		}
	}
}

<<<<<<< HEAD
void dcn20_get_mpctree_visual_confirm_color(
		struct pipe_ctx *pipe_ctx,
		struct tg_color *color)
{
	const struct tg_color pipe_colors[6] = {
			{MAX_TG_COLOR_VALUE, 0, 0}, // red
			{MAX_TG_COLOR_VALUE, 0, MAX_TG_COLOR_VALUE}, // yellow
			{0, MAX_TG_COLOR_VALUE, 0}, // blue
			{MAX_TG_COLOR_VALUE / 2, 0, MAX_TG_COLOR_VALUE / 2}, // purple
			{0, 0, MAX_TG_COLOR_VALUE}, // green
			{MAX_TG_COLOR_VALUE, MAX_TG_COLOR_VALUE * 2 / 3, 0}, // orange
	};

	struct pipe_ctx *top_pipe = pipe_ctx;

	while (top_pipe->top_pipe) {
		top_pipe = top_pipe->top_pipe;
	}

	*color = pipe_colors[top_pipe->pipe_idx];
=======
void dcn20_update_visual_confirm_color(struct dc *dc, struct pipe_ctx *pipe_ctx, struct tg_color *color, int mpcc_id)
{
	struct mpc *mpc = dc->res_pool->mpc;

	// input to MPCC is always RGB, by default leave black_color at 0
	if (dc->debug.visual_confirm == VISUAL_CONFIRM_HDR)
		get_hdr_visual_confirm_color(pipe_ctx, color);
	else if (dc->debug.visual_confirm == VISUAL_CONFIRM_SURFACE)
		get_surface_visual_confirm_color(pipe_ctx, color);
	else if (dc->debug.visual_confirm == VISUAL_CONFIRM_MPCTREE)
		get_mpctree_visual_confirm_color(pipe_ctx, color);
	else if (dc->debug.visual_confirm == VISUAL_CONFIRM_SWIZZLE)
		get_surface_tile_visual_confirm_color(pipe_ctx, color);

	if (mpc->funcs->set_bg_color)
		mpc->funcs->set_bg_color(mpc, color, mpcc_id);
>>>>>>> 7d2a07b7
}

void dcn20_update_mpcc(struct dc *dc, struct pipe_ctx *pipe_ctx)
{
	struct dce_hwseq *hws = dc->hwseq;
	struct hubp *hubp = pipe_ctx->plane_res.hubp;
	struct mpcc_blnd_cfg blnd_cfg = { {0} };
	bool per_pixel_alpha = pipe_ctx->plane_state->per_pixel_alpha;
	int mpcc_id;
	struct mpcc *new_mpcc;
	struct mpc *mpc = dc->res_pool->mpc;
	struct mpc_tree *mpc_tree_params = &(pipe_ctx->stream_res.opp->mpc_tree_params);

<<<<<<< HEAD
	// input to MPCC is always RGB, by default leave black_color at 0
	if (dc->debug.visual_confirm == VISUAL_CONFIRM_HDR) {
		hws->funcs.get_hdr_visual_confirm_color(
				pipe_ctx, &blnd_cfg.black_color);
	} else if (dc->debug.visual_confirm == VISUAL_CONFIRM_SURFACE) {
		hws->funcs.get_surface_visual_confirm_color(
				pipe_ctx, &blnd_cfg.black_color);
	} else if (dc->debug.visual_confirm == VISUAL_CONFIRM_MPCTREE) {
		dcn20_get_mpctree_visual_confirm_color(
				pipe_ctx, &blnd_cfg.black_color);
	}

=======
>>>>>>> 7d2a07b7
	if (per_pixel_alpha)
		blnd_cfg.alpha_mode = MPCC_ALPHA_BLEND_MODE_PER_PIXEL_ALPHA;
	else
		blnd_cfg.alpha_mode = MPCC_ALPHA_BLEND_MODE_GLOBAL_ALPHA;

	blnd_cfg.overlap_only = false;
	blnd_cfg.global_gain = 0xff;

	if (pipe_ctx->plane_state->global_alpha)
		blnd_cfg.global_alpha = pipe_ctx->plane_state->global_alpha_value;
	else
		blnd_cfg.global_alpha = 0xff;

	blnd_cfg.background_color_bpc = 4;
	blnd_cfg.bottom_gain_mode = 0;
	blnd_cfg.top_gain = 0x1f000;
	blnd_cfg.bottom_inside_gain = 0x1f000;
	blnd_cfg.bottom_outside_gain = 0x1f000;
	blnd_cfg.pre_multiplied_alpha = per_pixel_alpha;
<<<<<<< HEAD
#if defined(CONFIG_DRM_AMD_DC_DCN3_0)
	if (pipe_ctx->plane_state->format
			== SURFACE_PIXEL_FORMAT_GRPH_RGBE_ALPHA)
		blnd_cfg.pre_multiplied_alpha = false;
#endif
=======
	if (pipe_ctx->plane_state->format
			== SURFACE_PIXEL_FORMAT_GRPH_RGBE_ALPHA)
		blnd_cfg.pre_multiplied_alpha = false;
>>>>>>> 7d2a07b7

	/*
	 * TODO: remove hack
	 * Note: currently there is a bug in init_hw such that
	 * on resume from hibernate, BIOS sets up MPCC0, and
	 * we do mpcc_remove but the mpcc cannot go to idle
	 * after remove. This cause us to pick mpcc1 here,
	 * which causes a pstate hang for yet unknown reason.
	 */
	mpcc_id = hubp->inst;

	/* If there is no full update, don't need to touch MPC tree*/
	if (!pipe_ctx->plane_state->update_flags.bits.full_update &&
		!pipe_ctx->update_flags.bits.mpcc) {
		mpc->funcs->update_blending(mpc, &blnd_cfg, mpcc_id);
		dc->hwss.update_visual_confirm_color(dc, pipe_ctx, &blnd_cfg.black_color, mpcc_id);
		return;
	}

	/* check if this MPCC is already being used */
	new_mpcc = mpc->funcs->get_mpcc_for_dpp(mpc_tree_params, mpcc_id);
	/* remove MPCC if being used */
	if (new_mpcc != NULL)
		mpc->funcs->remove_mpcc(mpc, mpc_tree_params, new_mpcc);
	else
		if (dc->debug.sanity_checks)
			mpc->funcs->assert_mpcc_idle_before_connect(
					dc->res_pool->mpc, mpcc_id);

	/* Call MPC to insert new plane */
	new_mpcc = mpc->funcs->insert_plane(dc->res_pool->mpc,
			mpc_tree_params,
			&blnd_cfg,
			NULL,
			NULL,
			hubp->inst,
			mpcc_id);
	dc->hwss.update_visual_confirm_color(dc, pipe_ctx, &blnd_cfg.black_color, mpcc_id);

	ASSERT(new_mpcc != NULL);
	hubp->opp_id = pipe_ctx->stream_res.opp->inst;
	hubp->mpcc_id = mpcc_id;
}

void dcn20_enable_stream(struct pipe_ctx *pipe_ctx)
{
	enum dc_lane_count lane_count =
		pipe_ctx->stream->link->cur_link_settings.lane_count;

	struct dc_crtc_timing *timing = &pipe_ctx->stream->timing;
	struct dc_link *link = pipe_ctx->stream->link;
<<<<<<< HEAD

	uint32_t active_total_with_borders;
	uint32_t early_control = 0;
	struct timing_generator *tg = pipe_ctx->stream_res.tg;

	/* For MST, there are multiply stream go to only one link.
	 * connect DIG back_end to front_end while enable_stream and
	 * disconnect them during disable_stream
	 * BY this, it is logic clean to separate stream and link
	 */
	link->link_enc->funcs->connect_dig_be_to_fe(link->link_enc,
						    pipe_ctx->stream_res.stream_enc->id, true);

	if (pipe_ctx->plane_state && pipe_ctx->plane_state->flip_immediate != 1) {
		if (link->dc->hwss.program_dmdata_engine)
			link->dc->hwss.program_dmdata_engine(pipe_ctx);
	}

	link->dc->hwss.update_info_frame(pipe_ctx);

	/* enable early control to avoid corruption on DP monitor*/
	active_total_with_borders =
			timing->h_addressable
				+ timing->h_border_left
				+ timing->h_border_right;

	if (lane_count != 0)
		early_control = active_total_with_borders % lane_count;

	if (early_control == 0)
		early_control = lane_count;

	tg->funcs->set_early_control(tg, early_control);

	/* enable audio only within mode set */
	if (pipe_ctx->stream_res.audio != NULL) {
		if (dc_is_dp_signal(pipe_ctx->stream->signal))
			pipe_ctx->stream_res.stream_enc->funcs->dp_audio_enable(pipe_ctx->stream_res.stream_enc);
	}
}

void dcn20_program_dmdata_engine(struct pipe_ctx *pipe_ctx)
{
	struct dc_stream_state    *stream     = pipe_ctx->stream;
	struct hubp               *hubp       = pipe_ctx->plane_res.hubp;
	bool                       enable     = false;
	struct stream_encoder     *stream_enc = pipe_ctx->stream_res.stream_enc;
	enum dynamic_metadata_mode mode       = dc_is_dp_signal(stream->signal)
							? dmdata_dp
							: dmdata_hdmi;

	/* if using dynamic meta, don't set up generic infopackets */
	if (pipe_ctx->stream->dmdata_address.quad_part != 0) {
		pipe_ctx->stream_res.encoder_info_frame.hdrsmd.valid = false;
		enable = true;
	}

	if (!hubp)
		return;

	if (!stream_enc || !stream_enc->funcs->set_dynamic_metadata)
		return;

	stream_enc->funcs->set_dynamic_metadata(stream_enc, enable,
						hubp->inst, mode);
=======

	uint32_t active_total_with_borders;
	uint32_t early_control = 0;
	struct timing_generator *tg = pipe_ctx->stream_res.tg;

	/* For MST, there are multiply stream go to only one link.
	 * connect DIG back_end to front_end while enable_stream and
	 * disconnect them during disable_stream
	 * BY this, it is logic clean to separate stream and link
	 */
	link->link_enc->funcs->connect_dig_be_to_fe(link->link_enc,
						    pipe_ctx->stream_res.stream_enc->id, true);

	if (pipe_ctx->plane_state && pipe_ctx->plane_state->flip_immediate != 1) {
		if (link->dc->hwss.program_dmdata_engine)
			link->dc->hwss.program_dmdata_engine(pipe_ctx);
	}

	link->dc->hwss.update_info_frame(pipe_ctx);

	/* enable early control to avoid corruption on DP monitor*/
	active_total_with_borders =
			timing->h_addressable
				+ timing->h_border_left
				+ timing->h_border_right;

	if (lane_count != 0)
		early_control = active_total_with_borders % lane_count;

	if (early_control == 0)
		early_control = lane_count;

	tg->funcs->set_early_control(tg, early_control);

	/* enable audio only within mode set */
	if (pipe_ctx->stream_res.audio != NULL) {
		if (dc_is_dp_signal(pipe_ctx->stream->signal))
			pipe_ctx->stream_res.stream_enc->funcs->dp_audio_enable(pipe_ctx->stream_res.stream_enc);
	}
}

void dcn20_program_dmdata_engine(struct pipe_ctx *pipe_ctx)
{
	struct dc_stream_state    *stream     = pipe_ctx->stream;
	struct hubp               *hubp       = pipe_ctx->plane_res.hubp;
	bool                       enable     = false;
	struct stream_encoder     *stream_enc = pipe_ctx->stream_res.stream_enc;
	enum dynamic_metadata_mode mode       = dc_is_dp_signal(stream->signal)
							? dmdata_dp
							: dmdata_hdmi;

	/* if using dynamic meta, don't set up generic infopackets */
	if (pipe_ctx->stream->dmdata_address.quad_part != 0) {
		pipe_ctx->stream_res.encoder_info_frame.hdrsmd.valid = false;
		enable = true;
	}

	if (!hubp)
		return;

	if (!stream_enc || !stream_enc->funcs->set_dynamic_metadata)
		return;

	stream_enc->funcs->set_dynamic_metadata(stream_enc, enable,
						hubp->inst, mode);
}

void dcn20_fpga_init_hw(struct dc *dc)
{
	int i, j;
	struct dce_hwseq *hws = dc->hwseq;
	struct resource_pool *res_pool = dc->res_pool;
	struct dc_state  *context = dc->current_state;

	if (dc->clk_mgr && dc->clk_mgr->funcs->init_clocks)
		dc->clk_mgr->funcs->init_clocks(dc->clk_mgr);

	// Initialize the dccg
	if (res_pool->dccg->funcs->dccg_init)
		res_pool->dccg->funcs->dccg_init(res_pool->dccg);

	//Enable ability to power gate / don't force power on permanently
	hws->funcs.enable_power_gating_plane(hws, true);

	// Specific to FPGA dccg and registers
	REG_WRITE(RBBMIF_TIMEOUT_DIS, 0xFFFFFFFF);
	REG_WRITE(RBBMIF_TIMEOUT_DIS_2, 0xFFFFFFFF);

	hws->funcs.dccg_init(hws);

	REG_UPDATE(DCHUBBUB_GLOBAL_TIMER_CNTL, DCHUBBUB_GLOBAL_TIMER_REFDIV, 2);
	REG_UPDATE(DCHUBBUB_GLOBAL_TIMER_CNTL, DCHUBBUB_GLOBAL_TIMER_ENABLE, 1);
	if (REG(REFCLK_CNTL))
		REG_WRITE(REFCLK_CNTL, 0);
	//


	/* Blank pixel data with OPP DPG */
	for (i = 0; i < dc->res_pool->timing_generator_count; i++) {
		struct timing_generator *tg = dc->res_pool->timing_generators[i];

		if (tg->funcs->is_tg_enabled(tg))
			dcn20_init_blank(dc, tg);
	}

	for (i = 0; i < res_pool->timing_generator_count; i++) {
		struct timing_generator *tg = dc->res_pool->timing_generators[i];

		if (tg->funcs->is_tg_enabled(tg))
			tg->funcs->lock(tg);
	}

	for (i = 0; i < dc->res_pool->pipe_count; i++) {
		struct dpp *dpp = res_pool->dpps[i];

		dpp->funcs->dpp_reset(dpp);
	}

	/* Reset all MPCC muxes */
	res_pool->mpc->funcs->mpc_init(res_pool->mpc);

	/* initialize OPP mpc_tree parameter */
	for (i = 0; i < dc->res_pool->res_cap->num_opp; i++) {
		res_pool->opps[i]->mpc_tree_params.opp_id = res_pool->opps[i]->inst;
		res_pool->opps[i]->mpc_tree_params.opp_list = NULL;
		for (j = 0; j < MAX_PIPES; j++)
			res_pool->opps[i]->mpcc_disconnect_pending[j] = false;
	}

	for (i = 0; i < dc->res_pool->pipe_count; i++) {
		struct timing_generator *tg = dc->res_pool->timing_generators[i];
		struct pipe_ctx *pipe_ctx = &context->res_ctx.pipe_ctx[i];
		struct hubp *hubp = dc->res_pool->hubps[i];
		struct dpp *dpp = dc->res_pool->dpps[i];

		pipe_ctx->stream_res.tg = tg;
		pipe_ctx->pipe_idx = i;

		pipe_ctx->plane_res.hubp = hubp;
		pipe_ctx->plane_res.dpp = dpp;
		pipe_ctx->plane_res.mpcc_inst = dpp->inst;
		hubp->mpcc_id = dpp->inst;
		hubp->opp_id = OPP_ID_INVALID;
		hubp->power_gated = false;
		pipe_ctx->stream_res.opp = NULL;

		hubp->funcs->hubp_init(hubp);

		//dc->res_pool->opps[i]->mpc_tree_params.opp_id = dc->res_pool->opps[i]->inst;
		//dc->res_pool->opps[i]->mpc_tree_params.opp_list = NULL;
		dc->res_pool->opps[i]->mpcc_disconnect_pending[pipe_ctx->plane_res.mpcc_inst] = true;
		pipe_ctx->stream_res.opp = dc->res_pool->opps[i];
		/*to do*/
		hws->funcs.plane_atomic_disconnect(dc, pipe_ctx);
	}

	/* initialize DWB pointer to MCIF_WB */
	for (i = 0; i < res_pool->res_cap->num_dwb; i++)
		res_pool->dwbc[i]->mcif = res_pool->mcif_wb[i];

	for (i = 0; i < dc->res_pool->timing_generator_count; i++) {
		struct timing_generator *tg = dc->res_pool->timing_generators[i];

		if (tg->funcs->is_tg_enabled(tg))
			tg->funcs->unlock(tg);
	}

	for (i = 0; i < dc->res_pool->pipe_count; i++) {
		struct pipe_ctx *pipe_ctx = &context->res_ctx.pipe_ctx[i];

		dc->hwss.disable_plane(dc, pipe_ctx);

		pipe_ctx->stream_res.tg = NULL;
		pipe_ctx->plane_res.hubp = NULL;
	}

	for (i = 0; i < dc->res_pool->timing_generator_count; i++) {
		struct timing_generator *tg = dc->res_pool->timing_generators[i];

		tg->funcs->tg_init(tg);
	}

	if (dc->res_pool->hubbub->funcs->init_crb)
		dc->res_pool->hubbub->funcs->init_crb(dc->res_pool->hubbub);
}
#ifndef TRIM_FSFT
bool dcn20_optimize_timing_for_fsft(struct dc *dc,
		struct dc_crtc_timing *timing,
		unsigned int max_input_rate_in_khz)
{
	unsigned int old_v_front_porch;
	unsigned int old_v_total;
	unsigned int max_input_rate_in_100hz;
	unsigned long long new_v_total;

	max_input_rate_in_100hz = max_input_rate_in_khz * 10;
	if (max_input_rate_in_100hz < timing->pix_clk_100hz)
		return false;

	old_v_total = timing->v_total;
	old_v_front_porch = timing->v_front_porch;

	timing->fast_transport_output_rate_100hz = timing->pix_clk_100hz;
	timing->pix_clk_100hz = max_input_rate_in_100hz;

	new_v_total = div_u64((unsigned long long)old_v_total * max_input_rate_in_100hz, timing->pix_clk_100hz);

	timing->v_total = new_v_total;
	timing->v_front_porch = old_v_front_porch + (timing->v_total - old_v_total);
	return true;
>>>>>>> 7d2a07b7
}
#endif

<<<<<<< HEAD
void dcn20_fpga_init_hw(struct dc *dc)
{
	int i, j;
	struct dce_hwseq *hws = dc->hwseq;
	struct resource_pool *res_pool = dc->res_pool;
	struct dc_state  *context = dc->current_state;

	if (dc->clk_mgr && dc->clk_mgr->funcs->init_clocks)
		dc->clk_mgr->funcs->init_clocks(dc->clk_mgr);

	// Initialize the dccg
	if (res_pool->dccg->funcs->dccg_init)
		res_pool->dccg->funcs->dccg_init(res_pool->dccg);

	//Enable ability to power gate / don't force power on permanently
	hws->funcs.enable_power_gating_plane(hws, true);

	// Specific to FPGA dccg and registers
	REG_WRITE(RBBMIF_TIMEOUT_DIS, 0xFFFFFFFF);
	REG_WRITE(RBBMIF_TIMEOUT_DIS_2, 0xFFFFFFFF);

	hws->funcs.dccg_init(hws);

	REG_UPDATE(DCHUBBUB_GLOBAL_TIMER_CNTL, DCHUBBUB_GLOBAL_TIMER_REFDIV, 2);
	REG_UPDATE(DCHUBBUB_GLOBAL_TIMER_CNTL, DCHUBBUB_GLOBAL_TIMER_ENABLE, 1);
	if (REG(REFCLK_CNTL))
		REG_WRITE(REFCLK_CNTL, 0);
	//


	/* Blank pixel data with OPP DPG */
	for (i = 0; i < dc->res_pool->timing_generator_count; i++) {
		struct timing_generator *tg = dc->res_pool->timing_generators[i];

		if (tg->funcs->is_tg_enabled(tg))
			dcn20_init_blank(dc, tg);
	}

	for (i = 0; i < res_pool->timing_generator_count; i++) {
		struct timing_generator *tg = dc->res_pool->timing_generators[i];

		if (tg->funcs->is_tg_enabled(tg))
			tg->funcs->lock(tg);
	}

	for (i = 0; i < dc->res_pool->pipe_count; i++) {
		struct dpp *dpp = res_pool->dpps[i];

		dpp->funcs->dpp_reset(dpp);
	}

	/* Reset all MPCC muxes */
	res_pool->mpc->funcs->mpc_init(res_pool->mpc);

	/* initialize OPP mpc_tree parameter */
	for (i = 0; i < dc->res_pool->res_cap->num_opp; i++) {
		res_pool->opps[i]->mpc_tree_params.opp_id = res_pool->opps[i]->inst;
		res_pool->opps[i]->mpc_tree_params.opp_list = NULL;
		for (j = 0; j < MAX_PIPES; j++)
			res_pool->opps[i]->mpcc_disconnect_pending[j] = false;
	}

	for (i = 0; i < dc->res_pool->pipe_count; i++) {
		struct timing_generator *tg = dc->res_pool->timing_generators[i];
		struct pipe_ctx *pipe_ctx = &context->res_ctx.pipe_ctx[i];
		struct hubp *hubp = dc->res_pool->hubps[i];
		struct dpp *dpp = dc->res_pool->dpps[i];

		pipe_ctx->stream_res.tg = tg;
		pipe_ctx->pipe_idx = i;

		pipe_ctx->plane_res.hubp = hubp;
		pipe_ctx->plane_res.dpp = dpp;
		pipe_ctx->plane_res.mpcc_inst = dpp->inst;
		hubp->mpcc_id = dpp->inst;
		hubp->opp_id = OPP_ID_INVALID;
		hubp->power_gated = false;
		pipe_ctx->stream_res.opp = NULL;

		hubp->funcs->hubp_init(hubp);

		//dc->res_pool->opps[i]->mpc_tree_params.opp_id = dc->res_pool->opps[i]->inst;
		//dc->res_pool->opps[i]->mpc_tree_params.opp_list = NULL;
		dc->res_pool->opps[i]->mpcc_disconnect_pending[pipe_ctx->plane_res.mpcc_inst] = true;
		pipe_ctx->stream_res.opp = dc->res_pool->opps[i];
		/*to do*/
		hws->funcs.plane_atomic_disconnect(dc, pipe_ctx);
	}

	/* initialize DWB pointer to MCIF_WB */
	for (i = 0; i < res_pool->res_cap->num_dwb; i++)
		res_pool->dwbc[i]->mcif = res_pool->mcif_wb[i];

	for (i = 0; i < dc->res_pool->timing_generator_count; i++) {
		struct timing_generator *tg = dc->res_pool->timing_generators[i];

		if (tg->funcs->is_tg_enabled(tg))
			tg->funcs->unlock(tg);
	}

	for (i = 0; i < dc->res_pool->pipe_count; i++) {
		struct pipe_ctx *pipe_ctx = &context->res_ctx.pipe_ctx[i];

		dc->hwss.disable_plane(dc, pipe_ctx);

		pipe_ctx->stream_res.tg = NULL;
		pipe_ctx->plane_res.hubp = NULL;
	}

	for (i = 0; i < dc->res_pool->timing_generator_count; i++) {
		struct timing_generator *tg = dc->res_pool->timing_generators[i];

		tg->funcs->tg_init(tg);
	}
}
#ifndef TRIM_FSFT
bool dcn20_optimize_timing_for_fsft(struct dc *dc,
		struct dc_crtc_timing *timing,
		unsigned int max_input_rate_in_khz)
{
	unsigned int old_v_front_porch;
	unsigned int old_v_total;
	unsigned int max_input_rate_in_100hz;
	unsigned long long new_v_total;

	max_input_rate_in_100hz = max_input_rate_in_khz * 10;
	if (max_input_rate_in_100hz < timing->pix_clk_100hz)
		return false;

	old_v_total = timing->v_total;
	old_v_front_porch = timing->v_front_porch;

	timing->fast_transport_output_rate_100hz = timing->pix_clk_100hz;
	timing->pix_clk_100hz = max_input_rate_in_100hz;

	new_v_total = div_u64((unsigned long long)old_v_total * max_input_rate_in_100hz, timing->pix_clk_100hz);

	timing->v_total = new_v_total;
	timing->v_front_porch = old_v_front_porch + (timing->v_total - old_v_total);
	return true;
}
#endif
=======
void dcn20_set_disp_pattern_generator(const struct dc *dc,
		struct pipe_ctx *pipe_ctx,
		enum controller_dp_test_pattern test_pattern,
		enum controller_dp_color_space color_space,
		enum dc_color_depth color_depth,
		const struct tg_color *solid_color,
		int width, int height, int offset)
{
	pipe_ctx->stream_res.opp->funcs->opp_set_disp_pattern_generator(pipe_ctx->stream_res.opp, test_pattern,
			color_space, color_depth, solid_color, width, height, offset);
}
>>>>>>> 7d2a07b7
<|MERGE_RESOLUTION|>--- conflicted
+++ resolved
@@ -51,10 +51,7 @@
 #include "dccg.h"
 #include "dc_dmub_srv.h"
 #include "dce/dmub_hw_lock_mgr.h"
-<<<<<<< HEAD
-=======
 #include "hw_sequencer.h"
->>>>>>> 7d2a07b7
 
 #define DC_LOGGER_INIT(logger)
 
@@ -615,10 +612,6 @@
 					pipe_ctx->pipe_idx);
 }
 
-<<<<<<< HEAD
-#if defined(CONFIG_DRM_AMD_DC_DCN3_0)
-=======
->>>>>>> 7d2a07b7
 static int calc_mpc_flow_ctrl_cnt(const struct dc_stream_state *stream,
 		int opp_cnt)
 {
@@ -627,7 +620,6 @@
 
 	if (opp_cnt >= 2)
 		hblank_halved = true;
-<<<<<<< HEAD
 
 	flow_ctrl_cnt = stream->timing.h_total - stream->timing.h_addressable -
 			stream->timing.h_border_left -
@@ -636,23 +628,12 @@
 	if (hblank_halved)
 		flow_ctrl_cnt /= 2;
 
-=======
-
-	flow_ctrl_cnt = stream->timing.h_total - stream->timing.h_addressable -
-			stream->timing.h_border_left -
-			stream->timing.h_border_right;
-
-	if (hblank_halved)
-		flow_ctrl_cnt /= 2;
-
->>>>>>> 7d2a07b7
 	/* ODM combine 4:1 case */
 	if (opp_cnt == 4)
 		flow_ctrl_cnt /= 2;
 
 	return flow_ctrl_cnt;
 }
-#endif
 
 enum dc_status dcn20_enable_stream_timing(
 		struct pipe_ctx *pipe_ctx,
@@ -666,21 +647,12 @@
 	struct pipe_ctx *odm_pipe;
 	int opp_cnt = 1;
 	int opp_inst[MAX_PIPES] = { pipe_ctx->stream_res.opp->inst };
-<<<<<<< HEAD
-
-#if defined(CONFIG_DRM_AMD_DC_DCN3_0)
 	bool interlace = stream->timing.flags.INTERLACE;
 	int i;
-
-=======
-	bool interlace = stream->timing.flags.INTERLACE;
-	int i;
->>>>>>> 7d2a07b7
 	struct mpc_dwb_flow_control flow_control;
 	struct mpc *mpc = dc->res_pool->mpc;
 	bool rate_control_2x_pclk = (interlace || optc2_is_two_pixels_per_containter(&stream->timing));
 
-#endif
 	/* by upper caller loop, pipe0 is parent pipe and be called first.
 	 * back end is set up by for pipe0. Other children pipe share back end
 	 * with pipe 0. No program is needed.
@@ -727,10 +699,6 @@
 			pipe_ctx->stream->signal,
 			true);
 
-<<<<<<< HEAD
-#if defined(CONFIG_DRM_AMD_DC_DCN3_0)
-=======
->>>>>>> 7d2a07b7
 	rate_control_2x_pclk = rate_control_2x_pclk || opp_cnt > 1;
 	flow_control.flow_ctrl_mode = 0;
 	flow_control.flow_ctrl_cnt0 = 0x80;
@@ -744,11 +712,7 @@
 					&flow_control);
 		}
 	}
-<<<<<<< HEAD
-#endif
-=======
-
->>>>>>> 7d2a07b7
+
 	for (odm_pipe = pipe_ctx->next_odm_pipe; odm_pipe; odm_pipe = odm_pipe->next_odm_pipe)
 		odm_pipe->stream_res.opp->funcs->opp_pipe_clock_control(
 				odm_pipe->stream_res.opp,
@@ -1071,13 +1035,8 @@
 			0);
 
 	for (odm_pipe = pipe_ctx->next_odm_pipe; odm_pipe; odm_pipe = odm_pipe->next_odm_pipe) {
-<<<<<<< HEAD
-		odm_pipe->stream_res.opp->funcs->opp_set_disp_pattern_generator(
-				odm_pipe->stream_res.opp,
-=======
 		dc->hwss.set_disp_pattern_generator(dc,
 				odm_pipe,
->>>>>>> 7d2a07b7
 				dc->debug.visual_confirm != VISUAL_CONFIRM_DISABLE && blank ?
 						CONTROLLER_DP_TEST_PATTERN_COLORRAMP : test_pattern,
 				test_pattern_color_space,
@@ -1203,8 +1162,6 @@
 	struct dc *dc,
 	struct pipe_ctx *pipe,
 	bool lock)
-<<<<<<< HEAD
-=======
 {
 	struct pipe_ctx *temp_pipe;
 	bool flip_immediate = false;
@@ -1695,48 +1652,22 @@
 void dcn20_program_front_end_for_ctx(
 		struct dc *dc,
 		struct dc_state *context)
->>>>>>> 7d2a07b7
 {
 	int i;
 	struct dce_hwseq *hws = dc->hwseq;
 	DC_LOGGER_INIT(dc->ctx->logger);
 
-<<<<<<< HEAD
-	/* use TG master update lock to lock everything on the TG
-	 * therefore only top pipe need to lock
-	 */
-	if (!pipe || pipe->top_pipe)
-		return;
-=======
 	/* Carry over GSL groups in case the context is changing. */
        for (i = 0; i < dc->res_pool->pipe_count; i++) {
                struct pipe_ctx *pipe_ctx = &context->res_ctx.pipe_ctx[i];
                struct pipe_ctx *old_pipe_ctx =
                        &dc->current_state->res_ctx.pipe_ctx[i];
->>>>>>> 7d2a07b7
 
                if (pipe_ctx->stream == old_pipe_ctx->stream)
                        pipe_ctx->stream_res.gsl_group =
                                old_pipe_ctx->stream_res.gsl_group;
        }
 
-<<<<<<< HEAD
-	if (flip_immediate && lock) {
-		const int TIMEOUT_FOR_FLIP_PENDING = 100000;
-		int i;
-
-		for (i = 0; i < TIMEOUT_FOR_FLIP_PENDING; ++i) {
-			if (!pipe->plane_res.hubp->funcs->hubp_is_flip_pending(pipe->plane_res.hubp))
-				break;
-			udelay(1);
-		}
-
-		if (pipe->bottom_pipe != NULL) {
-			for (i = 0; i < TIMEOUT_FOR_FLIP_PENDING; ++i) {
-				if (!pipe->bottom_pipe->plane_res.hubp->funcs->hubp_is_flip_pending(pipe->bottom_pipe->plane_res.hubp))
-					break;
-				udelay(1);
-=======
 	if (dc->hwss.program_triplebuffer != NULL && dc->debug.enable_tri_buf) {
 		for (i = 0; i < dc->res_pool->pipe_count; i++) {
 			struct pipe_ctx *pipe_ctx = &context->res_ctx.pipe_ctx[i];
@@ -1746,7 +1677,6 @@
 				/*turn off triple buffer for full update*/
 				dc->hwss.program_triplebuffer(
 						dc, pipe_ctx, pipe_ctx->plane_state->triplebuffer_flips);
->>>>>>> 7d2a07b7
 			}
 		}
 	}
@@ -1784,433 +1714,6 @@
 	for (i = 0; i < dc->res_pool->pipe_count; i++) {
 		struct pipe_ctx *pipe = &context->res_ctx.pipe_ctx[i];
 
-<<<<<<< HEAD
-	if (pipe->stream && should_use_dmub_lock(pipe->stream->link)) {
-		union dmub_hw_lock_flags hw_locks = { 0 };
-		struct dmub_hw_lock_inst_flags inst_flags = { 0 };
-
-		hw_locks.bits.lock_pipe = 1;
-		inst_flags.otg_inst =  pipe->stream_res.tg->inst;
-
-		if (pipe->plane_state != NULL)
-			hw_locks.bits.triple_buffer_lock = pipe->plane_state->triplebuffer_flips;
-
-		dmub_hw_lock_mgr_cmd(dc->ctx->dmub_srv,
-					lock,
-					&hw_locks,
-					&inst_flags);
-	} else if (pipe->plane_state != NULL && pipe->plane_state->triplebuffer_flips) {
-		if (lock)
-			pipe->stream_res.tg->funcs->triplebuffer_lock(pipe->stream_res.tg);
-		else
-			pipe->stream_res.tg->funcs->triplebuffer_unlock(pipe->stream_res.tg);
-	} else {
-		if (lock)
-			pipe->stream_res.tg->funcs->lock(pipe->stream_res.tg);
-		else
-			pipe->stream_res.tg->funcs->unlock(pipe->stream_res.tg);
-	}
-}
-
-static void dcn20_detect_pipe_changes(struct pipe_ctx *old_pipe, struct pipe_ctx *new_pipe)
-{
-	new_pipe->update_flags.raw = 0;
-
-	/* Exit on unchanged, unused pipe */
-	if (!old_pipe->plane_state && !new_pipe->plane_state)
-		return;
-	/* Detect pipe enable/disable */
-	if (!old_pipe->plane_state && new_pipe->plane_state) {
-		new_pipe->update_flags.bits.enable = 1;
-		new_pipe->update_flags.bits.mpcc = 1;
-		new_pipe->update_flags.bits.dppclk = 1;
-		new_pipe->update_flags.bits.hubp_interdependent = 1;
-		new_pipe->update_flags.bits.hubp_rq_dlg_ttu = 1;
-		new_pipe->update_flags.bits.gamut_remap = 1;
-		new_pipe->update_flags.bits.scaler = 1;
-		new_pipe->update_flags.bits.viewport = 1;
-		if (!new_pipe->top_pipe && !new_pipe->prev_odm_pipe) {
-			new_pipe->update_flags.bits.odm = 1;
-			new_pipe->update_flags.bits.global_sync = 1;
-		}
-		return;
-	}
-	if (old_pipe->plane_state && !new_pipe->plane_state) {
-		new_pipe->update_flags.bits.disable = 1;
-		return;
-	}
-
-	/* Detect top pipe only changes */
-	if (!new_pipe->top_pipe && !new_pipe->prev_odm_pipe) {
-		/* Detect odm changes */
-		if ((old_pipe->next_odm_pipe && new_pipe->next_odm_pipe
-			&& old_pipe->next_odm_pipe->pipe_idx != new_pipe->next_odm_pipe->pipe_idx)
-				|| (!old_pipe->next_odm_pipe && new_pipe->next_odm_pipe)
-				|| (old_pipe->next_odm_pipe && !new_pipe->next_odm_pipe)
-				|| old_pipe->stream_res.opp != new_pipe->stream_res.opp)
-			new_pipe->update_flags.bits.odm = 1;
-
-		/* Detect global sync changes */
-		if (old_pipe->pipe_dlg_param.vready_offset != new_pipe->pipe_dlg_param.vready_offset
-				|| old_pipe->pipe_dlg_param.vstartup_start != new_pipe->pipe_dlg_param.vstartup_start
-				|| old_pipe->pipe_dlg_param.vupdate_offset != new_pipe->pipe_dlg_param.vupdate_offset
-				|| old_pipe->pipe_dlg_param.vupdate_width != new_pipe->pipe_dlg_param.vupdate_width)
-			new_pipe->update_flags.bits.global_sync = 1;
-	}
-
-	/*
-	 * Detect opp / tg change, only set on change, not on enable
-	 * Assume mpcc inst = pipe index, if not this code needs to be updated
-	 * since mpcc is what is affected by these. In fact all of our sequence
-	 * makes this assumption at the moment with how hubp reset is matched to
-	 * same index mpcc reset.
-	 */
-	if (old_pipe->stream_res.opp != new_pipe->stream_res.opp)
-		new_pipe->update_flags.bits.opp_changed = 1;
-	if (old_pipe->stream_res.tg != new_pipe->stream_res.tg)
-		new_pipe->update_flags.bits.tg_changed = 1;
-
-	/*
-	 * Detect mpcc blending changes, only dpp inst and opp matter here,
-	 * mpccs getting removed/inserted update connected ones during their own
-	 * programming
-	 */
-	if (old_pipe->plane_res.dpp != new_pipe->plane_res.dpp
-			|| old_pipe->stream_res.opp != new_pipe->stream_res.opp)
-		new_pipe->update_flags.bits.mpcc = 1;
-
-	/* Detect dppclk change */
-	if (old_pipe->plane_res.bw.dppclk_khz != new_pipe->plane_res.bw.dppclk_khz)
-		new_pipe->update_flags.bits.dppclk = 1;
-
-	/* Check for scl update */
-	if (memcmp(&old_pipe->plane_res.scl_data, &new_pipe->plane_res.scl_data, sizeof(struct scaler_data)))
-			new_pipe->update_flags.bits.scaler = 1;
-	/* Check for vp update */
-	if (memcmp(&old_pipe->plane_res.scl_data.viewport, &new_pipe->plane_res.scl_data.viewport, sizeof(struct rect))
-			|| memcmp(&old_pipe->plane_res.scl_data.viewport_c,
-				&new_pipe->plane_res.scl_data.viewport_c, sizeof(struct rect)))
-		new_pipe->update_flags.bits.viewport = 1;
-
-	/* Detect dlg/ttu/rq updates */
-	{
-		struct _vcs_dpi_display_dlg_regs_st old_dlg_attr = old_pipe->dlg_regs;
-		struct _vcs_dpi_display_ttu_regs_st old_ttu_attr = old_pipe->ttu_regs;
-		struct _vcs_dpi_display_dlg_regs_st *new_dlg_attr = &new_pipe->dlg_regs;
-		struct _vcs_dpi_display_ttu_regs_st *new_ttu_attr = &new_pipe->ttu_regs;
-
-		/* Detect pipe interdependent updates */
-		if (old_dlg_attr.dst_y_prefetch != new_dlg_attr->dst_y_prefetch ||
-				old_dlg_attr.vratio_prefetch != new_dlg_attr->vratio_prefetch ||
-				old_dlg_attr.vratio_prefetch_c != new_dlg_attr->vratio_prefetch_c ||
-				old_dlg_attr.dst_y_per_vm_vblank != new_dlg_attr->dst_y_per_vm_vblank ||
-				old_dlg_attr.dst_y_per_row_vblank != new_dlg_attr->dst_y_per_row_vblank ||
-				old_dlg_attr.dst_y_per_vm_flip != new_dlg_attr->dst_y_per_vm_flip ||
-				old_dlg_attr.dst_y_per_row_flip != new_dlg_attr->dst_y_per_row_flip ||
-				old_dlg_attr.refcyc_per_meta_chunk_vblank_l != new_dlg_attr->refcyc_per_meta_chunk_vblank_l ||
-				old_dlg_attr.refcyc_per_meta_chunk_vblank_c != new_dlg_attr->refcyc_per_meta_chunk_vblank_c ||
-				old_dlg_attr.refcyc_per_meta_chunk_flip_l != new_dlg_attr->refcyc_per_meta_chunk_flip_l ||
-				old_dlg_attr.refcyc_per_line_delivery_pre_l != new_dlg_attr->refcyc_per_line_delivery_pre_l ||
-				old_dlg_attr.refcyc_per_line_delivery_pre_c != new_dlg_attr->refcyc_per_line_delivery_pre_c ||
-				old_ttu_attr.refcyc_per_req_delivery_pre_l != new_ttu_attr->refcyc_per_req_delivery_pre_l ||
-				old_ttu_attr.refcyc_per_req_delivery_pre_c != new_ttu_attr->refcyc_per_req_delivery_pre_c ||
-				old_ttu_attr.refcyc_per_req_delivery_pre_cur0 != new_ttu_attr->refcyc_per_req_delivery_pre_cur0 ||
-				old_ttu_attr.refcyc_per_req_delivery_pre_cur1 != new_ttu_attr->refcyc_per_req_delivery_pre_cur1 ||
-				old_ttu_attr.min_ttu_vblank != new_ttu_attr->min_ttu_vblank ||
-				old_ttu_attr.qos_level_flip != new_ttu_attr->qos_level_flip) {
-			old_dlg_attr.dst_y_prefetch = new_dlg_attr->dst_y_prefetch;
-			old_dlg_attr.vratio_prefetch = new_dlg_attr->vratio_prefetch;
-			old_dlg_attr.vratio_prefetch_c = new_dlg_attr->vratio_prefetch_c;
-			old_dlg_attr.dst_y_per_vm_vblank = new_dlg_attr->dst_y_per_vm_vblank;
-			old_dlg_attr.dst_y_per_row_vblank = new_dlg_attr->dst_y_per_row_vblank;
-			old_dlg_attr.dst_y_per_vm_flip = new_dlg_attr->dst_y_per_vm_flip;
-			old_dlg_attr.dst_y_per_row_flip = new_dlg_attr->dst_y_per_row_flip;
-			old_dlg_attr.refcyc_per_meta_chunk_vblank_l = new_dlg_attr->refcyc_per_meta_chunk_vblank_l;
-			old_dlg_attr.refcyc_per_meta_chunk_vblank_c = new_dlg_attr->refcyc_per_meta_chunk_vblank_c;
-			old_dlg_attr.refcyc_per_meta_chunk_flip_l = new_dlg_attr->refcyc_per_meta_chunk_flip_l;
-			old_dlg_attr.refcyc_per_line_delivery_pre_l = new_dlg_attr->refcyc_per_line_delivery_pre_l;
-			old_dlg_attr.refcyc_per_line_delivery_pre_c = new_dlg_attr->refcyc_per_line_delivery_pre_c;
-			old_ttu_attr.refcyc_per_req_delivery_pre_l = new_ttu_attr->refcyc_per_req_delivery_pre_l;
-			old_ttu_attr.refcyc_per_req_delivery_pre_c = new_ttu_attr->refcyc_per_req_delivery_pre_c;
-			old_ttu_attr.refcyc_per_req_delivery_pre_cur0 = new_ttu_attr->refcyc_per_req_delivery_pre_cur0;
-			old_ttu_attr.refcyc_per_req_delivery_pre_cur1 = new_ttu_attr->refcyc_per_req_delivery_pre_cur1;
-			old_ttu_attr.min_ttu_vblank = new_ttu_attr->min_ttu_vblank;
-			old_ttu_attr.qos_level_flip = new_ttu_attr->qos_level_flip;
-			new_pipe->update_flags.bits.hubp_interdependent = 1;
-		}
-		/* Detect any other updates to ttu/rq/dlg */
-		if (memcmp(&old_dlg_attr, &new_pipe->dlg_regs, sizeof(old_dlg_attr)) ||
-				memcmp(&old_ttu_attr, &new_pipe->ttu_regs, sizeof(old_ttu_attr)) ||
-				memcmp(&old_pipe->rq_regs, &new_pipe->rq_regs, sizeof(old_pipe->rq_regs)))
-			new_pipe->update_flags.bits.hubp_rq_dlg_ttu = 1;
-	}
-}
-
-static void dcn20_update_dchubp_dpp(
-	struct dc *dc,
-	struct pipe_ctx *pipe_ctx,
-	struct dc_state *context)
-{
-	struct dce_hwseq *hws = dc->hwseq;
-	struct hubp *hubp = pipe_ctx->plane_res.hubp;
-	struct dpp *dpp = pipe_ctx->plane_res.dpp;
-	struct dc_plane_state *plane_state = pipe_ctx->plane_state;
-	bool viewport_changed = false;
-
-	if (pipe_ctx->update_flags.bits.dppclk)
-		dpp->funcs->dpp_dppclk_control(dpp, false, true);
-
-	/* TODO: Need input parameter to tell current DCHUB pipe tie to which OTG
-	 * VTG is within DCHUBBUB which is commond block share by each pipe HUBP.
-	 * VTG is 1:1 mapping with OTG. Each pipe HUBP will select which VTG
-	 */
-	if (pipe_ctx->update_flags.bits.hubp_rq_dlg_ttu) {
-		hubp->funcs->hubp_vtg_sel(hubp, pipe_ctx->stream_res.tg->inst);
-
-		hubp->funcs->hubp_setup(
-			hubp,
-			&pipe_ctx->dlg_regs,
-			&pipe_ctx->ttu_regs,
-			&pipe_ctx->rq_regs,
-			&pipe_ctx->pipe_dlg_param);
-	}
-	if (pipe_ctx->update_flags.bits.hubp_interdependent)
-		hubp->funcs->hubp_setup_interdependent(
-			hubp,
-			&pipe_ctx->dlg_regs,
-			&pipe_ctx->ttu_regs);
-
-	if (pipe_ctx->update_flags.bits.enable ||
-			plane_state->update_flags.bits.bpp_change ||
-			plane_state->update_flags.bits.input_csc_change ||
-			plane_state->update_flags.bits.color_space_change ||
-			plane_state->update_flags.bits.coeff_reduction_change) {
-		struct dc_bias_and_scale bns_params = {0};
-
-		// program the input csc
-		dpp->funcs->dpp_setup(dpp,
-				plane_state->format,
-				EXPANSION_MODE_ZERO,
-				plane_state->input_csc_color_matrix,
-				plane_state->color_space,
-				NULL);
-
-		if (dpp->funcs->dpp_program_bias_and_scale) {
-			//TODO :for CNVC set scale and bias registers if necessary
-			build_prescale_params(&bns_params, plane_state);
-			dpp->funcs->dpp_program_bias_and_scale(dpp, &bns_params);
-		}
-	}
-
-	if (pipe_ctx->update_flags.bits.mpcc
-			|| plane_state->update_flags.bits.global_alpha_change
-			|| plane_state->update_flags.bits.per_pixel_alpha_change) {
-		// MPCC inst is equal to pipe index in practice
-		int mpcc_inst = hubp->inst;
-		int opp_inst;
-		int opp_count = dc->res_pool->pipe_count;
-
-		for (opp_inst = 0; opp_inst < opp_count; opp_inst++) {
-			if (dc->res_pool->opps[opp_inst]->mpcc_disconnect_pending[mpcc_inst]) {
-				dc->res_pool->mpc->funcs->wait_for_idle(dc->res_pool->mpc, mpcc_inst);
-				dc->res_pool->opps[opp_inst]->mpcc_disconnect_pending[mpcc_inst] = false;
-				break;
-			}
-		}
-		hws->funcs.update_mpcc(dc, pipe_ctx);
-	}
-
-	if (pipe_ctx->update_flags.bits.scaler ||
-			plane_state->update_flags.bits.scaling_change ||
-			plane_state->update_flags.bits.position_change ||
-			plane_state->update_flags.bits.per_pixel_alpha_change ||
-			pipe_ctx->stream->update_flags.bits.scaling) {
-		pipe_ctx->plane_res.scl_data.lb_params.alpha_en = pipe_ctx->plane_state->per_pixel_alpha;
-		ASSERT(pipe_ctx->plane_res.scl_data.lb_params.depth == LB_PIXEL_DEPTH_30BPP);
-		/* scaler configuration */
-		pipe_ctx->plane_res.dpp->funcs->dpp_set_scaler(
-				pipe_ctx->plane_res.dpp, &pipe_ctx->plane_res.scl_data);
-	}
-
-	if (pipe_ctx->update_flags.bits.viewport ||
-			(context == dc->current_state && plane_state->update_flags.bits.position_change) ||
-			(context == dc->current_state && plane_state->update_flags.bits.scaling_change) ||
-			(context == dc->current_state && pipe_ctx->stream->update_flags.bits.scaling)) {
-
-		hubp->funcs->mem_program_viewport(
-			hubp,
-			&pipe_ctx->plane_res.scl_data.viewport,
-			&pipe_ctx->plane_res.scl_data.viewport_c);
-		viewport_changed = true;
-	}
-
-	/* Any updates are handled in dc interface, just need to apply existing for plane enable */
-	if ((pipe_ctx->update_flags.bits.enable || pipe_ctx->update_flags.bits.opp_changed ||
-			pipe_ctx->update_flags.bits.scaler || viewport_changed == true) &&
-			pipe_ctx->stream->cursor_attributes.address.quad_part != 0) {
-		dc->hwss.set_cursor_position(pipe_ctx);
-		dc->hwss.set_cursor_attribute(pipe_ctx);
-
-		if (dc->hwss.set_cursor_sdr_white_level)
-			dc->hwss.set_cursor_sdr_white_level(pipe_ctx);
-	}
-
-	/* Any updates are handled in dc interface, just need
-	 * to apply existing for plane enable / opp change */
-	if (pipe_ctx->update_flags.bits.enable || pipe_ctx->update_flags.bits.opp_changed
-			|| pipe_ctx->stream->update_flags.bits.gamut_remap
-			|| pipe_ctx->stream->update_flags.bits.out_csc) {
-#if defined(CONFIG_DRM_AMD_DC_DCN3_0)
-		struct mpc *mpc = pipe_ctx->stream_res.opp->ctx->dc->res_pool->mpc;
-
-		if (mpc->funcs->set_gamut_remap) {
-			int i;
-			int mpcc_id = hubp->inst;
-			struct mpc_grph_gamut_adjustment adjust;
-			bool enable_remap_dpp = false;
-
-			memset(&adjust, 0, sizeof(adjust));
-			adjust.gamut_adjust_type = GRAPHICS_GAMUT_ADJUST_TYPE_BYPASS;
-
-			/* save the enablement of gamut remap for dpp */
-			enable_remap_dpp = pipe_ctx->stream->gamut_remap_matrix.enable_remap;
-
-			/* force bypass gamut remap for dpp/cm */
-			pipe_ctx->stream->gamut_remap_matrix.enable_remap = false;
-			dc->hwss.program_gamut_remap(pipe_ctx);
-
-			/* restore gamut remap flag and use this remap into mpc */
-			pipe_ctx->stream->gamut_remap_matrix.enable_remap = enable_remap_dpp;
-
-			/* build remap matrix for top plane if enabled */
-			if (enable_remap_dpp && pipe_ctx->top_pipe == NULL) {
-					adjust.gamut_adjust_type = GRAPHICS_GAMUT_ADJUST_TYPE_SW;
-					for (i = 0; i < CSC_TEMPERATURE_MATRIX_SIZE; i++)
-						adjust.temperature_matrix[i] =
-								pipe_ctx->stream->gamut_remap_matrix.matrix[i];
-			}
-			mpc->funcs->set_gamut_remap(mpc, mpcc_id, &adjust);
-		} else
-#endif
-			/* dpp/cm gamut remap*/
-			dc->hwss.program_gamut_remap(pipe_ctx);
-
-		/*call the dcn2 method which uses mpc csc*/
-		dc->hwss.program_output_csc(dc,
-				pipe_ctx,
-				pipe_ctx->stream->output_color_space,
-				pipe_ctx->stream->csc_color_matrix.matrix,
-				hubp->opp_id);
-	}
-
-	if (pipe_ctx->update_flags.bits.enable ||
-			pipe_ctx->update_flags.bits.opp_changed ||
-			plane_state->update_flags.bits.pixel_format_change ||
-			plane_state->update_flags.bits.horizontal_mirror_change ||
-			plane_state->update_flags.bits.rotation_change ||
-			plane_state->update_flags.bits.swizzle_change ||
-			plane_state->update_flags.bits.dcc_change ||
-			plane_state->update_flags.bits.bpp_change ||
-			plane_state->update_flags.bits.scaling_change ||
-			plane_state->update_flags.bits.plane_size_change) {
-		struct plane_size size = plane_state->plane_size;
-
-		size.surface_size = pipe_ctx->plane_res.scl_data.viewport;
-		hubp->funcs->hubp_program_surface_config(
-			hubp,
-			plane_state->format,
-			&plane_state->tiling_info,
-			&size,
-			plane_state->rotation,
-			&plane_state->dcc,
-			plane_state->horizontal_mirror,
-			0);
-		hubp->power_gated = false;
-	}
-
-	if (pipe_ctx->update_flags.bits.enable || plane_state->update_flags.bits.addr_update)
-		hws->funcs.update_plane_addr(dc, pipe_ctx);
-
-
-
-	if (pipe_ctx->update_flags.bits.enable)
-		hubp->funcs->set_blank(hubp, false);
-}
-
-
-static void dcn20_program_pipe(
-		struct dc *dc,
-		struct pipe_ctx *pipe_ctx,
-		struct dc_state *context)
-{
-	struct dce_hwseq *hws = dc->hwseq;
-	/* Only need to unblank on top pipe */
-	if ((pipe_ctx->update_flags.bits.enable || pipe_ctx->stream->update_flags.bits.abm_level)
-			&& !pipe_ctx->top_pipe && !pipe_ctx->prev_odm_pipe)
-		hws->funcs.blank_pixel_data(dc, pipe_ctx, !pipe_ctx->plane_state->visible);
-
-	if (pipe_ctx->update_flags.bits.global_sync) {
-		pipe_ctx->stream_res.tg->funcs->program_global_sync(
-				pipe_ctx->stream_res.tg,
-				pipe_ctx->pipe_dlg_param.vready_offset,
-				pipe_ctx->pipe_dlg_param.vstartup_start,
-				pipe_ctx->pipe_dlg_param.vupdate_offset,
-				pipe_ctx->pipe_dlg_param.vupdate_width);
-
-		pipe_ctx->stream_res.tg->funcs->set_vtg_params(
-				pipe_ctx->stream_res.tg, &pipe_ctx->stream->timing);
-
-		if (hws->funcs.setup_vupdate_interrupt)
-			hws->funcs.setup_vupdate_interrupt(dc, pipe_ctx);
-	}
-
-	if (pipe_ctx->update_flags.bits.odm)
-		hws->funcs.update_odm(dc, context, pipe_ctx);
-
-	if (pipe_ctx->update_flags.bits.enable) {
-		dcn20_enable_plane(dc, pipe_ctx, context);
-		if (dc->res_pool->hubbub->funcs->force_wm_propagate_to_pipes)
-			dc->res_pool->hubbub->funcs->force_wm_propagate_to_pipes(dc->res_pool->hubbub);
-	}
-
-	if (pipe_ctx->update_flags.raw || pipe_ctx->plane_state->update_flags.raw || pipe_ctx->stream->update_flags.raw)
-		dcn20_update_dchubp_dpp(dc, pipe_ctx, context);
-
-	if (pipe_ctx->update_flags.bits.enable
-			|| pipe_ctx->plane_state->update_flags.bits.hdr_mult)
-		hws->funcs.set_hdr_multiplier(pipe_ctx);
-
-	if (pipe_ctx->update_flags.bits.enable ||
-			pipe_ctx->plane_state->update_flags.bits.in_transfer_func_change ||
-			pipe_ctx->plane_state->update_flags.bits.gamma_change)
-		hws->funcs.set_input_transfer_func(dc, pipe_ctx, pipe_ctx->plane_state);
-
-	/* dcn10_translate_regamma_to_hw_format takes 750us to finish
-	 * only do gamma programming for powering on, internal memcmp to avoid
-	 * updating on slave planes
-	 */
-	if (pipe_ctx->update_flags.bits.enable || pipe_ctx->stream->update_flags.bits.out_tf)
-		hws->funcs.set_output_transfer_func(dc, pipe_ctx, pipe_ctx->stream);
-
-	/* If the pipe has been enabled or has a different opp, we
-	 * should reprogram the fmt. This deals with cases where
-	 * interation between mpc and odm combine on different streams
-	 * causes a different pipe to be chosen to odm combine with.
-	 */
-	if (pipe_ctx->update_flags.bits.enable
-	    || pipe_ctx->update_flags.bits.opp_changed) {
-
-		pipe_ctx->stream_res.opp->funcs->opp_set_dyn_expansion(
-			pipe_ctx->stream_res.opp,
-			COLOR_SPACE_YCBCR601,
-			pipe_ctx->stream->timing.display_color_depth,
-			pipe_ctx->stream->signal);
-
-		pipe_ctx->stream_res.opp->funcs->opp_program_fmt(
-			pipe_ctx->stream_res.opp,
-			&pipe_ctx->stream->bit_depth_params,
-			&pipe_ctx->stream->clamping);
-=======
 		if (pipe->plane_state && !pipe->top_pipe) {
 			while (pipe) {
 				if (hws->funcs.program_pipe)
@@ -2261,131 +1764,9 @@
 					&& hubp->funcs->hubp_is_flip_pending(hubp); j++)
 				mdelay(1);
 		}
->>>>>>> 7d2a07b7
-	}
-}
-
-void dcn20_program_front_end_for_ctx(
-		struct dc *dc,
-		struct dc_state *context)
-{
-	int i;
-	struct dce_hwseq *hws = dc->hwseq;
-	DC_LOGGER_INIT(dc->ctx->logger);
+	}
 
 	for (i = 0; i < dc->res_pool->pipe_count; i++) {
-<<<<<<< HEAD
-		struct pipe_ctx *pipe_ctx = &context->res_ctx.pipe_ctx[i];
-
-		if (!pipe_ctx->top_pipe && !pipe_ctx->prev_odm_pipe && pipe_ctx->plane_state) {
-			ASSERT(!pipe_ctx->plane_state->triplebuffer_flips);
-			if (dc->hwss.program_triplebuffer != NULL &&
-				!dc->debug.disable_tri_buf) {
-				/*turn off triple buffer for full update*/
-				dc->hwss.program_triplebuffer(
-					dc, pipe_ctx, pipe_ctx->plane_state->triplebuffer_flips);
-			}
-		}
-	}
-
-	/* Set pipe update flags and lock pipes */
-	for (i = 0; i < dc->res_pool->pipe_count; i++)
-		dcn20_detect_pipe_changes(&dc->current_state->res_ctx.pipe_ctx[i],
-				&context->res_ctx.pipe_ctx[i]);
-
-	/* OTG blank before disabling all front ends */
-	for (i = 0; i < dc->res_pool->pipe_count; i++)
-		if (context->res_ctx.pipe_ctx[i].update_flags.bits.disable
-				&& !context->res_ctx.pipe_ctx[i].top_pipe
-				&& !context->res_ctx.pipe_ctx[i].prev_odm_pipe
-				&& context->res_ctx.pipe_ctx[i].stream)
-			hws->funcs.blank_pixel_data(dc, &context->res_ctx.pipe_ctx[i], true);
-
-	/* Disconnect mpcc */
-	for (i = 0; i < dc->res_pool->pipe_count; i++)
-		if (context->res_ctx.pipe_ctx[i].update_flags.bits.disable
-				|| context->res_ctx.pipe_ctx[i].update_flags.bits.opp_changed) {
-			hws->funcs.plane_atomic_disconnect(dc, &dc->current_state->res_ctx.pipe_ctx[i]);
-			DC_LOG_DC("Reset mpcc for pipe %d\n", dc->current_state->res_ctx.pipe_ctx[i].pipe_idx);
-		}
-
-	/*
-	 * Program all updated pipes, order matters for mpcc setup. Start with
-	 * top pipe and program all pipes that follow in order
-	 */
-	for (i = 0; i < dc->res_pool->pipe_count; i++) {
-		struct pipe_ctx *pipe = &context->res_ctx.pipe_ctx[i];
-
-		if (pipe->plane_state && !pipe->top_pipe) {
-			while (pipe) {
-				dcn20_program_pipe(dc, pipe, context);
-				pipe = pipe->bottom_pipe;
-			}
-			/* Program secondary blending tree and writeback pipes */
-			pipe = &context->res_ctx.pipe_ctx[i];
-			if (!pipe->prev_odm_pipe && pipe->stream->num_wb_info > 0
-					&& (pipe->update_flags.raw || pipe->plane_state->update_flags.raw || pipe->stream->update_flags.raw)
-					&& hws->funcs.program_all_writeback_pipes_in_tree)
-				hws->funcs.program_all_writeback_pipes_in_tree(dc, pipe->stream, context);
-		}
-	}
-}
-
-void dcn20_post_unlock_program_front_end(
-		struct dc *dc,
-		struct dc_state *context)
-{
-	int i;
-	const unsigned int TIMEOUT_FOR_PIPE_ENABLE_MS = 100;
-	struct dce_hwseq *hwseq = dc->hwseq;
-
-	DC_LOGGER_INIT(dc->ctx->logger);
-
-	for (i = 0; i < dc->res_pool->pipe_count; i++)
-		if (context->res_ctx.pipe_ctx[i].update_flags.bits.disable)
-			dc->hwss.disable_plane(dc, &dc->current_state->res_ctx.pipe_ctx[i]);
-
-	/*
-	 * If we are enabling a pipe, we need to wait for pending clear as this is a critical
-	 * part of the enable operation otherwise, DM may request an immediate flip which
-	 * will cause HW to perform an "immediate enable" (as opposed to "vsync enable") which
-	 * is unsupported on DCN.
-	 */
-	for (i = 0; i < dc->res_pool->pipe_count; i++) {
-		struct pipe_ctx *pipe = &context->res_ctx.pipe_ctx[i];
-
-		if (pipe->plane_state && !pipe->top_pipe && pipe->update_flags.bits.enable) {
-			struct hubp *hubp = pipe->plane_res.hubp;
-			int j = 0;
-
-			for (j = 0; j < TIMEOUT_FOR_PIPE_ENABLE_MS*1000
-					&& hubp->funcs->hubp_is_flip_pending(hubp); j++)
-				mdelay(1);
-		}
-	}
-
-	/* WA to apply WM setting*/
-	if (hwseq->wa.DEGVIDCN21)
-		dc->res_pool->hubbub->funcs->apply_DEDCN21_147_wa(dc->res_pool->hubbub);
-
-
-	/* WA for stutter underflow during MPO transitions when adding 2nd plane */
-	if (hwseq->wa.disallow_self_refresh_during_multi_plane_transition) {
-
-		if (dc->current_state->stream_status[0].plane_count == 1 &&
-				context->stream_status[0].plane_count > 1) {
-
-			struct timing_generator *tg = dc->res_pool->timing_generators[0];
-
-			dc->res_pool->hubbub->funcs->allow_self_refresh_control(dc->res_pool->hubbub, false);
-
-			hwseq->wa_state.disallow_self_refresh_during_multi_plane_transition_applied = true;
-			hwseq->wa_state.disallow_self_refresh_during_multi_plane_transition_applied_on_frame = tg->funcs->get_frame_count(tg);
-		}
-	}
-}
-
-=======
 		struct pipe_ctx *pipe = &context->res_ctx.pipe_ctx[i];
 		struct pipe_ctx *mpcc_pipe;
 
@@ -2423,7 +1804,6 @@
 	}
 }
 
->>>>>>> 7d2a07b7
 void dcn20_prepare_bandwidth(
 		struct dc *dc,
 		struct dc_state *context)
@@ -2440,12 +1820,9 @@
 					&context->bw_ctx.bw.dcn.watermarks,
 					dc->res_pool->ref_clocks.dchub_ref_clock_inKhz / 1000,
 					false);
-<<<<<<< HEAD
-=======
 	/* decrease compbuf size */
 	if (hubbub->funcs->program_compbuf_size)
 		hubbub->funcs->program_compbuf_size(hubbub, context->bw_ctx.bw.dcn.compbuf_size_kb, false);
->>>>>>> 7d2a07b7
 }
 
 void dcn20_optimize_bandwidth(
@@ -2599,15 +1976,9 @@
 	if (pipe_ctx->stream_res.dsc) {
 		struct pipe_ctx *odm_pipe = pipe_ctx->next_odm_pipe;
 
-<<<<<<< HEAD
-		dcn20_dsc_pg_control(hws, pipe_ctx->stream_res.dsc->inst, true);
-		while (odm_pipe) {
-			dcn20_dsc_pg_control(hws, odm_pipe->stream_res.dsc->inst, true);
-=======
 		hws->funcs.dsc_pg_control(hws, pipe_ctx->stream_res.dsc->inst, true);
 		while (odm_pipe) {
 			hws->funcs.dsc_pg_control(hws, odm_pipe->stream_res.dsc->inst, true);
->>>>>>> 7d2a07b7
 			odm_pipe = odm_pipe->next_odm_pipe;
 		}
 	}
@@ -2620,15 +1991,9 @@
 	if (pipe_ctx->stream_res.dsc) {
 		struct pipe_ctx *odm_pipe = pipe_ctx->next_odm_pipe;
 
-<<<<<<< HEAD
-		dcn20_dsc_pg_control(hws, pipe_ctx->stream_res.dsc->inst, false);
-		while (odm_pipe) {
-			dcn20_dsc_pg_control(hws, odm_pipe->stream_res.dsc->inst, false);
-=======
 		hws->funcs.dsc_pg_control(hws, pipe_ctx->stream_res.dsc->inst, false);
 		while (odm_pipe) {
 			hws->funcs.dsc_pg_control(hws, odm_pipe->stream_res.dsc->inst, false);
->>>>>>> 7d2a07b7
 			odm_pipe = odm_pipe->next_odm_pipe;
 		}
 	}
@@ -2902,28 +2267,6 @@
 	}
 }
 
-<<<<<<< HEAD
-void dcn20_get_mpctree_visual_confirm_color(
-		struct pipe_ctx *pipe_ctx,
-		struct tg_color *color)
-{
-	const struct tg_color pipe_colors[6] = {
-			{MAX_TG_COLOR_VALUE, 0, 0}, // red
-			{MAX_TG_COLOR_VALUE, 0, MAX_TG_COLOR_VALUE}, // yellow
-			{0, MAX_TG_COLOR_VALUE, 0}, // blue
-			{MAX_TG_COLOR_VALUE / 2, 0, MAX_TG_COLOR_VALUE / 2}, // purple
-			{0, 0, MAX_TG_COLOR_VALUE}, // green
-			{MAX_TG_COLOR_VALUE, MAX_TG_COLOR_VALUE * 2 / 3, 0}, // orange
-	};
-
-	struct pipe_ctx *top_pipe = pipe_ctx;
-
-	while (top_pipe->top_pipe) {
-		top_pipe = top_pipe->top_pipe;
-	}
-
-	*color = pipe_colors[top_pipe->pipe_idx];
-=======
 void dcn20_update_visual_confirm_color(struct dc *dc, struct pipe_ctx *pipe_ctx, struct tg_color *color, int mpcc_id)
 {
 	struct mpc *mpc = dc->res_pool->mpc;
@@ -2940,12 +2283,10 @@
 
 	if (mpc->funcs->set_bg_color)
 		mpc->funcs->set_bg_color(mpc, color, mpcc_id);
->>>>>>> 7d2a07b7
 }
 
 void dcn20_update_mpcc(struct dc *dc, struct pipe_ctx *pipe_ctx)
 {
-	struct dce_hwseq *hws = dc->hwseq;
 	struct hubp *hubp = pipe_ctx->plane_res.hubp;
 	struct mpcc_blnd_cfg blnd_cfg = { {0} };
 	bool per_pixel_alpha = pipe_ctx->plane_state->per_pixel_alpha;
@@ -2954,21 +2295,6 @@
 	struct mpc *mpc = dc->res_pool->mpc;
 	struct mpc_tree *mpc_tree_params = &(pipe_ctx->stream_res.opp->mpc_tree_params);
 
-<<<<<<< HEAD
-	// input to MPCC is always RGB, by default leave black_color at 0
-	if (dc->debug.visual_confirm == VISUAL_CONFIRM_HDR) {
-		hws->funcs.get_hdr_visual_confirm_color(
-				pipe_ctx, &blnd_cfg.black_color);
-	} else if (dc->debug.visual_confirm == VISUAL_CONFIRM_SURFACE) {
-		hws->funcs.get_surface_visual_confirm_color(
-				pipe_ctx, &blnd_cfg.black_color);
-	} else if (dc->debug.visual_confirm == VISUAL_CONFIRM_MPCTREE) {
-		dcn20_get_mpctree_visual_confirm_color(
-				pipe_ctx, &blnd_cfg.black_color);
-	}
-
-=======
->>>>>>> 7d2a07b7
 	if (per_pixel_alpha)
 		blnd_cfg.alpha_mode = MPCC_ALPHA_BLEND_MODE_PER_PIXEL_ALPHA;
 	else
@@ -2988,17 +2314,9 @@
 	blnd_cfg.bottom_inside_gain = 0x1f000;
 	blnd_cfg.bottom_outside_gain = 0x1f000;
 	blnd_cfg.pre_multiplied_alpha = per_pixel_alpha;
-<<<<<<< HEAD
-#if defined(CONFIG_DRM_AMD_DC_DCN3_0)
 	if (pipe_ctx->plane_state->format
 			== SURFACE_PIXEL_FORMAT_GRPH_RGBE_ALPHA)
 		blnd_cfg.pre_multiplied_alpha = false;
-#endif
-=======
-	if (pipe_ctx->plane_state->format
-			== SURFACE_PIXEL_FORMAT_GRPH_RGBE_ALPHA)
-		blnd_cfg.pre_multiplied_alpha = false;
->>>>>>> 7d2a07b7
 
 	/*
 	 * TODO: remove hack
@@ -3050,7 +2368,6 @@
 
 	struct dc_crtc_timing *timing = &pipe_ctx->stream->timing;
 	struct dc_link *link = pipe_ctx->stream->link;
-<<<<<<< HEAD
 
 	uint32_t active_total_with_borders;
 	uint32_t early_control = 0;
@@ -3116,72 +2433,6 @@
 
 	stream_enc->funcs->set_dynamic_metadata(stream_enc, enable,
 						hubp->inst, mode);
-=======
-
-	uint32_t active_total_with_borders;
-	uint32_t early_control = 0;
-	struct timing_generator *tg = pipe_ctx->stream_res.tg;
-
-	/* For MST, there are multiply stream go to only one link.
-	 * connect DIG back_end to front_end while enable_stream and
-	 * disconnect them during disable_stream
-	 * BY this, it is logic clean to separate stream and link
-	 */
-	link->link_enc->funcs->connect_dig_be_to_fe(link->link_enc,
-						    pipe_ctx->stream_res.stream_enc->id, true);
-
-	if (pipe_ctx->plane_state && pipe_ctx->plane_state->flip_immediate != 1) {
-		if (link->dc->hwss.program_dmdata_engine)
-			link->dc->hwss.program_dmdata_engine(pipe_ctx);
-	}
-
-	link->dc->hwss.update_info_frame(pipe_ctx);
-
-	/* enable early control to avoid corruption on DP monitor*/
-	active_total_with_borders =
-			timing->h_addressable
-				+ timing->h_border_left
-				+ timing->h_border_right;
-
-	if (lane_count != 0)
-		early_control = active_total_with_borders % lane_count;
-
-	if (early_control == 0)
-		early_control = lane_count;
-
-	tg->funcs->set_early_control(tg, early_control);
-
-	/* enable audio only within mode set */
-	if (pipe_ctx->stream_res.audio != NULL) {
-		if (dc_is_dp_signal(pipe_ctx->stream->signal))
-			pipe_ctx->stream_res.stream_enc->funcs->dp_audio_enable(pipe_ctx->stream_res.stream_enc);
-	}
-}
-
-void dcn20_program_dmdata_engine(struct pipe_ctx *pipe_ctx)
-{
-	struct dc_stream_state    *stream     = pipe_ctx->stream;
-	struct hubp               *hubp       = pipe_ctx->plane_res.hubp;
-	bool                       enable     = false;
-	struct stream_encoder     *stream_enc = pipe_ctx->stream_res.stream_enc;
-	enum dynamic_metadata_mode mode       = dc_is_dp_signal(stream->signal)
-							? dmdata_dp
-							: dmdata_hdmi;
-
-	/* if using dynamic meta, don't set up generic infopackets */
-	if (pipe_ctx->stream->dmdata_address.quad_part != 0) {
-		pipe_ctx->stream_res.encoder_info_frame.hdrsmd.valid = false;
-		enable = true;
-	}
-
-	if (!hubp)
-		return;
-
-	if (!stream_enc || !stream_enc->funcs->set_dynamic_metadata)
-		return;
-
-	stream_enc->funcs->set_dynamic_metadata(stream_enc, enable,
-						hubp->inst, mode);
 }
 
 void dcn20_fpga_init_hw(struct dc *dc)
@@ -3327,154 +2578,9 @@
 	timing->v_total = new_v_total;
 	timing->v_front_porch = old_v_front_porch + (timing->v_total - old_v_total);
 	return true;
->>>>>>> 7d2a07b7
 }
 #endif
 
-<<<<<<< HEAD
-void dcn20_fpga_init_hw(struct dc *dc)
-{
-	int i, j;
-	struct dce_hwseq *hws = dc->hwseq;
-	struct resource_pool *res_pool = dc->res_pool;
-	struct dc_state  *context = dc->current_state;
-
-	if (dc->clk_mgr && dc->clk_mgr->funcs->init_clocks)
-		dc->clk_mgr->funcs->init_clocks(dc->clk_mgr);
-
-	// Initialize the dccg
-	if (res_pool->dccg->funcs->dccg_init)
-		res_pool->dccg->funcs->dccg_init(res_pool->dccg);
-
-	//Enable ability to power gate / don't force power on permanently
-	hws->funcs.enable_power_gating_plane(hws, true);
-
-	// Specific to FPGA dccg and registers
-	REG_WRITE(RBBMIF_TIMEOUT_DIS, 0xFFFFFFFF);
-	REG_WRITE(RBBMIF_TIMEOUT_DIS_2, 0xFFFFFFFF);
-
-	hws->funcs.dccg_init(hws);
-
-	REG_UPDATE(DCHUBBUB_GLOBAL_TIMER_CNTL, DCHUBBUB_GLOBAL_TIMER_REFDIV, 2);
-	REG_UPDATE(DCHUBBUB_GLOBAL_TIMER_CNTL, DCHUBBUB_GLOBAL_TIMER_ENABLE, 1);
-	if (REG(REFCLK_CNTL))
-		REG_WRITE(REFCLK_CNTL, 0);
-	//
-
-
-	/* Blank pixel data with OPP DPG */
-	for (i = 0; i < dc->res_pool->timing_generator_count; i++) {
-		struct timing_generator *tg = dc->res_pool->timing_generators[i];
-
-		if (tg->funcs->is_tg_enabled(tg))
-			dcn20_init_blank(dc, tg);
-	}
-
-	for (i = 0; i < res_pool->timing_generator_count; i++) {
-		struct timing_generator *tg = dc->res_pool->timing_generators[i];
-
-		if (tg->funcs->is_tg_enabled(tg))
-			tg->funcs->lock(tg);
-	}
-
-	for (i = 0; i < dc->res_pool->pipe_count; i++) {
-		struct dpp *dpp = res_pool->dpps[i];
-
-		dpp->funcs->dpp_reset(dpp);
-	}
-
-	/* Reset all MPCC muxes */
-	res_pool->mpc->funcs->mpc_init(res_pool->mpc);
-
-	/* initialize OPP mpc_tree parameter */
-	for (i = 0; i < dc->res_pool->res_cap->num_opp; i++) {
-		res_pool->opps[i]->mpc_tree_params.opp_id = res_pool->opps[i]->inst;
-		res_pool->opps[i]->mpc_tree_params.opp_list = NULL;
-		for (j = 0; j < MAX_PIPES; j++)
-			res_pool->opps[i]->mpcc_disconnect_pending[j] = false;
-	}
-
-	for (i = 0; i < dc->res_pool->pipe_count; i++) {
-		struct timing_generator *tg = dc->res_pool->timing_generators[i];
-		struct pipe_ctx *pipe_ctx = &context->res_ctx.pipe_ctx[i];
-		struct hubp *hubp = dc->res_pool->hubps[i];
-		struct dpp *dpp = dc->res_pool->dpps[i];
-
-		pipe_ctx->stream_res.tg = tg;
-		pipe_ctx->pipe_idx = i;
-
-		pipe_ctx->plane_res.hubp = hubp;
-		pipe_ctx->plane_res.dpp = dpp;
-		pipe_ctx->plane_res.mpcc_inst = dpp->inst;
-		hubp->mpcc_id = dpp->inst;
-		hubp->opp_id = OPP_ID_INVALID;
-		hubp->power_gated = false;
-		pipe_ctx->stream_res.opp = NULL;
-
-		hubp->funcs->hubp_init(hubp);
-
-		//dc->res_pool->opps[i]->mpc_tree_params.opp_id = dc->res_pool->opps[i]->inst;
-		//dc->res_pool->opps[i]->mpc_tree_params.opp_list = NULL;
-		dc->res_pool->opps[i]->mpcc_disconnect_pending[pipe_ctx->plane_res.mpcc_inst] = true;
-		pipe_ctx->stream_res.opp = dc->res_pool->opps[i];
-		/*to do*/
-		hws->funcs.plane_atomic_disconnect(dc, pipe_ctx);
-	}
-
-	/* initialize DWB pointer to MCIF_WB */
-	for (i = 0; i < res_pool->res_cap->num_dwb; i++)
-		res_pool->dwbc[i]->mcif = res_pool->mcif_wb[i];
-
-	for (i = 0; i < dc->res_pool->timing_generator_count; i++) {
-		struct timing_generator *tg = dc->res_pool->timing_generators[i];
-
-		if (tg->funcs->is_tg_enabled(tg))
-			tg->funcs->unlock(tg);
-	}
-
-	for (i = 0; i < dc->res_pool->pipe_count; i++) {
-		struct pipe_ctx *pipe_ctx = &context->res_ctx.pipe_ctx[i];
-
-		dc->hwss.disable_plane(dc, pipe_ctx);
-
-		pipe_ctx->stream_res.tg = NULL;
-		pipe_ctx->plane_res.hubp = NULL;
-	}
-
-	for (i = 0; i < dc->res_pool->timing_generator_count; i++) {
-		struct timing_generator *tg = dc->res_pool->timing_generators[i];
-
-		tg->funcs->tg_init(tg);
-	}
-}
-#ifndef TRIM_FSFT
-bool dcn20_optimize_timing_for_fsft(struct dc *dc,
-		struct dc_crtc_timing *timing,
-		unsigned int max_input_rate_in_khz)
-{
-	unsigned int old_v_front_porch;
-	unsigned int old_v_total;
-	unsigned int max_input_rate_in_100hz;
-	unsigned long long new_v_total;
-
-	max_input_rate_in_100hz = max_input_rate_in_khz * 10;
-	if (max_input_rate_in_100hz < timing->pix_clk_100hz)
-		return false;
-
-	old_v_total = timing->v_total;
-	old_v_front_porch = timing->v_front_porch;
-
-	timing->fast_transport_output_rate_100hz = timing->pix_clk_100hz;
-	timing->pix_clk_100hz = max_input_rate_in_100hz;
-
-	new_v_total = div_u64((unsigned long long)old_v_total * max_input_rate_in_100hz, timing->pix_clk_100hz);
-
-	timing->v_total = new_v_total;
-	timing->v_front_porch = old_v_front_porch + (timing->v_total - old_v_total);
-	return true;
-}
-#endif
-=======
 void dcn20_set_disp_pattern_generator(const struct dc *dc,
 		struct pipe_ctx *pipe_ctx,
 		enum controller_dp_test_pattern test_pattern,
@@ -3485,5 +2591,4 @@
 {
 	pipe_ctx->stream_res.opp->funcs->opp_set_disp_pattern_generator(pipe_ctx->stream_res.opp, test_pattern,
 			color_space, color_depth, solid_color, width, height, offset);
-}
->>>>>>> 7d2a07b7
+}