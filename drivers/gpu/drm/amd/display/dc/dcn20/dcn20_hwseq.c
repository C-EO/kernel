--- conflicted
+++ resolved
@@ -521,206 +521,6 @@
 					pipe_ctx->pipe_idx);
 }
 
-<<<<<<< HEAD
-static void dcn20_init_hw(struct dc *dc)
-{
-	int i, j;
-	struct abm *abm = dc->res_pool->abm;
-	struct dmcu *dmcu = dc->res_pool->dmcu;
-	struct dce_hwseq *hws = dc->hwseq;
-	struct dc_bios *dcb = dc->ctx->dc_bios;
-	struct resource_pool *res_pool = dc->res_pool;
-	struct dc_state  *context = dc->current_state;
-	struct dc_firmware_info fw_info = { { 0 } };
-
-	if (dc->clk_mgr && dc->clk_mgr->funcs->init_clocks)
-		dc->clk_mgr->funcs->init_clocks(dc->clk_mgr);
-
-	// Initialize the dccg
-	if (res_pool->dccg->funcs->dccg_init)
-		res_pool->dccg->funcs->dccg_init(res_pool->dccg);
-
-	//Enable ability to power gate / don't force power on permanently
-	enable_power_gating_plane(dc->hwseq, true);
-
-	if (IS_FPGA_MAXIMUS_DC(dc->ctx->dce_environment)) {
-		REG_WRITE(RBBMIF_TIMEOUT_DIS, 0xFFFFFFFF);
-		REG_WRITE(RBBMIF_TIMEOUT_DIS_2, 0xFFFFFFFF);
-
-		dcn20_dccg_init(hws);
-
-		REG_UPDATE(DCHUBBUB_GLOBAL_TIMER_CNTL, DCHUBBUB_GLOBAL_TIMER_REFDIV, 2);
-		REG_UPDATE(DCHUBBUB_GLOBAL_TIMER_CNTL, DCHUBBUB_GLOBAL_TIMER_ENABLE, 1);
-		REG_WRITE(REFCLK_CNTL, 0);
-	} else {
-		if (!dcb->funcs->is_accelerated_mode(dcb)) {
-			bios_golden_init(dc);
-			if (dc->ctx->dc_bios->funcs->get_firmware_info(
-					dc->ctx->dc_bios, &fw_info) == BP_RESULT_OK) {
-				res_pool->ref_clocks.xtalin_clock_inKhz = fw_info.pll_info.crystal_frequency;
-
-				if (!IS_FPGA_MAXIMUS_DC(dc->ctx->dce_environment)) {
-					if (res_pool->dccg && res_pool->hubbub) {
-
-						(res_pool->dccg->funcs->get_dccg_ref_freq)(res_pool->dccg,
-								fw_info.pll_info.crystal_frequency,
-								&res_pool->ref_clocks.dccg_ref_clock_inKhz);
-
-						(res_pool->hubbub->funcs->get_dchub_ref_freq)(res_pool->hubbub,
-								res_pool->ref_clocks.dccg_ref_clock_inKhz,
-								&res_pool->ref_clocks.dchub_ref_clock_inKhz);
-					} else {
-						// Not all ASICs have DCCG sw component
-						res_pool->ref_clocks.dccg_ref_clock_inKhz =
-								res_pool->ref_clocks.xtalin_clock_inKhz;
-						res_pool->ref_clocks.dchub_ref_clock_inKhz =
-								res_pool->ref_clocks.xtalin_clock_inKhz;
-					}
-				}
-			} else
-				ASSERT_CRITICAL(false);
-			disable_vga(dc->hwseq);
-		}
-
-		for (i = 0; i < dc->link_count; i++) {
-			/* Power up AND update implementation according to the
-			 * required signal (which may be different from the
-			 * default signal on connector).
-			 */
-			struct dc_link *link = dc->links[i];
-
-			link->link_enc->funcs->hw_init(link->link_enc);
-		}
-	}
-
-	/* Power gate DSCs */
-	for (i = 0; i < res_pool->res_cap->num_dsc; i++)
-		dcn20_dsc_pg_control(hws, res_pool->dscs[i]->inst, false);
-
-	/* Blank pixel data with OPP DPG */
-	for (i = 0; i < dc->res_pool->timing_generator_count; i++) {
-		struct timing_generator *tg = dc->res_pool->timing_generators[i];
-
-		if (tg->funcs->is_tg_enabled(tg)) {
-			dcn20_init_blank(dc, tg);
-		}
-	}
-
-	for (i = 0; i < res_pool->timing_generator_count; i++) {
-		struct timing_generator *tg = dc->res_pool->timing_generators[i];
-
-		if (tg->funcs->is_tg_enabled(tg))
-			tg->funcs->lock(tg);
-	}
-
-	for (i = 0; i < dc->res_pool->pipe_count; i++) {
-		struct dpp *dpp = res_pool->dpps[i];
-
-		dpp->funcs->dpp_reset(dpp);
-	}
-
-	/* Reset all MPCC muxes */
-	res_pool->mpc->funcs->mpc_init(res_pool->mpc);
-
-	/* initialize OPP mpc_tree parameter */
-	for (i = 0; i < dc->res_pool->res_cap->num_opp; i++) {
-		res_pool->opps[i]->mpc_tree_params.opp_id = res_pool->opps[i]->inst;
-		res_pool->opps[i]->mpc_tree_params.opp_list = NULL;
-		for (j = 0; j < MAX_PIPES; j++)
-			res_pool->opps[i]->mpcc_disconnect_pending[j] = false;
-	}
-
-	for (i = 0; i < dc->res_pool->pipe_count; i++) {
-		struct timing_generator *tg = dc->res_pool->timing_generators[i];
-		struct pipe_ctx *pipe_ctx = &context->res_ctx.pipe_ctx[i];
-		struct hubp *hubp = dc->res_pool->hubps[i];
-		struct dpp *dpp = dc->res_pool->dpps[i];
-
-		pipe_ctx->stream_res.tg = tg;
-		pipe_ctx->pipe_idx = i;
-
-		pipe_ctx->plane_res.hubp = hubp;
-		pipe_ctx->plane_res.dpp = dpp;
-		pipe_ctx->plane_res.mpcc_inst = dpp->inst;
-		hubp->mpcc_id = dpp->inst;
-		hubp->opp_id = OPP_ID_INVALID;
-		hubp->power_gated = false;
-		pipe_ctx->stream_res.opp = NULL;
-
-		hubp->funcs->hubp_init(hubp);
-
-		//dc->res_pool->opps[i]->mpc_tree_params.opp_id = dc->res_pool->opps[i]->inst;
-		//dc->res_pool->opps[i]->mpc_tree_params.opp_list = NULL;
-		dc->res_pool->opps[i]->mpcc_disconnect_pending[pipe_ctx->plane_res.mpcc_inst] = true;
-		pipe_ctx->stream_res.opp = dc->res_pool->opps[i];
-		/*to do*/
-		hwss1_plane_atomic_disconnect(dc, pipe_ctx);
-	}
-
-	/* initialize DWB pointer to MCIF_WB */
-	for (i = 0; i < res_pool->res_cap->num_dwb; i++)
-		res_pool->dwbc[i]->mcif = res_pool->mcif_wb[i];
-
-	for (i = 0; i < dc->res_pool->timing_generator_count; i++) {
-		struct timing_generator *tg = dc->res_pool->timing_generators[i];
-
-		if (tg->funcs->is_tg_enabled(tg))
-			tg->funcs->unlock(tg);
-	}
-
-	for (i = 0; i < dc->res_pool->pipe_count; i++) {
-		struct pipe_ctx *pipe_ctx = &context->res_ctx.pipe_ctx[i];
-
-		dc->hwss.disable_plane(dc, pipe_ctx);
-
-		pipe_ctx->stream_res.tg = NULL;
-		pipe_ctx->plane_res.hubp = NULL;
-	}
-
-	for (i = 0; i < dc->res_pool->timing_generator_count; i++) {
-		struct timing_generator *tg = dc->res_pool->timing_generators[i];
-
-		tg->funcs->tg_init(tg);
-	}
-
-	/* end of FPGA. Below if real ASIC */
-	if (IS_FPGA_MAXIMUS_DC(dc->ctx->dce_environment))
-		return;
-
-
-	for (i = 0; i < res_pool->audio_count; i++) {
-		struct audio *audio = res_pool->audios[i];
-
-		audio->funcs->hw_init(audio);
-	}
-
-	if (abm != NULL) {
-		abm->funcs->init_backlight(abm);
-		abm->funcs->abm_init(abm);
-	}
-
-	if (dmcu != NULL)
-		dmcu->funcs->dmcu_init(dmcu);
-
-	if (abm != NULL && dmcu != NULL)
-		abm->dmcu_is_running = dmcu->funcs->is_dmcu_initialized(dmcu);
-
-	/* power AFMT HDMI memory TODO: may move to dis/en output save power*/
-	REG_WRITE(DIO_MEM_PWR_CTRL, 0);
-
-	if (!dc->debug.disable_clock_gate) {
-		/* enable all DCN clock gating */
-		REG_WRITE(DCCG_GATE_DISABLE_CNTL, 0);
-
-		REG_WRITE(DCCG_GATE_DISABLE_CNTL2, 0);
-
-		REG_UPDATE(DCFCLK_CNTL, DCFCLK_GATE_DIS, 0);
-	}
-
-}
-
-=======
->>>>>>> fec38890
 enum dc_status dcn20_enable_stream_timing(
 		struct pipe_ctx *pipe_ctx,
 		struct dc_state *context,
