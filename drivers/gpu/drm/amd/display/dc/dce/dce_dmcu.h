--- conflicted
+++ resolved
@@ -319,21 +319,12 @@
 	const struct dce_dmcu_registers *regs,
 	const struct dce_dmcu_shift *dmcu_shift,
 	const struct dce_dmcu_mask *dmcu_mask);
-<<<<<<< HEAD
 
 struct dmcu *dcn21_dmcu_create(
 	struct dc_context *ctx,
 	const struct dce_dmcu_registers *regs,
 	const struct dce_dmcu_shift *dmcu_shift,
 	const struct dce_dmcu_mask *dmcu_mask);
-=======
->>>>>>> 7d2a07b7
-
-struct dmcu *dcn21_dmcu_create(
-	struct dc_context *ctx,
-	const struct dce_dmcu_registers *regs,
-	const struct dce_dmcu_shift *dmcu_shift,
-	const struct dce_dmcu_mask *dmcu_mask);
 
 void dce_dmcu_destroy(struct dmcu **dmcu);
 
