/*
 * Copyright 2012-15 Advanced Micro Devices, Inc.
 *
 * Permission is hereby granted, free of charge, to any person obtaining a
 * copy of this software and associated documentation files (the "Software"),
 * to deal in the Software without restriction, including without limitation
 * the rights to use, copy, modify, merge, publish, distribute, sublicense,
 * and/or sell copies of the Software, and to permit persons to whom the
 * Software is furnished to do so, subject to the following conditions:
 *
 * The above copyright notice and this permission notice shall be included in
 * all copies or substantial portions of the Software.
 *
 * THE SOFTWARE IS PROVIDED "AS IS", WITHOUT WARRANTY OF ANY KIND, EXPRESS OR
 * IMPLIED, INCLUDING BUT NOT LIMITED TO THE WARRANTIES OF MERCHANTABILITY,
 * FITNESS FOR A PARTICULAR PURPOSE AND NONINFRINGEMENT.  IN NO EVENT SHALL
 * THE COPYRIGHT HOLDER(S) OR AUTHOR(S) BE LIABLE FOR ANY CLAIM, DAMAGES OR
 * OTHER LIABILITY, WHETHER IN AN ACTION OF CONTRACT, TORT OR OTHERWISE,
 * ARISING FROM, OUT OF OR IN CONNECTION WITH THE SOFTWARE OR THE USE OR
 * OTHER DEALINGS IN THE SOFTWARE.
 *
 * Authors: AMD
 *
 */

#include <linux/delay.h>
#include <linux/slab.h>

#include "dm_services.h"
#include "core_types.h"
#include "dce_aux.h"
#include "dce/dce_11_0_sh_mask.h"
#include "dm_event_log.h"
<<<<<<< HEAD
=======
#include "dm_helpers.h"
#include "dmub/inc/dmub_cmd.h"
>>>>>>> 7d2a07b7

#define CTX \
	aux110->base.ctx
#define REG(reg_name)\
	(aux110->regs->reg_name)

#define DC_LOGGER \
	engine->ctx->logger

#include "reg_helper.h"

#undef FN
#define FN(reg_name, field_name) \
	aux110->shift->field_name, aux110->mask->field_name

#define FROM_AUX_ENGINE(ptr) \
	container_of((ptr), struct aux_engine_dce110, base)

#define FROM_ENGINE(ptr) \
	FROM_AUX_ENGINE(container_of((ptr), struct dce_aux, base))

#define FROM_AUX_ENGINE_ENGINE(ptr) \
	container_of((ptr), struct dce_aux, base)
enum {
	AUX_INVALID_REPLY_RETRY_COUNTER = 1,
	AUX_TIMED_OUT_RETRY_COUNTER = 2,
	AUX_DEFER_RETRY_COUNTER = 6
};

#define TIME_OUT_INCREMENT        1016
#define TIME_OUT_MULTIPLIER_8     8
#define TIME_OUT_MULTIPLIER_16    16
#define TIME_OUT_MULTIPLIER_32    32
#define TIME_OUT_MULTIPLIER_64    64
#define MAX_TIMEOUT_LENGTH        127
#define DEFAULT_AUX_ENGINE_MULT   0
#define DEFAULT_AUX_ENGINE_LENGTH 69

static void release_engine(
	struct dce_aux *engine)
{
	struct aux_engine_dce110 *aux110 = FROM_AUX_ENGINE(engine);

	dal_ddc_close(engine->ddc);

	engine->ddc = NULL;

	REG_UPDATE(AUX_ARB_CONTROL, AUX_SW_DONE_USING_AUX_REG, 1);
}

#define SW_CAN_ACCESS_AUX 1
#define DMCU_CAN_ACCESS_AUX 2

static bool is_engine_available(
	struct dce_aux *engine)
{
	struct aux_engine_dce110 *aux110 = FROM_AUX_ENGINE(engine);

	uint32_t value = REG_READ(AUX_ARB_CONTROL);
	uint32_t field = get_reg_field_value(
			value,
			AUX_ARB_CONTROL,
			AUX_REG_RW_CNTL_STATUS);

	return (field != DMCU_CAN_ACCESS_AUX);
}
static bool acquire_engine(
	struct dce_aux *engine)
{
	struct aux_engine_dce110 *aux110 = FROM_AUX_ENGINE(engine);

	uint32_t value = REG_READ(AUX_ARB_CONTROL);
	uint32_t field = get_reg_field_value(
			value,
			AUX_ARB_CONTROL,
			AUX_REG_RW_CNTL_STATUS);
	if (field == DMCU_CAN_ACCESS_AUX)
		return false;
	/* enable AUX before request SW to access AUX */
	value = REG_READ(AUX_CONTROL);
	field = get_reg_field_value(value,
				AUX_CONTROL,
				AUX_EN);

	if (field == 0) {
		set_reg_field_value(
				value,
				1,
				AUX_CONTROL,
				AUX_EN);

		if (REG(AUX_RESET_MASK)) {
			/*DP_AUX block as part of the enable sequence*/
			set_reg_field_value(
				value,
				1,
				AUX_CONTROL,
				AUX_RESET);
		}

		REG_WRITE(AUX_CONTROL, value);

		if (REG(AUX_RESET_MASK)) {
			/*poll HW to make sure reset it done*/

			REG_WAIT(AUX_CONTROL, AUX_RESET_DONE, 1,
					1, 11);

			set_reg_field_value(
				value,
				0,
				AUX_CONTROL,
				AUX_RESET);

			REG_WRITE(AUX_CONTROL, value);

			REG_WAIT(AUX_CONTROL, AUX_RESET_DONE, 0,
					1, 11);
		}
	} /*if (field)*/

	/* request SW to access AUX */
	REG_UPDATE(AUX_ARB_CONTROL, AUX_SW_USE_AUX_REG_REQ, 1);

	value = REG_READ(AUX_ARB_CONTROL);
	field = get_reg_field_value(
			value,
			AUX_ARB_CONTROL,
			AUX_REG_RW_CNTL_STATUS);

	return (field == SW_CAN_ACCESS_AUX);
}

#define COMPOSE_AUX_SW_DATA_16_20(command, address) \
	((command) | ((0xF0000 & (address)) >> 16))

#define COMPOSE_AUX_SW_DATA_8_15(address) \
	((0xFF00 & (address)) >> 8)

#define COMPOSE_AUX_SW_DATA_0_7(address) \
	(0xFF & (address))

static void submit_channel_request(
	struct dce_aux *engine,
	struct aux_request_transaction_data *request)
{
	struct aux_engine_dce110 *aux110 = FROM_AUX_ENGINE(engine);
	uint32_t value;
	uint32_t length;

	bool is_write =
		((request->type == AUX_TRANSACTION_TYPE_DP) &&
		 (request->action == I2CAUX_TRANSACTION_ACTION_DP_WRITE)) ||
		((request->type == AUX_TRANSACTION_TYPE_I2C) &&
		((request->action == I2CAUX_TRANSACTION_ACTION_I2C_WRITE) ||
		 (request->action == I2CAUX_TRANSACTION_ACTION_I2C_WRITE_MOT)));
	if (REG(AUXN_IMPCAL)) {
		/* clear_aux_error */
		REG_UPDATE_SEQ_2(AUXN_IMPCAL,
				AUXN_CALOUT_ERROR_AK, 1,
				AUXN_CALOUT_ERROR_AK, 0);

		REG_UPDATE_SEQ_2(AUXP_IMPCAL,
				AUXP_CALOUT_ERROR_AK, 1,
				AUXP_CALOUT_ERROR_AK, 0);

		/* force_default_calibrate */
		REG_UPDATE_SEQ_2(AUXN_IMPCAL,
				AUXN_IMPCAL_ENABLE, 1,
				AUXN_IMPCAL_OVERRIDE_ENABLE, 0);

		/* bug? why AUXN update EN and OVERRIDE_EN 1 by 1 while AUX P toggles OVERRIDE? */

		REG_UPDATE_SEQ_2(AUXP_IMPCAL,
				AUXP_IMPCAL_OVERRIDE_ENABLE, 1,
				AUXP_IMPCAL_OVERRIDE_ENABLE, 0);
	}

	REG_UPDATE(AUX_INTERRUPT_CONTROL, AUX_SW_DONE_ACK, 1);

	REG_WAIT(AUX_SW_STATUS, AUX_SW_DONE, 0,
				10, aux110->polling_timeout_period/10);

	/* set the delay and the number of bytes to write */

	/* The length include
	 * the 4 bit header and the 20 bit address
	 * (that is 3 byte).
	 * If the requested length is non zero this means
	 * an addition byte specifying the length is required.
	 */

	length = request->length ? 4 : 3;
	if (is_write)
		length += request->length;

	REG_UPDATE_2(AUX_SW_CONTROL,
			AUX_SW_START_DELAY, request->delay,
			AUX_SW_WR_BYTES, length);

	/* program action and address and payload data (if 'is_write') */
	value = REG_UPDATE_4(AUX_SW_DATA,
			AUX_SW_INDEX, 0,
			AUX_SW_DATA_RW, 0,
			AUX_SW_AUTOINCREMENT_DISABLE, 1,
			AUX_SW_DATA, COMPOSE_AUX_SW_DATA_16_20(request->action, request->address));

	value = REG_SET_2(AUX_SW_DATA, value,
			AUX_SW_AUTOINCREMENT_DISABLE, 0,
			AUX_SW_DATA, COMPOSE_AUX_SW_DATA_8_15(request->address));

	value = REG_SET(AUX_SW_DATA, value,
			AUX_SW_DATA, COMPOSE_AUX_SW_DATA_0_7(request->address));

	if (request->length) {
		value = REG_SET(AUX_SW_DATA, value,
				AUX_SW_DATA, request->length - 1);
	}

	if (is_write) {
		/* Load the HW buffer with the Data to be sent.
		 * This is relevant for write operation.
		 * For read, the data recived data will be
		 * processed in process_channel_reply().
		 */
		uint32_t i = 0;

		while (i < request->length) {
			value = REG_SET(AUX_SW_DATA, value,
					AUX_SW_DATA, request->data[i]);

			++i;
		}
	}

	REG_UPDATE(AUX_SW_CONTROL, AUX_SW_GO, 1);
	EVENT_LOG_AUX_REQ(engine->ddc->pin_data->en, EVENT_LOG_AUX_ORIGIN_NATIVE,
					request->action, request->address, request->length, request->data);
}

static int read_channel_reply(struct dce_aux *engine, uint32_t size,
			      uint8_t *buffer, uint8_t *reply_result,
			      uint32_t *sw_status)
{
	struct aux_engine_dce110 *aux110 = FROM_AUX_ENGINE(engine);
	uint32_t bytes_replied;
	uint32_t reply_result_32;

	*sw_status = REG_GET(AUX_SW_STATUS, AUX_SW_REPLY_BYTE_COUNT,
			     &bytes_replied);

	/* In case HPD is LOW, exit AUX transaction */
	if ((*sw_status & AUX_SW_STATUS__AUX_SW_HPD_DISCON_MASK))
		return -1;

	/* Need at least the status byte */
	if (!bytes_replied)
		return -1;

	REG_UPDATE_SEQ_3(AUX_SW_DATA,
			  AUX_SW_INDEX, 0,
			  AUX_SW_AUTOINCREMENT_DISABLE, 1,
			  AUX_SW_DATA_RW, 1);

	REG_GET(AUX_SW_DATA, AUX_SW_DATA, &reply_result_32);
	reply_result_32 = reply_result_32 >> 4;
	if (reply_result != NULL)
		*reply_result = (uint8_t)reply_result_32;

	if (reply_result_32 == 0) { /* ACK */
		uint32_t i = 0;

		/* First byte was already used to get the command status */
		--bytes_replied;

		/* Do not overflow buffer */
		if (bytes_replied > size)
			return -1;

		while (i < bytes_replied) {
			uint32_t aux_sw_data_val;

			REG_GET(AUX_SW_DATA, AUX_SW_DATA, &aux_sw_data_val);
			buffer[i] = aux_sw_data_val;
			++i;
		}

		return i;
	}

	return 0;
}

static enum aux_return_code_type get_channel_status(
	struct dce_aux *engine,
	uint8_t *returned_bytes)
{
	struct aux_engine_dce110 *aux110 = FROM_AUX_ENGINE(engine);

	uint32_t value;

	if (returned_bytes == NULL) {
		/*caller pass NULL pointer*/
		ASSERT_CRITICAL(false);
		return AUX_RET_ERROR_UNKNOWN;
	}
	*returned_bytes = 0;

	/* poll to make sure that SW_DONE is asserted */
	REG_WAIT(AUX_SW_STATUS, AUX_SW_DONE, 1,
				10, aux110->polling_timeout_period/10);

	value = REG_READ(AUX_SW_STATUS);
	/* in case HPD is LOW, exit AUX transaction */
	if ((value & AUX_SW_STATUS__AUX_SW_HPD_DISCON_MASK))
		return AUX_RET_ERROR_HPD_DISCON;

	/* Note that the following bits are set in 'status.bits'
	 * during CTS 4.2.1.2 (FW 3.3.1):
	 * AUX_SW_RX_MIN_COUNT_VIOL, AUX_SW_RX_INVALID_STOP,
	 * AUX_SW_RX_RECV_NO_DET, AUX_SW_RX_RECV_INVALID_H.
	 *
	 * AUX_SW_RX_MIN_COUNT_VIOL is an internal,
	 * HW debugging bit and should be ignored.
	 */
	if (value & AUX_SW_STATUS__AUX_SW_DONE_MASK) {
		if ((value & AUX_SW_STATUS__AUX_SW_RX_TIMEOUT_STATE_MASK) ||
			(value & AUX_SW_STATUS__AUX_SW_RX_TIMEOUT_MASK))
			return AUX_RET_ERROR_TIMEOUT;

		else if ((value & AUX_SW_STATUS__AUX_SW_RX_INVALID_STOP_MASK) ||
			(value & AUX_SW_STATUS__AUX_SW_RX_RECV_NO_DET_MASK) ||
			(value &
				AUX_SW_STATUS__AUX_SW_RX_RECV_INVALID_H_MASK) ||
			(value & AUX_SW_STATUS__AUX_SW_RX_RECV_INVALID_L_MASK))
			return AUX_RET_ERROR_INVALID_REPLY;

		*returned_bytes = get_reg_field_value(value,
				AUX_SW_STATUS,
				AUX_SW_REPLY_BYTE_COUNT);

		if (*returned_bytes == 0)
			return
			AUX_RET_ERROR_INVALID_REPLY;
		else {
			*returned_bytes -= 1;
			return AUX_RET_SUCCESS;
		}
	} else {
		/*time_elapsed >= aux_engine->timeout_period
		 *  AUX_SW_STATUS__AUX_SW_HPD_DISCON = at this point
		 */
		ASSERT_CRITICAL(false);
		return AUX_RET_ERROR_TIMEOUT;
	}
}

static bool acquire(
	struct dce_aux *engine,
	struct ddc *ddc)
{
	enum gpio_result result;

	if ((engine == NULL) || !is_engine_available(engine))
		return false;

	result = dal_ddc_open(ddc, GPIO_MODE_HARDWARE,
		GPIO_DDC_CONFIG_TYPE_MODE_AUX);

	if (result != GPIO_RESULT_OK)
		return false;

	if (!acquire_engine(engine)) {
		dal_ddc_close(ddc);
		return false;
	}

	engine->ddc = ddc;

	return true;
}

void dce110_engine_destroy(struct dce_aux **engine)
{

	struct aux_engine_dce110 *engine110 = FROM_AUX_ENGINE(*engine);

	kfree(engine110);
	*engine = NULL;

}

static uint32_t dce_aux_configure_timeout(struct ddc_service *ddc,
		uint32_t timeout_in_us)
{
	uint32_t multiplier = 0;
	uint32_t length = 0;
	uint32_t prev_length = 0;
	uint32_t prev_mult = 0;
	uint32_t prev_timeout_val = 0;
	struct ddc *ddc_pin = ddc->ddc_pin;
	struct dce_aux *aux_engine = ddc->ctx->dc->res_pool->engines[ddc_pin->pin_data->en];
	struct aux_engine_dce110 *aux110 = FROM_AUX_ENGINE(aux_engine);

	/* 1-Update polling timeout period */
	aux110->polling_timeout_period = timeout_in_us * SW_AUX_TIMEOUT_PERIOD_MULTIPLIER;

	/* 2-Update aux timeout period length and multiplier */
	if (timeout_in_us == 0) {
		multiplier = DEFAULT_AUX_ENGINE_MULT;
		length = DEFAULT_AUX_ENGINE_LENGTH;
	} else if (timeout_in_us <= TIME_OUT_INCREMENT) {
		multiplier = 0;
		length = timeout_in_us/TIME_OUT_MULTIPLIER_8;
		if (timeout_in_us % TIME_OUT_MULTIPLIER_8 != 0)
			length++;
	} else if (timeout_in_us <= 2 * TIME_OUT_INCREMENT) {
		multiplier = 1;
		length = timeout_in_us/TIME_OUT_MULTIPLIER_16;
		if (timeout_in_us % TIME_OUT_MULTIPLIER_16 != 0)
			length++;
	} else if (timeout_in_us <= 4 * TIME_OUT_INCREMENT) {
		multiplier = 2;
		length = timeout_in_us/TIME_OUT_MULTIPLIER_32;
		if (timeout_in_us % TIME_OUT_MULTIPLIER_32 != 0)
			length++;
	} else if (timeout_in_us > 4 * TIME_OUT_INCREMENT) {
		multiplier = 3;
		length = timeout_in_us/TIME_OUT_MULTIPLIER_64;
		if (timeout_in_us % TIME_OUT_MULTIPLIER_64 != 0)
			length++;
	}

	length = (length < MAX_TIMEOUT_LENGTH) ? length : MAX_TIMEOUT_LENGTH;

	REG_GET_2(AUX_DPHY_RX_CONTROL1, AUX_RX_TIMEOUT_LEN, &prev_length, AUX_RX_TIMEOUT_LEN_MUL, &prev_mult);

	switch (prev_mult) {
	case 0:
		prev_timeout_val = prev_length * TIME_OUT_MULTIPLIER_8;
		break;
	case 1:
		prev_timeout_val = prev_length * TIME_OUT_MULTIPLIER_16;
		break;
	case 2:
		prev_timeout_val = prev_length * TIME_OUT_MULTIPLIER_32;
		break;
	case 3:
		prev_timeout_val = prev_length * TIME_OUT_MULTIPLIER_64;
		break;
	default:
		prev_timeout_val = DEFAULT_AUX_ENGINE_LENGTH * TIME_OUT_MULTIPLIER_8;
		break;
	}

	REG_UPDATE_SEQ_2(AUX_DPHY_RX_CONTROL1, AUX_RX_TIMEOUT_LEN, length, AUX_RX_TIMEOUT_LEN_MUL, multiplier);

	return prev_timeout_val;
}

static struct dce_aux_funcs aux_functions = {
	.configure_timeout = NULL,
	.destroy = NULL,
};

struct dce_aux *dce110_aux_engine_construct(struct aux_engine_dce110 *aux_engine110,
		struct dc_context *ctx,
		uint32_t inst,
		uint32_t timeout_period,
		const struct dce110_aux_registers *regs,
		const struct dce110_aux_registers_mask *mask,
		const struct dce110_aux_registers_shift *shift,
		bool is_ext_aux_timeout_configurable)
{
	aux_engine110->base.ddc = NULL;
	aux_engine110->base.ctx = ctx;
	aux_engine110->base.delay = 0;
	aux_engine110->base.max_defer_write_retry = 0;
	aux_engine110->base.inst = inst;
	aux_engine110->polling_timeout_period = timeout_period;
	aux_engine110->regs = regs;

	aux_engine110->mask = mask;
	aux_engine110->shift = shift;
	aux_engine110->base.funcs = &aux_functions;
	if (is_ext_aux_timeout_configurable)
		aux_engine110->base.funcs->configure_timeout = &dce_aux_configure_timeout;

	return &aux_engine110->base;
}

static enum i2caux_transaction_action i2caux_action_from_payload(struct aux_payload *payload)
{
	if (payload->i2c_over_aux) {
		if (payload->write) {
			if (payload->mot)
				return I2CAUX_TRANSACTION_ACTION_I2C_WRITE_MOT;
			return I2CAUX_TRANSACTION_ACTION_I2C_WRITE;
		}
		if (payload->mot)
			return I2CAUX_TRANSACTION_ACTION_I2C_READ_MOT;
		return I2CAUX_TRANSACTION_ACTION_I2C_READ;
	}
	if (payload->write)
		return I2CAUX_TRANSACTION_ACTION_DP_WRITE;
	return I2CAUX_TRANSACTION_ACTION_DP_READ;
}

int dce_aux_transfer_raw(struct ddc_service *ddc,
		struct aux_payload *payload,
		enum aux_return_code_type *operation_result)
{
	struct ddc *ddc_pin = ddc->ddc_pin;
	struct dce_aux *aux_engine;
	struct aux_request_transaction_data aux_req;
	struct aux_reply_transaction_data aux_rep;
	uint8_t returned_bytes = 0;
	int res = -1;
	uint32_t status;

	memset(&aux_req, 0, sizeof(aux_req));
	memset(&aux_rep, 0, sizeof(aux_rep));

	aux_engine = ddc->ctx->dc->res_pool->engines[ddc_pin->pin_data->en];
	if (!acquire(aux_engine, ddc_pin)) {
<<<<<<< HEAD
		*operation_result = AUX_CHANNEL_OPERATION_FAILED_ENGINE_ACQUIRE;
=======
		*operation_result = AUX_RET_ERROR_ENGINE_ACQUIRE;
>>>>>>> 7d2a07b7
		return -1;
	}

	if (payload->i2c_over_aux)
		aux_req.type = AUX_TRANSACTION_TYPE_I2C;
	else
		aux_req.type = AUX_TRANSACTION_TYPE_DP;

	aux_req.action = i2caux_action_from_payload(payload);

	aux_req.address = payload->address;
	aux_req.delay = 0;
	aux_req.length = payload->length;
	aux_req.data = payload->data;

	submit_channel_request(aux_engine, &aux_req);
	*operation_result = get_channel_status(aux_engine, &returned_bytes);

<<<<<<< HEAD
	if (*operation_result == AUX_CHANNEL_OPERATION_SUCCEEDED) {
		int bytes_replied = 0;
=======
	if (*operation_result == AUX_RET_SUCCESS) {
		int __maybe_unused bytes_replied = 0;

>>>>>>> 7d2a07b7
		bytes_replied = read_channel_reply(aux_engine, payload->length,
					 payload->data, payload->reply,
					 &status);
		EVENT_LOG_AUX_REP(aux_engine->ddc->pin_data->en,
					EVENT_LOG_AUX_ORIGIN_NATIVE, *payload->reply,
					bytes_replied, payload->data);
		res = returned_bytes;
	} else {
		res = -1;
	}

	release_engine(aux_engine);
	return res;
}

int dce_aux_transfer_dmub_raw(struct ddc_service *ddc,
		struct aux_payload *payload,
		enum aux_return_code_type *operation_result)
{
	struct ddc *ddc_pin = ddc->ddc_pin;

	if (ddc_pin != NULL) {
		struct dce_aux *aux_engine = ddc->ctx->dc->res_pool->engines[ddc_pin->pin_data->en];
		/* XXX: Workaround to configure ddc channels for aux transactions */
		if (!acquire(aux_engine, ddc_pin)) {
			*operation_result = AUX_RET_ERROR_ENGINE_ACQUIRE;
			return -1;
		}
		release_engine(aux_engine);
	}

	return dm_helper_dmub_aux_transfer_sync(ddc->ctx, ddc->link, payload, operation_result);
}

#define AUX_MAX_RETRIES 7
#define AUX_MIN_DEFER_RETRIES 7
#define AUX_MAX_DEFER_TIMEOUT_MS 50
#define AUX_MAX_I2C_DEFER_RETRIES 7
#define AUX_MAX_INVALID_REPLY_RETRIES 2
#define AUX_MAX_TIMEOUT_RETRIES 3

bool dce_aux_transfer_with_retries(struct ddc_service *ddc,
		struct aux_payload *payload)
{
	int i, ret = 0;
	uint8_t reply;
	bool payload_reply = true;
<<<<<<< HEAD
	enum aux_channel_operation_result operation_result;
	bool retry_on_defer = false;
=======
	enum aux_return_code_type operation_result;
	bool retry_on_defer = false;
	struct ddc *ddc_pin = ddc->ddc_pin;
	struct dce_aux *aux_engine = ddc->ctx->dc->res_pool->engines[ddc_pin->pin_data->en];
	struct aux_engine_dce110 *aux110 = FROM_AUX_ENGINE(aux_engine);
	uint32_t defer_time_in_ms = 0;
>>>>>>> 7d2a07b7

	int aux_ack_retries = 0,
		aux_defer_retries = 0,
		aux_i2c_defer_retries = 0,
		aux_timeout_retries = 0,
		aux_invalid_reply_retries = 0;

	if (!payload->reply) {
		payload_reply = false;
		payload->reply = &reply;
	}

	for (i = 0; i < AUX_MAX_RETRIES; i++) {
		ret = dce_aux_transfer_raw(ddc, payload, &operation_result);

		switch (operation_result) {
		case AUX_RET_SUCCESS:
			aux_timeout_retries = 0;
			aux_invalid_reply_retries = 0;

			switch (*payload->reply) {
			case AUX_TRANSACTION_REPLY_AUX_ACK:
				if (!payload->write && payload->length != ret) {
					if (++aux_ack_retries >= AUX_MAX_RETRIES)
						goto fail;
					else
						udelay(300);
				} else
					return true;
			break;

			case AUX_TRANSACTION_REPLY_AUX_DEFER:
<<<<<<< HEAD
=======
				/* polling_timeout_period is in us */
				defer_time_in_ms += aux110->polling_timeout_period / 1000;
				++aux_defer_retries;
				fallthrough;
>>>>>>> 7d2a07b7
			case AUX_TRANSACTION_REPLY_I2C_OVER_AUX_DEFER:
				retry_on_defer = true;
				fallthrough;
			case AUX_TRANSACTION_REPLY_I2C_OVER_AUX_NACK:
<<<<<<< HEAD
				if (++aux_defer_retries >= AUX_MAX_DEFER_RETRIES) {
=======
				if (aux_defer_retries >= AUX_MIN_DEFER_RETRIES
						&& defer_time_in_ms >= AUX_MAX_DEFER_TIMEOUT_MS) {
>>>>>>> 7d2a07b7
					goto fail;
				} else {
					if ((*payload->reply == AUX_TRANSACTION_REPLY_AUX_DEFER) ||
						(*payload->reply == AUX_TRANSACTION_REPLY_I2C_OVER_AUX_DEFER)) {
<<<<<<< HEAD
						if (payload->defer_delay > 0)
							msleep(payload->defer_delay);
=======
						if (payload->defer_delay > 1) {
							msleep(payload->defer_delay);
							defer_time_in_ms += payload->defer_delay;
						} else if (payload->defer_delay <= 1) {
							udelay(payload->defer_delay * 1000);
							defer_time_in_ms += payload->defer_delay;
						}
>>>>>>> 7d2a07b7
					}
				}
				break;

			case AUX_TRANSACTION_REPLY_I2C_DEFER:
				aux_defer_retries = 0;
				if (++aux_i2c_defer_retries >= AUX_MAX_I2C_DEFER_RETRIES)
					goto fail;
				break;

			case AUX_TRANSACTION_REPLY_AUX_NACK:
			case AUX_TRANSACTION_REPLY_HPD_DISCON:
			default:
				goto fail;
			}
			break;

		case AUX_RET_ERROR_INVALID_REPLY:
			if (++aux_invalid_reply_retries >= AUX_MAX_INVALID_REPLY_RETRIES)
				goto fail;
			else
				udelay(400);
			break;

<<<<<<< HEAD
		case AUX_CHANNEL_OPERATION_FAILED_TIMEOUT:
			// Check whether a DEFER had occurred before the timeout.
			// If so, treat timeout as a DEFER.
			if (retry_on_defer) {
				if (++aux_defer_retries >= AUX_MAX_DEFER_RETRIES)
=======
		case AUX_RET_ERROR_TIMEOUT:
			// Check whether a DEFER had occurred before the timeout.
			// If so, treat timeout as a DEFER.
			if (retry_on_defer) {
				if (++aux_defer_retries >= AUX_MIN_DEFER_RETRIES)
>>>>>>> 7d2a07b7
					goto fail;
				else if (payload->defer_delay > 0)
					msleep(payload->defer_delay);
			} else {
				if (++aux_timeout_retries >= AUX_MAX_TIMEOUT_RETRIES)
					goto fail;
				else {
					/*
					 * DP 1.4, 2.8.2:  AUX Transaction Response/Reply Timeouts
					 * According to the DP spec there should be 3 retries total
					 * with a 400us wait inbetween each. Hardware already waits
					 * for 550us therefore no wait is required here.
					 */
				}
			}
			break;

<<<<<<< HEAD
		case AUX_CHANNEL_OPERATION_FAILED_HPD_DISCON:
		case AUX_CHANNEL_OPERATION_FAILED_ENGINE_ACQUIRE:
		case AUX_CHANNEL_OPERATION_FAILED_REASON_UNKNOWN:
=======
		case AUX_RET_ERROR_HPD_DISCON:
		case AUX_RET_ERROR_ENGINE_ACQUIRE:
		case AUX_RET_ERROR_UNKNOWN:
>>>>>>> 7d2a07b7
		default:
			goto fail;
		}
	}

fail:
	if (!payload_reply)
		payload->reply = NULL;
	return false;
}<|MERGE_RESOLUTION|>--- conflicted
+++ resolved
@@ -31,11 +31,8 @@
 #include "dce_aux.h"
 #include "dce/dce_11_0_sh_mask.h"
 #include "dm_event_log.h"
-<<<<<<< HEAD
-=======
 #include "dm_helpers.h"
 #include "dmub/inc/dmub_cmd.h"
->>>>>>> 7d2a07b7
 
 #define CTX \
 	aux110->base.ctx
@@ -561,11 +558,7 @@
 
 	aux_engine = ddc->ctx->dc->res_pool->engines[ddc_pin->pin_data->en];
 	if (!acquire(aux_engine, ddc_pin)) {
-<<<<<<< HEAD
-		*operation_result = AUX_CHANNEL_OPERATION_FAILED_ENGINE_ACQUIRE;
-=======
 		*operation_result = AUX_RET_ERROR_ENGINE_ACQUIRE;
->>>>>>> 7d2a07b7
 		return -1;
 	}
 
@@ -584,14 +577,9 @@
 	submit_channel_request(aux_engine, &aux_req);
 	*operation_result = get_channel_status(aux_engine, &returned_bytes);
 
-<<<<<<< HEAD
-	if (*operation_result == AUX_CHANNEL_OPERATION_SUCCEEDED) {
-		int bytes_replied = 0;
-=======
 	if (*operation_result == AUX_RET_SUCCESS) {
 		int __maybe_unused bytes_replied = 0;
 
->>>>>>> 7d2a07b7
 		bytes_replied = read_channel_reply(aux_engine, payload->length,
 					 payload->data, payload->reply,
 					 &status);
@@ -639,17 +627,12 @@
 	int i, ret = 0;
 	uint8_t reply;
 	bool payload_reply = true;
-<<<<<<< HEAD
-	enum aux_channel_operation_result operation_result;
-	bool retry_on_defer = false;
-=======
 	enum aux_return_code_type operation_result;
 	bool retry_on_defer = false;
 	struct ddc *ddc_pin = ddc->ddc_pin;
 	struct dce_aux *aux_engine = ddc->ctx->dc->res_pool->engines[ddc_pin->pin_data->en];
 	struct aux_engine_dce110 *aux110 = FROM_AUX_ENGINE(aux_engine);
 	uint32_t defer_time_in_ms = 0;
->>>>>>> 7d2a07b7
 
 	int aux_ack_retries = 0,
 		aux_defer_retries = 0,
@@ -682,31 +665,20 @@
 			break;
 
 			case AUX_TRANSACTION_REPLY_AUX_DEFER:
-<<<<<<< HEAD
-=======
 				/* polling_timeout_period is in us */
 				defer_time_in_ms += aux110->polling_timeout_period / 1000;
 				++aux_defer_retries;
 				fallthrough;
->>>>>>> 7d2a07b7
 			case AUX_TRANSACTION_REPLY_I2C_OVER_AUX_DEFER:
 				retry_on_defer = true;
 				fallthrough;
 			case AUX_TRANSACTION_REPLY_I2C_OVER_AUX_NACK:
-<<<<<<< HEAD
-				if (++aux_defer_retries >= AUX_MAX_DEFER_RETRIES) {
-=======
 				if (aux_defer_retries >= AUX_MIN_DEFER_RETRIES
 						&& defer_time_in_ms >= AUX_MAX_DEFER_TIMEOUT_MS) {
->>>>>>> 7d2a07b7
 					goto fail;
 				} else {
 					if ((*payload->reply == AUX_TRANSACTION_REPLY_AUX_DEFER) ||
 						(*payload->reply == AUX_TRANSACTION_REPLY_I2C_OVER_AUX_DEFER)) {
-<<<<<<< HEAD
-						if (payload->defer_delay > 0)
-							msleep(payload->defer_delay);
-=======
 						if (payload->defer_delay > 1) {
 							msleep(payload->defer_delay);
 							defer_time_in_ms += payload->defer_delay;
@@ -714,7 +686,6 @@
 							udelay(payload->defer_delay * 1000);
 							defer_time_in_ms += payload->defer_delay;
 						}
->>>>>>> 7d2a07b7
 					}
 				}
 				break;
@@ -739,19 +710,11 @@
 				udelay(400);
 			break;
 
-<<<<<<< HEAD
-		case AUX_CHANNEL_OPERATION_FAILED_TIMEOUT:
-			// Check whether a DEFER had occurred before the timeout.
-			// If so, treat timeout as a DEFER.
-			if (retry_on_defer) {
-				if (++aux_defer_retries >= AUX_MAX_DEFER_RETRIES)
-=======
 		case AUX_RET_ERROR_TIMEOUT:
 			// Check whether a DEFER had occurred before the timeout.
 			// If so, treat timeout as a DEFER.
 			if (retry_on_defer) {
 				if (++aux_defer_retries >= AUX_MIN_DEFER_RETRIES)
->>>>>>> 7d2a07b7
 					goto fail;
 				else if (payload->defer_delay > 0)
 					msleep(payload->defer_delay);
@@ -769,15 +732,9 @@
 			}
 			break;
 
-<<<<<<< HEAD
-		case AUX_CHANNEL_OPERATION_FAILED_HPD_DISCON:
-		case AUX_CHANNEL_OPERATION_FAILED_ENGINE_ACQUIRE:
-		case AUX_CHANNEL_OPERATION_FAILED_REASON_UNKNOWN:
-=======
 		case AUX_RET_ERROR_HPD_DISCON:
 		case AUX_RET_ERROR_ENGINE_ACQUIRE:
 		case AUX_RET_ERROR_UNKNOWN:
->>>>>>> 7d2a07b7
 		default:
 			goto fail;
 		}
