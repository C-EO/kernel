--- conflicted
+++ resolved
@@ -52,13 +52,10 @@
 #include "dpcd_defs.h"
 #include "dsc.h"
 #include "dce/dmub_hw_lock_mgr.h"
-<<<<<<< HEAD
-=======
 #include "dc_trace.h"
 #include "dce/dmub_outbox.h"
 #include "inc/dc_link_dp.h"
 #include "inc/link_dpcd.h"
->>>>>>> 7d2a07b7
 
 #define DC_LOGGER_INIT(logger)
 
@@ -77,12 +74,9 @@
 
 #define GAMMA_HW_POINTS_NUM 256
 
-<<<<<<< HEAD
-=======
 #define PGFSM_POWER_ON 0
 #define PGFSM_POWER_OFF 2
 
->>>>>>> 7d2a07b7
 void print_microsec(struct dc_context *dc_ctx,
 	struct dc_log_buffer_ctx *log_ctx,
 	uint32_t ref_cycle)
@@ -547,8 +541,6 @@
 	REG_UPDATE(VGA_TEST_CONTROL, VGA_TEST_RENDER_START, 1);
 }
 
-<<<<<<< HEAD
-=======
 /**
  * dcn10_dpp_pg_control - DPP power gate control.
  *
@@ -558,7 +550,6 @@
  *
  * Enable or disable power gate in the specific DPP instance.
  */
->>>>>>> 7d2a07b7
 void dcn10_dpp_pg_control(
 		struct dce_hwseq *hws,
 		unsigned int dpp_inst,
@@ -611,8 +602,6 @@
 	}
 }
 
-<<<<<<< HEAD
-=======
 /**
  * dcn10_hubp_pg_control - HUBP power gate control.
  *
@@ -622,7 +611,6 @@
  *
  * Enable or disable power gate in the specific HUBP instance.
  */
->>>>>>> 7d2a07b7
 void dcn10_hubp_pg_control(
 		struct dce_hwseq *hws,
 		unsigned int hubp_inst,
@@ -1113,8 +1101,6 @@
 		hws->funcs.verify_allow_pstate_change_high(dc);
 }
 
-<<<<<<< HEAD
-=======
 /**
  * dcn10_plane_atomic_power_down - Power down plane components.
  *
@@ -1128,7 +1114,6 @@
  * function first needs to enable the power gate request before disabling DPP
  * and HUBP. Finally, it disables the power gate request again.
  */
->>>>>>> 7d2a07b7
 void dcn10_plane_atomic_power_down(struct dc *dc,
 		struct dpp *dpp,
 		struct hubp *hubp)
@@ -1276,10 +1261,7 @@
 			// signals when OTG blanked. This is to prevent pipe from
 			// requesting data while in PSR.
 			tg->funcs->tg_init(tg);
-<<<<<<< HEAD
-=======
 			hubp->power_gated = true;
->>>>>>> 7d2a07b7
 			continue;
 		}
 
@@ -1410,13 +1392,10 @@
 				hws->funcs.dsc_pg_control(hws, res_pool->dscs[i]->inst, false);
 	}
 
-<<<<<<< HEAD
-=======
 	/* Enable outbox notification feature of dmub */
 	if (dc->debug.enable_dmub_aux_for_legacy_ddc)
 		dmub_enable_outbox_notification(dc);
 
->>>>>>> 7d2a07b7
 	/* we want to turn off all dp displays before doing detection */
 	if (dc->config.power_down_display_on_boot) {
 		uint8_t dpcd_power_state = '\0';
@@ -1426,12 +1405,9 @@
 			if (dc->links[i]->connector_signal != SIGNAL_TYPE_DISPLAY_PORT)
 				continue;
 
-<<<<<<< HEAD
-=======
 			/* DP 2.0 requires that LTTPR Caps be read first */
 			dp_retrieve_lttpr_cap(dc->links[i]);
 
->>>>>>> 7d2a07b7
 			/*
 			 * If any of the displays are lit up turn them off.
 			 * The reason is that some MST hubs cannot be turned off
@@ -1484,7 +1460,6 @@
 
 		for (i = 0; i < dc->link_count; i++) {
 			struct dc_link *link = dc->links[i];
-<<<<<<< HEAD
 
 			if (link->panel_cntl)
 				backlight = link->panel_cntl->funcs->hw_init(link->panel_cntl);
@@ -1493,16 +1468,6 @@
 		if (abm != NULL)
 			abm->funcs->abm_init(abm, backlight);
 
-=======
-
-			if (link->panel_cntl)
-				backlight = link->panel_cntl->funcs->hw_init(link->panel_cntl);
-		}
-
-		if (abm != NULL)
-			abm->funcs->abm_init(abm, backlight);
-
->>>>>>> 7d2a07b7
 		if (dmcu != NULL && !dmcu->auto_load_dmcu)
 			dmcu->funcs->dmcu_init(dmcu);
 	}
@@ -1524,65 +1489,6 @@
 	}
 	if (hws->funcs.enable_power_gating_plane)
 		hws->funcs.enable_power_gating_plane(dc->hwseq, true);
-<<<<<<< HEAD
-
-	if (dc->clk_mgr->funcs->notify_wm_ranges)
-		dc->clk_mgr->funcs->notify_wm_ranges(dc->clk_mgr);
-
-#ifdef CONFIG_DRM_AMD_DC_DCN3_0
-	if (dc->clk_mgr->funcs->set_hard_max_memclk)
-		dc->clk_mgr->funcs->set_hard_max_memclk(dc->clk_mgr);
-#endif
-
-}
-
-/* In headless boot cases, DIG may be turned
- * on which causes HW/SW discrepancies.
- * To avoid this, power down hardware on boot
- * if DIG is turned on and seamless boot not enabled
- */
-void dcn10_power_down_on_boot(struct dc *dc)
-{
-	int i = 0;
-	struct dc_link *edp_link;
-
-	if (!dc->config.power_down_display_on_boot)
-		return;
-
-	edp_link = get_edp_link(dc);
-	if (edp_link &&
-			edp_link->link_enc->funcs->is_dig_enabled &&
-			edp_link->link_enc->funcs->is_dig_enabled(edp_link->link_enc) &&
-			dc->hwseq->funcs.edp_backlight_control &&
-			dc->hwss.power_down &&
-			dc->hwss.edp_power_control) {
-		dc->hwseq->funcs.edp_backlight_control(edp_link, false);
-		dc->hwss.power_down(dc);
-		dc->hwss.edp_power_control(edp_link, false);
-	} else {
-		for (i = 0; i < dc->link_count; i++) {
-			struct dc_link *link = dc->links[i];
-
-			if (link->link_enc->funcs->is_dig_enabled &&
-					link->link_enc->funcs->is_dig_enabled(link->link_enc) &&
-					dc->hwss.power_down) {
-				dc->hwss.power_down(dc);
-				break;
-			}
-
-		}
-	}
-
-	/*
-	 * Call update_clocks with empty context
-	 * to send DISPLAY_OFF
-	 * Otherwise DISPLAY_OFF may not be asserted
-	 */
-	if (dc->clk_mgr->funcs->set_low_power_state)
-		dc->clk_mgr->funcs->set_low_power_state(dc->clk_mgr);
-}
-
-=======
 
 	if (dc->clk_mgr->funcs->notify_wm_ranges)
 		dc->clk_mgr->funcs->notify_wm_ranges(dc->clk_mgr);
@@ -1638,7 +1544,6 @@
 		dc->clk_mgr->funcs->set_low_power_state(dc->clk_mgr);
 }
 
->>>>>>> 7d2a07b7
 void dcn10_reset_hw_ctx_wrap(
 		struct dc *dc,
 		struct dc_state *context)
@@ -1997,18 +1902,10 @@
 	return rc;
 }
 
-<<<<<<< HEAD
-void dcn10_enable_timing_synchronization(
-	struct dc *dc,
-	int group_index,
-	int group_size,
-	struct pipe_ctx *grouped_pipes[])
-=======
 uint64_t reduceSizeAndFraction(
 	uint64_t *numerator,
 	uint64_t *denominator,
 	bool checkUint32Bounary)
->>>>>>> 7d2a07b7
 {
 	int i;
 	bool ret = checkUint32Bounary == false;
@@ -2085,11 +1982,7 @@
 	return clock_divider;
 }
 
-<<<<<<< HEAD
-void dcn10_enable_per_frame_crtc_position_reset(
-=======
 int dcn10_align_pixel_clocks(
->>>>>>> 7d2a07b7
 	struct dc *dc,
 	int group_size,
 	struct pipe_ctx *grouped_pipes[])
@@ -2176,130 +2069,6 @@
 	return master;
 }
 
-<<<<<<< HEAD
-/*static void print_rq_dlg_ttu(
-		struct dc *dc,
-		struct pipe_ctx *pipe_ctx)
-{
-	DC_LOG_BANDWIDTH_CALCS(dc->ctx->logger,
-			"\n============== DML TTU Output parameters [%d] ==============\n"
-			"qos_level_low_wm: %d, \n"
-			"qos_level_high_wm: %d, \n"
-			"min_ttu_vblank: %d, \n"
-			"qos_level_flip: %d, \n"
-			"refcyc_per_req_delivery_l: %d, \n"
-			"qos_level_fixed_l: %d, \n"
-			"qos_ramp_disable_l: %d, \n"
-			"refcyc_per_req_delivery_pre_l: %d, \n"
-			"refcyc_per_req_delivery_c: %d, \n"
-			"qos_level_fixed_c: %d, \n"
-			"qos_ramp_disable_c: %d, \n"
-			"refcyc_per_req_delivery_pre_c: %d\n"
-			"=============================================================\n",
-			pipe_ctx->pipe_idx,
-			pipe_ctx->ttu_regs.qos_level_low_wm,
-			pipe_ctx->ttu_regs.qos_level_high_wm,
-			pipe_ctx->ttu_regs.min_ttu_vblank,
-			pipe_ctx->ttu_regs.qos_level_flip,
-			pipe_ctx->ttu_regs.refcyc_per_req_delivery_l,
-			pipe_ctx->ttu_regs.qos_level_fixed_l,
-			pipe_ctx->ttu_regs.qos_ramp_disable_l,
-			pipe_ctx->ttu_regs.refcyc_per_req_delivery_pre_l,
-			pipe_ctx->ttu_regs.refcyc_per_req_delivery_c,
-			pipe_ctx->ttu_regs.qos_level_fixed_c,
-			pipe_ctx->ttu_regs.qos_ramp_disable_c,
-			pipe_ctx->ttu_regs.refcyc_per_req_delivery_pre_c
-			);
-
-	DC_LOG_BANDWIDTH_CALCS(dc->ctx->logger,
-			"\n============== DML DLG Output parameters [%d] ==============\n"
-			"refcyc_h_blank_end: %d, \n"
-			"dlg_vblank_end: %d, \n"
-			"min_dst_y_next_start: %d, \n"
-			"refcyc_per_htotal: %d, \n"
-			"refcyc_x_after_scaler: %d, \n"
-			"dst_y_after_scaler: %d, \n"
-			"dst_y_prefetch: %d, \n"
-			"dst_y_per_vm_vblank: %d, \n"
-			"dst_y_per_row_vblank: %d, \n"
-			"ref_freq_to_pix_freq: %d, \n"
-			"vratio_prefetch: %d, \n"
-			"refcyc_per_pte_group_vblank_l: %d, \n"
-			"refcyc_per_meta_chunk_vblank_l: %d, \n"
-			"dst_y_per_pte_row_nom_l: %d, \n"
-			"refcyc_per_pte_group_nom_l: %d, \n",
-			pipe_ctx->pipe_idx,
-			pipe_ctx->dlg_regs.refcyc_h_blank_end,
-			pipe_ctx->dlg_regs.dlg_vblank_end,
-			pipe_ctx->dlg_regs.min_dst_y_next_start,
-			pipe_ctx->dlg_regs.refcyc_per_htotal,
-			pipe_ctx->dlg_regs.refcyc_x_after_scaler,
-			pipe_ctx->dlg_regs.dst_y_after_scaler,
-			pipe_ctx->dlg_regs.dst_y_prefetch,
-			pipe_ctx->dlg_regs.dst_y_per_vm_vblank,
-			pipe_ctx->dlg_regs.dst_y_per_row_vblank,
-			pipe_ctx->dlg_regs.ref_freq_to_pix_freq,
-			pipe_ctx->dlg_regs.vratio_prefetch,
-			pipe_ctx->dlg_regs.refcyc_per_pte_group_vblank_l,
-			pipe_ctx->dlg_regs.refcyc_per_meta_chunk_vblank_l,
-			pipe_ctx->dlg_regs.dst_y_per_pte_row_nom_l,
-			pipe_ctx->dlg_regs.refcyc_per_pte_group_nom_l
-			);
-
-	DC_LOG_BANDWIDTH_CALCS(dc->ctx->logger,
-			"\ndst_y_per_meta_row_nom_l: %d, \n"
-			"refcyc_per_meta_chunk_nom_l: %d, \n"
-			"refcyc_per_line_delivery_pre_l: %d, \n"
-			"refcyc_per_line_delivery_l: %d, \n"
-			"vratio_prefetch_c: %d, \n"
-			"refcyc_per_pte_group_vblank_c: %d, \n"
-			"refcyc_per_meta_chunk_vblank_c: %d, \n"
-			"dst_y_per_pte_row_nom_c: %d, \n"
-			"refcyc_per_pte_group_nom_c: %d, \n"
-			"dst_y_per_meta_row_nom_c: %d, \n"
-			"refcyc_per_meta_chunk_nom_c: %d, \n"
-			"refcyc_per_line_delivery_pre_c: %d, \n"
-			"refcyc_per_line_delivery_c: %d \n"
-			"========================================================\n",
-			pipe_ctx->dlg_regs.dst_y_per_meta_row_nom_l,
-			pipe_ctx->dlg_regs.refcyc_per_meta_chunk_nom_l,
-			pipe_ctx->dlg_regs.refcyc_per_line_delivery_pre_l,
-			pipe_ctx->dlg_regs.refcyc_per_line_delivery_l,
-			pipe_ctx->dlg_regs.vratio_prefetch_c,
-			pipe_ctx->dlg_regs.refcyc_per_pte_group_vblank_c,
-			pipe_ctx->dlg_regs.refcyc_per_meta_chunk_vblank_c,
-			pipe_ctx->dlg_regs.dst_y_per_pte_row_nom_c,
-			pipe_ctx->dlg_regs.refcyc_per_pte_group_nom_c,
-			pipe_ctx->dlg_regs.dst_y_per_meta_row_nom_c,
-			pipe_ctx->dlg_regs.refcyc_per_meta_chunk_nom_c,
-			pipe_ctx->dlg_regs.refcyc_per_line_delivery_pre_c,
-			pipe_ctx->dlg_regs.refcyc_per_line_delivery_c
-			);
-
-	DC_LOG_BANDWIDTH_CALCS(dc->ctx->logger,
-			"\n============== DML RQ Output parameters [%d] ==============\n"
-			"chunk_size: %d \n"
-			"min_chunk_size: %d \n"
-			"meta_chunk_size: %d \n"
-			"min_meta_chunk_size: %d \n"
-			"dpte_group_size: %d \n"
-			"mpte_group_size: %d \n"
-			"swath_height: %d \n"
-			"pte_row_height_linear: %d \n"
-			"========================================================\n",
-			pipe_ctx->pipe_idx,
-			pipe_ctx->rq_regs.rq_regs_l.chunk_size,
-			pipe_ctx->rq_regs.rq_regs_l.min_chunk_size,
-			pipe_ctx->rq_regs.rq_regs_l.meta_chunk_size,
-			pipe_ctx->rq_regs.rq_regs_l.min_meta_chunk_size,
-			pipe_ctx->rq_regs.rq_regs_l.dpte_group_size,
-			pipe_ctx->rq_regs.rq_regs_l.mpte_group_size,
-			pipe_ctx->rq_regs.rq_regs_l.swath_height,
-			pipe_ctx->rq_regs.rq_regs_l.pte_row_height_linear
-			);
-}
-*/
-=======
 void dcn10_enable_vblanks_synchronization(
 	struct dc *dc,
 	int group_index,
@@ -2310,7 +2079,6 @@
 	struct output_pixel_processor *opp;
 	struct timing_generator *tg;
 	int i, width, height, master;
->>>>>>> 7d2a07b7
 
 	for (i = 1; i < group_size; i++) {
 		opp = grouped_pipes[i]->stream_res.opp;
@@ -2588,7 +2356,6 @@
 	if (pipe_ctx->plane_state && pipe_ctx->plane_state->layer_index > 0 && is_rgb_cspace(colorspace)) {
 		if (pipe_ctx->top_pipe) {
 			struct pipe_ctx *top = pipe_ctx->top_pipe;
-<<<<<<< HEAD
 
 			while (top->top_pipe)
 				top = top->top_pipe; // Traverse to top pipe_ctx
@@ -2642,123 +2409,6 @@
 	} else {
 		if (pipe_ctx->plane_res.dpp->funcs->dpp_set_csc_default != NULL)
 			pipe_ctx->plane_res.dpp->funcs->dpp_set_csc_default(pipe_ctx->plane_res.dpp, colorspace);
-=======
-
-			while (top->top_pipe)
-				top = top->top_pipe; // Traverse to top pipe_ctx
-			if (top->plane_state && top->plane_state->layer_index == 0)
-				return true; // Front MPO plane not hidden
-		}
->>>>>>> 7d2a07b7
-	}
-	return false;
-}
-
-static void dcn10_set_csc_adjustment_rgb_mpo_fix(struct pipe_ctx *pipe_ctx, uint16_t *matrix)
-{
-<<<<<<< HEAD
-	uint32_t color_value = MAX_TG_COLOR_VALUE;
-
-	switch (pipe_ctx->plane_res.scl_data.format) {
-	case PIXEL_FORMAT_ARGB8888:
-		/* set border color to red */
-		color->color_r_cr = color_value;
-		break;
-
-	case PIXEL_FORMAT_ARGB2101010:
-		/* set border color to blue */
-		color->color_b_cb = color_value;
-		break;
-	case PIXEL_FORMAT_420BPP8:
-		/* set border color to green */
-		color->color_g_y = color_value;
-		break;
-	case PIXEL_FORMAT_420BPP10:
-		/* set border color to yellow */
-		color->color_g_y = color_value;
-		color->color_r_cr = color_value;
-		break;
-	case PIXEL_FORMAT_FP16:
-		/* set border color to white */
-		color->color_r_cr = color_value;
-		color->color_b_cb = color_value;
-		color->color_g_y = color_value;
-		break;
-	default:
-		break;
-	}
-=======
-	// Override rear plane RGB bias to fix MPO brightness
-	uint16_t rgb_bias = matrix[3];
-
-	matrix[3] = 0;
-	matrix[7] = 0;
-	matrix[11] = 0;
-	pipe_ctx->plane_res.dpp->funcs->dpp_set_csc_adjustment(pipe_ctx->plane_res.dpp, matrix);
-	matrix[3] = rgb_bias;
-	matrix[7] = rgb_bias;
-	matrix[11] = rgb_bias;
->>>>>>> 7d2a07b7
-}
-
-void dcn10_program_output_csc(struct dc *dc,
-		struct pipe_ctx *pipe_ctx,
-		enum dc_color_space colorspace,
-		uint16_t *matrix,
-		int opp_id)
-{
-	if (pipe_ctx->stream->csc_color_matrix.enable_adjustment == true) {
-		if (pipe_ctx->plane_res.dpp->funcs->dpp_set_csc_adjustment != NULL) {
-
-			/* MPO is broken with RGB colorspaces when OCSC matrix
-			 * brightness offset >= 0 on DCN1 due to OCSC before MPC
-			 * Blending adds offsets from front + rear to rear plane
-			 *
-			 * Fix is to set RGB bias to 0 on rear plane, top plane
-			 * black value pixels add offset instead of rear + front
-			 */
-
-			int16_t rgb_bias = matrix[3];
-			// matrix[3/7/11] are all the same offset value
-
-<<<<<<< HEAD
-	switch (top_pipe_ctx->plane_res.scl_data.format) {
-	case PIXEL_FORMAT_ARGB2101010:
-		if (top_pipe_ctx->stream->out_transfer_func->tf == TRANSFER_FUNCTION_PQ) {
-			/* HDR10, ARGB2101010 - set border color to red */
-			color->color_r_cr = color_value;
-		} else if (top_pipe_ctx->stream->out_transfer_func->tf == TRANSFER_FUNCTION_GAMMA22) {
-			/* FreeSync 2 ARGB2101010 - set border color to pink */
-			color->color_r_cr = color_value;
-			color->color_b_cb = color_value;
-		}
-		break;
-	case PIXEL_FORMAT_FP16:
-		if (top_pipe_ctx->stream->out_transfer_func->tf == TRANSFER_FUNCTION_PQ) {
-			/* HDR10, FP16 - set border color to blue */
-			color->color_b_cb = color_value;
-		} else if (top_pipe_ctx->stream->out_transfer_func->tf == TRANSFER_FUNCTION_GAMMA22) {
-			/* FreeSync 2 HDR - set border color to green */
-			color->color_g_y = color_value;
-		}
-		break;
-	default:
-		/* SDR - set border color to Gray */
-		color->color_r_cr = color_value/2;
-		color->color_b_cb = color_value/2;
-		color->color_g_y = color_value/2;
-		break;
-=======
-			if (rgb_bias > 0 && dcn10_is_rear_mpo_fix_required(pipe_ctx, colorspace)) {
-				dcn10_set_csc_adjustment_rgb_mpo_fix(pipe_ctx, matrix);
-			} else {
-				pipe_ctx->plane_res.dpp->funcs->dpp_set_csc_adjustment(pipe_ctx->plane_res.dpp, matrix);
-			}
-		}
-	} else {
-		if (pipe_ctx->plane_res.dpp->funcs->dpp_set_csc_default != NULL)
-			pipe_ctx->plane_res.dpp->funcs->dpp_set_csc_default(pipe_ctx->plane_res.dpp, colorspace);
->>>>>>> 7d2a07b7
 	}
 }
 
@@ -2780,8 +2430,6 @@
 		dpp->funcs->dpp_program_bias_and_scale(dpp, &bns_params);
 }
 
-<<<<<<< HEAD
-=======
 void dcn10_update_visual_confirm_color(struct dc *dc, struct pipe_ctx *pipe_ctx, struct tg_color *color, int mpcc_id)
 {
 	struct mpc *mpc = dc->res_pool->mpc;
@@ -2800,10 +2448,8 @@
 		mpc->funcs->set_bg_color(mpc, color, mpcc_id);
 }
 
->>>>>>> 7d2a07b7
 void dcn10_update_mpcc(struct dc *dc, struct pipe_ctx *pipe_ctx)
 {
-	struct dce_hwseq *hws = dc->hwseq;
 	struct hubp *hubp = pipe_ctx->plane_res.hubp;
 	struct mpcc_blnd_cfg blnd_cfg = {{0}};
 	bool per_pixel_alpha = pipe_ctx->plane_state->per_pixel_alpha && pipe_ctx->bottom_pipe;
@@ -2812,29 +2458,6 @@
 	struct mpc *mpc = dc->res_pool->mpc;
 	struct mpc_tree *mpc_tree_params = &(pipe_ctx->stream_res.opp->mpc_tree_params);
 
-<<<<<<< HEAD
-	if (dc->debug.visual_confirm == VISUAL_CONFIRM_HDR) {
-		hws->funcs.get_hdr_visual_confirm_color(
-				pipe_ctx, &blnd_cfg.black_color);
-	} else if (dc->debug.visual_confirm == VISUAL_CONFIRM_SURFACE) {
-		hws->funcs.get_surface_visual_confirm_color(
-				pipe_ctx, &blnd_cfg.black_color);
-	} else {
-		color_space_to_black_color(
-				dc, pipe_ctx->stream->output_color_space,
-				&blnd_cfg.black_color);
-	}
-
-	/*
-	 * The way 420 is packed, 2 channels carry Y component, 1 channel
-	 * alternate between Cb and Cr, so both channels need the pixel
-	 * value for Y
-	 */
-	if (pipe_ctx->stream->timing.pixel_encoding == PIXEL_ENCODING_YCBCR420)
-		blnd_cfg.black_color.color_r_cr = blnd_cfg.black_color.color_g_y;
-
-=======
->>>>>>> 7d2a07b7
 	if (per_pixel_alpha)
 		blnd_cfg.alpha_mode = MPCC_ALPHA_BLEND_MODE_PER_PIXEL_ALPHA;
 	else
@@ -3141,7 +2764,25 @@
 		struct dc_state *context)
 {
 	struct dce_hwseq *hws = dc->hwseq;
-<<<<<<< HEAD
+
+	if (pipe_ctx->top_pipe == NULL) {
+		bool blank = !is_pipe_tree_visible(pipe_ctx);
+
+		pipe_ctx->stream_res.tg->funcs->program_global_sync(
+				pipe_ctx->stream_res.tg,
+				pipe_ctx->pipe_dlg_param.vready_offset,
+				pipe_ctx->pipe_dlg_param.vstartup_start,
+				pipe_ctx->pipe_dlg_param.vupdate_offset,
+				pipe_ctx->pipe_dlg_param.vupdate_width);
+
+		pipe_ctx->stream_res.tg->funcs->set_vtg_params(
+				pipe_ctx->stream_res.tg, &pipe_ctx->stream->timing, true);
+
+		if (hws->funcs.setup_vupdate_interrupt)
+			hws->funcs.setup_vupdate_interrupt(dc, pipe_ctx);
+
+		hws->funcs.blank_pixel_data(dc, pipe_ctx, blank);
+	}
 
 	if (pipe_ctx->plane_state->update_flags.bits.full_update)
 		dcn10_enable_plane(dc, pipe_ctx, context);
@@ -3163,212 +2804,6 @@
 	 */
 	if (pipe_ctx->plane_state->update_flags.bits.full_update)
 		hws->funcs.set_output_transfer_func(dc, pipe_ctx, pipe_ctx->stream);
-}
-
-static void dcn10_program_all_pipe_in_tree(
-		struct dc *dc,
-		struct pipe_ctx *pipe_ctx,
-		struct dc_state *context)
-{
-	struct dce_hwseq *hws = dc->hwseq;
-
-=======
-
->>>>>>> 7d2a07b7
-	if (pipe_ctx->top_pipe == NULL) {
-		bool blank = !is_pipe_tree_visible(pipe_ctx);
-
-		pipe_ctx->stream_res.tg->funcs->program_global_sync(
-				pipe_ctx->stream_res.tg,
-				pipe_ctx->pipe_dlg_param.vready_offset,
-				pipe_ctx->pipe_dlg_param.vstartup_start,
-				pipe_ctx->pipe_dlg_param.vupdate_offset,
-				pipe_ctx->pipe_dlg_param.vupdate_width);
-
-		pipe_ctx->stream_res.tg->funcs->set_vtg_params(
-				pipe_ctx->stream_res.tg, &pipe_ctx->stream->timing, true);
-
-		if (hws->funcs.setup_vupdate_interrupt)
-			hws->funcs.setup_vupdate_interrupt(dc, pipe_ctx);
-
-		hws->funcs.blank_pixel_data(dc, pipe_ctx, blank);
-	}
-
-<<<<<<< HEAD
-	if (pipe_ctx->plane_state != NULL)
-		hws->funcs.program_pipe(dc, pipe_ctx, context);
-
-	if (pipe_ctx->bottom_pipe != NULL && pipe_ctx->bottom_pipe != pipe_ctx)
-		dcn10_program_all_pipe_in_tree(dc, pipe_ctx->bottom_pipe, context);
-}
-
-static struct pipe_ctx *dcn10_find_top_pipe_for_stream(
-		struct dc *dc,
-		struct dc_state *context,
-		const struct dc_stream_state *stream)
-=======
-	if (pipe_ctx->plane_state->update_flags.bits.full_update)
-		dcn10_enable_plane(dc, pipe_ctx, context);
-
-	dcn10_update_dchubp_dpp(dc, pipe_ctx, context);
-
-	hws->funcs.set_hdr_multiplier(pipe_ctx);
-
-	if (pipe_ctx->plane_state->update_flags.bits.full_update ||
-			pipe_ctx->plane_state->update_flags.bits.in_transfer_func_change ||
-			pipe_ctx->plane_state->update_flags.bits.gamma_change)
-		hws->funcs.set_input_transfer_func(dc, pipe_ctx, pipe_ctx->plane_state);
-
-	/* dcn10_translate_regamma_to_hw_format takes 750us to finish
-	 * only do gamma programming for full update.
-	 * TODO: This can be further optimized/cleaned up
-	 * Always call this for now since it does memcmp inside before
-	 * doing heavy calculation and programming
-	 */
-	if (pipe_ctx->plane_state->update_flags.bits.full_update)
-		hws->funcs.set_output_transfer_func(dc, pipe_ctx, pipe_ctx->stream);
-}
-
-void dcn10_wait_for_pending_cleared(struct dc *dc,
-		struct dc_state *context)
->>>>>>> 7d2a07b7
-{
-		struct pipe_ctx *pipe_ctx;
-		struct timing_generator *tg;
-		int i;
-
-		for (i = 0; i < dc->res_pool->pipe_count; i++) {
-			pipe_ctx = &context->res_ctx.pipe_ctx[i];
-			tg = pipe_ctx->stream_res.tg;
-
-			/*
-			 * Only wait for top pipe's tg penindg bit
-			 * Also skip if pipe is disabled.
-			 */
-			if (pipe_ctx->top_pipe ||
-			    !pipe_ctx->stream || !pipe_ctx->plane_state ||
-			    !tg->funcs->is_tg_enabled(tg))
-				continue;
-
-<<<<<<< HEAD
-		if (!pipe_ctx->top_pipe && !pipe_ctx->prev_odm_pipe)
-			return pipe_ctx;
-	}
-	return NULL;
-}
-
-bool dcn10_disconnect_pipes(
-		struct dc *dc,
-		struct dc_state *context)
-{
-		bool found_stream = false;
-		int i, j;
-		struct dce_hwseq *hws = dc->hwseq;
-		struct dc_state *old_ctx = dc->current_state;
-		bool mpcc_disconnected = false;
-		struct pipe_ctx *old_pipe;
-		struct pipe_ctx *new_pipe;
-		DC_LOGGER_INIT(dc->ctx->logger);
-
-		/* Set pipe update flags and lock pipes */
-		for (i = 0; i < dc->res_pool->pipe_count; i++) {
-			old_pipe = &dc->current_state->res_ctx.pipe_ctx[i];
-			new_pipe = &context->res_ctx.pipe_ctx[i];
-			new_pipe->update_flags.raw = 0;
-
-			if (!old_pipe->plane_state && !new_pipe->plane_state)
-				continue;
-
-			if (old_pipe->plane_state && !new_pipe->plane_state)
-				new_pipe->update_flags.bits.disable = 1;
-
-			/* Check for scl update */
-			if (memcmp(&old_pipe->plane_res.scl_data, &new_pipe->plane_res.scl_data, sizeof(struct scaler_data)))
-					new_pipe->update_flags.bits.scaler = 1;
-
-			/* Check for vp update */
-			if (memcmp(&old_pipe->plane_res.scl_data.viewport, &new_pipe->plane_res.scl_data.viewport, sizeof(struct rect))
-					|| memcmp(&old_pipe->plane_res.scl_data.viewport_c,
-						&new_pipe->plane_res.scl_data.viewport_c, sizeof(struct rect)))
-				new_pipe->update_flags.bits.viewport = 1;
-
-		}
-
-		if (!IS_DIAG_DC(dc->ctx->dce_environment)) {
-			/* Disconnect mpcc here only if losing pipe split*/
-			for (i = 0; i < dc->res_pool->pipe_count; i++) {
-				if (context->res_ctx.pipe_ctx[i].update_flags.bits.disable &&
-					old_ctx->res_ctx.pipe_ctx[i].top_pipe) {
-
-					/* Find the top pipe in the new ctx for the bottom pipe that we
-					 * want to remove by comparing the streams. If both pipes are being
-					 * disabled then do it in the regular pipe programming sequence
-					 */
-					for (j = 0; j < dc->res_pool->pipe_count; j++) {
-						if (old_ctx->res_ctx.pipe_ctx[i].top_pipe->stream == context->res_ctx.pipe_ctx[j].stream &&
-							!context->res_ctx.pipe_ctx[j].top_pipe &&
-							!context->res_ctx.pipe_ctx[j].update_flags.bits.disable) {
-							found_stream = true;
-							break;
-						}
-					}
-
-					// Disconnect if the top pipe lost it's pipe split
-					if (found_stream && !context->res_ctx.pipe_ctx[j].bottom_pipe) {
-						hws->funcs.plane_atomic_disconnect(dc, &dc->current_state->res_ctx.pipe_ctx[i]);
-						DC_LOG_DC("Reset mpcc for pipe %d\n", dc->current_state->res_ctx.pipe_ctx[i].pipe_idx);
-						mpcc_disconnected = true;
-					}
-				}
-				found_stream = false;
-			}
-		}
-
-		if (mpcc_disconnected) {
-			for (i = 0; i < dc->res_pool->pipe_count; i++) {
-				struct pipe_ctx *pipe_ctx = &context->res_ctx.pipe_ctx[i];
-				struct pipe_ctx *old_pipe = &dc->current_state->res_ctx.pipe_ctx[i];
-				struct dc_plane_state *plane_state = pipe_ctx->plane_state;
-				struct hubp *hubp = pipe_ctx->plane_res.hubp;
-
-				if (!pipe_ctx || !plane_state || !pipe_ctx->stream)
-					continue;
-
-				// Only update scaler and viewport here if we lose a pipe split.
-				// This is to prevent half the screen from being black when we
-				// unlock after disconnecting MPCC.
-				if (!(old_pipe && !pipe_ctx->top_pipe &&
-					!pipe_ctx->bottom_pipe && old_pipe->bottom_pipe))
-					continue;
-
-				if (pipe_ctx->update_flags.raw || pipe_ctx->plane_state->update_flags.raw || pipe_ctx->stream->update_flags.raw) {
-					if (pipe_ctx->update_flags.bits.scaler ||
-						plane_state->update_flags.bits.scaling_change ||
-						plane_state->update_flags.bits.position_change ||
-						plane_state->update_flags.bits.per_pixel_alpha_change ||
-						pipe_ctx->stream->update_flags.bits.scaling) {
-
-						pipe_ctx->plane_res.scl_data.lb_params.alpha_en = pipe_ctx->plane_state->per_pixel_alpha;
-						ASSERT(pipe_ctx->plane_res.scl_data.lb_params.depth == LB_PIXEL_DEPTH_30BPP);
-						/* scaler configuration */
-						pipe_ctx->plane_res.dpp->funcs->dpp_set_scaler(
-						pipe_ctx->plane_res.dpp, &pipe_ctx->plane_res.scl_data);
-					}
-
-					if (pipe_ctx->update_flags.bits.viewport ||
-						(context == dc->current_state && plane_state->update_flags.bits.position_change) ||
-						(context == dc->current_state && plane_state->update_flags.bits.scaling_change) ||
-						(context == dc->current_state && pipe_ctx->stream->update_flags.bits.scaling)) {
-
-						hubp->funcs->mem_program_viewport(
-							hubp,
-							&pipe_ctx->plane_res.scl_data.viewport,
-							&pipe_ctx->plane_res.scl_data.viewport_c);
-					}
-				}
-			}
-		}
-	return mpcc_disconnected;
 }
 
 void dcn10_wait_for_pending_cleared(struct dc *dc,
@@ -3403,140 +2838,27 @@
 		}
 }
 
-void dcn10_apply_ctx_for_surface(
-=======
-			/*
-			 * Wait for VBLANK then VACTIVE to ensure we get VUPDATE.
-			 * For some reason waiting for OTG_UPDATE_PENDING cleared
-			 * seems to not trigger the update right away, and if we
-			 * lock again before VUPDATE then we don't get a separated
-			 * operation.
-			 */
-			pipe_ctx->stream_res.tg->funcs->wait_for_state(pipe_ctx->stream_res.tg, CRTC_STATE_VBLANK);
-			pipe_ctx->stream_res.tg->funcs->wait_for_state(pipe_ctx->stream_res.tg, CRTC_STATE_VACTIVE);
-		}
-}
-
 void dcn10_post_unlock_program_front_end(
->>>>>>> 7d2a07b7
 		struct dc *dc,
 		struct dc_state *context)
 {
-	struct dce_hwseq *hws = dc->hwseq;
 	int i;
-<<<<<<< HEAD
-	struct timing_generator *tg;
-	uint32_t underflow_check_delay_us;
-	bool interdependent_update = false;
-	struct pipe_ctx *top_pipe_to_program =
-			dcn10_find_top_pipe_for_stream(dc, context, stream);
+
 	DC_LOGGER_INIT(dc->ctx->logger);
 
-	// Clear pipe_ctx flag
 	for (i = 0; i < dc->res_pool->pipe_count; i++) {
 		struct pipe_ctx *pipe_ctx = &context->res_ctx.pipe_ctx[i];
-		pipe_ctx->update_flags.raw = 0;
-	}
-
-	if (!top_pipe_to_program)
-		return;
-
-	tg = top_pipe_to_program->stream_res.tg;
-
-	interdependent_update = top_pipe_to_program->plane_state &&
-		top_pipe_to_program->plane_state->update_flags.bits.full_update;
-
-	underflow_check_delay_us = dc->debug.underflow_assert_delay_us;
-
-	if (underflow_check_delay_us != 0xFFFFFFFF && hws->funcs.did_underflow_occur)
-		ASSERT(hws->funcs.did_underflow_occur(dc, top_pipe_to_program));
-
-	if (underflow_check_delay_us != 0xFFFFFFFF)
-		udelay(underflow_check_delay_us);
-
-	if (underflow_check_delay_us != 0xFFFFFFFF && hws->funcs.did_underflow_occur)
-		ASSERT(hws->funcs.did_underflow_occur(dc, top_pipe_to_program));
-
-	if (num_planes == 0) {
-		/* OTG blank before remove all front end */
-		hws->funcs.blank_pixel_data(dc, top_pipe_to_program, true);
-	}
-=======
-
-	DC_LOGGER_INIT(dc->ctx->logger);
->>>>>>> 7d2a07b7
-
-	for (i = 0; i < dc->res_pool->pipe_count; i++) {
-		struct pipe_ctx *pipe_ctx = &context->res_ctx.pipe_ctx[i];
-<<<<<<< HEAD
-		struct pipe_ctx *old_pipe_ctx =
-				&dc->current_state->res_ctx.pipe_ctx[i];
-=======
->>>>>>> 7d2a07b7
 
 		if (!pipe_ctx->top_pipe &&
 			!pipe_ctx->prev_odm_pipe &&
 			pipe_ctx->stream) {
 			struct timing_generator *tg = pipe_ctx->stream_res.tg;
 
-<<<<<<< HEAD
-			hws->funcs.plane_atomic_disconnect(dc, old_pipe_ctx);
-			pipe_ctx->update_flags.bits.disable = 1;
-
-			DC_LOG_DC("Reset mpcc for pipe %d\n",
-					old_pipe_ctx->pipe_idx);
-		}
-	}
-
-	if (num_planes > 0)
-		dcn10_program_all_pipe_in_tree(dc, top_pipe_to_program, context);
-
-	/* Program secondary blending tree and writeback pipes */
-	if ((stream->num_wb_info > 0) && (hws->funcs.program_all_writeback_pipes_in_tree))
-		hws->funcs.program_all_writeback_pipes_in_tree(dc, stream, context);
-	if (interdependent_update)
-		for (i = 0; i < dc->res_pool->pipe_count; i++) {
-			struct pipe_ctx *pipe_ctx = &context->res_ctx.pipe_ctx[i];
-			/* Skip inactive pipes and ones already updated */
-			if (!pipe_ctx->stream || pipe_ctx->stream == stream ||
-			    !pipe_ctx->plane_state || !tg->funcs->is_tg_enabled(tg))
-				continue;
-
-			pipe_ctx->plane_res.hubp->funcs->hubp_setup_interdependent(
-				pipe_ctx->plane_res.hubp,
-				&pipe_ctx->dlg_regs,
-				&pipe_ctx->ttu_regs);
-		}
-}
-
-void dcn10_post_unlock_program_front_end(
-		struct dc *dc,
-		struct dc_state *context)
-{
-	int i;
-
-	DC_LOGGER_INIT(dc->ctx->logger);
-
-	for (i = 0; i < dc->res_pool->pipe_count; i++) {
-		struct pipe_ctx *pipe_ctx = &context->res_ctx.pipe_ctx[i];
-
-		if (!pipe_ctx->top_pipe &&
-			!pipe_ctx->prev_odm_pipe &&
-			pipe_ctx->stream) {
-			struct timing_generator *tg = pipe_ctx->stream_res.tg;
-
 			if (context->stream_status[i].plane_count == 0)
 				false_optc_underflow_wa(dc, pipe_ctx->stream, tg);
 		}
 	}
 
-=======
-			if (context->stream_status[i].plane_count == 0)
-				false_optc_underflow_wa(dc, pipe_ctx->stream, tg);
-		}
-	}
-
->>>>>>> 7d2a07b7
 	for (i = 0; i < dc->res_pool->pipe_count; i++)
 		if (context->res_ctx.pipe_ctx[i].update_flags.bits.disable)
 			dc->hwss.disable_plane(dc, &dc->current_state->res_ctx.pipe_ctx[i]);
@@ -3635,12 +2957,7 @@
 }
 
 void dcn10_set_drr(struct pipe_ctx **pipe_ctx,
-<<<<<<< HEAD
-		int num_pipes, unsigned int vmin, unsigned int vmax,
-		unsigned int vmid, unsigned int vmid_frame_number)
-=======
 		int num_pipes, struct dc_crtc_timing_adjust adjust)
->>>>>>> 7d2a07b7
 {
 	int i = 0;
 	struct drr_params params = {0};
@@ -3649,18 +2966,10 @@
 	// Note DRR trigger events are generated regardless of whether num frames met.
 	unsigned int num_frames = 2;
 
-<<<<<<< HEAD
-	params.vertical_total_max = vmax;
-	params.vertical_total_min = vmin;
-	params.vertical_total_mid = vmid;
-	params.vertical_total_mid_frame_num = vmid_frame_number;
-
-=======
 	params.vertical_total_max = adjust.v_total_max;
 	params.vertical_total_min = adjust.v_total_min;
 	params.vertical_total_mid = adjust.v_total_mid;
 	params.vertical_total_mid_frame_num = adjust.v_total_mid_frame_num;
->>>>>>> 7d2a07b7
 	/* TODO: If multiple pipes are to be supported, you need
 	 * some GSL stuff. Static screen triggers may be programmed differently
 	 * as well.
@@ -3911,11 +3220,8 @@
 	};
 	bool pipe_split_on = (pipe_ctx->top_pipe != NULL) ||
 		(pipe_ctx->bottom_pipe != NULL);
-<<<<<<< HEAD
-=======
 	bool odm_combine_on = (pipe_ctx->next_odm_pipe != NULL) ||
 		(pipe_ctx->prev_odm_pipe != NULL);
->>>>>>> 7d2a07b7
 
 	int x_plane = pipe_ctx->plane_state->dst_rect.x;
 	int y_plane = pipe_ctx->plane_state->dst_rect.y;
@@ -3939,12 +3245,6 @@
 	 * about the actual size being incorrect, that's a limitation of
 	 * the hardware.
 	 */
-<<<<<<< HEAD
-	x_pos = (x_pos - x_plane) * pipe_ctx->plane_state->src_rect.width /
-			pipe_ctx->plane_state->dst_rect.width;
-	y_pos = (y_pos - y_plane) * pipe_ctx->plane_state->src_rect.height /
-			pipe_ctx->plane_state->dst_rect.height;
-=======
 	if (param.rotation == ROTATION_ANGLE_90 || param.rotation == ROTATION_ANGLE_270) {
 		x_pos = (x_pos - x_plane) * pipe_ctx->plane_state->src_rect.height /
 				pipe_ctx->plane_state->dst_rect.width;
@@ -3956,7 +3256,6 @@
 		y_pos = (y_pos - y_plane) * pipe_ctx->plane_state->src_rect.height /
 				pipe_ctx->plane_state->dst_rect.height;
 	}
->>>>>>> 7d2a07b7
 
 	/**
 	 * If the cursor's source viewport is clipped then we need to
@@ -3974,7 +3273,6 @@
 		x_pos += pipe_ctx->plane_state->src_rect.x;
 		y_pos += pipe_ctx->plane_state->src_rect.y;
 	}
-<<<<<<< HEAD
 
 	/**
 	 * If the position is negative then we need to add to the hotspot
@@ -3991,24 +3289,6 @@
 		y_pos = 0;
 	}
 
-=======
-
-	/**
-	 * If the position is negative then we need to add to the hotspot
-	 * to shift the cursor outside the plane.
-	 */
-
-	if (x_pos < 0) {
-		pos_cpy.x_hotspot -= x_pos;
-		x_pos = 0;
-	}
-
-	if (y_pos < 0) {
-		pos_cpy.y_hotspot -= y_pos;
-		y_pos = 0;
-	}
-
->>>>>>> 7d2a07b7
 	pos_cpy.x = (uint32_t)x_pos;
 	pos_cpy.y = (uint32_t)y_pos;
 
@@ -4032,10 +3312,6 @@
 		uint32_t temp_y = pos_cpy.y;
 		int viewport_height =
 			pipe_ctx->plane_res.scl_data.viewport.height;
-<<<<<<< HEAD
-
-		if (pipe_split_on) {
-=======
 		int viewport_y =
 			pipe_ctx->plane_res.scl_data.viewport.y;
 
@@ -4076,22 +3352,16 @@
 			pos_cpy_x_offset = (viewport_y > other_pipe_viewport_y) ?
 				other_pipe_viewport_y : viewport_y;
 			pos_cpy.x -= pos_cpy_x_offset;
->>>>>>> 7d2a07b7
 			if (pos_cpy.x > viewport_height) {
 				pos_cpy.x = pos_cpy.x - viewport_height;
 				pos_cpy.y = viewport_height - pos_cpy.x;
 			} else {
 				pos_cpy.y = 2 * viewport_height - pos_cpy.x;
 			}
-<<<<<<< HEAD
-		} else
-			pos_cpy.y = viewport_height - pos_cpy.x;
-=======
 			pos_cpy.y += pos_cpy_x_offset;
 		} else {
 			pos_cpy.y = (2 * viewport_y) + viewport_height - pos_cpy.x;
 		}
->>>>>>> 7d2a07b7
 		pos_cpy.x = temp_y;
 	}
 	// Mirror horizontally and vertically
@@ -4101,11 +3371,7 @@
 		int viewport_x =
 			pipe_ctx->plane_res.scl_data.viewport.x;
 
-<<<<<<< HEAD
-		if (pipe_split_on) {
-=======
 		if (pipe_split_on || odm_combine_on) {
->>>>>>> 7d2a07b7
 			if (pos_cpy.x >= viewport_width + viewport_x) {
 				pos_cpy.x = 2 * viewport_width
 						- pos_cpy.x + 2 * viewport_x;
@@ -4123,9 +3389,6 @@
 		} else {
 			pos_cpy.x = viewport_width - pos_cpy.x + 2 * viewport_x;
 		}
-<<<<<<< HEAD
-		pos_cpy.y = pipe_ctx->plane_res.scl_data.viewport.height - pos_cpy.y;
-=======
 
 		/**
 		 * Display groups that are 1xnY, have pos_cpy.y > viewport.height
@@ -4137,7 +3400,6 @@
 		 */
 		pos_cpy.y = (2 * pipe_ctx->plane_res.scl_data.viewport.y) +
 			pipe_ctx->plane_res.scl_data.viewport.height - pos_cpy.y;
->>>>>>> 7d2a07b7
 	}
 
 	hubp->funcs->set_cursor_position(hubp, &pos_cpy, &param);
@@ -4397,7 +3659,6 @@
 				dc->clk_mgr->funcs->update_clocks(dc->clk_mgr,
 				context, true);
 	return DC_OK;
-<<<<<<< HEAD
 
 }
 
@@ -4410,19 +3671,6 @@
 	if (dc->clk_mgr && dc->clk_mgr->funcs->get_clock)
 				dc->clk_mgr->funcs->get_clock(dc->clk_mgr, context, clock_type, clock_cfg);
 
-=======
-
-}
-
-void dcn10_get_clock(struct dc *dc,
-			enum dc_clock_type clock_type,
-			struct dc_clock_config *clock_cfg)
-{
-	struct dc_state *context = dc->current_state;
-
-	if (dc->clk_mgr && dc->clk_mgr->funcs->get_clock)
-				dc->clk_mgr->funcs->get_clock(dc->clk_mgr, context, clock_type, clock_cfg);
-
 }
 
 void dcn10_get_dcc_en_bits(struct dc *dc, int *dcc_en_bits)
@@ -4439,5 +3687,4 @@
 		if (!s->blank_en)
 			dcc_en_bits[i] = s->dcc_en ? 1 : 0;
 	}
->>>>>>> 7d2a07b7
 }