--- conflicted
+++ resolved
@@ -128,11 +128,7 @@
 	 * as to why it takes that long on linux
 	 */
 	const unsigned int pstate_wait_timeout_us = 200;
-<<<<<<< HEAD
-	const unsigned int pstate_wait_expected_timeout_us = 40;
-=======
 	const unsigned int pstate_wait_expected_timeout_us = 180;
->>>>>>> 7d2a07b7
 	static unsigned int max_sampled_pstate_wait_us; /* data collection */
 	static bool forced_pstate_allow; /* help with revert wa */
 
