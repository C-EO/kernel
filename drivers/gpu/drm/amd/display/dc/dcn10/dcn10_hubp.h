--- conflicted
+++ resolved
@@ -778,12 +778,9 @@
 
 void hubp1_init(struct hubp *hubp);
 void hubp1_read_state_common(struct hubp *hubp);
-<<<<<<< HEAD
-=======
 bool hubp1_in_blank(struct hubp *hubp);
 void hubp1_soft_reset(struct hubp *hubp, bool reset);
 
 void hubp1_set_flip_int(struct hubp *hubp);
->>>>>>> 7d2a07b7
 
 #endif