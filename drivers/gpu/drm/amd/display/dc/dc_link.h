--- conflicted
+++ resolved
@@ -35,10 +35,7 @@
 	dc_link_fec_ready,
 	dc_link_fec_enabled
 };
-<<<<<<< HEAD
-=======
-
->>>>>>> 7d2a07b7
+
 struct dc_link_status {
 	bool link_active;
 	struct dpcd_caps *dpcd_caps;
@@ -104,9 +101,6 @@
 	bool link_state_valid;
 	bool aux_access_disabled;
 	bool sync_lt_in_progress;
-<<<<<<< HEAD
-	bool lttpr_non_transparent_mode;
-=======
 	enum lttpr_mode lttpr_mode;
 	bool is_internal_display;
 
@@ -116,7 +110,6 @@
 	bool hpd_status; /* HPD status of link without physical HPD pin. */
 
 	bool edp_sink_present;
->>>>>>> 7d2a07b7
 
 	/* caps is the same as reported_link_cap. link_traing use
 	 * reported_link_cap. Will clean up.  TODO
@@ -206,18 +199,6 @@
 	return dc->links[link_index];
 }
 
-<<<<<<< HEAD
-static inline struct dc_link *get_edp_link(const struct dc *dc)
-{
-	int i;
-
-	// report any eDP links, even unconnected DDI's
-	for (i = 0; i < dc->link_count; i++) {
-		if (dc->links[i]->connector_signal == SIGNAL_TYPE_EDP)
-			return dc->links[i];
-	}
-	return NULL;
-=======
 static inline void get_edp_links(const struct dc *dc,
 		struct dc_link **edp_links,
 		int *edp_num)
@@ -250,7 +231,6 @@
 	else
 		*inst_out = 0;
 	return true;
->>>>>>> 7d2a07b7
 }
 
 /* Set backlight level of an embedded panel (eDP, LVDS).
@@ -280,12 +260,8 @@
 
 int dc_link_get_target_backlight_pwm(const struct dc_link *link);
 
-<<<<<<< HEAD
-bool dc_link_set_psr_allow_active(struct dc_link *dc_link, bool enable, bool wait);
-=======
 bool dc_link_set_psr_allow_active(struct dc_link *dc_link, bool enable,
 		bool wait, bool force_static);
->>>>>>> 7d2a07b7
 
 bool dc_link_get_psr_state(const struct dc_link *dc_link, enum dc_psr_state *state);
 
@@ -312,10 +288,6 @@
 bool dc_link_detect(struct dc_link *dc_link, enum dc_detect_reason reason);
 bool dc_link_get_hpd_state(struct dc_link *dc_link);
 enum dc_status dc_link_allocate_mst_payload(struct pipe_ctx *pipe_ctx);
-<<<<<<< HEAD
-enum dc_status dc_link_reallocate_mst_payload(struct dc_link *link);
-=======
->>>>>>> 7d2a07b7
 
 /* Notify DC about DP RX Interrupt (aka Short Pulse Interrupt).
  * Return:
@@ -442,9 +414,6 @@
 	const struct dc_crtc_timing *timing);
 
 bool dc_link_is_fec_supported(const struct dc_link *link);
-<<<<<<< HEAD
-=======
 bool dc_link_should_enable_fec(const struct dc_link *link);
->>>>>>> 7d2a07b7
 
 #endif /* DC_LINK_H_ */