--- conflicted
+++ resolved
@@ -195,11 +195,8 @@
 	NV_NAVI12_P_A0      = 10,
 	NV_NAVI14_M_A0      = 20,
 	NV_SIENNA_CICHLID_P_A0      = 40,
-<<<<<<< HEAD
-=======
 	NV_DIMGREY_CAVEFISH_P_A0      = 60,
 	NV_BEIGE_GOBY_P_A0  = 70,
->>>>>>> 7d2a07b7
 	NV_UNKNOWN          = 0xFF
 };
 
@@ -207,10 +204,6 @@
 #define ASICREV_IS_NAVI12_P(eChipRev)        ((eChipRev >= NV_NAVI12_P_A0) && (eChipRev < NV_NAVI14_M_A0))
 #define ASICREV_IS_NAVI14_M(eChipRev)        ((eChipRev >= NV_NAVI14_M_A0) && (eChipRev < NV_UNKNOWN))
 #define ASICREV_IS_RENOIR(eChipRev) ((eChipRev >= RENOIR_A0) && (eChipRev < RAVEN1_F0))
-<<<<<<< HEAD
-#if defined(CONFIG_DRM_AMD_DC_DCN3_0)
-#define ASICREV_IS_SIENNA_CICHLID_P(eChipRev)        ((eChipRev >= NV_SIENNA_CICHLID_P_A0))
-=======
 #define ASICREV_IS_SIENNA_CICHLID_P(eChipRev)        ((eChipRev >= NV_SIENNA_CICHLID_P_A0) && (eChipRev < NV_DIMGREY_CAVEFISH_P_A0))
 #define ASICREV_IS_DIMGREY_CAVEFISH_P(eChipRev)        ((eChipRev >= NV_DIMGREY_CAVEFISH_P_A0) && (eChipRev < NV_BEIGE_GOBY_P_A0))
 #define ASICREV_IS_BEIGE_GOBY_P(eChipRev)        ((eChipRev >= NV_BEIGE_GOBY_P_A0) && (eChipRev < NV_UNKNOWN))
@@ -239,7 +232,6 @@
 
 #ifndef ASICREV_IS_YELLOW_CARP
 #define ASICREV_IS_YELLOW_CARP(eChipRev) ((eChipRev >= YELLOW_CARP_A0) && (eChipRev < YELLOW_CARP_UNKNOWN))
->>>>>>> 7d2a07b7
 #endif
 
 
