--- conflicted
+++ resolved
@@ -68,8 +68,6 @@
 	LINK_TRAINING_LQA_FAIL,
 	/* one of the CR,EQ or symbol lock is dropped */
 	LINK_TRAINING_LINK_LOSS,
-<<<<<<< HEAD
-=======
 	/* Abort link training (because sink unplugged) */
 	LINK_TRAINING_ABORT,
 };
@@ -78,7 +76,6 @@
 	LTTPR_MODE_NON_LTTPR,
 	LTTPR_MODE_TRANSPARENT,
 	LTTPR_MODE_NON_TRANSPARENT,
->>>>>>> 7d2a07b7
 };
 
 struct link_training_settings {
@@ -88,25 +85,16 @@
 	enum dc_voltage_swing *voltage_swing;
 	enum dc_pre_emphasis *pre_emphasis;
 	enum dc_post_cursor2 *post_cursor2;
-<<<<<<< HEAD
-
-	uint16_t cr_pattern_time;
-	uint16_t eq_pattern_time;
-=======
 	bool should_set_fec_ready;
 
 	uint16_t cr_pattern_time;
 	uint16_t eq_pattern_time;
 	enum dc_dp_training_pattern pattern_for_cr;
->>>>>>> 7d2a07b7
 	enum dc_dp_training_pattern pattern_for_eq;
 
 	bool enhanced_framing;
 	bool allow_invalid_msa_timing_param;
-<<<<<<< HEAD
-=======
 	enum lttpr_mode lttpr_mode;
->>>>>>> 7d2a07b7
 };
 
 /*TODO: Move this enum test harness*/
