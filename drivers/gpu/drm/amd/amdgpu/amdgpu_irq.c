--- conflicted
+++ resolved
@@ -200,15 +200,6 @@
 	 * ack the interrupt if it is there
 	 */
 	if (amdgpu_ras_is_supported(adev, AMDGPU_RAS_BLOCK__PCIE_BIF)) {
-<<<<<<< HEAD
-		if (adev->nbio.funcs &&
-		    adev->nbio.funcs->handle_ras_controller_intr_no_bifring)
-			adev->nbio.funcs->handle_ras_controller_intr_no_bifring(adev);
-
-		if (adev->nbio.funcs &&
-		    adev->nbio.funcs->handle_ras_err_event_athub_intr_no_bifring)
-			adev->nbio.funcs->handle_ras_err_event_athub_intr_no_bifring(adev);
-=======
 		if (adev->nbio.ras_funcs &&
 		    adev->nbio.ras_funcs->handle_ras_controller_intr_no_bifring)
 			adev->nbio.ras_funcs->handle_ras_controller_intr_no_bifring(adev);
@@ -216,7 +207,6 @@
 		if (adev->nbio.ras_funcs &&
 		    adev->nbio.ras_funcs->handle_ras_err_event_athub_intr_no_bifring)
 			adev->nbio.ras_funcs->handle_ras_err_event_athub_intr_no_bifring(adev);
->>>>>>> 7d2a07b7
 	}
 
 	return ret;
@@ -361,11 +351,7 @@
 
 	adev->irq.installed = true;
 	/* Use vector 0 for MSI-X */
-<<<<<<< HEAD
-	r = drm_irq_install(adev->ddev, pci_irq_vector(adev->pdev, 0));
-=======
 	r = drm_irq_install(adev_to_drm(adev), pci_irq_vector(adev->pdev, 0));
->>>>>>> 7d2a07b7
 	if (r) {
 		adev->irq.installed = false;
 		if (!amdgpu_device_has_dc_support(adev))
@@ -410,18 +396,6 @@
 {
 	unsigned i, j;
 
-<<<<<<< HEAD
-	if (adev->irq.installed) {
-		drm_irq_uninstall(adev->ddev);
-		adev->irq.installed = false;
-		if (adev->irq.msi_enabled)
-			pci_free_irq_vectors(adev->pdev);
-		if (!amdgpu_device_has_dc_support(adev))
-			flush_work(&adev->hotplug_work);
-	}
-
-=======
->>>>>>> 7d2a07b7
 	for (i = 0; i < AMDGPU_IRQ_CLIENTID_MAX; ++i) {
 		if (!adev->irq.client[i].sources)
 			continue;
