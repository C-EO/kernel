--- conflicted
+++ resolved
@@ -35,100 +35,12 @@
 #include "amdgpu_display.h"
 #include "amdgpu_gem.h"
 #include "amdgpu_dma_buf.h"
-<<<<<<< HEAD
-=======
 #include "amdgpu_xgmi.h"
->>>>>>> 7d2a07b7
 #include <drm/amdgpu_drm.h>
 #include <linux/dma-buf.h>
 #include <linux/dma-fence-array.h>
 #include <linux/pci-p2pdma.h>
-<<<<<<< HEAD
-
-/**
- * amdgpu_gem_prime_vmap - &dma_buf_ops.vmap implementation
- * @obj: GEM BO
- *
- * Sets up an in-kernel virtual mapping of the BO's memory.
- *
- * Returns:
- * The virtual address of the mapping or an error pointer.
- */
-void *amdgpu_gem_prime_vmap(struct drm_gem_object *obj)
-{
-	struct amdgpu_bo *bo = gem_to_amdgpu_bo(obj);
-	int ret;
-
-	ret = ttm_bo_kmap(&bo->tbo, 0, bo->tbo.num_pages,
-			  &bo->dma_buf_vmap);
-	if (ret)
-		return ERR_PTR(ret);
-
-	return bo->dma_buf_vmap.virtual;
-}
-
-/**
- * amdgpu_gem_prime_vunmap - &dma_buf_ops.vunmap implementation
- * @obj: GEM BO
- * @vaddr: Virtual address (unused)
- *
- * Tears down the in-kernel virtual mapping of the BO's memory.
- */
-void amdgpu_gem_prime_vunmap(struct drm_gem_object *obj, void *vaddr)
-{
-	struct amdgpu_bo *bo = gem_to_amdgpu_bo(obj);
-
-	ttm_bo_kunmap(&bo->dma_buf_vmap);
-}
-
-/**
- * amdgpu_gem_prime_mmap - &drm_driver.gem_prime_mmap implementation
- * @obj: GEM BO
- * @vma: Virtual memory area
- *
- * Sets up a userspace mapping of the BO's memory in the given
- * virtual memory area.
- *
- * Returns:
- * 0 on success or a negative error code on failure.
- */
-int amdgpu_gem_prime_mmap(struct drm_gem_object *obj,
-			  struct vm_area_struct *vma)
-{
-	struct amdgpu_bo *bo = gem_to_amdgpu_bo(obj);
-	struct amdgpu_device *adev = amdgpu_ttm_adev(bo->tbo.bdev);
-	unsigned asize = amdgpu_bo_size(bo);
-	int ret;
-
-	if (!vma->vm_file)
-		return -ENODEV;
-
-	if (adev == NULL)
-		return -ENODEV;
-
-	/* Check for valid size. */
-	if (asize < vma->vm_end - vma->vm_start)
-		return -EINVAL;
-
-	if (amdgpu_ttm_tt_get_usermm(bo->tbo.ttm) ||
-	    (bo->flags & AMDGPU_GEM_CREATE_NO_CPU_ACCESS)) {
-		return -EPERM;
-	}
-	vma->vm_pgoff += amdgpu_bo_mmap_offset(bo) >> PAGE_SHIFT;
-
-	/* prime mmap does not need to check access, so allow here */
-	ret = drm_vma_node_allow(&obj->vma_node, vma->vm_file->private_data);
-	if (ret)
-		return ret;
-
-	ret = ttm_bo_mmap(vma->vm_file, vma, &adev->mman.bdev);
-	drm_vma_node_revoke(&obj->vma_node, vma->vm_file->private_data);
-
-	return ret;
-}
-=======
 #include <linux/pm_runtime.h>
->>>>>>> 7d2a07b7
 
 static int
 __dma_resv_make_exclusive(struct dma_resv *obj)
@@ -137,17 +49,10 @@
 	unsigned int count;
 	int r;
 
-<<<<<<< HEAD
-	if (!dma_resv_get_list(obj)) /* no shared fences to convert */
-		return 0;
-
-	r = dma_resv_get_fences_rcu(obj, NULL, &count, &fences);
-=======
 	if (!dma_resv_shared_list(obj)) /* no shared fences to convert */
 		return 0;
 
 	r = dma_resv_get_fences(obj, NULL, &count, &fences);
->>>>>>> 7d2a07b7
 	if (r)
 		return r;
 
@@ -200,12 +105,6 @@
 
 	if (attach->dev->driver == adev->dev->driver)
 		return 0;
-<<<<<<< HEAD
-
-	r = amdgpu_bo_reserve(bo, false);
-	if (unlikely(r != 0))
-		return r;
-=======
 
 	r = pm_runtime_get_sync(adev_to_drm(adev)->dev);
 	if (r < 0)
@@ -214,7 +113,6 @@
 	r = amdgpu_bo_reserve(bo, false);
 	if (unlikely(r != 0))
 		goto out;
->>>>>>> 7d2a07b7
 
 	/*
 	 * We only create shared fences for internal use, but importers
@@ -225,13 +123,16 @@
 	 * fence.
 	 */
 	r = __dma_resv_make_exclusive(bo->tbo.base.resv);
-<<<<<<< HEAD
 	if (r)
-		return r;
+		goto out;
 
 	bo->prime_shared_count++;
 	amdgpu_bo_unreserve(bo);
 	return 0;
+
+out:
+	pm_runtime_put_autosuspend(adev_to_drm(adev)->dev);
+	return r;
 }
 
 /**
@@ -251,6 +152,9 @@
 
 	if (attach->dev->driver != adev->dev->driver && bo->prime_shared_count)
 		bo->prime_shared_count--;
+
+	pm_runtime_mark_last_busy(adev_to_drm(adev)->dev);
+	pm_runtime_put_autosuspend(adev_to_drm(adev)->dev);
 }
 
 /**
@@ -319,7 +223,7 @@
 	struct sg_table *sgt;
 	long r;
 
-	if (!bo->pin_count) {
+	if (!bo->tbo.pin_count) {
 		/* move buffer into GTT or VRAM */
 		struct ttm_operation_ctx ctx = { false, false };
 		unsigned domains = AMDGPU_GEM_DOMAIN_GTT;
@@ -334,173 +238,6 @@
 		if (r)
 			return ERR_PTR(r);
 
-	} else if (!(amdgpu_mem_type_to_domain(bo->tbo.mem.mem_type) &
-		     AMDGPU_GEM_DOMAIN_GTT)) {
-		return ERR_PTR(-EBUSY);
-	}
-
-	switch (bo->tbo.mem.mem_type) {
-	case TTM_PL_TT:
-		sgt = drm_prime_pages_to_sg(bo->tbo.ttm->pages,
-					    bo->tbo.num_pages);
-		if (IS_ERR(sgt))
-			return sgt;
-
-		if (dma_map_sgtable(attach->dev, sgt, dir,
-				    DMA_ATTR_SKIP_CPU_SYNC))
-			goto error_free;
-		break;
-
-	case TTM_PL_VRAM:
-		r = amdgpu_vram_mgr_alloc_sgt(adev, &bo->tbo.mem, attach->dev,
-					      dir, &sgt);
-		if (r)
-			return ERR_PTR(r);
-		break;
-	default:
-		return ERR_PTR(-EINVAL);
-	}
-
-	return sgt;
-
-error_free:
-	sg_free_table(sgt);
-	kfree(sgt);
-	return ERR_PTR(-EBUSY);
-}
-
-/**
- * amdgpu_dma_buf_unmap - &dma_buf_ops.unmap_dma_buf implementation
- * @attach: DMA-buf attachment
- * @sgt: sg_table to unmap
- * @dir: DMA direction
- *
- * This is called when a shared DMA buffer no longer needs to be accessible by
- * another device. For now, simply unpins the buffer from GTT.
- */
-static void amdgpu_dma_buf_unmap(struct dma_buf_attachment *attach,
-				 struct sg_table *sgt,
-				 enum dma_data_direction dir)
-=======
-	if (r)
-		goto out;
-
-	bo->prime_shared_count++;
-	amdgpu_bo_unreserve(bo);
-	return 0;
-
-out:
-	pm_runtime_put_autosuspend(adev_to_drm(adev)->dev);
-	return r;
-}
-
-/**
- * amdgpu_dma_buf_detach - &dma_buf_ops.detach implementation
- *
- * @dmabuf: DMA-buf where we remove the attachment from
- * @attach: the attachment to remove
- *
- * Called when an attachment is removed from the DMA-buf.
- */
-static void amdgpu_dma_buf_detach(struct dma_buf *dmabuf,
-				  struct dma_buf_attachment *attach)
-{
-	struct drm_gem_object *obj = dmabuf->priv;
-	struct amdgpu_bo *bo = gem_to_amdgpu_bo(obj);
-	struct amdgpu_device *adev = amdgpu_ttm_adev(bo->tbo.bdev);
-
-	if (attach->dev->driver != adev->dev->driver && bo->prime_shared_count)
-		bo->prime_shared_count--;
-
-	pm_runtime_mark_last_busy(adev_to_drm(adev)->dev);
-	pm_runtime_put_autosuspend(adev_to_drm(adev)->dev);
-}
-
-/**
- * amdgpu_dma_buf_pin - &dma_buf_ops.pin implementation
- *
- * @attach: attachment to pin down
- *
- * Pin the BO which is backing the DMA-buf so that it can't move any more.
- */
-static int amdgpu_dma_buf_pin(struct dma_buf_attachment *attach)
-{
-	struct drm_gem_object *obj = attach->dmabuf->priv;
-	struct amdgpu_bo *bo = gem_to_amdgpu_bo(obj);
-	int r;
-
-	/* pin buffer into GTT */
-	r = amdgpu_bo_pin(bo, AMDGPU_GEM_DOMAIN_GTT);
-	if (r)
-		return r;
-
-	if (bo->tbo.moving) {
-		r = dma_fence_wait(bo->tbo.moving, true);
-		if (r) {
-			amdgpu_bo_unpin(bo);
-			return r;
-		}
-	}
-	return 0;
-}
-
-/**
- * amdgpu_dma_buf_unpin - &dma_buf_ops.unpin implementation
- *
- * @attach: attachment to unpin
- *
- * Unpin a previously pinned BO to make it movable again.
- */
-static void amdgpu_dma_buf_unpin(struct dma_buf_attachment *attach)
-{
-	struct drm_gem_object *obj = attach->dmabuf->priv;
-	struct amdgpu_bo *bo = gem_to_amdgpu_bo(obj);
-
-	amdgpu_bo_unpin(bo);
-}
-
-/**
- * amdgpu_dma_buf_map - &dma_buf_ops.map_dma_buf implementation
- * @attach: DMA-buf attachment
- * @dir: DMA direction
- *
- * Makes sure that the shared DMA buffer can be accessed by the target device.
- * For now, simply pins it to the GTT domain, where it should be accessible by
- * all DMA devices.
- *
- * Returns:
- * sg_table filled with the DMA addresses to use or ERR_PRT with negative error
- * code.
- */
-static struct sg_table *amdgpu_dma_buf_map(struct dma_buf_attachment *attach,
-					   enum dma_data_direction dir)
->>>>>>> 7d2a07b7
-{
-	struct dma_buf *dma_buf = attach->dmabuf;
-	struct drm_gem_object *obj = dma_buf->priv;
-	struct amdgpu_bo *bo = gem_to_amdgpu_bo(obj);
-	struct amdgpu_device *adev = amdgpu_ttm_adev(bo->tbo.bdev);
-<<<<<<< HEAD
-
-=======
-	struct sg_table *sgt;
-	long r;
-
-	if (!bo->tbo.pin_count) {
-		/* move buffer into GTT or VRAM */
-		struct ttm_operation_ctx ctx = { false, false };
-		unsigned domains = AMDGPU_GEM_DOMAIN_GTT;
-
-		if (bo->preferred_domains & AMDGPU_GEM_DOMAIN_VRAM &&
-		    attach->peer2peer) {
-			bo->flags |= AMDGPU_GEM_CREATE_CPU_ACCESS_REQUIRED;
-			domains |= AMDGPU_GEM_DOMAIN_VRAM;
-		}
-		amdgpu_bo_placement_from_domain(bo, domains);
-		r = ttm_bo_validate(&bo->tbo, &bo->placement, &ctx);
-		if (r)
-			return ERR_PTR(r);
-
 	} else if (!(amdgpu_mem_type_to_domain(bo->tbo.resource->mem_type) &
 		     AMDGPU_GEM_DOMAIN_GTT)) {
 		return ERR_PTR(-EBUSY);
@@ -551,17 +288,12 @@
 				 struct sg_table *sgt,
 				 enum dma_data_direction dir)
 {
->>>>>>> 7d2a07b7
 	if (sgt->sgl->page_link) {
 		dma_unmap_sgtable(attach->dev, sgt, dir, 0);
 		sg_free_table(sgt);
 		kfree(sgt);
 	} else {
-<<<<<<< HEAD
-		amdgpu_vram_mgr_free_sgt(adev, attach->dev, dir, sgt);
-=======
 		amdgpu_vram_mgr_free_sgt(attach->dev, dir, sgt);
->>>>>>> 7d2a07b7
 	}
 }
 
@@ -663,30 +395,12 @@
 amdgpu_dma_buf_create_obj(struct drm_device *dev, struct dma_buf *dma_buf)
 {
 	struct dma_resv *resv = dma_buf->resv;
-<<<<<<< HEAD
-	struct amdgpu_device *adev = dev->dev_private;
-=======
 	struct amdgpu_device *adev = drm_to_adev(dev);
 	struct drm_gem_object *gobj;
->>>>>>> 7d2a07b7
 	struct amdgpu_bo *bo;
 	uint64_t flags = 0;
 	int ret;
 
-<<<<<<< HEAD
-	memset(&bp, 0, sizeof(bp));
-	bp.size = dma_buf->size;
-	bp.byte_align = PAGE_SIZE;
-	bp.domain = AMDGPU_GEM_DOMAIN_CPU;
-	bp.flags = 0;
-	bp.type = ttm_bo_type_sg;
-	bp.resv = resv;
-	dma_resv_lock(resv, NULL);
-	ret = amdgpu_bo_create(adev, &bp, &bo);
-	if (ret)
-		goto error;
-
-=======
 	dma_resv_lock(resv, NULL);
 
 	if (dma_buf->ops == &amdgpu_dmabuf_ops) {
@@ -702,18 +416,13 @@
 		goto error;
 
 	bo = gem_to_amdgpu_bo(gobj);
->>>>>>> 7d2a07b7
 	bo->allowed_domains = AMDGPU_GEM_DOMAIN_GTT;
 	bo->preferred_domains = AMDGPU_GEM_DOMAIN_GTT;
 	if (dma_buf->ops != &amdgpu_dmabuf_ops)
 		bo->prime_shared_count = 1;
 
 	dma_resv_unlock(resv);
-<<<<<<< HEAD
-	return &bo->tbo.base;
-=======
 	return gobj;
->>>>>>> 7d2a07b7
 
 error:
 	dma_resv_unlock(resv);
@@ -740,11 +449,7 @@
 	struct amdgpu_vm_bo_base *bo_base;
 	int r;
 
-<<<<<<< HEAD
-	if (bo->tbo.mem.mem_type == TTM_PL_SYSTEM)
-=======
 	if (bo->tbo.resource->mem_type == TTM_PL_SYSTEM)
->>>>>>> 7d2a07b7
 		return;
 
 	r = ttm_bo_validate(&bo->tbo, &placement, &ctx);
@@ -755,11 +460,7 @@
 
 	for (bo_base = bo->vm_bo; bo_base; bo_base = bo_base->next) {
 		struct amdgpu_vm *vm = bo_base->vm;
-<<<<<<< HEAD
-		struct dma_resv *resv = vm->root.base.bo->tbo.base.resv;
-=======
 		struct dma_resv *resv = vm->root.bo->tbo.base.resv;
->>>>>>> 7d2a07b7
 
 		if (ticket) {
 			/* When we get an error here it means that somebody
@@ -838,8 +539,6 @@
 	get_dma_buf(dma_buf);
 	obj->import_attach = attach;
 	return obj;
-<<<<<<< HEAD
-=======
 }
 
 /**
@@ -873,5 +572,4 @@
 		return true;
 
 	return false;
->>>>>>> 7d2a07b7
 }