--- conflicted
+++ resolved
@@ -71,11 +71,7 @@
  */
 static int amdgpu_gart_dummy_page_init(struct amdgpu_device *adev)
 {
-<<<<<<< HEAD
-	struct page *dummy_page = ttm_bo_glob.dummy_read_page;
-=======
 	struct page *dummy_page = ttm_glob.dummy_read_page;
->>>>>>> 7d2a07b7
 
 	if (adev->dummy_page_addr)
 		return 0;
@@ -254,11 +250,7 @@
 		}
 	}
 	mb();
-<<<<<<< HEAD
-	amdgpu_asic_flush_hdp(adev, NULL);
-=======
 	amdgpu_device_flush_hdp(adev, NULL);
->>>>>>> 7d2a07b7
 	for (i = 0; i < adev->num_vmhubs; i++)
 		amdgpu_gmc_flush_gpu_tlb(adev, 0, i, 0);
 
@@ -319,14 +311,6 @@
 		     int pages, dma_addr_t *dma_addr,
 		     uint64_t flags)
 {
-<<<<<<< HEAD
-#ifdef CONFIG_DRM_AMDGPU_GART_DEBUGFS
-	unsigned t,p;
-#endif
-	int r, i;
-
-=======
->>>>>>> 7d2a07b7
 	if (!adev->gart.ready) {
 		WARN(1, "trying to bind memory to uninitialized GART !\n");
 		return -EINVAL;
@@ -352,16 +336,9 @@
 	int i;
 
 	mb();
-<<<<<<< HEAD
-	amdgpu_asic_flush_hdp(adev, NULL);
-	for (i = 0; i < adev->num_vmhubs; i++)
-		amdgpu_gmc_flush_gpu_tlb(adev, 0, i, 0);
-	return 0;
-=======
 	amdgpu_device_flush_hdp(adev, NULL);
 	for (i = 0; i < adev->num_vmhubs; i++)
 		amdgpu_gmc_flush_gpu_tlb(adev, 0, i, 0);
->>>>>>> 7d2a07b7
 }
 
 /**
