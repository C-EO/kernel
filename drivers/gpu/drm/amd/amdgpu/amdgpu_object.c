/*
 * Copyright 2009 Jerome Glisse.
 * All Rights Reserved.
 *
 * Permission is hereby granted, free of charge, to any person obtaining a
 * copy of this software and associated documentation files (the
 * "Software"), to deal in the Software without restriction, including
 * without limitation the rights to use, copy, modify, merge, publish,
 * distribute, sub license, and/or sell copies of the Software, and to
 * permit persons to whom the Software is furnished to do so, subject to
 * the following conditions:
 *
 * THE SOFTWARE IS PROVIDED "AS IS", WITHOUT WARRANTY OF ANY KIND, EXPRESS OR
 * IMPLIED, INCLUDING BUT NOT LIMITED TO THE WARRANTIES OF MERCHANTABILITY,
 * FITNESS FOR A PARTICULAR PURPOSE AND NON-INFRINGEMENT. IN NO EVENT SHALL
 * THE COPYRIGHT HOLDERS, AUTHORS AND/OR ITS SUPPLIERS BE LIABLE FOR ANY CLAIM,
 * DAMAGES OR OTHER LIABILITY, WHETHER IN AN ACTION OF CONTRACT, TORT OR
 * OTHERWISE, ARISING FROM, OUT OF OR IN CONNECTION WITH THE SOFTWARE OR THE
 * USE OR OTHER DEALINGS IN THE SOFTWARE.
 *
 * The above copyright notice and this permission notice (including the
 * next paragraph) shall be included in all copies or substantial portions
 * of the Software.
 *
 */
/*
 * Authors:
 *    Jerome Glisse <glisse@freedesktop.org>
 *    Thomas Hellstrom <thomas-at-tungstengraphics-dot-com>
 *    Dave Airlie
 */
#include <linux/list.h>
#include <linux/slab.h>
#include <drm/drmP.h>
#include <drm/amdgpu_drm.h>
#include <drm/drm_cache.h>
#include "amdgpu.h"
#include "amdgpu_trace.h"
#include "amdgpu_amdkfd.h"

/**
 * DOC: amdgpu_object
 *
 * This defines the interfaces to operate on an &amdgpu_bo buffer object which
 * represents memory used by driver (VRAM, system memory, etc.). The driver
 * provides DRM/GEM APIs to userspace. DRM/GEM APIs then use these interfaces
 * to create/destroy/set buffer object which are then managed by the kernel TTM
 * memory manager.
 * The interfaces are also used internally by kernel clients, including gfx,
 * uvd, etc. for kernel managed allocations used by the GPU.
 *
 */

static bool amdgpu_bo_need_backup(struct amdgpu_device *adev)
{
	if (adev->flags & AMD_IS_APU)
		return false;

	if (amdgpu_gpu_recovery == 0 ||
	    (amdgpu_gpu_recovery == -1  && !amdgpu_sriov_vf(adev)))
		return false;

	return true;
}

/**
 * amdgpu_bo_subtract_pin_size - Remove BO from pin_size accounting
 *
 * @bo: &amdgpu_bo buffer object
 *
 * This function is called when a BO stops being pinned, and updates the
 * &amdgpu_device pin_size values accordingly.
 */
static void amdgpu_bo_subtract_pin_size(struct amdgpu_bo *bo)
{
	struct amdgpu_device *adev = amdgpu_ttm_adev(bo->tbo.bdev);

	if (bo->tbo.mem.mem_type == TTM_PL_VRAM) {
		atomic64_sub(amdgpu_bo_size(bo), &adev->vram_pin_size);
		atomic64_sub(amdgpu_vram_mgr_bo_visible_size(bo),
			     &adev->visible_pin_size);
	} else if (bo->tbo.mem.mem_type == TTM_PL_TT) {
		atomic64_sub(amdgpu_bo_size(bo), &adev->gart_pin_size);
	}
}

<<<<<<< HEAD
static void amdgpu_ttm_bo_destroy(struct ttm_buffer_object *tbo)
=======
static void amdgpu_bo_destroy(struct ttm_buffer_object *tbo)
>>>>>>> 8e6fbfc0
{
	struct amdgpu_device *adev = amdgpu_ttm_adev(tbo->bdev);
	struct amdgpu_bo *bo = ttm_to_amdgpu_bo(tbo);

	if (bo->pin_count > 0)
		amdgpu_bo_subtract_pin_size(bo);

	if (bo->kfd_bo)
		amdgpu_amdkfd_unreserve_system_memory_limit(bo);

	amdgpu_bo_kunmap(bo);

	if (bo->gem_base.import_attach)
		drm_prime_gem_destroy(&bo->gem_base, bo->tbo.sg);
	drm_gem_object_release(&bo->gem_base);
	amdgpu_bo_unref(&bo->parent);
	if (!list_empty(&bo->shadow_list)) {
		mutex_lock(&adev->shadow_list_lock);
		list_del_init(&bo->shadow_list);
		mutex_unlock(&adev->shadow_list_lock);
	}
	kfree(bo->metadata);
	kfree(bo);
}

/**
 * amdgpu_bo_is_amdgpu_bo - check if the buffer object is an &amdgpu_bo
 * @bo: buffer object to be checked
 *
 * Uses destroy function associated with the object to determine if this is
 * an &amdgpu_bo.
 *
 * Returns:
 * true if the object belongs to &amdgpu_bo, false if not.
 */
bool amdgpu_bo_is_amdgpu_bo(struct ttm_buffer_object *bo)
{
	if (bo->destroy == &amdgpu_bo_destroy)
		return true;
	return false;
}

/**
 * amdgpu_bo_placement_from_domain - set buffer's placement
 * @abo: &amdgpu_bo buffer object whose placement is to be set
 * @domain: requested domain
 *
 * Sets buffer's placement according to requested domain and the buffer's
 * flags.
 */
void amdgpu_bo_placement_from_domain(struct amdgpu_bo *abo, u32 domain)
{
	struct amdgpu_device *adev = amdgpu_ttm_adev(abo->tbo.bdev);
	struct ttm_placement *placement = &abo->placement;
	struct ttm_place *places = abo->placements;
	u64 flags = abo->flags;
	u32 c = 0;

	if (domain & AMDGPU_GEM_DOMAIN_VRAM) {
		unsigned visible_pfn = adev->gmc.visible_vram_size >> PAGE_SHIFT;

		places[c].fpfn = 0;
		places[c].lpfn = 0;
		places[c].flags = TTM_PL_FLAG_WC | TTM_PL_FLAG_UNCACHED |
			TTM_PL_FLAG_VRAM;

		if (flags & AMDGPU_GEM_CREATE_CPU_ACCESS_REQUIRED)
			places[c].lpfn = visible_pfn;
		else
			places[c].flags |= TTM_PL_FLAG_TOPDOWN;

		if (flags & AMDGPU_GEM_CREATE_VRAM_CONTIGUOUS)
			places[c].flags |= TTM_PL_FLAG_CONTIGUOUS;
		c++;
	}

	if (domain & AMDGPU_GEM_DOMAIN_GTT) {
		places[c].fpfn = 0;
		if (flags & AMDGPU_GEM_CREATE_SHADOW)
			places[c].lpfn = adev->gmc.gart_size >> PAGE_SHIFT;
		else
			places[c].lpfn = 0;
		places[c].flags = TTM_PL_FLAG_TT;
		if (flags & AMDGPU_GEM_CREATE_CPU_GTT_USWC)
			places[c].flags |= TTM_PL_FLAG_WC |
				TTM_PL_FLAG_UNCACHED;
		else
			places[c].flags |= TTM_PL_FLAG_CACHED;
		c++;
	}

	if (domain & AMDGPU_GEM_DOMAIN_CPU) {
		places[c].fpfn = 0;
		places[c].lpfn = 0;
		places[c].flags = TTM_PL_FLAG_SYSTEM;
		if (flags & AMDGPU_GEM_CREATE_CPU_GTT_USWC)
			places[c].flags |= TTM_PL_FLAG_WC |
				TTM_PL_FLAG_UNCACHED;
		else
			places[c].flags |= TTM_PL_FLAG_CACHED;
		c++;
	}

	if (domain & AMDGPU_GEM_DOMAIN_GDS) {
		places[c].fpfn = 0;
		places[c].lpfn = 0;
		places[c].flags = TTM_PL_FLAG_UNCACHED | AMDGPU_PL_FLAG_GDS;
		c++;
	}

	if (domain & AMDGPU_GEM_DOMAIN_GWS) {
		places[c].fpfn = 0;
		places[c].lpfn = 0;
		places[c].flags = TTM_PL_FLAG_UNCACHED | AMDGPU_PL_FLAG_GWS;
		c++;
	}

	if (domain & AMDGPU_GEM_DOMAIN_OA) {
		places[c].fpfn = 0;
		places[c].lpfn = 0;
		places[c].flags = TTM_PL_FLAG_UNCACHED | AMDGPU_PL_FLAG_OA;
		c++;
	}

	if (!c) {
		places[c].fpfn = 0;
		places[c].lpfn = 0;
		places[c].flags = TTM_PL_MASK_CACHING | TTM_PL_FLAG_SYSTEM;
		c++;
	}

	BUG_ON(c >= AMDGPU_BO_MAX_PLACEMENTS);

	placement->num_placement = c;
	placement->placement = places;

	placement->num_busy_placement = c;
	placement->busy_placement = places;
}

/**
 * amdgpu_bo_create_reserved - create reserved BO for kernel use
 *
 * @adev: amdgpu device object
 * @size: size for the new BO
 * @align: alignment for the new BO
 * @domain: where to place it
 * @bo_ptr: used to initialize BOs in structures
 * @gpu_addr: GPU addr of the pinned BO
 * @cpu_addr: optional CPU address mapping
 *
 * Allocates and pins a BO for kernel internal use, and returns it still
 * reserved.
 *
 * Note: For bo_ptr new BO is only created if bo_ptr points to NULL.
 *
 * Returns:
 * 0 on success, negative error code otherwise.
 */
int amdgpu_bo_create_reserved(struct amdgpu_device *adev,
			      unsigned long size, int align,
			      u32 domain, struct amdgpu_bo **bo_ptr,
			      u64 *gpu_addr, void **cpu_addr)
{
	struct amdgpu_bo_param bp;
	bool free = false;
	int r;

	memset(&bp, 0, sizeof(bp));
	bp.size = size;
	bp.byte_align = align;
	bp.domain = domain;
	bp.flags = AMDGPU_GEM_CREATE_CPU_ACCESS_REQUIRED |
		AMDGPU_GEM_CREATE_VRAM_CONTIGUOUS;
	bp.type = ttm_bo_type_kernel;
	bp.resv = NULL;

	if (!*bo_ptr) {
		r = amdgpu_bo_create(adev, &bp, bo_ptr);
		if (r) {
			dev_err(adev->dev, "(%d) failed to allocate kernel bo\n",
				r);
			return r;
		}
		free = true;
	}

	r = amdgpu_bo_reserve(*bo_ptr, false);
	if (r) {
		dev_err(adev->dev, "(%d) failed to reserve kernel bo\n", r);
		goto error_free;
	}

	r = amdgpu_bo_pin(*bo_ptr, domain);
	if (r) {
		dev_err(adev->dev, "(%d) kernel bo pin failed\n", r);
		goto error_unreserve;
	}

	r = amdgpu_ttm_alloc_gart(&(*bo_ptr)->tbo);
	if (r) {
		dev_err(adev->dev, "%p bind failed\n", *bo_ptr);
		goto error_unpin;
	}

	if (gpu_addr)
		*gpu_addr = amdgpu_bo_gpu_offset(*bo_ptr);

	if (cpu_addr) {
		r = amdgpu_bo_kmap(*bo_ptr, cpu_addr);
		if (r) {
			dev_err(adev->dev, "(%d) kernel bo map failed\n", r);
			goto error_unpin;
		}
	}

	return 0;

error_unpin:
	amdgpu_bo_unpin(*bo_ptr);
error_unreserve:
	amdgpu_bo_unreserve(*bo_ptr);

error_free:
	if (free)
		amdgpu_bo_unref(bo_ptr);

	return r;
}

/**
 * amdgpu_bo_create_kernel - create BO for kernel use
 *
 * @adev: amdgpu device object
 * @size: size for the new BO
 * @align: alignment for the new BO
 * @domain: where to place it
 * @bo_ptr:  used to initialize BOs in structures
 * @gpu_addr: GPU addr of the pinned BO
 * @cpu_addr: optional CPU address mapping
 *
 * Allocates and pins a BO for kernel internal use.
 *
 * Note: For bo_ptr new BO is only created if bo_ptr points to NULL.
 *
 * Returns:
 * 0 on success, negative error code otherwise.
 */
int amdgpu_bo_create_kernel(struct amdgpu_device *adev,
			    unsigned long size, int align,
			    u32 domain, struct amdgpu_bo **bo_ptr,
			    u64 *gpu_addr, void **cpu_addr)
{
	int r;

	r = amdgpu_bo_create_reserved(adev, size, align, domain, bo_ptr,
				      gpu_addr, cpu_addr);

	if (r)
		return r;

	amdgpu_bo_unreserve(*bo_ptr);

	return 0;
}

/**
 * amdgpu_bo_free_kernel - free BO for kernel use
 *
 * @bo: amdgpu BO to free
 * @gpu_addr: pointer to where the BO's GPU memory space address was stored
 * @cpu_addr: pointer to where the BO's CPU memory space address was stored
 *
 * unmaps and unpin a BO for kernel internal use.
 */
void amdgpu_bo_free_kernel(struct amdgpu_bo **bo, u64 *gpu_addr,
			   void **cpu_addr)
{
	if (*bo == NULL)
		return;

	if (likely(amdgpu_bo_reserve(*bo, true) == 0)) {
		if (cpu_addr)
			amdgpu_bo_kunmap(*bo);

		amdgpu_bo_unpin(*bo);
		amdgpu_bo_unreserve(*bo);
	}
	amdgpu_bo_unref(bo);

	if (gpu_addr)
		*gpu_addr = 0;

	if (cpu_addr)
		*cpu_addr = NULL;
}

/* Validate bo size is bit bigger then the request domain */
static bool amdgpu_bo_validate_size(struct amdgpu_device *adev,
					  unsigned long size, u32 domain)
{
	struct ttm_mem_type_manager *man = NULL;

	/*
	 * If GTT is part of requested domains the check must succeed to
	 * allow fall back to GTT
	 */
	if (domain & AMDGPU_GEM_DOMAIN_GTT) {
		man = &adev->mman.bdev.man[TTM_PL_TT];

		if (size < (man->size << PAGE_SHIFT))
			return true;
		else
			goto fail;
	}

	if (domain & AMDGPU_GEM_DOMAIN_VRAM) {
		man = &adev->mman.bdev.man[TTM_PL_VRAM];

		if (size < (man->size << PAGE_SHIFT))
			return true;
		else
			goto fail;
	}


	/* TODO add more domains checks, such as AMDGPU_GEM_DOMAIN_CPU */
	return true;

fail:
	DRM_DEBUG("BO size %lu > total memory in domain: %llu\n", size,
		  man->size << PAGE_SHIFT);
	return false;
}

static int amdgpu_bo_do_create(struct amdgpu_device *adev,
			       struct amdgpu_bo_param *bp,
			       struct amdgpu_bo **bo_ptr)
{
	struct ttm_operation_ctx ctx = {
		.interruptible = (bp->type != ttm_bo_type_kernel),
		.no_wait_gpu = false,
		.resv = bp->resv,
		.flags = TTM_OPT_FLAG_ALLOW_RES_EVICT
	};
	struct amdgpu_bo *bo;
	unsigned long page_align, size = bp->size;
	size_t acc_size;
	int r;

	page_align = roundup(bp->byte_align, PAGE_SIZE) >> PAGE_SHIFT;
	size = ALIGN(size, PAGE_SIZE);

	if (!amdgpu_bo_validate_size(adev, size, bp->domain))
		return -ENOMEM;

	*bo_ptr = NULL;

	acc_size = ttm_bo_dma_acc_size(&adev->mman.bdev, size,
				       sizeof(struct amdgpu_bo));

	bo = kzalloc(sizeof(struct amdgpu_bo), GFP_KERNEL);
	if (bo == NULL)
		return -ENOMEM;
	drm_gem_private_object_init(adev->ddev, &bo->gem_base, size);
	INIT_LIST_HEAD(&bo->shadow_list);
	INIT_LIST_HEAD(&bo->va);
	bo->preferred_domains = bp->preferred_domain ? bp->preferred_domain :
		bp->domain;
	bo->allowed_domains = bo->preferred_domains;
	if (bp->type != ttm_bo_type_kernel &&
	    bo->allowed_domains == AMDGPU_GEM_DOMAIN_VRAM)
		bo->allowed_domains |= AMDGPU_GEM_DOMAIN_GTT;

	bo->flags = bp->flags;

#ifdef CONFIG_X86_32
	/* XXX: Write-combined CPU mappings of GTT seem broken on 32-bit
	 * See https://bugs.freedesktop.org/show_bug.cgi?id=84627
	 */
	bo->flags &= ~AMDGPU_GEM_CREATE_CPU_GTT_USWC;
#elif defined(CONFIG_X86) && !defined(CONFIG_X86_PAT)
	/* Don't try to enable write-combining when it can't work, or things
	 * may be slow
	 * See https://bugs.freedesktop.org/show_bug.cgi?id=88758
	 */

#ifndef CONFIG_COMPILE_TEST
#warning Please enable CONFIG_MTRR and CONFIG_X86_PAT for better performance \
	 thanks to write-combining
#endif

	if (bo->flags & AMDGPU_GEM_CREATE_CPU_GTT_USWC)
		DRM_INFO_ONCE("Please enable CONFIG_MTRR and CONFIG_X86_PAT for "
			      "better performance thanks to write-combining\n");
	bo->flags &= ~AMDGPU_GEM_CREATE_CPU_GTT_USWC;
#else
	/* For architectures that don't support WC memory,
	 * mask out the WC flag from the BO
	 */
	if (!drm_arch_can_wc_memory())
		bo->flags &= ~AMDGPU_GEM_CREATE_CPU_GTT_USWC;
#endif

	bo->tbo.bdev = &adev->mman.bdev;
	amdgpu_bo_placement_from_domain(bo, bp->domain);
	if (bp->type == ttm_bo_type_kernel)
		bo->tbo.priority = 1;

	r = ttm_bo_init_reserved(&adev->mman.bdev, &bo->tbo, size, bp->type,
				 &bo->placement, page_align, &ctx, acc_size,
				 NULL, bp->resv, &amdgpu_bo_destroy);
	if (unlikely(r != 0))
		return r;

	if (!amdgpu_gmc_vram_full_visible(&adev->gmc) &&
	    bo->tbo.mem.mem_type == TTM_PL_VRAM &&
	    bo->tbo.mem.start < adev->gmc.visible_vram_size >> PAGE_SHIFT)
		amdgpu_cs_report_moved_bytes(adev, ctx.bytes_moved,
					     ctx.bytes_moved);
	else
		amdgpu_cs_report_moved_bytes(adev, ctx.bytes_moved, 0);

	if (bp->flags & AMDGPU_GEM_CREATE_VRAM_CLEARED &&
	    bo->tbo.mem.placement & TTM_PL_FLAG_VRAM) {
		struct dma_fence *fence;

		r = amdgpu_fill_buffer(bo, 0, bo->tbo.resv, &fence);
		if (unlikely(r))
			goto fail_unreserve;

		amdgpu_bo_fence(bo, fence, false);
		dma_fence_put(bo->tbo.moving);
		bo->tbo.moving = dma_fence_get(fence);
		dma_fence_put(fence);
	}
	if (!bp->resv)
		amdgpu_bo_unreserve(bo);
	*bo_ptr = bo;

	trace_amdgpu_bo_create(bo);

	/* Treat CPU_ACCESS_REQUIRED only as a hint if given by UMD */
	if (bp->type == ttm_bo_type_device)
		bo->flags &= ~AMDGPU_GEM_CREATE_CPU_ACCESS_REQUIRED;

	return 0;

fail_unreserve:
	if (!bp->resv)
		ww_mutex_unlock(&bo->tbo.resv->lock);
	amdgpu_bo_unref(&bo);
	return r;
}

static int amdgpu_bo_create_shadow(struct amdgpu_device *adev,
				   unsigned long size, int byte_align,
				   struct amdgpu_bo *bo)
{
	struct amdgpu_bo_param bp;
	int r;

	if (bo->shadow)
		return 0;

	memset(&bp, 0, sizeof(bp));
	bp.size = size;
	bp.byte_align = byte_align;
	bp.domain = AMDGPU_GEM_DOMAIN_GTT;
	bp.flags = AMDGPU_GEM_CREATE_CPU_GTT_USWC |
		AMDGPU_GEM_CREATE_SHADOW;
	bp.type = ttm_bo_type_kernel;
	bp.resv = bo->tbo.resv;

	r = amdgpu_bo_do_create(adev, &bp, &bo->shadow);
	if (!r) {
		bo->shadow->parent = amdgpu_bo_ref(bo);
		mutex_lock(&adev->shadow_list_lock);
		list_add_tail(&bo->shadow_list, &adev->shadow_list);
		mutex_unlock(&adev->shadow_list_lock);
	}

	return r;
}

/**
 * amdgpu_bo_create - create an &amdgpu_bo buffer object
 * @adev: amdgpu device object
 * @bp: parameters to be used for the buffer object
 * @bo_ptr: pointer to the buffer object pointer
 *
 * Creates an &amdgpu_bo buffer object; and if requested, also creates a
 * shadow object.
 * Shadow object is used to backup the original buffer object, and is always
 * in GTT.
 *
 * Returns:
 * 0 for success or a negative error code on failure.
 */
int amdgpu_bo_create(struct amdgpu_device *adev,
		     struct amdgpu_bo_param *bp,
		     struct amdgpu_bo **bo_ptr)
{
	u64 flags = bp->flags;
	int r;

	bp->flags = bp->flags & ~AMDGPU_GEM_CREATE_SHADOW;
	r = amdgpu_bo_do_create(adev, bp, bo_ptr);
	if (r)
		return r;

	if ((flags & AMDGPU_GEM_CREATE_SHADOW) && amdgpu_bo_need_backup(adev)) {
		if (!bp->resv)
			WARN_ON(reservation_object_lock((*bo_ptr)->tbo.resv,
							NULL));

		r = amdgpu_bo_create_shadow(adev, bp->size, bp->byte_align, (*bo_ptr));

		if (!bp->resv)
			reservation_object_unlock((*bo_ptr)->tbo.resv);

		if (r)
			amdgpu_bo_unref(bo_ptr);
	}

	return r;
}

/**
 * amdgpu_bo_backup_to_shadow - Backs up an &amdgpu_bo buffer object
 * @adev: amdgpu device object
 * @ring: amdgpu_ring for the engine handling the buffer operations
 * @bo: &amdgpu_bo buffer to be backed up
 * @resv: reservation object with embedded fence
 * @fence: dma_fence associated with the operation
 * @direct: whether to submit the job directly
 *
 * Copies an &amdgpu_bo buffer object to its shadow object.
 * Not used for now.
 *
 * Returns:
 * 0 for success or a negative error code on failure.
 */
int amdgpu_bo_backup_to_shadow(struct amdgpu_device *adev,
			       struct amdgpu_ring *ring,
			       struct amdgpu_bo *bo,
			       struct reservation_object *resv,
			       struct dma_fence **fence,
			       bool direct)

{
	struct amdgpu_bo *shadow = bo->shadow;
	uint64_t bo_addr, shadow_addr;
	int r;

	if (!shadow)
		return -EINVAL;

	bo_addr = amdgpu_bo_gpu_offset(bo);
	shadow_addr = amdgpu_bo_gpu_offset(bo->shadow);

	r = reservation_object_reserve_shared(bo->tbo.resv);
	if (r)
		goto err;

	r = amdgpu_copy_buffer(ring, bo_addr, shadow_addr,
			       amdgpu_bo_size(bo), resv, fence,
			       direct, false);
	if (!r)
		amdgpu_bo_fence(bo, *fence, true);

err:
	return r;
}

/**
 * amdgpu_bo_validate - validate an &amdgpu_bo buffer object
 * @bo: pointer to the buffer object
 *
 * Sets placement according to domain; and changes placement and caching
 * policy of the buffer object according to the placement.
 * This is used for validating shadow bos.  It calls ttm_bo_validate() to
 * make sure the buffer is resident where it needs to be.
 *
 * Returns:
 * 0 for success or a negative error code on failure.
 */
int amdgpu_bo_validate(struct amdgpu_bo *bo)
{
	struct ttm_operation_ctx ctx = { false, false };
	uint32_t domain;
	int r;

	if (bo->pin_count)
		return 0;

	domain = bo->preferred_domains;

retry:
	amdgpu_bo_placement_from_domain(bo, domain);
	r = ttm_bo_validate(&bo->tbo, &bo->placement, &ctx);
	if (unlikely(r == -ENOMEM) && domain != bo->allowed_domains) {
		domain = bo->allowed_domains;
		goto retry;
	}

	return r;
}

/**
 * amdgpu_bo_restore_from_shadow - restore an &amdgpu_bo buffer object
 * @adev: amdgpu device object
 * @ring: amdgpu_ring for the engine handling the buffer operations
 * @bo: &amdgpu_bo buffer to be restored
 * @resv: reservation object with embedded fence
 * @fence: dma_fence associated with the operation
 * @direct: whether to submit the job directly
 *
 * Copies a buffer object's shadow content back to the object.
 * This is used for recovering a buffer from its shadow in case of a gpu
 * reset where vram context may be lost.
 *
 * Returns:
 * 0 for success or a negative error code on failure.
 */
int amdgpu_bo_restore_from_shadow(struct amdgpu_device *adev,
				  struct amdgpu_ring *ring,
				  struct amdgpu_bo *bo,
				  struct reservation_object *resv,
				  struct dma_fence **fence,
				  bool direct)

{
	struct amdgpu_bo *shadow = bo->shadow;
	uint64_t bo_addr, shadow_addr;
	int r;

	if (!shadow)
		return -EINVAL;

	bo_addr = amdgpu_bo_gpu_offset(bo);
	shadow_addr = amdgpu_bo_gpu_offset(bo->shadow);

	r = reservation_object_reserve_shared(bo->tbo.resv);
	if (r)
		goto err;

	r = amdgpu_copy_buffer(ring, shadow_addr, bo_addr,
			       amdgpu_bo_size(bo), resv, fence,
			       direct, false);
	if (!r)
		amdgpu_bo_fence(bo, *fence, true);

err:
	return r;
}

/**
 * amdgpu_bo_kmap - map an &amdgpu_bo buffer object
 * @bo: &amdgpu_bo buffer object to be mapped
 * @ptr: kernel virtual address to be returned
 *
 * Calls ttm_bo_kmap() to set up the kernel virtual mapping; calls
 * amdgpu_bo_kptr() to get the kernel virtual address.
 *
 * Returns:
 * 0 for success or a negative error code on failure.
 */
int amdgpu_bo_kmap(struct amdgpu_bo *bo, void **ptr)
{
	void *kptr;
	long r;

	if (bo->flags & AMDGPU_GEM_CREATE_NO_CPU_ACCESS)
		return -EPERM;

	kptr = amdgpu_bo_kptr(bo);
	if (kptr) {
		if (ptr)
			*ptr = kptr;
		return 0;
	}

	r = reservation_object_wait_timeout_rcu(bo->tbo.resv, false, false,
						MAX_SCHEDULE_TIMEOUT);
	if (r < 0)
		return r;

	r = ttm_bo_kmap(&bo->tbo, 0, bo->tbo.num_pages, &bo->kmap);
	if (r)
		return r;

	if (ptr)
		*ptr = amdgpu_bo_kptr(bo);

	return 0;
}

/**
 * amdgpu_bo_kptr - returns a kernel virtual address of the buffer object
 * @bo: &amdgpu_bo buffer object
 *
 * Calls ttm_kmap_obj_virtual() to get the kernel virtual address
 *
 * Returns:
 * the virtual address of a buffer object area.
 */
void *amdgpu_bo_kptr(struct amdgpu_bo *bo)
{
	bool is_iomem;

	return ttm_kmap_obj_virtual(&bo->kmap, &is_iomem);
}

/**
 * amdgpu_bo_kunmap - unmap an &amdgpu_bo buffer object
 * @bo: &amdgpu_bo buffer object to be unmapped
 *
 * Unmaps a kernel map set up by amdgpu_bo_kmap().
 */
void amdgpu_bo_kunmap(struct amdgpu_bo *bo)
{
	if (bo->kmap.bo)
		ttm_bo_kunmap(&bo->kmap);
}

/**
 * amdgpu_bo_ref - reference an &amdgpu_bo buffer object
 * @bo: &amdgpu_bo buffer object
 *
 * References the contained &ttm_buffer_object.
 *
 * Returns:
 * a refcounted pointer to the &amdgpu_bo buffer object.
 */
struct amdgpu_bo *amdgpu_bo_ref(struct amdgpu_bo *bo)
{
	if (bo == NULL)
		return NULL;

	ttm_bo_get(&bo->tbo);
	return bo;
}

/**
 * amdgpu_bo_unref - unreference an &amdgpu_bo buffer object
 * @bo: &amdgpu_bo buffer object
 *
 * Unreferences the contained &ttm_buffer_object and clear the pointer
 */
void amdgpu_bo_unref(struct amdgpu_bo **bo)
{
	struct ttm_buffer_object *tbo;

	if ((*bo) == NULL)
		return;

	tbo = &((*bo)->tbo);
	ttm_bo_put(tbo);
	*bo = NULL;
}

/**
 * amdgpu_bo_pin_restricted - pin an &amdgpu_bo buffer object
 * @bo: &amdgpu_bo buffer object to be pinned
 * @domain: domain to be pinned to
 * @min_offset: the start of requested address range
 * @max_offset: the end of requested address range
 *
 * Pins the buffer object according to requested domain and address range. If
 * the memory is unbound gart memory, binds the pages into gart table. Adjusts
 * pin_count and pin_size accordingly.
 *
 * Pinning means to lock pages in memory along with keeping them at a fixed
 * offset. It is required when a buffer can not be moved, for example, when
 * a display buffer is being scanned out.
 *
 * Compared with amdgpu_bo_pin(), this function gives more flexibility on
 * where to pin a buffer if there are specific restrictions on where a buffer
 * must be located.
 *
 * Returns:
 * 0 for success or a negative error code on failure.
 */
int amdgpu_bo_pin_restricted(struct amdgpu_bo *bo, u32 domain,
			     u64 min_offset, u64 max_offset)
{
	struct amdgpu_device *adev = amdgpu_ttm_adev(bo->tbo.bdev);
	struct ttm_operation_ctx ctx = { false, false };
	int r, i;

	if (amdgpu_ttm_tt_get_usermm(bo->tbo.ttm))
		return -EPERM;

	if (WARN_ON_ONCE(min_offset > max_offset))
		return -EINVAL;

	/* A shared bo cannot be migrated to VRAM */
	if (bo->prime_shared_count) {
		if (domain & AMDGPU_GEM_DOMAIN_GTT)
			domain = AMDGPU_GEM_DOMAIN_GTT;
		else
			return -EINVAL;
	}

	/* This assumes only APU display buffers are pinned with (VRAM|GTT).
	 * See function amdgpu_display_supported_domains()
	 */
	domain = amdgpu_bo_get_preferred_pin_domain(adev, domain);

	if (bo->pin_count) {
		uint32_t mem_type = bo->tbo.mem.mem_type;

		if (!(domain & amdgpu_mem_type_to_domain(mem_type)))
			return -EINVAL;

		bo->pin_count++;

		if (max_offset != 0) {
			u64 domain_start = bo->tbo.bdev->man[mem_type].gpu_offset;
			WARN_ON_ONCE(max_offset <
				     (amdgpu_bo_gpu_offset(bo) - domain_start));
		}

		return 0;
	}

	bo->flags |= AMDGPU_GEM_CREATE_VRAM_CONTIGUOUS;
	/* force to pin into visible video ram */
	if (!(bo->flags & AMDGPU_GEM_CREATE_NO_CPU_ACCESS))
		bo->flags |= AMDGPU_GEM_CREATE_CPU_ACCESS_REQUIRED;
	amdgpu_bo_placement_from_domain(bo, domain);
	for (i = 0; i < bo->placement.num_placement; i++) {
		unsigned fpfn, lpfn;

		fpfn = min_offset >> PAGE_SHIFT;
		lpfn = max_offset >> PAGE_SHIFT;

		if (fpfn > bo->placements[i].fpfn)
			bo->placements[i].fpfn = fpfn;
		if (!bo->placements[i].lpfn ||
		    (lpfn && lpfn < bo->placements[i].lpfn))
			bo->placements[i].lpfn = lpfn;
		bo->placements[i].flags |= TTM_PL_FLAG_NO_EVICT;
	}

	r = ttm_bo_validate(&bo->tbo, &bo->placement, &ctx);
	if (unlikely(r)) {
		dev_err(adev->dev, "%p pin failed\n", bo);
		goto error;
	}

	bo->pin_count = 1;

	domain = amdgpu_mem_type_to_domain(bo->tbo.mem.mem_type);
	if (domain == AMDGPU_GEM_DOMAIN_VRAM) {
		atomic64_add(amdgpu_bo_size(bo), &adev->vram_pin_size);
		atomic64_add(amdgpu_vram_mgr_bo_visible_size(bo),
			     &adev->visible_pin_size);
	} else if (domain == AMDGPU_GEM_DOMAIN_GTT) {
		atomic64_add(amdgpu_bo_size(bo), &adev->gart_pin_size);
	}

error:
	return r;
}

/**
 * amdgpu_bo_pin - pin an &amdgpu_bo buffer object
 * @bo: &amdgpu_bo buffer object to be pinned
 * @domain: domain to be pinned to
 *
 * A simple wrapper to amdgpu_bo_pin_restricted().
 * Provides a simpler API for buffers that do not have any strict restrictions
 * on where a buffer must be located.
 *
 * Returns:
 * 0 for success or a negative error code on failure.
 */
int amdgpu_bo_pin(struct amdgpu_bo *bo, u32 domain)
{
	return amdgpu_bo_pin_restricted(bo, domain, 0, 0);
}

/**
 * amdgpu_bo_unpin - unpin an &amdgpu_bo buffer object
 * @bo: &amdgpu_bo buffer object to be unpinned
 *
 * Decreases the pin_count, and clears the flags if pin_count reaches 0.
 * Changes placement and pin size accordingly.
 *
 * Returns:
 * 0 for success or a negative error code on failure.
 */
int amdgpu_bo_unpin(struct amdgpu_bo *bo)
{
	struct amdgpu_device *adev = amdgpu_ttm_adev(bo->tbo.bdev);
	struct ttm_operation_ctx ctx = { false, false };
	int r, i;

	if (!bo->pin_count) {
		dev_warn(adev->dev, "%p unpin not necessary\n", bo);
		return 0;
	}
	bo->pin_count--;
	if (bo->pin_count)
		return 0;

	amdgpu_bo_subtract_pin_size(bo);

	for (i = 0; i < bo->placement.num_placement; i++) {
		bo->placements[i].lpfn = 0;
		bo->placements[i].flags &= ~TTM_PL_FLAG_NO_EVICT;
	}
	r = ttm_bo_validate(&bo->tbo, &bo->placement, &ctx);
	if (unlikely(r))
		dev_err(adev->dev, "%p validate failed for unpin\n", bo);

	return r;
}

/**
 * amdgpu_bo_evict_vram - evict VRAM buffers
 * @adev: amdgpu device object
 *
 * Evicts all VRAM buffers on the lru list of the memory type.
 * Mainly used for evicting vram at suspend time.
 *
 * Returns:
 * 0 for success or a negative error code on failure.
 */
int amdgpu_bo_evict_vram(struct amdgpu_device *adev)
{
	/* late 2.6.33 fix IGP hibernate - we need pm ops to do this correct */
	if (0 && (adev->flags & AMD_IS_APU)) {
		/* Useless to evict on IGP chips */
		return 0;
	}
	return ttm_bo_evict_mm(&adev->mman.bdev, TTM_PL_VRAM);
}

static const char *amdgpu_vram_names[] = {
	"UNKNOWN",
	"GDDR1",
	"DDR2",
	"GDDR3",
	"GDDR4",
	"GDDR5",
	"HBM",
	"DDR3",
	"DDR4",
};

/**
 * amdgpu_bo_init - initialize memory manager
 * @adev: amdgpu device object
 *
 * Calls amdgpu_ttm_init() to initialize amdgpu memory manager.
 *
 * Returns:
 * 0 for success or a negative error code on failure.
 */
int amdgpu_bo_init(struct amdgpu_device *adev)
{
	/* reserve PAT memory space to WC for VRAM */
	arch_io_reserve_memtype_wc(adev->gmc.aper_base,
				   adev->gmc.aper_size);

	/* Add an MTRR for the VRAM */
	adev->gmc.vram_mtrr = arch_phys_wc_add(adev->gmc.aper_base,
					      adev->gmc.aper_size);
	DRM_INFO("Detected VRAM RAM=%lluM, BAR=%lluM\n",
		 adev->gmc.mc_vram_size >> 20,
		 (unsigned long long)adev->gmc.aper_size >> 20);
	DRM_INFO("RAM width %dbits %s\n",
		 adev->gmc.vram_width, amdgpu_vram_names[adev->gmc.vram_type]);
	return amdgpu_ttm_init(adev);
}

/**
 * amdgpu_bo_late_init - late init
 * @adev: amdgpu device object
 *
 * Calls amdgpu_ttm_late_init() to free resources used earlier during
 * initialization.
 *
 * Returns:
 * 0 for success or a negative error code on failure.
 */
int amdgpu_bo_late_init(struct amdgpu_device *adev)
{
	amdgpu_ttm_late_init(adev);

	return 0;
}

/**
 * amdgpu_bo_fini - tear down memory manager
 * @adev: amdgpu device object
 *
 * Reverses amdgpu_bo_init() to tear down memory manager.
 */
void amdgpu_bo_fini(struct amdgpu_device *adev)
{
	amdgpu_ttm_fini(adev);
	arch_phys_wc_del(adev->gmc.vram_mtrr);
	arch_io_free_memtype_wc(adev->gmc.aper_base, adev->gmc.aper_size);
}

/**
 * amdgpu_bo_fbdev_mmap - mmap fbdev memory
 * @bo: &amdgpu_bo buffer object
 * @vma: vma as input from the fbdev mmap method
 *
 * Calls ttm_fbdev_mmap() to mmap fbdev memory if it is backed by a bo.
 *
 * Returns:
 * 0 for success or a negative error code on failure.
 */
int amdgpu_bo_fbdev_mmap(struct amdgpu_bo *bo,
			     struct vm_area_struct *vma)
{
	return ttm_fbdev_mmap(vma, &bo->tbo);
}

/**
 * amdgpu_bo_set_tiling_flags - set tiling flags
 * @bo: &amdgpu_bo buffer object
 * @tiling_flags: new flags
 *
 * Sets buffer object's tiling flags with the new one. Used by GEM ioctl or
 * kernel driver to set the tiling flags on a buffer.
 *
 * Returns:
 * 0 for success or a negative error code on failure.
 */
int amdgpu_bo_set_tiling_flags(struct amdgpu_bo *bo, u64 tiling_flags)
{
	struct amdgpu_device *adev = amdgpu_ttm_adev(bo->tbo.bdev);

	if (adev->family <= AMDGPU_FAMILY_CZ &&
	    AMDGPU_TILING_GET(tiling_flags, TILE_SPLIT) > 6)
		return -EINVAL;

	bo->tiling_flags = tiling_flags;
	return 0;
}

/**
 * amdgpu_bo_get_tiling_flags - get tiling flags
 * @bo: &amdgpu_bo buffer object
 * @tiling_flags: returned flags
 *
 * Gets buffer object's tiling flags. Used by GEM ioctl or kernel driver to
 * set the tiling flags on a buffer.
 */
void amdgpu_bo_get_tiling_flags(struct amdgpu_bo *bo, u64 *tiling_flags)
{
	lockdep_assert_held(&bo->tbo.resv->lock.base);

	if (tiling_flags)
		*tiling_flags = bo->tiling_flags;
}

/**
 * amdgpu_bo_set_metadata - set metadata
 * @bo: &amdgpu_bo buffer object
 * @metadata: new metadata
 * @metadata_size: size of the new metadata
 * @flags: flags of the new metadata
 *
 * Sets buffer object's metadata, its size and flags.
 * Used via GEM ioctl.
 *
 * Returns:
 * 0 for success or a negative error code on failure.
 */
int amdgpu_bo_set_metadata (struct amdgpu_bo *bo, void *metadata,
			    uint32_t metadata_size, uint64_t flags)
{
	void *buffer;

	if (!metadata_size) {
		if (bo->metadata_size) {
			kfree(bo->metadata);
			bo->metadata = NULL;
			bo->metadata_size = 0;
		}
		return 0;
	}

	if (metadata == NULL)
		return -EINVAL;

	buffer = kmemdup(metadata, metadata_size, GFP_KERNEL);
	if (buffer == NULL)
		return -ENOMEM;

	kfree(bo->metadata);
	bo->metadata_flags = flags;
	bo->metadata = buffer;
	bo->metadata_size = metadata_size;

	return 0;
}

/**
 * amdgpu_bo_get_metadata - get metadata
 * @bo: &amdgpu_bo buffer object
 * @buffer: returned metadata
 * @buffer_size: size of the buffer
 * @metadata_size: size of the returned metadata
 * @flags: flags of the returned metadata
 *
 * Gets buffer object's metadata, its size and flags. buffer_size shall not be
 * less than metadata_size.
 * Used via GEM ioctl.
 *
 * Returns:
 * 0 for success or a negative error code on failure.
 */
int amdgpu_bo_get_metadata(struct amdgpu_bo *bo, void *buffer,
			   size_t buffer_size, uint32_t *metadata_size,
			   uint64_t *flags)
{
	if (!buffer && !metadata_size)
		return -EINVAL;

	if (buffer) {
		if (buffer_size < bo->metadata_size)
			return -EINVAL;

		if (bo->metadata_size)
			memcpy(buffer, bo->metadata, bo->metadata_size);
	}

	if (metadata_size)
		*metadata_size = bo->metadata_size;
	if (flags)
		*flags = bo->metadata_flags;

	return 0;
}

/**
 * amdgpu_bo_move_notify - notification about a memory move
 * @bo: pointer to a buffer object
 * @evict: if this move is evicting the buffer from the graphics address space
 * @new_mem: new information of the bufer object
 *
 * Marks the corresponding &amdgpu_bo buffer object as invalid, also performs
 * bookkeeping.
 * TTM driver callback which is called when ttm moves a buffer.
 */
void amdgpu_bo_move_notify(struct ttm_buffer_object *bo,
			   bool evict,
			   struct ttm_mem_reg *new_mem)
{
	struct amdgpu_device *adev = amdgpu_ttm_adev(bo->bdev);
	struct amdgpu_bo *abo;
	struct ttm_mem_reg *old_mem = &bo->mem;

	if (!amdgpu_bo_is_amdgpu_bo(bo))
		return;

	abo = ttm_to_amdgpu_bo(bo);
	amdgpu_vm_bo_invalidate(adev, abo, evict);

	amdgpu_bo_kunmap(abo);

	/* remember the eviction */
	if (evict)
		atomic64_inc(&adev->num_evictions);

	/* update statistics */
	if (!new_mem)
		return;

	/* move_notify is called before move happens */
	trace_amdgpu_bo_move(abo, new_mem->mem_type, old_mem->mem_type);
}

/**
 * amdgpu_bo_fault_reserve_notify - notification about a memory fault
 * @bo: pointer to a buffer object
 *
 * Notifies the driver we are taking a fault on this BO and have reserved it,
 * also performs bookkeeping.
 * TTM driver callback for dealing with vm faults.
 *
 * Returns:
 * 0 for success or a negative error code on failure.
 */
int amdgpu_bo_fault_reserve_notify(struct ttm_buffer_object *bo)
{
	struct amdgpu_device *adev = amdgpu_ttm_adev(bo->bdev);
	struct ttm_operation_ctx ctx = { false, false };
	struct amdgpu_bo *abo;
	unsigned long offset, size;
	int r;

	if (!amdgpu_bo_is_amdgpu_bo(bo))
		return 0;

	abo = ttm_to_amdgpu_bo(bo);

	/* Remember that this BO was accessed by the CPU */
	abo->flags |= AMDGPU_GEM_CREATE_CPU_ACCESS_REQUIRED;

	if (bo->mem.mem_type != TTM_PL_VRAM)
		return 0;

	size = bo->mem.num_pages << PAGE_SHIFT;
	offset = bo->mem.start << PAGE_SHIFT;
	if ((offset + size) <= adev->gmc.visible_vram_size)
		return 0;

	/* Can't move a pinned BO to visible VRAM */
	if (abo->pin_count > 0)
		return -EINVAL;

	/* hurrah the memory is not visible ! */
	atomic64_inc(&adev->num_vram_cpu_page_faults);
	amdgpu_bo_placement_from_domain(abo, AMDGPU_GEM_DOMAIN_VRAM |
					AMDGPU_GEM_DOMAIN_GTT);

	/* Avoid costly evictions; only set GTT as a busy placement */
	abo->placement.num_busy_placement = 1;
	abo->placement.busy_placement = &abo->placements[1];

	r = ttm_bo_validate(bo, &abo->placement, &ctx);
	if (unlikely(r != 0))
		return r;

	offset = bo->mem.start << PAGE_SHIFT;
	/* this should never happen */
	if (bo->mem.mem_type == TTM_PL_VRAM &&
	    (offset + size) > adev->gmc.visible_vram_size)
		return -EINVAL;

	return 0;
}

/**
 * amdgpu_bo_fence - add fence to buffer object
 *
 * @bo: buffer object in question
 * @fence: fence to add
 * @shared: true if fence should be added shared
 *
 */
void amdgpu_bo_fence(struct amdgpu_bo *bo, struct dma_fence *fence,
		     bool shared)
{
	struct reservation_object *resv = bo->tbo.resv;

	if (shared)
		reservation_object_add_shared_fence(resv, fence);
	else
		reservation_object_add_excl_fence(resv, fence);
}

/**
 * amdgpu_bo_gpu_offset - return GPU offset of bo
 * @bo:	amdgpu object for which we query the offset
 *
 * Note: object should either be pinned or reserved when calling this
 * function, it might be useful to add check for this for debugging.
 *
 * Returns:
 * current GPU offset of the object.
 */
u64 amdgpu_bo_gpu_offset(struct amdgpu_bo *bo)
{
	WARN_ON_ONCE(bo->tbo.mem.mem_type == TTM_PL_SYSTEM);
	WARN_ON_ONCE(bo->tbo.mem.mem_type == TTM_PL_TT &&
		     !amdgpu_gtt_mgr_has_gart_addr(&bo->tbo.mem));
	WARN_ON_ONCE(!ww_mutex_is_locked(&bo->tbo.resv->lock) &&
		     !bo->pin_count);
	WARN_ON_ONCE(bo->tbo.mem.start == AMDGPU_BO_INVALID_OFFSET);
	WARN_ON_ONCE(bo->tbo.mem.mem_type == TTM_PL_VRAM &&
		     !(bo->flags & AMDGPU_GEM_CREATE_VRAM_CONTIGUOUS));

	return bo->tbo.offset;
}

/**
 * amdgpu_bo_get_preferred_pin_domain - get preferred domain for scanout
 * @adev: amdgpu device object
 * @domain: allowed :ref:`memory domains <amdgpu_memory_domains>`
 *
 * Returns:
 * Which of the allowed domains is preferred for pinning the BO for scanout.
 */
uint32_t amdgpu_bo_get_preferred_pin_domain(struct amdgpu_device *adev,
					    uint32_t domain)
{
	if (domain == (AMDGPU_GEM_DOMAIN_VRAM | AMDGPU_GEM_DOMAIN_GTT)) {
		domain = AMDGPU_GEM_DOMAIN_VRAM;
		if (adev->gmc.real_vram_size <= AMDGPU_SG_THRESHOLD)
			domain = AMDGPU_GEM_DOMAIN_GTT;
	}
	return domain;
}<|MERGE_RESOLUTION|>--- conflicted
+++ resolved
@@ -84,11 +84,7 @@
 	}
 }
 
-<<<<<<< HEAD
-static void amdgpu_ttm_bo_destroy(struct ttm_buffer_object *tbo)
-=======
 static void amdgpu_bo_destroy(struct ttm_buffer_object *tbo)
->>>>>>> 8e6fbfc0
 {
 	struct amdgpu_device *adev = amdgpu_ttm_adev(tbo->bdev);
 	struct amdgpu_bo *bo = ttm_to_amdgpu_bo(tbo);
