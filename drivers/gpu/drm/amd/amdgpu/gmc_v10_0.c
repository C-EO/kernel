--- conflicted
+++ resolved
@@ -27,13 +27,6 @@
 #include "gmc_v10_0.h"
 #include "umc_v8_7.h"
 
-<<<<<<< HEAD
-#include "hdp/hdp_5_0_0_offset.h"
-#include "hdp/hdp_5_0_0_sh_mask.h"
-#include "gc/gc_10_1_0_sh_mask.h"
-#include "mmhub/mmhub_2_0_0_sh_mask.h"
-=======
->>>>>>> 7d2a07b7
 #include "athub/athub_2_0_0_sh_mask.h"
 #include "athub/athub_2_0_0_offset.h"
 #include "dcn/dcn_2_0_0_offset.h"
@@ -75,65 +68,6 @@
 				   struct amdgpu_irq_src *src, unsigned type,
 				   enum amdgpu_interrupt_state state)
 {
-<<<<<<< HEAD
-	struct amdgpu_vmhub *hub;
-	u32 tmp, reg, bits[AMDGPU_MAX_VMHUBS], i;
-
-	bits[AMDGPU_GFXHUB_0] = GCVM_CONTEXT1_CNTL__RANGE_PROTECTION_FAULT_ENABLE_INTERRUPT_MASK |
-		GCVM_CONTEXT1_CNTL__DUMMY_PAGE_PROTECTION_FAULT_ENABLE_INTERRUPT_MASK |
-		GCVM_CONTEXT1_CNTL__PDE0_PROTECTION_FAULT_ENABLE_INTERRUPT_MASK |
-		GCVM_CONTEXT1_CNTL__VALID_PROTECTION_FAULT_ENABLE_INTERRUPT_MASK |
-		GCVM_CONTEXT1_CNTL__READ_PROTECTION_FAULT_ENABLE_INTERRUPT_MASK |
-		GCVM_CONTEXT1_CNTL__WRITE_PROTECTION_FAULT_ENABLE_INTERRUPT_MASK |
-		GCVM_CONTEXT1_CNTL__EXECUTE_PROTECTION_FAULT_ENABLE_INTERRUPT_MASK;
-
-	bits[AMDGPU_MMHUB_0] = MMVM_CONTEXT1_CNTL__RANGE_PROTECTION_FAULT_ENABLE_INTERRUPT_MASK |
-		MMVM_CONTEXT1_CNTL__DUMMY_PAGE_PROTECTION_FAULT_ENABLE_INTERRUPT_MASK |
-		MMVM_CONTEXT1_CNTL__PDE0_PROTECTION_FAULT_ENABLE_INTERRUPT_MASK |
-		MMVM_CONTEXT1_CNTL__VALID_PROTECTION_FAULT_ENABLE_INTERRUPT_MASK |
-		MMVM_CONTEXT1_CNTL__READ_PROTECTION_FAULT_ENABLE_INTERRUPT_MASK |
-		MMVM_CONTEXT1_CNTL__WRITE_PROTECTION_FAULT_ENABLE_INTERRUPT_MASK |
-		MMVM_CONTEXT1_CNTL__EXECUTE_PROTECTION_FAULT_ENABLE_INTERRUPT_MASK;
-
-	switch (state) {
-	case AMDGPU_IRQ_STATE_DISABLE:
-		/* MM HUB */
-		hub = &adev->vmhub[AMDGPU_MMHUB_0];
-		for (i = 0; i < 16; i++) {
-			reg = hub->vm_context0_cntl + hub->ctx_distance * i;
-			tmp = RREG32(reg);
-			tmp &= ~bits[AMDGPU_MMHUB_0];
-			WREG32(reg, tmp);
-		}
-
-		/* GFX HUB */
-		hub = &adev->vmhub[AMDGPU_GFXHUB_0];
-		for (i = 0; i < 16; i++) {
-			reg = hub->vm_context0_cntl + hub->ctx_distance * i;
-			tmp = RREG32(reg);
-			tmp &= ~bits[AMDGPU_GFXHUB_0];
-			WREG32(reg, tmp);
-		}
-		break;
-	case AMDGPU_IRQ_STATE_ENABLE:
-		/* MM HUB */
-		hub = &adev->vmhub[AMDGPU_MMHUB_0];
-		for (i = 0; i < 16; i++) {
-			reg = hub->vm_context0_cntl + hub->ctx_distance * i;
-			tmp = RREG32(reg);
-			tmp |= bits[AMDGPU_MMHUB_0];
-			WREG32(reg, tmp);
-		}
-
-		/* GFX HUB */
-		hub = &adev->vmhub[AMDGPU_GFXHUB_0];
-		for (i = 0; i < 16; i++) {
-			reg = hub->vm_context0_cntl + hub->ctx_distance * i;
-			tmp = RREG32(reg);
-			tmp |= bits[AMDGPU_GFXHUB_0];
-			WREG32(reg, tmp);
-		}
-=======
 	switch (state) {
 	case AMDGPU_IRQ_STATE_DISABLE:
 		/* MM HUB */
@@ -146,7 +80,6 @@
 		amdgpu_gmc_set_vm_fault_masks(adev, AMDGPU_MMHUB_0, true);
 		/* GFX HUB */
 		amdgpu_gmc_set_vm_fault_masks(adev, AMDGPU_GFXHUB_0, true);
->>>>>>> 7d2a07b7
 		break;
 	default:
 		break;
@@ -198,59 +131,14 @@
 		 * be updated to avoid reading an incorrect value due to
 		 * the new fast GRBM interface.
 		 */
-<<<<<<< HEAD
-		if (entry->vmid_src == AMDGPU_GFXHUB_0)
-=======
 		if ((entry->vmid_src == AMDGPU_GFXHUB_0) &&
 		    (adev->asic_type < CHIP_SIENNA_CICHLID))
->>>>>>> 7d2a07b7
 			RREG32(hub->vm_l2_pro_fault_status);
 
 		status = RREG32(hub->vm_l2_pro_fault_status);
 		WREG32_P(hub->vm_l2_pro_fault_cntl, 1, ~1);
 	}
 
-<<<<<<< HEAD
-	if (printk_ratelimit()) {
-		struct amdgpu_task_info task_info;
-
-		memset(&task_info, 0, sizeof(struct amdgpu_task_info));
-		amdgpu_vm_get_task_info(adev, entry->pasid, &task_info);
-
-		dev_err(adev->dev,
-			"[%s] page fault (src_id:%u ring:%u vmid:%u pasid:%u, "
-			"for process %s pid %d thread %s pid %d)\n",
-			entry->vmid_src ? "mmhub" : "gfxhub",
-			entry->src_id, entry->ring_id, entry->vmid,
-			entry->pasid, task_info.process_name, task_info.tgid,
-			task_info.task_name, task_info.pid);
-		dev_err(adev->dev, "  in page starting at address 0x%016llx from client %d\n",
-			addr, entry->client_id);
-		if (!amdgpu_sriov_vf(adev)) {
-			dev_err(adev->dev,
-				"GCVM_L2_PROTECTION_FAULT_STATUS:0x%08X\n",
-				status);
-			dev_err(adev->dev, "\t Faulty UTCL2 client ID: 0x%lx\n",
-				REG_GET_FIELD(status,
-				GCVM_L2_PROTECTION_FAULT_STATUS, CID));
-			dev_err(adev->dev, "\t MORE_FAULTS: 0x%lx\n",
-				REG_GET_FIELD(status,
-				GCVM_L2_PROTECTION_FAULT_STATUS, MORE_FAULTS));
-			dev_err(adev->dev, "\t WALKER_ERROR: 0x%lx\n",
-				REG_GET_FIELD(status,
-				GCVM_L2_PROTECTION_FAULT_STATUS, WALKER_ERROR));
-			dev_err(adev->dev, "\t PERMISSION_FAULTS: 0x%lx\n",
-				REG_GET_FIELD(status,
-				GCVM_L2_PROTECTION_FAULT_STATUS, PERMISSION_FAULTS));
-			dev_err(adev->dev, "\t MAPPING_ERROR: 0x%lx\n",
-				REG_GET_FIELD(status,
-				GCVM_L2_PROTECTION_FAULT_STATUS, MAPPING_ERROR));
-			dev_err(adev->dev, "\t RW: 0x%lx\n",
-				REG_GET_FIELD(status,
-				GCVM_L2_PROTECTION_FAULT_STATUS, RW));
-		}
-	}
-=======
 	if (!printk_ratelimit())
 		return 0;
 
@@ -271,7 +159,6 @@
 	if (!amdgpu_sriov_vf(adev))
 		hub->vmhub_funcs->print_l2_protection_fault_status(adev,
 								   status);
->>>>>>> 7d2a07b7
 
 	return 0;
 }
@@ -295,34 +182,6 @@
 		adev->gmc.ecc_irq.num_types = 1;
 		adev->gmc.ecc_irq.funcs = &gmc_v10_0_ecc_funcs;
 	}
-}
-
-/**
- * gmc_v10_0_use_invalidate_semaphore - judge whether to use semaphore
- *
- * @adev: amdgpu_device pointer
- * @vmhub: vmhub type
- *
- */
-static bool gmc_v10_0_use_invalidate_semaphore(struct amdgpu_device *adev,
-				       uint32_t vmhub)
-{
-	return ((vmhub == AMDGPU_MMHUB_0 ||
-		 vmhub == AMDGPU_MMHUB_1) &&
-		(!amdgpu_sriov_vf(adev)));
-}
-
-static bool gmc_v10_0_get_atc_vmid_pasid_mapping_info(
-					struct amdgpu_device *adev,
-					uint8_t vmid, uint16_t *p_pasid)
-{
-	uint32_t value;
-
-	value = RREG32(SOC15_REG_OFFSET(ATHUB, 0, mmATC_VMID0_PASID_MAPPING)
-		     + vmid);
-	*p_pasid = value & ATC_VMID0_PASID_MAPPING__PASID_MASK;
-
-	return !!(value & ATC_VMID0_PASID_MAPPING__VALID_MASK);
 }
 
 /**
@@ -365,23 +224,16 @@
 {
 	bool use_semaphore = gmc_v10_0_use_invalidate_semaphore(adev, vmhub);
 	struct amdgpu_vmhub *hub = &adev->vmhub[vmhub];
-<<<<<<< HEAD
-	u32 inv_req = gmc_v10_0_get_invalidate_req(vmid, flush_type);
-=======
 	u32 inv_req = hub->vmhub_funcs->get_invalidate_req(vmid, flush_type);
->>>>>>> 7d2a07b7
 	u32 tmp;
 	/* Use register 17 for GART */
 	const unsigned eng = 17;
 	unsigned int i;
 	unsigned char hub_ip = 0;
 
-<<<<<<< HEAD
-=======
 	hub_ip = (vmhub == AMDGPU_GFXHUB_0) ?
 		   GC_HWIP : MMHUB_HWIP;
 
->>>>>>> 7d2a07b7
 	spin_lock(&adev->gmc.invalidate_lock);
 	/*
 	 * It may lose gpuvm invalidate acknowldege state across power-gating
@@ -394,14 +246,9 @@
 	if (use_semaphore) {
 		for (i = 0; i < adev->usec_timeout; i++) {
 			/* a read return value of 1 means semaphore acuqire */
-<<<<<<< HEAD
-			tmp = RREG32_NO_KIQ(hub->vm_inv_eng0_sem +
-					    hub->eng_distance * eng);
-=======
 			tmp = RREG32_RLC_NO_KIQ(hub->vm_inv_eng0_sem +
 					 hub->eng_distance * eng, hub_ip);
 
->>>>>>> 7d2a07b7
 			if (tmp & 0x1)
 				break;
 			udelay(1);
@@ -411,27 +258,14 @@
 			DRM_ERROR("Timeout waiting for sem acquire in VM flush!\n");
 	}
 
-<<<<<<< HEAD
-	WREG32_NO_KIQ(hub->vm_inv_eng0_req + hub->eng_distance * eng, inv_req);
-=======
 	WREG32_RLC_NO_KIQ(hub->vm_inv_eng0_req +
 			  hub->eng_distance * eng,
 			  inv_req, hub_ip);
->>>>>>> 7d2a07b7
 
 	/*
 	 * Issue a dummy read to wait for the ACK register to be cleared
 	 * to avoid a false ACK due to the new fast GRBM interface.
 	 */
-<<<<<<< HEAD
-	if (vmhub == AMDGPU_GFXHUB_0)
-		RREG32_NO_KIQ(hub->vm_inv_eng0_req + hub->eng_distance * eng);
-
-	/* Wait for ACK with a delay.*/
-	for (i = 0; i < adev->usec_timeout; i++) {
-		tmp = RREG32_NO_KIQ(hub->vm_inv_eng0_ack +
-				    hub->eng_distance * eng);
-=======
 	if ((vmhub == AMDGPU_GFXHUB_0) &&
 	    (adev->asic_type < CHIP_SIENNA_CICHLID))
 		RREG32_RLC_NO_KIQ(hub->vm_inv_eng0_req +
@@ -442,7 +276,6 @@
 		tmp = RREG32_RLC_NO_KIQ(hub->vm_inv_eng0_ack +
 				  hub->eng_distance * eng, hub_ip);
 
->>>>>>> 7d2a07b7
 		tmp &= 1 << vmid;
 		if (tmp)
 			break;
@@ -456,13 +289,8 @@
 		 * add semaphore release after invalidation,
 		 * write with 0 means semaphore release
 		 */
-<<<<<<< HEAD
-		WREG32_NO_KIQ(hub->vm_inv_eng0_sem +
-			      hub->eng_distance * eng, 0);
-=======
 		WREG32_RLC_NO_KIQ(hub->vm_inv_eng0_sem +
 				  hub->eng_distance * eng, 0, hub_ip);
->>>>>>> 7d2a07b7
 
 	spin_unlock(&adev->gmc.invalidate_lock);
 
@@ -492,39 +320,24 @@
 	int r;
 
 	/* flush hdp cache */
-<<<<<<< HEAD
-	adev->nbio.funcs->hdp_flush(adev, NULL);
-=======
 	adev->hdp.funcs->flush_hdp(adev, NULL);
->>>>>>> 7d2a07b7
 
 	/* For SRIOV run time, driver shouldn't access the register through MMIO
 	 * Directly use kiq to do the vm invalidation instead
 	 */
 	if (adev->gfx.kiq.ring.sched.ready &&
 	    (amdgpu_sriov_runtime(adev) || !amdgpu_sriov_vf(adev)) &&
-<<<<<<< HEAD
-	    !adev->in_gpu_reset) {
-
-		struct amdgpu_vmhub *hub = &adev->vmhub[vmhub];
-		const unsigned eng = 17;
-		u32 inv_req = gmc_v10_0_get_invalidate_req(vmid, flush_type);
-=======
 	    down_read_trylock(&adev->reset_sem)) {
 		struct amdgpu_vmhub *hub = &adev->vmhub[vmhub];
 		const unsigned eng = 17;
 		u32 inv_req = hub->vmhub_funcs->get_invalidate_req(vmid, flush_type);
->>>>>>> 7d2a07b7
 		u32 req = hub->vm_inv_eng0_req + hub->eng_distance * eng;
 		u32 ack = hub->vm_inv_eng0_ack + hub->eng_distance * eng;
 
 		amdgpu_virt_kiq_reg_write_reg_wait(adev, req, ack, inv_req,
 				1 << vmid);
-<<<<<<< HEAD
-=======
 
 		up_read(&adev->reset_sem);
->>>>>>> 7d2a07b7
 		return;
 	}
 
@@ -540,11 +353,7 @@
 
 	if (!adev->mman.buffer_funcs_enabled ||
 	    !adev->ib_pool_ready ||
-<<<<<<< HEAD
-	    adev->in_gpu_reset ||
-=======
 	    amdgpu_in_reset(adev) ||
->>>>>>> 7d2a07b7
 	    ring->sched.ready == false) {
 		gmc_v10_0_flush_vm_hub(adev, vmid, AMDGPU_GFXHUB_0, 0);
 		mutex_unlock(&adev->mman.gtt_window_lock);
@@ -590,11 +399,8 @@
  *
  * @adev: amdgpu_device pointer
  * @pasid: pasid to be flush
-<<<<<<< HEAD
-=======
  * @flush_type: the flush type
  * @all_hub: Used with PACKET3_INVALIDATE_TLBS_ALL_HUB()
->>>>>>> 7d2a07b7
  *
  * Flush the TLB for the requested pasid.
  */
@@ -627,22 +433,14 @@
 		spin_unlock(&adev->gfx.kiq.ring_lock);
 		r = amdgpu_fence_wait_polling(ring, seq, adev->usec_timeout);
 		if (r < 1) {
-<<<<<<< HEAD
-			DRM_ERROR("wait for kiq fence error: %ld.\n", r);
-=======
 			dev_err(adev->dev, "wait for kiq fence error: %ld.\n", r);
->>>>>>> 7d2a07b7
 			return -ETIME;
 		}
 
 		return 0;
 	}
 
-<<<<<<< HEAD
-	for (vmid = 1; vmid < 16; vmid++) {
-=======
 	for (vmid = 1; vmid < AMDGPU_NUM_VMID; vmid++) {
->>>>>>> 7d2a07b7
 
 		ret = gmc_v10_0_get_atc_vmid_pasid_mapping_info(adev, vmid,
 				&queried_pasid);
@@ -817,8 +615,6 @@
 	}
 }
 
-<<<<<<< HEAD
-=======
 static unsigned gmc_v10_0_get_vbios_fb_size(struct amdgpu_device *adev)
 {
 	u32 d1vga_control = RREG32_SOC15(DCE, 0, mmD1VGA_CONTROL);
@@ -841,7 +637,6 @@
 	return size;
 }
 
->>>>>>> 7d2a07b7
 static const struct amdgpu_gmc_funcs gmc_v10_0_gmc_funcs = {
 	.flush_gpu_tlb = gmc_v10_0_flush_gpu_tlb,
 	.flush_gpu_tlb_pasid = gmc_v10_0_flush_gpu_tlb_pasid,
@@ -849,12 +644,8 @@
 	.emit_pasid_mapping = gmc_v10_0_emit_pasid_mapping,
 	.map_mtype = gmc_v10_0_map_mtype,
 	.get_vm_pde = gmc_v10_0_get_vm_pde,
-<<<<<<< HEAD
-	.get_vm_pte = gmc_v10_0_get_vm_pte
-=======
 	.get_vm_pte = gmc_v10_0_get_vm_pte,
 	.get_vbios_fb_size = gmc_v10_0_get_vbios_fb_size,
->>>>>>> 7d2a07b7
 };
 
 static void gmc_v10_0_set_gmc_funcs(struct amdgpu_device *adev)
@@ -936,17 +727,11 @@
 	struct amdgpu_device *adev = (struct amdgpu_device *)handle;
 	int r;
 
-<<<<<<< HEAD
-	amdgpu_bo_late_init(adev);
-
 	r = amdgpu_gmc_allocate_vm_inv_eng(adev);
-=======
-	r = amdgpu_gmc_allocate_vm_inv_eng(adev);
 	if (r)
 		return r;
 
 	r = amdgpu_gmc_ras_late_init(adev);
->>>>>>> 7d2a07b7
 	if (r)
 		return r;
 
@@ -958,18 +743,7 @@
 {
 	u64 base = 0;
 
-<<<<<<< HEAD
-	if (adev->asic_type == CHIP_SIENNA_CICHLID ||
-	    adev->asic_type == CHIP_NAVY_FLOUNDER)
-		base = gfxhub_v2_1_get_fb_location(adev);
-	else
-		base = gfxhub_v2_0_get_fb_location(adev);
-=======
 	base = adev->gfxhub.funcs->get_fb_location(adev);
-
-	/* add the xgmi offset of the physical node */
-	base += adev->gmc.xgmi.physical_node_id * adev->gmc.xgmi.node_segment_size;
->>>>>>> 7d2a07b7
 
 	/* add the xgmi offset of the physical node */
 	base += adev->gmc.xgmi.physical_node_id * adev->gmc.xgmi.node_segment_size;
@@ -979,15 +753,7 @@
 	amdgpu_gmc_agp_location(adev, mc);
 
 	/* base offset of vram pages */
-<<<<<<< HEAD
-	if (adev->asic_type == CHIP_SIENNA_CICHLID ||
-	    adev->asic_type == CHIP_NAVY_FLOUNDER)
-		adev->vm_manager.vram_base_offset = gfxhub_v2_1_get_mc_fb_offset(adev);
-	else
-		adev->vm_manager.vram_base_offset = gfxhub_v2_0_get_mc_fb_offset(adev);
-=======
 	adev->vm_manager.vram_base_offset = adev->gfxhub.funcs->get_mc_fb_offset(adev);
->>>>>>> 7d2a07b7
 
 	/* add the xgmi offset of the physical node */
 	adev->vm_manager.vram_base_offset +=
@@ -1006,7 +772,6 @@
 static int gmc_v10_0_mc_init(struct amdgpu_device *adev)
 {
 	int r;
-<<<<<<< HEAD
 
 	/* size in MB on si */
 	adev->gmc.mc_vram_size =
@@ -1020,20 +785,6 @@
 	}
 	adev->gmc.aper_base = pci_resource_start(adev->pdev, 0);
 	adev->gmc.aper_size = pci_resource_len(adev->pdev, 0);
-=======
-
-	/* size in MB on si */
-	adev->gmc.mc_vram_size =
-		adev->nbio.funcs->get_memsize(adev) * 1024ULL * 1024ULL;
-	adev->gmc.real_vram_size = adev->gmc.mc_vram_size;
-
-	if (!(adev->flags & AMD_IS_APU)) {
-		r = amdgpu_device_resize_fb_bar(adev);
-		if (r)
-			return r;
-	}
-	adev->gmc.aper_base = pci_resource_start(adev->pdev, 0);
-	adev->gmc.aper_size = pci_resource_len(adev->pdev, 0);
 
 #ifdef CONFIG_X86_64
 	if (adev->flags & AMD_IS_APU) {
@@ -1041,7 +792,6 @@
 		adev->gmc.aper_size = adev->gmc.real_vram_size;
 	}
 #endif
->>>>>>> 7d2a07b7
 
 	/* In case the PCI BAR is larger than the actual amount of vram */
 	adev->gmc.visible_vram_size = adev->gmc.aper_size;
@@ -1056,13 +806,10 @@
 		case CHIP_NAVI12:
 		case CHIP_SIENNA_CICHLID:
 		case CHIP_NAVY_FLOUNDER:
-<<<<<<< HEAD
-=======
 		case CHIP_VANGOGH:
 		case CHIP_DIMGREY_CAVEFISH:
 		case CHIP_BEIGE_GOBY:
 		case CHIP_YELLOW_CARP:
->>>>>>> 7d2a07b7
 		default:
 			adev->gmc.gart_size = 512ULL << 20;
 			break;
@@ -1101,19 +848,6 @@
 	int r, vram_width = 0, vram_type = 0, vram_vendor = 0;
 	struct amdgpu_device *adev = (struct amdgpu_device *)handle;
 
-<<<<<<< HEAD
-	if (adev->asic_type == CHIP_SIENNA_CICHLID ||
-	    adev->asic_type == CHIP_NAVY_FLOUNDER)
-		gfxhub_v2_1_init(adev);
-	else
-		gfxhub_v2_0_init(adev);
-
-	mmhub_v2_0_init(adev);
-
-	spin_lock_init(&adev->gmc.invalidate_lock);
-
-	if (adev->asic_type == CHIP_SIENNA_CICHLID && amdgpu_emu_mode == 1) {
-=======
 	adev->gfxhub.funcs->init(adev);
 
 	adev->mmhub.funcs->init(adev);
@@ -1124,7 +858,6 @@
 		adev->gmc.vram_type = AMDGPU_VRAM_TYPE_DDR4;
 		adev->gmc.vram_width = 64;
 	} else if (amdgpu_emu_mode == 1) {
->>>>>>> 7d2a07b7
 		adev->gmc.vram_type = AMDGPU_VRAM_TYPE_GDDR6;
 		adev->gmc.vram_width = 1 * 128; /* numchan * chansize */
 	} else {
@@ -1142,13 +875,10 @@
 	case CHIP_NAVI12:
 	case CHIP_SIENNA_CICHLID:
 	case CHIP_NAVY_FLOUNDER:
-<<<<<<< HEAD
-=======
 	case CHIP_VANGOGH:
 	case CHIP_DIMGREY_CAVEFISH:
 	case CHIP_BEIGE_GOBY:
 	case CHIP_YELLOW_CARP:
->>>>>>> 7d2a07b7
 		adev->num_vmhubs = 2;
 		/*
 		 * To fulfill 4-level page support,
@@ -1196,11 +926,7 @@
 	}
 
 	if (adev->gmc.xgmi.supported) {
-<<<<<<< HEAD
-		r = gfxhub_v2_1_get_xgmi_info(adev);
-=======
 		r = adev->gfxhub.funcs->get_xgmi_info(adev);
->>>>>>> 7d2a07b7
 		if (r)
 			return r;
 	}
@@ -1266,13 +992,10 @@
 	case CHIP_NAVI12:
 	case CHIP_SIENNA_CICHLID:
 	case CHIP_NAVY_FLOUNDER:
-<<<<<<< HEAD
-=======
 	case CHIP_VANGOGH:
 	case CHIP_DIMGREY_CAVEFISH:
 	case CHIP_BEIGE_GOBY:
 	case CHIP_YELLOW_CARP:
->>>>>>> 7d2a07b7
 		break;
 	default:
 		break;
@@ -1298,15 +1021,7 @@
 	if (r)
 		return r;
 
-<<<<<<< HEAD
-	if (adev->asic_type == CHIP_SIENNA_CICHLID ||
-	    adev->asic_type == CHIP_NAVY_FLOUNDER)
-		r = gfxhub_v2_1_gart_enable(adev);
-	else
-		r = gfxhub_v2_0_gart_enable(adev);
-=======
 	r = adev->gfxhub.funcs->gart_enable(adev);
->>>>>>> 7d2a07b7
 	if (r)
 		return r;
 
@@ -1317,26 +1032,13 @@
 	adev->hdp.funcs->init_registers(adev);
 
 	/* Flush HDP after it is initialized */
-<<<<<<< HEAD
-	adev->nbio.funcs->hdp_flush(adev, NULL);
-=======
 	adev->hdp.funcs->flush_hdp(adev, NULL);
->>>>>>> 7d2a07b7
 
 	value = (amdgpu_vm_fault_stop == AMDGPU_VM_FAULT_STOP_ALWAYS) ?
 		false : true;
 
-<<<<<<< HEAD
-	if (adev->asic_type == CHIP_SIENNA_CICHLID ||
-	    adev->asic_type == CHIP_NAVY_FLOUNDER)
-		gfxhub_v2_1_set_fault_enable_default(adev, value);
-	else
-		gfxhub_v2_0_set_fault_enable_default(adev, value);
-	mmhub_v2_0_set_fault_enable_default(adev, value);
-=======
 	adev->gfxhub.funcs->set_fault_enable_default(adev, value);
 	adev->mmhub.funcs->set_fault_enable_default(adev, value);
->>>>>>> 7d2a07b7
 	gmc_v10_0_flush_gpu_tlb(adev, 0, AMDGPU_MMHUB_0, 0);
 	gmc_v10_0_flush_gpu_tlb(adev, 0, AMDGPU_GFXHUB_0, 0);
 
@@ -1383,17 +1085,8 @@
  */
 static void gmc_v10_0_gart_disable(struct amdgpu_device *adev)
 {
-<<<<<<< HEAD
-	if (adev->asic_type == CHIP_SIENNA_CICHLID ||
-	    adev->asic_type == CHIP_NAVY_FLOUNDER)
-		gfxhub_v2_1_gart_disable(adev);
-	else
-		gfxhub_v2_0_gart_disable(adev);
-	mmhub_v2_0_gart_disable(adev);
-=======
 	adev->gfxhub.funcs->gart_disable(adev);
 	adev->mmhub.funcs->gart_disable(adev);
->>>>>>> 7d2a07b7
 	amdgpu_gart_table_vram_unpin(adev);
 }
 
@@ -1464,13 +1157,8 @@
 	if (r)
 		return r;
 
-<<<<<<< HEAD
-	if (adev->asic_type == CHIP_SIENNA_CICHLID ||
-	    adev->asic_type == CHIP_NAVY_FLOUNDER)
-=======
 	if (adev->asic_type >= CHIP_SIENNA_CICHLID &&
 	    adev->asic_type <= CHIP_YELLOW_CARP)
->>>>>>> 7d2a07b7
 		return athub_v2_1_set_clockgating(adev, state);
 	else
 		return athub_v2_0_set_clockgating(adev, state);
@@ -1482,13 +1170,8 @@
 
 	adev->mmhub.funcs->get_clockgating(adev, flags);
 
-<<<<<<< HEAD
-	if (adev->asic_type == CHIP_SIENNA_CICHLID ||
-	    adev->asic_type == CHIP_NAVY_FLOUNDER)
-=======
 	if (adev->asic_type >= CHIP_SIENNA_CICHLID &&
 	    adev->asic_type <= CHIP_YELLOW_CARP)
->>>>>>> 7d2a07b7
 		athub_v2_1_get_clockgating(adev, flags);
 	else
 		athub_v2_0_get_clockgating(adev, flags);
