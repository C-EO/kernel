/*
 * Copyright 2017 Advanced Micro Devices, Inc.
 *
 * Permission is hereby granted, free of charge, to any person obtaining a
 * copy of this software and associated documentation files (the "Software"),
 * to deal in the Software without restriction, including without limitation
 * the rights to use, copy, modify, merge, publish, distribute, sublicense,
 * and/or sell copies of the Software, and to permit persons to whom the
 * Software is furnished to do so, subject to the following conditions:
 *
 * The above copyright notice and this permission notice shall be included in
 * all copies or substantial portions of the Software.
 *
 * THE SOFTWARE IS PROVIDED "AS IS", WITHOUT WARRANTY OF ANY KIND, EXPRESS OR
 * IMPLIED, INCLUDING BUT NOT LIMITED TO THE WARRANTIES OF MERCHANTABILITY,
 * FITNESS FOR A PARTICULAR PURPOSE AND NONINFRINGEMENT.  IN NO EVENT SHALL
 * THE COPYRIGHT HOLDER(S) OR AUTHOR(S) BE LIABLE FOR ANY CLAIM, DAMAGES OR
 * OTHER LIABILITY, WHETHER IN AN ACTION OF CONTRACT, TORT OR OTHERWISE,
 * ARISING FROM, OUT OF OR IN CONNECTION WITH THE SOFTWARE OR THE USE OR
 * OTHER DEALINGS IN THE SOFTWARE.
 *
 */
#include "amdgpu_ids.h"

#include <linux/idr.h>
#include <linux/dma-fence-array.h>


#include "amdgpu.h"
#include "amdgpu_trace.h"

/*
 * PASID manager
 *
 * PASIDs are global address space identifiers that can be shared
 * between the GPU, an IOMMU and the driver. VMs on different devices
 * may use the same PASID if they share the same address
 * space. Therefore PASIDs are allocated using a global IDA. VMs are
 * looked up from the PASID per amdgpu_device.
 */
static DEFINE_IDA(amdgpu_pasid_ida);

/* Helper to free pasid from a fence callback */
struct amdgpu_pasid_cb {
	struct dma_fence_cb cb;
	u32 pasid;
};

/**
 * amdgpu_pasid_alloc - Allocate a PASID
 * @bits: Maximum width of the PASID in bits, must be at least 1
 *
 * Allocates a PASID of the given width while keeping smaller PASIDs
 * available if possible.
 *
 * Returns a positive integer on success. Returns %-EINVAL if bits==0.
 * Returns %-ENOSPC if no PASID was available. Returns %-ENOMEM on
 * memory allocation failure.
 */
int amdgpu_pasid_alloc(unsigned int bits)
{
	int pasid = -EINVAL;

	for (bits = min(bits, 31U); bits > 0; bits--) {
		pasid = ida_simple_get(&amdgpu_pasid_ida,
				       1U << (bits - 1), 1U << bits,
				       GFP_KERNEL);
		if (pasid != -ENOSPC)
			break;
	}

	if (pasid >= 0)
		trace_amdgpu_pasid_allocated(pasid);

	return pasid;
}

/**
 * amdgpu_pasid_free - Free a PASID
 * @pasid: PASID to free
 */
void amdgpu_pasid_free(u32 pasid)
{
	trace_amdgpu_pasid_freed(pasid);
	ida_simple_remove(&amdgpu_pasid_ida, pasid);
}

static void amdgpu_pasid_free_cb(struct dma_fence *fence,
				 struct dma_fence_cb *_cb)
{
	struct amdgpu_pasid_cb *cb =
		container_of(_cb, struct amdgpu_pasid_cb, cb);

	amdgpu_pasid_free(cb->pasid);
	dma_fence_put(fence);
	kfree(cb);
}

/**
 * amdgpu_pasid_free_delayed - free pasid when fences signal
 *
 * @resv: reservation object with the fences to wait for
 * @pasid: pasid to free
 *
 * Free the pasid only after all the fences in resv are signaled.
 */
void amdgpu_pasid_free_delayed(struct dma_resv *resv,
			       u32 pasid)
{
	struct dma_fence *fence, **fences;
	struct amdgpu_pasid_cb *cb;
	unsigned count;
	int r;

<<<<<<< HEAD
	r = dma_resv_get_fences_rcu(resv, NULL, &count, &fences);
=======
	r = dma_resv_get_fences(resv, NULL, &count, &fences);
>>>>>>> 7d2a07b7
	if (r)
		goto fallback;

	if (count == 0) {
		amdgpu_pasid_free(pasid);
		return;
	}

	if (count == 1) {
		fence = fences[0];
		kfree(fences);
	} else {
		uint64_t context = dma_fence_context_alloc(1);
		struct dma_fence_array *array;

		array = dma_fence_array_create(count, fences, context,
					       1, false);
		if (!array) {
			kfree(fences);
			goto fallback;
		}
		fence = &array->base;
	}

	cb = kmalloc(sizeof(*cb), GFP_KERNEL);
	if (!cb) {
		/* Last resort when we are OOM */
		dma_fence_wait(fence, false);
		dma_fence_put(fence);
		amdgpu_pasid_free(pasid);
	} else {
		cb->pasid = pasid;
		if (dma_fence_add_callback(fence, &cb->cb,
					   amdgpu_pasid_free_cb))
			amdgpu_pasid_free_cb(fence, &cb->cb);
	}

	return;

fallback:
	/* Not enough memory for the delayed delete, as last resort
	 * block for all the fences to complete.
	 */
<<<<<<< HEAD
	dma_resv_wait_timeout_rcu(resv, true, false,
					    MAX_SCHEDULE_TIMEOUT);
=======
	dma_resv_wait_timeout(resv, true, false, MAX_SCHEDULE_TIMEOUT);
>>>>>>> 7d2a07b7
	amdgpu_pasid_free(pasid);
}

/*
 * VMID manager
 *
 * VMIDs are a per VMHUB identifier for page tables handling.
 */

/**
 * amdgpu_vmid_had_gpu_reset - check if reset occured since last use
 *
 * @adev: amdgpu_device pointer
 * @id: VMID structure
 *
 * Check if GPU reset occured since last use of the VMID.
 */
bool amdgpu_vmid_had_gpu_reset(struct amdgpu_device *adev,
			       struct amdgpu_vmid *id)
{
	return id->current_gpu_reset_count !=
		atomic_read(&adev->gpu_reset_counter);
}

/**
 * amdgpu_vmid_grab_idle - grab idle VMID
 *
 * @vm: vm to allocate id for
 * @ring: ring we want to submit job to
 * @sync: sync object where we add dependencies
 * @idle: resulting idle VMID
 *
 * Try to find an idle VMID, if none is idle add a fence to wait to the sync
 * object. Returns -ENOMEM when we are out of memory.
 */
static int amdgpu_vmid_grab_idle(struct amdgpu_vm *vm,
				 struct amdgpu_ring *ring,
				 struct amdgpu_sync *sync,
				 struct amdgpu_vmid **idle)
{
	struct amdgpu_device *adev = ring->adev;
	unsigned vmhub = ring->funcs->vmhub;
	struct amdgpu_vmid_mgr *id_mgr = &adev->vm_manager.id_mgr[vmhub];
	struct dma_fence **fences;
	unsigned i;
	int r;

	if (ring->vmid_wait && !dma_fence_is_signaled(ring->vmid_wait))
		return amdgpu_sync_fence(sync, ring->vmid_wait);

	fences = kmalloc_array(id_mgr->num_ids, sizeof(void *), GFP_KERNEL);
	if (!fences)
		return -ENOMEM;

	/* Check if we have an idle VMID */
	i = 0;
	list_for_each_entry((*idle), &id_mgr->ids_lru, list) {
		/* Don't use per engine and per process VMID at the same time */
		struct amdgpu_ring *r = adev->vm_manager.concurrent_flush ?
			NULL : ring;

		fences[i] = amdgpu_sync_peek_fence(&(*idle)->active, r);
		if (!fences[i])
			break;
		++i;
	}

	/* If we can't find a idle VMID to use, wait till one becomes available */
	if (&(*idle)->list == &id_mgr->ids_lru) {
		u64 fence_context = adev->vm_manager.fence_context + ring->idx;
		unsigned seqno = ++adev->vm_manager.seqno[ring->idx];
		struct dma_fence_array *array;
		unsigned j;

		*idle = NULL;
		for (j = 0; j < i; ++j)
			dma_fence_get(fences[j]);

		array = dma_fence_array_create(i, fences, fence_context,
					       seqno, true);
		if (!array) {
			for (j = 0; j < i; ++j)
				dma_fence_put(fences[j]);
			kfree(fences);
			return -ENOMEM;
		}

		r = amdgpu_sync_fence(sync, &array->base);
		dma_fence_put(ring->vmid_wait);
		ring->vmid_wait = &array->base;
		return r;
	}
	kfree(fences);

	return 0;
}

/**
 * amdgpu_vmid_grab_reserved - try to assign reserved VMID
 *
 * @vm: vm to allocate id for
 * @ring: ring we want to submit job to
 * @sync: sync object where we add dependencies
 * @fence: fence protecting ID from reuse
 * @job: job who wants to use the VMID
 * @id: resulting VMID
 *
 * Try to assign a reserved VMID.
 */
static int amdgpu_vmid_grab_reserved(struct amdgpu_vm *vm,
				     struct amdgpu_ring *ring,
				     struct amdgpu_sync *sync,
				     struct dma_fence *fence,
				     struct amdgpu_job *job,
				     struct amdgpu_vmid **id)
{
	struct amdgpu_device *adev = ring->adev;
	unsigned vmhub = ring->funcs->vmhub;
	uint64_t fence_context = adev->fence_context + ring->idx;
	struct dma_fence *updates = sync->last_vm_update;
	bool needs_flush = vm->use_cpu_for_update;
	int r = 0;

	*id = vm->reserved_vmid[vmhub];
	if (updates && (*id)->flushed_updates &&
	    updates->context == (*id)->flushed_updates->context &&
	    !dma_fence_is_later(updates, (*id)->flushed_updates))
		updates = NULL;

	if ((*id)->owner != vm->immediate.fence_context ||
	    job->vm_pd_addr != (*id)->pd_gpu_addr ||
	    updates || !(*id)->last_flush ||
	    ((*id)->last_flush->context != fence_context &&
	     !dma_fence_is_signaled((*id)->last_flush))) {
		struct dma_fence *tmp;

		/* Don't use per engine and per process VMID at the same time */
		if (adev->vm_manager.concurrent_flush)
			ring = NULL;

		/* to prevent one context starved by another context */
		(*id)->pd_gpu_addr = 0;
		tmp = amdgpu_sync_peek_fence(&(*id)->active, ring);
		if (tmp) {
			*id = NULL;
			r = amdgpu_sync_fence(sync, tmp);
			return r;
		}
		needs_flush = true;
	}

	/* Good we can use this VMID. Remember this submission as
	* user of the VMID.
	*/
	r = amdgpu_sync_fence(&(*id)->active, fence);
	if (r)
		return r;

	if (updates) {
		dma_fence_put((*id)->flushed_updates);
		(*id)->flushed_updates = dma_fence_get(updates);
	}
	job->vm_needs_flush = needs_flush;
	return 0;
}

/**
 * amdgpu_vmid_grab_used - try to reuse a VMID
 *
 * @vm: vm to allocate id for
 * @ring: ring we want to submit job to
 * @sync: sync object where we add dependencies
 * @fence: fence protecting ID from reuse
 * @job: job who wants to use the VMID
 * @id: resulting VMID
 *
 * Try to reuse a VMID for this submission.
 */
static int amdgpu_vmid_grab_used(struct amdgpu_vm *vm,
				 struct amdgpu_ring *ring,
				 struct amdgpu_sync *sync,
				 struct dma_fence *fence,
				 struct amdgpu_job *job,
				 struct amdgpu_vmid **id)
{
	struct amdgpu_device *adev = ring->adev;
	unsigned vmhub = ring->funcs->vmhub;
	struct amdgpu_vmid_mgr *id_mgr = &adev->vm_manager.id_mgr[vmhub];
	uint64_t fence_context = adev->fence_context + ring->idx;
	struct dma_fence *updates = sync->last_vm_update;
	int r;

	job->vm_needs_flush = vm->use_cpu_for_update;

	/* Check if we can use a VMID already assigned to this VM */
	list_for_each_entry_reverse((*id), &id_mgr->ids_lru, list) {
		bool needs_flush = vm->use_cpu_for_update;
		struct dma_fence *flushed;

		/* Check all the prerequisites to using this VMID */
		if ((*id)->owner != vm->immediate.fence_context)
			continue;

		if ((*id)->pd_gpu_addr != job->vm_pd_addr)
			continue;

		if (!(*id)->last_flush ||
		    ((*id)->last_flush->context != fence_context &&
		     !dma_fence_is_signaled((*id)->last_flush)))
			needs_flush = true;

		flushed  = (*id)->flushed_updates;
		if (updates && (!flushed || dma_fence_is_later(updates, flushed)))
			needs_flush = true;

		if (needs_flush && !adev->vm_manager.concurrent_flush)
			continue;

		/* Good, we can use this VMID. Remember this submission as
		 * user of the VMID.
		 */
		r = amdgpu_sync_fence(&(*id)->active, fence);
		if (r)
			return r;

		if (updates && (!flushed || dma_fence_is_later(updates, flushed))) {
			dma_fence_put((*id)->flushed_updates);
			(*id)->flushed_updates = dma_fence_get(updates);
		}

		job->vm_needs_flush |= needs_flush;
		return 0;
	}

	*id = NULL;
	return 0;
}

/**
 * amdgpu_vmid_grab - allocate the next free VMID
 *
 * @vm: vm to allocate id for
 * @ring: ring we want to submit job to
 * @sync: sync object where we add dependencies
 * @fence: fence protecting ID from reuse
 * @job: job who wants to use the VMID
 *
 * Allocate an id for the vm, adding fences to the sync obj as necessary.
 */
int amdgpu_vmid_grab(struct amdgpu_vm *vm, struct amdgpu_ring *ring,
		     struct amdgpu_sync *sync, struct dma_fence *fence,
		     struct amdgpu_job *job)
{
	struct amdgpu_device *adev = ring->adev;
	unsigned vmhub = ring->funcs->vmhub;
	struct amdgpu_vmid_mgr *id_mgr = &adev->vm_manager.id_mgr[vmhub];
	struct amdgpu_vmid *idle = NULL;
	struct amdgpu_vmid *id = NULL;
	int r = 0;

	mutex_lock(&id_mgr->lock);
	r = amdgpu_vmid_grab_idle(vm, ring, sync, &idle);
	if (r || !idle)
		goto error;

	if (vm->reserved_vmid[vmhub]) {
		r = amdgpu_vmid_grab_reserved(vm, ring, sync, fence, job, &id);
		if (r || !id)
			goto error;
	} else {
		r = amdgpu_vmid_grab_used(vm, ring, sync, fence, job, &id);
		if (r)
			goto error;

		if (!id) {
			struct dma_fence *updates = sync->last_vm_update;

			/* Still no ID to use? Then use the idle one found earlier */
			id = idle;

			/* Remember this submission as user of the VMID */
			r = amdgpu_sync_fence(&id->active, fence);
			if (r)
				goto error;

			dma_fence_put(id->flushed_updates);
			id->flushed_updates = dma_fence_get(updates);
			job->vm_needs_flush = true;
		}

		list_move_tail(&id->list, &id_mgr->ids_lru);
	}

	id->pd_gpu_addr = job->vm_pd_addr;
	id->owner = vm->immediate.fence_context;

	if (job->vm_needs_flush) {
		dma_fence_put(id->last_flush);
		id->last_flush = NULL;
	}
	job->vmid = id - id_mgr->ids;
	job->pasid = vm->pasid;
	trace_amdgpu_vm_grab_id(vm, ring, job);

error:
	mutex_unlock(&id_mgr->lock);
	return r;
}

int amdgpu_vmid_alloc_reserved(struct amdgpu_device *adev,
			       struct amdgpu_vm *vm,
			       unsigned vmhub)
{
	struct amdgpu_vmid_mgr *id_mgr;
	struct amdgpu_vmid *idle;
	int r = 0;

	id_mgr = &adev->vm_manager.id_mgr[vmhub];
	mutex_lock(&id_mgr->lock);
	if (vm->reserved_vmid[vmhub])
		goto unlock;
	if (atomic_inc_return(&id_mgr->reserved_vmid_num) >
	    AMDGPU_VM_MAX_RESERVED_VMID) {
		DRM_ERROR("Over limitation of reserved vmid\n");
		atomic_dec(&id_mgr->reserved_vmid_num);
		r = -EINVAL;
		goto unlock;
	}
	/* Select the first entry VMID */
	idle = list_first_entry(&id_mgr->ids_lru, struct amdgpu_vmid, list);
	list_del_init(&idle->list);
	vm->reserved_vmid[vmhub] = idle;
	mutex_unlock(&id_mgr->lock);

	return 0;
unlock:
	mutex_unlock(&id_mgr->lock);
	return r;
}

void amdgpu_vmid_free_reserved(struct amdgpu_device *adev,
			       struct amdgpu_vm *vm,
			       unsigned vmhub)
{
	struct amdgpu_vmid_mgr *id_mgr = &adev->vm_manager.id_mgr[vmhub];

	mutex_lock(&id_mgr->lock);
	if (vm->reserved_vmid[vmhub]) {
		list_add(&vm->reserved_vmid[vmhub]->list,
			&id_mgr->ids_lru);
		vm->reserved_vmid[vmhub] = NULL;
		atomic_dec(&id_mgr->reserved_vmid_num);
	}
	mutex_unlock(&id_mgr->lock);
}

/**
 * amdgpu_vmid_reset - reset VMID to zero
 *
 * @adev: amdgpu device structure
 * @vmhub: vmhub type
 * @vmid: vmid number to use
 *
 * Reset saved GDW, GWS and OA to force switch on next flush.
 */
void amdgpu_vmid_reset(struct amdgpu_device *adev, unsigned vmhub,
		       unsigned vmid)
{
	struct amdgpu_vmid_mgr *id_mgr = &adev->vm_manager.id_mgr[vmhub];
	struct amdgpu_vmid *id = &id_mgr->ids[vmid];

	mutex_lock(&id_mgr->lock);
	id->owner = 0;
	id->gds_base = 0;
	id->gds_size = 0;
	id->gws_base = 0;
	id->gws_size = 0;
	id->oa_base = 0;
	id->oa_size = 0;
	mutex_unlock(&id_mgr->lock);
}

/**
 * amdgpu_vmid_reset_all - reset VMID to zero
 *
 * @adev: amdgpu device structure
 *
 * Reset VMID to force flush on next use
 */
void amdgpu_vmid_reset_all(struct amdgpu_device *adev)
{
	unsigned i, j;

	for (i = 0; i < AMDGPU_MAX_VMHUBS; ++i) {
		struct amdgpu_vmid_mgr *id_mgr =
			&adev->vm_manager.id_mgr[i];

		for (j = 1; j < id_mgr->num_ids; ++j)
			amdgpu_vmid_reset(adev, i, j);
	}
}

/**
 * amdgpu_vmid_mgr_init - init the VMID manager
 *
 * @adev: amdgpu_device pointer
 *
 * Initialize the VM manager structures
 */
void amdgpu_vmid_mgr_init(struct amdgpu_device *adev)
{
	unsigned i, j;

	for (i = 0; i < AMDGPU_MAX_VMHUBS; ++i) {
		struct amdgpu_vmid_mgr *id_mgr =
			&adev->vm_manager.id_mgr[i];

		mutex_init(&id_mgr->lock);
		INIT_LIST_HEAD(&id_mgr->ids_lru);
		atomic_set(&id_mgr->reserved_vmid_num, 0);

		/* manage only VMIDs not used by KFD */
		id_mgr->num_ids = adev->vm_manager.first_kfd_vmid;

		/* skip over VMID 0, since it is the system VM */
		for (j = 1; j < id_mgr->num_ids; ++j) {
			amdgpu_vmid_reset(adev, i, j);
			amdgpu_sync_create(&id_mgr->ids[j].active);
			list_add_tail(&id_mgr->ids[j].list, &id_mgr->ids_lru);
		}
	}
}

/**
 * amdgpu_vmid_mgr_fini - cleanup VM manager
 *
 * @adev: amdgpu_device pointer
 *
 * Cleanup the VM manager and free resources.
 */
void amdgpu_vmid_mgr_fini(struct amdgpu_device *adev)
{
	unsigned i, j;

	for (i = 0; i < AMDGPU_MAX_VMHUBS; ++i) {
		struct amdgpu_vmid_mgr *id_mgr =
			&adev->vm_manager.id_mgr[i];

		mutex_destroy(&id_mgr->lock);
		for (j = 0; j < AMDGPU_NUM_VMID; ++j) {
			struct amdgpu_vmid *id = &id_mgr->ids[j];

			amdgpu_sync_free(&id->active);
			dma_fence_put(id->flushed_updates);
			dma_fence_put(id->last_flush);
			dma_fence_put(id->pasid_mapping);
		}
	}
}<|MERGE_RESOLUTION|>--- conflicted
+++ resolved
@@ -112,11 +112,7 @@
 	unsigned count;
 	int r;
 
-<<<<<<< HEAD
-	r = dma_resv_get_fences_rcu(resv, NULL, &count, &fences);
-=======
 	r = dma_resv_get_fences(resv, NULL, &count, &fences);
->>>>>>> 7d2a07b7
 	if (r)
 		goto fallback;
 
@@ -160,12 +156,7 @@
 	/* Not enough memory for the delayed delete, as last resort
 	 * block for all the fences to complete.
 	 */
-<<<<<<< HEAD
-	dma_resv_wait_timeout_rcu(resv, true, false,
-					    MAX_SCHEDULE_TIMEOUT);
-=======
 	dma_resv_wait_timeout(resv, true, false, MAX_SCHEDULE_TIMEOUT);
->>>>>>> 7d2a07b7
 	amdgpu_pasid_free(pasid);
 }
 
