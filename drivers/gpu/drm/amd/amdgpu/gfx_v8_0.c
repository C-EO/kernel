/*
 * Copyright 2014 Advanced Micro Devices, Inc.
 *
 * Permission is hereby granted, free of charge, to any person obtaining a
 * copy of this software and associated documentation files (the "Software"),
 * to deal in the Software without restriction, including without limitation
 * the rights to use, copy, modify, merge, publish, distribute, sublicense,
 * and/or sell copies of the Software, and to permit persons to whom the
 * Software is furnished to do so, subject to the following conditions:
 *
 * The above copyright notice and this permission notice shall be included in
 * all copies or substantial portions of the Software.
 *
 * THE SOFTWARE IS PROVIDED "AS IS", WITHOUT WARRANTY OF ANY KIND, EXPRESS OR
 * IMPLIED, INCLUDING BUT NOT LIMITED TO THE WARRANTIES OF MERCHANTABILITY,
 * FITNESS FOR A PARTICULAR PURPOSE AND NONINFRINGEMENT.  IN NO EVENT SHALL
 * THE COPYRIGHT HOLDER(S) OR AUTHOR(S) BE LIABLE FOR ANY CLAIM, DAMAGES OR
 * OTHER LIABILITY, WHETHER IN AN ACTION OF CONTRACT, TORT OR OTHERWISE,
 * ARISING FROM, OUT OF OR IN CONNECTION WITH THE SOFTWARE OR THE USE OR
 * OTHER DEALINGS IN THE SOFTWARE.
 *
 */

#include <linux/delay.h>
#include <linux/kernel.h>
#include <linux/firmware.h>
#include <linux/module.h>
#include <linux/pci.h>

#include "amdgpu.h"
#include "amdgpu_gfx.h"
#include "amdgpu_ring.h"
#include "vi.h"
#include "vi_structs.h"
#include "vid.h"
#include "amdgpu_ucode.h"
#include "amdgpu_atombios.h"
#include "atombios_i2c.h"
#include "clearstate_vi.h"

#include "gmc/gmc_8_2_d.h"
#include "gmc/gmc_8_2_sh_mask.h"

#include "oss/oss_3_0_d.h"
#include "oss/oss_3_0_sh_mask.h"

#include "bif/bif_5_0_d.h"
#include "bif/bif_5_0_sh_mask.h"
#include "gca/gfx_8_0_d.h"
#include "gca/gfx_8_0_enum.h"
#include "gca/gfx_8_0_sh_mask.h"

#include "dce/dce_10_0_d.h"
#include "dce/dce_10_0_sh_mask.h"

#include "smu/smu_7_1_3_d.h"

#include "ivsrcid/ivsrcid_vislands30.h"

#define GFX8_NUM_GFX_RINGS     1
#define GFX8_MEC_HPD_SIZE 4096

#define TOPAZ_GB_ADDR_CONFIG_GOLDEN 0x22010001
#define CARRIZO_GB_ADDR_CONFIG_GOLDEN 0x22010001
#define POLARIS11_GB_ADDR_CONFIG_GOLDEN 0x22011002
#define TONGA_GB_ADDR_CONFIG_GOLDEN 0x22011003

#define ARRAY_MODE(x)					((x) << GB_TILE_MODE0__ARRAY_MODE__SHIFT)
#define PIPE_CONFIG(x)					((x) << GB_TILE_MODE0__PIPE_CONFIG__SHIFT)
#define TILE_SPLIT(x)					((x) << GB_TILE_MODE0__TILE_SPLIT__SHIFT)
#define MICRO_TILE_MODE_NEW(x)				((x) << GB_TILE_MODE0__MICRO_TILE_MODE_NEW__SHIFT)
#define SAMPLE_SPLIT(x)					((x) << GB_TILE_MODE0__SAMPLE_SPLIT__SHIFT)
#define BANK_WIDTH(x)					((x) << GB_MACROTILE_MODE0__BANK_WIDTH__SHIFT)
#define BANK_HEIGHT(x)					((x) << GB_MACROTILE_MODE0__BANK_HEIGHT__SHIFT)
#define MACRO_TILE_ASPECT(x)				((x) << GB_MACROTILE_MODE0__MACRO_TILE_ASPECT__SHIFT)
#define NUM_BANKS(x)					((x) << GB_MACROTILE_MODE0__NUM_BANKS__SHIFT)

#define RLC_CGTT_MGCG_OVERRIDE__CPF_MASK            0x00000001L
#define RLC_CGTT_MGCG_OVERRIDE__RLC_MASK            0x00000002L
#define RLC_CGTT_MGCG_OVERRIDE__MGCG_MASK           0x00000004L
#define RLC_CGTT_MGCG_OVERRIDE__CGCG_MASK           0x00000008L
#define RLC_CGTT_MGCG_OVERRIDE__CGLS_MASK           0x00000010L
#define RLC_CGTT_MGCG_OVERRIDE__GRBM_MASK           0x00000020L

/* BPM SERDES CMD */
#define SET_BPM_SERDES_CMD    1
#define CLE_BPM_SERDES_CMD    0

/* BPM Register Address*/
enum {
	BPM_REG_CGLS_EN = 0,        /* Enable/Disable CGLS */
	BPM_REG_CGLS_ON,            /* ON/OFF CGLS: shall be controlled by RLC FW */
	BPM_REG_CGCG_OVERRIDE,      /* Set/Clear CGCG Override */
	BPM_REG_MGCG_OVERRIDE,      /* Set/Clear MGCG Override */
	BPM_REG_FGCG_OVERRIDE,      /* Set/Clear FGCG Override */
	BPM_REG_FGCG_MAX
};

#define RLC_FormatDirectRegListLength        14

MODULE_FIRMWARE("amdgpu/carrizo_ce.bin");
MODULE_FIRMWARE("amdgpu/carrizo_pfp.bin");
MODULE_FIRMWARE("amdgpu/carrizo_me.bin");
MODULE_FIRMWARE("amdgpu/carrizo_mec.bin");
MODULE_FIRMWARE("amdgpu/carrizo_mec2.bin");
MODULE_FIRMWARE("amdgpu/carrizo_rlc.bin");

MODULE_FIRMWARE("amdgpu/stoney_ce.bin");
MODULE_FIRMWARE("amdgpu/stoney_pfp.bin");
MODULE_FIRMWARE("amdgpu/stoney_me.bin");
MODULE_FIRMWARE("amdgpu/stoney_mec.bin");
MODULE_FIRMWARE("amdgpu/stoney_rlc.bin");

MODULE_FIRMWARE("amdgpu/tonga_ce.bin");
MODULE_FIRMWARE("amdgpu/tonga_pfp.bin");
MODULE_FIRMWARE("amdgpu/tonga_me.bin");
MODULE_FIRMWARE("amdgpu/tonga_mec.bin");
MODULE_FIRMWARE("amdgpu/tonga_mec2.bin");
MODULE_FIRMWARE("amdgpu/tonga_rlc.bin");

MODULE_FIRMWARE("amdgpu/topaz_ce.bin");
MODULE_FIRMWARE("amdgpu/topaz_pfp.bin");
MODULE_FIRMWARE("amdgpu/topaz_me.bin");
MODULE_FIRMWARE("amdgpu/topaz_mec.bin");
MODULE_FIRMWARE("amdgpu/topaz_rlc.bin");

MODULE_FIRMWARE("amdgpu/fiji_ce.bin");
MODULE_FIRMWARE("amdgpu/fiji_pfp.bin");
MODULE_FIRMWARE("amdgpu/fiji_me.bin");
MODULE_FIRMWARE("amdgpu/fiji_mec.bin");
MODULE_FIRMWARE("amdgpu/fiji_mec2.bin");
MODULE_FIRMWARE("amdgpu/fiji_rlc.bin");

MODULE_FIRMWARE("amdgpu/polaris10_ce.bin");
MODULE_FIRMWARE("amdgpu/polaris10_ce_2.bin");
MODULE_FIRMWARE("amdgpu/polaris10_pfp.bin");
MODULE_FIRMWARE("amdgpu/polaris10_pfp_2.bin");
MODULE_FIRMWARE("amdgpu/polaris10_me.bin");
MODULE_FIRMWARE("amdgpu/polaris10_me_2.bin");
MODULE_FIRMWARE("amdgpu/polaris10_mec.bin");
MODULE_FIRMWARE("amdgpu/polaris10_mec_2.bin");
MODULE_FIRMWARE("amdgpu/polaris10_mec2.bin");
MODULE_FIRMWARE("amdgpu/polaris10_mec2_2.bin");
MODULE_FIRMWARE("amdgpu/polaris10_rlc.bin");

MODULE_FIRMWARE("amdgpu/polaris11_ce.bin");
MODULE_FIRMWARE("amdgpu/polaris11_ce_2.bin");
MODULE_FIRMWARE("amdgpu/polaris11_pfp.bin");
MODULE_FIRMWARE("amdgpu/polaris11_pfp_2.bin");
MODULE_FIRMWARE("amdgpu/polaris11_me.bin");
MODULE_FIRMWARE("amdgpu/polaris11_me_2.bin");
MODULE_FIRMWARE("amdgpu/polaris11_mec.bin");
MODULE_FIRMWARE("amdgpu/polaris11_mec_2.bin");
MODULE_FIRMWARE("amdgpu/polaris11_mec2.bin");
MODULE_FIRMWARE("amdgpu/polaris11_mec2_2.bin");
MODULE_FIRMWARE("amdgpu/polaris11_rlc.bin");

MODULE_FIRMWARE("amdgpu/polaris12_ce.bin");
MODULE_FIRMWARE("amdgpu/polaris12_ce_2.bin");
MODULE_FIRMWARE("amdgpu/polaris12_pfp.bin");
MODULE_FIRMWARE("amdgpu/polaris12_pfp_2.bin");
MODULE_FIRMWARE("amdgpu/polaris12_me.bin");
MODULE_FIRMWARE("amdgpu/polaris12_me_2.bin");
MODULE_FIRMWARE("amdgpu/polaris12_mec.bin");
MODULE_FIRMWARE("amdgpu/polaris12_mec_2.bin");
MODULE_FIRMWARE("amdgpu/polaris12_mec2.bin");
MODULE_FIRMWARE("amdgpu/polaris12_mec2_2.bin");
MODULE_FIRMWARE("amdgpu/polaris12_rlc.bin");

MODULE_FIRMWARE("amdgpu/vegam_ce.bin");
MODULE_FIRMWARE("amdgpu/vegam_pfp.bin");
MODULE_FIRMWARE("amdgpu/vegam_me.bin");
MODULE_FIRMWARE("amdgpu/vegam_mec.bin");
MODULE_FIRMWARE("amdgpu/vegam_mec2.bin");
MODULE_FIRMWARE("amdgpu/vegam_rlc.bin");

static const struct amdgpu_gds_reg_offset amdgpu_gds_reg_offset[] =
{
	{mmGDS_VMID0_BASE, mmGDS_VMID0_SIZE, mmGDS_GWS_VMID0, mmGDS_OA_VMID0},
	{mmGDS_VMID1_BASE, mmGDS_VMID1_SIZE, mmGDS_GWS_VMID1, mmGDS_OA_VMID1},
	{mmGDS_VMID2_BASE, mmGDS_VMID2_SIZE, mmGDS_GWS_VMID2, mmGDS_OA_VMID2},
	{mmGDS_VMID3_BASE, mmGDS_VMID3_SIZE, mmGDS_GWS_VMID3, mmGDS_OA_VMID3},
	{mmGDS_VMID4_BASE, mmGDS_VMID4_SIZE, mmGDS_GWS_VMID4, mmGDS_OA_VMID4},
	{mmGDS_VMID5_BASE, mmGDS_VMID5_SIZE, mmGDS_GWS_VMID5, mmGDS_OA_VMID5},
	{mmGDS_VMID6_BASE, mmGDS_VMID6_SIZE, mmGDS_GWS_VMID6, mmGDS_OA_VMID6},
	{mmGDS_VMID7_BASE, mmGDS_VMID7_SIZE, mmGDS_GWS_VMID7, mmGDS_OA_VMID7},
	{mmGDS_VMID8_BASE, mmGDS_VMID8_SIZE, mmGDS_GWS_VMID8, mmGDS_OA_VMID8},
	{mmGDS_VMID9_BASE, mmGDS_VMID9_SIZE, mmGDS_GWS_VMID9, mmGDS_OA_VMID9},
	{mmGDS_VMID10_BASE, mmGDS_VMID10_SIZE, mmGDS_GWS_VMID10, mmGDS_OA_VMID10},
	{mmGDS_VMID11_BASE, mmGDS_VMID11_SIZE, mmGDS_GWS_VMID11, mmGDS_OA_VMID11},
	{mmGDS_VMID12_BASE, mmGDS_VMID12_SIZE, mmGDS_GWS_VMID12, mmGDS_OA_VMID12},
	{mmGDS_VMID13_BASE, mmGDS_VMID13_SIZE, mmGDS_GWS_VMID13, mmGDS_OA_VMID13},
	{mmGDS_VMID14_BASE, mmGDS_VMID14_SIZE, mmGDS_GWS_VMID14, mmGDS_OA_VMID14},
	{mmGDS_VMID15_BASE, mmGDS_VMID15_SIZE, mmGDS_GWS_VMID15, mmGDS_OA_VMID15}
};

static const u32 golden_settings_tonga_a11[] =
{
	mmCB_HW_CONTROL, 0xfffdf3cf, 0x00007208,
	mmCB_HW_CONTROL_3, 0x00000040, 0x00000040,
	mmDB_DEBUG2, 0xf00fffff, 0x00000400,
	mmGB_GPU_ID, 0x0000000f, 0x00000000,
	mmPA_SC_ENHANCE, 0xffffffff, 0x20000001,
	mmPA_SC_FIFO_DEPTH_CNTL, 0x000003ff, 0x000000fc,
	mmPA_SC_LINE_STIPPLE_STATE, 0x0000ff0f, 0x00000000,
	mmRLC_CGCG_CGLS_CTRL, 0x00000003, 0x0000003c,
	mmSQ_RANDOM_WAVE_PRI, 0x001fffff, 0x000006fd,
	mmTA_CNTL_AUX, 0x000f000f, 0x000b0000,
	mmTCC_CTRL, 0x00100000, 0xf31fff7f,
	mmTCC_EXE_DISABLE, 0x00000002, 0x00000002,
	mmTCP_ADDR_CONFIG, 0x000003ff, 0x000002fb,
	mmTCP_CHAN_STEER_HI, 0xffffffff, 0x0000543b,
	mmTCP_CHAN_STEER_LO, 0xffffffff, 0xa9210876,
	mmVGT_RESET_DEBUG, 0x00000004, 0x00000004,
};

static const u32 tonga_golden_common_all[] =
{
	mmGRBM_GFX_INDEX, 0xffffffff, 0xe0000000,
	mmPA_SC_RASTER_CONFIG, 0xffffffff, 0x16000012,
	mmPA_SC_RASTER_CONFIG_1, 0xffffffff, 0x0000002A,
	mmGB_ADDR_CONFIG, 0xffffffff, 0x22011003,
	mmSPI_RESOURCE_RESERVE_CU_0, 0xffffffff, 0x00000800,
	mmSPI_RESOURCE_RESERVE_CU_1, 0xffffffff, 0x00000800,
	mmSPI_RESOURCE_RESERVE_EN_CU_0, 0xffffffff, 0x00FF7FBF,
	mmSPI_RESOURCE_RESERVE_EN_CU_1, 0xffffffff, 0x00FF7FAF
};

static const u32 tonga_mgcg_cgcg_init[] =
{
	mmRLC_CGTT_MGCG_OVERRIDE, 0xffffffff, 0xffffffff,
	mmGRBM_GFX_INDEX, 0xffffffff, 0xe0000000,
	mmCB_CGTT_SCLK_CTRL, 0xffffffff, 0x00000100,
	mmCGTT_BCI_CLK_CTRL, 0xffffffff, 0x00000100,
	mmCGTT_CP_CLK_CTRL, 0xffffffff, 0x00000100,
	mmCGTT_CPC_CLK_CTRL, 0xffffffff, 0x00000100,
	mmCGTT_CPF_CLK_CTRL, 0xffffffff, 0x40000100,
	mmCGTT_GDS_CLK_CTRL, 0xffffffff, 0x00000100,
	mmCGTT_IA_CLK_CTRL, 0xffffffff, 0x06000100,
	mmCGTT_PA_CLK_CTRL, 0xffffffff, 0x00000100,
	mmCGTT_WD_CLK_CTRL, 0xffffffff, 0x06000100,
	mmCGTT_PC_CLK_CTRL, 0xffffffff, 0x00000100,
	mmCGTT_RLC_CLK_CTRL, 0xffffffff, 0x00000100,
	mmCGTT_SC_CLK_CTRL, 0xffffffff, 0x00000100,
	mmCGTT_SPI_CLK_CTRL, 0xffffffff, 0x00000100,
	mmCGTT_SQ_CLK_CTRL, 0xffffffff, 0x00000100,
	mmCGTT_SQG_CLK_CTRL, 0xffffffff, 0x00000100,
	mmCGTT_SX_CLK_CTRL0, 0xffffffff, 0x00000100,
	mmCGTT_SX_CLK_CTRL1, 0xffffffff, 0x00000100,
	mmCGTT_SX_CLK_CTRL2, 0xffffffff, 0x00000100,
	mmCGTT_SX_CLK_CTRL3, 0xffffffff, 0x00000100,
	mmCGTT_SX_CLK_CTRL4, 0xffffffff, 0x00000100,
	mmCGTT_TCI_CLK_CTRL, 0xffffffff, 0x00000100,
	mmCGTT_TCP_CLK_CTRL, 0xffffffff, 0x00000100,
	mmCGTT_VGT_CLK_CTRL, 0xffffffff, 0x06000100,
	mmDB_CGTT_CLK_CTRL_0, 0xffffffff, 0x00000100,
	mmTA_CGTT_CTRL, 0xffffffff, 0x00000100,
	mmTCA_CGTT_SCLK_CTRL, 0xffffffff, 0x00000100,
	mmTCC_CGTT_SCLK_CTRL, 0xffffffff, 0x00000100,
	mmTD_CGTT_CTRL, 0xffffffff, 0x00000100,
	mmGRBM_GFX_INDEX, 0xffffffff, 0xe0000000,
	mmCGTS_CU0_SP0_CTRL_REG, 0xffffffff, 0x00010000,
	mmCGTS_CU0_LDS_SQ_CTRL_REG, 0xffffffff, 0x00030002,
	mmCGTS_CU0_TA_SQC_CTRL_REG, 0xffffffff, 0x00040007,
	mmCGTS_CU0_SP1_CTRL_REG, 0xffffffff, 0x00060005,
	mmCGTS_CU0_TD_TCP_CTRL_REG, 0xffffffff, 0x00090008,
	mmCGTS_CU1_SP0_CTRL_REG, 0xffffffff, 0x00010000,
	mmCGTS_CU1_LDS_SQ_CTRL_REG, 0xffffffff, 0x00030002,
	mmCGTS_CU1_TA_CTRL_REG, 0xffffffff, 0x00040007,
	mmCGTS_CU1_SP1_CTRL_REG, 0xffffffff, 0x00060005,
	mmCGTS_CU1_TD_TCP_CTRL_REG, 0xffffffff, 0x00090008,
	mmCGTS_CU2_SP0_CTRL_REG, 0xffffffff, 0x00010000,
	mmCGTS_CU2_LDS_SQ_CTRL_REG, 0xffffffff, 0x00030002,
	mmCGTS_CU2_TA_CTRL_REG, 0xffffffff, 0x00040007,
	mmCGTS_CU2_SP1_CTRL_REG, 0xffffffff, 0x00060005,
	mmCGTS_CU2_TD_TCP_CTRL_REG, 0xffffffff, 0x00090008,
	mmCGTS_CU3_SP0_CTRL_REG, 0xffffffff, 0x00010000,
	mmCGTS_CU3_LDS_SQ_CTRL_REG, 0xffffffff, 0x00030002,
	mmCGTS_CU3_TA_CTRL_REG, 0xffffffff, 0x00040007,
	mmCGTS_CU3_SP1_CTRL_REG, 0xffffffff, 0x00060005,
	mmCGTS_CU3_TD_TCP_CTRL_REG, 0xffffffff, 0x00090008,
	mmCGTS_CU4_SP0_CTRL_REG, 0xffffffff, 0x00010000,
	mmCGTS_CU4_LDS_SQ_CTRL_REG, 0xffffffff, 0x00030002,
	mmCGTS_CU4_TA_SQC_CTRL_REG, 0xffffffff, 0x00040007,
	mmCGTS_CU4_SP1_CTRL_REG, 0xffffffff, 0x00060005,
	mmCGTS_CU4_TD_TCP_CTRL_REG, 0xffffffff, 0x00090008,
	mmCGTS_CU5_SP0_CTRL_REG, 0xffffffff, 0x00010000,
	mmCGTS_CU5_LDS_SQ_CTRL_REG, 0xffffffff, 0x00030002,
	mmCGTS_CU5_TA_CTRL_REG, 0xffffffff, 0x00040007,
	mmCGTS_CU5_SP1_CTRL_REG, 0xffffffff, 0x00060005,
	mmCGTS_CU5_TD_TCP_CTRL_REG, 0xffffffff, 0x00090008,
	mmCGTS_CU6_SP0_CTRL_REG, 0xffffffff, 0x00010000,
	mmCGTS_CU6_LDS_SQ_CTRL_REG, 0xffffffff, 0x00030002,
	mmCGTS_CU6_TA_CTRL_REG, 0xffffffff, 0x00040007,
	mmCGTS_CU6_SP1_CTRL_REG, 0xffffffff, 0x00060005,
	mmCGTS_CU6_TD_TCP_CTRL_REG, 0xffffffff, 0x00090008,
	mmCGTS_CU7_SP0_CTRL_REG, 0xffffffff, 0x00010000,
	mmCGTS_CU7_LDS_SQ_CTRL_REG, 0xffffffff, 0x00030002,
	mmCGTS_CU7_TA_CTRL_REG, 0xffffffff, 0x00040007,
	mmCGTS_CU7_SP1_CTRL_REG, 0xffffffff, 0x00060005,
	mmCGTS_CU7_TD_TCP_CTRL_REG, 0xffffffff, 0x00090008,
	mmCGTS_SM_CTRL_REG, 0xffffffff, 0x96e00200,
	mmCP_RB_WPTR_POLL_CNTL, 0xffffffff, 0x00900100,
	mmRLC_CGCG_CGLS_CTRL, 0xffffffff, 0x0020003c,
	mmCP_MEM_SLP_CNTL, 0x00000001, 0x00000001,
};

static const u32 golden_settings_vegam_a11[] =
{
	mmCB_HW_CONTROL, 0x0001f3cf, 0x00007208,
	mmCB_HW_CONTROL_2, 0x0f000000, 0x0d000000,
	mmCB_HW_CONTROL_3, 0x000001ff, 0x00000040,
	mmDB_DEBUG2, 0xf00fffff, 0x00000400,
	mmPA_SC_ENHANCE, 0xffffffff, 0x20000001,
	mmPA_SC_LINE_STIPPLE_STATE, 0x0000ff0f, 0x00000000,
	mmPA_SC_RASTER_CONFIG, 0x3f3fffff, 0x3a00161a,
	mmPA_SC_RASTER_CONFIG_1, 0x0000003f, 0x0000002e,
	mmRLC_CGCG_CGLS_CTRL, 0x00000003, 0x0001003c,
	mmRLC_CGCG_CGLS_CTRL_3D, 0xffffffff, 0x0001003c,
	mmSQ_CONFIG, 0x07f80000, 0x01180000,
	mmTA_CNTL_AUX, 0x000f000f, 0x000b0000,
	mmTCC_CTRL, 0x00100000, 0xf31fff7f,
	mmTCP_ADDR_CONFIG, 0x000003ff, 0x000000f7,
	mmTCP_CHAN_STEER_HI, 0xffffffff, 0x00000000,
	mmTCP_CHAN_STEER_LO, 0xffffffff, 0x32761054,
	mmVGT_RESET_DEBUG, 0x00000004, 0x00000004,
};

static const u32 vegam_golden_common_all[] =
{
	mmGRBM_GFX_INDEX, 0xffffffff, 0xe0000000,
	mmGB_ADDR_CONFIG, 0xffffffff, 0x22011003,
	mmSPI_RESOURCE_RESERVE_CU_0, 0xffffffff, 0x00000800,
	mmSPI_RESOURCE_RESERVE_CU_1, 0xffffffff, 0x00000800,
	mmSPI_RESOURCE_RESERVE_EN_CU_0, 0xffffffff, 0x00FF7FBF,
	mmSPI_RESOURCE_RESERVE_EN_CU_1, 0xffffffff, 0x00FF7FAF,
};

static const u32 golden_settings_polaris11_a11[] =
{
	mmCB_HW_CONTROL, 0x0000f3cf, 0x00007208,
	mmCB_HW_CONTROL_2, 0x0f000000, 0x0f000000,
	mmCB_HW_CONTROL_3, 0x000001ff, 0x00000040,
	mmDB_DEBUG2, 0xf00fffff, 0x00000400,
	mmPA_SC_ENHANCE, 0xffffffff, 0x20000001,
	mmPA_SC_LINE_STIPPLE_STATE, 0x0000ff0f, 0x00000000,
	mmPA_SC_RASTER_CONFIG, 0x3f3fffff, 0x16000012,
	mmPA_SC_RASTER_CONFIG_1, 0x0000003f, 0x00000000,
	mmRLC_CGCG_CGLS_CTRL, 0x00000003, 0x0001003c,
	mmRLC_CGCG_CGLS_CTRL_3D, 0xffffffff, 0x0001003c,
	mmSQ_CONFIG, 0x07f80000, 0x01180000,
	mmTA_CNTL_AUX, 0x000f000f, 0x000b0000,
	mmTCC_CTRL, 0x00100000, 0xf31fff7f,
	mmTCP_ADDR_CONFIG, 0x000003ff, 0x000000f3,
	mmTCP_CHAN_STEER_HI, 0xffffffff, 0x00000000,
	mmTCP_CHAN_STEER_LO, 0xffffffff, 0x00003210,
	mmVGT_RESET_DEBUG, 0x00000004, 0x00000004,
};

static const u32 polaris11_golden_common_all[] =
{
	mmGRBM_GFX_INDEX, 0xffffffff, 0xe0000000,
	mmGB_ADDR_CONFIG, 0xffffffff, 0x22011002,
	mmSPI_RESOURCE_RESERVE_CU_0, 0xffffffff, 0x00000800,
	mmSPI_RESOURCE_RESERVE_CU_1, 0xffffffff, 0x00000800,
	mmSPI_RESOURCE_RESERVE_EN_CU_0, 0xffffffff, 0x00FF7FBF,
	mmSPI_RESOURCE_RESERVE_EN_CU_1, 0xffffffff, 0x00FF7FAF,
};

static const u32 golden_settings_polaris10_a11[] =
{
	mmATC_MISC_CG, 0x000c0fc0, 0x000c0200,
	mmCB_HW_CONTROL, 0x0001f3cf, 0x00007208,
	mmCB_HW_CONTROL_2, 0x0f000000, 0x0f000000,
	mmCB_HW_CONTROL_3, 0x000001ff, 0x00000040,
	mmDB_DEBUG2, 0xf00fffff, 0x00000400,
	mmPA_SC_ENHANCE, 0xffffffff, 0x20000001,
	mmPA_SC_LINE_STIPPLE_STATE, 0x0000ff0f, 0x00000000,
	mmPA_SC_RASTER_CONFIG, 0x3f3fffff, 0x16000012,
	mmPA_SC_RASTER_CONFIG_1, 0x0000003f, 0x0000002a,
	mmRLC_CGCG_CGLS_CTRL, 0x00000003, 0x0001003c,
	mmRLC_CGCG_CGLS_CTRL_3D, 0xffffffff, 0x0001003c,
	mmSQ_CONFIG, 0x07f80000, 0x07180000,
	mmTA_CNTL_AUX, 0x000f000f, 0x000b0000,
	mmTCC_CTRL, 0x00100000, 0xf31fff7f,
	mmTCP_ADDR_CONFIG, 0x000003ff, 0x000000f7,
	mmTCP_CHAN_STEER_HI, 0xffffffff, 0x00000000,
	mmVGT_RESET_DEBUG, 0x00000004, 0x00000004,
};

static const u32 polaris10_golden_common_all[] =
{
	mmGRBM_GFX_INDEX, 0xffffffff, 0xe0000000,
	mmPA_SC_RASTER_CONFIG, 0xffffffff, 0x16000012,
	mmPA_SC_RASTER_CONFIG_1, 0xffffffff, 0x0000002A,
	mmGB_ADDR_CONFIG, 0xffffffff, 0x22011003,
	mmSPI_RESOURCE_RESERVE_CU_0, 0xffffffff, 0x00000800,
	mmSPI_RESOURCE_RESERVE_CU_1, 0xffffffff, 0x00000800,
	mmSPI_RESOURCE_RESERVE_EN_CU_0, 0xffffffff, 0x00FF7FBF,
	mmSPI_RESOURCE_RESERVE_EN_CU_1, 0xffffffff, 0x00FF7FAF,
};

static const u32 fiji_golden_common_all[] =
{
	mmGRBM_GFX_INDEX, 0xffffffff, 0xe0000000,
	mmPA_SC_RASTER_CONFIG, 0xffffffff, 0x3a00161a,
	mmPA_SC_RASTER_CONFIG_1, 0xffffffff, 0x0000002e,
	mmGB_ADDR_CONFIG, 0xffffffff, 0x22011003,
	mmSPI_RESOURCE_RESERVE_CU_0, 0xffffffff, 0x00000800,
	mmSPI_RESOURCE_RESERVE_CU_1, 0xffffffff, 0x00000800,
	mmSPI_RESOURCE_RESERVE_EN_CU_0, 0xffffffff, 0x00FF7FBF,
	mmSPI_RESOURCE_RESERVE_EN_CU_1, 0xffffffff, 0x00FF7FAF,
	mmGRBM_GFX_INDEX, 0xffffffff, 0xe0000000,
	mmSPI_CONFIG_CNTL_1, 0x0000000f, 0x00000009,
};

static const u32 golden_settings_fiji_a10[] =
{
	mmCB_HW_CONTROL_3, 0x000001ff, 0x00000040,
	mmDB_DEBUG2, 0xf00fffff, 0x00000400,
	mmPA_SC_ENHANCE, 0xffffffff, 0x20000001,
	mmPA_SC_LINE_STIPPLE_STATE, 0x0000ff0f, 0x00000000,
	mmRLC_CGCG_CGLS_CTRL, 0x00000003, 0x0001003c,
	mmSQ_RANDOM_WAVE_PRI, 0x001fffff, 0x000006fd,
	mmTA_CNTL_AUX, 0x000f000f, 0x000b0000,
	mmTCC_CTRL, 0x00100000, 0xf31fff7f,
	mmTCC_EXE_DISABLE, 0x00000002, 0x00000002,
	mmTCP_ADDR_CONFIG, 0x000003ff, 0x000000ff,
	mmVGT_RESET_DEBUG, 0x00000004, 0x00000004,
};

static const u32 fiji_mgcg_cgcg_init[] =
{
	mmRLC_CGTT_MGCG_OVERRIDE, 0xffffffff, 0xffffffff,
	mmGRBM_GFX_INDEX, 0xffffffff, 0xe0000000,
	mmCB_CGTT_SCLK_CTRL, 0xffffffff, 0x00000100,
	mmCGTT_BCI_CLK_CTRL, 0xffffffff, 0x00000100,
	mmCGTT_CP_CLK_CTRL, 0xffffffff, 0x00000100,
	mmCGTT_CPC_CLK_CTRL, 0xffffffff, 0x00000100,
	mmCGTT_CPF_CLK_CTRL, 0xffffffff, 0x40000100,
	mmCGTT_GDS_CLK_CTRL, 0xffffffff, 0x00000100,
	mmCGTT_IA_CLK_CTRL, 0xffffffff, 0x06000100,
	mmCGTT_PA_CLK_CTRL, 0xffffffff, 0x00000100,
	mmCGTT_WD_CLK_CTRL, 0xffffffff, 0x06000100,
	mmCGTT_PC_CLK_CTRL, 0xffffffff, 0x00000100,
	mmCGTT_RLC_CLK_CTRL, 0xffffffff, 0x00000100,
	mmCGTT_SC_CLK_CTRL, 0xffffffff, 0x00000100,
	mmCGTT_SPI_CLK_CTRL, 0xffffffff, 0x00000100,
	mmCGTT_SQ_CLK_CTRL, 0xffffffff, 0x00000100,
	mmCGTT_SQG_CLK_CTRL, 0xffffffff, 0x00000100,
	mmCGTT_SX_CLK_CTRL0, 0xffffffff, 0x00000100,
	mmCGTT_SX_CLK_CTRL1, 0xffffffff, 0x00000100,
	mmCGTT_SX_CLK_CTRL2, 0xffffffff, 0x00000100,
	mmCGTT_SX_CLK_CTRL3, 0xffffffff, 0x00000100,
	mmCGTT_SX_CLK_CTRL4, 0xffffffff, 0x00000100,
	mmCGTT_TCI_CLK_CTRL, 0xffffffff, 0x00000100,
	mmCGTT_TCP_CLK_CTRL, 0xffffffff, 0x00000100,
	mmCGTT_VGT_CLK_CTRL, 0xffffffff, 0x06000100,
	mmDB_CGTT_CLK_CTRL_0, 0xffffffff, 0x00000100,
	mmTA_CGTT_CTRL, 0xffffffff, 0x00000100,
	mmTCA_CGTT_SCLK_CTRL, 0xffffffff, 0x00000100,
	mmTCC_CGTT_SCLK_CTRL, 0xffffffff, 0x00000100,
	mmTD_CGTT_CTRL, 0xffffffff, 0x00000100,
	mmGRBM_GFX_INDEX, 0xffffffff, 0xe0000000,
	mmCGTS_SM_CTRL_REG, 0xffffffff, 0x96e00200,
	mmCP_RB_WPTR_POLL_CNTL, 0xffffffff, 0x00900100,
	mmRLC_CGCG_CGLS_CTRL, 0xffffffff, 0x0020003c,
	mmCP_MEM_SLP_CNTL, 0x00000001, 0x00000001,
};

static const u32 golden_settings_iceland_a11[] =
{
	mmCB_HW_CONTROL_3, 0x00000040, 0x00000040,
	mmDB_DEBUG2, 0xf00fffff, 0x00000400,
	mmDB_DEBUG3, 0xc0000000, 0xc0000000,
	mmGB_GPU_ID, 0x0000000f, 0x00000000,
	mmPA_SC_ENHANCE, 0xffffffff, 0x20000001,
	mmPA_SC_LINE_STIPPLE_STATE, 0x0000ff0f, 0x00000000,
	mmPA_SC_RASTER_CONFIG, 0x3f3fffff, 0x00000002,
	mmPA_SC_RASTER_CONFIG_1, 0x0000003f, 0x00000000,
	mmRLC_CGCG_CGLS_CTRL, 0x00000003, 0x0000003c,
	mmSQ_RANDOM_WAVE_PRI, 0x001fffff, 0x000006fd,
	mmTA_CNTL_AUX, 0x000f000f, 0x000b0000,
	mmTCC_CTRL, 0x00100000, 0xf31fff7f,
	mmTCC_EXE_DISABLE, 0x00000002, 0x00000002,
	mmTCP_ADDR_CONFIG, 0x000003ff, 0x000000f1,
	mmTCP_CHAN_STEER_HI, 0xffffffff, 0x00000000,
	mmTCP_CHAN_STEER_LO, 0xffffffff, 0x00000010,
};

static const u32 iceland_golden_common_all[] =
{
	mmGRBM_GFX_INDEX, 0xffffffff, 0xe0000000,
	mmPA_SC_RASTER_CONFIG, 0xffffffff, 0x00000002,
	mmPA_SC_RASTER_CONFIG_1, 0xffffffff, 0x00000000,
	mmGB_ADDR_CONFIG, 0xffffffff, 0x22010001,
	mmSPI_RESOURCE_RESERVE_CU_0, 0xffffffff, 0x00000800,
	mmSPI_RESOURCE_RESERVE_CU_1, 0xffffffff, 0x00000800,
	mmSPI_RESOURCE_RESERVE_EN_CU_0, 0xffffffff, 0x00FF7FBF,
	mmSPI_RESOURCE_RESERVE_EN_CU_1, 0xffffffff, 0x00FF7FAF
};

static const u32 iceland_mgcg_cgcg_init[] =
{
	mmRLC_CGTT_MGCG_OVERRIDE, 0xffffffff, 0xffffffff,
	mmGRBM_GFX_INDEX, 0xffffffff, 0xe0000000,
	mmCB_CGTT_SCLK_CTRL, 0xffffffff, 0x00000100,
	mmCGTT_BCI_CLK_CTRL, 0xffffffff, 0x00000100,
	mmCGTT_CP_CLK_CTRL, 0xffffffff, 0xc0000100,
	mmCGTT_CPC_CLK_CTRL, 0xffffffff, 0xc0000100,
	mmCGTT_CPF_CLK_CTRL, 0xffffffff, 0xc0000100,
	mmCGTT_GDS_CLK_CTRL, 0xffffffff, 0x00000100,
	mmCGTT_IA_CLK_CTRL, 0xffffffff, 0x06000100,
	mmCGTT_PA_CLK_CTRL, 0xffffffff, 0x00000100,
	mmCGTT_WD_CLK_CTRL, 0xffffffff, 0x06000100,
	mmCGTT_PC_CLK_CTRL, 0xffffffff, 0x00000100,
	mmCGTT_RLC_CLK_CTRL, 0xffffffff, 0x00000100,
	mmCGTT_SC_CLK_CTRL, 0xffffffff, 0x00000100,
	mmCGTT_SPI_CLK_CTRL, 0xffffffff, 0x00000100,
	mmCGTT_SQ_CLK_CTRL, 0xffffffff, 0x00000100,
	mmCGTT_SQG_CLK_CTRL, 0xffffffff, 0x00000100,
	mmCGTT_SX_CLK_CTRL0, 0xffffffff, 0x00000100,
	mmCGTT_SX_CLK_CTRL1, 0xffffffff, 0x00000100,
	mmCGTT_SX_CLK_CTRL2, 0xffffffff, 0x00000100,
	mmCGTT_SX_CLK_CTRL3, 0xffffffff, 0x00000100,
	mmCGTT_SX_CLK_CTRL4, 0xffffffff, 0x00000100,
	mmCGTT_TCI_CLK_CTRL, 0xffffffff, 0xff000100,
	mmCGTT_TCP_CLK_CTRL, 0xffffffff, 0x00000100,
	mmCGTT_VGT_CLK_CTRL, 0xffffffff, 0x06000100,
	mmDB_CGTT_CLK_CTRL_0, 0xffffffff, 0x00000100,
	mmTA_CGTT_CTRL, 0xffffffff, 0x00000100,
	mmTCA_CGTT_SCLK_CTRL, 0xffffffff, 0x00000100,
	mmTCC_CGTT_SCLK_CTRL, 0xffffffff, 0x00000100,
	mmTD_CGTT_CTRL, 0xffffffff, 0x00000100,
	mmGRBM_GFX_INDEX, 0xffffffff, 0xe0000000,
	mmCGTS_CU0_SP0_CTRL_REG, 0xffffffff, 0x00010000,
	mmCGTS_CU0_LDS_SQ_CTRL_REG, 0xffffffff, 0x00030002,
	mmCGTS_CU0_TA_SQC_CTRL_REG, 0xffffffff, 0x0f840f87,
	mmCGTS_CU0_SP1_CTRL_REG, 0xffffffff, 0x00060005,
	mmCGTS_CU0_TD_TCP_CTRL_REG, 0xffffffff, 0x00090008,
	mmCGTS_CU1_SP0_CTRL_REG, 0xffffffff, 0x00010000,
	mmCGTS_CU1_LDS_SQ_CTRL_REG, 0xffffffff, 0x00030002,
	mmCGTS_CU1_TA_CTRL_REG, 0xffffffff, 0x00040007,
	mmCGTS_CU1_SP1_CTRL_REG, 0xffffffff, 0x00060005,
	mmCGTS_CU1_TD_TCP_CTRL_REG, 0xffffffff, 0x00090008,
	mmCGTS_CU2_SP0_CTRL_REG, 0xffffffff, 0x00010000,
	mmCGTS_CU2_LDS_SQ_CTRL_REG, 0xffffffff, 0x00030002,
	mmCGTS_CU2_TA_CTRL_REG, 0xffffffff, 0x00040007,
	mmCGTS_CU2_SP1_CTRL_REG, 0xffffffff, 0x00060005,
	mmCGTS_CU2_TD_TCP_CTRL_REG, 0xffffffff, 0x00090008,
	mmCGTS_CU3_SP0_CTRL_REG, 0xffffffff, 0x00010000,
	mmCGTS_CU3_LDS_SQ_CTRL_REG, 0xffffffff, 0x00030002,
	mmCGTS_CU3_TA_CTRL_REG, 0xffffffff, 0x00040007,
	mmCGTS_CU3_SP1_CTRL_REG, 0xffffffff, 0x00060005,
	mmCGTS_CU3_TD_TCP_CTRL_REG, 0xffffffff, 0x00090008,
	mmCGTS_CU4_SP0_CTRL_REG, 0xffffffff, 0x00010000,
	mmCGTS_CU4_LDS_SQ_CTRL_REG, 0xffffffff, 0x00030002,
	mmCGTS_CU4_TA_SQC_CTRL_REG, 0xffffffff, 0x0f840f87,
	mmCGTS_CU4_SP1_CTRL_REG, 0xffffffff, 0x00060005,
	mmCGTS_CU4_TD_TCP_CTRL_REG, 0xffffffff, 0x00090008,
	mmCGTS_CU5_SP0_CTRL_REG, 0xffffffff, 0x00010000,
	mmCGTS_CU5_LDS_SQ_CTRL_REG, 0xffffffff, 0x00030002,
	mmCGTS_CU5_TA_CTRL_REG, 0xffffffff, 0x00040007,
	mmCGTS_CU5_SP1_CTRL_REG, 0xffffffff, 0x00060005,
	mmCGTS_CU5_TD_TCP_CTRL_REG, 0xffffffff, 0x00090008,
	mmCGTS_SM_CTRL_REG, 0xffffffff, 0x96e00200,
	mmCP_RB_WPTR_POLL_CNTL, 0xffffffff, 0x00900100,
	mmRLC_CGCG_CGLS_CTRL, 0xffffffff, 0x0020003c,
};

static const u32 cz_golden_settings_a11[] =
{
	mmCB_HW_CONTROL_3, 0x00000040, 0x00000040,
	mmDB_DEBUG2, 0xf00fffff, 0x00000400,
	mmGB_GPU_ID, 0x0000000f, 0x00000000,
	mmPA_SC_ENHANCE, 0xffffffff, 0x00000001,
	mmPA_SC_LINE_STIPPLE_STATE, 0x0000ff0f, 0x00000000,
	mmRLC_CGCG_CGLS_CTRL, 0x00000003, 0x0000003c,
	mmSQ_RANDOM_WAVE_PRI, 0x001fffff, 0x000006fd,
	mmTA_CNTL_AUX, 0x000f000f, 0x00010000,
	mmTCC_CTRL, 0x00100000, 0xf31fff7f,
	mmTCC_EXE_DISABLE, 0x00000002, 0x00000002,
	mmTCP_ADDR_CONFIG, 0x0000000f, 0x000000f3,
	mmTCP_CHAN_STEER_LO, 0xffffffff, 0x00001302
};

static const u32 cz_golden_common_all[] =
{
	mmGRBM_GFX_INDEX, 0xffffffff, 0xe0000000,
	mmPA_SC_RASTER_CONFIG, 0xffffffff, 0x00000002,
	mmPA_SC_RASTER_CONFIG_1, 0xffffffff, 0x00000000,
	mmGB_ADDR_CONFIG, 0xffffffff, 0x22010001,
	mmSPI_RESOURCE_RESERVE_CU_0, 0xffffffff, 0x00000800,
	mmSPI_RESOURCE_RESERVE_CU_1, 0xffffffff, 0x00000800,
	mmSPI_RESOURCE_RESERVE_EN_CU_0, 0xffffffff, 0x00FF7FBF,
	mmSPI_RESOURCE_RESERVE_EN_CU_1, 0xffffffff, 0x00FF7FAF
};

static const u32 cz_mgcg_cgcg_init[] =
{
	mmRLC_CGTT_MGCG_OVERRIDE, 0xffffffff, 0xffffffff,
	mmGRBM_GFX_INDEX, 0xffffffff, 0xe0000000,
	mmCB_CGTT_SCLK_CTRL, 0xffffffff, 0x00000100,
	mmCGTT_BCI_CLK_CTRL, 0xffffffff, 0x00000100,
	mmCGTT_CP_CLK_CTRL, 0xffffffff, 0x00000100,
	mmCGTT_CPC_CLK_CTRL, 0xffffffff, 0x00000100,
	mmCGTT_CPF_CLK_CTRL, 0xffffffff, 0x00000100,
	mmCGTT_GDS_CLK_CTRL, 0xffffffff, 0x00000100,
	mmCGTT_IA_CLK_CTRL, 0xffffffff, 0x06000100,
	mmCGTT_PA_CLK_CTRL, 0xffffffff, 0x00000100,
	mmCGTT_WD_CLK_CTRL, 0xffffffff, 0x06000100,
	mmCGTT_PC_CLK_CTRL, 0xffffffff, 0x00000100,
	mmCGTT_RLC_CLK_CTRL, 0xffffffff, 0x00000100,
	mmCGTT_SC_CLK_CTRL, 0xffffffff, 0x00000100,
	mmCGTT_SPI_CLK_CTRL, 0xffffffff, 0x00000100,
	mmCGTT_SQ_CLK_CTRL, 0xffffffff, 0x00000100,
	mmCGTT_SQG_CLK_CTRL, 0xffffffff, 0x00000100,
	mmCGTT_SX_CLK_CTRL0, 0xffffffff, 0x00000100,
	mmCGTT_SX_CLK_CTRL1, 0xffffffff, 0x00000100,
	mmCGTT_SX_CLK_CTRL2, 0xffffffff, 0x00000100,
	mmCGTT_SX_CLK_CTRL3, 0xffffffff, 0x00000100,
	mmCGTT_SX_CLK_CTRL4, 0xffffffff, 0x00000100,
	mmCGTT_TCI_CLK_CTRL, 0xffffffff, 0x00000100,
	mmCGTT_TCP_CLK_CTRL, 0xffffffff, 0x00000100,
	mmCGTT_VGT_CLK_CTRL, 0xffffffff, 0x06000100,
	mmDB_CGTT_CLK_CTRL_0, 0xffffffff, 0x00000100,
	mmTA_CGTT_CTRL, 0xffffffff, 0x00000100,
	mmTCA_CGTT_SCLK_CTRL, 0xffffffff, 0x00000100,
	mmTCC_CGTT_SCLK_CTRL, 0xffffffff, 0x00000100,
	mmTD_CGTT_CTRL, 0xffffffff, 0x00000100,
	mmGRBM_GFX_INDEX, 0xffffffff, 0xe0000000,
	mmCGTS_CU0_SP0_CTRL_REG, 0xffffffff, 0x00010000,
	mmCGTS_CU0_LDS_SQ_CTRL_REG, 0xffffffff, 0x00030002,
	mmCGTS_CU0_TA_SQC_CTRL_REG, 0xffffffff, 0x00040007,
	mmCGTS_CU0_SP1_CTRL_REG, 0xffffffff, 0x00060005,
	mmCGTS_CU0_TD_TCP_CTRL_REG, 0xffffffff, 0x00090008,
	mmCGTS_CU1_SP0_CTRL_REG, 0xffffffff, 0x00010000,
	mmCGTS_CU1_LDS_SQ_CTRL_REG, 0xffffffff, 0x00030002,
	mmCGTS_CU1_TA_CTRL_REG, 0xffffffff, 0x00040007,
	mmCGTS_CU1_SP1_CTRL_REG, 0xffffffff, 0x00060005,
	mmCGTS_CU1_TD_TCP_CTRL_REG, 0xffffffff, 0x00090008,
	mmCGTS_CU2_SP0_CTRL_REG, 0xffffffff, 0x00010000,
	mmCGTS_CU2_LDS_SQ_CTRL_REG, 0xffffffff, 0x00030002,
	mmCGTS_CU2_TA_CTRL_REG, 0xffffffff, 0x00040007,
	mmCGTS_CU2_SP1_CTRL_REG, 0xffffffff, 0x00060005,
	mmCGTS_CU2_TD_TCP_CTRL_REG, 0xffffffff, 0x00090008,
	mmCGTS_CU3_SP0_CTRL_REG, 0xffffffff, 0x00010000,
	mmCGTS_CU3_LDS_SQ_CTRL_REG, 0xffffffff, 0x00030002,
	mmCGTS_CU3_TA_CTRL_REG, 0xffffffff, 0x00040007,
	mmCGTS_CU3_SP1_CTRL_REG, 0xffffffff, 0x00060005,
	mmCGTS_CU3_TD_TCP_CTRL_REG, 0xffffffff, 0x00090008,
	mmCGTS_CU4_SP0_CTRL_REG, 0xffffffff, 0x00010000,
	mmCGTS_CU4_LDS_SQ_CTRL_REG, 0xffffffff, 0x00030002,
	mmCGTS_CU4_TA_SQC_CTRL_REG, 0xffffffff, 0x00040007,
	mmCGTS_CU4_SP1_CTRL_REG, 0xffffffff, 0x00060005,
	mmCGTS_CU4_TD_TCP_CTRL_REG, 0xffffffff, 0x00090008,
	mmCGTS_CU5_SP0_CTRL_REG, 0xffffffff, 0x00010000,
	mmCGTS_CU5_LDS_SQ_CTRL_REG, 0xffffffff, 0x00030002,
	mmCGTS_CU5_TA_CTRL_REG, 0xffffffff, 0x00040007,
	mmCGTS_CU5_SP1_CTRL_REG, 0xffffffff, 0x00060005,
	mmCGTS_CU5_TD_TCP_CTRL_REG, 0xffffffff, 0x00090008,
	mmCGTS_CU6_SP0_CTRL_REG, 0xffffffff, 0x00010000,
	mmCGTS_CU6_LDS_SQ_CTRL_REG, 0xffffffff, 0x00030002,
	mmCGTS_CU6_TA_CTRL_REG, 0xffffffff, 0x00040007,
	mmCGTS_CU6_SP1_CTRL_REG, 0xffffffff, 0x00060005,
	mmCGTS_CU6_TD_TCP_CTRL_REG, 0xffffffff, 0x00090008,
	mmCGTS_CU7_SP0_CTRL_REG, 0xffffffff, 0x00010000,
	mmCGTS_CU7_LDS_SQ_CTRL_REG, 0xffffffff, 0x00030002,
	mmCGTS_CU7_TA_CTRL_REG, 0xffffffff, 0x00040007,
	mmCGTS_CU7_SP1_CTRL_REG, 0xffffffff, 0x00060005,
	mmCGTS_CU7_TD_TCP_CTRL_REG, 0xffffffff, 0x00090008,
	mmCGTS_SM_CTRL_REG, 0xffffffff, 0x96e00200,
	mmCP_RB_WPTR_POLL_CNTL, 0xffffffff, 0x00900100,
	mmRLC_CGCG_CGLS_CTRL, 0xffffffff, 0x0020003f,
	mmCP_MEM_SLP_CNTL, 0x00000001, 0x00000001,
};

static const u32 stoney_golden_settings_a11[] =
{
	mmDB_DEBUG2, 0xf00fffff, 0x00000400,
	mmGB_GPU_ID, 0x0000000f, 0x00000000,
	mmPA_SC_ENHANCE, 0xffffffff, 0x20000001,
	mmPA_SC_LINE_STIPPLE_STATE, 0x0000ff0f, 0x00000000,
	mmRLC_CGCG_CGLS_CTRL, 0x00000003, 0x0001003c,
	mmTA_CNTL_AUX, 0x000f000f, 0x000b0000,
	mmTCC_CTRL, 0x00100000, 0xf31fff7f,
	mmTCC_EXE_DISABLE, 0x00000002, 0x00000002,
	mmTCP_ADDR_CONFIG, 0x0000000f, 0x000000f1,
	mmTCP_CHAN_STEER_LO, 0xffffffff, 0x10101010,
};

static const u32 stoney_golden_common_all[] =
{
	mmGRBM_GFX_INDEX, 0xffffffff, 0xe0000000,
	mmPA_SC_RASTER_CONFIG, 0xffffffff, 0x00000000,
	mmPA_SC_RASTER_CONFIG_1, 0xffffffff, 0x00000000,
	mmGB_ADDR_CONFIG, 0xffffffff, 0x12010001,
	mmSPI_RESOURCE_RESERVE_CU_0, 0xffffffff, 0x00000800,
	mmSPI_RESOURCE_RESERVE_CU_1, 0xffffffff, 0x00000800,
	mmSPI_RESOURCE_RESERVE_EN_CU_0, 0xffffffff, 0x00FF7FBF,
	mmSPI_RESOURCE_RESERVE_EN_CU_1, 0xffffffff, 0x00FF7FAF,
};

static const u32 stoney_mgcg_cgcg_init[] =
{
	mmGRBM_GFX_INDEX, 0xffffffff, 0xe0000000,
	mmRLC_CGCG_CGLS_CTRL, 0xffffffff, 0x0020003f,
	mmCP_MEM_SLP_CNTL, 0xffffffff, 0x00020201,
	mmRLC_MEM_SLP_CNTL, 0xffffffff, 0x00020201,
	mmCGTS_SM_CTRL_REG, 0xffffffff, 0x96940200,
};


static const char * const sq_edc_source_names[] = {
	"SQ_EDC_INFO_SOURCE_INVALID: No EDC error has occurred",
	"SQ_EDC_INFO_SOURCE_INST: EDC source is Instruction Fetch",
	"SQ_EDC_INFO_SOURCE_SGPR: EDC source is SGPR or SQC data return",
	"SQ_EDC_INFO_SOURCE_VGPR: EDC source is VGPR",
	"SQ_EDC_INFO_SOURCE_LDS: EDC source is LDS",
	"SQ_EDC_INFO_SOURCE_GDS: EDC source is GDS",
	"SQ_EDC_INFO_SOURCE_TA: EDC source is TA",
};

static void gfx_v8_0_set_ring_funcs(struct amdgpu_device *adev);
static void gfx_v8_0_set_irq_funcs(struct amdgpu_device *adev);
static void gfx_v8_0_set_gds_init(struct amdgpu_device *adev);
static void gfx_v8_0_set_rlc_funcs(struct amdgpu_device *adev);
static u32 gfx_v8_0_get_csb_size(struct amdgpu_device *adev);
static void gfx_v8_0_get_cu_info(struct amdgpu_device *adev);
static void gfx_v8_0_ring_emit_ce_meta(struct amdgpu_ring *ring);
static void gfx_v8_0_ring_emit_de_meta(struct amdgpu_ring *ring);

#define CG_ACLK_CNTL__ACLK_DIVIDER_MASK                    0x0000007fL
#define CG_ACLK_CNTL__ACLK_DIVIDER__SHIFT                  0x00000000L

static void gfx_v8_0_init_golden_registers(struct amdgpu_device *adev)
{
	uint32_t data;

	switch (adev->asic_type) {
	case CHIP_TOPAZ:
		amdgpu_device_program_register_sequence(adev,
							iceland_mgcg_cgcg_init,
							ARRAY_SIZE(iceland_mgcg_cgcg_init));
		amdgpu_device_program_register_sequence(adev,
							golden_settings_iceland_a11,
							ARRAY_SIZE(golden_settings_iceland_a11));
		amdgpu_device_program_register_sequence(adev,
							iceland_golden_common_all,
							ARRAY_SIZE(iceland_golden_common_all));
		break;
	case CHIP_FIJI:
		amdgpu_device_program_register_sequence(adev,
							fiji_mgcg_cgcg_init,
							ARRAY_SIZE(fiji_mgcg_cgcg_init));
		amdgpu_device_program_register_sequence(adev,
							golden_settings_fiji_a10,
							ARRAY_SIZE(golden_settings_fiji_a10));
		amdgpu_device_program_register_sequence(adev,
							fiji_golden_common_all,
							ARRAY_SIZE(fiji_golden_common_all));
		break;

	case CHIP_TONGA:
		amdgpu_device_program_register_sequence(adev,
							tonga_mgcg_cgcg_init,
							ARRAY_SIZE(tonga_mgcg_cgcg_init));
		amdgpu_device_program_register_sequence(adev,
							golden_settings_tonga_a11,
							ARRAY_SIZE(golden_settings_tonga_a11));
		amdgpu_device_program_register_sequence(adev,
							tonga_golden_common_all,
							ARRAY_SIZE(tonga_golden_common_all));
		break;
	case CHIP_VEGAM:
		amdgpu_device_program_register_sequence(adev,
							golden_settings_vegam_a11,
							ARRAY_SIZE(golden_settings_vegam_a11));
		amdgpu_device_program_register_sequence(adev,
							vegam_golden_common_all,
							ARRAY_SIZE(vegam_golden_common_all));
		break;
	case CHIP_POLARIS11:
	case CHIP_POLARIS12:
		amdgpu_device_program_register_sequence(adev,
							golden_settings_polaris11_a11,
							ARRAY_SIZE(golden_settings_polaris11_a11));
		amdgpu_device_program_register_sequence(adev,
							polaris11_golden_common_all,
							ARRAY_SIZE(polaris11_golden_common_all));
		break;
	case CHIP_POLARIS10:
		amdgpu_device_program_register_sequence(adev,
							golden_settings_polaris10_a11,
							ARRAY_SIZE(golden_settings_polaris10_a11));
		amdgpu_device_program_register_sequence(adev,
							polaris10_golden_common_all,
							ARRAY_SIZE(polaris10_golden_common_all));
		data = RREG32_SMC(ixCG_ACLK_CNTL);
		data &= ~CG_ACLK_CNTL__ACLK_DIVIDER_MASK;
		data |= 0x18 << CG_ACLK_CNTL__ACLK_DIVIDER__SHIFT;
		WREG32_SMC(ixCG_ACLK_CNTL, data);
		if ((adev->pdev->device == 0x67DF) && (adev->pdev->revision == 0xc7) &&
		    ((adev->pdev->subsystem_device == 0xb37 && adev->pdev->subsystem_vendor == 0x1002) ||
		     (adev->pdev->subsystem_device == 0x4a8 && adev->pdev->subsystem_vendor == 0x1043) ||
		     (adev->pdev->subsystem_device == 0x9480 && adev->pdev->subsystem_vendor == 0x1680))) {
			amdgpu_atombios_i2c_channel_trans(adev, 0x10, 0x96, 0x1E, 0xDD);
			amdgpu_atombios_i2c_channel_trans(adev, 0x10, 0x96, 0x1F, 0xD0);
		}
		break;
	case CHIP_CARRIZO:
		amdgpu_device_program_register_sequence(adev,
							cz_mgcg_cgcg_init,
							ARRAY_SIZE(cz_mgcg_cgcg_init));
		amdgpu_device_program_register_sequence(adev,
							cz_golden_settings_a11,
							ARRAY_SIZE(cz_golden_settings_a11));
		amdgpu_device_program_register_sequence(adev,
							cz_golden_common_all,
							ARRAY_SIZE(cz_golden_common_all));
		break;
	case CHIP_STONEY:
		amdgpu_device_program_register_sequence(adev,
							stoney_mgcg_cgcg_init,
							ARRAY_SIZE(stoney_mgcg_cgcg_init));
		amdgpu_device_program_register_sequence(adev,
							stoney_golden_settings_a11,
							ARRAY_SIZE(stoney_golden_settings_a11));
		amdgpu_device_program_register_sequence(adev,
							stoney_golden_common_all,
							ARRAY_SIZE(stoney_golden_common_all));
		break;
	default:
		break;
	}
}

static void gfx_v8_0_scratch_init(struct amdgpu_device *adev)
{
	adev->gfx.scratch.num_reg = 8;
	adev->gfx.scratch.reg_base = mmSCRATCH_REG0;
	adev->gfx.scratch.free_mask = (1u << adev->gfx.scratch.num_reg) - 1;
}

static int gfx_v8_0_ring_test_ring(struct amdgpu_ring *ring)
{
	struct amdgpu_device *adev = ring->adev;
	uint32_t scratch;
	uint32_t tmp = 0;
	unsigned i;
	int r;

	r = amdgpu_gfx_scratch_get(adev, &scratch);
	if (r)
		return r;

	WREG32(scratch, 0xCAFEDEAD);
	r = amdgpu_ring_alloc(ring, 3);
	if (r)
		goto error_free_scratch;

	amdgpu_ring_write(ring, PACKET3(PACKET3_SET_UCONFIG_REG, 1));
	amdgpu_ring_write(ring, (scratch - PACKET3_SET_UCONFIG_REG_START));
	amdgpu_ring_write(ring, 0xDEADBEEF);
	amdgpu_ring_commit(ring);

	for (i = 0; i < adev->usec_timeout; i++) {
		tmp = RREG32(scratch);
		if (tmp == 0xDEADBEEF)
			break;
		udelay(1);
	}

	if (i >= adev->usec_timeout)
		r = -ETIMEDOUT;

error_free_scratch:
	amdgpu_gfx_scratch_free(adev, scratch);
	return r;
}

static int gfx_v8_0_ring_test_ib(struct amdgpu_ring *ring, long timeout)
{
	struct amdgpu_device *adev = ring->adev;
	struct amdgpu_ib ib;
	struct dma_fence *f = NULL;

	unsigned int index;
	uint64_t gpu_addr;
	uint32_t tmp;
	long r;

	r = amdgpu_device_wb_get(adev, &index);
	if (r)
		return r;

	gpu_addr = adev->wb.gpu_addr + (index * 4);
	adev->wb.wb[index] = cpu_to_le32(0xCAFEDEAD);
	memset(&ib, 0, sizeof(ib));
	r = amdgpu_ib_get(adev, NULL, 16,
					AMDGPU_IB_POOL_DIRECT, &ib);
	if (r)
		goto err1;

	ib.ptr[0] = PACKET3(PACKET3_WRITE_DATA, 3);
	ib.ptr[1] = WRITE_DATA_DST_SEL(5) | WR_CONFIRM;
	ib.ptr[2] = lower_32_bits(gpu_addr);
	ib.ptr[3] = upper_32_bits(gpu_addr);
	ib.ptr[4] = 0xDEADBEEF;
	ib.length_dw = 5;

	r = amdgpu_ib_schedule(ring, 1, &ib, NULL, &f);
	if (r)
		goto err2;

	r = dma_fence_wait_timeout(f, false, timeout);
	if (r == 0) {
		r = -ETIMEDOUT;
		goto err2;
	} else if (r < 0) {
		goto err2;
	}

	tmp = adev->wb.wb[index];
	if (tmp == 0xDEADBEEF)
		r = 0;
	else
		r = -EINVAL;

err2:
	amdgpu_ib_free(adev, &ib, NULL);
	dma_fence_put(f);
err1:
	amdgpu_device_wb_free(adev, index);
	return r;
}


static void gfx_v8_0_free_microcode(struct amdgpu_device *adev)
{
	release_firmware(adev->gfx.pfp_fw);
	adev->gfx.pfp_fw = NULL;
	release_firmware(adev->gfx.me_fw);
	adev->gfx.me_fw = NULL;
	release_firmware(adev->gfx.ce_fw);
	adev->gfx.ce_fw = NULL;
	release_firmware(adev->gfx.rlc_fw);
	adev->gfx.rlc_fw = NULL;
	release_firmware(adev->gfx.mec_fw);
	adev->gfx.mec_fw = NULL;
	if ((adev->asic_type != CHIP_STONEY) &&
	    (adev->asic_type != CHIP_TOPAZ))
		release_firmware(adev->gfx.mec2_fw);
	adev->gfx.mec2_fw = NULL;

	kfree(adev->gfx.rlc.register_list_format);
}

static int gfx_v8_0_init_microcode(struct amdgpu_device *adev)
{
	const char *chip_name;
	char fw_name[30];
	int err;
	struct amdgpu_firmware_info *info = NULL;
	const struct common_firmware_header *header = NULL;
	const struct gfx_firmware_header_v1_0 *cp_hdr;
	const struct rlc_firmware_header_v2_0 *rlc_hdr;
	unsigned int *tmp = NULL, i;

	DRM_DEBUG("\n");

	switch (adev->asic_type) {
	case CHIP_TOPAZ:
		chip_name = "topaz";
		break;
	case CHIP_TONGA:
		chip_name = "tonga";
		break;
	case CHIP_CARRIZO:
		chip_name = "carrizo";
		break;
	case CHIP_FIJI:
		chip_name = "fiji";
		break;
	case CHIP_STONEY:
		chip_name = "stoney";
		break;
	case CHIP_POLARIS10:
		chip_name = "polaris10";
		break;
	case CHIP_POLARIS11:
		chip_name = "polaris11";
		break;
	case CHIP_POLARIS12:
		chip_name = "polaris12";
		break;
	case CHIP_VEGAM:
		chip_name = "vegam";
		break;
	default:
		BUG();
	}

	if (adev->asic_type >= CHIP_POLARIS10 && adev->asic_type <= CHIP_POLARIS12) {
		snprintf(fw_name, sizeof(fw_name), "amdgpu/%s_pfp_2.bin", chip_name);
		err = request_firmware(&adev->gfx.pfp_fw, fw_name, adev->dev);
		if (err == -ENOENT) {
			snprintf(fw_name, sizeof(fw_name), "amdgpu/%s_pfp.bin", chip_name);
			err = request_firmware(&adev->gfx.pfp_fw, fw_name, adev->dev);
		}
	} else {
		snprintf(fw_name, sizeof(fw_name), "amdgpu/%s_pfp.bin", chip_name);
		err = request_firmware(&adev->gfx.pfp_fw, fw_name, adev->dev);
	}
	if (err)
		goto out;
	err = amdgpu_ucode_validate(adev->gfx.pfp_fw);
	if (err)
		goto out;
	cp_hdr = (const struct gfx_firmware_header_v1_0 *)adev->gfx.pfp_fw->data;
	adev->gfx.pfp_fw_version = le32_to_cpu(cp_hdr->header.ucode_version);
	adev->gfx.pfp_feature_version = le32_to_cpu(cp_hdr->ucode_feature_version);

	if (adev->asic_type >= CHIP_POLARIS10 && adev->asic_type <= CHIP_POLARIS12) {
		snprintf(fw_name, sizeof(fw_name), "amdgpu/%s_me_2.bin", chip_name);
		err = request_firmware(&adev->gfx.me_fw, fw_name, adev->dev);
		if (err == -ENOENT) {
			snprintf(fw_name, sizeof(fw_name), "amdgpu/%s_me.bin", chip_name);
			err = request_firmware(&adev->gfx.me_fw, fw_name, adev->dev);
		}
	} else {
		snprintf(fw_name, sizeof(fw_name), "amdgpu/%s_me.bin", chip_name);
		err = request_firmware(&adev->gfx.me_fw, fw_name, adev->dev);
	}
	if (err)
		goto out;
	err = amdgpu_ucode_validate(adev->gfx.me_fw);
	if (err)
		goto out;
	cp_hdr = (const struct gfx_firmware_header_v1_0 *)adev->gfx.me_fw->data;
	adev->gfx.me_fw_version = le32_to_cpu(cp_hdr->header.ucode_version);

	adev->gfx.me_feature_version = le32_to_cpu(cp_hdr->ucode_feature_version);

	if (adev->asic_type >= CHIP_POLARIS10 && adev->asic_type <= CHIP_POLARIS12) {
		snprintf(fw_name, sizeof(fw_name), "amdgpu/%s_ce_2.bin", chip_name);
		err = request_firmware(&adev->gfx.ce_fw, fw_name, adev->dev);
		if (err == -ENOENT) {
			snprintf(fw_name, sizeof(fw_name), "amdgpu/%s_ce.bin", chip_name);
			err = request_firmware(&adev->gfx.ce_fw, fw_name, adev->dev);
		}
	} else {
		snprintf(fw_name, sizeof(fw_name), "amdgpu/%s_ce.bin", chip_name);
		err = request_firmware(&adev->gfx.ce_fw, fw_name, adev->dev);
	}
	if (err)
		goto out;
	err = amdgpu_ucode_validate(adev->gfx.ce_fw);
	if (err)
		goto out;
	cp_hdr = (const struct gfx_firmware_header_v1_0 *)adev->gfx.ce_fw->data;
	adev->gfx.ce_fw_version = le32_to_cpu(cp_hdr->header.ucode_version);
	adev->gfx.ce_feature_version = le32_to_cpu(cp_hdr->ucode_feature_version);

	/*
	 * Support for MCBP/Virtualization in combination with chained IBs is
	 * formal released on feature version #46
	 */
	if (adev->gfx.ce_feature_version >= 46 &&
	    adev->gfx.pfp_feature_version >= 46) {
		adev->virt.chained_ib_support = true;
		DRM_INFO("Chained IB support enabled!\n");
	} else
		adev->virt.chained_ib_support = false;

	snprintf(fw_name, sizeof(fw_name), "amdgpu/%s_rlc.bin", chip_name);
	err = request_firmware(&adev->gfx.rlc_fw, fw_name, adev->dev);
	if (err)
		goto out;
	err = amdgpu_ucode_validate(adev->gfx.rlc_fw);
	rlc_hdr = (const struct rlc_firmware_header_v2_0 *)adev->gfx.rlc_fw->data;
	adev->gfx.rlc_fw_version = le32_to_cpu(rlc_hdr->header.ucode_version);
	adev->gfx.rlc_feature_version = le32_to_cpu(rlc_hdr->ucode_feature_version);

	adev->gfx.rlc.save_and_restore_offset =
			le32_to_cpu(rlc_hdr->save_and_restore_offset);
	adev->gfx.rlc.clear_state_descriptor_offset =
			le32_to_cpu(rlc_hdr->clear_state_descriptor_offset);
	adev->gfx.rlc.avail_scratch_ram_locations =
			le32_to_cpu(rlc_hdr->avail_scratch_ram_locations);
	adev->gfx.rlc.reg_restore_list_size =
			le32_to_cpu(rlc_hdr->reg_restore_list_size);
	adev->gfx.rlc.reg_list_format_start =
			le32_to_cpu(rlc_hdr->reg_list_format_start);
	adev->gfx.rlc.reg_list_format_separate_start =
			le32_to_cpu(rlc_hdr->reg_list_format_separate_start);
	adev->gfx.rlc.starting_offsets_start =
			le32_to_cpu(rlc_hdr->starting_offsets_start);
	adev->gfx.rlc.reg_list_format_size_bytes =
			le32_to_cpu(rlc_hdr->reg_list_format_size_bytes);
	adev->gfx.rlc.reg_list_size_bytes =
			le32_to_cpu(rlc_hdr->reg_list_size_bytes);

	adev->gfx.rlc.register_list_format =
			kmalloc(adev->gfx.rlc.reg_list_format_size_bytes +
					adev->gfx.rlc.reg_list_size_bytes, GFP_KERNEL);

	if (!adev->gfx.rlc.register_list_format) {
		err = -ENOMEM;
		goto out;
	}

	tmp = (unsigned int *)((uintptr_t)rlc_hdr +
			le32_to_cpu(rlc_hdr->reg_list_format_array_offset_bytes));
	for (i = 0 ; i < (adev->gfx.rlc.reg_list_format_size_bytes >> 2); i++)
		adev->gfx.rlc.register_list_format[i] =	le32_to_cpu(tmp[i]);

	adev->gfx.rlc.register_restore = adev->gfx.rlc.register_list_format + i;

	tmp = (unsigned int *)((uintptr_t)rlc_hdr +
			le32_to_cpu(rlc_hdr->reg_list_array_offset_bytes));
	for (i = 0 ; i < (adev->gfx.rlc.reg_list_size_bytes >> 2); i++)
		adev->gfx.rlc.register_restore[i] = le32_to_cpu(tmp[i]);

	if (adev->asic_type >= CHIP_POLARIS10 && adev->asic_type <= CHIP_POLARIS12) {
		snprintf(fw_name, sizeof(fw_name), "amdgpu/%s_mec_2.bin", chip_name);
		err = request_firmware(&adev->gfx.mec_fw, fw_name, adev->dev);
		if (err == -ENOENT) {
			snprintf(fw_name, sizeof(fw_name), "amdgpu/%s_mec.bin", chip_name);
			err = request_firmware(&adev->gfx.mec_fw, fw_name, adev->dev);
		}
	} else {
		snprintf(fw_name, sizeof(fw_name), "amdgpu/%s_mec.bin", chip_name);
		err = request_firmware(&adev->gfx.mec_fw, fw_name, adev->dev);
	}
	if (err)
		goto out;
	err = amdgpu_ucode_validate(adev->gfx.mec_fw);
	if (err)
		goto out;
	cp_hdr = (const struct gfx_firmware_header_v1_0 *)adev->gfx.mec_fw->data;
	adev->gfx.mec_fw_version = le32_to_cpu(cp_hdr->header.ucode_version);
	adev->gfx.mec_feature_version = le32_to_cpu(cp_hdr->ucode_feature_version);

	if ((adev->asic_type != CHIP_STONEY) &&
	    (adev->asic_type != CHIP_TOPAZ)) {
		if (adev->asic_type >= CHIP_POLARIS10 && adev->asic_type <= CHIP_POLARIS12) {
			snprintf(fw_name, sizeof(fw_name), "amdgpu/%s_mec2_2.bin", chip_name);
			err = request_firmware(&adev->gfx.mec2_fw, fw_name, adev->dev);
			if (err == -ENOENT) {
				snprintf(fw_name, sizeof(fw_name), "amdgpu/%s_mec2.bin", chip_name);
				err = request_firmware(&adev->gfx.mec2_fw, fw_name, adev->dev);
			}
		} else {
			snprintf(fw_name, sizeof(fw_name), "amdgpu/%s_mec2.bin", chip_name);
			err = request_firmware(&adev->gfx.mec2_fw, fw_name, adev->dev);
		}
		if (!err) {
			err = amdgpu_ucode_validate(adev->gfx.mec2_fw);
			if (err)
				goto out;
			cp_hdr = (const struct gfx_firmware_header_v1_0 *)
				adev->gfx.mec2_fw->data;
			adev->gfx.mec2_fw_version =
				le32_to_cpu(cp_hdr->header.ucode_version);
			adev->gfx.mec2_feature_version =
				le32_to_cpu(cp_hdr->ucode_feature_version);
		} else {
			err = 0;
			adev->gfx.mec2_fw = NULL;
		}
	}

	info = &adev->firmware.ucode[AMDGPU_UCODE_ID_CP_PFP];
	info->ucode_id = AMDGPU_UCODE_ID_CP_PFP;
	info->fw = adev->gfx.pfp_fw;
	header = (const struct common_firmware_header *)info->fw->data;
	adev->firmware.fw_size +=
		ALIGN(le32_to_cpu(header->ucode_size_bytes), PAGE_SIZE);

	info = &adev->firmware.ucode[AMDGPU_UCODE_ID_CP_ME];
	info->ucode_id = AMDGPU_UCODE_ID_CP_ME;
	info->fw = adev->gfx.me_fw;
	header = (const struct common_firmware_header *)info->fw->data;
	adev->firmware.fw_size +=
		ALIGN(le32_to_cpu(header->ucode_size_bytes), PAGE_SIZE);

	info = &adev->firmware.ucode[AMDGPU_UCODE_ID_CP_CE];
	info->ucode_id = AMDGPU_UCODE_ID_CP_CE;
	info->fw = adev->gfx.ce_fw;
	header = (const struct common_firmware_header *)info->fw->data;
	adev->firmware.fw_size +=
		ALIGN(le32_to_cpu(header->ucode_size_bytes), PAGE_SIZE);

	info = &adev->firmware.ucode[AMDGPU_UCODE_ID_RLC_G];
	info->ucode_id = AMDGPU_UCODE_ID_RLC_G;
	info->fw = adev->gfx.rlc_fw;
	header = (const struct common_firmware_header *)info->fw->data;
	adev->firmware.fw_size +=
		ALIGN(le32_to_cpu(header->ucode_size_bytes), PAGE_SIZE);

	info = &adev->firmware.ucode[AMDGPU_UCODE_ID_CP_MEC1];
	info->ucode_id = AMDGPU_UCODE_ID_CP_MEC1;
	info->fw = adev->gfx.mec_fw;
	header = (const struct common_firmware_header *)info->fw->data;
	adev->firmware.fw_size +=
		ALIGN(le32_to_cpu(header->ucode_size_bytes), PAGE_SIZE);

	/* we need account JT in */
	cp_hdr = (const struct gfx_firmware_header_v1_0 *)adev->gfx.mec_fw->data;
	adev->firmware.fw_size +=
		ALIGN(le32_to_cpu(cp_hdr->jt_size) << 2, PAGE_SIZE);

	if (amdgpu_sriov_vf(adev)) {
		info = &adev->firmware.ucode[AMDGPU_UCODE_ID_STORAGE];
		info->ucode_id = AMDGPU_UCODE_ID_STORAGE;
		info->fw = adev->gfx.mec_fw;
		adev->firmware.fw_size +=
			ALIGN(le32_to_cpu(64 * PAGE_SIZE), PAGE_SIZE);
	}

	if (adev->gfx.mec2_fw) {
		info = &adev->firmware.ucode[AMDGPU_UCODE_ID_CP_MEC2];
		info->ucode_id = AMDGPU_UCODE_ID_CP_MEC2;
		info->fw = adev->gfx.mec2_fw;
		header = (const struct common_firmware_header *)info->fw->data;
		adev->firmware.fw_size +=
			ALIGN(le32_to_cpu(header->ucode_size_bytes), PAGE_SIZE);
	}

out:
	if (err) {
		dev_err(adev->dev,
			"gfx8: Failed to load firmware \"%s\"\n",
			fw_name);
		release_firmware(adev->gfx.pfp_fw);
		adev->gfx.pfp_fw = NULL;
		release_firmware(adev->gfx.me_fw);
		adev->gfx.me_fw = NULL;
		release_firmware(adev->gfx.ce_fw);
		adev->gfx.ce_fw = NULL;
		release_firmware(adev->gfx.rlc_fw);
		adev->gfx.rlc_fw = NULL;
		release_firmware(adev->gfx.mec_fw);
		adev->gfx.mec_fw = NULL;
		release_firmware(adev->gfx.mec2_fw);
		adev->gfx.mec2_fw = NULL;
	}
	return err;
}

static void gfx_v8_0_get_csb_buffer(struct amdgpu_device *adev,
				    volatile u32 *buffer)
{
	u32 count = 0, i;
	const struct cs_section_def *sect = NULL;
	const struct cs_extent_def *ext = NULL;

	if (adev->gfx.rlc.cs_data == NULL)
		return;
	if (buffer == NULL)
		return;

	buffer[count++] = cpu_to_le32(PACKET3(PACKET3_PREAMBLE_CNTL, 0));
	buffer[count++] = cpu_to_le32(PACKET3_PREAMBLE_BEGIN_CLEAR_STATE);

	buffer[count++] = cpu_to_le32(PACKET3(PACKET3_CONTEXT_CONTROL, 1));
	buffer[count++] = cpu_to_le32(0x80000000);
	buffer[count++] = cpu_to_le32(0x80000000);

	for (sect = adev->gfx.rlc.cs_data; sect->section != NULL; ++sect) {
		for (ext = sect->section; ext->extent != NULL; ++ext) {
			if (sect->id == SECT_CONTEXT) {
				buffer[count++] =
					cpu_to_le32(PACKET3(PACKET3_SET_CONTEXT_REG, ext->reg_count));
				buffer[count++] = cpu_to_le32(ext->reg_index -
						PACKET3_SET_CONTEXT_REG_START);
				for (i = 0; i < ext->reg_count; i++)
					buffer[count++] = cpu_to_le32(ext->extent[i]);
			} else {
				return;
			}
		}
	}

	buffer[count++] = cpu_to_le32(PACKET3(PACKET3_SET_CONTEXT_REG, 2));
	buffer[count++] = cpu_to_le32(mmPA_SC_RASTER_CONFIG -
			PACKET3_SET_CONTEXT_REG_START);
	buffer[count++] = cpu_to_le32(adev->gfx.config.rb_config[0][0].raster_config);
	buffer[count++] = cpu_to_le32(adev->gfx.config.rb_config[0][0].raster_config_1);

	buffer[count++] = cpu_to_le32(PACKET3(PACKET3_PREAMBLE_CNTL, 0));
	buffer[count++] = cpu_to_le32(PACKET3_PREAMBLE_END_CLEAR_STATE);

	buffer[count++] = cpu_to_le32(PACKET3(PACKET3_CLEAR_STATE, 0));
	buffer[count++] = cpu_to_le32(0);
}

static int gfx_v8_0_cp_jump_table_num(struct amdgpu_device *adev)
{
	if (adev->asic_type == CHIP_CARRIZO)
		return 5;
	else
		return 4;
}

static int gfx_v8_0_rlc_init(struct amdgpu_device *adev)
{
	const struct cs_section_def *cs_data;
	int r;

	adev->gfx.rlc.cs_data = vi_cs_data;

	cs_data = adev->gfx.rlc.cs_data;

	if (cs_data) {
		/* init clear state block */
		r = amdgpu_gfx_rlc_init_csb(adev);
		if (r)
			return r;
	}

	if ((adev->asic_type == CHIP_CARRIZO) ||
	    (adev->asic_type == CHIP_STONEY)) {
		adev->gfx.rlc.cp_table_size = ALIGN(96 * 5 * 4, 2048) + (64 * 1024); /* JT + GDS */
		r = amdgpu_gfx_rlc_init_cpt(adev);
		if (r)
			return r;
	}

	/* init spm vmid with 0xf */
	if (adev->gfx.rlc.funcs->update_spm_vmid)
		adev->gfx.rlc.funcs->update_spm_vmid(adev, 0xf);

	return 0;
}

static void gfx_v8_0_mec_fini(struct amdgpu_device *adev)
{
	amdgpu_bo_free_kernel(&adev->gfx.mec.hpd_eop_obj, NULL, NULL);
}

static int gfx_v8_0_mec_init(struct amdgpu_device *adev)
{
	int r;
	u32 *hpd;
	size_t mec_hpd_size;

	bitmap_zero(adev->gfx.mec.queue_bitmap, AMDGPU_MAX_COMPUTE_QUEUES);

	/* take ownership of the relevant compute queues */
	amdgpu_gfx_compute_queue_acquire(adev);

	mec_hpd_size = adev->gfx.num_compute_rings * GFX8_MEC_HPD_SIZE;
	if (mec_hpd_size) {
		r = amdgpu_bo_create_reserved(adev, mec_hpd_size, PAGE_SIZE,
					      AMDGPU_GEM_DOMAIN_VRAM,
					      &adev->gfx.mec.hpd_eop_obj,
					      &adev->gfx.mec.hpd_eop_gpu_addr,
					      (void **)&hpd);
		if (r) {
			dev_warn(adev->dev, "(%d) create HDP EOP bo failed\n", r);
			return r;
		}

		memset(hpd, 0, mec_hpd_size);

		amdgpu_bo_kunmap(adev->gfx.mec.hpd_eop_obj);
		amdgpu_bo_unreserve(adev->gfx.mec.hpd_eop_obj);
	}

	return 0;
}

static const u32 vgpr_init_compute_shader[] =
{
	0x7e000209, 0x7e020208,
	0x7e040207, 0x7e060206,
	0x7e080205, 0x7e0a0204,
	0x7e0c0203, 0x7e0e0202,
	0x7e100201, 0x7e120200,
	0x7e140209, 0x7e160208,
	0x7e180207, 0x7e1a0206,
	0x7e1c0205, 0x7e1e0204,
	0x7e200203, 0x7e220202,
	0x7e240201, 0x7e260200,
	0x7e280209, 0x7e2a0208,
	0x7e2c0207, 0x7e2e0206,
	0x7e300205, 0x7e320204,
	0x7e340203, 0x7e360202,
	0x7e380201, 0x7e3a0200,
	0x7e3c0209, 0x7e3e0208,
	0x7e400207, 0x7e420206,
	0x7e440205, 0x7e460204,
	0x7e480203, 0x7e4a0202,
	0x7e4c0201, 0x7e4e0200,
	0x7e500209, 0x7e520208,
	0x7e540207, 0x7e560206,
	0x7e580205, 0x7e5a0204,
	0x7e5c0203, 0x7e5e0202,
	0x7e600201, 0x7e620200,
	0x7e640209, 0x7e660208,
	0x7e680207, 0x7e6a0206,
	0x7e6c0205, 0x7e6e0204,
	0x7e700203, 0x7e720202,
	0x7e740201, 0x7e760200,
	0x7e780209, 0x7e7a0208,
	0x7e7c0207, 0x7e7e0206,
	0xbf8a0000, 0xbf810000,
};

static const u32 sgpr_init_compute_shader[] =
{
	0xbe8a0100, 0xbe8c0102,
	0xbe8e0104, 0xbe900106,
	0xbe920108, 0xbe940100,
	0xbe960102, 0xbe980104,
	0xbe9a0106, 0xbe9c0108,
	0xbe9e0100, 0xbea00102,
	0xbea20104, 0xbea40106,
	0xbea60108, 0xbea80100,
	0xbeaa0102, 0xbeac0104,
	0xbeae0106, 0xbeb00108,
	0xbeb20100, 0xbeb40102,
	0xbeb60104, 0xbeb80106,
	0xbeba0108, 0xbebc0100,
	0xbebe0102, 0xbec00104,
	0xbec20106, 0xbec40108,
	0xbec60100, 0xbec80102,
	0xbee60004, 0xbee70005,
	0xbeea0006, 0xbeeb0007,
	0xbee80008, 0xbee90009,
	0xbefc0000, 0xbf8a0000,
	0xbf810000, 0x00000000,
};

static const u32 vgpr_init_regs[] =
{
	mmCOMPUTE_STATIC_THREAD_MGMT_SE0, 0xffffffff,
	mmCOMPUTE_RESOURCE_LIMITS, 0x1000000, /* CU_GROUP_COUNT=1 */
	mmCOMPUTE_NUM_THREAD_X, 256*4,
	mmCOMPUTE_NUM_THREAD_Y, 1,
	mmCOMPUTE_NUM_THREAD_Z, 1,
	mmCOMPUTE_PGM_RSRC1, 0x100004f, /* VGPRS=15 (64 logical VGPRs), SGPRS=1 (16 SGPRs), BULKY=1 */
	mmCOMPUTE_PGM_RSRC2, 20,
	mmCOMPUTE_USER_DATA_0, 0xedcedc00,
	mmCOMPUTE_USER_DATA_1, 0xedcedc01,
	mmCOMPUTE_USER_DATA_2, 0xedcedc02,
	mmCOMPUTE_USER_DATA_3, 0xedcedc03,
	mmCOMPUTE_USER_DATA_4, 0xedcedc04,
	mmCOMPUTE_USER_DATA_5, 0xedcedc05,
	mmCOMPUTE_USER_DATA_6, 0xedcedc06,
	mmCOMPUTE_USER_DATA_7, 0xedcedc07,
	mmCOMPUTE_USER_DATA_8, 0xedcedc08,
	mmCOMPUTE_USER_DATA_9, 0xedcedc09,
};

static const u32 sgpr1_init_regs[] =
{
	mmCOMPUTE_STATIC_THREAD_MGMT_SE0, 0x0f,
	mmCOMPUTE_RESOURCE_LIMITS, 0x1000000, /* CU_GROUP_COUNT=1 */
	mmCOMPUTE_NUM_THREAD_X, 256*5,
	mmCOMPUTE_NUM_THREAD_Y, 1,
	mmCOMPUTE_NUM_THREAD_Z, 1,
	mmCOMPUTE_PGM_RSRC1, 0x240, /* SGPRS=9 (80 GPRS) */
	mmCOMPUTE_PGM_RSRC2, 20,
	mmCOMPUTE_USER_DATA_0, 0xedcedc00,
	mmCOMPUTE_USER_DATA_1, 0xedcedc01,
	mmCOMPUTE_USER_DATA_2, 0xedcedc02,
	mmCOMPUTE_USER_DATA_3, 0xedcedc03,
	mmCOMPUTE_USER_DATA_4, 0xedcedc04,
	mmCOMPUTE_USER_DATA_5, 0xedcedc05,
	mmCOMPUTE_USER_DATA_6, 0xedcedc06,
	mmCOMPUTE_USER_DATA_7, 0xedcedc07,
	mmCOMPUTE_USER_DATA_8, 0xedcedc08,
	mmCOMPUTE_USER_DATA_9, 0xedcedc09,
};

static const u32 sgpr2_init_regs[] =
{
	mmCOMPUTE_STATIC_THREAD_MGMT_SE0, 0xf0,
	mmCOMPUTE_RESOURCE_LIMITS, 0x1000000,
	mmCOMPUTE_NUM_THREAD_X, 256*5,
	mmCOMPUTE_NUM_THREAD_Y, 1,
	mmCOMPUTE_NUM_THREAD_Z, 1,
	mmCOMPUTE_PGM_RSRC1, 0x240, /* SGPRS=9 (80 GPRS) */
	mmCOMPUTE_PGM_RSRC2, 20,
	mmCOMPUTE_USER_DATA_0, 0xedcedc00,
	mmCOMPUTE_USER_DATA_1, 0xedcedc01,
	mmCOMPUTE_USER_DATA_2, 0xedcedc02,
	mmCOMPUTE_USER_DATA_3, 0xedcedc03,
	mmCOMPUTE_USER_DATA_4, 0xedcedc04,
	mmCOMPUTE_USER_DATA_5, 0xedcedc05,
	mmCOMPUTE_USER_DATA_6, 0xedcedc06,
	mmCOMPUTE_USER_DATA_7, 0xedcedc07,
	mmCOMPUTE_USER_DATA_8, 0xedcedc08,
	mmCOMPUTE_USER_DATA_9, 0xedcedc09,
};

static const u32 sec_ded_counter_registers[] =
{
	mmCPC_EDC_ATC_CNT,
	mmCPC_EDC_SCRATCH_CNT,
	mmCPC_EDC_UCODE_CNT,
	mmCPF_EDC_ATC_CNT,
	mmCPF_EDC_ROQ_CNT,
	mmCPF_EDC_TAG_CNT,
	mmCPG_EDC_ATC_CNT,
	mmCPG_EDC_DMA_CNT,
	mmCPG_EDC_TAG_CNT,
	mmDC_EDC_CSINVOC_CNT,
	mmDC_EDC_RESTORE_CNT,
	mmDC_EDC_STATE_CNT,
	mmGDS_EDC_CNT,
	mmGDS_EDC_GRBM_CNT,
	mmGDS_EDC_OA_DED,
	mmSPI_EDC_CNT,
	mmSQC_ATC_EDC_GATCL1_CNT,
	mmSQC_EDC_CNT,
	mmSQ_EDC_DED_CNT,
	mmSQ_EDC_INFO,
	mmSQ_EDC_SEC_CNT,
	mmTCC_EDC_CNT,
	mmTCP_ATC_EDC_GATCL1_CNT,
	mmTCP_EDC_CNT,
	mmTD_EDC_CNT
};

static int gfx_v8_0_do_edc_gpr_workarounds(struct amdgpu_device *adev)
{
	struct amdgpu_ring *ring = &adev->gfx.compute_ring[0];
	struct amdgpu_ib ib;
	struct dma_fence *f = NULL;
	int r, i;
	u32 tmp;
	unsigned total_size, vgpr_offset, sgpr_offset;
	u64 gpu_addr;

	/* only supported on CZ */
	if (adev->asic_type != CHIP_CARRIZO)
		return 0;

	/* bail if the compute ring is not ready */
	if (!ring->sched.ready)
		return 0;

	tmp = RREG32(mmGB_EDC_MODE);
	WREG32(mmGB_EDC_MODE, 0);

	total_size =
		(((ARRAY_SIZE(vgpr_init_regs) / 2) * 3) + 4 + 5 + 2) * 4;
	total_size +=
		(((ARRAY_SIZE(sgpr1_init_regs) / 2) * 3) + 4 + 5 + 2) * 4;
	total_size +=
		(((ARRAY_SIZE(sgpr2_init_regs) / 2) * 3) + 4 + 5 + 2) * 4;
	total_size = ALIGN(total_size, 256);
	vgpr_offset = total_size;
	total_size += ALIGN(sizeof(vgpr_init_compute_shader), 256);
	sgpr_offset = total_size;
	total_size += sizeof(sgpr_init_compute_shader);

	/* allocate an indirect buffer to put the commands in */
	memset(&ib, 0, sizeof(ib));
	r = amdgpu_ib_get(adev, NULL, total_size,
					AMDGPU_IB_POOL_DIRECT, &ib);
	if (r) {
		DRM_ERROR("amdgpu: failed to get ib (%d).\n", r);
		return r;
	}

	/* load the compute shaders */
	for (i = 0; i < ARRAY_SIZE(vgpr_init_compute_shader); i++)
		ib.ptr[i + (vgpr_offset / 4)] = vgpr_init_compute_shader[i];

	for (i = 0; i < ARRAY_SIZE(sgpr_init_compute_shader); i++)
		ib.ptr[i + (sgpr_offset / 4)] = sgpr_init_compute_shader[i];

	/* init the ib length to 0 */
	ib.length_dw = 0;

	/* VGPR */
	/* write the register state for the compute dispatch */
	for (i = 0; i < ARRAY_SIZE(vgpr_init_regs); i += 2) {
		ib.ptr[ib.length_dw++] = PACKET3(PACKET3_SET_SH_REG, 1);
		ib.ptr[ib.length_dw++] = vgpr_init_regs[i] - PACKET3_SET_SH_REG_START;
		ib.ptr[ib.length_dw++] = vgpr_init_regs[i + 1];
	}
	/* write the shader start address: mmCOMPUTE_PGM_LO, mmCOMPUTE_PGM_HI */
	gpu_addr = (ib.gpu_addr + (u64)vgpr_offset) >> 8;
	ib.ptr[ib.length_dw++] = PACKET3(PACKET3_SET_SH_REG, 2);
	ib.ptr[ib.length_dw++] = mmCOMPUTE_PGM_LO - PACKET3_SET_SH_REG_START;
	ib.ptr[ib.length_dw++] = lower_32_bits(gpu_addr);
	ib.ptr[ib.length_dw++] = upper_32_bits(gpu_addr);

	/* write dispatch packet */
	ib.ptr[ib.length_dw++] = PACKET3(PACKET3_DISPATCH_DIRECT, 3);
	ib.ptr[ib.length_dw++] = 8; /* x */
	ib.ptr[ib.length_dw++] = 1; /* y */
	ib.ptr[ib.length_dw++] = 1; /* z */
	ib.ptr[ib.length_dw++] =
		REG_SET_FIELD(0, COMPUTE_DISPATCH_INITIATOR, COMPUTE_SHADER_EN, 1);

	/* write CS partial flush packet */
	ib.ptr[ib.length_dw++] = PACKET3(PACKET3_EVENT_WRITE, 0);
	ib.ptr[ib.length_dw++] = EVENT_TYPE(7) | EVENT_INDEX(4);

	/* SGPR1 */
	/* write the register state for the compute dispatch */
	for (i = 0; i < ARRAY_SIZE(sgpr1_init_regs); i += 2) {
		ib.ptr[ib.length_dw++] = PACKET3(PACKET3_SET_SH_REG, 1);
		ib.ptr[ib.length_dw++] = sgpr1_init_regs[i] - PACKET3_SET_SH_REG_START;
		ib.ptr[ib.length_dw++] = sgpr1_init_regs[i + 1];
	}
	/* write the shader start address: mmCOMPUTE_PGM_LO, mmCOMPUTE_PGM_HI */
	gpu_addr = (ib.gpu_addr + (u64)sgpr_offset) >> 8;
	ib.ptr[ib.length_dw++] = PACKET3(PACKET3_SET_SH_REG, 2);
	ib.ptr[ib.length_dw++] = mmCOMPUTE_PGM_LO - PACKET3_SET_SH_REG_START;
	ib.ptr[ib.length_dw++] = lower_32_bits(gpu_addr);
	ib.ptr[ib.length_dw++] = upper_32_bits(gpu_addr);

	/* write dispatch packet */
	ib.ptr[ib.length_dw++] = PACKET3(PACKET3_DISPATCH_DIRECT, 3);
	ib.ptr[ib.length_dw++] = 8; /* x */
	ib.ptr[ib.length_dw++] = 1; /* y */
	ib.ptr[ib.length_dw++] = 1; /* z */
	ib.ptr[ib.length_dw++] =
		REG_SET_FIELD(0, COMPUTE_DISPATCH_INITIATOR, COMPUTE_SHADER_EN, 1);

	/* write CS partial flush packet */
	ib.ptr[ib.length_dw++] = PACKET3(PACKET3_EVENT_WRITE, 0);
	ib.ptr[ib.length_dw++] = EVENT_TYPE(7) | EVENT_INDEX(4);

	/* SGPR2 */
	/* write the register state for the compute dispatch */
	for (i = 0; i < ARRAY_SIZE(sgpr2_init_regs); i += 2) {
		ib.ptr[ib.length_dw++] = PACKET3(PACKET3_SET_SH_REG, 1);
		ib.ptr[ib.length_dw++] = sgpr2_init_regs[i] - PACKET3_SET_SH_REG_START;
		ib.ptr[ib.length_dw++] = sgpr2_init_regs[i + 1];
	}
	/* write the shader start address: mmCOMPUTE_PGM_LO, mmCOMPUTE_PGM_HI */
	gpu_addr = (ib.gpu_addr + (u64)sgpr_offset) >> 8;
	ib.ptr[ib.length_dw++] = PACKET3(PACKET3_SET_SH_REG, 2);
	ib.ptr[ib.length_dw++] = mmCOMPUTE_PGM_LO - PACKET3_SET_SH_REG_START;
	ib.ptr[ib.length_dw++] = lower_32_bits(gpu_addr);
	ib.ptr[ib.length_dw++] = upper_32_bits(gpu_addr);

	/* write dispatch packet */
	ib.ptr[ib.length_dw++] = PACKET3(PACKET3_DISPATCH_DIRECT, 3);
	ib.ptr[ib.length_dw++] = 8; /* x */
	ib.ptr[ib.length_dw++] = 1; /* y */
	ib.ptr[ib.length_dw++] = 1; /* z */
	ib.ptr[ib.length_dw++] =
		REG_SET_FIELD(0, COMPUTE_DISPATCH_INITIATOR, COMPUTE_SHADER_EN, 1);

	/* write CS partial flush packet */
	ib.ptr[ib.length_dw++] = PACKET3(PACKET3_EVENT_WRITE, 0);
	ib.ptr[ib.length_dw++] = EVENT_TYPE(7) | EVENT_INDEX(4);

	/* shedule the ib on the ring */
	r = amdgpu_ib_schedule(ring, 1, &ib, NULL, &f);
	if (r) {
		DRM_ERROR("amdgpu: ib submit failed (%d).\n", r);
		goto fail;
	}

	/* wait for the GPU to finish processing the IB */
	r = dma_fence_wait(f, false);
	if (r) {
		DRM_ERROR("amdgpu: fence wait failed (%d).\n", r);
		goto fail;
	}

	tmp = REG_SET_FIELD(tmp, GB_EDC_MODE, DED_MODE, 2);
	tmp = REG_SET_FIELD(tmp, GB_EDC_MODE, PROP_FED, 1);
	WREG32(mmGB_EDC_MODE, tmp);

	tmp = RREG32(mmCC_GC_EDC_CONFIG);
	tmp = REG_SET_FIELD(tmp, CC_GC_EDC_CONFIG, DIS_EDC, 0) | 1;
	WREG32(mmCC_GC_EDC_CONFIG, tmp);


	/* read back registers to clear the counters */
	for (i = 0; i < ARRAY_SIZE(sec_ded_counter_registers); i++)
		RREG32(sec_ded_counter_registers[i]);

fail:
	amdgpu_ib_free(adev, &ib, NULL);
	dma_fence_put(f);

	return r;
}

static int gfx_v8_0_gpu_early_init(struct amdgpu_device *adev)
{
	u32 gb_addr_config;
	u32 mc_arb_ramcfg;
	u32 dimm00_addr_map, dimm01_addr_map, dimm10_addr_map, dimm11_addr_map;
	u32 tmp;
	int ret;

	switch (adev->asic_type) {
	case CHIP_TOPAZ:
		adev->gfx.config.max_shader_engines = 1;
		adev->gfx.config.max_tile_pipes = 2;
		adev->gfx.config.max_cu_per_sh = 6;
		adev->gfx.config.max_sh_per_se = 1;
		adev->gfx.config.max_backends_per_se = 2;
		adev->gfx.config.max_texture_channel_caches = 2;
		adev->gfx.config.max_gprs = 256;
		adev->gfx.config.max_gs_threads = 32;
		adev->gfx.config.max_hw_contexts = 8;

		adev->gfx.config.sc_prim_fifo_size_frontend = 0x20;
		adev->gfx.config.sc_prim_fifo_size_backend = 0x100;
		adev->gfx.config.sc_hiz_tile_fifo_size = 0x30;
		adev->gfx.config.sc_earlyz_tile_fifo_size = 0x130;
		gb_addr_config = TOPAZ_GB_ADDR_CONFIG_GOLDEN;
		break;
	case CHIP_FIJI:
		adev->gfx.config.max_shader_engines = 4;
		adev->gfx.config.max_tile_pipes = 16;
		adev->gfx.config.max_cu_per_sh = 16;
		adev->gfx.config.max_sh_per_se = 1;
		adev->gfx.config.max_backends_per_se = 4;
		adev->gfx.config.max_texture_channel_caches = 16;
		adev->gfx.config.max_gprs = 256;
		adev->gfx.config.max_gs_threads = 32;
		adev->gfx.config.max_hw_contexts = 8;

		adev->gfx.config.sc_prim_fifo_size_frontend = 0x20;
		adev->gfx.config.sc_prim_fifo_size_backend = 0x100;
		adev->gfx.config.sc_hiz_tile_fifo_size = 0x30;
		adev->gfx.config.sc_earlyz_tile_fifo_size = 0x130;
		gb_addr_config = TONGA_GB_ADDR_CONFIG_GOLDEN;
		break;
	case CHIP_POLARIS11:
	case CHIP_POLARIS12:
		ret = amdgpu_atombios_get_gfx_info(adev);
		if (ret)
			return ret;
		adev->gfx.config.max_gprs = 256;
		adev->gfx.config.max_gs_threads = 32;
		adev->gfx.config.max_hw_contexts = 8;

		adev->gfx.config.sc_prim_fifo_size_frontend = 0x20;
		adev->gfx.config.sc_prim_fifo_size_backend = 0x100;
		adev->gfx.config.sc_hiz_tile_fifo_size = 0x30;
		adev->gfx.config.sc_earlyz_tile_fifo_size = 0x130;
		gb_addr_config = POLARIS11_GB_ADDR_CONFIG_GOLDEN;
		break;
	case CHIP_POLARIS10:
	case CHIP_VEGAM:
		ret = amdgpu_atombios_get_gfx_info(adev);
		if (ret)
			return ret;
		adev->gfx.config.max_gprs = 256;
		adev->gfx.config.max_gs_threads = 32;
		adev->gfx.config.max_hw_contexts = 8;

		adev->gfx.config.sc_prim_fifo_size_frontend = 0x20;
		adev->gfx.config.sc_prim_fifo_size_backend = 0x100;
		adev->gfx.config.sc_hiz_tile_fifo_size = 0x30;
		adev->gfx.config.sc_earlyz_tile_fifo_size = 0x130;
		gb_addr_config = TONGA_GB_ADDR_CONFIG_GOLDEN;
		break;
	case CHIP_TONGA:
		adev->gfx.config.max_shader_engines = 4;
		adev->gfx.config.max_tile_pipes = 8;
		adev->gfx.config.max_cu_per_sh = 8;
		adev->gfx.config.max_sh_per_se = 1;
		adev->gfx.config.max_backends_per_se = 2;
		adev->gfx.config.max_texture_channel_caches = 8;
		adev->gfx.config.max_gprs = 256;
		adev->gfx.config.max_gs_threads = 32;
		adev->gfx.config.max_hw_contexts = 8;

		adev->gfx.config.sc_prim_fifo_size_frontend = 0x20;
		adev->gfx.config.sc_prim_fifo_size_backend = 0x100;
		adev->gfx.config.sc_hiz_tile_fifo_size = 0x30;
		adev->gfx.config.sc_earlyz_tile_fifo_size = 0x130;
		gb_addr_config = TONGA_GB_ADDR_CONFIG_GOLDEN;
		break;
	case CHIP_CARRIZO:
		adev->gfx.config.max_shader_engines = 1;
		adev->gfx.config.max_tile_pipes = 2;
		adev->gfx.config.max_sh_per_se = 1;
		adev->gfx.config.max_backends_per_se = 2;
		adev->gfx.config.max_cu_per_sh = 8;
		adev->gfx.config.max_texture_channel_caches = 2;
		adev->gfx.config.max_gprs = 256;
		adev->gfx.config.max_gs_threads = 32;
		adev->gfx.config.max_hw_contexts = 8;

		adev->gfx.config.sc_prim_fifo_size_frontend = 0x20;
		adev->gfx.config.sc_prim_fifo_size_backend = 0x100;
		adev->gfx.config.sc_hiz_tile_fifo_size = 0x30;
		adev->gfx.config.sc_earlyz_tile_fifo_size = 0x130;
		gb_addr_config = CARRIZO_GB_ADDR_CONFIG_GOLDEN;
		break;
	case CHIP_STONEY:
		adev->gfx.config.max_shader_engines = 1;
		adev->gfx.config.max_tile_pipes = 2;
		adev->gfx.config.max_sh_per_se = 1;
		adev->gfx.config.max_backends_per_se = 1;
		adev->gfx.config.max_cu_per_sh = 3;
		adev->gfx.config.max_texture_channel_caches = 2;
		adev->gfx.config.max_gprs = 256;
		adev->gfx.config.max_gs_threads = 16;
		adev->gfx.config.max_hw_contexts = 8;

		adev->gfx.config.sc_prim_fifo_size_frontend = 0x20;
		adev->gfx.config.sc_prim_fifo_size_backend = 0x100;
		adev->gfx.config.sc_hiz_tile_fifo_size = 0x30;
		adev->gfx.config.sc_earlyz_tile_fifo_size = 0x130;
		gb_addr_config = CARRIZO_GB_ADDR_CONFIG_GOLDEN;
		break;
	default:
		adev->gfx.config.max_shader_engines = 2;
		adev->gfx.config.max_tile_pipes = 4;
		adev->gfx.config.max_cu_per_sh = 2;
		adev->gfx.config.max_sh_per_se = 1;
		adev->gfx.config.max_backends_per_se = 2;
		adev->gfx.config.max_texture_channel_caches = 4;
		adev->gfx.config.max_gprs = 256;
		adev->gfx.config.max_gs_threads = 32;
		adev->gfx.config.max_hw_contexts = 8;

		adev->gfx.config.sc_prim_fifo_size_frontend = 0x20;
		adev->gfx.config.sc_prim_fifo_size_backend = 0x100;
		adev->gfx.config.sc_hiz_tile_fifo_size = 0x30;
		adev->gfx.config.sc_earlyz_tile_fifo_size = 0x130;
		gb_addr_config = TONGA_GB_ADDR_CONFIG_GOLDEN;
		break;
	}

	adev->gfx.config.mc_arb_ramcfg = RREG32(mmMC_ARB_RAMCFG);
	mc_arb_ramcfg = adev->gfx.config.mc_arb_ramcfg;

	adev->gfx.config.num_banks = REG_GET_FIELD(mc_arb_ramcfg,
				MC_ARB_RAMCFG, NOOFBANK);
	adev->gfx.config.num_ranks = REG_GET_FIELD(mc_arb_ramcfg,
				MC_ARB_RAMCFG, NOOFRANKS);

	adev->gfx.config.num_tile_pipes = adev->gfx.config.max_tile_pipes;
	adev->gfx.config.mem_max_burst_length_bytes = 256;
	if (adev->flags & AMD_IS_APU) {
		/* Get memory bank mapping mode. */
		tmp = RREG32(mmMC_FUS_DRAM0_BANK_ADDR_MAPPING);
		dimm00_addr_map = REG_GET_FIELD(tmp, MC_FUS_DRAM0_BANK_ADDR_MAPPING, DIMM0ADDRMAP);
		dimm01_addr_map = REG_GET_FIELD(tmp, MC_FUS_DRAM0_BANK_ADDR_MAPPING, DIMM1ADDRMAP);

		tmp = RREG32(mmMC_FUS_DRAM1_BANK_ADDR_MAPPING);
		dimm10_addr_map = REG_GET_FIELD(tmp, MC_FUS_DRAM1_BANK_ADDR_MAPPING, DIMM0ADDRMAP);
		dimm11_addr_map = REG_GET_FIELD(tmp, MC_FUS_DRAM1_BANK_ADDR_MAPPING, DIMM1ADDRMAP);

		/* Validate settings in case only one DIMM installed. */
		if ((dimm00_addr_map == 0) || (dimm00_addr_map == 3) || (dimm00_addr_map == 4) || (dimm00_addr_map > 12))
			dimm00_addr_map = 0;
		if ((dimm01_addr_map == 0) || (dimm01_addr_map == 3) || (dimm01_addr_map == 4) || (dimm01_addr_map > 12))
			dimm01_addr_map = 0;
		if ((dimm10_addr_map == 0) || (dimm10_addr_map == 3) || (dimm10_addr_map == 4) || (dimm10_addr_map > 12))
			dimm10_addr_map = 0;
		if ((dimm11_addr_map == 0) || (dimm11_addr_map == 3) || (dimm11_addr_map == 4) || (dimm11_addr_map > 12))
			dimm11_addr_map = 0;

		/* If DIMM Addr map is 8GB, ROW size should be 2KB. Otherwise 1KB. */
		/* If ROW size(DIMM1) != ROW size(DMIMM0), ROW size should be larger one. */
		if ((dimm00_addr_map == 11) || (dimm01_addr_map == 11) || (dimm10_addr_map == 11) || (dimm11_addr_map == 11))
			adev->gfx.config.mem_row_size_in_kb = 2;
		else
			adev->gfx.config.mem_row_size_in_kb = 1;
	} else {
		tmp = REG_GET_FIELD(mc_arb_ramcfg, MC_ARB_RAMCFG, NOOFCOLS);
		adev->gfx.config.mem_row_size_in_kb = (4 * (1 << (8 + tmp))) / 1024;
		if (adev->gfx.config.mem_row_size_in_kb > 4)
			adev->gfx.config.mem_row_size_in_kb = 4;
	}

	adev->gfx.config.shader_engine_tile_size = 32;
	adev->gfx.config.num_gpus = 1;
	adev->gfx.config.multi_gpu_tile_size = 64;

	/* fix up row size */
	switch (adev->gfx.config.mem_row_size_in_kb) {
	case 1:
	default:
		gb_addr_config = REG_SET_FIELD(gb_addr_config, GB_ADDR_CONFIG, ROW_SIZE, 0);
		break;
	case 2:
		gb_addr_config = REG_SET_FIELD(gb_addr_config, GB_ADDR_CONFIG, ROW_SIZE, 1);
		break;
	case 4:
		gb_addr_config = REG_SET_FIELD(gb_addr_config, GB_ADDR_CONFIG, ROW_SIZE, 2);
		break;
	}
	adev->gfx.config.gb_addr_config = gb_addr_config;

	return 0;
}

static int gfx_v8_0_compute_ring_init(struct amdgpu_device *adev, int ring_id,
					int mec, int pipe, int queue)
{
	int r;
	unsigned irq_type;
	struct amdgpu_ring *ring = &adev->gfx.compute_ring[ring_id];
	unsigned int hw_prio;

	ring = &adev->gfx.compute_ring[ring_id];

	/* mec0 is me1 */
	ring->me = mec + 1;
	ring->pipe = pipe;
	ring->queue = queue;

	ring->ring_obj = NULL;
	ring->use_doorbell = true;
	ring->doorbell_index = adev->doorbell_index.mec_ring0 + ring_id;
	ring->eop_gpu_addr = adev->gfx.mec.hpd_eop_gpu_addr
				+ (ring_id * GFX8_MEC_HPD_SIZE);
	sprintf(ring->name, "comp_%d.%d.%d", ring->me, ring->pipe, ring->queue);

	irq_type = AMDGPU_CP_IRQ_COMPUTE_MEC1_PIPE0_EOP
		+ ((ring->me - 1) * adev->gfx.mec.num_pipe_per_mec)
		+ ring->pipe;

<<<<<<< HEAD
	hw_prio = amdgpu_gfx_is_high_priority_compute_queue(adev, ring->pipe,
							    ring->queue) ?
			AMDGPU_GFX_PIPE_PRIO_HIGH : AMDGPU_RING_PRIO_DEFAULT;
	/* type-2 packets are deprecated on MEC, use type-3 instead */
	r = amdgpu_ring_init(adev, ring, 1024,
			     &adev->gfx.eop_irq, irq_type, hw_prio);
=======
	hw_prio = amdgpu_gfx_is_high_priority_compute_queue(adev, ring) ?
			AMDGPU_GFX_PIPE_PRIO_HIGH : AMDGPU_RING_PRIO_DEFAULT;
	/* type-2 packets are deprecated on MEC, use type-3 instead */
	r = amdgpu_ring_init(adev, ring, 1024, &adev->gfx.eop_irq, irq_type,
			     hw_prio, NULL);
>>>>>>> 7d2a07b7
	if (r)
		return r;


	return 0;
}

static void gfx_v8_0_sq_irq_work_func(struct work_struct *work);

static int gfx_v8_0_sw_init(void *handle)
{
	int i, j, k, r, ring_id;
	struct amdgpu_ring *ring;
	struct amdgpu_kiq *kiq;
	struct amdgpu_device *adev = (struct amdgpu_device *)handle;

	switch (adev->asic_type) {
	case CHIP_TONGA:
	case CHIP_CARRIZO:
	case CHIP_FIJI:
	case CHIP_POLARIS10:
	case CHIP_POLARIS11:
	case CHIP_POLARIS12:
	case CHIP_VEGAM:
		adev->gfx.mec.num_mec = 2;
		break;
	case CHIP_TOPAZ:
	case CHIP_STONEY:
	default:
		adev->gfx.mec.num_mec = 1;
		break;
	}

	adev->gfx.mec.num_pipe_per_mec = 4;
	adev->gfx.mec.num_queue_per_pipe = 8;

	/* EOP Event */
	r = amdgpu_irq_add_id(adev, AMDGPU_IRQ_CLIENTID_LEGACY, VISLANDS30_IV_SRCID_CP_END_OF_PIPE, &adev->gfx.eop_irq);
	if (r)
		return r;

	/* Privileged reg */
	r = amdgpu_irq_add_id(adev, AMDGPU_IRQ_CLIENTID_LEGACY, VISLANDS30_IV_SRCID_CP_PRIV_REG_FAULT,
			      &adev->gfx.priv_reg_irq);
	if (r)
		return r;

	/* Privileged inst */
	r = amdgpu_irq_add_id(adev, AMDGPU_IRQ_CLIENTID_LEGACY, VISLANDS30_IV_SRCID_CP_PRIV_INSTR_FAULT,
			      &adev->gfx.priv_inst_irq);
	if (r)
		return r;

	/* Add CP EDC/ECC irq  */
	r = amdgpu_irq_add_id(adev, AMDGPU_IRQ_CLIENTID_LEGACY, VISLANDS30_IV_SRCID_CP_ECC_ERROR,
			      &adev->gfx.cp_ecc_error_irq);
	if (r)
		return r;

	/* SQ interrupts. */
	r = amdgpu_irq_add_id(adev, AMDGPU_IRQ_CLIENTID_LEGACY, VISLANDS30_IV_SRCID_SQ_INTERRUPT_MSG,
			      &adev->gfx.sq_irq);
	if (r) {
		DRM_ERROR("amdgpu_irq_add() for SQ failed: %d\n", r);
		return r;
	}

	INIT_WORK(&adev->gfx.sq_work.work, gfx_v8_0_sq_irq_work_func);

	adev->gfx.gfx_current_status = AMDGPU_GFX_NORMAL_MODE;

	gfx_v8_0_scratch_init(adev);

	r = gfx_v8_0_init_microcode(adev);
	if (r) {
		DRM_ERROR("Failed to load gfx firmware!\n");
		return r;
	}

	r = adev->gfx.rlc.funcs->init(adev);
	if (r) {
		DRM_ERROR("Failed to init rlc BOs!\n");
		return r;
	}

	r = gfx_v8_0_mec_init(adev);
	if (r) {
		DRM_ERROR("Failed to init MEC BOs!\n");
		return r;
	}

	/* set up the gfx ring */
	for (i = 0; i < adev->gfx.num_gfx_rings; i++) {
		ring = &adev->gfx.gfx_ring[i];
		ring->ring_obj = NULL;
		sprintf(ring->name, "gfx");
		/* no gfx doorbells on iceland */
		if (adev->asic_type != CHIP_TOPAZ) {
			ring->use_doorbell = true;
			ring->doorbell_index = adev->doorbell_index.gfx_ring0;
		}

		r = amdgpu_ring_init(adev, ring, 1024, &adev->gfx.eop_irq,
				     AMDGPU_CP_IRQ_GFX_ME0_PIPE0_EOP,
<<<<<<< HEAD
				     AMDGPU_RING_PRIO_DEFAULT);
=======
				     AMDGPU_RING_PRIO_DEFAULT, NULL);
>>>>>>> 7d2a07b7
		if (r)
			return r;
	}


	/* set up the compute queues - allocate horizontally across pipes */
	ring_id = 0;
	for (i = 0; i < adev->gfx.mec.num_mec; ++i) {
		for (j = 0; j < adev->gfx.mec.num_queue_per_pipe; j++) {
			for (k = 0; k < adev->gfx.mec.num_pipe_per_mec; k++) {
				if (!amdgpu_gfx_is_mec_queue_enabled(adev, i, k, j))
					continue;

				r = gfx_v8_0_compute_ring_init(adev,
								ring_id,
								i, k, j);
				if (r)
					return r;

				ring_id++;
			}
		}
	}

	r = amdgpu_gfx_kiq_init(adev, GFX8_MEC_HPD_SIZE);
	if (r) {
		DRM_ERROR("Failed to init KIQ BOs!\n");
		return r;
	}

	kiq = &adev->gfx.kiq;
	r = amdgpu_gfx_kiq_init_ring(adev, &kiq->ring, &kiq->irq);
	if (r)
		return r;

	/* create MQD for all compute queues as well as KIQ for SRIOV case */
	r = amdgpu_gfx_mqd_sw_init(adev, sizeof(struct vi_mqd_allocation));
	if (r)
		return r;

	adev->gfx.ce_ram_size = 0x8000;

	r = gfx_v8_0_gpu_early_init(adev);
	if (r)
		return r;

	return 0;
}

static int gfx_v8_0_sw_fini(void *handle)
{
	struct amdgpu_device *adev = (struct amdgpu_device *)handle;
	int i;

	for (i = 0; i < adev->gfx.num_gfx_rings; i++)
		amdgpu_ring_fini(&adev->gfx.gfx_ring[i]);
	for (i = 0; i < adev->gfx.num_compute_rings; i++)
		amdgpu_ring_fini(&adev->gfx.compute_ring[i]);

	amdgpu_gfx_mqd_sw_fini(adev);
	amdgpu_gfx_kiq_free_ring(&adev->gfx.kiq.ring);
	amdgpu_gfx_kiq_fini(adev);

	gfx_v8_0_mec_fini(adev);
	amdgpu_gfx_rlc_fini(adev);
	amdgpu_bo_free_kernel(&adev->gfx.rlc.clear_state_obj,
				&adev->gfx.rlc.clear_state_gpu_addr,
				(void **)&adev->gfx.rlc.cs_ptr);
	if ((adev->asic_type == CHIP_CARRIZO) ||
	    (adev->asic_type == CHIP_STONEY)) {
		amdgpu_bo_free_kernel(&adev->gfx.rlc.cp_table_obj,
				&adev->gfx.rlc.cp_table_gpu_addr,
				(void **)&adev->gfx.rlc.cp_table_ptr);
	}
	gfx_v8_0_free_microcode(adev);

	return 0;
}

static void gfx_v8_0_tiling_mode_table_init(struct amdgpu_device *adev)
{
	uint32_t *modearray, *mod2array;
	const u32 num_tile_mode_states = ARRAY_SIZE(adev->gfx.config.tile_mode_array);
	const u32 num_secondary_tile_mode_states = ARRAY_SIZE(adev->gfx.config.macrotile_mode_array);
	u32 reg_offset;

	modearray = adev->gfx.config.tile_mode_array;
	mod2array = adev->gfx.config.macrotile_mode_array;

	for (reg_offset = 0; reg_offset < num_tile_mode_states; reg_offset++)
		modearray[reg_offset] = 0;

	for (reg_offset = 0; reg_offset <  num_secondary_tile_mode_states; reg_offset++)
		mod2array[reg_offset] = 0;

	switch (adev->asic_type) {
	case CHIP_TOPAZ:
		modearray[0] = (ARRAY_MODE(ARRAY_2D_TILED_THIN1) |
				PIPE_CONFIG(ADDR_SURF_P2) |
				TILE_SPLIT(ADDR_SURF_TILE_SPLIT_64B) |
				MICRO_TILE_MODE_NEW(ADDR_SURF_DEPTH_MICRO_TILING));
		modearray[1] = (ARRAY_MODE(ARRAY_2D_TILED_THIN1) |
				PIPE_CONFIG(ADDR_SURF_P2) |
				TILE_SPLIT(ADDR_SURF_TILE_SPLIT_128B) |
				MICRO_TILE_MODE_NEW(ADDR_SURF_DEPTH_MICRO_TILING));
		modearray[2] = (ARRAY_MODE(ARRAY_2D_TILED_THIN1) |
				PIPE_CONFIG(ADDR_SURF_P2) |
				TILE_SPLIT(ADDR_SURF_TILE_SPLIT_256B) |
				MICRO_TILE_MODE_NEW(ADDR_SURF_DEPTH_MICRO_TILING));
		modearray[3] = (ARRAY_MODE(ARRAY_2D_TILED_THIN1) |
				PIPE_CONFIG(ADDR_SURF_P2) |
				TILE_SPLIT(ADDR_SURF_TILE_SPLIT_512B) |
				MICRO_TILE_MODE_NEW(ADDR_SURF_DEPTH_MICRO_TILING));
		modearray[4] = (ARRAY_MODE(ARRAY_2D_TILED_THIN1) |
				PIPE_CONFIG(ADDR_SURF_P2) |
				TILE_SPLIT(ADDR_SURF_TILE_SPLIT_2KB) |
				MICRO_TILE_MODE_NEW(ADDR_SURF_DEPTH_MICRO_TILING));
		modearray[5] = (ARRAY_MODE(ARRAY_1D_TILED_THIN1) |
				PIPE_CONFIG(ADDR_SURF_P2) |
				TILE_SPLIT(ADDR_SURF_TILE_SPLIT_2KB) |
				MICRO_TILE_MODE_NEW(ADDR_SURF_DEPTH_MICRO_TILING));
		modearray[6] = (ARRAY_MODE(ARRAY_PRT_TILED_THIN1) |
				PIPE_CONFIG(ADDR_SURF_P2) |
				TILE_SPLIT(ADDR_SURF_TILE_SPLIT_2KB) |
				MICRO_TILE_MODE_NEW(ADDR_SURF_DEPTH_MICRO_TILING));
		modearray[8] = (ARRAY_MODE(ARRAY_LINEAR_ALIGNED) |
				PIPE_CONFIG(ADDR_SURF_P2));
		modearray[9] = (ARRAY_MODE(ARRAY_1D_TILED_THIN1) |
				PIPE_CONFIG(ADDR_SURF_P2) |
				MICRO_TILE_MODE_NEW(ADDR_SURF_DISPLAY_MICRO_TILING) |
				SAMPLE_SPLIT(ADDR_SURF_SAMPLE_SPLIT_2));
		modearray[10] = (ARRAY_MODE(ARRAY_2D_TILED_THIN1) |
				 PIPE_CONFIG(ADDR_SURF_P2) |
				 MICRO_TILE_MODE_NEW(ADDR_SURF_DISPLAY_MICRO_TILING) |
				 SAMPLE_SPLIT(ADDR_SURF_SAMPLE_SPLIT_2));
		modearray[11] = (ARRAY_MODE(ARRAY_PRT_TILED_THIN1) |
				 PIPE_CONFIG(ADDR_SURF_P2) |
				 MICRO_TILE_MODE_NEW(ADDR_SURF_DISPLAY_MICRO_TILING) |
				 SAMPLE_SPLIT(ADDR_SURF_SAMPLE_SPLIT_8));
		modearray[13] = (ARRAY_MODE(ARRAY_1D_TILED_THIN1) |
				 PIPE_CONFIG(ADDR_SURF_P2) |
				 MICRO_TILE_MODE_NEW(ADDR_SURF_THIN_MICRO_TILING) |
				 SAMPLE_SPLIT(ADDR_SURF_SAMPLE_SPLIT_2));
		modearray[14] = (ARRAY_MODE(ARRAY_2D_TILED_THIN1) |
				 PIPE_CONFIG(ADDR_SURF_P2) |
				 MICRO_TILE_MODE_NEW(ADDR_SURF_THIN_MICRO_TILING) |
				 SAMPLE_SPLIT(ADDR_SURF_SAMPLE_SPLIT_2));
		modearray[15] = (ARRAY_MODE(ARRAY_3D_TILED_THIN1) |
				 PIPE_CONFIG(ADDR_SURF_P2) |
				 MICRO_TILE_MODE_NEW(ADDR_SURF_THIN_MICRO_TILING) |
				 SAMPLE_SPLIT(ADDR_SURF_SAMPLE_SPLIT_2));
		modearray[16] = (ARRAY_MODE(ARRAY_PRT_TILED_THIN1) |
				 PIPE_CONFIG(ADDR_SURF_P2) |
				 MICRO_TILE_MODE_NEW(ADDR_SURF_THIN_MICRO_TILING) |
				 SAMPLE_SPLIT(ADDR_SURF_SAMPLE_SPLIT_8));
		modearray[18] = (ARRAY_MODE(ARRAY_1D_TILED_THICK) |
				 PIPE_CONFIG(ADDR_SURF_P2) |
				 MICRO_TILE_MODE_NEW(ADDR_SURF_THIN_MICRO_TILING) |
				 SAMPLE_SPLIT(ADDR_SURF_SAMPLE_SPLIT_1));
		modearray[19] = (ARRAY_MODE(ARRAY_1D_TILED_THICK) |
				 PIPE_CONFIG(ADDR_SURF_P2) |
				 MICRO_TILE_MODE_NEW(ADDR_SURF_THICK_MICRO_TILING) |
				 SAMPLE_SPLIT(ADDR_SURF_SAMPLE_SPLIT_1));
		modearray[20] = (ARRAY_MODE(ARRAY_2D_TILED_THICK) |
				 PIPE_CONFIG(ADDR_SURF_P2) |
				 MICRO_TILE_MODE_NEW(ADDR_SURF_THICK_MICRO_TILING) |
				 SAMPLE_SPLIT(ADDR_SURF_SAMPLE_SPLIT_1));
		modearray[21] = (ARRAY_MODE(ARRAY_3D_TILED_THICK) |
				 PIPE_CONFIG(ADDR_SURF_P2) |
				 MICRO_TILE_MODE_NEW(ADDR_SURF_THICK_MICRO_TILING) |
				 SAMPLE_SPLIT(ADDR_SURF_SAMPLE_SPLIT_1));
		modearray[22] = (ARRAY_MODE(ARRAY_PRT_TILED_THICK) |
				 PIPE_CONFIG(ADDR_SURF_P2) |
				 MICRO_TILE_MODE_NEW(ADDR_SURF_THICK_MICRO_TILING) |
				 SAMPLE_SPLIT(ADDR_SURF_SAMPLE_SPLIT_1));
		modearray[24] = (ARRAY_MODE(ARRAY_2D_TILED_THICK) |
				 PIPE_CONFIG(ADDR_SURF_P2) |
				 MICRO_TILE_MODE_NEW(ADDR_SURF_THIN_MICRO_TILING) |
				 SAMPLE_SPLIT(ADDR_SURF_SAMPLE_SPLIT_1));
		modearray[25] = (ARRAY_MODE(ARRAY_2D_TILED_XTHICK) |
				 PIPE_CONFIG(ADDR_SURF_P2) |
				 MICRO_TILE_MODE_NEW(ADDR_SURF_THICK_MICRO_TILING) |
				 SAMPLE_SPLIT(ADDR_SURF_SAMPLE_SPLIT_1));
		modearray[26] = (ARRAY_MODE(ARRAY_3D_TILED_XTHICK) |
				 PIPE_CONFIG(ADDR_SURF_P2) |
				 MICRO_TILE_MODE_NEW(ADDR_SURF_THICK_MICRO_TILING) |
				 SAMPLE_SPLIT(ADDR_SURF_SAMPLE_SPLIT_1));
		modearray[27] = (ARRAY_MODE(ARRAY_1D_TILED_THIN1) |
				 PIPE_CONFIG(ADDR_SURF_P2) |
				 MICRO_TILE_MODE_NEW(ADDR_SURF_ROTATED_MICRO_TILING) |
				 SAMPLE_SPLIT(ADDR_SURF_SAMPLE_SPLIT_2));
		modearray[28] = (ARRAY_MODE(ARRAY_2D_TILED_THIN1) |
				 PIPE_CONFIG(ADDR_SURF_P2) |
				 MICRO_TILE_MODE_NEW(ADDR_SURF_ROTATED_MICRO_TILING) |
				 SAMPLE_SPLIT(ADDR_SURF_SAMPLE_SPLIT_2));
		modearray[29] = (ARRAY_MODE(ARRAY_PRT_TILED_THIN1) |
				 PIPE_CONFIG(ADDR_SURF_P2) |
				 MICRO_TILE_MODE_NEW(ADDR_SURF_ROTATED_MICRO_TILING) |
				 SAMPLE_SPLIT(ADDR_SURF_SAMPLE_SPLIT_8));

		mod2array[0] = (BANK_WIDTH(ADDR_SURF_BANK_WIDTH_4) |
				BANK_HEIGHT(ADDR_SURF_BANK_HEIGHT_4) |
				MACRO_TILE_ASPECT(ADDR_SURF_MACRO_ASPECT_2) |
				NUM_BANKS(ADDR_SURF_8_BANK));
		mod2array[1] = (BANK_WIDTH(ADDR_SURF_BANK_WIDTH_4) |
				BANK_HEIGHT(ADDR_SURF_BANK_HEIGHT_4) |
				MACRO_TILE_ASPECT(ADDR_SURF_MACRO_ASPECT_2) |
				NUM_BANKS(ADDR_SURF_8_BANK));
		mod2array[2] = (BANK_WIDTH(ADDR_SURF_BANK_WIDTH_2) |
				BANK_HEIGHT(ADDR_SURF_BANK_HEIGHT_4) |
				MACRO_TILE_ASPECT(ADDR_SURF_MACRO_ASPECT_2) |
				NUM_BANKS(ADDR_SURF_8_BANK));
		mod2array[3] = (BANK_WIDTH(ADDR_SURF_BANK_WIDTH_1) |
				BANK_HEIGHT(ADDR_SURF_BANK_HEIGHT_4) |
				MACRO_TILE_ASPECT(ADDR_SURF_MACRO_ASPECT_4) |
				NUM_BANKS(ADDR_SURF_8_BANK));
		mod2array[4] = (BANK_WIDTH(ADDR_SURF_BANK_WIDTH_1) |
				BANK_HEIGHT(ADDR_SURF_BANK_HEIGHT_2) |
				MACRO_TILE_ASPECT(ADDR_SURF_MACRO_ASPECT_2) |
				NUM_BANKS(ADDR_SURF_8_BANK));
		mod2array[5] = (BANK_WIDTH(ADDR_SURF_BANK_WIDTH_1) |
				BANK_HEIGHT(ADDR_SURF_BANK_HEIGHT_1) |
				MACRO_TILE_ASPECT(ADDR_SURF_MACRO_ASPECT_2) |
				NUM_BANKS(ADDR_SURF_8_BANK));
		mod2array[6] = (BANK_WIDTH(ADDR_SURF_BANK_WIDTH_1) |
				BANK_HEIGHT(ADDR_SURF_BANK_HEIGHT_1) |
				MACRO_TILE_ASPECT(ADDR_SURF_MACRO_ASPECT_2) |
				NUM_BANKS(ADDR_SURF_8_BANK));
		mod2array[8] = (BANK_WIDTH(ADDR_SURF_BANK_WIDTH_4) |
				BANK_HEIGHT(ADDR_SURF_BANK_HEIGHT_8) |
				MACRO_TILE_ASPECT(ADDR_SURF_MACRO_ASPECT_4) |
				NUM_BANKS(ADDR_SURF_16_BANK));
		mod2array[9] = (BANK_WIDTH(ADDR_SURF_BANK_WIDTH_4) |
				BANK_HEIGHT(ADDR_SURF_BANK_HEIGHT_4) |
				MACRO_TILE_ASPECT(ADDR_SURF_MACRO_ASPECT_4) |
				NUM_BANKS(ADDR_SURF_16_BANK));
		mod2array[10] = (BANK_WIDTH(ADDR_SURF_BANK_WIDTH_2) |
				 BANK_HEIGHT(ADDR_SURF_BANK_HEIGHT_4) |
				 MACRO_TILE_ASPECT(ADDR_SURF_MACRO_ASPECT_4) |
				 NUM_BANKS(ADDR_SURF_16_BANK));
		mod2array[11] = (BANK_WIDTH(ADDR_SURF_BANK_WIDTH_2) |
				 BANK_HEIGHT(ADDR_SURF_BANK_HEIGHT_2) |
				 MACRO_TILE_ASPECT(ADDR_SURF_MACRO_ASPECT_4) |
				 NUM_BANKS(ADDR_SURF_16_BANK));
		mod2array[12] = (BANK_WIDTH(ADDR_SURF_BANK_WIDTH_1) |
				 BANK_HEIGHT(ADDR_SURF_BANK_HEIGHT_2) |
				 MACRO_TILE_ASPECT(ADDR_SURF_MACRO_ASPECT_4) |
				 NUM_BANKS(ADDR_SURF_16_BANK));
		mod2array[13] = (BANK_WIDTH(ADDR_SURF_BANK_WIDTH_1) |
				 BANK_HEIGHT(ADDR_SURF_BANK_HEIGHT_1) |
				 MACRO_TILE_ASPECT(ADDR_SURF_MACRO_ASPECT_4) |
				 NUM_BANKS(ADDR_SURF_16_BANK));
		mod2array[14] = (BANK_WIDTH(ADDR_SURF_BANK_WIDTH_1) |
				 BANK_HEIGHT(ADDR_SURF_BANK_HEIGHT_1) |
				 MACRO_TILE_ASPECT(ADDR_SURF_MACRO_ASPECT_2) |
				 NUM_BANKS(ADDR_SURF_8_BANK));

		for (reg_offset = 0; reg_offset < num_tile_mode_states; reg_offset++)
			if (reg_offset != 7 && reg_offset != 12 && reg_offset != 17 &&
			    reg_offset != 23)
				WREG32(mmGB_TILE_MODE0 + reg_offset, modearray[reg_offset]);

		for (reg_offset = 0; reg_offset < num_secondary_tile_mode_states; reg_offset++)
			if (reg_offset != 7)
				WREG32(mmGB_MACROTILE_MODE0 + reg_offset, mod2array[reg_offset]);

		break;
	case CHIP_FIJI:
	case CHIP_VEGAM:
		modearray[0] = (ARRAY_MODE(ARRAY_2D_TILED_THIN1) |
				PIPE_CONFIG(ADDR_SURF_P16_32x32_16x16) |
				TILE_SPLIT(ADDR_SURF_TILE_SPLIT_64B) |
				MICRO_TILE_MODE_NEW(ADDR_SURF_DEPTH_MICRO_TILING));
		modearray[1] = (ARRAY_MODE(ARRAY_2D_TILED_THIN1) |
				PIPE_CONFIG(ADDR_SURF_P16_32x32_16x16) |
				TILE_SPLIT(ADDR_SURF_TILE_SPLIT_128B) |
				MICRO_TILE_MODE_NEW(ADDR_SURF_DEPTH_MICRO_TILING));
		modearray[2] = (ARRAY_MODE(ARRAY_2D_TILED_THIN1) |
				PIPE_CONFIG(ADDR_SURF_P16_32x32_16x16) |
				TILE_SPLIT(ADDR_SURF_TILE_SPLIT_256B) |
				MICRO_TILE_MODE_NEW(ADDR_SURF_DEPTH_MICRO_TILING));
		modearray[3] = (ARRAY_MODE(ARRAY_2D_TILED_THIN1) |
				PIPE_CONFIG(ADDR_SURF_P16_32x32_16x16) |
				TILE_SPLIT(ADDR_SURF_TILE_SPLIT_512B) |
				MICRO_TILE_MODE_NEW(ADDR_SURF_DEPTH_MICRO_TILING));
		modearray[4] = (ARRAY_MODE(ARRAY_2D_TILED_THIN1) |
				PIPE_CONFIG(ADDR_SURF_P16_32x32_16x16) |
				TILE_SPLIT(ADDR_SURF_TILE_SPLIT_2KB) |
				MICRO_TILE_MODE_NEW(ADDR_SURF_DEPTH_MICRO_TILING));
		modearray[5] = (ARRAY_MODE(ARRAY_1D_TILED_THIN1) |
				PIPE_CONFIG(ADDR_SURF_P16_32x32_16x16) |
				TILE_SPLIT(ADDR_SURF_TILE_SPLIT_2KB) |
				MICRO_TILE_MODE_NEW(ADDR_SURF_DEPTH_MICRO_TILING));
		modearray[6] = (ARRAY_MODE(ARRAY_PRT_TILED_THIN1) |
				PIPE_CONFIG(ADDR_SURF_P16_32x32_16x16) |
				TILE_SPLIT(ADDR_SURF_TILE_SPLIT_2KB) |
				MICRO_TILE_MODE_NEW(ADDR_SURF_DEPTH_MICRO_TILING));
		modearray[7] = (ARRAY_MODE(ARRAY_PRT_TILED_THIN1) |
				PIPE_CONFIG(ADDR_SURF_P4_16x16) |
				TILE_SPLIT(ADDR_SURF_TILE_SPLIT_2KB) |
				MICRO_TILE_MODE_NEW(ADDR_SURF_DEPTH_MICRO_TILING));
		modearray[8] = (ARRAY_MODE(ARRAY_LINEAR_ALIGNED) |
				PIPE_CONFIG(ADDR_SURF_P16_32x32_16x16));
		modearray[9] = (ARRAY_MODE(ARRAY_1D_TILED_THIN1) |
				PIPE_CONFIG(ADDR_SURF_P16_32x32_16x16) |
				MICRO_TILE_MODE_NEW(ADDR_SURF_DISPLAY_MICRO_TILING) |
				SAMPLE_SPLIT(ADDR_SURF_SAMPLE_SPLIT_2));
		modearray[10] = (ARRAY_MODE(ARRAY_2D_TILED_THIN1) |
				 PIPE_CONFIG(ADDR_SURF_P16_32x32_16x16) |
				 MICRO_TILE_MODE_NEW(ADDR_SURF_DISPLAY_MICRO_TILING) |
				 SAMPLE_SPLIT(ADDR_SURF_SAMPLE_SPLIT_2));
		modearray[11] = (ARRAY_MODE(ARRAY_PRT_TILED_THIN1) |
				 PIPE_CONFIG(ADDR_SURF_P16_32x32_16x16) |
				 MICRO_TILE_MODE_NEW(ADDR_SURF_DISPLAY_MICRO_TILING) |
				 SAMPLE_SPLIT(ADDR_SURF_SAMPLE_SPLIT_8));
		modearray[12] = (ARRAY_MODE(ARRAY_PRT_TILED_THIN1) |
				 PIPE_CONFIG(ADDR_SURF_P4_16x16) |
				 MICRO_TILE_MODE_NEW(ADDR_SURF_DISPLAY_MICRO_TILING) |
				 SAMPLE_SPLIT(ADDR_SURF_SAMPLE_SPLIT_8));
		modearray[13] = (ARRAY_MODE(ARRAY_1D_TILED_THIN1) |
				 PIPE_CONFIG(ADDR_SURF_P16_32x32_16x16) |
				 MICRO_TILE_MODE_NEW(ADDR_SURF_THIN_MICRO_TILING) |
				 SAMPLE_SPLIT(ADDR_SURF_SAMPLE_SPLIT_2));
		modearray[14] = (ARRAY_MODE(ARRAY_2D_TILED_THIN1) |
				 PIPE_CONFIG(ADDR_SURF_P16_32x32_16x16) |
				 MICRO_TILE_MODE_NEW(ADDR_SURF_THIN_MICRO_TILING) |
				 SAMPLE_SPLIT(ADDR_SURF_SAMPLE_SPLIT_2));
		modearray[15] = (ARRAY_MODE(ARRAY_3D_TILED_THIN1) |
				 PIPE_CONFIG(ADDR_SURF_P16_32x32_16x16) |
				 MICRO_TILE_MODE_NEW(ADDR_SURF_THIN_MICRO_TILING) |
				 SAMPLE_SPLIT(ADDR_SURF_SAMPLE_SPLIT_2));
		modearray[16] = (ARRAY_MODE(ARRAY_PRT_TILED_THIN1) |
				 PIPE_CONFIG(ADDR_SURF_P16_32x32_16x16) |
				 MICRO_TILE_MODE_NEW(ADDR_SURF_THIN_MICRO_TILING) |
				 SAMPLE_SPLIT(ADDR_SURF_SAMPLE_SPLIT_8));
		modearray[17] = (ARRAY_MODE(ARRAY_PRT_TILED_THIN1) |
				 PIPE_CONFIG(ADDR_SURF_P4_16x16) |
				 MICRO_TILE_MODE_NEW(ADDR_SURF_THIN_MICRO_TILING) |
				 SAMPLE_SPLIT(ADDR_SURF_SAMPLE_SPLIT_8));
		modearray[18] = (ARRAY_MODE(ARRAY_1D_TILED_THICK) |
				 PIPE_CONFIG(ADDR_SURF_P16_32x32_16x16) |
				 MICRO_TILE_MODE_NEW(ADDR_SURF_THIN_MICRO_TILING) |
				 SAMPLE_SPLIT(ADDR_SURF_SAMPLE_SPLIT_1));
		modearray[19] = (ARRAY_MODE(ARRAY_1D_TILED_THICK) |
				 PIPE_CONFIG(ADDR_SURF_P16_32x32_16x16) |
				 MICRO_TILE_MODE_NEW(ADDR_SURF_THICK_MICRO_TILING) |
				 SAMPLE_SPLIT(ADDR_SURF_SAMPLE_SPLIT_1));
		modearray[20] = (ARRAY_MODE(ARRAY_2D_TILED_THICK) |
				 PIPE_CONFIG(ADDR_SURF_P16_32x32_16x16) |
				 MICRO_TILE_MODE_NEW(ADDR_SURF_THICK_MICRO_TILING) |
				 SAMPLE_SPLIT(ADDR_SURF_SAMPLE_SPLIT_1));
		modearray[21] = (ARRAY_MODE(ARRAY_3D_TILED_THICK) |
				 PIPE_CONFIG(ADDR_SURF_P16_32x32_16x16) |
				 MICRO_TILE_MODE_NEW(ADDR_SURF_THICK_MICRO_TILING) |
				 SAMPLE_SPLIT(ADDR_SURF_SAMPLE_SPLIT_1));
		modearray[22] = (ARRAY_MODE(ARRAY_PRT_TILED_THICK) |
				 PIPE_CONFIG(ADDR_SURF_P16_32x32_16x16) |
				 MICRO_TILE_MODE_NEW(ADDR_SURF_THICK_MICRO_TILING) |
				 SAMPLE_SPLIT(ADDR_SURF_SAMPLE_SPLIT_1));
		modearray[23] = (ARRAY_MODE(ARRAY_PRT_TILED_THICK) |
				 PIPE_CONFIG(ADDR_SURF_P4_16x16) |
				 MICRO_TILE_MODE_NEW(ADDR_SURF_THICK_MICRO_TILING) |
				 SAMPLE_SPLIT(ADDR_SURF_SAMPLE_SPLIT_1));
		modearray[24] = (ARRAY_MODE(ARRAY_2D_TILED_THICK) |
				 PIPE_CONFIG(ADDR_SURF_P16_32x32_16x16) |
				 MICRO_TILE_MODE_NEW(ADDR_SURF_THIN_MICRO_TILING) |
				 SAMPLE_SPLIT(ADDR_SURF_SAMPLE_SPLIT_1));
		modearray[25] = (ARRAY_MODE(ARRAY_2D_TILED_XTHICK) |
				 PIPE_CONFIG(ADDR_SURF_P16_32x32_16x16) |
				 MICRO_TILE_MODE_NEW(ADDR_SURF_THICK_MICRO_TILING) |
				 SAMPLE_SPLIT(ADDR_SURF_SAMPLE_SPLIT_1));
		modearray[26] = (ARRAY_MODE(ARRAY_3D_TILED_XTHICK) |
				 PIPE_CONFIG(ADDR_SURF_P16_32x32_16x16) |
				 MICRO_TILE_MODE_NEW(ADDR_SURF_THICK_MICRO_TILING) |
				 SAMPLE_SPLIT(ADDR_SURF_SAMPLE_SPLIT_1));
		modearray[27] = (ARRAY_MODE(ARRAY_1D_TILED_THIN1) |
				 PIPE_CONFIG(ADDR_SURF_P16_32x32_16x16) |
				 MICRO_TILE_MODE_NEW(ADDR_SURF_ROTATED_MICRO_TILING) |
				 SAMPLE_SPLIT(ADDR_SURF_SAMPLE_SPLIT_2));
		modearray[28] = (ARRAY_MODE(ARRAY_2D_TILED_THIN1) |
				 PIPE_CONFIG(ADDR_SURF_P16_32x32_16x16) |
				 MICRO_TILE_MODE_NEW(ADDR_SURF_ROTATED_MICRO_TILING) |
				 SAMPLE_SPLIT(ADDR_SURF_SAMPLE_SPLIT_2));
		modearray[29] = (ARRAY_MODE(ARRAY_PRT_TILED_THIN1) |
				 PIPE_CONFIG(ADDR_SURF_P16_32x32_16x16) |
				 MICRO_TILE_MODE_NEW(ADDR_SURF_ROTATED_MICRO_TILING) |
				 SAMPLE_SPLIT(ADDR_SURF_SAMPLE_SPLIT_8));
		modearray[30] = (ARRAY_MODE(ARRAY_PRT_TILED_THIN1) |
				 PIPE_CONFIG(ADDR_SURF_P4_16x16) |
				 MICRO_TILE_MODE_NEW(ADDR_SURF_ROTATED_MICRO_TILING) |
				 SAMPLE_SPLIT(ADDR_SURF_SAMPLE_SPLIT_8));

		mod2array[0] = (BANK_WIDTH(ADDR_SURF_BANK_WIDTH_1) |
				BANK_HEIGHT(ADDR_SURF_BANK_HEIGHT_4) |
				MACRO_TILE_ASPECT(ADDR_SURF_MACRO_ASPECT_2) |
				NUM_BANKS(ADDR_SURF_8_BANK));
		mod2array[1] = (BANK_WIDTH(ADDR_SURF_BANK_WIDTH_1) |
				BANK_HEIGHT(ADDR_SURF_BANK_HEIGHT_4) |
				MACRO_TILE_ASPECT(ADDR_SURF_MACRO_ASPECT_2) |
				NUM_BANKS(ADDR_SURF_8_BANK));
		mod2array[2] = (BANK_WIDTH(ADDR_SURF_BANK_WIDTH_1) |
				BANK_HEIGHT(ADDR_SURF_BANK_HEIGHT_4) |
				MACRO_TILE_ASPECT(ADDR_SURF_MACRO_ASPECT_2) |
				NUM_BANKS(ADDR_SURF_8_BANK));
		mod2array[3] = (BANK_WIDTH(ADDR_SURF_BANK_WIDTH_1) |
				BANK_HEIGHT(ADDR_SURF_BANK_HEIGHT_4) |
				MACRO_TILE_ASPECT(ADDR_SURF_MACRO_ASPECT_2) |
				NUM_BANKS(ADDR_SURF_8_BANK));
		mod2array[4] = (BANK_WIDTH(ADDR_SURF_BANK_WIDTH_1) |
				BANK_HEIGHT(ADDR_SURF_BANK_HEIGHT_2) |
				MACRO_TILE_ASPECT(ADDR_SURF_MACRO_ASPECT_1) |
				NUM_BANKS(ADDR_SURF_8_BANK));
		mod2array[5] = (BANK_WIDTH(ADDR_SURF_BANK_WIDTH_1) |
				BANK_HEIGHT(ADDR_SURF_BANK_HEIGHT_1) |
				MACRO_TILE_ASPECT(ADDR_SURF_MACRO_ASPECT_1) |
				NUM_BANKS(ADDR_SURF_8_BANK));
		mod2array[6] = (BANK_WIDTH(ADDR_SURF_BANK_WIDTH_1) |
				BANK_HEIGHT(ADDR_SURF_BANK_HEIGHT_1) |
				MACRO_TILE_ASPECT(ADDR_SURF_MACRO_ASPECT_1) |
				NUM_BANKS(ADDR_SURF_8_BANK));
		mod2array[8] = (BANK_WIDTH(ADDR_SURF_BANK_WIDTH_1) |
				BANK_HEIGHT(ADDR_SURF_BANK_HEIGHT_8) |
				MACRO_TILE_ASPECT(ADDR_SURF_MACRO_ASPECT_2) |
				NUM_BANKS(ADDR_SURF_8_BANK));
		mod2array[9] = (BANK_WIDTH(ADDR_SURF_BANK_WIDTH_1) |
				BANK_HEIGHT(ADDR_SURF_BANK_HEIGHT_4) |
				MACRO_TILE_ASPECT(ADDR_SURF_MACRO_ASPECT_2) |
				NUM_BANKS(ADDR_SURF_8_BANK));
		mod2array[10] = (BANK_WIDTH(ADDR_SURF_BANK_WIDTH_1) |
				 BANK_HEIGHT(ADDR_SURF_BANK_HEIGHT_2) |
				 MACRO_TILE_ASPECT(ADDR_SURF_MACRO_ASPECT_1) |
				 NUM_BANKS(ADDR_SURF_8_BANK));
		mod2array[11] = (BANK_WIDTH(ADDR_SURF_BANK_WIDTH_1) |
				 BANK_HEIGHT(ADDR_SURF_BANK_HEIGHT_1) |
				 MACRO_TILE_ASPECT(ADDR_SURF_MACRO_ASPECT_1) |
				 NUM_BANKS(ADDR_SURF_8_BANK));
		mod2array[12] = (BANK_WIDTH(ADDR_SURF_BANK_WIDTH_1) |
				 BANK_HEIGHT(ADDR_SURF_BANK_HEIGHT_2) |
				 MACRO_TILE_ASPECT(ADDR_SURF_MACRO_ASPECT_2) |
				 NUM_BANKS(ADDR_SURF_8_BANK));
		mod2array[13] = (BANK_WIDTH(ADDR_SURF_BANK_WIDTH_1) |
				 BANK_HEIGHT(ADDR_SURF_BANK_HEIGHT_1) |
				 MACRO_TILE_ASPECT(ADDR_SURF_MACRO_ASPECT_2) |
				 NUM_BANKS(ADDR_SURF_8_BANK));
		mod2array[14] = (BANK_WIDTH(ADDR_SURF_BANK_WIDTH_1) |
				 BANK_HEIGHT(ADDR_SURF_BANK_HEIGHT_1) |
				 MACRO_TILE_ASPECT(ADDR_SURF_MACRO_ASPECT_1) |
				 NUM_BANKS(ADDR_SURF_4_BANK));

		for (reg_offset = 0; reg_offset < num_tile_mode_states; reg_offset++)
			WREG32(mmGB_TILE_MODE0 + reg_offset, modearray[reg_offset]);

		for (reg_offset = 0; reg_offset < num_secondary_tile_mode_states; reg_offset++)
			if (reg_offset != 7)
				WREG32(mmGB_MACROTILE_MODE0 + reg_offset, mod2array[reg_offset]);

		break;
	case CHIP_TONGA:
		modearray[0] = (ARRAY_MODE(ARRAY_2D_TILED_THIN1) |
				PIPE_CONFIG(ADDR_SURF_P8_32x32_16x16) |
				TILE_SPLIT(ADDR_SURF_TILE_SPLIT_64B) |
				MICRO_TILE_MODE_NEW(ADDR_SURF_DEPTH_MICRO_TILING));
		modearray[1] = (ARRAY_MODE(ARRAY_2D_TILED_THIN1) |
				PIPE_CONFIG(ADDR_SURF_P8_32x32_16x16) |
				TILE_SPLIT(ADDR_SURF_TILE_SPLIT_128B) |
				MICRO_TILE_MODE_NEW(ADDR_SURF_DEPTH_MICRO_TILING));
		modearray[2] = (ARRAY_MODE(ARRAY_2D_TILED_THIN1) |
				PIPE_CONFIG(ADDR_SURF_P8_32x32_16x16) |
				TILE_SPLIT(ADDR_SURF_TILE_SPLIT_256B) |
				MICRO_TILE_MODE_NEW(ADDR_SURF_DEPTH_MICRO_TILING));
		modearray[3] = (ARRAY_MODE(ARRAY_2D_TILED_THIN1) |
				PIPE_CONFIG(ADDR_SURF_P8_32x32_16x16) |
				TILE_SPLIT(ADDR_SURF_TILE_SPLIT_512B) |
				MICRO_TILE_MODE_NEW(ADDR_SURF_DEPTH_MICRO_TILING));
		modearray[4] = (ARRAY_MODE(ARRAY_2D_TILED_THIN1) |
				PIPE_CONFIG(ADDR_SURF_P8_32x32_16x16) |
				TILE_SPLIT(ADDR_SURF_TILE_SPLIT_2KB) |
				MICRO_TILE_MODE_NEW(ADDR_SURF_DEPTH_MICRO_TILING));
		modearray[5] = (ARRAY_MODE(ARRAY_1D_TILED_THIN1) |
				PIPE_CONFIG(ADDR_SURF_P8_32x32_16x16) |
				TILE_SPLIT(ADDR_SURF_TILE_SPLIT_2KB) |
				MICRO_TILE_MODE_NEW(ADDR_SURF_DEPTH_MICRO_TILING));
		modearray[6] = (ARRAY_MODE(ARRAY_PRT_TILED_THIN1) |
				PIPE_CONFIG(ADDR_SURF_P8_32x32_16x16) |
				TILE_SPLIT(ADDR_SURF_TILE_SPLIT_2KB) |
				MICRO_TILE_MODE_NEW(ADDR_SURF_DEPTH_MICRO_TILING));
		modearray[7] = (ARRAY_MODE(ARRAY_PRT_TILED_THIN1) |
				PIPE_CONFIG(ADDR_SURF_P4_16x16) |
				TILE_SPLIT(ADDR_SURF_TILE_SPLIT_2KB) |
				MICRO_TILE_MODE_NEW(ADDR_SURF_DEPTH_MICRO_TILING));
		modearray[8] = (ARRAY_MODE(ARRAY_LINEAR_ALIGNED) |
				PIPE_CONFIG(ADDR_SURF_P8_32x32_16x16));
		modearray[9] = (ARRAY_MODE(ARRAY_1D_TILED_THIN1) |
				PIPE_CONFIG(ADDR_SURF_P8_32x32_16x16) |
				MICRO_TILE_MODE_NEW(ADDR_SURF_DISPLAY_MICRO_TILING) |
				SAMPLE_SPLIT(ADDR_SURF_SAMPLE_SPLIT_2));
		modearray[10] = (ARRAY_MODE(ARRAY_2D_TILED_THIN1) |
				 PIPE_CONFIG(ADDR_SURF_P8_32x32_16x16) |
				 MICRO_TILE_MODE_NEW(ADDR_SURF_DISPLAY_MICRO_TILING) |
				 SAMPLE_SPLIT(ADDR_SURF_SAMPLE_SPLIT_2));
		modearray[11] = (ARRAY_MODE(ARRAY_PRT_TILED_THIN1) |
				 PIPE_CONFIG(ADDR_SURF_P8_32x32_16x16) |
				 MICRO_TILE_MODE_NEW(ADDR_SURF_DISPLAY_MICRO_TILING) |
				 SAMPLE_SPLIT(ADDR_SURF_SAMPLE_SPLIT_8));
		modearray[12] = (ARRAY_MODE(ARRAY_PRT_TILED_THIN1) |
				 PIPE_CONFIG(ADDR_SURF_P4_16x16) |
				 MICRO_TILE_MODE_NEW(ADDR_SURF_DISPLAY_MICRO_TILING) |
				 SAMPLE_SPLIT(ADDR_SURF_SAMPLE_SPLIT_8));
		modearray[13] = (ARRAY_MODE(ARRAY_1D_TILED_THIN1) |
				 PIPE_CONFIG(ADDR_SURF_P8_32x32_16x16) |
				 MICRO_TILE_MODE_NEW(ADDR_SURF_THIN_MICRO_TILING) |
				 SAMPLE_SPLIT(ADDR_SURF_SAMPLE_SPLIT_2));
		modearray[14] = (ARRAY_MODE(ARRAY_2D_TILED_THIN1) |
				 PIPE_CONFIG(ADDR_SURF_P8_32x32_16x16) |
				 MICRO_TILE_MODE_NEW(ADDR_SURF_THIN_MICRO_TILING) |
				 SAMPLE_SPLIT(ADDR_SURF_SAMPLE_SPLIT_2));
		modearray[15] = (ARRAY_MODE(ARRAY_3D_TILED_THIN1) |
				 PIPE_CONFIG(ADDR_SURF_P8_32x32_16x16) |
				 MICRO_TILE_MODE_NEW(ADDR_SURF_THIN_MICRO_TILING) |
				 SAMPLE_SPLIT(ADDR_SURF_SAMPLE_SPLIT_2));
		modearray[16] = (ARRAY_MODE(ARRAY_PRT_TILED_THIN1) |
				 PIPE_CONFIG(ADDR_SURF_P8_32x32_16x16) |
				 MICRO_TILE_MODE_NEW(ADDR_SURF_THIN_MICRO_TILING) |
				 SAMPLE_SPLIT(ADDR_SURF_SAMPLE_SPLIT_8));
		modearray[17] = (ARRAY_MODE(ARRAY_PRT_TILED_THIN1) |
				 PIPE_CONFIG(ADDR_SURF_P4_16x16) |
				 MICRO_TILE_MODE_NEW(ADDR_SURF_THIN_MICRO_TILING) |
				 SAMPLE_SPLIT(ADDR_SURF_SAMPLE_SPLIT_8));
		modearray[18] = (ARRAY_MODE(ARRAY_1D_TILED_THICK) |
				 PIPE_CONFIG(ADDR_SURF_P8_32x32_16x16) |
				 MICRO_TILE_MODE_NEW(ADDR_SURF_THIN_MICRO_TILING) |
				 SAMPLE_SPLIT(ADDR_SURF_SAMPLE_SPLIT_1));
		modearray[19] = (ARRAY_MODE(ARRAY_1D_TILED_THICK) |
				 PIPE_CONFIG(ADDR_SURF_P8_32x32_16x16) |
				 MICRO_TILE_MODE_NEW(ADDR_SURF_THICK_MICRO_TILING) |
				 SAMPLE_SPLIT(ADDR_SURF_SAMPLE_SPLIT_1));
		modearray[20] = (ARRAY_MODE(ARRAY_2D_TILED_THICK) |
				 PIPE_CONFIG(ADDR_SURF_P8_32x32_16x16) |
				 MICRO_TILE_MODE_NEW(ADDR_SURF_THICK_MICRO_TILING) |
				 SAMPLE_SPLIT(ADDR_SURF_SAMPLE_SPLIT_1));
		modearray[21] = (ARRAY_MODE(ARRAY_3D_TILED_THICK) |
				 PIPE_CONFIG(ADDR_SURF_P8_32x32_16x16) |
				 MICRO_TILE_MODE_NEW(ADDR_SURF_THICK_MICRO_TILING) |
				 SAMPLE_SPLIT(ADDR_SURF_SAMPLE_SPLIT_1));
		modearray[22] = (ARRAY_MODE(ARRAY_PRT_TILED_THICK) |
				 PIPE_CONFIG(ADDR_SURF_P8_32x32_16x16) |
				 MICRO_TILE_MODE_NEW(ADDR_SURF_THICK_MICRO_TILING) |
				 SAMPLE_SPLIT(ADDR_SURF_SAMPLE_SPLIT_1));
		modearray[23] = (ARRAY_MODE(ARRAY_PRT_TILED_THICK) |
				 PIPE_CONFIG(ADDR_SURF_P4_16x16) |
				 MICRO_TILE_MODE_NEW(ADDR_SURF_THICK_MICRO_TILING) |
				 SAMPLE_SPLIT(ADDR_SURF_SAMPLE_SPLIT_1));
		modearray[24] = (ARRAY_MODE(ARRAY_2D_TILED_THICK) |
				 PIPE_CONFIG(ADDR_SURF_P8_32x32_16x16) |
				 MICRO_TILE_MODE_NEW(ADDR_SURF_THIN_MICRO_TILING) |
				 SAMPLE_SPLIT(ADDR_SURF_SAMPLE_SPLIT_1));
		modearray[25] = (ARRAY_MODE(ARRAY_2D_TILED_XTHICK) |
				 PIPE_CONFIG(ADDR_SURF_P8_32x32_16x16) |
				 MICRO_TILE_MODE_NEW(ADDR_SURF_THICK_MICRO_TILING) |
				 SAMPLE_SPLIT(ADDR_SURF_SAMPLE_SPLIT_1));
		modearray[26] = (ARRAY_MODE(ARRAY_3D_TILED_XTHICK) |
				 PIPE_CONFIG(ADDR_SURF_P8_32x32_16x16) |
				 MICRO_TILE_MODE_NEW(ADDR_SURF_THICK_MICRO_TILING) |
				 SAMPLE_SPLIT(ADDR_SURF_SAMPLE_SPLIT_1));
		modearray[27] = (ARRAY_MODE(ARRAY_1D_TILED_THIN1) |
				 PIPE_CONFIG(ADDR_SURF_P8_32x32_16x16) |
				 MICRO_TILE_MODE_NEW(ADDR_SURF_ROTATED_MICRO_TILING) |
				 SAMPLE_SPLIT(ADDR_SURF_SAMPLE_SPLIT_2));
		modearray[28] = (ARRAY_MODE(ARRAY_2D_TILED_THIN1) |
				 PIPE_CONFIG(ADDR_SURF_P8_32x32_16x16) |
				 MICRO_TILE_MODE_NEW(ADDR_SURF_ROTATED_MICRO_TILING) |
				 SAMPLE_SPLIT(ADDR_SURF_SAMPLE_SPLIT_2));
		modearray[29] = (ARRAY_MODE(ARRAY_PRT_TILED_THIN1) |
				 PIPE_CONFIG(ADDR_SURF_P8_32x32_16x16) |
				 MICRO_TILE_MODE_NEW(ADDR_SURF_ROTATED_MICRO_TILING) |
				 SAMPLE_SPLIT(ADDR_SURF_SAMPLE_SPLIT_8));
		modearray[30] = (ARRAY_MODE(ARRAY_PRT_TILED_THIN1) |
				 PIPE_CONFIG(ADDR_SURF_P4_16x16) |
				 MICRO_TILE_MODE_NEW(ADDR_SURF_ROTATED_MICRO_TILING) |
				 SAMPLE_SPLIT(ADDR_SURF_SAMPLE_SPLIT_8));

		mod2array[0] = (BANK_WIDTH(ADDR_SURF_BANK_WIDTH_1) |
				BANK_HEIGHT(ADDR_SURF_BANK_HEIGHT_4) |
				MACRO_TILE_ASPECT(ADDR_SURF_MACRO_ASPECT_4) |
				NUM_BANKS(ADDR_SURF_16_BANK));
		mod2array[1] = (BANK_WIDTH(ADDR_SURF_BANK_WIDTH_1) |
				BANK_HEIGHT(ADDR_SURF_BANK_HEIGHT_4) |
				MACRO_TILE_ASPECT(ADDR_SURF_MACRO_ASPECT_4) |
				NUM_BANKS(ADDR_SURF_16_BANK));
		mod2array[2] = (BANK_WIDTH(ADDR_SURF_BANK_WIDTH_1) |
				BANK_HEIGHT(ADDR_SURF_BANK_HEIGHT_4) |
				MACRO_TILE_ASPECT(ADDR_SURF_MACRO_ASPECT_4) |
				NUM_BANKS(ADDR_SURF_16_BANK));
		mod2array[3] = (BANK_WIDTH(ADDR_SURF_BANK_WIDTH_1) |
				BANK_HEIGHT(ADDR_SURF_BANK_HEIGHT_4) |
				MACRO_TILE_ASPECT(ADDR_SURF_MACRO_ASPECT_4) |
				NUM_BANKS(ADDR_SURF_16_BANK));
		mod2array[4] = (BANK_WIDTH(ADDR_SURF_BANK_WIDTH_1) |
				BANK_HEIGHT(ADDR_SURF_BANK_HEIGHT_2) |
				MACRO_TILE_ASPECT(ADDR_SURF_MACRO_ASPECT_2) |
				NUM_BANKS(ADDR_SURF_16_BANK));
		mod2array[5] = (BANK_WIDTH(ADDR_SURF_BANK_WIDTH_1) |
				BANK_HEIGHT(ADDR_SURF_BANK_HEIGHT_1) |
				MACRO_TILE_ASPECT(ADDR_SURF_MACRO_ASPECT_1) |
				NUM_BANKS(ADDR_SURF_16_BANK));
		mod2array[6] = (BANK_WIDTH(ADDR_SURF_BANK_WIDTH_1) |
				BANK_HEIGHT(ADDR_SURF_BANK_HEIGHT_1) |
				MACRO_TILE_ASPECT(ADDR_SURF_MACRO_ASPECT_1) |
				NUM_BANKS(ADDR_SURF_16_BANK));
		mod2array[8] = (BANK_WIDTH(ADDR_SURF_BANK_WIDTH_1) |
				BANK_HEIGHT(ADDR_SURF_BANK_HEIGHT_8) |
				MACRO_TILE_ASPECT(ADDR_SURF_MACRO_ASPECT_4) |
				NUM_BANKS(ADDR_SURF_16_BANK));
		mod2array[9] = (BANK_WIDTH(ADDR_SURF_BANK_WIDTH_1) |
				BANK_HEIGHT(ADDR_SURF_BANK_HEIGHT_4) |
				MACRO_TILE_ASPECT(ADDR_SURF_MACRO_ASPECT_4) |
				NUM_BANKS(ADDR_SURF_16_BANK));
		mod2array[10] = (BANK_WIDTH(ADDR_SURF_BANK_WIDTH_1) |
				 BANK_HEIGHT(ADDR_SURF_BANK_HEIGHT_2) |
				 MACRO_TILE_ASPECT(ADDR_SURF_MACRO_ASPECT_2) |
				 NUM_BANKS(ADDR_SURF_16_BANK));
		mod2array[11] = (BANK_WIDTH(ADDR_SURF_BANK_WIDTH_1) |
				 BANK_HEIGHT(ADDR_SURF_BANK_HEIGHT_1) |
				 MACRO_TILE_ASPECT(ADDR_SURF_MACRO_ASPECT_2) |
				 NUM_BANKS(ADDR_SURF_16_BANK));
		mod2array[12] = (BANK_WIDTH(ADDR_SURF_BANK_WIDTH_1) |
				 BANK_HEIGHT(ADDR_SURF_BANK_HEIGHT_1) |
				 MACRO_TILE_ASPECT(ADDR_SURF_MACRO_ASPECT_1) |
				 NUM_BANKS(ADDR_SURF_8_BANK));
		mod2array[13] = (BANK_WIDTH(ADDR_SURF_BANK_WIDTH_1) |
				 BANK_HEIGHT(ADDR_SURF_BANK_HEIGHT_1) |
				 MACRO_TILE_ASPECT(ADDR_SURF_MACRO_ASPECT_1) |
				 NUM_BANKS(ADDR_SURF_4_BANK));
		mod2array[14] = (BANK_WIDTH(ADDR_SURF_BANK_WIDTH_1) |
				 BANK_HEIGHT(ADDR_SURF_BANK_HEIGHT_1) |
				 MACRO_TILE_ASPECT(ADDR_SURF_MACRO_ASPECT_1) |
				 NUM_BANKS(ADDR_SURF_4_BANK));

		for (reg_offset = 0; reg_offset < num_tile_mode_states; reg_offset++)
			WREG32(mmGB_TILE_MODE0 + reg_offset, modearray[reg_offset]);

		for (reg_offset = 0; reg_offset < num_secondary_tile_mode_states; reg_offset++)
			if (reg_offset != 7)
				WREG32(mmGB_MACROTILE_MODE0 + reg_offset, mod2array[reg_offset]);

		break;
	case CHIP_POLARIS11:
	case CHIP_POLARIS12:
		modearray[0] = (ARRAY_MODE(ARRAY_2D_TILED_THIN1) |
				PIPE_CONFIG(ADDR_SURF_P4_16x16) |
				TILE_SPLIT(ADDR_SURF_TILE_SPLIT_64B) |
				MICRO_TILE_MODE_NEW(ADDR_SURF_DEPTH_MICRO_TILING));
		modearray[1] = (ARRAY_MODE(ARRAY_2D_TILED_THIN1) |
				PIPE_CONFIG(ADDR_SURF_P4_16x16) |
				TILE_SPLIT(ADDR_SURF_TILE_SPLIT_128B) |
				MICRO_TILE_MODE_NEW(ADDR_SURF_DEPTH_MICRO_TILING));
		modearray[2] = (ARRAY_MODE(ARRAY_2D_TILED_THIN1) |
				PIPE_CONFIG(ADDR_SURF_P4_16x16) |
				TILE_SPLIT(ADDR_SURF_TILE_SPLIT_256B) |
				MICRO_TILE_MODE_NEW(ADDR_SURF_DEPTH_MICRO_TILING));
		modearray[3] = (ARRAY_MODE(ARRAY_2D_TILED_THIN1) |
				PIPE_CONFIG(ADDR_SURF_P4_16x16) |
				TILE_SPLIT(ADDR_SURF_TILE_SPLIT_512B) |
				MICRO_TILE_MODE_NEW(ADDR_SURF_DEPTH_MICRO_TILING));
		modearray[4] = (ARRAY_MODE(ARRAY_2D_TILED_THIN1) |
				PIPE_CONFIG(ADDR_SURF_P4_16x16) |
				TILE_SPLIT(ADDR_SURF_TILE_SPLIT_2KB) |
				MICRO_TILE_MODE_NEW(ADDR_SURF_DEPTH_MICRO_TILING));
		modearray[5] = (ARRAY_MODE(ARRAY_1D_TILED_THIN1) |
				PIPE_CONFIG(ADDR_SURF_P4_16x16) |
				TILE_SPLIT(ADDR_SURF_TILE_SPLIT_2KB) |
				MICRO_TILE_MODE_NEW(ADDR_SURF_DEPTH_MICRO_TILING));
		modearray[6] = (ARRAY_MODE(ARRAY_PRT_TILED_THIN1) |
				PIPE_CONFIG(ADDR_SURF_P4_16x16) |
				TILE_SPLIT(ADDR_SURF_TILE_SPLIT_2KB) |
				MICRO_TILE_MODE_NEW(ADDR_SURF_DEPTH_MICRO_TILING));
		modearray[7] = (ARRAY_MODE(ARRAY_PRT_TILED_THIN1) |
				PIPE_CONFIG(ADDR_SURF_P4_16x16) |
				TILE_SPLIT(ADDR_SURF_TILE_SPLIT_2KB) |
				MICRO_TILE_MODE_NEW(ADDR_SURF_DEPTH_MICRO_TILING));
		modearray[8] = (ARRAY_MODE(ARRAY_LINEAR_ALIGNED) |
				PIPE_CONFIG(ADDR_SURF_P4_16x16));
		modearray[9] = (ARRAY_MODE(ARRAY_1D_TILED_THIN1) |
				PIPE_CONFIG(ADDR_SURF_P4_16x16) |
				MICRO_TILE_MODE_NEW(ADDR_SURF_DISPLAY_MICRO_TILING) |
				SAMPLE_SPLIT(ADDR_SURF_SAMPLE_SPLIT_2));
		modearray[10] = (ARRAY_MODE(ARRAY_2D_TILED_THIN1) |
				PIPE_CONFIG(ADDR_SURF_P4_16x16) |
				MICRO_TILE_MODE_NEW(ADDR_SURF_DISPLAY_MICRO_TILING) |
				SAMPLE_SPLIT(ADDR_SURF_SAMPLE_SPLIT_2));
		modearray[11] = (ARRAY_MODE(ARRAY_PRT_TILED_THIN1) |
				PIPE_CONFIG(ADDR_SURF_P4_16x16) |
				MICRO_TILE_MODE_NEW(ADDR_SURF_DISPLAY_MICRO_TILING) |
				SAMPLE_SPLIT(ADDR_SURF_SAMPLE_SPLIT_8));
		modearray[12] = (ARRAY_MODE(ARRAY_PRT_TILED_THIN1) |
				PIPE_CONFIG(ADDR_SURF_P4_16x16) |
				MICRO_TILE_MODE_NEW(ADDR_SURF_DISPLAY_MICRO_TILING) |
				SAMPLE_SPLIT(ADDR_SURF_SAMPLE_SPLIT_8));
		modearray[13] = (ARRAY_MODE(ARRAY_1D_TILED_THIN1) |
				PIPE_CONFIG(ADDR_SURF_P4_16x16) |
				MICRO_TILE_MODE_NEW(ADDR_SURF_THIN_MICRO_TILING) |
				SAMPLE_SPLIT(ADDR_SURF_SAMPLE_SPLIT_2));
		modearray[14] = (ARRAY_MODE(ARRAY_2D_TILED_THIN1) |
				PIPE_CONFIG(ADDR_SURF_P4_16x16) |
				MICRO_TILE_MODE_NEW(ADDR_SURF_THIN_MICRO_TILING) |
				SAMPLE_SPLIT(ADDR_SURF_SAMPLE_SPLIT_2));
		modearray[15] = (ARRAY_MODE(ARRAY_3D_TILED_THIN1) |
				PIPE_CONFIG(ADDR_SURF_P4_16x16) |
				MICRO_TILE_MODE_NEW(ADDR_SURF_THIN_MICRO_TILING) |
				SAMPLE_SPLIT(ADDR_SURF_SAMPLE_SPLIT_2));
		modearray[16] = (ARRAY_MODE(ARRAY_PRT_TILED_THIN1) |
				PIPE_CONFIG(ADDR_SURF_P4_16x16) |
				MICRO_TILE_MODE_NEW(ADDR_SURF_THIN_MICRO_TILING) |
				SAMPLE_SPLIT(ADDR_SURF_SAMPLE_SPLIT_8));
		modearray[17] = (ARRAY_MODE(ARRAY_PRT_TILED_THIN1) |
				PIPE_CONFIG(ADDR_SURF_P4_16x16) |
				MICRO_TILE_MODE_NEW(ADDR_SURF_THIN_MICRO_TILING) |
				SAMPLE_SPLIT(ADDR_SURF_SAMPLE_SPLIT_8));
		modearray[18] = (ARRAY_MODE(ARRAY_1D_TILED_THICK) |
				PIPE_CONFIG(ADDR_SURF_P4_16x16) |
				MICRO_TILE_MODE_NEW(ADDR_SURF_THIN_MICRO_TILING) |
				SAMPLE_SPLIT(ADDR_SURF_SAMPLE_SPLIT_1));
		modearray[19] = (ARRAY_MODE(ARRAY_1D_TILED_THICK) |
				PIPE_CONFIG(ADDR_SURF_P4_16x16) |
				MICRO_TILE_MODE_NEW(ADDR_SURF_THICK_MICRO_TILING) |
				SAMPLE_SPLIT(ADDR_SURF_SAMPLE_SPLIT_1));
		modearray[20] = (ARRAY_MODE(ARRAY_2D_TILED_THICK) |
				PIPE_CONFIG(ADDR_SURF_P4_16x16) |
				MICRO_TILE_MODE_NEW(ADDR_SURF_THICK_MICRO_TILING) |
				SAMPLE_SPLIT(ADDR_SURF_SAMPLE_SPLIT_1));
		modearray[21] = (ARRAY_MODE(ARRAY_3D_TILED_THICK) |
				PIPE_CONFIG(ADDR_SURF_P4_16x16) |
				MICRO_TILE_MODE_NEW(ADDR_SURF_THICK_MICRO_TILING) |
				SAMPLE_SPLIT(ADDR_SURF_SAMPLE_SPLIT_1));
		modearray[22] = (ARRAY_MODE(ARRAY_PRT_TILED_THICK) |
				PIPE_CONFIG(ADDR_SURF_P4_16x16) |
				MICRO_TILE_MODE_NEW(ADDR_SURF_THICK_MICRO_TILING) |
				SAMPLE_SPLIT(ADDR_SURF_SAMPLE_SPLIT_1));
		modearray[23] = (ARRAY_MODE(ARRAY_PRT_TILED_THICK) |
				PIPE_CONFIG(ADDR_SURF_P4_16x16) |
				MICRO_TILE_MODE_NEW(ADDR_SURF_THICK_MICRO_TILING) |
				SAMPLE_SPLIT(ADDR_SURF_SAMPLE_SPLIT_1));
		modearray[24] = (ARRAY_MODE(ARRAY_2D_TILED_THICK) |
				PIPE_CONFIG(ADDR_SURF_P4_16x16) |
				MICRO_TILE_MODE_NEW(ADDR_SURF_THIN_MICRO_TILING) |
				SAMPLE_SPLIT(ADDR_SURF_SAMPLE_SPLIT_1));
		modearray[25] = (ARRAY_MODE(ARRAY_2D_TILED_XTHICK) |
				PIPE_CONFIG(ADDR_SURF_P4_16x16) |
				MICRO_TILE_MODE_NEW(ADDR_SURF_THICK_MICRO_TILING) |
				SAMPLE_SPLIT(ADDR_SURF_SAMPLE_SPLIT_1));
		modearray[26] = (ARRAY_MODE(ARRAY_3D_TILED_XTHICK) |
				PIPE_CONFIG(ADDR_SURF_P4_16x16) |
				MICRO_TILE_MODE_NEW(ADDR_SURF_THICK_MICRO_TILING) |
				SAMPLE_SPLIT(ADDR_SURF_SAMPLE_SPLIT_1));
		modearray[27] = (ARRAY_MODE(ARRAY_1D_TILED_THIN1) |
				PIPE_CONFIG(ADDR_SURF_P4_16x16) |
				MICRO_TILE_MODE_NEW(ADDR_SURF_ROTATED_MICRO_TILING) |
				SAMPLE_SPLIT(ADDR_SURF_SAMPLE_SPLIT_2));
		modearray[28] = (ARRAY_MODE(ARRAY_2D_TILED_THIN1) |
				PIPE_CONFIG(ADDR_SURF_P4_16x16) |
				MICRO_TILE_MODE_NEW(ADDR_SURF_ROTATED_MICRO_TILING) |
				SAMPLE_SPLIT(ADDR_SURF_SAMPLE_SPLIT_2));
		modearray[29] = (ARRAY_MODE(ARRAY_PRT_TILED_THIN1) |
				PIPE_CONFIG(ADDR_SURF_P4_16x16) |
				MICRO_TILE_MODE_NEW(ADDR_SURF_ROTATED_MICRO_TILING) |
				SAMPLE_SPLIT(ADDR_SURF_SAMPLE_SPLIT_8));
		modearray[30] = (ARRAY_MODE(ARRAY_PRT_TILED_THIN1) |
				PIPE_CONFIG(ADDR_SURF_P4_16x16) |
				MICRO_TILE_MODE_NEW(ADDR_SURF_ROTATED_MICRO_TILING) |
				SAMPLE_SPLIT(ADDR_SURF_SAMPLE_SPLIT_8));

		mod2array[0] = (BANK_WIDTH(ADDR_SURF_BANK_WIDTH_1) |
				BANK_HEIGHT(ADDR_SURF_BANK_HEIGHT_4) |
				MACRO_TILE_ASPECT(ADDR_SURF_MACRO_ASPECT_4) |
				NUM_BANKS(ADDR_SURF_16_BANK));

		mod2array[1] = (BANK_WIDTH(ADDR_SURF_BANK_WIDTH_1) |
				BANK_HEIGHT(ADDR_SURF_BANK_HEIGHT_4) |
				MACRO_TILE_ASPECT(ADDR_SURF_MACRO_ASPECT_4) |
				NUM_BANKS(ADDR_SURF_16_BANK));

		mod2array[2] = (BANK_WIDTH(ADDR_SURF_BANK_WIDTH_1) |
				BANK_HEIGHT(ADDR_SURF_BANK_HEIGHT_4) |
				MACRO_TILE_ASPECT(ADDR_SURF_MACRO_ASPECT_4) |
				NUM_BANKS(ADDR_SURF_16_BANK));

		mod2array[3] = (BANK_WIDTH(ADDR_SURF_BANK_WIDTH_1) |
				BANK_HEIGHT(ADDR_SURF_BANK_HEIGHT_2) |
				MACRO_TILE_ASPECT(ADDR_SURF_MACRO_ASPECT_4) |
				NUM_BANKS(ADDR_SURF_16_BANK));

		mod2array[4] = (BANK_WIDTH(ADDR_SURF_BANK_WIDTH_1) |
				BANK_HEIGHT(ADDR_SURF_BANK_HEIGHT_1) |
				MACRO_TILE_ASPECT(ADDR_SURF_MACRO_ASPECT_2) |
				NUM_BANKS(ADDR_SURF_16_BANK));

		mod2array[5] = (BANK_WIDTH(ADDR_SURF_BANK_WIDTH_1) |
				BANK_HEIGHT(ADDR_SURF_BANK_HEIGHT_1) |
				MACRO_TILE_ASPECT(ADDR_SURF_MACRO_ASPECT_2) |
				NUM_BANKS(ADDR_SURF_16_BANK));

		mod2array[6] = (BANK_WIDTH(ADDR_SURF_BANK_WIDTH_1) |
				BANK_HEIGHT(ADDR_SURF_BANK_HEIGHT_1) |
				MACRO_TILE_ASPECT(ADDR_SURF_MACRO_ASPECT_2) |
				NUM_BANKS(ADDR_SURF_16_BANK));

		mod2array[8] = (BANK_WIDTH(ADDR_SURF_BANK_WIDTH_2) |
				BANK_HEIGHT(ADDR_SURF_BANK_HEIGHT_8) |
				MACRO_TILE_ASPECT(ADDR_SURF_MACRO_ASPECT_4) |
				NUM_BANKS(ADDR_SURF_16_BANK));

		mod2array[9] = (BANK_WIDTH(ADDR_SURF_BANK_WIDTH_2) |
				BANK_HEIGHT(ADDR_SURF_BANK_HEIGHT_4) |
				MACRO_TILE_ASPECT(ADDR_SURF_MACRO_ASPECT_4) |
				NUM_BANKS(ADDR_SURF_16_BANK));

		mod2array[10] = (BANK_WIDTH(ADDR_SURF_BANK_WIDTH_1) |
				BANK_HEIGHT(ADDR_SURF_BANK_HEIGHT_4) |
				MACRO_TILE_ASPECT(ADDR_SURF_MACRO_ASPECT_4) |
				NUM_BANKS(ADDR_SURF_16_BANK));

		mod2array[11] = (BANK_WIDTH(ADDR_SURF_BANK_WIDTH_1) |
				BANK_HEIGHT(ADDR_SURF_BANK_HEIGHT_2) |
				MACRO_TILE_ASPECT(ADDR_SURF_MACRO_ASPECT_4) |
				NUM_BANKS(ADDR_SURF_16_BANK));

		mod2array[12] = (BANK_WIDTH(ADDR_SURF_BANK_WIDTH_1) |
				BANK_HEIGHT(ADDR_SURF_BANK_HEIGHT_1) |
				MACRO_TILE_ASPECT(ADDR_SURF_MACRO_ASPECT_2) |
				NUM_BANKS(ADDR_SURF_16_BANK));

		mod2array[13] = (BANK_WIDTH(ADDR_SURF_BANK_WIDTH_1) |
				BANK_HEIGHT(ADDR_SURF_BANK_HEIGHT_1) |
				MACRO_TILE_ASPECT(ADDR_SURF_MACRO_ASPECT_2) |
				NUM_BANKS(ADDR_SURF_8_BANK));

		mod2array[14] = (BANK_WIDTH(ADDR_SURF_BANK_WIDTH_1) |
				BANK_HEIGHT(ADDR_SURF_BANK_HEIGHT_1) |
				MACRO_TILE_ASPECT(ADDR_SURF_MACRO_ASPECT_1) |
				NUM_BANKS(ADDR_SURF_4_BANK));

		for (reg_offset = 0; reg_offset < num_tile_mode_states; reg_offset++)
			WREG32(mmGB_TILE_MODE0 + reg_offset, modearray[reg_offset]);

		for (reg_offset = 0; reg_offset < num_secondary_tile_mode_states; reg_offset++)
			if (reg_offset != 7)
				WREG32(mmGB_MACROTILE_MODE0 + reg_offset, mod2array[reg_offset]);

		break;
	case CHIP_POLARIS10:
		modearray[0] = (ARRAY_MODE(ARRAY_2D_TILED_THIN1) |
				PIPE_CONFIG(ADDR_SURF_P8_32x32_16x16) |
				TILE_SPLIT(ADDR_SURF_TILE_SPLIT_64B) |
				MICRO_TILE_MODE_NEW(ADDR_SURF_DEPTH_MICRO_TILING));
		modearray[1] = (ARRAY_MODE(ARRAY_2D_TILED_THIN1) |
				PIPE_CONFIG(ADDR_SURF_P8_32x32_16x16) |
				TILE_SPLIT(ADDR_SURF_TILE_SPLIT_128B) |
				MICRO_TILE_MODE_NEW(ADDR_SURF_DEPTH_MICRO_TILING));
		modearray[2] = (ARRAY_MODE(ARRAY_2D_TILED_THIN1) |
				PIPE_CONFIG(ADDR_SURF_P8_32x32_16x16) |
				TILE_SPLIT(ADDR_SURF_TILE_SPLIT_256B) |
				MICRO_TILE_MODE_NEW(ADDR_SURF_DEPTH_MICRO_TILING));
		modearray[3] = (ARRAY_MODE(ARRAY_2D_TILED_THIN1) |
				PIPE_CONFIG(ADDR_SURF_P8_32x32_16x16) |
				TILE_SPLIT(ADDR_SURF_TILE_SPLIT_512B) |
				MICRO_TILE_MODE_NEW(ADDR_SURF_DEPTH_MICRO_TILING));
		modearray[4] = (ARRAY_MODE(ARRAY_2D_TILED_THIN1) |
				PIPE_CONFIG(ADDR_SURF_P8_32x32_16x16) |
				TILE_SPLIT(ADDR_SURF_TILE_SPLIT_2KB) |
				MICRO_TILE_MODE_NEW(ADDR_SURF_DEPTH_MICRO_TILING));
		modearray[5] = (ARRAY_MODE(ARRAY_1D_TILED_THIN1) |
				PIPE_CONFIG(ADDR_SURF_P8_32x32_16x16) |
				TILE_SPLIT(ADDR_SURF_TILE_SPLIT_2KB) |
				MICRO_TILE_MODE_NEW(ADDR_SURF_DEPTH_MICRO_TILING));
		modearray[6] = (ARRAY_MODE(ARRAY_PRT_TILED_THIN1) |
				PIPE_CONFIG(ADDR_SURF_P8_32x32_16x16) |
				TILE_SPLIT(ADDR_SURF_TILE_SPLIT_2KB) |
				MICRO_TILE_MODE_NEW(ADDR_SURF_DEPTH_MICRO_TILING));
		modearray[7] = (ARRAY_MODE(ARRAY_PRT_TILED_THIN1) |
				PIPE_CONFIG(ADDR_SURF_P4_16x16) |
				TILE_SPLIT(ADDR_SURF_TILE_SPLIT_2KB) |
				MICRO_TILE_MODE_NEW(ADDR_SURF_DEPTH_MICRO_TILING));
		modearray[8] = (ARRAY_MODE(ARRAY_LINEAR_ALIGNED) |
				PIPE_CONFIG(ADDR_SURF_P8_32x32_16x16));
		modearray[9] = (ARRAY_MODE(ARRAY_1D_TILED_THIN1) |
				PIPE_CONFIG(ADDR_SURF_P8_32x32_16x16) |
				MICRO_TILE_MODE_NEW(ADDR_SURF_DISPLAY_MICRO_TILING) |
				SAMPLE_SPLIT(ADDR_SURF_SAMPLE_SPLIT_2));
		modearray[10] = (ARRAY_MODE(ARRAY_2D_TILED_THIN1) |
				PIPE_CONFIG(ADDR_SURF_P8_32x32_16x16) |
				MICRO_TILE_MODE_NEW(ADDR_SURF_DISPLAY_MICRO_TILING) |
				SAMPLE_SPLIT(ADDR_SURF_SAMPLE_SPLIT_2));
		modearray[11] = (ARRAY_MODE(ARRAY_PRT_TILED_THIN1) |
				PIPE_CONFIG(ADDR_SURF_P8_32x32_16x16) |
				MICRO_TILE_MODE_NEW(ADDR_SURF_DISPLAY_MICRO_TILING) |
				SAMPLE_SPLIT(ADDR_SURF_SAMPLE_SPLIT_8));
		modearray[12] = (ARRAY_MODE(ARRAY_PRT_TILED_THIN1) |
				PIPE_CONFIG(ADDR_SURF_P4_16x16) |
				MICRO_TILE_MODE_NEW(ADDR_SURF_DISPLAY_MICRO_TILING) |
				SAMPLE_SPLIT(ADDR_SURF_SAMPLE_SPLIT_8));
		modearray[13] = (ARRAY_MODE(ARRAY_1D_TILED_THIN1) |
				PIPE_CONFIG(ADDR_SURF_P8_32x32_16x16) |
				MICRO_TILE_MODE_NEW(ADDR_SURF_THIN_MICRO_TILING) |
				SAMPLE_SPLIT(ADDR_SURF_SAMPLE_SPLIT_2));
		modearray[14] = (ARRAY_MODE(ARRAY_2D_TILED_THIN1) |
				PIPE_CONFIG(ADDR_SURF_P8_32x32_16x16) |
				MICRO_TILE_MODE_NEW(ADDR_SURF_THIN_MICRO_TILING) |
				SAMPLE_SPLIT(ADDR_SURF_SAMPLE_SPLIT_2));
		modearray[15] = (ARRAY_MODE(ARRAY_3D_TILED_THIN1) |
				PIPE_CONFIG(ADDR_SURF_P8_32x32_16x16) |
				MICRO_TILE_MODE_NEW(ADDR_SURF_THIN_MICRO_TILING) |
				SAMPLE_SPLIT(ADDR_SURF_SAMPLE_SPLIT_2));
		modearray[16] = (ARRAY_MODE(ARRAY_PRT_TILED_THIN1) |
				PIPE_CONFIG(ADDR_SURF_P8_32x32_16x16) |
				MICRO_TILE_MODE_NEW(ADDR_SURF_THIN_MICRO_TILING) |
				SAMPLE_SPLIT(ADDR_SURF_SAMPLE_SPLIT_8));
		modearray[17] = (ARRAY_MODE(ARRAY_PRT_TILED_THIN1) |
				PIPE_CONFIG(ADDR_SURF_P4_16x16) |
				MICRO_TILE_MODE_NEW(ADDR_SURF_THIN_MICRO_TILING) |
				SAMPLE_SPLIT(ADDR_SURF_SAMPLE_SPLIT_8));
		modearray[18] = (ARRAY_MODE(ARRAY_1D_TILED_THICK) |
				PIPE_CONFIG(ADDR_SURF_P8_32x32_16x16) |
				MICRO_TILE_MODE_NEW(ADDR_SURF_THIN_MICRO_TILING) |
				SAMPLE_SPLIT(ADDR_SURF_SAMPLE_SPLIT_1));
		modearray[19] = (ARRAY_MODE(ARRAY_1D_TILED_THICK) |
				PIPE_CONFIG(ADDR_SURF_P8_32x32_16x16) |
				MICRO_TILE_MODE_NEW(ADDR_SURF_THICK_MICRO_TILING) |
				SAMPLE_SPLIT(ADDR_SURF_SAMPLE_SPLIT_1));
		modearray[20] = (ARRAY_MODE(ARRAY_2D_TILED_THICK) |
				PIPE_CONFIG(ADDR_SURF_P8_32x32_16x16) |
				MICRO_TILE_MODE_NEW(ADDR_SURF_THICK_MICRO_TILING) |
				SAMPLE_SPLIT(ADDR_SURF_SAMPLE_SPLIT_1));
		modearray[21] = (ARRAY_MODE(ARRAY_3D_TILED_THICK) |
				PIPE_CONFIG(ADDR_SURF_P8_32x32_16x16) |
				MICRO_TILE_MODE_NEW(ADDR_SURF_THICK_MICRO_TILING) |
				SAMPLE_SPLIT(ADDR_SURF_SAMPLE_SPLIT_1));
		modearray[22] = (ARRAY_MODE(ARRAY_PRT_TILED_THICK) |
				PIPE_CONFIG(ADDR_SURF_P8_32x32_16x16) |
				MICRO_TILE_MODE_NEW(ADDR_SURF_THICK_MICRO_TILING) |
				SAMPLE_SPLIT(ADDR_SURF_SAMPLE_SPLIT_1));
		modearray[23] = (ARRAY_MODE(ARRAY_PRT_TILED_THICK) |
				PIPE_CONFIG(ADDR_SURF_P4_16x16) |
				MICRO_TILE_MODE_NEW(ADDR_SURF_THICK_MICRO_TILING) |
				SAMPLE_SPLIT(ADDR_SURF_SAMPLE_SPLIT_1));
		modearray[24] = (ARRAY_MODE(ARRAY_2D_TILED_THICK) |
				PIPE_CONFIG(ADDR_SURF_P8_32x32_16x16) |
				MICRO_TILE_MODE_NEW(ADDR_SURF_THIN_MICRO_TILING) |
				SAMPLE_SPLIT(ADDR_SURF_SAMPLE_SPLIT_1));
		modearray[25] = (ARRAY_MODE(ARRAY_2D_TILED_XTHICK) |
				PIPE_CONFIG(ADDR_SURF_P8_32x32_16x16) |
				MICRO_TILE_MODE_NEW(ADDR_SURF_THICK_MICRO_TILING) |
				SAMPLE_SPLIT(ADDR_SURF_SAMPLE_SPLIT_1));
		modearray[26] = (ARRAY_MODE(ARRAY_3D_TILED_XTHICK) |
				PIPE_CONFIG(ADDR_SURF_P8_32x32_16x16) |
				MICRO_TILE_MODE_NEW(ADDR_SURF_THICK_MICRO_TILING) |
				SAMPLE_SPLIT(ADDR_SURF_SAMPLE_SPLIT_1));
		modearray[27] = (ARRAY_MODE(ARRAY_1D_TILED_THIN1) |
				PIPE_CONFIG(ADDR_SURF_P8_32x32_16x16) |
				MICRO_TILE_MODE_NEW(ADDR_SURF_ROTATED_MICRO_TILING) |
				SAMPLE_SPLIT(ADDR_SURF_SAMPLE_SPLIT_2));
		modearray[28] = (ARRAY_MODE(ARRAY_2D_TILED_THIN1) |
				PIPE_CONFIG(ADDR_SURF_P8_32x32_16x16) |
				MICRO_TILE_MODE_NEW(ADDR_SURF_ROTATED_MICRO_TILING) |
				SAMPLE_SPLIT(ADDR_SURF_SAMPLE_SPLIT_2));
		modearray[29] = (ARRAY_MODE(ARRAY_PRT_TILED_THIN1) |
				PIPE_CONFIG(ADDR_SURF_P8_32x32_16x16) |
				MICRO_TILE_MODE_NEW(ADDR_SURF_ROTATED_MICRO_TILING) |
				SAMPLE_SPLIT(ADDR_SURF_SAMPLE_SPLIT_8));
		modearray[30] = (ARRAY_MODE(ARRAY_PRT_TILED_THIN1) |
				PIPE_CONFIG(ADDR_SURF_P4_16x16) |
				MICRO_TILE_MODE_NEW(ADDR_SURF_ROTATED_MICRO_TILING) |
				SAMPLE_SPLIT(ADDR_SURF_SAMPLE_SPLIT_8));

		mod2array[0] = (BANK_WIDTH(ADDR_SURF_BANK_WIDTH_1) |
				BANK_HEIGHT(ADDR_SURF_BANK_HEIGHT_4) |
				MACRO_TILE_ASPECT(ADDR_SURF_MACRO_ASPECT_4) |
				NUM_BANKS(ADDR_SURF_16_BANK));

		mod2array[1] = (BANK_WIDTH(ADDR_SURF_BANK_WIDTH_1) |
				BANK_HEIGHT(ADDR_SURF_BANK_HEIGHT_4) |
				MACRO_TILE_ASPECT(ADDR_SURF_MACRO_ASPECT_4) |
				NUM_BANKS(ADDR_SURF_16_BANK));

		mod2array[2] = (BANK_WIDTH(ADDR_SURF_BANK_WIDTH_1) |
				BANK_HEIGHT(ADDR_SURF_BANK_HEIGHT_4) |
				MACRO_TILE_ASPECT(ADDR_SURF_MACRO_ASPECT_4) |
				NUM_BANKS(ADDR_SURF_16_BANK));

		mod2array[3] = (BANK_WIDTH(ADDR_SURF_BANK_WIDTH_1) |
				BANK_HEIGHT(ADDR_SURF_BANK_HEIGHT_4) |
				MACRO_TILE_ASPECT(ADDR_SURF_MACRO_ASPECT_4) |
				NUM_BANKS(ADDR_SURF_16_BANK));

		mod2array[4] = (BANK_WIDTH(ADDR_SURF_BANK_WIDTH_1) |
				BANK_HEIGHT(ADDR_SURF_BANK_HEIGHT_2) |
				MACRO_TILE_ASPECT(ADDR_SURF_MACRO_ASPECT_2) |
				NUM_BANKS(ADDR_SURF_16_BANK));

		mod2array[5] = (BANK_WIDTH(ADDR_SURF_BANK_WIDTH_1) |
				BANK_HEIGHT(ADDR_SURF_BANK_HEIGHT_1) |
				MACRO_TILE_ASPECT(ADDR_SURF_MACRO_ASPECT_1) |
				NUM_BANKS(ADDR_SURF_16_BANK));

		mod2array[6] = (BANK_WIDTH(ADDR_SURF_BANK_WIDTH_1) |
				BANK_HEIGHT(ADDR_SURF_BANK_HEIGHT_1) |
				MACRO_TILE_ASPECT(ADDR_SURF_MACRO_ASPECT_1) |
				NUM_BANKS(ADDR_SURF_16_BANK));

		mod2array[8] = (BANK_WIDTH(ADDR_SURF_BANK_WIDTH_1) |
				BANK_HEIGHT(ADDR_SURF_BANK_HEIGHT_8) |
				MACRO_TILE_ASPECT(ADDR_SURF_MACRO_ASPECT_4) |
				NUM_BANKS(ADDR_SURF_16_BANK));

		mod2array[9] = (BANK_WIDTH(ADDR_SURF_BANK_WIDTH_1) |
				BANK_HEIGHT(ADDR_SURF_BANK_HEIGHT_4) |
				MACRO_TILE_ASPECT(ADDR_SURF_MACRO_ASPECT_4) |
				NUM_BANKS(ADDR_SURF_16_BANK));

		mod2array[10] = (BANK_WIDTH(ADDR_SURF_BANK_WIDTH_1) |
				BANK_HEIGHT(ADDR_SURF_BANK_HEIGHT_2) |
				MACRO_TILE_ASPECT(ADDR_SURF_MACRO_ASPECT_2) |
				NUM_BANKS(ADDR_SURF_16_BANK));

		mod2array[11] = (BANK_WIDTH(ADDR_SURF_BANK_WIDTH_1) |
				BANK_HEIGHT(ADDR_SURF_BANK_HEIGHT_1) |
				MACRO_TILE_ASPECT(ADDR_SURF_MACRO_ASPECT_2) |
				NUM_BANKS(ADDR_SURF_16_BANK));

		mod2array[12] = (BANK_WIDTH(ADDR_SURF_BANK_WIDTH_1) |
				BANK_HEIGHT(ADDR_SURF_BANK_HEIGHT_1) |
				MACRO_TILE_ASPECT(ADDR_SURF_MACRO_ASPECT_1) |
				NUM_BANKS(ADDR_SURF_8_BANK));

		mod2array[13] = (BANK_WIDTH(ADDR_SURF_BANK_WIDTH_1) |
				BANK_HEIGHT(ADDR_SURF_BANK_HEIGHT_1) |
				MACRO_TILE_ASPECT(ADDR_SURF_MACRO_ASPECT_1) |
				NUM_BANKS(ADDR_SURF_4_BANK));

		mod2array[14] = (BANK_WIDTH(ADDR_SURF_BANK_WIDTH_1) |
				BANK_HEIGHT(ADDR_SURF_BANK_HEIGHT_1) |
				MACRO_TILE_ASPECT(ADDR_SURF_MACRO_ASPECT_1) |
				NUM_BANKS(ADDR_SURF_4_BANK));

		for (reg_offset = 0; reg_offset < num_tile_mode_states; reg_offset++)
			WREG32(mmGB_TILE_MODE0 + reg_offset, modearray[reg_offset]);

		for (reg_offset = 0; reg_offset < num_secondary_tile_mode_states; reg_offset++)
			if (reg_offset != 7)
				WREG32(mmGB_MACROTILE_MODE0 + reg_offset, mod2array[reg_offset]);

		break;
	case CHIP_STONEY:
		modearray[0] = (ARRAY_MODE(ARRAY_2D_TILED_THIN1) |
				PIPE_CONFIG(ADDR_SURF_P2) |
				TILE_SPLIT(ADDR_SURF_TILE_SPLIT_64B) |
				MICRO_TILE_MODE_NEW(ADDR_SURF_DEPTH_MICRO_TILING));
		modearray[1] = (ARRAY_MODE(ARRAY_2D_TILED_THIN1) |
				PIPE_CONFIG(ADDR_SURF_P2) |
				TILE_SPLIT(ADDR_SURF_TILE_SPLIT_128B) |
				MICRO_TILE_MODE_NEW(ADDR_SURF_DEPTH_MICRO_TILING));
		modearray[2] = (ARRAY_MODE(ARRAY_2D_TILED_THIN1) |
				PIPE_CONFIG(ADDR_SURF_P2) |
				TILE_SPLIT(ADDR_SURF_TILE_SPLIT_256B) |
				MICRO_TILE_MODE_NEW(ADDR_SURF_DEPTH_MICRO_TILING));
		modearray[3] = (ARRAY_MODE(ARRAY_2D_TILED_THIN1) |
				PIPE_CONFIG(ADDR_SURF_P2) |
				TILE_SPLIT(ADDR_SURF_TILE_SPLIT_512B) |
				MICRO_TILE_MODE_NEW(ADDR_SURF_DEPTH_MICRO_TILING));
		modearray[4] = (ARRAY_MODE(ARRAY_2D_TILED_THIN1) |
				PIPE_CONFIG(ADDR_SURF_P2) |
				TILE_SPLIT(ADDR_SURF_TILE_SPLIT_2KB) |
				MICRO_TILE_MODE_NEW(ADDR_SURF_DEPTH_MICRO_TILING));
		modearray[5] = (ARRAY_MODE(ARRAY_1D_TILED_THIN1) |
				PIPE_CONFIG(ADDR_SURF_P2) |
				TILE_SPLIT(ADDR_SURF_TILE_SPLIT_2KB) |
				MICRO_TILE_MODE_NEW(ADDR_SURF_DEPTH_MICRO_TILING));
		modearray[6] = (ARRAY_MODE(ARRAY_PRT_TILED_THIN1) |
				PIPE_CONFIG(ADDR_SURF_P2) |
				TILE_SPLIT(ADDR_SURF_TILE_SPLIT_2KB) |
				MICRO_TILE_MODE_NEW(ADDR_SURF_DEPTH_MICRO_TILING));
		modearray[8] = (ARRAY_MODE(ARRAY_LINEAR_ALIGNED) |
				PIPE_CONFIG(ADDR_SURF_P2));
		modearray[9] = (ARRAY_MODE(ARRAY_1D_TILED_THIN1) |
				PIPE_CONFIG(ADDR_SURF_P2) |
				MICRO_TILE_MODE_NEW(ADDR_SURF_DISPLAY_MICRO_TILING) |
				SAMPLE_SPLIT(ADDR_SURF_SAMPLE_SPLIT_2));
		modearray[10] = (ARRAY_MODE(ARRAY_2D_TILED_THIN1) |
				 PIPE_CONFIG(ADDR_SURF_P2) |
				 MICRO_TILE_MODE_NEW(ADDR_SURF_DISPLAY_MICRO_TILING) |
				 SAMPLE_SPLIT(ADDR_SURF_SAMPLE_SPLIT_2));
		modearray[11] = (ARRAY_MODE(ARRAY_PRT_TILED_THIN1) |
				 PIPE_CONFIG(ADDR_SURF_P2) |
				 MICRO_TILE_MODE_NEW(ADDR_SURF_DISPLAY_MICRO_TILING) |
				 SAMPLE_SPLIT(ADDR_SURF_SAMPLE_SPLIT_8));
		modearray[13] = (ARRAY_MODE(ARRAY_1D_TILED_THIN1) |
				 PIPE_CONFIG(ADDR_SURF_P2) |
				 MICRO_TILE_MODE_NEW(ADDR_SURF_THIN_MICRO_TILING) |
				 SAMPLE_SPLIT(ADDR_SURF_SAMPLE_SPLIT_2));
		modearray[14] = (ARRAY_MODE(ARRAY_2D_TILED_THIN1) |
				 PIPE_CONFIG(ADDR_SURF_P2) |
				 MICRO_TILE_MODE_NEW(ADDR_SURF_THIN_MICRO_TILING) |
				 SAMPLE_SPLIT(ADDR_SURF_SAMPLE_SPLIT_2));
		modearray[15] = (ARRAY_MODE(ARRAY_3D_TILED_THIN1) |
				 PIPE_CONFIG(ADDR_SURF_P2) |
				 MICRO_TILE_MODE_NEW(ADDR_SURF_THIN_MICRO_TILING) |
				 SAMPLE_SPLIT(ADDR_SURF_SAMPLE_SPLIT_2));
		modearray[16] = (ARRAY_MODE(ARRAY_PRT_TILED_THIN1) |
				 PIPE_CONFIG(ADDR_SURF_P2) |
				 MICRO_TILE_MODE_NEW(ADDR_SURF_THIN_MICRO_TILING) |
				 SAMPLE_SPLIT(ADDR_SURF_SAMPLE_SPLIT_8));
		modearray[18] = (ARRAY_MODE(ARRAY_1D_TILED_THICK) |
				 PIPE_CONFIG(ADDR_SURF_P2) |
				 MICRO_TILE_MODE_NEW(ADDR_SURF_THIN_MICRO_TILING) |
				 SAMPLE_SPLIT(ADDR_SURF_SAMPLE_SPLIT_1));
		modearray[19] = (ARRAY_MODE(ARRAY_1D_TILED_THICK) |
				 PIPE_CONFIG(ADDR_SURF_P2) |
				 MICRO_TILE_MODE_NEW(ADDR_SURF_THICK_MICRO_TILING) |
				 SAMPLE_SPLIT(ADDR_SURF_SAMPLE_SPLIT_1));
		modearray[20] = (ARRAY_MODE(ARRAY_2D_TILED_THICK) |
				 PIPE_CONFIG(ADDR_SURF_P2) |
				 MICRO_TILE_MODE_NEW(ADDR_SURF_THICK_MICRO_TILING) |
				 SAMPLE_SPLIT(ADDR_SURF_SAMPLE_SPLIT_1));
		modearray[21] = (ARRAY_MODE(ARRAY_3D_TILED_THICK) |
				 PIPE_CONFIG(ADDR_SURF_P2) |
				 MICRO_TILE_MODE_NEW(ADDR_SURF_THICK_MICRO_TILING) |
				 SAMPLE_SPLIT(ADDR_SURF_SAMPLE_SPLIT_1));
		modearray[22] = (ARRAY_MODE(ARRAY_PRT_TILED_THICK) |
				 PIPE_CONFIG(ADDR_SURF_P2) |
				 MICRO_TILE_MODE_NEW(ADDR_SURF_THICK_MICRO_TILING) |
				 SAMPLE_SPLIT(ADDR_SURF_SAMPLE_SPLIT_1));
		modearray[24] = (ARRAY_MODE(ARRAY_2D_TILED_THICK) |
				 PIPE_CONFIG(ADDR_SURF_P2) |
				 MICRO_TILE_MODE_NEW(ADDR_SURF_THIN_MICRO_TILING) |
				 SAMPLE_SPLIT(ADDR_SURF_SAMPLE_SPLIT_1));
		modearray[25] = (ARRAY_MODE(ARRAY_2D_TILED_XTHICK) |
				 PIPE_CONFIG(ADDR_SURF_P2) |
				 MICRO_TILE_MODE_NEW(ADDR_SURF_THICK_MICRO_TILING) |
				 SAMPLE_SPLIT(ADDR_SURF_SAMPLE_SPLIT_1));
		modearray[26] = (ARRAY_MODE(ARRAY_3D_TILED_XTHICK) |
				 PIPE_CONFIG(ADDR_SURF_P2) |
				 MICRO_TILE_MODE_NEW(ADDR_SURF_THICK_MICRO_TILING) |
				 SAMPLE_SPLIT(ADDR_SURF_SAMPLE_SPLIT_1));
		modearray[27] = (ARRAY_MODE(ARRAY_1D_TILED_THIN1) |
				 PIPE_CONFIG(ADDR_SURF_P2) |
				 MICRO_TILE_MODE_NEW(ADDR_SURF_ROTATED_MICRO_TILING) |
				 SAMPLE_SPLIT(ADDR_SURF_SAMPLE_SPLIT_2));
		modearray[28] = (ARRAY_MODE(ARRAY_2D_TILED_THIN1) |
				 PIPE_CONFIG(ADDR_SURF_P2) |
				 MICRO_TILE_MODE_NEW(ADDR_SURF_ROTATED_MICRO_TILING) |
				 SAMPLE_SPLIT(ADDR_SURF_SAMPLE_SPLIT_2));
		modearray[29] = (ARRAY_MODE(ARRAY_PRT_TILED_THIN1) |
				 PIPE_CONFIG(ADDR_SURF_P2) |
				 MICRO_TILE_MODE_NEW(ADDR_SURF_ROTATED_MICRO_TILING) |
				 SAMPLE_SPLIT(ADDR_SURF_SAMPLE_SPLIT_8));

		mod2array[0] = (BANK_WIDTH(ADDR_SURF_BANK_WIDTH_1) |
				BANK_HEIGHT(ADDR_SURF_BANK_HEIGHT_4) |
				MACRO_TILE_ASPECT(ADDR_SURF_MACRO_ASPECT_4) |
				NUM_BANKS(ADDR_SURF_8_BANK));
		mod2array[1] = (BANK_WIDTH(ADDR_SURF_BANK_WIDTH_1) |
				BANK_HEIGHT(ADDR_SURF_BANK_HEIGHT_2) |
				MACRO_TILE_ASPECT(ADDR_SURF_MACRO_ASPECT_4) |
				NUM_BANKS(ADDR_SURF_8_BANK));
		mod2array[2] = (BANK_WIDTH(ADDR_SURF_BANK_WIDTH_1) |
				BANK_HEIGHT(ADDR_SURF_BANK_HEIGHT_1) |
				MACRO_TILE_ASPECT(ADDR_SURF_MACRO_ASPECT_2) |
				NUM_BANKS(ADDR_SURF_8_BANK));
		mod2array[3] = (BANK_WIDTH(ADDR_SURF_BANK_WIDTH_1) |
				BANK_HEIGHT(ADDR_SURF_BANK_HEIGHT_1) |
				MACRO_TILE_ASPECT(ADDR_SURF_MACRO_ASPECT_2) |
				NUM_BANKS(ADDR_SURF_8_BANK));
		mod2array[4] = (BANK_WIDTH(ADDR_SURF_BANK_WIDTH_1) |
				BANK_HEIGHT(ADDR_SURF_BANK_HEIGHT_1) |
				MACRO_TILE_ASPECT(ADDR_SURF_MACRO_ASPECT_2) |
				NUM_BANKS(ADDR_SURF_8_BANK));
		mod2array[5] = (BANK_WIDTH(ADDR_SURF_BANK_WIDTH_1) |
				BANK_HEIGHT(ADDR_SURF_BANK_HEIGHT_1) |
				MACRO_TILE_ASPECT(ADDR_SURF_MACRO_ASPECT_2) |
				NUM_BANKS(ADDR_SURF_8_BANK));
		mod2array[6] = (BANK_WIDTH(ADDR_SURF_BANK_WIDTH_1) |
				BANK_HEIGHT(ADDR_SURF_BANK_HEIGHT_1) |
				MACRO_TILE_ASPECT(ADDR_SURF_MACRO_ASPECT_2) |
				NUM_BANKS(ADDR_SURF_8_BANK));
		mod2array[8] = (BANK_WIDTH(ADDR_SURF_BANK_WIDTH_4) |
				BANK_HEIGHT(ADDR_SURF_BANK_HEIGHT_8) |
				MACRO_TILE_ASPECT(ADDR_SURF_MACRO_ASPECT_4) |
				NUM_BANKS(ADDR_SURF_16_BANK));
		mod2array[9] = (BANK_WIDTH(ADDR_SURF_BANK_WIDTH_4) |
				BANK_HEIGHT(ADDR_SURF_BANK_HEIGHT_4) |
				MACRO_TILE_ASPECT(ADDR_SURF_MACRO_ASPECT_4) |
				NUM_BANKS(ADDR_SURF_16_BANK));
		mod2array[10] = (BANK_WIDTH(ADDR_SURF_BANK_WIDTH_2) |
				 BANK_HEIGHT(ADDR_SURF_BANK_HEIGHT_4) |
				 MACRO_TILE_ASPECT(ADDR_SURF_MACRO_ASPECT_4) |
				 NUM_BANKS(ADDR_SURF_16_BANK));
		mod2array[11] = (BANK_WIDTH(ADDR_SURF_BANK_WIDTH_2) |
				 BANK_HEIGHT(ADDR_SURF_BANK_HEIGHT_2) |
				 MACRO_TILE_ASPECT(ADDR_SURF_MACRO_ASPECT_4) |
				 NUM_BANKS(ADDR_SURF_16_BANK));
		mod2array[12] = (BANK_WIDTH(ADDR_SURF_BANK_WIDTH_1) |
				 BANK_HEIGHT(ADDR_SURF_BANK_HEIGHT_2) |
				 MACRO_TILE_ASPECT(ADDR_SURF_MACRO_ASPECT_4) |
				 NUM_BANKS(ADDR_SURF_16_BANK));
		mod2array[13] = (BANK_WIDTH(ADDR_SURF_BANK_WIDTH_1) |
				 BANK_HEIGHT(ADDR_SURF_BANK_HEIGHT_1) |
				 MACRO_TILE_ASPECT(ADDR_SURF_MACRO_ASPECT_4) |
				 NUM_BANKS(ADDR_SURF_16_BANK));
		mod2array[14] = (BANK_WIDTH(ADDR_SURF_BANK_WIDTH_1) |
				 BANK_HEIGHT(ADDR_SURF_BANK_HEIGHT_1) |
				 MACRO_TILE_ASPECT(ADDR_SURF_MACRO_ASPECT_2) |
				 NUM_BANKS(ADDR_SURF_8_BANK));

		for (reg_offset = 0; reg_offset < num_tile_mode_states; reg_offset++)
			if (reg_offset != 7 && reg_offset != 12 && reg_offset != 17 &&
			    reg_offset != 23)
				WREG32(mmGB_TILE_MODE0 + reg_offset, modearray[reg_offset]);

		for (reg_offset = 0; reg_offset < num_secondary_tile_mode_states; reg_offset++)
			if (reg_offset != 7)
				WREG32(mmGB_MACROTILE_MODE0 + reg_offset, mod2array[reg_offset]);

		break;
	default:
		dev_warn(adev->dev,
			 "Unknown chip type (%d) in function gfx_v8_0_tiling_mode_table_init() falling through to CHIP_CARRIZO\n",
			 adev->asic_type);
		fallthrough;

	case CHIP_CARRIZO:
		modearray[0] = (ARRAY_MODE(ARRAY_2D_TILED_THIN1) |
				PIPE_CONFIG(ADDR_SURF_P2) |
				TILE_SPLIT(ADDR_SURF_TILE_SPLIT_64B) |
				MICRO_TILE_MODE_NEW(ADDR_SURF_DEPTH_MICRO_TILING));
		modearray[1] = (ARRAY_MODE(ARRAY_2D_TILED_THIN1) |
				PIPE_CONFIG(ADDR_SURF_P2) |
				TILE_SPLIT(ADDR_SURF_TILE_SPLIT_128B) |
				MICRO_TILE_MODE_NEW(ADDR_SURF_DEPTH_MICRO_TILING));
		modearray[2] = (ARRAY_MODE(ARRAY_2D_TILED_THIN1) |
				PIPE_CONFIG(ADDR_SURF_P2) |
				TILE_SPLIT(ADDR_SURF_TILE_SPLIT_256B) |
				MICRO_TILE_MODE_NEW(ADDR_SURF_DEPTH_MICRO_TILING));
		modearray[3] = (ARRAY_MODE(ARRAY_2D_TILED_THIN1) |
				PIPE_CONFIG(ADDR_SURF_P2) |
				TILE_SPLIT(ADDR_SURF_TILE_SPLIT_512B) |
				MICRO_TILE_MODE_NEW(ADDR_SURF_DEPTH_MICRO_TILING));
		modearray[4] = (ARRAY_MODE(ARRAY_2D_TILED_THIN1) |
				PIPE_CONFIG(ADDR_SURF_P2) |
				TILE_SPLIT(ADDR_SURF_TILE_SPLIT_2KB) |
				MICRO_TILE_MODE_NEW(ADDR_SURF_DEPTH_MICRO_TILING));
		modearray[5] = (ARRAY_MODE(ARRAY_1D_TILED_THIN1) |
				PIPE_CONFIG(ADDR_SURF_P2) |
				TILE_SPLIT(ADDR_SURF_TILE_SPLIT_2KB) |
				MICRO_TILE_MODE_NEW(ADDR_SURF_DEPTH_MICRO_TILING));
		modearray[6] = (ARRAY_MODE(ARRAY_PRT_TILED_THIN1) |
				PIPE_CONFIG(ADDR_SURF_P2) |
				TILE_SPLIT(ADDR_SURF_TILE_SPLIT_2KB) |
				MICRO_TILE_MODE_NEW(ADDR_SURF_DEPTH_MICRO_TILING));
		modearray[8] = (ARRAY_MODE(ARRAY_LINEAR_ALIGNED) |
				PIPE_CONFIG(ADDR_SURF_P2));
		modearray[9] = (ARRAY_MODE(ARRAY_1D_TILED_THIN1) |
				PIPE_CONFIG(ADDR_SURF_P2) |
				MICRO_TILE_MODE_NEW(ADDR_SURF_DISPLAY_MICRO_TILING) |
				SAMPLE_SPLIT(ADDR_SURF_SAMPLE_SPLIT_2));
		modearray[10] = (ARRAY_MODE(ARRAY_2D_TILED_THIN1) |
				 PIPE_CONFIG(ADDR_SURF_P2) |
				 MICRO_TILE_MODE_NEW(ADDR_SURF_DISPLAY_MICRO_TILING) |
				 SAMPLE_SPLIT(ADDR_SURF_SAMPLE_SPLIT_2));
		modearray[11] = (ARRAY_MODE(ARRAY_PRT_TILED_THIN1) |
				 PIPE_CONFIG(ADDR_SURF_P2) |
				 MICRO_TILE_MODE_NEW(ADDR_SURF_DISPLAY_MICRO_TILING) |
				 SAMPLE_SPLIT(ADDR_SURF_SAMPLE_SPLIT_8));
		modearray[13] = (ARRAY_MODE(ARRAY_1D_TILED_THIN1) |
				 PIPE_CONFIG(ADDR_SURF_P2) |
				 MICRO_TILE_MODE_NEW(ADDR_SURF_THIN_MICRO_TILING) |
				 SAMPLE_SPLIT(ADDR_SURF_SAMPLE_SPLIT_2));
		modearray[14] = (ARRAY_MODE(ARRAY_2D_TILED_THIN1) |
				 PIPE_CONFIG(ADDR_SURF_P2) |
				 MICRO_TILE_MODE_NEW(ADDR_SURF_THIN_MICRO_TILING) |
				 SAMPLE_SPLIT(ADDR_SURF_SAMPLE_SPLIT_2));
		modearray[15] = (ARRAY_MODE(ARRAY_3D_TILED_THIN1) |
				 PIPE_CONFIG(ADDR_SURF_P2) |
				 MICRO_TILE_MODE_NEW(ADDR_SURF_THIN_MICRO_TILING) |
				 SAMPLE_SPLIT(ADDR_SURF_SAMPLE_SPLIT_2));
		modearray[16] = (ARRAY_MODE(ARRAY_PRT_TILED_THIN1) |
				 PIPE_CONFIG(ADDR_SURF_P2) |
				 MICRO_TILE_MODE_NEW(ADDR_SURF_THIN_MICRO_TILING) |
				 SAMPLE_SPLIT(ADDR_SURF_SAMPLE_SPLIT_8));
		modearray[18] = (ARRAY_MODE(ARRAY_1D_TILED_THICK) |
				 PIPE_CONFIG(ADDR_SURF_P2) |
				 MICRO_TILE_MODE_NEW(ADDR_SURF_THIN_MICRO_TILING) |
				 SAMPLE_SPLIT(ADDR_SURF_SAMPLE_SPLIT_1));
		modearray[19] = (ARRAY_MODE(ARRAY_1D_TILED_THICK) |
				 PIPE_CONFIG(ADDR_SURF_P2) |
				 MICRO_TILE_MODE_NEW(ADDR_SURF_THICK_MICRO_TILING) |
				 SAMPLE_SPLIT(ADDR_SURF_SAMPLE_SPLIT_1));
		modearray[20] = (ARRAY_MODE(ARRAY_2D_TILED_THICK) |
				 PIPE_CONFIG(ADDR_SURF_P2) |
				 MICRO_TILE_MODE_NEW(ADDR_SURF_THICK_MICRO_TILING) |
				 SAMPLE_SPLIT(ADDR_SURF_SAMPLE_SPLIT_1));
		modearray[21] = (ARRAY_MODE(ARRAY_3D_TILED_THICK) |
				 PIPE_CONFIG(ADDR_SURF_P2) |
				 MICRO_TILE_MODE_NEW(ADDR_SURF_THICK_MICRO_TILING) |
				 SAMPLE_SPLIT(ADDR_SURF_SAMPLE_SPLIT_1));
		modearray[22] = (ARRAY_MODE(ARRAY_PRT_TILED_THICK) |
				 PIPE_CONFIG(ADDR_SURF_P2) |
				 MICRO_TILE_MODE_NEW(ADDR_SURF_THICK_MICRO_TILING) |
				 SAMPLE_SPLIT(ADDR_SURF_SAMPLE_SPLIT_1));
		modearray[24] = (ARRAY_MODE(ARRAY_2D_TILED_THICK) |
				 PIPE_CONFIG(ADDR_SURF_P2) |
				 MICRO_TILE_MODE_NEW(ADDR_SURF_THIN_MICRO_TILING) |
				 SAMPLE_SPLIT(ADDR_SURF_SAMPLE_SPLIT_1));
		modearray[25] = (ARRAY_MODE(ARRAY_2D_TILED_XTHICK) |
				 PIPE_CONFIG(ADDR_SURF_P2) |
				 MICRO_TILE_MODE_NEW(ADDR_SURF_THICK_MICRO_TILING) |
				 SAMPLE_SPLIT(ADDR_SURF_SAMPLE_SPLIT_1));
		modearray[26] = (ARRAY_MODE(ARRAY_3D_TILED_XTHICK) |
				 PIPE_CONFIG(ADDR_SURF_P2) |
				 MICRO_TILE_MODE_NEW(ADDR_SURF_THICK_MICRO_TILING) |
				 SAMPLE_SPLIT(ADDR_SURF_SAMPLE_SPLIT_1));
		modearray[27] = (ARRAY_MODE(ARRAY_1D_TILED_THIN1) |
				 PIPE_CONFIG(ADDR_SURF_P2) |
				 MICRO_TILE_MODE_NEW(ADDR_SURF_ROTATED_MICRO_TILING) |
				 SAMPLE_SPLIT(ADDR_SURF_SAMPLE_SPLIT_2));
		modearray[28] = (ARRAY_MODE(ARRAY_2D_TILED_THIN1) |
				 PIPE_CONFIG(ADDR_SURF_P2) |
				 MICRO_TILE_MODE_NEW(ADDR_SURF_ROTATED_MICRO_TILING) |
				 SAMPLE_SPLIT(ADDR_SURF_SAMPLE_SPLIT_2));
		modearray[29] = (ARRAY_MODE(ARRAY_PRT_TILED_THIN1) |
				 PIPE_CONFIG(ADDR_SURF_P2) |
				 MICRO_TILE_MODE_NEW(ADDR_SURF_ROTATED_MICRO_TILING) |
				 SAMPLE_SPLIT(ADDR_SURF_SAMPLE_SPLIT_8));

		mod2array[0] = (BANK_WIDTH(ADDR_SURF_BANK_WIDTH_1) |
				BANK_HEIGHT(ADDR_SURF_BANK_HEIGHT_4) |
				MACRO_TILE_ASPECT(ADDR_SURF_MACRO_ASPECT_4) |
				NUM_BANKS(ADDR_SURF_8_BANK));
		mod2array[1] = (BANK_WIDTH(ADDR_SURF_BANK_WIDTH_1) |
				BANK_HEIGHT(ADDR_SURF_BANK_HEIGHT_2) |
				MACRO_TILE_ASPECT(ADDR_SURF_MACRO_ASPECT_4) |
				NUM_BANKS(ADDR_SURF_8_BANK));
		mod2array[2] = (BANK_WIDTH(ADDR_SURF_BANK_WIDTH_1) |
				BANK_HEIGHT(ADDR_SURF_BANK_HEIGHT_1) |
				MACRO_TILE_ASPECT(ADDR_SURF_MACRO_ASPECT_2) |
				NUM_BANKS(ADDR_SURF_8_BANK));
		mod2array[3] = (BANK_WIDTH(ADDR_SURF_BANK_WIDTH_1) |
				BANK_HEIGHT(ADDR_SURF_BANK_HEIGHT_1) |
				MACRO_TILE_ASPECT(ADDR_SURF_MACRO_ASPECT_2) |
				NUM_BANKS(ADDR_SURF_8_BANK));
		mod2array[4] = (BANK_WIDTH(ADDR_SURF_BANK_WIDTH_1) |
				BANK_HEIGHT(ADDR_SURF_BANK_HEIGHT_1) |
				MACRO_TILE_ASPECT(ADDR_SURF_MACRO_ASPECT_2) |
				NUM_BANKS(ADDR_SURF_8_BANK));
		mod2array[5] = (BANK_WIDTH(ADDR_SURF_BANK_WIDTH_1) |
				BANK_HEIGHT(ADDR_SURF_BANK_HEIGHT_1) |
				MACRO_TILE_ASPECT(ADDR_SURF_MACRO_ASPECT_2) |
				NUM_BANKS(ADDR_SURF_8_BANK));
		mod2array[6] = (BANK_WIDTH(ADDR_SURF_BANK_WIDTH_1) |
				BANK_HEIGHT(ADDR_SURF_BANK_HEIGHT_1) |
				MACRO_TILE_ASPECT(ADDR_SURF_MACRO_ASPECT_2) |
				NUM_BANKS(ADDR_SURF_8_BANK));
		mod2array[8] = (BANK_WIDTH(ADDR_SURF_BANK_WIDTH_4) |
				BANK_HEIGHT(ADDR_SURF_BANK_HEIGHT_8) |
				MACRO_TILE_ASPECT(ADDR_SURF_MACRO_ASPECT_4) |
				NUM_BANKS(ADDR_SURF_16_BANK));
		mod2array[9] = (BANK_WIDTH(ADDR_SURF_BANK_WIDTH_4) |
				BANK_HEIGHT(ADDR_SURF_BANK_HEIGHT_4) |
				MACRO_TILE_ASPECT(ADDR_SURF_MACRO_ASPECT_4) |
				NUM_BANKS(ADDR_SURF_16_BANK));
		mod2array[10] = (BANK_WIDTH(ADDR_SURF_BANK_WIDTH_2) |
				 BANK_HEIGHT(ADDR_SURF_BANK_HEIGHT_4) |
				 MACRO_TILE_ASPECT(ADDR_SURF_MACRO_ASPECT_4) |
				 NUM_BANKS(ADDR_SURF_16_BANK));
		mod2array[11] = (BANK_WIDTH(ADDR_SURF_BANK_WIDTH_2) |
				 BANK_HEIGHT(ADDR_SURF_BANK_HEIGHT_2) |
				 MACRO_TILE_ASPECT(ADDR_SURF_MACRO_ASPECT_4) |
				 NUM_BANKS(ADDR_SURF_16_BANK));
		mod2array[12] = (BANK_WIDTH(ADDR_SURF_BANK_WIDTH_1) |
				 BANK_HEIGHT(ADDR_SURF_BANK_HEIGHT_2) |
				 MACRO_TILE_ASPECT(ADDR_SURF_MACRO_ASPECT_4) |
				 NUM_BANKS(ADDR_SURF_16_BANK));
		mod2array[13] = (BANK_WIDTH(ADDR_SURF_BANK_WIDTH_1) |
				 BANK_HEIGHT(ADDR_SURF_BANK_HEIGHT_1) |
				 MACRO_TILE_ASPECT(ADDR_SURF_MACRO_ASPECT_4) |
				 NUM_BANKS(ADDR_SURF_16_BANK));
		mod2array[14] = (BANK_WIDTH(ADDR_SURF_BANK_WIDTH_1) |
				 BANK_HEIGHT(ADDR_SURF_BANK_HEIGHT_1) |
				 MACRO_TILE_ASPECT(ADDR_SURF_MACRO_ASPECT_2) |
				 NUM_BANKS(ADDR_SURF_8_BANK));

		for (reg_offset = 0; reg_offset < num_tile_mode_states; reg_offset++)
			if (reg_offset != 7 && reg_offset != 12 && reg_offset != 17 &&
			    reg_offset != 23)
				WREG32(mmGB_TILE_MODE0 + reg_offset, modearray[reg_offset]);

		for (reg_offset = 0; reg_offset < num_secondary_tile_mode_states; reg_offset++)
			if (reg_offset != 7)
				WREG32(mmGB_MACROTILE_MODE0 + reg_offset, mod2array[reg_offset]);

		break;
	}
}

static void gfx_v8_0_select_se_sh(struct amdgpu_device *adev,
				  u32 se_num, u32 sh_num, u32 instance)
{
	u32 data;

	if (instance == 0xffffffff)
		data = REG_SET_FIELD(0, GRBM_GFX_INDEX, INSTANCE_BROADCAST_WRITES, 1);
	else
		data = REG_SET_FIELD(0, GRBM_GFX_INDEX, INSTANCE_INDEX, instance);

	if (se_num == 0xffffffff)
		data = REG_SET_FIELD(data, GRBM_GFX_INDEX, SE_BROADCAST_WRITES, 1);
	else
		data = REG_SET_FIELD(data, GRBM_GFX_INDEX, SE_INDEX, se_num);

	if (sh_num == 0xffffffff)
		data = REG_SET_FIELD(data, GRBM_GFX_INDEX, SH_BROADCAST_WRITES, 1);
	else
		data = REG_SET_FIELD(data, GRBM_GFX_INDEX, SH_INDEX, sh_num);

	WREG32(mmGRBM_GFX_INDEX, data);
}

static void gfx_v8_0_select_me_pipe_q(struct amdgpu_device *adev,
				  u32 me, u32 pipe, u32 q, u32 vm)
{
	vi_srbm_select(adev, me, pipe, q, vm);
}

static u32 gfx_v8_0_get_rb_active_bitmap(struct amdgpu_device *adev)
{
	u32 data, mask;

	data =  RREG32(mmCC_RB_BACKEND_DISABLE) |
		RREG32(mmGC_USER_RB_BACKEND_DISABLE);

	data = REG_GET_FIELD(data, GC_USER_RB_BACKEND_DISABLE, BACKEND_DISABLE);

	mask = amdgpu_gfx_create_bitmask(adev->gfx.config.max_backends_per_se /
					 adev->gfx.config.max_sh_per_se);

	return (~data) & mask;
}

static void
gfx_v8_0_raster_config(struct amdgpu_device *adev, u32 *rconf, u32 *rconf1)
{
	switch (adev->asic_type) {
	case CHIP_FIJI:
	case CHIP_VEGAM:
		*rconf |= RB_MAP_PKR0(2) | RB_MAP_PKR1(2) |
			  RB_XSEL2(1) | PKR_MAP(2) |
			  PKR_XSEL(1) | PKR_YSEL(1) |
			  SE_MAP(2) | SE_XSEL(2) | SE_YSEL(3);
		*rconf1 |= SE_PAIR_MAP(2) | SE_PAIR_XSEL(3) |
			   SE_PAIR_YSEL(2);
		break;
	case CHIP_TONGA:
	case CHIP_POLARIS10:
		*rconf |= RB_MAP_PKR0(2) | RB_XSEL2(1) | SE_MAP(2) |
			  SE_XSEL(1) | SE_YSEL(1);
		*rconf1 |= SE_PAIR_MAP(2) | SE_PAIR_XSEL(2) |
			   SE_PAIR_YSEL(2);
		break;
	case CHIP_TOPAZ:
	case CHIP_CARRIZO:
		*rconf |= RB_MAP_PKR0(2);
		*rconf1 |= 0x0;
		break;
	case CHIP_POLARIS11:
	case CHIP_POLARIS12:
		*rconf |= RB_MAP_PKR0(2) | RB_XSEL2(1) | SE_MAP(2) |
			  SE_XSEL(1) | SE_YSEL(1);
		*rconf1 |= 0x0;
		break;
	case CHIP_STONEY:
		*rconf |= 0x0;
		*rconf1 |= 0x0;
		break;
	default:
		DRM_ERROR("unknown asic: 0x%x\n", adev->asic_type);
		break;
	}
}

static void
gfx_v8_0_write_harvested_raster_configs(struct amdgpu_device *adev,
					u32 raster_config, u32 raster_config_1,
					unsigned rb_mask, unsigned num_rb)
{
	unsigned sh_per_se = max_t(unsigned, adev->gfx.config.max_sh_per_se, 1);
	unsigned num_se = max_t(unsigned, adev->gfx.config.max_shader_engines, 1);
	unsigned rb_per_pkr = min_t(unsigned, num_rb / num_se / sh_per_se, 2);
	unsigned rb_per_se = num_rb / num_se;
	unsigned se_mask[4];
	unsigned se;

	se_mask[0] = ((1 << rb_per_se) - 1) & rb_mask;
	se_mask[1] = (se_mask[0] << rb_per_se) & rb_mask;
	se_mask[2] = (se_mask[1] << rb_per_se) & rb_mask;
	se_mask[3] = (se_mask[2] << rb_per_se) & rb_mask;

	WARN_ON(!(num_se == 1 || num_se == 2 || num_se == 4));
	WARN_ON(!(sh_per_se == 1 || sh_per_se == 2));
	WARN_ON(!(rb_per_pkr == 1 || rb_per_pkr == 2));

	if ((num_se > 2) && ((!se_mask[0] && !se_mask[1]) ||
			     (!se_mask[2] && !se_mask[3]))) {
		raster_config_1 &= ~SE_PAIR_MAP_MASK;

		if (!se_mask[0] && !se_mask[1]) {
			raster_config_1 |=
				SE_PAIR_MAP(RASTER_CONFIG_SE_PAIR_MAP_3);
		} else {
			raster_config_1 |=
				SE_PAIR_MAP(RASTER_CONFIG_SE_PAIR_MAP_0);
		}
	}

	for (se = 0; se < num_se; se++) {
		unsigned raster_config_se = raster_config;
		unsigned pkr0_mask = ((1 << rb_per_pkr) - 1) << (se * rb_per_se);
		unsigned pkr1_mask = pkr0_mask << rb_per_pkr;
		int idx = (se / 2) * 2;

		if ((num_se > 1) && (!se_mask[idx] || !se_mask[idx + 1])) {
			raster_config_se &= ~SE_MAP_MASK;

			if (!se_mask[idx]) {
				raster_config_se |= SE_MAP(RASTER_CONFIG_SE_MAP_3);
			} else {
				raster_config_se |= SE_MAP(RASTER_CONFIG_SE_MAP_0);
			}
		}

		pkr0_mask &= rb_mask;
		pkr1_mask &= rb_mask;
		if (rb_per_se > 2 && (!pkr0_mask || !pkr1_mask)) {
			raster_config_se &= ~PKR_MAP_MASK;

			if (!pkr0_mask) {
				raster_config_se |= PKR_MAP(RASTER_CONFIG_PKR_MAP_3);
			} else {
				raster_config_se |= PKR_MAP(RASTER_CONFIG_PKR_MAP_0);
			}
		}

		if (rb_per_se >= 2) {
			unsigned rb0_mask = 1 << (se * rb_per_se);
			unsigned rb1_mask = rb0_mask << 1;

			rb0_mask &= rb_mask;
			rb1_mask &= rb_mask;
			if (!rb0_mask || !rb1_mask) {
				raster_config_se &= ~RB_MAP_PKR0_MASK;

				if (!rb0_mask) {
					raster_config_se |=
						RB_MAP_PKR0(RASTER_CONFIG_RB_MAP_3);
				} else {
					raster_config_se |=
						RB_MAP_PKR0(RASTER_CONFIG_RB_MAP_0);
				}
			}

			if (rb_per_se > 2) {
				rb0_mask = 1 << (se * rb_per_se + rb_per_pkr);
				rb1_mask = rb0_mask << 1;
				rb0_mask &= rb_mask;
				rb1_mask &= rb_mask;
				if (!rb0_mask || !rb1_mask) {
					raster_config_se &= ~RB_MAP_PKR1_MASK;

					if (!rb0_mask) {
						raster_config_se |=
							RB_MAP_PKR1(RASTER_CONFIG_RB_MAP_3);
					} else {
						raster_config_se |=
							RB_MAP_PKR1(RASTER_CONFIG_RB_MAP_0);
					}
				}
			}
		}

		/* GRBM_GFX_INDEX has a different offset on VI */
		gfx_v8_0_select_se_sh(adev, se, 0xffffffff, 0xffffffff);
		WREG32(mmPA_SC_RASTER_CONFIG, raster_config_se);
		WREG32(mmPA_SC_RASTER_CONFIG_1, raster_config_1);
	}

	/* GRBM_GFX_INDEX has a different offset on VI */
	gfx_v8_0_select_se_sh(adev, 0xffffffff, 0xffffffff, 0xffffffff);
}

static void gfx_v8_0_setup_rb(struct amdgpu_device *adev)
{
	int i, j;
	u32 data;
	u32 raster_config = 0, raster_config_1 = 0;
	u32 active_rbs = 0;
	u32 rb_bitmap_width_per_sh = adev->gfx.config.max_backends_per_se /
					adev->gfx.config.max_sh_per_se;
	unsigned num_rb_pipes;

	mutex_lock(&adev->grbm_idx_mutex);
	for (i = 0; i < adev->gfx.config.max_shader_engines; i++) {
		for (j = 0; j < adev->gfx.config.max_sh_per_se; j++) {
			gfx_v8_0_select_se_sh(adev, i, j, 0xffffffff);
			data = gfx_v8_0_get_rb_active_bitmap(adev);
			active_rbs |= data << ((i * adev->gfx.config.max_sh_per_se + j) *
					       rb_bitmap_width_per_sh);
		}
	}
	gfx_v8_0_select_se_sh(adev, 0xffffffff, 0xffffffff, 0xffffffff);

	adev->gfx.config.backend_enable_mask = active_rbs;
	adev->gfx.config.num_rbs = hweight32(active_rbs);

	num_rb_pipes = min_t(unsigned, adev->gfx.config.max_backends_per_se *
			     adev->gfx.config.max_shader_engines, 16);

	gfx_v8_0_raster_config(adev, &raster_config, &raster_config_1);

	if (!adev->gfx.config.backend_enable_mask ||
			adev->gfx.config.num_rbs >= num_rb_pipes) {
		WREG32(mmPA_SC_RASTER_CONFIG, raster_config);
		WREG32(mmPA_SC_RASTER_CONFIG_1, raster_config_1);
	} else {
		gfx_v8_0_write_harvested_raster_configs(adev, raster_config, raster_config_1,
							adev->gfx.config.backend_enable_mask,
							num_rb_pipes);
	}

	/* cache the values for userspace */
	for (i = 0; i < adev->gfx.config.max_shader_engines; i++) {
		for (j = 0; j < adev->gfx.config.max_sh_per_se; j++) {
			gfx_v8_0_select_se_sh(adev, i, j, 0xffffffff);
			adev->gfx.config.rb_config[i][j].rb_backend_disable =
				RREG32(mmCC_RB_BACKEND_DISABLE);
			adev->gfx.config.rb_config[i][j].user_rb_backend_disable =
				RREG32(mmGC_USER_RB_BACKEND_DISABLE);
			adev->gfx.config.rb_config[i][j].raster_config =
				RREG32(mmPA_SC_RASTER_CONFIG);
			adev->gfx.config.rb_config[i][j].raster_config_1 =
				RREG32(mmPA_SC_RASTER_CONFIG_1);
		}
	}
	gfx_v8_0_select_se_sh(adev, 0xffffffff, 0xffffffff, 0xffffffff);
	mutex_unlock(&adev->grbm_idx_mutex);
}

#define DEFAULT_SH_MEM_BASES	(0x6000)
/**
 * gfx_v8_0_init_compute_vmid - gart enable
 *
 * @adev: amdgpu_device pointer
 *
 * Initialize compute vmid sh_mem registers
 *
 */
<<<<<<< HEAD
#define DEFAULT_SH_MEM_BASES	(0x6000)
=======
>>>>>>> 7d2a07b7
static void gfx_v8_0_init_compute_vmid(struct amdgpu_device *adev)
{
	int i;
	uint32_t sh_mem_config;
	uint32_t sh_mem_bases;

	/*
	 * Configure apertures:
	 * LDS:         0x60000000'00000000 - 0x60000001'00000000 (4GB)
	 * Scratch:     0x60000001'00000000 - 0x60000002'00000000 (4GB)
	 * GPUVM:       0x60010000'00000000 - 0x60020000'00000000 (1TB)
	 */
	sh_mem_bases = DEFAULT_SH_MEM_BASES | (DEFAULT_SH_MEM_BASES << 16);

	sh_mem_config = SH_MEM_ADDRESS_MODE_HSA64 <<
			SH_MEM_CONFIG__ADDRESS_MODE__SHIFT |
			SH_MEM_ALIGNMENT_MODE_UNALIGNED <<
			SH_MEM_CONFIG__ALIGNMENT_MODE__SHIFT |
			MTYPE_CC << SH_MEM_CONFIG__DEFAULT_MTYPE__SHIFT |
			SH_MEM_CONFIG__PRIVATE_ATC_MASK;

	mutex_lock(&adev->srbm_mutex);
	for (i = adev->vm_manager.first_kfd_vmid; i < AMDGPU_NUM_VMID; i++) {
		vi_srbm_select(adev, 0, 0, 0, i);
		/* CP and shaders */
		WREG32(mmSH_MEM_CONFIG, sh_mem_config);
		WREG32(mmSH_MEM_APE1_BASE, 1);
		WREG32(mmSH_MEM_APE1_LIMIT, 0);
		WREG32(mmSH_MEM_BASES, sh_mem_bases);
	}
	vi_srbm_select(adev, 0, 0, 0, 0);
	mutex_unlock(&adev->srbm_mutex);

	/* Initialize all compute VMIDs to have no GDS, GWS, or OA
	   acccess. These should be enabled by FW for target VMIDs. */
	for (i = adev->vm_manager.first_kfd_vmid; i < AMDGPU_NUM_VMID; i++) {
		WREG32(amdgpu_gds_reg_offset[i].mem_base, 0);
		WREG32(amdgpu_gds_reg_offset[i].mem_size, 0);
		WREG32(amdgpu_gds_reg_offset[i].gws, 0);
		WREG32(amdgpu_gds_reg_offset[i].oa, 0);
	}
}

static void gfx_v8_0_init_gds_vmid(struct amdgpu_device *adev)
{
	int vmid;

	/*
	 * Initialize all compute and user-gfx VMIDs to have no GDS, GWS, or OA
	 * access. Compute VMIDs should be enabled by FW for target VMIDs,
	 * the driver can enable them for graphics. VMID0 should maintain
	 * access so that HWS firmware can save/restore entries.
	 */
<<<<<<< HEAD
	for (vmid = 1; vmid < 16; vmid++) {
=======
	for (vmid = 1; vmid < AMDGPU_NUM_VMID; vmid++) {
>>>>>>> 7d2a07b7
		WREG32(amdgpu_gds_reg_offset[vmid].mem_base, 0);
		WREG32(amdgpu_gds_reg_offset[vmid].mem_size, 0);
		WREG32(amdgpu_gds_reg_offset[vmid].gws, 0);
		WREG32(amdgpu_gds_reg_offset[vmid].oa, 0);
	}
}

static void gfx_v8_0_config_init(struct amdgpu_device *adev)
{
	switch (adev->asic_type) {
	default:
		adev->gfx.config.double_offchip_lds_buf = 1;
		break;
	case CHIP_CARRIZO:
	case CHIP_STONEY:
		adev->gfx.config.double_offchip_lds_buf = 0;
		break;
	}
}

static void gfx_v8_0_constants_init(struct amdgpu_device *adev)
{
	u32 tmp, sh_static_mem_cfg;
	int i;

	WREG32_FIELD(GRBM_CNTL, READ_TIMEOUT, 0xFF);
	WREG32(mmGB_ADDR_CONFIG, adev->gfx.config.gb_addr_config);
	WREG32(mmHDP_ADDR_CONFIG, adev->gfx.config.gb_addr_config);
	WREG32(mmDMIF_ADDR_CALC, adev->gfx.config.gb_addr_config);

	gfx_v8_0_tiling_mode_table_init(adev);
	gfx_v8_0_setup_rb(adev);
	gfx_v8_0_get_cu_info(adev);
	gfx_v8_0_config_init(adev);

	/* XXX SH_MEM regs */
	/* where to put LDS, scratch, GPUVM in FSA64 space */
	sh_static_mem_cfg = REG_SET_FIELD(0, SH_STATIC_MEM_CONFIG,
				   SWIZZLE_ENABLE, 1);
	sh_static_mem_cfg = REG_SET_FIELD(sh_static_mem_cfg, SH_STATIC_MEM_CONFIG,
				   ELEMENT_SIZE, 1);
	sh_static_mem_cfg = REG_SET_FIELD(sh_static_mem_cfg, SH_STATIC_MEM_CONFIG,
				   INDEX_STRIDE, 3);
	WREG32(mmSH_STATIC_MEM_CONFIG, sh_static_mem_cfg);

	mutex_lock(&adev->srbm_mutex);
	for (i = 0; i < adev->vm_manager.id_mgr[0].num_ids; i++) {
		vi_srbm_select(adev, 0, 0, 0, i);
		/* CP and shaders */
		if (i == 0) {
			tmp = REG_SET_FIELD(0, SH_MEM_CONFIG, DEFAULT_MTYPE, MTYPE_UC);
			tmp = REG_SET_FIELD(tmp, SH_MEM_CONFIG, APE1_MTYPE, MTYPE_UC);
			tmp = REG_SET_FIELD(tmp, SH_MEM_CONFIG, ALIGNMENT_MODE,
					    SH_MEM_ALIGNMENT_MODE_UNALIGNED);
			WREG32(mmSH_MEM_CONFIG, tmp);
			WREG32(mmSH_MEM_BASES, 0);
		} else {
			tmp = REG_SET_FIELD(0, SH_MEM_CONFIG, DEFAULT_MTYPE, MTYPE_NC);
			tmp = REG_SET_FIELD(tmp, SH_MEM_CONFIG, APE1_MTYPE, MTYPE_UC);
			tmp = REG_SET_FIELD(tmp, SH_MEM_CONFIG, ALIGNMENT_MODE,
					    SH_MEM_ALIGNMENT_MODE_UNALIGNED);
			WREG32(mmSH_MEM_CONFIG, tmp);
			tmp = adev->gmc.shared_aperture_start >> 48;
			WREG32(mmSH_MEM_BASES, tmp);
		}

		WREG32(mmSH_MEM_APE1_BASE, 1);
		WREG32(mmSH_MEM_APE1_LIMIT, 0);
	}
	vi_srbm_select(adev, 0, 0, 0, 0);
	mutex_unlock(&adev->srbm_mutex);

	gfx_v8_0_init_compute_vmid(adev);
	gfx_v8_0_init_gds_vmid(adev);

	mutex_lock(&adev->grbm_idx_mutex);
	/*
	 * making sure that the following register writes will be broadcasted
	 * to all the shaders
	 */
	gfx_v8_0_select_se_sh(adev, 0xffffffff, 0xffffffff, 0xffffffff);

	WREG32(mmPA_SC_FIFO_SIZE,
		   (adev->gfx.config.sc_prim_fifo_size_frontend <<
			PA_SC_FIFO_SIZE__SC_FRONTEND_PRIM_FIFO_SIZE__SHIFT) |
		   (adev->gfx.config.sc_prim_fifo_size_backend <<
			PA_SC_FIFO_SIZE__SC_BACKEND_PRIM_FIFO_SIZE__SHIFT) |
		   (adev->gfx.config.sc_hiz_tile_fifo_size <<
			PA_SC_FIFO_SIZE__SC_HIZ_TILE_FIFO_SIZE__SHIFT) |
		   (adev->gfx.config.sc_earlyz_tile_fifo_size <<
			PA_SC_FIFO_SIZE__SC_EARLYZ_TILE_FIFO_SIZE__SHIFT));

	tmp = RREG32(mmSPI_ARB_PRIORITY);
	tmp = REG_SET_FIELD(tmp, SPI_ARB_PRIORITY, PIPE_ORDER_TS0, 2);
	tmp = REG_SET_FIELD(tmp, SPI_ARB_PRIORITY, PIPE_ORDER_TS1, 2);
	tmp = REG_SET_FIELD(tmp, SPI_ARB_PRIORITY, PIPE_ORDER_TS2, 2);
	tmp = REG_SET_FIELD(tmp, SPI_ARB_PRIORITY, PIPE_ORDER_TS3, 2);
	WREG32(mmSPI_ARB_PRIORITY, tmp);

	mutex_unlock(&adev->grbm_idx_mutex);

}

static void gfx_v8_0_wait_for_rlc_serdes(struct amdgpu_device *adev)
{
	u32 i, j, k;
	u32 mask;

	mutex_lock(&adev->grbm_idx_mutex);
	for (i = 0; i < adev->gfx.config.max_shader_engines; i++) {
		for (j = 0; j < adev->gfx.config.max_sh_per_se; j++) {
			gfx_v8_0_select_se_sh(adev, i, j, 0xffffffff);
			for (k = 0; k < adev->usec_timeout; k++) {
				if (RREG32(mmRLC_SERDES_CU_MASTER_BUSY) == 0)
					break;
				udelay(1);
			}
			if (k == adev->usec_timeout) {
				gfx_v8_0_select_se_sh(adev, 0xffffffff,
						      0xffffffff, 0xffffffff);
				mutex_unlock(&adev->grbm_idx_mutex);
				DRM_INFO("Timeout wait for RLC serdes %u,%u\n",
					 i, j);
				return;
			}
		}
	}
	gfx_v8_0_select_se_sh(adev, 0xffffffff, 0xffffffff, 0xffffffff);
	mutex_unlock(&adev->grbm_idx_mutex);

	mask = RLC_SERDES_NONCU_MASTER_BUSY__SE_MASTER_BUSY_MASK |
		RLC_SERDES_NONCU_MASTER_BUSY__GC_MASTER_BUSY_MASK |
		RLC_SERDES_NONCU_MASTER_BUSY__TC0_MASTER_BUSY_MASK |
		RLC_SERDES_NONCU_MASTER_BUSY__TC1_MASTER_BUSY_MASK;
	for (k = 0; k < adev->usec_timeout; k++) {
		if ((RREG32(mmRLC_SERDES_NONCU_MASTER_BUSY) & mask) == 0)
			break;
		udelay(1);
	}
}

static void gfx_v8_0_enable_gui_idle_interrupt(struct amdgpu_device *adev,
					       bool enable)
{
	u32 tmp = RREG32(mmCP_INT_CNTL_RING0);

	tmp = REG_SET_FIELD(tmp, CP_INT_CNTL_RING0, CNTX_BUSY_INT_ENABLE, enable ? 1 : 0);
	tmp = REG_SET_FIELD(tmp, CP_INT_CNTL_RING0, CNTX_EMPTY_INT_ENABLE, enable ? 1 : 0);
	tmp = REG_SET_FIELD(tmp, CP_INT_CNTL_RING0, CMP_BUSY_INT_ENABLE, enable ? 1 : 0);
	tmp = REG_SET_FIELD(tmp, CP_INT_CNTL_RING0, GFX_IDLE_INT_ENABLE, enable ? 1 : 0);

	WREG32(mmCP_INT_CNTL_RING0, tmp);
}

static void gfx_v8_0_init_csb(struct amdgpu_device *adev)
{
	adev->gfx.rlc.funcs->get_csb_buffer(adev, adev->gfx.rlc.cs_ptr);
	/* csib */
	WREG32(mmRLC_CSIB_ADDR_HI,
			adev->gfx.rlc.clear_state_gpu_addr >> 32);
	WREG32(mmRLC_CSIB_ADDR_LO,
			adev->gfx.rlc.clear_state_gpu_addr & 0xfffffffc);
	WREG32(mmRLC_CSIB_LENGTH,
			adev->gfx.rlc.clear_state_size);
}

static void gfx_v8_0_parse_ind_reg_list(int *register_list_format,
				int ind_offset,
				int list_size,
				int *unique_indices,
				int *indices_count,
				int max_indices,
				int *ind_start_offsets,
				int *offset_count,
				int max_offset)
{
	int indices;
	bool new_entry = true;

	for (; ind_offset < list_size; ind_offset++) {

		if (new_entry) {
			new_entry = false;
			ind_start_offsets[*offset_count] = ind_offset;
			*offset_count = *offset_count + 1;
			BUG_ON(*offset_count >= max_offset);
		}

		if (register_list_format[ind_offset] == 0xFFFFFFFF) {
			new_entry = true;
			continue;
		}

		ind_offset += 2;

		/* look for the matching indice */
		for (indices = 0;
			indices < *indices_count;
			indices++) {
			if (unique_indices[indices] ==
				register_list_format[ind_offset])
				break;
		}

		if (indices >= *indices_count) {
			unique_indices[*indices_count] =
				register_list_format[ind_offset];
			indices = *indices_count;
			*indices_count = *indices_count + 1;
			BUG_ON(*indices_count >= max_indices);
		}

		register_list_format[ind_offset] = indices;
	}
}

static int gfx_v8_0_init_save_restore_list(struct amdgpu_device *adev)
{
	int i, temp, data;
	int unique_indices[] = {0, 0, 0, 0, 0, 0, 0, 0};
	int indices_count = 0;
	int indirect_start_offsets[] = {0, 0, 0, 0, 0, 0, 0, 0, 0, 0};
	int offset_count = 0;

	int list_size;
	unsigned int *register_list_format =
		kmemdup(adev->gfx.rlc.register_list_format,
			adev->gfx.rlc.reg_list_format_size_bytes, GFP_KERNEL);
	if (!register_list_format)
		return -ENOMEM;

	gfx_v8_0_parse_ind_reg_list(register_list_format,
				RLC_FormatDirectRegListLength,
				adev->gfx.rlc.reg_list_format_size_bytes >> 2,
				unique_indices,
				&indices_count,
				ARRAY_SIZE(unique_indices),
				indirect_start_offsets,
				&offset_count,
				ARRAY_SIZE(indirect_start_offsets));

	/* save and restore list */
	WREG32_FIELD(RLC_SRM_CNTL, AUTO_INCR_ADDR, 1);

	WREG32(mmRLC_SRM_ARAM_ADDR, 0);
	for (i = 0; i < adev->gfx.rlc.reg_list_size_bytes >> 2; i++)
		WREG32(mmRLC_SRM_ARAM_DATA, adev->gfx.rlc.register_restore[i]);

	/* indirect list */
	WREG32(mmRLC_GPM_SCRATCH_ADDR, adev->gfx.rlc.reg_list_format_start);
	for (i = 0; i < adev->gfx.rlc.reg_list_format_size_bytes >> 2; i++)
		WREG32(mmRLC_GPM_SCRATCH_DATA, register_list_format[i]);

	list_size = adev->gfx.rlc.reg_list_size_bytes >> 2;
	list_size = list_size >> 1;
	WREG32(mmRLC_GPM_SCRATCH_ADDR, adev->gfx.rlc.reg_restore_list_size);
	WREG32(mmRLC_GPM_SCRATCH_DATA, list_size);

	/* starting offsets starts */
	WREG32(mmRLC_GPM_SCRATCH_ADDR,
		adev->gfx.rlc.starting_offsets_start);
	for (i = 0; i < ARRAY_SIZE(indirect_start_offsets); i++)
		WREG32(mmRLC_GPM_SCRATCH_DATA,
				indirect_start_offsets[i]);

	/* unique indices */
	temp = mmRLC_SRM_INDEX_CNTL_ADDR_0;
	data = mmRLC_SRM_INDEX_CNTL_DATA_0;
	for (i = 0; i < ARRAY_SIZE(unique_indices); i++) {
		if (unique_indices[i] != 0) {
			WREG32(temp + i, unique_indices[i] & 0x3FFFF);
			WREG32(data + i, unique_indices[i] >> 20);
		}
	}
	kfree(register_list_format);

	return 0;
}

static void gfx_v8_0_enable_save_restore_machine(struct amdgpu_device *adev)
{
	WREG32_FIELD(RLC_SRM_CNTL, SRM_ENABLE, 1);
}

static void gfx_v8_0_init_power_gating(struct amdgpu_device *adev)
{
	uint32_t data;

	WREG32_FIELD(CP_RB_WPTR_POLL_CNTL, IDLE_POLL_COUNT, 0x60);

	data = REG_SET_FIELD(0, RLC_PG_DELAY, POWER_UP_DELAY, 0x10);
	data = REG_SET_FIELD(data, RLC_PG_DELAY, POWER_DOWN_DELAY, 0x10);
	data = REG_SET_FIELD(data, RLC_PG_DELAY, CMD_PROPAGATE_DELAY, 0x10);
	data = REG_SET_FIELD(data, RLC_PG_DELAY, MEM_SLEEP_DELAY, 0x10);
	WREG32(mmRLC_PG_DELAY, data);

	WREG32_FIELD(RLC_PG_DELAY_2, SERDES_CMD_DELAY, 0x3);
	WREG32_FIELD(RLC_AUTO_PG_CTRL, GRBM_REG_SAVE_GFX_IDLE_THRESHOLD, 0x55f0);

}

static void cz_enable_sck_slow_down_on_power_up(struct amdgpu_device *adev,
						bool enable)
{
	WREG32_FIELD(RLC_PG_CNTL, SMU_CLK_SLOWDOWN_ON_PU_ENABLE, enable ? 1 : 0);
}

static void cz_enable_sck_slow_down_on_power_down(struct amdgpu_device *adev,
						  bool enable)
{
	WREG32_FIELD(RLC_PG_CNTL, SMU_CLK_SLOWDOWN_ON_PD_ENABLE, enable ? 1 : 0);
}

static void cz_enable_cp_power_gating(struct amdgpu_device *adev, bool enable)
{
	WREG32_FIELD(RLC_PG_CNTL, CP_PG_DISABLE, enable ? 0 : 1);
}

static void gfx_v8_0_init_pg(struct amdgpu_device *adev)
{
	if ((adev->asic_type == CHIP_CARRIZO) ||
	    (adev->asic_type == CHIP_STONEY)) {
		gfx_v8_0_init_csb(adev);
		gfx_v8_0_init_save_restore_list(adev);
		gfx_v8_0_enable_save_restore_machine(adev);
		WREG32(mmRLC_JUMP_TABLE_RESTORE, adev->gfx.rlc.cp_table_gpu_addr >> 8);
		gfx_v8_0_init_power_gating(adev);
		WREG32(mmRLC_PG_ALWAYS_ON_CU_MASK, adev->gfx.cu_info.ao_cu_mask);
	} else if ((adev->asic_type == CHIP_POLARIS11) ||
		   (adev->asic_type == CHIP_POLARIS12) ||
		   (adev->asic_type == CHIP_VEGAM)) {
		gfx_v8_0_init_csb(adev);
		gfx_v8_0_init_save_restore_list(adev);
		gfx_v8_0_enable_save_restore_machine(adev);
		gfx_v8_0_init_power_gating(adev);
	}

}

static void gfx_v8_0_rlc_stop(struct amdgpu_device *adev)
{
	WREG32_FIELD(RLC_CNTL, RLC_ENABLE_F32, 0);

	gfx_v8_0_enable_gui_idle_interrupt(adev, false);
	gfx_v8_0_wait_for_rlc_serdes(adev);
}

static void gfx_v8_0_rlc_reset(struct amdgpu_device *adev)
{
	WREG32_FIELD(GRBM_SOFT_RESET, SOFT_RESET_RLC, 1);
	udelay(50);

	WREG32_FIELD(GRBM_SOFT_RESET, SOFT_RESET_RLC, 0);
	udelay(50);
}

static void gfx_v8_0_rlc_start(struct amdgpu_device *adev)
{
	WREG32_FIELD(RLC_CNTL, RLC_ENABLE_F32, 1);

	/* carrizo do enable cp interrupt after cp inited */
	if (!(adev->flags & AMD_IS_APU))
		gfx_v8_0_enable_gui_idle_interrupt(adev, true);

	udelay(50);
}

static int gfx_v8_0_rlc_resume(struct amdgpu_device *adev)
{
	if (amdgpu_sriov_vf(adev)) {
		gfx_v8_0_init_csb(adev);
		return 0;
	}

	adev->gfx.rlc.funcs->stop(adev);
	adev->gfx.rlc.funcs->reset(adev);
	gfx_v8_0_init_pg(adev);
	adev->gfx.rlc.funcs->start(adev);

	return 0;
}

static void gfx_v8_0_cp_gfx_enable(struct amdgpu_device *adev, bool enable)
{
	u32 tmp = RREG32(mmCP_ME_CNTL);

	if (enable) {
		tmp = REG_SET_FIELD(tmp, CP_ME_CNTL, ME_HALT, 0);
		tmp = REG_SET_FIELD(tmp, CP_ME_CNTL, PFP_HALT, 0);
		tmp = REG_SET_FIELD(tmp, CP_ME_CNTL, CE_HALT, 0);
	} else {
		tmp = REG_SET_FIELD(tmp, CP_ME_CNTL, ME_HALT, 1);
		tmp = REG_SET_FIELD(tmp, CP_ME_CNTL, PFP_HALT, 1);
		tmp = REG_SET_FIELD(tmp, CP_ME_CNTL, CE_HALT, 1);
	}
	WREG32(mmCP_ME_CNTL, tmp);
	udelay(50);
}

static u32 gfx_v8_0_get_csb_size(struct amdgpu_device *adev)
{
	u32 count = 0;
	const struct cs_section_def *sect = NULL;
	const struct cs_extent_def *ext = NULL;

	/* begin clear state */
	count += 2;
	/* context control state */
	count += 3;

	for (sect = vi_cs_data; sect->section != NULL; ++sect) {
		for (ext = sect->section; ext->extent != NULL; ++ext) {
			if (sect->id == SECT_CONTEXT)
				count += 2 + ext->reg_count;
			else
				return 0;
		}
	}
	/* pa_sc_raster_config/pa_sc_raster_config1 */
	count += 4;
	/* end clear state */
	count += 2;
	/* clear state */
	count += 2;

	return count;
}

static int gfx_v8_0_cp_gfx_start(struct amdgpu_device *adev)
{
	struct amdgpu_ring *ring = &adev->gfx.gfx_ring[0];
	const struct cs_section_def *sect = NULL;
	const struct cs_extent_def *ext = NULL;
	int r, i;

	/* init the CP */
	WREG32(mmCP_MAX_CONTEXT, adev->gfx.config.max_hw_contexts - 1);
	WREG32(mmCP_ENDIAN_SWAP, 0);
	WREG32(mmCP_DEVICE_ID, 1);

	gfx_v8_0_cp_gfx_enable(adev, true);

	r = amdgpu_ring_alloc(ring, gfx_v8_0_get_csb_size(adev) + 4);
	if (r) {
		DRM_ERROR("amdgpu: cp failed to lock ring (%d).\n", r);
		return r;
	}

	/* clear state buffer */
	amdgpu_ring_write(ring, PACKET3(PACKET3_PREAMBLE_CNTL, 0));
	amdgpu_ring_write(ring, PACKET3_PREAMBLE_BEGIN_CLEAR_STATE);

	amdgpu_ring_write(ring, PACKET3(PACKET3_CONTEXT_CONTROL, 1));
	amdgpu_ring_write(ring, 0x80000000);
	amdgpu_ring_write(ring, 0x80000000);

	for (sect = vi_cs_data; sect->section != NULL; ++sect) {
		for (ext = sect->section; ext->extent != NULL; ++ext) {
			if (sect->id == SECT_CONTEXT) {
				amdgpu_ring_write(ring,
				       PACKET3(PACKET3_SET_CONTEXT_REG,
					       ext->reg_count));
				amdgpu_ring_write(ring,
				       ext->reg_index - PACKET3_SET_CONTEXT_REG_START);
				for (i = 0; i < ext->reg_count; i++)
					amdgpu_ring_write(ring, ext->extent[i]);
			}
		}
	}

	amdgpu_ring_write(ring, PACKET3(PACKET3_SET_CONTEXT_REG, 2));
	amdgpu_ring_write(ring, mmPA_SC_RASTER_CONFIG - PACKET3_SET_CONTEXT_REG_START);
	amdgpu_ring_write(ring, adev->gfx.config.rb_config[0][0].raster_config);
	amdgpu_ring_write(ring, adev->gfx.config.rb_config[0][0].raster_config_1);

	amdgpu_ring_write(ring, PACKET3(PACKET3_PREAMBLE_CNTL, 0));
	amdgpu_ring_write(ring, PACKET3_PREAMBLE_END_CLEAR_STATE);

	amdgpu_ring_write(ring, PACKET3(PACKET3_CLEAR_STATE, 0));
	amdgpu_ring_write(ring, 0);

	/* init the CE partitions */
	amdgpu_ring_write(ring, PACKET3(PACKET3_SET_BASE, 2));
	amdgpu_ring_write(ring, PACKET3_BASE_INDEX(CE_PARTITION_BASE));
	amdgpu_ring_write(ring, 0x8000);
	amdgpu_ring_write(ring, 0x8000);

	amdgpu_ring_commit(ring);

	return 0;
}
static void gfx_v8_0_set_cpg_door_bell(struct amdgpu_device *adev, struct amdgpu_ring *ring)
{
	u32 tmp;
	/* no gfx doorbells on iceland */
	if (adev->asic_type == CHIP_TOPAZ)
		return;

	tmp = RREG32(mmCP_RB_DOORBELL_CONTROL);

	if (ring->use_doorbell) {
		tmp = REG_SET_FIELD(tmp, CP_RB_DOORBELL_CONTROL,
				DOORBELL_OFFSET, ring->doorbell_index);
		tmp = REG_SET_FIELD(tmp, CP_RB_DOORBELL_CONTROL,
						DOORBELL_HIT, 0);
		tmp = REG_SET_FIELD(tmp, CP_RB_DOORBELL_CONTROL,
					    DOORBELL_EN, 1);
	} else {
		tmp = REG_SET_FIELD(tmp, CP_RB_DOORBELL_CONTROL, DOORBELL_EN, 0);
	}

	WREG32(mmCP_RB_DOORBELL_CONTROL, tmp);

	if (adev->flags & AMD_IS_APU)
		return;

	tmp = REG_SET_FIELD(0, CP_RB_DOORBELL_RANGE_LOWER,
					DOORBELL_RANGE_LOWER,
					adev->doorbell_index.gfx_ring0);
	WREG32(mmCP_RB_DOORBELL_RANGE_LOWER, tmp);

	WREG32(mmCP_RB_DOORBELL_RANGE_UPPER,
		CP_RB_DOORBELL_RANGE_UPPER__DOORBELL_RANGE_UPPER_MASK);
}

static int gfx_v8_0_cp_gfx_resume(struct amdgpu_device *adev)
{
	struct amdgpu_ring *ring;
	u32 tmp;
	u32 rb_bufsz;
	u64 rb_addr, rptr_addr, wptr_gpu_addr;

	/* Set the write pointer delay */
	WREG32(mmCP_RB_WPTR_DELAY, 0);

	/* set the RB to use vmid 0 */
	WREG32(mmCP_RB_VMID, 0);

	/* Set ring buffer size */
	ring = &adev->gfx.gfx_ring[0];
	rb_bufsz = order_base_2(ring->ring_size / 8);
	tmp = REG_SET_FIELD(0, CP_RB0_CNTL, RB_BUFSZ, rb_bufsz);
	tmp = REG_SET_FIELD(tmp, CP_RB0_CNTL, RB_BLKSZ, rb_bufsz - 2);
	tmp = REG_SET_FIELD(tmp, CP_RB0_CNTL, MTYPE, 3);
	tmp = REG_SET_FIELD(tmp, CP_RB0_CNTL, MIN_IB_AVAILSZ, 1);
#ifdef __BIG_ENDIAN
	tmp = REG_SET_FIELD(tmp, CP_RB0_CNTL, BUF_SWAP, 1);
#endif
	WREG32(mmCP_RB0_CNTL, tmp);

	/* Initialize the ring buffer's read and write pointers */
	WREG32(mmCP_RB0_CNTL, tmp | CP_RB0_CNTL__RB_RPTR_WR_ENA_MASK);
	ring->wptr = 0;
	WREG32(mmCP_RB0_WPTR, lower_32_bits(ring->wptr));

	/* set the wb address wether it's enabled or not */
	rptr_addr = adev->wb.gpu_addr + (ring->rptr_offs * 4);
	WREG32(mmCP_RB0_RPTR_ADDR, lower_32_bits(rptr_addr));
	WREG32(mmCP_RB0_RPTR_ADDR_HI, upper_32_bits(rptr_addr) & 0xFF);

	wptr_gpu_addr = adev->wb.gpu_addr + (ring->wptr_offs * 4);
	WREG32(mmCP_RB_WPTR_POLL_ADDR_LO, lower_32_bits(wptr_gpu_addr));
	WREG32(mmCP_RB_WPTR_POLL_ADDR_HI, upper_32_bits(wptr_gpu_addr));
	mdelay(1);
	WREG32(mmCP_RB0_CNTL, tmp);

	rb_addr = ring->gpu_addr >> 8;
	WREG32(mmCP_RB0_BASE, rb_addr);
	WREG32(mmCP_RB0_BASE_HI, upper_32_bits(rb_addr));

	gfx_v8_0_set_cpg_door_bell(adev, ring);
	/* start the ring */
	amdgpu_ring_clear_ring(ring);
	gfx_v8_0_cp_gfx_start(adev);
	ring->sched.ready = true;

	return 0;
}

static void gfx_v8_0_cp_compute_enable(struct amdgpu_device *adev, bool enable)
{
	if (enable) {
		WREG32(mmCP_MEC_CNTL, 0);
	} else {
		WREG32(mmCP_MEC_CNTL, (CP_MEC_CNTL__MEC_ME1_HALT_MASK | CP_MEC_CNTL__MEC_ME2_HALT_MASK));
		adev->gfx.kiq.ring.sched.ready = false;
	}
	udelay(50);
}

/* KIQ functions */
static void gfx_v8_0_kiq_setting(struct amdgpu_ring *ring)
{
	uint32_t tmp;
	struct amdgpu_device *adev = ring->adev;

	/* tell RLC which is KIQ queue */
	tmp = RREG32(mmRLC_CP_SCHEDULERS);
	tmp &= 0xffffff00;
	tmp |= (ring->me << 5) | (ring->pipe << 3) | (ring->queue);
	WREG32(mmRLC_CP_SCHEDULERS, tmp);
	tmp |= 0x80;
	WREG32(mmRLC_CP_SCHEDULERS, tmp);
}

static int gfx_v8_0_kiq_kcq_enable(struct amdgpu_device *adev)
{
	struct amdgpu_ring *kiq_ring = &adev->gfx.kiq.ring;
	uint64_t queue_mask = 0;
	int r, i;

	for (i = 0; i < AMDGPU_MAX_COMPUTE_QUEUES; ++i) {
		if (!test_bit(i, adev->gfx.mec.queue_bitmap))
			continue;

		/* This situation may be hit in the future if a new HW
		 * generation exposes more than 64 queues. If so, the
		 * definition of queue_mask needs updating */
		if (WARN_ON(i >= (sizeof(queue_mask)*8))) {
			DRM_ERROR("Invalid KCQ enabled: %d\n", i);
			break;
		}

		queue_mask |= (1ull << i);
	}

	r = amdgpu_ring_alloc(kiq_ring, (8 * adev->gfx.num_compute_rings) + 8);
	if (r) {
		DRM_ERROR("Failed to lock KIQ (%d).\n", r);
		return r;
	}
	/* set resources */
	amdgpu_ring_write(kiq_ring, PACKET3(PACKET3_SET_RESOURCES, 6));
	amdgpu_ring_write(kiq_ring, 0);	/* vmid_mask:0 queue_type:0 (KIQ) */
	amdgpu_ring_write(kiq_ring, lower_32_bits(queue_mask));	/* queue mask lo */
	amdgpu_ring_write(kiq_ring, upper_32_bits(queue_mask));	/* queue mask hi */
	amdgpu_ring_write(kiq_ring, 0);	/* gws mask lo */
	amdgpu_ring_write(kiq_ring, 0);	/* gws mask hi */
	amdgpu_ring_write(kiq_ring, 0);	/* oac mask */
	amdgpu_ring_write(kiq_ring, 0);	/* gds heap base:0, gds heap size:0 */
	for (i = 0; i < adev->gfx.num_compute_rings; i++) {
		struct amdgpu_ring *ring = &adev->gfx.compute_ring[i];
		uint64_t mqd_addr = amdgpu_bo_gpu_offset(ring->mqd_obj);
		uint64_t wptr_addr = adev->wb.gpu_addr + (ring->wptr_offs * 4);

		/* map queues */
		amdgpu_ring_write(kiq_ring, PACKET3(PACKET3_MAP_QUEUES, 5));
		/* Q_sel:0, vmid:0, vidmem: 1, engine:0, num_Q:1*/
		amdgpu_ring_write(kiq_ring,
				  PACKET3_MAP_QUEUES_NUM_QUEUES(1));
		amdgpu_ring_write(kiq_ring,
				  PACKET3_MAP_QUEUES_DOORBELL_OFFSET(ring->doorbell_index) |
				  PACKET3_MAP_QUEUES_QUEUE(ring->queue) |
				  PACKET3_MAP_QUEUES_PIPE(ring->pipe) |
				  PACKET3_MAP_QUEUES_ME(ring->me == 1 ? 0 : 1)); /* doorbell */
		amdgpu_ring_write(kiq_ring, lower_32_bits(mqd_addr));
		amdgpu_ring_write(kiq_ring, upper_32_bits(mqd_addr));
		amdgpu_ring_write(kiq_ring, lower_32_bits(wptr_addr));
		amdgpu_ring_write(kiq_ring, upper_32_bits(wptr_addr));
	}

	amdgpu_ring_commit(kiq_ring);

	return 0;
}

static int gfx_v8_0_deactivate_hqd(struct amdgpu_device *adev, u32 req)
{
	int i, r = 0;

	if (RREG32(mmCP_HQD_ACTIVE) & CP_HQD_ACTIVE__ACTIVE_MASK) {
		WREG32_FIELD(CP_HQD_DEQUEUE_REQUEST, DEQUEUE_REQ, req);
		for (i = 0; i < adev->usec_timeout; i++) {
			if (!(RREG32(mmCP_HQD_ACTIVE) & CP_HQD_ACTIVE__ACTIVE_MASK))
				break;
			udelay(1);
		}
		if (i == adev->usec_timeout)
			r = -ETIMEDOUT;
	}
	WREG32(mmCP_HQD_DEQUEUE_REQUEST, 0);
	WREG32(mmCP_HQD_PQ_RPTR, 0);
	WREG32(mmCP_HQD_PQ_WPTR, 0);

	return r;
}

static void gfx_v8_0_mqd_set_priority(struct amdgpu_ring *ring, struct vi_mqd *mqd)
{
	struct amdgpu_device *adev = ring->adev;

	if (ring->funcs->type == AMDGPU_RING_TYPE_COMPUTE) {
<<<<<<< HEAD
		if (amdgpu_gfx_is_high_priority_compute_queue(adev, ring->pipe,
							      ring->queue)) {
=======
		if (amdgpu_gfx_is_high_priority_compute_queue(adev, ring)) {
>>>>>>> 7d2a07b7
			mqd->cp_hqd_pipe_priority = AMDGPU_GFX_PIPE_PRIO_HIGH;
			mqd->cp_hqd_queue_priority =
				AMDGPU_GFX_QUEUE_PRIORITY_MAXIMUM;
		}
	}
}

static int gfx_v8_0_mqd_init(struct amdgpu_ring *ring)
{
	struct amdgpu_device *adev = ring->adev;
	struct vi_mqd *mqd = ring->mqd_ptr;
	uint64_t hqd_gpu_addr, wb_gpu_addr, eop_base_addr;
	uint32_t tmp;

	mqd->header = 0xC0310800;
	mqd->compute_pipelinestat_enable = 0x00000001;
	mqd->compute_static_thread_mgmt_se0 = 0xffffffff;
	mqd->compute_static_thread_mgmt_se1 = 0xffffffff;
	mqd->compute_static_thread_mgmt_se2 = 0xffffffff;
	mqd->compute_static_thread_mgmt_se3 = 0xffffffff;
	mqd->compute_misc_reserved = 0x00000003;
	mqd->dynamic_cu_mask_addr_lo = lower_32_bits(ring->mqd_gpu_addr
						     + offsetof(struct vi_mqd_allocation, dynamic_cu_mask));
	mqd->dynamic_cu_mask_addr_hi = upper_32_bits(ring->mqd_gpu_addr
						     + offsetof(struct vi_mqd_allocation, dynamic_cu_mask));
	eop_base_addr = ring->eop_gpu_addr >> 8;
	mqd->cp_hqd_eop_base_addr_lo = eop_base_addr;
	mqd->cp_hqd_eop_base_addr_hi = upper_32_bits(eop_base_addr);

	/* set the EOP size, register value is 2^(EOP_SIZE+1) dwords */
	tmp = RREG32(mmCP_HQD_EOP_CONTROL);
	tmp = REG_SET_FIELD(tmp, CP_HQD_EOP_CONTROL, EOP_SIZE,
			(order_base_2(GFX8_MEC_HPD_SIZE / 4) - 1));

	mqd->cp_hqd_eop_control = tmp;

	/* enable doorbell? */
	tmp = REG_SET_FIELD(RREG32(mmCP_HQD_PQ_DOORBELL_CONTROL),
			    CP_HQD_PQ_DOORBELL_CONTROL,
			    DOORBELL_EN,
			    ring->use_doorbell ? 1 : 0);

	mqd->cp_hqd_pq_doorbell_control = tmp;

	/* set the pointer to the MQD */
	mqd->cp_mqd_base_addr_lo = ring->mqd_gpu_addr & 0xfffffffc;
	mqd->cp_mqd_base_addr_hi = upper_32_bits(ring->mqd_gpu_addr);

	/* set MQD vmid to 0 */
	tmp = RREG32(mmCP_MQD_CONTROL);
	tmp = REG_SET_FIELD(tmp, CP_MQD_CONTROL, VMID, 0);
	mqd->cp_mqd_control = tmp;

	/* set the pointer to the HQD, this is similar CP_RB0_BASE/_HI */
	hqd_gpu_addr = ring->gpu_addr >> 8;
	mqd->cp_hqd_pq_base_lo = hqd_gpu_addr;
	mqd->cp_hqd_pq_base_hi = upper_32_bits(hqd_gpu_addr);

	/* set up the HQD, this is similar to CP_RB0_CNTL */
	tmp = RREG32(mmCP_HQD_PQ_CONTROL);
	tmp = REG_SET_FIELD(tmp, CP_HQD_PQ_CONTROL, QUEUE_SIZE,
			    (order_base_2(ring->ring_size / 4) - 1));
	tmp = REG_SET_FIELD(tmp, CP_HQD_PQ_CONTROL, RPTR_BLOCK_SIZE,
			((order_base_2(AMDGPU_GPU_PAGE_SIZE / 4) - 1) << 8));
#ifdef __BIG_ENDIAN
	tmp = REG_SET_FIELD(tmp, CP_HQD_PQ_CONTROL, ENDIAN_SWAP, 1);
#endif
	tmp = REG_SET_FIELD(tmp, CP_HQD_PQ_CONTROL, UNORD_DISPATCH, 0);
	tmp = REG_SET_FIELD(tmp, CP_HQD_PQ_CONTROL, ROQ_PQ_IB_FLIP, 0);
	tmp = REG_SET_FIELD(tmp, CP_HQD_PQ_CONTROL, PRIV_STATE, 1);
	tmp = REG_SET_FIELD(tmp, CP_HQD_PQ_CONTROL, KMD_QUEUE, 1);
	mqd->cp_hqd_pq_control = tmp;

	/* set the wb address whether it's enabled or not */
	wb_gpu_addr = adev->wb.gpu_addr + (ring->rptr_offs * 4);
	mqd->cp_hqd_pq_rptr_report_addr_lo = wb_gpu_addr & 0xfffffffc;
	mqd->cp_hqd_pq_rptr_report_addr_hi =
		upper_32_bits(wb_gpu_addr) & 0xffff;

	/* only used if CP_PQ_WPTR_POLL_CNTL.CP_PQ_WPTR_POLL_CNTL__EN_MASK=1 */
	wb_gpu_addr = adev->wb.gpu_addr + (ring->wptr_offs * 4);
	mqd->cp_hqd_pq_wptr_poll_addr_lo = wb_gpu_addr & 0xfffffffc;
	mqd->cp_hqd_pq_wptr_poll_addr_hi = upper_32_bits(wb_gpu_addr) & 0xffff;

	tmp = 0;
	/* enable the doorbell if requested */
	if (ring->use_doorbell) {
		tmp = RREG32(mmCP_HQD_PQ_DOORBELL_CONTROL);
		tmp = REG_SET_FIELD(tmp, CP_HQD_PQ_DOORBELL_CONTROL,
				DOORBELL_OFFSET, ring->doorbell_index);

		tmp = REG_SET_FIELD(tmp, CP_HQD_PQ_DOORBELL_CONTROL,
					 DOORBELL_EN, 1);
		tmp = REG_SET_FIELD(tmp, CP_HQD_PQ_DOORBELL_CONTROL,
					 DOORBELL_SOURCE, 0);
		tmp = REG_SET_FIELD(tmp, CP_HQD_PQ_DOORBELL_CONTROL,
					 DOORBELL_HIT, 0);
	}

	mqd->cp_hqd_pq_doorbell_control = tmp;

	/* reset read and write pointers, similar to CP_RB0_WPTR/_RPTR */
	ring->wptr = 0;
	mqd->cp_hqd_pq_wptr = ring->wptr;
	mqd->cp_hqd_pq_rptr = RREG32(mmCP_HQD_PQ_RPTR);

	/* set the vmid for the queue */
	mqd->cp_hqd_vmid = 0;

	tmp = RREG32(mmCP_HQD_PERSISTENT_STATE);
	tmp = REG_SET_FIELD(tmp, CP_HQD_PERSISTENT_STATE, PRELOAD_SIZE, 0x53);
	mqd->cp_hqd_persistent_state = tmp;

	/* set MTYPE */
	tmp = RREG32(mmCP_HQD_IB_CONTROL);
	tmp = REG_SET_FIELD(tmp, CP_HQD_IB_CONTROL, MIN_IB_AVAIL_SIZE, 3);
	tmp = REG_SET_FIELD(tmp, CP_HQD_IB_CONTROL, MTYPE, 3);
	mqd->cp_hqd_ib_control = tmp;

	tmp = RREG32(mmCP_HQD_IQ_TIMER);
	tmp = REG_SET_FIELD(tmp, CP_HQD_IQ_TIMER, MTYPE, 3);
	mqd->cp_hqd_iq_timer = tmp;

	tmp = RREG32(mmCP_HQD_CTX_SAVE_CONTROL);
	tmp = REG_SET_FIELD(tmp, CP_HQD_CTX_SAVE_CONTROL, MTYPE, 3);
	mqd->cp_hqd_ctx_save_control = tmp;

	/* defaults */
	mqd->cp_hqd_eop_rptr = RREG32(mmCP_HQD_EOP_RPTR);
	mqd->cp_hqd_eop_wptr = RREG32(mmCP_HQD_EOP_WPTR);
	mqd->cp_hqd_ctx_save_base_addr_lo = RREG32(mmCP_HQD_CTX_SAVE_BASE_ADDR_LO);
	mqd->cp_hqd_ctx_save_base_addr_hi = RREG32(mmCP_HQD_CTX_SAVE_BASE_ADDR_HI);
	mqd->cp_hqd_cntl_stack_offset = RREG32(mmCP_HQD_CNTL_STACK_OFFSET);
	mqd->cp_hqd_cntl_stack_size = RREG32(mmCP_HQD_CNTL_STACK_SIZE);
	mqd->cp_hqd_wg_state_offset = RREG32(mmCP_HQD_WG_STATE_OFFSET);
	mqd->cp_hqd_ctx_save_size = RREG32(mmCP_HQD_CTX_SAVE_SIZE);
	mqd->cp_hqd_eop_done_events = RREG32(mmCP_HQD_EOP_EVENTS);
	mqd->cp_hqd_error = RREG32(mmCP_HQD_ERROR);
	mqd->cp_hqd_eop_wptr_mem = RREG32(mmCP_HQD_EOP_WPTR_MEM);
	mqd->cp_hqd_eop_dones = RREG32(mmCP_HQD_EOP_DONES);

	/* set static priority for a queue/ring */
	gfx_v8_0_mqd_set_priority(ring, mqd);
	mqd->cp_hqd_quantum = RREG32(mmCP_HQD_QUANTUM);

	/* map_queues packet doesn't need activate the queue,
	 * so only kiq need set this field.
	 */
	if (ring->funcs->type == AMDGPU_RING_TYPE_KIQ)
		mqd->cp_hqd_active = 1;

	return 0;
}

static int gfx_v8_0_mqd_commit(struct amdgpu_device *adev,
			struct vi_mqd *mqd)
{
	uint32_t mqd_reg;
	uint32_t *mqd_data;

	/* HQD registers extend from mmCP_MQD_BASE_ADDR to mmCP_HQD_ERROR */
	mqd_data = &mqd->cp_mqd_base_addr_lo;

	/* disable wptr polling */
	WREG32_FIELD(CP_PQ_WPTR_POLL_CNTL, EN, 0);

	/* program all HQD registers */
	for (mqd_reg = mmCP_HQD_VMID; mqd_reg <= mmCP_HQD_EOP_CONTROL; mqd_reg++)
		WREG32(mqd_reg, mqd_data[mqd_reg - mmCP_MQD_BASE_ADDR]);

	/* Tonga errata: EOP RPTR/WPTR should be left unmodified.
	 * This is safe since EOP RPTR==WPTR for any inactive HQD
	 * on ASICs that do not support context-save.
	 * EOP writes/reads can start anywhere in the ring.
	 */
	if (adev->asic_type != CHIP_TONGA) {
		WREG32(mmCP_HQD_EOP_RPTR, mqd->cp_hqd_eop_rptr);
		WREG32(mmCP_HQD_EOP_WPTR, mqd->cp_hqd_eop_wptr);
		WREG32(mmCP_HQD_EOP_WPTR_MEM, mqd->cp_hqd_eop_wptr_mem);
	}

	for (mqd_reg = mmCP_HQD_EOP_EVENTS; mqd_reg <= mmCP_HQD_ERROR; mqd_reg++)
		WREG32(mqd_reg, mqd_data[mqd_reg - mmCP_MQD_BASE_ADDR]);

	/* activate the HQD */
	for (mqd_reg = mmCP_MQD_BASE_ADDR; mqd_reg <= mmCP_HQD_ACTIVE; mqd_reg++)
		WREG32(mqd_reg, mqd_data[mqd_reg - mmCP_MQD_BASE_ADDR]);

	return 0;
}

static int gfx_v8_0_kiq_init_queue(struct amdgpu_ring *ring)
{
	struct amdgpu_device *adev = ring->adev;
	struct vi_mqd *mqd = ring->mqd_ptr;
	int mqd_idx = AMDGPU_MAX_COMPUTE_RINGS;

	gfx_v8_0_kiq_setting(ring);

	if (amdgpu_in_reset(adev)) { /* for GPU_RESET case */
		/* reset MQD to a clean status */
		if (adev->gfx.mec.mqd_backup[mqd_idx])
			memcpy(mqd, adev->gfx.mec.mqd_backup[mqd_idx], sizeof(struct vi_mqd_allocation));

		/* reset ring buffer */
		ring->wptr = 0;
		amdgpu_ring_clear_ring(ring);
		mutex_lock(&adev->srbm_mutex);
		vi_srbm_select(adev, ring->me, ring->pipe, ring->queue, 0);
		gfx_v8_0_mqd_commit(adev, mqd);
		vi_srbm_select(adev, 0, 0, 0, 0);
		mutex_unlock(&adev->srbm_mutex);
	} else {
		memset((void *)mqd, 0, sizeof(struct vi_mqd_allocation));
		((struct vi_mqd_allocation *)mqd)->dynamic_cu_mask = 0xFFFFFFFF;
		((struct vi_mqd_allocation *)mqd)->dynamic_rb_mask = 0xFFFFFFFF;
		mutex_lock(&adev->srbm_mutex);
		vi_srbm_select(adev, ring->me, ring->pipe, ring->queue, 0);
		gfx_v8_0_mqd_init(ring);
		gfx_v8_0_mqd_commit(adev, mqd);
		vi_srbm_select(adev, 0, 0, 0, 0);
		mutex_unlock(&adev->srbm_mutex);

		if (adev->gfx.mec.mqd_backup[mqd_idx])
			memcpy(adev->gfx.mec.mqd_backup[mqd_idx], mqd, sizeof(struct vi_mqd_allocation));
	}

	return 0;
}

static int gfx_v8_0_kcq_init_queue(struct amdgpu_ring *ring)
{
	struct amdgpu_device *adev = ring->adev;
	struct vi_mqd *mqd = ring->mqd_ptr;
	int mqd_idx = ring - &adev->gfx.compute_ring[0];

	if (!amdgpu_in_reset(adev) && !adev->in_suspend) {
		memset((void *)mqd, 0, sizeof(struct vi_mqd_allocation));
		((struct vi_mqd_allocation *)mqd)->dynamic_cu_mask = 0xFFFFFFFF;
		((struct vi_mqd_allocation *)mqd)->dynamic_rb_mask = 0xFFFFFFFF;
		mutex_lock(&adev->srbm_mutex);
		vi_srbm_select(adev, ring->me, ring->pipe, ring->queue, 0);
		gfx_v8_0_mqd_init(ring);
		vi_srbm_select(adev, 0, 0, 0, 0);
		mutex_unlock(&adev->srbm_mutex);

		if (adev->gfx.mec.mqd_backup[mqd_idx])
			memcpy(adev->gfx.mec.mqd_backup[mqd_idx], mqd, sizeof(struct vi_mqd_allocation));
	} else if (amdgpu_in_reset(adev)) { /* for GPU_RESET case */
		/* reset MQD to a clean status */
		if (adev->gfx.mec.mqd_backup[mqd_idx])
			memcpy(mqd, adev->gfx.mec.mqd_backup[mqd_idx], sizeof(struct vi_mqd_allocation));
		/* reset ring buffer */
		ring->wptr = 0;
		amdgpu_ring_clear_ring(ring);
	} else {
		amdgpu_ring_clear_ring(ring);
	}
	return 0;
}

static void gfx_v8_0_set_mec_doorbell_range(struct amdgpu_device *adev)
{
	if (adev->asic_type > CHIP_TONGA) {
		WREG32(mmCP_MEC_DOORBELL_RANGE_LOWER, adev->doorbell_index.kiq << 2);
		WREG32(mmCP_MEC_DOORBELL_RANGE_UPPER, adev->doorbell_index.mec_ring7 << 2);
	}
	/* enable doorbells */
	WREG32_FIELD(CP_PQ_STATUS, DOORBELL_ENABLE, 1);
}

static int gfx_v8_0_kiq_resume(struct amdgpu_device *adev)
{
	struct amdgpu_ring *ring;
	int r;

	ring = &adev->gfx.kiq.ring;

	r = amdgpu_bo_reserve(ring->mqd_obj, false);
	if (unlikely(r != 0))
		return r;

	r = amdgpu_bo_kmap(ring->mqd_obj, &ring->mqd_ptr);
	if (unlikely(r != 0))
		return r;

	gfx_v8_0_kiq_init_queue(ring);
	amdgpu_bo_kunmap(ring->mqd_obj);
	ring->mqd_ptr = NULL;
	amdgpu_bo_unreserve(ring->mqd_obj);
	ring->sched.ready = true;
	return 0;
}

static int gfx_v8_0_kcq_resume(struct amdgpu_device *adev)
{
	struct amdgpu_ring *ring = NULL;
	int r = 0, i;

	gfx_v8_0_cp_compute_enable(adev, true);

	for (i = 0; i < adev->gfx.num_compute_rings; i++) {
		ring = &adev->gfx.compute_ring[i];

		r = amdgpu_bo_reserve(ring->mqd_obj, false);
		if (unlikely(r != 0))
			goto done;
		r = amdgpu_bo_kmap(ring->mqd_obj, &ring->mqd_ptr);
		if (!r) {
			r = gfx_v8_0_kcq_init_queue(ring);
			amdgpu_bo_kunmap(ring->mqd_obj);
			ring->mqd_ptr = NULL;
		}
		amdgpu_bo_unreserve(ring->mqd_obj);
		if (r)
			goto done;
	}

	gfx_v8_0_set_mec_doorbell_range(adev);

	r = gfx_v8_0_kiq_kcq_enable(adev);
	if (r)
		goto done;

done:
	return r;
}

static int gfx_v8_0_cp_test_all_rings(struct amdgpu_device *adev)
{
	int r, i;
	struct amdgpu_ring *ring;

	/* collect all the ring_tests here, gfx, kiq, compute */
	ring = &adev->gfx.gfx_ring[0];
	r = amdgpu_ring_test_helper(ring);
	if (r)
		return r;

	ring = &adev->gfx.kiq.ring;
	r = amdgpu_ring_test_helper(ring);
	if (r)
		return r;

	for (i = 0; i < adev->gfx.num_compute_rings; i++) {
		ring = &adev->gfx.compute_ring[i];
		amdgpu_ring_test_helper(ring);
	}

	return 0;
}

static int gfx_v8_0_cp_resume(struct amdgpu_device *adev)
{
	int r;

	if (!(adev->flags & AMD_IS_APU))
		gfx_v8_0_enable_gui_idle_interrupt(adev, false);

	r = gfx_v8_0_kiq_resume(adev);
	if (r)
		return r;

	r = gfx_v8_0_cp_gfx_resume(adev);
	if (r)
		return r;

	r = gfx_v8_0_kcq_resume(adev);
	if (r)
		return r;

	r = gfx_v8_0_cp_test_all_rings(adev);
	if (r)
		return r;

	gfx_v8_0_enable_gui_idle_interrupt(adev, true);

	return 0;
}

static void gfx_v8_0_cp_enable(struct amdgpu_device *adev, bool enable)
{
	gfx_v8_0_cp_gfx_enable(adev, enable);
	gfx_v8_0_cp_compute_enable(adev, enable);
}

static int gfx_v8_0_hw_init(void *handle)
{
	int r;
	struct amdgpu_device *adev = (struct amdgpu_device *)handle;

	gfx_v8_0_init_golden_registers(adev);
	gfx_v8_0_constants_init(adev);

	r = adev->gfx.rlc.funcs->resume(adev);
	if (r)
		return r;

	r = gfx_v8_0_cp_resume(adev);

	return r;
}

static int gfx_v8_0_kcq_disable(struct amdgpu_device *adev)
{
	int r, i;
	struct amdgpu_ring *kiq_ring = &adev->gfx.kiq.ring;

	r = amdgpu_ring_alloc(kiq_ring, 6 * adev->gfx.num_compute_rings);
	if (r)
		DRM_ERROR("Failed to lock KIQ (%d).\n", r);

	for (i = 0; i < adev->gfx.num_compute_rings; i++) {
		struct amdgpu_ring *ring = &adev->gfx.compute_ring[i];

		amdgpu_ring_write(kiq_ring, PACKET3(PACKET3_UNMAP_QUEUES, 4));
		amdgpu_ring_write(kiq_ring, /* Q_sel: 0, vmid: 0, engine: 0, num_Q: 1 */
						PACKET3_UNMAP_QUEUES_ACTION(1) | /* RESET_QUEUES */
						PACKET3_UNMAP_QUEUES_QUEUE_SEL(0) |
						PACKET3_UNMAP_QUEUES_ENGINE_SEL(0) |
						PACKET3_UNMAP_QUEUES_NUM_QUEUES(1));
		amdgpu_ring_write(kiq_ring, PACKET3_UNMAP_QUEUES_DOORBELL_OFFSET0(ring->doorbell_index));
		amdgpu_ring_write(kiq_ring, 0);
		amdgpu_ring_write(kiq_ring, 0);
		amdgpu_ring_write(kiq_ring, 0);
	}
	r = amdgpu_ring_test_helper(kiq_ring);
	if (r)
		DRM_ERROR("KCQ disable failed\n");

	return r;
}

static bool gfx_v8_0_is_idle(void *handle)
{
	struct amdgpu_device *adev = (struct amdgpu_device *)handle;

	if (REG_GET_FIELD(RREG32(mmGRBM_STATUS), GRBM_STATUS, GUI_ACTIVE)
		|| RREG32(mmGRBM_STATUS2) != 0x8)
		return false;
	else
		return true;
}

static bool gfx_v8_0_rlc_is_idle(void *handle)
{
	struct amdgpu_device *adev = (struct amdgpu_device *)handle;

	if (RREG32(mmGRBM_STATUS2) != 0x8)
		return false;
	else
		return true;
}

static int gfx_v8_0_wait_for_rlc_idle(void *handle)
{
	unsigned int i;
	struct amdgpu_device *adev = (struct amdgpu_device *)handle;

	for (i = 0; i < adev->usec_timeout; i++) {
		if (gfx_v8_0_rlc_is_idle(handle))
			return 0;

		udelay(1);
	}
	return -ETIMEDOUT;
}

static int gfx_v8_0_wait_for_idle(void *handle)
{
	unsigned int i;
	struct amdgpu_device *adev = (struct amdgpu_device *)handle;

	for (i = 0; i < adev->usec_timeout; i++) {
		if (gfx_v8_0_is_idle(handle))
			return 0;

		udelay(1);
	}
	return -ETIMEDOUT;
}

static int gfx_v8_0_hw_fini(void *handle)
{
	struct amdgpu_device *adev = (struct amdgpu_device *)handle;

	amdgpu_irq_put(adev, &adev->gfx.priv_reg_irq, 0);
	amdgpu_irq_put(adev, &adev->gfx.priv_inst_irq, 0);

	amdgpu_irq_put(adev, &adev->gfx.cp_ecc_error_irq, 0);

	amdgpu_irq_put(adev, &adev->gfx.sq_irq, 0);

	/* disable KCQ to avoid CPC touch memory not valid anymore */
	gfx_v8_0_kcq_disable(adev);

	if (amdgpu_sriov_vf(adev)) {
		pr_debug("For SRIOV client, shouldn't do anything.\n");
		return 0;
	}
	amdgpu_gfx_rlc_enter_safe_mode(adev);
	if (!gfx_v8_0_wait_for_idle(adev))
		gfx_v8_0_cp_enable(adev, false);
	else
		pr_err("cp is busy, skip halt cp\n");
	if (!gfx_v8_0_wait_for_rlc_idle(adev))
		adev->gfx.rlc.funcs->stop(adev);
	else
		pr_err("rlc is busy, skip halt rlc\n");
	amdgpu_gfx_rlc_exit_safe_mode(adev);

	return 0;
}

static int gfx_v8_0_suspend(void *handle)
{
	return gfx_v8_0_hw_fini(handle);
}

static int gfx_v8_0_resume(void *handle)
{
	return gfx_v8_0_hw_init(handle);
}

static bool gfx_v8_0_check_soft_reset(void *handle)
{
	struct amdgpu_device *adev = (struct amdgpu_device *)handle;
	u32 grbm_soft_reset = 0, srbm_soft_reset = 0;
	u32 tmp;

	/* GRBM_STATUS */
	tmp = RREG32(mmGRBM_STATUS);
	if (tmp & (GRBM_STATUS__PA_BUSY_MASK | GRBM_STATUS__SC_BUSY_MASK |
		   GRBM_STATUS__BCI_BUSY_MASK | GRBM_STATUS__SX_BUSY_MASK |
		   GRBM_STATUS__TA_BUSY_MASK | GRBM_STATUS__VGT_BUSY_MASK |
		   GRBM_STATUS__DB_BUSY_MASK | GRBM_STATUS__CB_BUSY_MASK |
		   GRBM_STATUS__GDS_BUSY_MASK | GRBM_STATUS__SPI_BUSY_MASK |
		   GRBM_STATUS__IA_BUSY_MASK | GRBM_STATUS__IA_BUSY_NO_DMA_MASK |
		   GRBM_STATUS__CP_BUSY_MASK | GRBM_STATUS__CP_COHERENCY_BUSY_MASK)) {
		grbm_soft_reset = REG_SET_FIELD(grbm_soft_reset,
						GRBM_SOFT_RESET, SOFT_RESET_CP, 1);
		grbm_soft_reset = REG_SET_FIELD(grbm_soft_reset,
						GRBM_SOFT_RESET, SOFT_RESET_GFX, 1);
		srbm_soft_reset = REG_SET_FIELD(srbm_soft_reset,
						SRBM_SOFT_RESET, SOFT_RESET_GRBM, 1);
	}

	/* GRBM_STATUS2 */
	tmp = RREG32(mmGRBM_STATUS2);
	if (REG_GET_FIELD(tmp, GRBM_STATUS2, RLC_BUSY))
		grbm_soft_reset = REG_SET_FIELD(grbm_soft_reset,
						GRBM_SOFT_RESET, SOFT_RESET_RLC, 1);

	if (REG_GET_FIELD(tmp, GRBM_STATUS2, CPF_BUSY) ||
	    REG_GET_FIELD(tmp, GRBM_STATUS2, CPC_BUSY) ||
	    REG_GET_FIELD(tmp, GRBM_STATUS2, CPG_BUSY)) {
		grbm_soft_reset = REG_SET_FIELD(grbm_soft_reset, GRBM_SOFT_RESET,
						SOFT_RESET_CPF, 1);
		grbm_soft_reset = REG_SET_FIELD(grbm_soft_reset, GRBM_SOFT_RESET,
						SOFT_RESET_CPC, 1);
		grbm_soft_reset = REG_SET_FIELD(grbm_soft_reset, GRBM_SOFT_RESET,
						SOFT_RESET_CPG, 1);
		srbm_soft_reset = REG_SET_FIELD(srbm_soft_reset, SRBM_SOFT_RESET,
						SOFT_RESET_GRBM, 1);
	}

	/* SRBM_STATUS */
	tmp = RREG32(mmSRBM_STATUS);
	if (REG_GET_FIELD(tmp, SRBM_STATUS, GRBM_RQ_PENDING))
		srbm_soft_reset = REG_SET_FIELD(srbm_soft_reset,
						SRBM_SOFT_RESET, SOFT_RESET_GRBM, 1);
	if (REG_GET_FIELD(tmp, SRBM_STATUS, SEM_BUSY))
		srbm_soft_reset = REG_SET_FIELD(srbm_soft_reset,
						SRBM_SOFT_RESET, SOFT_RESET_SEM, 1);

	if (grbm_soft_reset || srbm_soft_reset) {
		adev->gfx.grbm_soft_reset = grbm_soft_reset;
		adev->gfx.srbm_soft_reset = srbm_soft_reset;
		return true;
	} else {
		adev->gfx.grbm_soft_reset = 0;
		adev->gfx.srbm_soft_reset = 0;
		return false;
	}
}

static int gfx_v8_0_pre_soft_reset(void *handle)
{
	struct amdgpu_device *adev = (struct amdgpu_device *)handle;
	u32 grbm_soft_reset = 0;

	if ((!adev->gfx.grbm_soft_reset) &&
	    (!adev->gfx.srbm_soft_reset))
		return 0;

	grbm_soft_reset = adev->gfx.grbm_soft_reset;

	/* stop the rlc */
	adev->gfx.rlc.funcs->stop(adev);

	if (REG_GET_FIELD(grbm_soft_reset, GRBM_SOFT_RESET, SOFT_RESET_CP) ||
	    REG_GET_FIELD(grbm_soft_reset, GRBM_SOFT_RESET, SOFT_RESET_GFX))
		/* Disable GFX parsing/prefetching */
		gfx_v8_0_cp_gfx_enable(adev, false);

	if (REG_GET_FIELD(grbm_soft_reset, GRBM_SOFT_RESET, SOFT_RESET_CP) ||
	    REG_GET_FIELD(grbm_soft_reset, GRBM_SOFT_RESET, SOFT_RESET_CPF) ||
	    REG_GET_FIELD(grbm_soft_reset, GRBM_SOFT_RESET, SOFT_RESET_CPC) ||
	    REG_GET_FIELD(grbm_soft_reset, GRBM_SOFT_RESET, SOFT_RESET_CPG)) {
		int i;

		for (i = 0; i < adev->gfx.num_compute_rings; i++) {
			struct amdgpu_ring *ring = &adev->gfx.compute_ring[i];

			mutex_lock(&adev->srbm_mutex);
			vi_srbm_select(adev, ring->me, ring->pipe, ring->queue, 0);
			gfx_v8_0_deactivate_hqd(adev, 2);
			vi_srbm_select(adev, 0, 0, 0, 0);
			mutex_unlock(&adev->srbm_mutex);
		}
		/* Disable MEC parsing/prefetching */
		gfx_v8_0_cp_compute_enable(adev, false);
	}

	return 0;
}

static int gfx_v8_0_soft_reset(void *handle)
{
	struct amdgpu_device *adev = (struct amdgpu_device *)handle;
	u32 grbm_soft_reset = 0, srbm_soft_reset = 0;
	u32 tmp;

	if ((!adev->gfx.grbm_soft_reset) &&
	    (!adev->gfx.srbm_soft_reset))
		return 0;

	grbm_soft_reset = adev->gfx.grbm_soft_reset;
	srbm_soft_reset = adev->gfx.srbm_soft_reset;

	if (grbm_soft_reset || srbm_soft_reset) {
		tmp = RREG32(mmGMCON_DEBUG);
		tmp = REG_SET_FIELD(tmp, GMCON_DEBUG, GFX_STALL, 1);
		tmp = REG_SET_FIELD(tmp, GMCON_DEBUG, GFX_CLEAR, 1);
		WREG32(mmGMCON_DEBUG, tmp);
		udelay(50);
	}

	if (grbm_soft_reset) {
		tmp = RREG32(mmGRBM_SOFT_RESET);
		tmp |= grbm_soft_reset;
		dev_info(adev->dev, "GRBM_SOFT_RESET=0x%08X\n", tmp);
		WREG32(mmGRBM_SOFT_RESET, tmp);
		tmp = RREG32(mmGRBM_SOFT_RESET);

		udelay(50);

		tmp &= ~grbm_soft_reset;
		WREG32(mmGRBM_SOFT_RESET, tmp);
		tmp = RREG32(mmGRBM_SOFT_RESET);
	}

	if (srbm_soft_reset) {
		tmp = RREG32(mmSRBM_SOFT_RESET);
		tmp |= srbm_soft_reset;
		dev_info(adev->dev, "SRBM_SOFT_RESET=0x%08X\n", tmp);
		WREG32(mmSRBM_SOFT_RESET, tmp);
		tmp = RREG32(mmSRBM_SOFT_RESET);

		udelay(50);

		tmp &= ~srbm_soft_reset;
		WREG32(mmSRBM_SOFT_RESET, tmp);
		tmp = RREG32(mmSRBM_SOFT_RESET);
	}

	if (grbm_soft_reset || srbm_soft_reset) {
		tmp = RREG32(mmGMCON_DEBUG);
		tmp = REG_SET_FIELD(tmp, GMCON_DEBUG, GFX_STALL, 0);
		tmp = REG_SET_FIELD(tmp, GMCON_DEBUG, GFX_CLEAR, 0);
		WREG32(mmGMCON_DEBUG, tmp);
	}

	/* Wait a little for things to settle down */
	udelay(50);

	return 0;
}

static int gfx_v8_0_post_soft_reset(void *handle)
{
	struct amdgpu_device *adev = (struct amdgpu_device *)handle;
	u32 grbm_soft_reset = 0;

	if ((!adev->gfx.grbm_soft_reset) &&
	    (!adev->gfx.srbm_soft_reset))
		return 0;

	grbm_soft_reset = adev->gfx.grbm_soft_reset;

	if (REG_GET_FIELD(grbm_soft_reset, GRBM_SOFT_RESET, SOFT_RESET_CP) ||
	    REG_GET_FIELD(grbm_soft_reset, GRBM_SOFT_RESET, SOFT_RESET_CPF) ||
	    REG_GET_FIELD(grbm_soft_reset, GRBM_SOFT_RESET, SOFT_RESET_CPC) ||
	    REG_GET_FIELD(grbm_soft_reset, GRBM_SOFT_RESET, SOFT_RESET_CPG)) {
		int i;

		for (i = 0; i < adev->gfx.num_compute_rings; i++) {
			struct amdgpu_ring *ring = &adev->gfx.compute_ring[i];

			mutex_lock(&adev->srbm_mutex);
			vi_srbm_select(adev, ring->me, ring->pipe, ring->queue, 0);
			gfx_v8_0_deactivate_hqd(adev, 2);
			vi_srbm_select(adev, 0, 0, 0, 0);
			mutex_unlock(&adev->srbm_mutex);
		}
		gfx_v8_0_kiq_resume(adev);
		gfx_v8_0_kcq_resume(adev);
	}

	if (REG_GET_FIELD(grbm_soft_reset, GRBM_SOFT_RESET, SOFT_RESET_CP) ||
	    REG_GET_FIELD(grbm_soft_reset, GRBM_SOFT_RESET, SOFT_RESET_GFX))
		gfx_v8_0_cp_gfx_resume(adev);

	gfx_v8_0_cp_test_all_rings(adev);

	adev->gfx.rlc.funcs->start(adev);

	return 0;
}

/**
 * gfx_v8_0_get_gpu_clock_counter - return GPU clock counter snapshot
 *
 * @adev: amdgpu_device pointer
 *
 * Fetches a GPU clock counter snapshot.
 * Returns the 64 bit clock counter snapshot.
 */
static uint64_t gfx_v8_0_get_gpu_clock_counter(struct amdgpu_device *adev)
{
	uint64_t clock;

	mutex_lock(&adev->gfx.gpu_clock_mutex);
	WREG32(mmRLC_CAPTURE_GPU_CLOCK_COUNT, 1);
	clock = (uint64_t)RREG32(mmRLC_GPU_CLOCK_COUNT_LSB) |
		((uint64_t)RREG32(mmRLC_GPU_CLOCK_COUNT_MSB) << 32ULL);
	mutex_unlock(&adev->gfx.gpu_clock_mutex);
	return clock;
}

static void gfx_v8_0_ring_emit_gds_switch(struct amdgpu_ring *ring,
					  uint32_t vmid,
					  uint32_t gds_base, uint32_t gds_size,
					  uint32_t gws_base, uint32_t gws_size,
					  uint32_t oa_base, uint32_t oa_size)
{
	/* GDS Base */
	amdgpu_ring_write(ring, PACKET3(PACKET3_WRITE_DATA, 3));
	amdgpu_ring_write(ring, (WRITE_DATA_ENGINE_SEL(0) |
				WRITE_DATA_DST_SEL(0)));
	amdgpu_ring_write(ring, amdgpu_gds_reg_offset[vmid].mem_base);
	amdgpu_ring_write(ring, 0);
	amdgpu_ring_write(ring, gds_base);

	/* GDS Size */
	amdgpu_ring_write(ring, PACKET3(PACKET3_WRITE_DATA, 3));
	amdgpu_ring_write(ring, (WRITE_DATA_ENGINE_SEL(0) |
				WRITE_DATA_DST_SEL(0)));
	amdgpu_ring_write(ring, amdgpu_gds_reg_offset[vmid].mem_size);
	amdgpu_ring_write(ring, 0);
	amdgpu_ring_write(ring, gds_size);

	/* GWS */
	amdgpu_ring_write(ring, PACKET3(PACKET3_WRITE_DATA, 3));
	amdgpu_ring_write(ring, (WRITE_DATA_ENGINE_SEL(0) |
				WRITE_DATA_DST_SEL(0)));
	amdgpu_ring_write(ring, amdgpu_gds_reg_offset[vmid].gws);
	amdgpu_ring_write(ring, 0);
	amdgpu_ring_write(ring, gws_size << GDS_GWS_VMID0__SIZE__SHIFT | gws_base);

	/* OA */
	amdgpu_ring_write(ring, PACKET3(PACKET3_WRITE_DATA, 3));
	amdgpu_ring_write(ring, (WRITE_DATA_ENGINE_SEL(0) |
				WRITE_DATA_DST_SEL(0)));
	amdgpu_ring_write(ring, amdgpu_gds_reg_offset[vmid].oa);
	amdgpu_ring_write(ring, 0);
	amdgpu_ring_write(ring, (1 << (oa_size + oa_base)) - (1 << oa_base));
}

static uint32_t wave_read_ind(struct amdgpu_device *adev, uint32_t simd, uint32_t wave, uint32_t address)
{
	WREG32(mmSQ_IND_INDEX,
		(wave << SQ_IND_INDEX__WAVE_ID__SHIFT) |
		(simd << SQ_IND_INDEX__SIMD_ID__SHIFT) |
		(address << SQ_IND_INDEX__INDEX__SHIFT) |
		(SQ_IND_INDEX__FORCE_READ_MASK));
	return RREG32(mmSQ_IND_DATA);
}

static void wave_read_regs(struct amdgpu_device *adev, uint32_t simd,
			   uint32_t wave, uint32_t thread,
			   uint32_t regno, uint32_t num, uint32_t *out)
{
	WREG32(mmSQ_IND_INDEX,
		(wave << SQ_IND_INDEX__WAVE_ID__SHIFT) |
		(simd << SQ_IND_INDEX__SIMD_ID__SHIFT) |
		(regno << SQ_IND_INDEX__INDEX__SHIFT) |
		(thread << SQ_IND_INDEX__THREAD_ID__SHIFT) |
		(SQ_IND_INDEX__FORCE_READ_MASK) |
		(SQ_IND_INDEX__AUTO_INCR_MASK));
	while (num--)
		*(out++) = RREG32(mmSQ_IND_DATA);
}

static void gfx_v8_0_read_wave_data(struct amdgpu_device *adev, uint32_t simd, uint32_t wave, uint32_t *dst, int *no_fields)
{
	/* type 0 wave data */
	dst[(*no_fields)++] = 0;
	dst[(*no_fields)++] = wave_read_ind(adev, simd, wave, ixSQ_WAVE_STATUS);
	dst[(*no_fields)++] = wave_read_ind(adev, simd, wave, ixSQ_WAVE_PC_LO);
	dst[(*no_fields)++] = wave_read_ind(adev, simd, wave, ixSQ_WAVE_PC_HI);
	dst[(*no_fields)++] = wave_read_ind(adev, simd, wave, ixSQ_WAVE_EXEC_LO);
	dst[(*no_fields)++] = wave_read_ind(adev, simd, wave, ixSQ_WAVE_EXEC_HI);
	dst[(*no_fields)++] = wave_read_ind(adev, simd, wave, ixSQ_WAVE_HW_ID);
	dst[(*no_fields)++] = wave_read_ind(adev, simd, wave, ixSQ_WAVE_INST_DW0);
	dst[(*no_fields)++] = wave_read_ind(adev, simd, wave, ixSQ_WAVE_INST_DW1);
	dst[(*no_fields)++] = wave_read_ind(adev, simd, wave, ixSQ_WAVE_GPR_ALLOC);
	dst[(*no_fields)++] = wave_read_ind(adev, simd, wave, ixSQ_WAVE_LDS_ALLOC);
	dst[(*no_fields)++] = wave_read_ind(adev, simd, wave, ixSQ_WAVE_TRAPSTS);
	dst[(*no_fields)++] = wave_read_ind(adev, simd, wave, ixSQ_WAVE_IB_STS);
	dst[(*no_fields)++] = wave_read_ind(adev, simd, wave, ixSQ_WAVE_TBA_LO);
	dst[(*no_fields)++] = wave_read_ind(adev, simd, wave, ixSQ_WAVE_TBA_HI);
	dst[(*no_fields)++] = wave_read_ind(adev, simd, wave, ixSQ_WAVE_TMA_LO);
	dst[(*no_fields)++] = wave_read_ind(adev, simd, wave, ixSQ_WAVE_TMA_HI);
	dst[(*no_fields)++] = wave_read_ind(adev, simd, wave, ixSQ_WAVE_IB_DBG0);
	dst[(*no_fields)++] = wave_read_ind(adev, simd, wave, ixSQ_WAVE_M0);
}

static void gfx_v8_0_read_wave_sgprs(struct amdgpu_device *adev, uint32_t simd,
				     uint32_t wave, uint32_t start,
				     uint32_t size, uint32_t *dst)
{
	wave_read_regs(
		adev, simd, wave, 0,
		start + SQIND_WAVE_SGPRS_OFFSET, size, dst);
}


static const struct amdgpu_gfx_funcs gfx_v8_0_gfx_funcs = {
	.get_gpu_clock_counter = &gfx_v8_0_get_gpu_clock_counter,
	.select_se_sh = &gfx_v8_0_select_se_sh,
	.read_wave_data = &gfx_v8_0_read_wave_data,
	.read_wave_sgprs = &gfx_v8_0_read_wave_sgprs,
	.select_me_pipe_q = &gfx_v8_0_select_me_pipe_q
};

static int gfx_v8_0_early_init(void *handle)
{
	struct amdgpu_device *adev = (struct amdgpu_device *)handle;

	adev->gfx.num_gfx_rings = GFX8_NUM_GFX_RINGS;
	adev->gfx.num_compute_rings = min(amdgpu_gfx_get_num_kcq(adev),
					  AMDGPU_MAX_COMPUTE_RINGS);
	adev->gfx.funcs = &gfx_v8_0_gfx_funcs;
	gfx_v8_0_set_ring_funcs(adev);
	gfx_v8_0_set_irq_funcs(adev);
	gfx_v8_0_set_gds_init(adev);
	gfx_v8_0_set_rlc_funcs(adev);

	return 0;
}

static int gfx_v8_0_late_init(void *handle)
{
	struct amdgpu_device *adev = (struct amdgpu_device *)handle;
	int r;

	r = amdgpu_irq_get(adev, &adev->gfx.priv_reg_irq, 0);
	if (r)
		return r;

	r = amdgpu_irq_get(adev, &adev->gfx.priv_inst_irq, 0);
	if (r)
		return r;

	/* requires IBs so do in late init after IB pool is initialized */
	r = gfx_v8_0_do_edc_gpr_workarounds(adev);
	if (r)
		return r;

	r = amdgpu_irq_get(adev, &adev->gfx.cp_ecc_error_irq, 0);
	if (r) {
		DRM_ERROR("amdgpu_irq_get() failed to get IRQ for EDC, r: %d.\n", r);
		return r;
	}

	r = amdgpu_irq_get(adev, &adev->gfx.sq_irq, 0);
	if (r) {
		DRM_ERROR(
			"amdgpu_irq_get() failed to get IRQ for SQ, r: %d.\n",
			r);
		return r;
	}

	return 0;
}

static void gfx_v8_0_enable_gfx_static_mg_power_gating(struct amdgpu_device *adev,
						       bool enable)
{
	if ((adev->asic_type == CHIP_POLARIS11) ||
	    (adev->asic_type == CHIP_POLARIS12) ||
	    (adev->asic_type == CHIP_VEGAM))
		/* Send msg to SMU via Powerplay */
		amdgpu_dpm_set_powergating_by_smu(adev, AMD_IP_BLOCK_TYPE_GFX, enable);

	WREG32_FIELD(RLC_PG_CNTL, STATIC_PER_CU_PG_ENABLE, enable ? 1 : 0);
}

static void gfx_v8_0_enable_gfx_dynamic_mg_power_gating(struct amdgpu_device *adev,
							bool enable)
{
	WREG32_FIELD(RLC_PG_CNTL, DYN_PER_CU_PG_ENABLE, enable ? 1 : 0);
}

static void polaris11_enable_gfx_quick_mg_power_gating(struct amdgpu_device *adev,
		bool enable)
{
	WREG32_FIELD(RLC_PG_CNTL, QUICK_PG_ENABLE, enable ? 1 : 0);
}

static void cz_enable_gfx_cg_power_gating(struct amdgpu_device *adev,
					  bool enable)
{
	WREG32_FIELD(RLC_PG_CNTL, GFX_POWER_GATING_ENABLE, enable ? 1 : 0);
}

static void cz_enable_gfx_pipeline_power_gating(struct amdgpu_device *adev,
						bool enable)
{
	WREG32_FIELD(RLC_PG_CNTL, GFX_PIPELINE_PG_ENABLE, enable ? 1 : 0);

	/* Read any GFX register to wake up GFX. */
	if (!enable)
		RREG32(mmDB_RENDER_CONTROL);
}

static void cz_update_gfx_cg_power_gating(struct amdgpu_device *adev,
					  bool enable)
{
	if ((adev->pg_flags & AMD_PG_SUPPORT_GFX_PG) && enable) {
		cz_enable_gfx_cg_power_gating(adev, true);
		if (adev->pg_flags & AMD_PG_SUPPORT_GFX_PIPELINE)
			cz_enable_gfx_pipeline_power_gating(adev, true);
	} else {
		cz_enable_gfx_cg_power_gating(adev, false);
		cz_enable_gfx_pipeline_power_gating(adev, false);
	}
}

static int gfx_v8_0_set_powergating_state(void *handle,
					  enum amd_powergating_state state)
{
	struct amdgpu_device *adev = (struct amdgpu_device *)handle;
	bool enable = (state == AMD_PG_STATE_GATE);

	if (amdgpu_sriov_vf(adev))
		return 0;

	if (adev->pg_flags & (AMD_PG_SUPPORT_GFX_SMG |
				AMD_PG_SUPPORT_RLC_SMU_HS |
				AMD_PG_SUPPORT_CP |
				AMD_PG_SUPPORT_GFX_DMG))
		amdgpu_gfx_rlc_enter_safe_mode(adev);
	switch (adev->asic_type) {
	case CHIP_CARRIZO:
	case CHIP_STONEY:

		if (adev->pg_flags & AMD_PG_SUPPORT_RLC_SMU_HS) {
			cz_enable_sck_slow_down_on_power_up(adev, true);
			cz_enable_sck_slow_down_on_power_down(adev, true);
		} else {
			cz_enable_sck_slow_down_on_power_up(adev, false);
			cz_enable_sck_slow_down_on_power_down(adev, false);
		}
		if (adev->pg_flags & AMD_PG_SUPPORT_CP)
			cz_enable_cp_power_gating(adev, true);
		else
			cz_enable_cp_power_gating(adev, false);

		cz_update_gfx_cg_power_gating(adev, enable);

		if ((adev->pg_flags & AMD_PG_SUPPORT_GFX_SMG) && enable)
			gfx_v8_0_enable_gfx_static_mg_power_gating(adev, true);
		else
			gfx_v8_0_enable_gfx_static_mg_power_gating(adev, false);

		if ((adev->pg_flags & AMD_PG_SUPPORT_GFX_DMG) && enable)
			gfx_v8_0_enable_gfx_dynamic_mg_power_gating(adev, true);
		else
			gfx_v8_0_enable_gfx_dynamic_mg_power_gating(adev, false);
		break;
	case CHIP_POLARIS11:
	case CHIP_POLARIS12:
	case CHIP_VEGAM:
		if ((adev->pg_flags & AMD_PG_SUPPORT_GFX_SMG) && enable)
			gfx_v8_0_enable_gfx_static_mg_power_gating(adev, true);
		else
			gfx_v8_0_enable_gfx_static_mg_power_gating(adev, false);

		if ((adev->pg_flags & AMD_PG_SUPPORT_GFX_DMG) && enable)
			gfx_v8_0_enable_gfx_dynamic_mg_power_gating(adev, true);
		else
			gfx_v8_0_enable_gfx_dynamic_mg_power_gating(adev, false);

		if ((adev->pg_flags & AMD_PG_SUPPORT_GFX_QUICK_MG) && enable)
			polaris11_enable_gfx_quick_mg_power_gating(adev, true);
		else
			polaris11_enable_gfx_quick_mg_power_gating(adev, false);
		break;
	default:
		break;
	}
	if (adev->pg_flags & (AMD_PG_SUPPORT_GFX_SMG |
				AMD_PG_SUPPORT_RLC_SMU_HS |
				AMD_PG_SUPPORT_CP |
				AMD_PG_SUPPORT_GFX_DMG))
		amdgpu_gfx_rlc_exit_safe_mode(adev);
	return 0;
}

static void gfx_v8_0_get_clockgating_state(void *handle, u32 *flags)
{
	struct amdgpu_device *adev = (struct amdgpu_device *)handle;
	int data;

	if (amdgpu_sriov_vf(adev))
		*flags = 0;

	/* AMD_CG_SUPPORT_GFX_MGCG */
	data = RREG32(mmRLC_CGTT_MGCG_OVERRIDE);
	if (!(data & RLC_CGTT_MGCG_OVERRIDE__CPF_MASK))
		*flags |= AMD_CG_SUPPORT_GFX_MGCG;

	/* AMD_CG_SUPPORT_GFX_CGLG */
	data = RREG32(mmRLC_CGCG_CGLS_CTRL);
	if (data & RLC_CGCG_CGLS_CTRL__CGCG_EN_MASK)
		*flags |= AMD_CG_SUPPORT_GFX_CGCG;

	/* AMD_CG_SUPPORT_GFX_CGLS */
	if (data & RLC_CGCG_CGLS_CTRL__CGLS_EN_MASK)
		*flags |= AMD_CG_SUPPORT_GFX_CGLS;

	/* AMD_CG_SUPPORT_GFX_CGTS */
	data = RREG32(mmCGTS_SM_CTRL_REG);
	if (!(data & CGTS_SM_CTRL_REG__OVERRIDE_MASK))
		*flags |= AMD_CG_SUPPORT_GFX_CGTS;

	/* AMD_CG_SUPPORT_GFX_CGTS_LS */
	if (!(data & CGTS_SM_CTRL_REG__LS_OVERRIDE_MASK))
		*flags |= AMD_CG_SUPPORT_GFX_CGTS_LS;

	/* AMD_CG_SUPPORT_GFX_RLC_LS */
	data = RREG32(mmRLC_MEM_SLP_CNTL);
	if (data & RLC_MEM_SLP_CNTL__RLC_MEM_LS_EN_MASK)
		*flags |= AMD_CG_SUPPORT_GFX_RLC_LS | AMD_CG_SUPPORT_GFX_MGLS;

	/* AMD_CG_SUPPORT_GFX_CP_LS */
	data = RREG32(mmCP_MEM_SLP_CNTL);
	if (data & CP_MEM_SLP_CNTL__CP_MEM_LS_EN_MASK)
		*flags |= AMD_CG_SUPPORT_GFX_CP_LS | AMD_CG_SUPPORT_GFX_MGLS;
}

static void gfx_v8_0_send_serdes_cmd(struct amdgpu_device *adev,
				     uint32_t reg_addr, uint32_t cmd)
{
	uint32_t data;

	gfx_v8_0_select_se_sh(adev, 0xffffffff, 0xffffffff, 0xffffffff);

	WREG32(mmRLC_SERDES_WR_CU_MASTER_MASK, 0xffffffff);
	WREG32(mmRLC_SERDES_WR_NONCU_MASTER_MASK, 0xffffffff);

	data = RREG32(mmRLC_SERDES_WR_CTRL);
	if (adev->asic_type == CHIP_STONEY)
		data &= ~(RLC_SERDES_WR_CTRL__WRITE_COMMAND_MASK |
			  RLC_SERDES_WR_CTRL__READ_COMMAND_MASK |
			  RLC_SERDES_WR_CTRL__P1_SELECT_MASK |
			  RLC_SERDES_WR_CTRL__P2_SELECT_MASK |
			  RLC_SERDES_WR_CTRL__RDDATA_RESET_MASK |
			  RLC_SERDES_WR_CTRL__POWER_DOWN_MASK |
			  RLC_SERDES_WR_CTRL__POWER_UP_MASK |
			  RLC_SERDES_WR_CTRL__SHORT_FORMAT_MASK |
			  RLC_SERDES_WR_CTRL__SRBM_OVERRIDE_MASK);
	else
		data &= ~(RLC_SERDES_WR_CTRL__WRITE_COMMAND_MASK |
			  RLC_SERDES_WR_CTRL__READ_COMMAND_MASK |
			  RLC_SERDES_WR_CTRL__P1_SELECT_MASK |
			  RLC_SERDES_WR_CTRL__P2_SELECT_MASK |
			  RLC_SERDES_WR_CTRL__RDDATA_RESET_MASK |
			  RLC_SERDES_WR_CTRL__POWER_DOWN_MASK |
			  RLC_SERDES_WR_CTRL__POWER_UP_MASK |
			  RLC_SERDES_WR_CTRL__SHORT_FORMAT_MASK |
			  RLC_SERDES_WR_CTRL__BPM_DATA_MASK |
			  RLC_SERDES_WR_CTRL__REG_ADDR_MASK |
			  RLC_SERDES_WR_CTRL__SRBM_OVERRIDE_MASK);
	data |= (RLC_SERDES_WR_CTRL__RSVD_BPM_ADDR_MASK |
		 (cmd << RLC_SERDES_WR_CTRL__BPM_DATA__SHIFT) |
		 (reg_addr << RLC_SERDES_WR_CTRL__REG_ADDR__SHIFT) |
		 (0xff << RLC_SERDES_WR_CTRL__BPM_ADDR__SHIFT));

	WREG32(mmRLC_SERDES_WR_CTRL, data);
}

#define MSG_ENTER_RLC_SAFE_MODE     1
#define MSG_EXIT_RLC_SAFE_MODE      0
#define RLC_GPR_REG2__REQ_MASK 0x00000001
#define RLC_GPR_REG2__REQ__SHIFT 0
#define RLC_GPR_REG2__MESSAGE__SHIFT 0x00000001
#define RLC_GPR_REG2__MESSAGE_MASK 0x0000001e

static bool gfx_v8_0_is_rlc_enabled(struct amdgpu_device *adev)
{
	uint32_t rlc_setting;

	rlc_setting = RREG32(mmRLC_CNTL);
	if (!(rlc_setting & RLC_CNTL__RLC_ENABLE_F32_MASK))
		return false;

	return true;
}

static void gfx_v8_0_set_safe_mode(struct amdgpu_device *adev)
{
	uint32_t data;
	unsigned i;
	data = RREG32(mmRLC_CNTL);
	data |= RLC_SAFE_MODE__CMD_MASK;
	data &= ~RLC_SAFE_MODE__MESSAGE_MASK;
	data |= (1 << RLC_SAFE_MODE__MESSAGE__SHIFT);
	WREG32(mmRLC_SAFE_MODE, data);

	/* wait for RLC_SAFE_MODE */
	for (i = 0; i < adev->usec_timeout; i++) {
		if ((RREG32(mmRLC_GPM_STAT) &
		     (RLC_GPM_STAT__GFX_CLOCK_STATUS_MASK |
		      RLC_GPM_STAT__GFX_POWER_STATUS_MASK)) ==
		    (RLC_GPM_STAT__GFX_CLOCK_STATUS_MASK |
		     RLC_GPM_STAT__GFX_POWER_STATUS_MASK))
			break;
		udelay(1);
	}
	for (i = 0; i < adev->usec_timeout; i++) {
		if (!REG_GET_FIELD(RREG32(mmRLC_SAFE_MODE), RLC_SAFE_MODE, CMD))
			break;
		udelay(1);
	}
}

static void gfx_v8_0_unset_safe_mode(struct amdgpu_device *adev)
{
	uint32_t data;
	unsigned i;

	data = RREG32(mmRLC_CNTL);
	data |= RLC_SAFE_MODE__CMD_MASK;
	data &= ~RLC_SAFE_MODE__MESSAGE_MASK;
	WREG32(mmRLC_SAFE_MODE, data);

	for (i = 0; i < adev->usec_timeout; i++) {
		if (!REG_GET_FIELD(RREG32(mmRLC_SAFE_MODE), RLC_SAFE_MODE, CMD))
			break;
		udelay(1);
	}
}

static void gfx_v8_0_update_spm_vmid(struct amdgpu_device *adev, unsigned vmid)
{
	u32 data;

	if (amdgpu_sriov_is_pp_one_vf(adev))
		data = RREG32_NO_KIQ(mmRLC_SPM_VMID);
	else
		data = RREG32(mmRLC_SPM_VMID);

	data &= ~RLC_SPM_VMID__RLC_SPM_VMID_MASK;
	data |= (vmid & RLC_SPM_VMID__RLC_SPM_VMID_MASK) << RLC_SPM_VMID__RLC_SPM_VMID__SHIFT;

	if (amdgpu_sriov_is_pp_one_vf(adev))
		WREG32_NO_KIQ(mmRLC_SPM_VMID, data);
	else
		WREG32(mmRLC_SPM_VMID, data);
}

static const struct amdgpu_rlc_funcs iceland_rlc_funcs = {
	.is_rlc_enabled = gfx_v8_0_is_rlc_enabled,
	.set_safe_mode = gfx_v8_0_set_safe_mode,
	.unset_safe_mode = gfx_v8_0_unset_safe_mode,
	.init = gfx_v8_0_rlc_init,
	.get_csb_size = gfx_v8_0_get_csb_size,
	.get_csb_buffer = gfx_v8_0_get_csb_buffer,
	.get_cp_table_num = gfx_v8_0_cp_jump_table_num,
	.resume = gfx_v8_0_rlc_resume,
	.stop = gfx_v8_0_rlc_stop,
	.reset = gfx_v8_0_rlc_reset,
	.start = gfx_v8_0_rlc_start,
	.update_spm_vmid = gfx_v8_0_update_spm_vmid
};

static void gfx_v8_0_update_medium_grain_clock_gating(struct amdgpu_device *adev,
						      bool enable)
{
	uint32_t temp, data;

	amdgpu_gfx_rlc_enter_safe_mode(adev);

	/* It is disabled by HW by default */
	if (enable && (adev->cg_flags & AMD_CG_SUPPORT_GFX_MGCG)) {
		if (adev->cg_flags & AMD_CG_SUPPORT_GFX_MGLS) {
			if (adev->cg_flags & AMD_CG_SUPPORT_GFX_RLC_LS)
				/* 1 - RLC memory Light sleep */
				WREG32_FIELD(RLC_MEM_SLP_CNTL, RLC_MEM_LS_EN, 1);

			if (adev->cg_flags & AMD_CG_SUPPORT_GFX_CP_LS)
				WREG32_FIELD(CP_MEM_SLP_CNTL, CP_MEM_LS_EN, 1);
		}

		/* 3 - RLC_CGTT_MGCG_OVERRIDE */
		temp = data = RREG32(mmRLC_CGTT_MGCG_OVERRIDE);
		if (adev->flags & AMD_IS_APU)
			data &= ~(RLC_CGTT_MGCG_OVERRIDE__CPF_MASK |
				  RLC_CGTT_MGCG_OVERRIDE__RLC_MASK |
				  RLC_CGTT_MGCG_OVERRIDE__MGCG_MASK);
		else
			data &= ~(RLC_CGTT_MGCG_OVERRIDE__CPF_MASK |
				  RLC_CGTT_MGCG_OVERRIDE__RLC_MASK |
				  RLC_CGTT_MGCG_OVERRIDE__MGCG_MASK |
				  RLC_CGTT_MGCG_OVERRIDE__GRBM_MASK);

		if (temp != data)
			WREG32(mmRLC_CGTT_MGCG_OVERRIDE, data);

		/* 4 - wait for RLC_SERDES_CU_MASTER & RLC_SERDES_NONCU_MASTER idle */
		gfx_v8_0_wait_for_rlc_serdes(adev);

		/* 5 - clear mgcg override */
		gfx_v8_0_send_serdes_cmd(adev, BPM_REG_MGCG_OVERRIDE, CLE_BPM_SERDES_CMD);

		if (adev->cg_flags & AMD_CG_SUPPORT_GFX_CGTS) {
			/* 6 - Enable CGTS(Tree Shade) MGCG /MGLS */
			temp = data = RREG32(mmCGTS_SM_CTRL_REG);
			data &= ~(CGTS_SM_CTRL_REG__SM_MODE_MASK);
			data |= (0x2 << CGTS_SM_CTRL_REG__SM_MODE__SHIFT);
			data |= CGTS_SM_CTRL_REG__SM_MODE_ENABLE_MASK;
			data &= ~CGTS_SM_CTRL_REG__OVERRIDE_MASK;
			if ((adev->cg_flags & AMD_CG_SUPPORT_GFX_MGLS) &&
			    (adev->cg_flags & AMD_CG_SUPPORT_GFX_CGTS_LS))
				data &= ~CGTS_SM_CTRL_REG__LS_OVERRIDE_MASK;
			data |= CGTS_SM_CTRL_REG__ON_MONITOR_ADD_EN_MASK;
			data |= (0x96 << CGTS_SM_CTRL_REG__ON_MONITOR_ADD__SHIFT);
			if (temp != data)
				WREG32(mmCGTS_SM_CTRL_REG, data);
		}
		udelay(50);

		/* 7 - wait for RLC_SERDES_CU_MASTER & RLC_SERDES_NONCU_MASTER idle */
		gfx_v8_0_wait_for_rlc_serdes(adev);
	} else {
		/* 1 - MGCG_OVERRIDE[0] for CP and MGCG_OVERRIDE[1] for RLC */
		temp = data = RREG32(mmRLC_CGTT_MGCG_OVERRIDE);
		data |= (RLC_CGTT_MGCG_OVERRIDE__CPF_MASK |
				RLC_CGTT_MGCG_OVERRIDE__RLC_MASK |
				RLC_CGTT_MGCG_OVERRIDE__MGCG_MASK |
				RLC_CGTT_MGCG_OVERRIDE__GRBM_MASK);
		if (temp != data)
			WREG32(mmRLC_CGTT_MGCG_OVERRIDE, data);

		/* 2 - disable MGLS in RLC */
		data = RREG32(mmRLC_MEM_SLP_CNTL);
		if (data & RLC_MEM_SLP_CNTL__RLC_MEM_LS_EN_MASK) {
			data &= ~RLC_MEM_SLP_CNTL__RLC_MEM_LS_EN_MASK;
			WREG32(mmRLC_MEM_SLP_CNTL, data);
		}

		/* 3 - disable MGLS in CP */
		data = RREG32(mmCP_MEM_SLP_CNTL);
		if (data & CP_MEM_SLP_CNTL__CP_MEM_LS_EN_MASK) {
			data &= ~CP_MEM_SLP_CNTL__CP_MEM_LS_EN_MASK;
			WREG32(mmCP_MEM_SLP_CNTL, data);
		}

		/* 4 - Disable CGTS(Tree Shade) MGCG and MGLS */
		temp = data = RREG32(mmCGTS_SM_CTRL_REG);
		data |= (CGTS_SM_CTRL_REG__OVERRIDE_MASK |
				CGTS_SM_CTRL_REG__LS_OVERRIDE_MASK);
		if (temp != data)
			WREG32(mmCGTS_SM_CTRL_REG, data);

		/* 5 - wait for RLC_SERDES_CU_MASTER & RLC_SERDES_NONCU_MASTER idle */
		gfx_v8_0_wait_for_rlc_serdes(adev);

		/* 6 - set mgcg override */
		gfx_v8_0_send_serdes_cmd(adev, BPM_REG_MGCG_OVERRIDE, SET_BPM_SERDES_CMD);

		udelay(50);

		/* 7- wait for RLC_SERDES_CU_MASTER & RLC_SERDES_NONCU_MASTER idle */
		gfx_v8_0_wait_for_rlc_serdes(adev);
	}

	amdgpu_gfx_rlc_exit_safe_mode(adev);
}

static void gfx_v8_0_update_coarse_grain_clock_gating(struct amdgpu_device *adev,
						      bool enable)
{
	uint32_t temp, temp1, data, data1;

	temp = data = RREG32(mmRLC_CGCG_CGLS_CTRL);

	amdgpu_gfx_rlc_enter_safe_mode(adev);

	if (enable && (adev->cg_flags & AMD_CG_SUPPORT_GFX_CGCG)) {
		temp1 = data1 =	RREG32(mmRLC_CGTT_MGCG_OVERRIDE);
		data1 &= ~RLC_CGTT_MGCG_OVERRIDE__CGCG_MASK;
		if (temp1 != data1)
			WREG32(mmRLC_CGTT_MGCG_OVERRIDE, data1);

		/* : wait for RLC_SERDES_CU_MASTER & RLC_SERDES_NONCU_MASTER idle */
		gfx_v8_0_wait_for_rlc_serdes(adev);

		/* 2 - clear cgcg override */
		gfx_v8_0_send_serdes_cmd(adev, BPM_REG_CGCG_OVERRIDE, CLE_BPM_SERDES_CMD);

		/* wait for RLC_SERDES_CU_MASTER & RLC_SERDES_NONCU_MASTER idle */
		gfx_v8_0_wait_for_rlc_serdes(adev);

		/* 3 - write cmd to set CGLS */
		gfx_v8_0_send_serdes_cmd(adev, BPM_REG_CGLS_EN, SET_BPM_SERDES_CMD);

		/* 4 - enable cgcg */
		data |= RLC_CGCG_CGLS_CTRL__CGCG_EN_MASK;

		if (adev->cg_flags & AMD_CG_SUPPORT_GFX_CGLS) {
			/* enable cgls*/
			data |= RLC_CGCG_CGLS_CTRL__CGLS_EN_MASK;

			temp1 = data1 =	RREG32(mmRLC_CGTT_MGCG_OVERRIDE);
			data1 &= ~RLC_CGTT_MGCG_OVERRIDE__CGLS_MASK;

			if (temp1 != data1)
				WREG32(mmRLC_CGTT_MGCG_OVERRIDE, data1);
		} else {
			data &= ~RLC_CGCG_CGLS_CTRL__CGLS_EN_MASK;
		}

		if (temp != data)
			WREG32(mmRLC_CGCG_CGLS_CTRL, data);

		/* 5 enable cntx_empty_int_enable/cntx_busy_int_enable/
		 * Cmp_busy/GFX_Idle interrupts
		 */
		gfx_v8_0_enable_gui_idle_interrupt(adev, true);
	} else {
		/* disable cntx_empty_int_enable & GFX Idle interrupt */
		gfx_v8_0_enable_gui_idle_interrupt(adev, false);

		/* TEST CGCG */
		temp1 = data1 =	RREG32(mmRLC_CGTT_MGCG_OVERRIDE);
		data1 |= (RLC_CGTT_MGCG_OVERRIDE__CGCG_MASK |
				RLC_CGTT_MGCG_OVERRIDE__CGLS_MASK);
		if (temp1 != data1)
			WREG32(mmRLC_CGTT_MGCG_OVERRIDE, data1);

		/* read gfx register to wake up cgcg */
		RREG32(mmCB_CGTT_SCLK_CTRL);
		RREG32(mmCB_CGTT_SCLK_CTRL);
		RREG32(mmCB_CGTT_SCLK_CTRL);
		RREG32(mmCB_CGTT_SCLK_CTRL);

		/* wait for RLC_SERDES_CU_MASTER & RLC_SERDES_NONCU_MASTER idle */
		gfx_v8_0_wait_for_rlc_serdes(adev);

		/* write cmd to Set CGCG Overrride */
		gfx_v8_0_send_serdes_cmd(adev, BPM_REG_CGCG_OVERRIDE, SET_BPM_SERDES_CMD);

		/* wait for RLC_SERDES_CU_MASTER & RLC_SERDES_NONCU_MASTER idle */
		gfx_v8_0_wait_for_rlc_serdes(adev);

		/* write cmd to Clear CGLS */
		gfx_v8_0_send_serdes_cmd(adev, BPM_REG_CGLS_EN, CLE_BPM_SERDES_CMD);

		/* disable cgcg, cgls should be disabled too. */
		data &= ~(RLC_CGCG_CGLS_CTRL__CGCG_EN_MASK |
			  RLC_CGCG_CGLS_CTRL__CGLS_EN_MASK);
		if (temp != data)
			WREG32(mmRLC_CGCG_CGLS_CTRL, data);
		/* enable interrupts again for PG */
		gfx_v8_0_enable_gui_idle_interrupt(adev, true);
	}

	gfx_v8_0_wait_for_rlc_serdes(adev);

	amdgpu_gfx_rlc_exit_safe_mode(adev);
}
static int gfx_v8_0_update_gfx_clock_gating(struct amdgpu_device *adev,
					    bool enable)
{
	if (enable) {
		/* CGCG/CGLS should be enabled after MGCG/MGLS/TS(CG/LS)
		 * ===  MGCG + MGLS + TS(CG/LS) ===
		 */
		gfx_v8_0_update_medium_grain_clock_gating(adev, enable);
		gfx_v8_0_update_coarse_grain_clock_gating(adev, enable);
	} else {
		/* CGCG/CGLS should be disabled before MGCG/MGLS/TS(CG/LS)
		 * ===  CGCG + CGLS ===
		 */
		gfx_v8_0_update_coarse_grain_clock_gating(adev, enable);
		gfx_v8_0_update_medium_grain_clock_gating(adev, enable);
	}
	return 0;
}

static int gfx_v8_0_tonga_update_gfx_clock_gating(struct amdgpu_device *adev,
					  enum amd_clockgating_state state)
{
	uint32_t msg_id, pp_state = 0;
	uint32_t pp_support_state = 0;

	if (adev->cg_flags & (AMD_CG_SUPPORT_GFX_CGCG | AMD_CG_SUPPORT_GFX_CGLS)) {
		if (adev->cg_flags & AMD_CG_SUPPORT_GFX_CGLS) {
			pp_support_state = PP_STATE_SUPPORT_LS;
			pp_state = PP_STATE_LS;
		}
		if (adev->cg_flags & AMD_CG_SUPPORT_GFX_CGCG) {
			pp_support_state |= PP_STATE_SUPPORT_CG;
			pp_state |= PP_STATE_CG;
		}
		if (state == AMD_CG_STATE_UNGATE)
			pp_state = 0;

		msg_id = PP_CG_MSG_ID(PP_GROUP_GFX,
				PP_BLOCK_GFX_CG,
				pp_support_state,
				pp_state);
		amdgpu_dpm_set_clockgating_by_smu(adev, msg_id);
	}

	if (adev->cg_flags & (AMD_CG_SUPPORT_GFX_MGCG | AMD_CG_SUPPORT_GFX_MGLS)) {
		if (adev->cg_flags & AMD_CG_SUPPORT_GFX_MGLS) {
			pp_support_state = PP_STATE_SUPPORT_LS;
			pp_state = PP_STATE_LS;
		}

		if (adev->cg_flags & AMD_CG_SUPPORT_GFX_MGCG) {
			pp_support_state |= PP_STATE_SUPPORT_CG;
			pp_state |= PP_STATE_CG;
		}

		if (state == AMD_CG_STATE_UNGATE)
			pp_state = 0;

		msg_id = PP_CG_MSG_ID(PP_GROUP_GFX,
				PP_BLOCK_GFX_MG,
				pp_support_state,
				pp_state);
		amdgpu_dpm_set_clockgating_by_smu(adev, msg_id);
	}

	return 0;
}

static int gfx_v8_0_polaris_update_gfx_clock_gating(struct amdgpu_device *adev,
					  enum amd_clockgating_state state)
{

	uint32_t msg_id, pp_state = 0;
	uint32_t pp_support_state = 0;

	if (adev->cg_flags & (AMD_CG_SUPPORT_GFX_CGCG | AMD_CG_SUPPORT_GFX_CGLS)) {
		if (adev->cg_flags & AMD_CG_SUPPORT_GFX_CGLS) {
			pp_support_state = PP_STATE_SUPPORT_LS;
			pp_state = PP_STATE_LS;
		}
		if (adev->cg_flags & AMD_CG_SUPPORT_GFX_CGCG) {
			pp_support_state |= PP_STATE_SUPPORT_CG;
			pp_state |= PP_STATE_CG;
		}
		if (state == AMD_CG_STATE_UNGATE)
			pp_state = 0;

		msg_id = PP_CG_MSG_ID(PP_GROUP_GFX,
				PP_BLOCK_GFX_CG,
				pp_support_state,
				pp_state);
		amdgpu_dpm_set_clockgating_by_smu(adev, msg_id);
	}

	if (adev->cg_flags & (AMD_CG_SUPPORT_GFX_3D_CGCG | AMD_CG_SUPPORT_GFX_3D_CGLS)) {
		if (adev->cg_flags & AMD_CG_SUPPORT_GFX_3D_CGLS) {
			pp_support_state = PP_STATE_SUPPORT_LS;
			pp_state = PP_STATE_LS;
		}
		if (adev->cg_flags & AMD_CG_SUPPORT_GFX_3D_CGCG) {
			pp_support_state |= PP_STATE_SUPPORT_CG;
			pp_state |= PP_STATE_CG;
		}
		if (state == AMD_CG_STATE_UNGATE)
			pp_state = 0;

		msg_id = PP_CG_MSG_ID(PP_GROUP_GFX,
				PP_BLOCK_GFX_3D,
				pp_support_state,
				pp_state);
		amdgpu_dpm_set_clockgating_by_smu(adev, msg_id);
	}

	if (adev->cg_flags & (AMD_CG_SUPPORT_GFX_MGCG | AMD_CG_SUPPORT_GFX_MGLS)) {
		if (adev->cg_flags & AMD_CG_SUPPORT_GFX_MGLS) {
			pp_support_state = PP_STATE_SUPPORT_LS;
			pp_state = PP_STATE_LS;
		}

		if (adev->cg_flags & AMD_CG_SUPPORT_GFX_MGCG) {
			pp_support_state |= PP_STATE_SUPPORT_CG;
			pp_state |= PP_STATE_CG;
		}

		if (state == AMD_CG_STATE_UNGATE)
			pp_state = 0;

		msg_id = PP_CG_MSG_ID(PP_GROUP_GFX,
				PP_BLOCK_GFX_MG,
				pp_support_state,
				pp_state);
		amdgpu_dpm_set_clockgating_by_smu(adev, msg_id);
	}

	if (adev->cg_flags & AMD_CG_SUPPORT_GFX_RLC_LS) {
		pp_support_state = PP_STATE_SUPPORT_LS;

		if (state == AMD_CG_STATE_UNGATE)
			pp_state = 0;
		else
			pp_state = PP_STATE_LS;

		msg_id = PP_CG_MSG_ID(PP_GROUP_GFX,
				PP_BLOCK_GFX_RLC,
				pp_support_state,
				pp_state);
		amdgpu_dpm_set_clockgating_by_smu(adev, msg_id);
	}

	if (adev->cg_flags & AMD_CG_SUPPORT_GFX_CP_LS) {
		pp_support_state = PP_STATE_SUPPORT_LS;

		if (state == AMD_CG_STATE_UNGATE)
			pp_state = 0;
		else
			pp_state = PP_STATE_LS;
		msg_id = PP_CG_MSG_ID(PP_GROUP_GFX,
			PP_BLOCK_GFX_CP,
			pp_support_state,
			pp_state);
		amdgpu_dpm_set_clockgating_by_smu(adev, msg_id);
	}

	return 0;
}

static int gfx_v8_0_set_clockgating_state(void *handle,
					  enum amd_clockgating_state state)
{
	struct amdgpu_device *adev = (struct amdgpu_device *)handle;

	if (amdgpu_sriov_vf(adev))
		return 0;

	switch (adev->asic_type) {
	case CHIP_FIJI:
	case CHIP_CARRIZO:
	case CHIP_STONEY:
		gfx_v8_0_update_gfx_clock_gating(adev,
						 state == AMD_CG_STATE_GATE);
		break;
	case CHIP_TONGA:
		gfx_v8_0_tonga_update_gfx_clock_gating(adev, state);
		break;
	case CHIP_POLARIS10:
	case CHIP_POLARIS11:
	case CHIP_POLARIS12:
	case CHIP_VEGAM:
		gfx_v8_0_polaris_update_gfx_clock_gating(adev, state);
		break;
	default:
		break;
	}
	return 0;
}

static u64 gfx_v8_0_ring_get_rptr(struct amdgpu_ring *ring)
{
	return ring->adev->wb.wb[ring->rptr_offs];
}

static u64 gfx_v8_0_ring_get_wptr_gfx(struct amdgpu_ring *ring)
{
	struct amdgpu_device *adev = ring->adev;

	if (ring->use_doorbell)
		/* XXX check if swapping is necessary on BE */
		return ring->adev->wb.wb[ring->wptr_offs];
	else
		return RREG32(mmCP_RB0_WPTR);
}

static void gfx_v8_0_ring_set_wptr_gfx(struct amdgpu_ring *ring)
{
	struct amdgpu_device *adev = ring->adev;

	if (ring->use_doorbell) {
		/* XXX check if swapping is necessary on BE */
		adev->wb.wb[ring->wptr_offs] = lower_32_bits(ring->wptr);
		WDOORBELL32(ring->doorbell_index, lower_32_bits(ring->wptr));
	} else {
		WREG32(mmCP_RB0_WPTR, lower_32_bits(ring->wptr));
		(void)RREG32(mmCP_RB0_WPTR);
	}
}

static void gfx_v8_0_ring_emit_hdp_flush(struct amdgpu_ring *ring)
{
	u32 ref_and_mask, reg_mem_engine;

	if ((ring->funcs->type == AMDGPU_RING_TYPE_COMPUTE) ||
	    (ring->funcs->type == AMDGPU_RING_TYPE_KIQ)) {
		switch (ring->me) {
		case 1:
			ref_and_mask = GPU_HDP_FLUSH_DONE__CP2_MASK << ring->pipe;
			break;
		case 2:
			ref_and_mask = GPU_HDP_FLUSH_DONE__CP6_MASK << ring->pipe;
			break;
		default:
			return;
		}
		reg_mem_engine = 0;
	} else {
		ref_and_mask = GPU_HDP_FLUSH_DONE__CP0_MASK;
		reg_mem_engine = WAIT_REG_MEM_ENGINE(1); /* pfp */
	}

	amdgpu_ring_write(ring, PACKET3(PACKET3_WAIT_REG_MEM, 5));
	amdgpu_ring_write(ring, (WAIT_REG_MEM_OPERATION(1) | /* write, wait, write */
				 WAIT_REG_MEM_FUNCTION(3) |  /* == */
				 reg_mem_engine));
	amdgpu_ring_write(ring, mmGPU_HDP_FLUSH_REQ);
	amdgpu_ring_write(ring, mmGPU_HDP_FLUSH_DONE);
	amdgpu_ring_write(ring, ref_and_mask);
	amdgpu_ring_write(ring, ref_and_mask);
	amdgpu_ring_write(ring, 0x20); /* poll interval */
}

static void gfx_v8_0_ring_emit_vgt_flush(struct amdgpu_ring *ring)
{
	amdgpu_ring_write(ring, PACKET3(PACKET3_EVENT_WRITE, 0));
	amdgpu_ring_write(ring, EVENT_TYPE(VS_PARTIAL_FLUSH) |
		EVENT_INDEX(4));

	amdgpu_ring_write(ring, PACKET3(PACKET3_EVENT_WRITE, 0));
	amdgpu_ring_write(ring, EVENT_TYPE(VGT_FLUSH) |
		EVENT_INDEX(0));
}

static void gfx_v8_0_ring_emit_ib_gfx(struct amdgpu_ring *ring,
					struct amdgpu_job *job,
					struct amdgpu_ib *ib,
					uint32_t flags)
{
	unsigned vmid = AMDGPU_JOB_GET_VMID(job);
	u32 header, control = 0;

	if (ib->flags & AMDGPU_IB_FLAG_CE)
		header = PACKET3(PACKET3_INDIRECT_BUFFER_CONST, 2);
	else
		header = PACKET3(PACKET3_INDIRECT_BUFFER, 2);

	control |= ib->length_dw | (vmid << 24);

	if (amdgpu_sriov_vf(ring->adev) && (ib->flags & AMDGPU_IB_FLAG_PREEMPT)) {
		control |= INDIRECT_BUFFER_PRE_ENB(1);

		if (!(ib->flags & AMDGPU_IB_FLAG_CE) && vmid)
			gfx_v8_0_ring_emit_de_meta(ring);
	}

	amdgpu_ring_write(ring, header);
	amdgpu_ring_write(ring,
#ifdef __BIG_ENDIAN
			  (2 << 0) |
#endif
			  (ib->gpu_addr & 0xFFFFFFFC));
	amdgpu_ring_write(ring, upper_32_bits(ib->gpu_addr) & 0xFFFF);
	amdgpu_ring_write(ring, control);
}

static void gfx_v8_0_ring_emit_ib_compute(struct amdgpu_ring *ring,
					  struct amdgpu_job *job,
					  struct amdgpu_ib *ib,
					  uint32_t flags)
{
	unsigned vmid = AMDGPU_JOB_GET_VMID(job);
	u32 control = INDIRECT_BUFFER_VALID | ib->length_dw | (vmid << 24);

	/* Currently, there is a high possibility to get wave ID mismatch
	 * between ME and GDS, leading to a hw deadlock, because ME generates
	 * different wave IDs than the GDS expects. This situation happens
	 * randomly when at least 5 compute pipes use GDS ordered append.
	 * The wave IDs generated by ME are also wrong after suspend/resume.
	 * Those are probably bugs somewhere else in the kernel driver.
	 *
	 * Writing GDS_COMPUTE_MAX_WAVE_ID resets wave ID counters in ME and
	 * GDS to 0 for this ring (me/pipe).
	 */
	if (ib->flags & AMDGPU_IB_FLAG_RESET_GDS_MAX_WAVE_ID) {
		amdgpu_ring_write(ring, PACKET3(PACKET3_SET_CONFIG_REG, 1));
		amdgpu_ring_write(ring, mmGDS_COMPUTE_MAX_WAVE_ID - PACKET3_SET_CONFIG_REG_START);
		amdgpu_ring_write(ring, ring->adev->gds.gds_compute_max_wave_id);
	}

	amdgpu_ring_write(ring, PACKET3(PACKET3_INDIRECT_BUFFER, 2));
	amdgpu_ring_write(ring,
#ifdef __BIG_ENDIAN
				(2 << 0) |
#endif
				(ib->gpu_addr & 0xFFFFFFFC));
	amdgpu_ring_write(ring, upper_32_bits(ib->gpu_addr) & 0xFFFF);
	amdgpu_ring_write(ring, control);
}

static void gfx_v8_0_ring_emit_fence_gfx(struct amdgpu_ring *ring, u64 addr,
					 u64 seq, unsigned flags)
{
	bool write64bit = flags & AMDGPU_FENCE_FLAG_64BIT;
	bool int_sel = flags & AMDGPU_FENCE_FLAG_INT;

	/* Workaround for cache flush problems. First send a dummy EOP
	 * event down the pipe with seq one below.
	 */
	amdgpu_ring_write(ring, PACKET3(PACKET3_EVENT_WRITE_EOP, 4));
	amdgpu_ring_write(ring, (EOP_TCL1_ACTION_EN |
				 EOP_TC_ACTION_EN |
				 EOP_TC_WB_ACTION_EN |
				 EVENT_TYPE(CACHE_FLUSH_AND_INV_TS_EVENT) |
				 EVENT_INDEX(5)));
	amdgpu_ring_write(ring, addr & 0xfffffffc);
	amdgpu_ring_write(ring, (upper_32_bits(addr) & 0xffff) |
				DATA_SEL(1) | INT_SEL(0));
	amdgpu_ring_write(ring, lower_32_bits(seq - 1));
	amdgpu_ring_write(ring, upper_32_bits(seq - 1));

	/* Then send the real EOP event down the pipe:
	 * EVENT_WRITE_EOP - flush caches, send int */
	amdgpu_ring_write(ring, PACKET3(PACKET3_EVENT_WRITE_EOP, 4));
	amdgpu_ring_write(ring, (EOP_TCL1_ACTION_EN |
				 EOP_TC_ACTION_EN |
				 EOP_TC_WB_ACTION_EN |
				 EVENT_TYPE(CACHE_FLUSH_AND_INV_TS_EVENT) |
				 EVENT_INDEX(5)));
	amdgpu_ring_write(ring, addr & 0xfffffffc);
	amdgpu_ring_write(ring, (upper_32_bits(addr) & 0xffff) |
			  DATA_SEL(write64bit ? 2 : 1) | INT_SEL(int_sel ? 2 : 0));
	amdgpu_ring_write(ring, lower_32_bits(seq));
	amdgpu_ring_write(ring, upper_32_bits(seq));

}

static void gfx_v8_0_ring_emit_pipeline_sync(struct amdgpu_ring *ring)
{
	int usepfp = (ring->funcs->type == AMDGPU_RING_TYPE_GFX);
	uint32_t seq = ring->fence_drv.sync_seq;
	uint64_t addr = ring->fence_drv.gpu_addr;

	amdgpu_ring_write(ring, PACKET3(PACKET3_WAIT_REG_MEM, 5));
	amdgpu_ring_write(ring, (WAIT_REG_MEM_MEM_SPACE(1) | /* memory */
				 WAIT_REG_MEM_FUNCTION(3) | /* equal */
				 WAIT_REG_MEM_ENGINE(usepfp))); /* pfp or me */
	amdgpu_ring_write(ring, addr & 0xfffffffc);
	amdgpu_ring_write(ring, upper_32_bits(addr) & 0xffffffff);
	amdgpu_ring_write(ring, seq);
	amdgpu_ring_write(ring, 0xffffffff);
	amdgpu_ring_write(ring, 4); /* poll interval */
}

static void gfx_v8_0_ring_emit_vm_flush(struct amdgpu_ring *ring,
					unsigned vmid, uint64_t pd_addr)
{
	int usepfp = (ring->funcs->type == AMDGPU_RING_TYPE_GFX);

	amdgpu_gmc_emit_flush_gpu_tlb(ring, vmid, pd_addr);

	/* wait for the invalidate to complete */
	amdgpu_ring_write(ring, PACKET3(PACKET3_WAIT_REG_MEM, 5));
	amdgpu_ring_write(ring, (WAIT_REG_MEM_OPERATION(0) | /* wait */
				 WAIT_REG_MEM_FUNCTION(0) |  /* always */
				 WAIT_REG_MEM_ENGINE(0))); /* me */
	amdgpu_ring_write(ring, mmVM_INVALIDATE_REQUEST);
	amdgpu_ring_write(ring, 0);
	amdgpu_ring_write(ring, 0); /* ref */
	amdgpu_ring_write(ring, 0); /* mask */
	amdgpu_ring_write(ring, 0x20); /* poll interval */

	/* compute doesn't have PFP */
	if (usepfp) {
		/* sync PFP to ME, otherwise we might get invalid PFP reads */
		amdgpu_ring_write(ring, PACKET3(PACKET3_PFP_SYNC_ME, 0));
		amdgpu_ring_write(ring, 0x0);
	}
}

static u64 gfx_v8_0_ring_get_wptr_compute(struct amdgpu_ring *ring)
{
	return ring->adev->wb.wb[ring->wptr_offs];
}

static void gfx_v8_0_ring_set_wptr_compute(struct amdgpu_ring *ring)
{
	struct amdgpu_device *adev = ring->adev;

	/* XXX check if swapping is necessary on BE */
	adev->wb.wb[ring->wptr_offs] = lower_32_bits(ring->wptr);
	WDOORBELL32(ring->doorbell_index, lower_32_bits(ring->wptr));
}

static void gfx_v8_0_ring_emit_fence_compute(struct amdgpu_ring *ring,
					     u64 addr, u64 seq,
					     unsigned flags)
{
	bool write64bit = flags & AMDGPU_FENCE_FLAG_64BIT;
	bool int_sel = flags & AMDGPU_FENCE_FLAG_INT;

	/* RELEASE_MEM - flush caches, send int */
	amdgpu_ring_write(ring, PACKET3(PACKET3_RELEASE_MEM, 5));
	amdgpu_ring_write(ring, (EOP_TCL1_ACTION_EN |
				 EOP_TC_ACTION_EN |
				 EOP_TC_WB_ACTION_EN |
				 EVENT_TYPE(CACHE_FLUSH_AND_INV_TS_EVENT) |
				 EVENT_INDEX(5)));
	amdgpu_ring_write(ring, DATA_SEL(write64bit ? 2 : 1) | INT_SEL(int_sel ? 2 : 0));
	amdgpu_ring_write(ring, addr & 0xfffffffc);
	amdgpu_ring_write(ring, upper_32_bits(addr));
	amdgpu_ring_write(ring, lower_32_bits(seq));
	amdgpu_ring_write(ring, upper_32_bits(seq));
}

static void gfx_v8_0_ring_emit_fence_kiq(struct amdgpu_ring *ring, u64 addr,
					 u64 seq, unsigned int flags)
{
	/* we only allocate 32bit for each seq wb address */
	BUG_ON(flags & AMDGPU_FENCE_FLAG_64BIT);

	/* write fence seq to the "addr" */
	amdgpu_ring_write(ring, PACKET3(PACKET3_WRITE_DATA, 3));
	amdgpu_ring_write(ring, (WRITE_DATA_ENGINE_SEL(0) |
				 WRITE_DATA_DST_SEL(5) | WR_CONFIRM));
	amdgpu_ring_write(ring, lower_32_bits(addr));
	amdgpu_ring_write(ring, upper_32_bits(addr));
	amdgpu_ring_write(ring, lower_32_bits(seq));

	if (flags & AMDGPU_FENCE_FLAG_INT) {
		/* set register to trigger INT */
		amdgpu_ring_write(ring, PACKET3(PACKET3_WRITE_DATA, 3));
		amdgpu_ring_write(ring, (WRITE_DATA_ENGINE_SEL(0) |
					 WRITE_DATA_DST_SEL(0) | WR_CONFIRM));
		amdgpu_ring_write(ring, mmCPC_INT_STATUS);
		amdgpu_ring_write(ring, 0);
		amdgpu_ring_write(ring, 0x20000000); /* src_id is 178 */
	}
}

static void gfx_v8_ring_emit_sb(struct amdgpu_ring *ring)
{
	amdgpu_ring_write(ring, PACKET3(PACKET3_SWITCH_BUFFER, 0));
	amdgpu_ring_write(ring, 0);
}

static void gfx_v8_ring_emit_cntxcntl(struct amdgpu_ring *ring, uint32_t flags)
{
	uint32_t dw2 = 0;

	if (amdgpu_sriov_vf(ring->adev))
		gfx_v8_0_ring_emit_ce_meta(ring);

	dw2 |= 0x80000000; /* set load_enable otherwise this package is just NOPs */
	if (flags & AMDGPU_HAVE_CTX_SWITCH) {
		gfx_v8_0_ring_emit_vgt_flush(ring);
		/* set load_global_config & load_global_uconfig */
		dw2 |= 0x8001;
		/* set load_cs_sh_regs */
		dw2 |= 0x01000000;
		/* set load_per_context_state & load_gfx_sh_regs for GFX */
		dw2 |= 0x10002;

		/* set load_ce_ram if preamble presented */
		if (AMDGPU_PREAMBLE_IB_PRESENT & flags)
			dw2 |= 0x10000000;
	} else {
		/* still load_ce_ram if this is the first time preamble presented
		 * although there is no context switch happens.
		 */
		if (AMDGPU_PREAMBLE_IB_PRESENT_FIRST & flags)
			dw2 |= 0x10000000;
	}

	amdgpu_ring_write(ring, PACKET3(PACKET3_CONTEXT_CONTROL, 1));
	amdgpu_ring_write(ring, dw2);
	amdgpu_ring_write(ring, 0);
}

static unsigned gfx_v8_0_ring_emit_init_cond_exec(struct amdgpu_ring *ring)
{
	unsigned ret;

	amdgpu_ring_write(ring, PACKET3(PACKET3_COND_EXEC, 3));
	amdgpu_ring_write(ring, lower_32_bits(ring->cond_exe_gpu_addr));
	amdgpu_ring_write(ring, upper_32_bits(ring->cond_exe_gpu_addr));
	amdgpu_ring_write(ring, 0); /* discard following DWs if *cond_exec_gpu_addr==0 */
	ret = ring->wptr & ring->buf_mask;
	amdgpu_ring_write(ring, 0x55aa55aa); /* patch dummy value later */
	return ret;
}

static void gfx_v8_0_ring_emit_patch_cond_exec(struct amdgpu_ring *ring, unsigned offset)
{
	unsigned cur;

	BUG_ON(offset > ring->buf_mask);
	BUG_ON(ring->ring[offset] != 0x55aa55aa);

	cur = (ring->wptr & ring->buf_mask) - 1;
	if (likely(cur > offset))
		ring->ring[offset] = cur - offset;
	else
		ring->ring[offset] = (ring->ring_size >> 2) - offset + cur;
}

static void gfx_v8_0_ring_emit_rreg(struct amdgpu_ring *ring, uint32_t reg,
				    uint32_t reg_val_offs)
{
	struct amdgpu_device *adev = ring->adev;

	amdgpu_ring_write(ring, PACKET3(PACKET3_COPY_DATA, 4));
	amdgpu_ring_write(ring, 0 |	/* src: register*/
				(5 << 8) |	/* dst: memory */
				(1 << 20));	/* write confirm */
	amdgpu_ring_write(ring, reg);
	amdgpu_ring_write(ring, 0);
	amdgpu_ring_write(ring, lower_32_bits(adev->wb.gpu_addr +
				reg_val_offs * 4));
	amdgpu_ring_write(ring, upper_32_bits(adev->wb.gpu_addr +
				reg_val_offs * 4));
}

static void gfx_v8_0_ring_emit_wreg(struct amdgpu_ring *ring, uint32_t reg,
				  uint32_t val)
{
	uint32_t cmd;

	switch (ring->funcs->type) {
	case AMDGPU_RING_TYPE_GFX:
		cmd = WRITE_DATA_ENGINE_SEL(1) | WR_CONFIRM;
		break;
	case AMDGPU_RING_TYPE_KIQ:
		cmd = 1 << 16; /* no inc addr */
		break;
	default:
		cmd = WR_CONFIRM;
		break;
	}

	amdgpu_ring_write(ring, PACKET3(PACKET3_WRITE_DATA, 3));
	amdgpu_ring_write(ring, cmd);
	amdgpu_ring_write(ring, reg);
	amdgpu_ring_write(ring, 0);
	amdgpu_ring_write(ring, val);
}

static void gfx_v8_0_ring_soft_recovery(struct amdgpu_ring *ring, unsigned vmid)
{
	struct amdgpu_device *adev = ring->adev;
	uint32_t value = 0;

	value = REG_SET_FIELD(value, SQ_CMD, CMD, 0x03);
	value = REG_SET_FIELD(value, SQ_CMD, MODE, 0x01);
	value = REG_SET_FIELD(value, SQ_CMD, CHECK_VMID, 1);
	value = REG_SET_FIELD(value, SQ_CMD, VM_ID, vmid);
	WREG32(mmSQ_CMD, value);
}

static void gfx_v8_0_set_gfx_eop_interrupt_state(struct amdgpu_device *adev,
						 enum amdgpu_interrupt_state state)
{
	WREG32_FIELD(CP_INT_CNTL_RING0, TIME_STAMP_INT_ENABLE,
		     state == AMDGPU_IRQ_STATE_DISABLE ? 0 : 1);
}

static void gfx_v8_0_set_compute_eop_interrupt_state(struct amdgpu_device *adev,
						     int me, int pipe,
						     enum amdgpu_interrupt_state state)
{
	u32 mec_int_cntl, mec_int_cntl_reg;

	/*
	 * amdgpu controls only the first MEC. That's why this function only
	 * handles the setting of interrupts for this specific MEC. All other
	 * pipes' interrupts are set by amdkfd.
	 */

	if (me == 1) {
		switch (pipe) {
		case 0:
			mec_int_cntl_reg = mmCP_ME1_PIPE0_INT_CNTL;
			break;
		case 1:
			mec_int_cntl_reg = mmCP_ME1_PIPE1_INT_CNTL;
			break;
		case 2:
			mec_int_cntl_reg = mmCP_ME1_PIPE2_INT_CNTL;
			break;
		case 3:
			mec_int_cntl_reg = mmCP_ME1_PIPE3_INT_CNTL;
			break;
		default:
			DRM_DEBUG("invalid pipe %d\n", pipe);
			return;
		}
	} else {
		DRM_DEBUG("invalid me %d\n", me);
		return;
	}

	switch (state) {
	case AMDGPU_IRQ_STATE_DISABLE:
		mec_int_cntl = RREG32(mec_int_cntl_reg);
		mec_int_cntl &= ~CP_INT_CNTL_RING0__TIME_STAMP_INT_ENABLE_MASK;
		WREG32(mec_int_cntl_reg, mec_int_cntl);
		break;
	case AMDGPU_IRQ_STATE_ENABLE:
		mec_int_cntl = RREG32(mec_int_cntl_reg);
		mec_int_cntl |= CP_INT_CNTL_RING0__TIME_STAMP_INT_ENABLE_MASK;
		WREG32(mec_int_cntl_reg, mec_int_cntl);
		break;
	default:
		break;
	}
}

static int gfx_v8_0_set_priv_reg_fault_state(struct amdgpu_device *adev,
					     struct amdgpu_irq_src *source,
					     unsigned type,
					     enum amdgpu_interrupt_state state)
{
	WREG32_FIELD(CP_INT_CNTL_RING0, PRIV_REG_INT_ENABLE,
		     state == AMDGPU_IRQ_STATE_DISABLE ? 0 : 1);

	return 0;
}

static int gfx_v8_0_set_priv_inst_fault_state(struct amdgpu_device *adev,
					      struct amdgpu_irq_src *source,
					      unsigned type,
					      enum amdgpu_interrupt_state state)
{
	WREG32_FIELD(CP_INT_CNTL_RING0, PRIV_INSTR_INT_ENABLE,
		     state == AMDGPU_IRQ_STATE_DISABLE ? 0 : 1);

	return 0;
}

static int gfx_v8_0_set_eop_interrupt_state(struct amdgpu_device *adev,
					    struct amdgpu_irq_src *src,
					    unsigned type,
					    enum amdgpu_interrupt_state state)
{
	switch (type) {
	case AMDGPU_CP_IRQ_GFX_ME0_PIPE0_EOP:
		gfx_v8_0_set_gfx_eop_interrupt_state(adev, state);
		break;
	case AMDGPU_CP_IRQ_COMPUTE_MEC1_PIPE0_EOP:
		gfx_v8_0_set_compute_eop_interrupt_state(adev, 1, 0, state);
		break;
	case AMDGPU_CP_IRQ_COMPUTE_MEC1_PIPE1_EOP:
		gfx_v8_0_set_compute_eop_interrupt_state(adev, 1, 1, state);
		break;
	case AMDGPU_CP_IRQ_COMPUTE_MEC1_PIPE2_EOP:
		gfx_v8_0_set_compute_eop_interrupt_state(adev, 1, 2, state);
		break;
	case AMDGPU_CP_IRQ_COMPUTE_MEC1_PIPE3_EOP:
		gfx_v8_0_set_compute_eop_interrupt_state(adev, 1, 3, state);
		break;
	case AMDGPU_CP_IRQ_COMPUTE_MEC2_PIPE0_EOP:
		gfx_v8_0_set_compute_eop_interrupt_state(adev, 2, 0, state);
		break;
	case AMDGPU_CP_IRQ_COMPUTE_MEC2_PIPE1_EOP:
		gfx_v8_0_set_compute_eop_interrupt_state(adev, 2, 1, state);
		break;
	case AMDGPU_CP_IRQ_COMPUTE_MEC2_PIPE2_EOP:
		gfx_v8_0_set_compute_eop_interrupt_state(adev, 2, 2, state);
		break;
	case AMDGPU_CP_IRQ_COMPUTE_MEC2_PIPE3_EOP:
		gfx_v8_0_set_compute_eop_interrupt_state(adev, 2, 3, state);
		break;
	default:
		break;
	}
	return 0;
}

static int gfx_v8_0_set_cp_ecc_int_state(struct amdgpu_device *adev,
					 struct amdgpu_irq_src *source,
					 unsigned int type,
					 enum amdgpu_interrupt_state state)
{
	int enable_flag;

	switch (state) {
	case AMDGPU_IRQ_STATE_DISABLE:
		enable_flag = 0;
		break;

	case AMDGPU_IRQ_STATE_ENABLE:
		enable_flag = 1;
		break;

	default:
		return -EINVAL;
	}

	WREG32_FIELD(CP_INT_CNTL, CP_ECC_ERROR_INT_ENABLE, enable_flag);
	WREG32_FIELD(CP_INT_CNTL_RING0, CP_ECC_ERROR_INT_ENABLE, enable_flag);
	WREG32_FIELD(CP_INT_CNTL_RING1, CP_ECC_ERROR_INT_ENABLE, enable_flag);
	WREG32_FIELD(CP_INT_CNTL_RING2, CP_ECC_ERROR_INT_ENABLE, enable_flag);
	WREG32_FIELD(CPC_INT_CNTL, CP_ECC_ERROR_INT_ENABLE, enable_flag);
	WREG32_FIELD(CP_ME1_PIPE0_INT_CNTL, CP_ECC_ERROR_INT_ENABLE,
		     enable_flag);
	WREG32_FIELD(CP_ME1_PIPE1_INT_CNTL, CP_ECC_ERROR_INT_ENABLE,
		     enable_flag);
	WREG32_FIELD(CP_ME1_PIPE2_INT_CNTL, CP_ECC_ERROR_INT_ENABLE,
		     enable_flag);
	WREG32_FIELD(CP_ME1_PIPE3_INT_CNTL, CP_ECC_ERROR_INT_ENABLE,
		     enable_flag);
	WREG32_FIELD(CP_ME2_PIPE0_INT_CNTL, CP_ECC_ERROR_INT_ENABLE,
		     enable_flag);
	WREG32_FIELD(CP_ME2_PIPE1_INT_CNTL, CP_ECC_ERROR_INT_ENABLE,
		     enable_flag);
	WREG32_FIELD(CP_ME2_PIPE2_INT_CNTL, CP_ECC_ERROR_INT_ENABLE,
		     enable_flag);
	WREG32_FIELD(CP_ME2_PIPE3_INT_CNTL, CP_ECC_ERROR_INT_ENABLE,
		     enable_flag);

	return 0;
}

static int gfx_v8_0_set_sq_int_state(struct amdgpu_device *adev,
				     struct amdgpu_irq_src *source,
				     unsigned int type,
				     enum amdgpu_interrupt_state state)
{
	int enable_flag;

	switch (state) {
	case AMDGPU_IRQ_STATE_DISABLE:
		enable_flag = 1;
		break;

	case AMDGPU_IRQ_STATE_ENABLE:
		enable_flag = 0;
		break;

	default:
		return -EINVAL;
	}

	WREG32_FIELD(SQ_INTERRUPT_MSG_CTRL, STALL,
		     enable_flag);

	return 0;
}

static int gfx_v8_0_eop_irq(struct amdgpu_device *adev,
			    struct amdgpu_irq_src *source,
			    struct amdgpu_iv_entry *entry)
{
	int i;
	u8 me_id, pipe_id, queue_id;
	struct amdgpu_ring *ring;

	DRM_DEBUG("IH: CP EOP\n");
	me_id = (entry->ring_id & 0x0c) >> 2;
	pipe_id = (entry->ring_id & 0x03) >> 0;
	queue_id = (entry->ring_id & 0x70) >> 4;

	switch (me_id) {
	case 0:
		amdgpu_fence_process(&adev->gfx.gfx_ring[0]);
		break;
	case 1:
	case 2:
		for (i = 0; i < adev->gfx.num_compute_rings; i++) {
			ring = &adev->gfx.compute_ring[i];
			/* Per-queue interrupt is supported for MEC starting from VI.
			  * The interrupt can only be enabled/disabled per pipe instead of per queue.
			  */
			if ((ring->me == me_id) && (ring->pipe == pipe_id) && (ring->queue == queue_id))
				amdgpu_fence_process(ring);
		}
		break;
	}
	return 0;
}

static void gfx_v8_0_fault(struct amdgpu_device *adev,
			   struct amdgpu_iv_entry *entry)
{
	u8 me_id, pipe_id, queue_id;
	struct amdgpu_ring *ring;
	int i;

	me_id = (entry->ring_id & 0x0c) >> 2;
	pipe_id = (entry->ring_id & 0x03) >> 0;
	queue_id = (entry->ring_id & 0x70) >> 4;

	switch (me_id) {
	case 0:
		drm_sched_fault(&adev->gfx.gfx_ring[0].sched);
		break;
	case 1:
	case 2:
		for (i = 0; i < adev->gfx.num_compute_rings; i++) {
			ring = &adev->gfx.compute_ring[i];
			if (ring->me == me_id && ring->pipe == pipe_id &&
			    ring->queue == queue_id)
				drm_sched_fault(&ring->sched);
		}
		break;
	}
}

static int gfx_v8_0_priv_reg_irq(struct amdgpu_device *adev,
				 struct amdgpu_irq_src *source,
				 struct amdgpu_iv_entry *entry)
{
	DRM_ERROR("Illegal register access in command stream\n");
	gfx_v8_0_fault(adev, entry);
	return 0;
}

static int gfx_v8_0_priv_inst_irq(struct amdgpu_device *adev,
				  struct amdgpu_irq_src *source,
				  struct amdgpu_iv_entry *entry)
{
	DRM_ERROR("Illegal instruction in command stream\n");
	gfx_v8_0_fault(adev, entry);
	return 0;
}

static int gfx_v8_0_cp_ecc_error_irq(struct amdgpu_device *adev,
				     struct amdgpu_irq_src *source,
				     struct amdgpu_iv_entry *entry)
{
	DRM_ERROR("CP EDC/ECC error detected.");
	return 0;
}

static void gfx_v8_0_parse_sq_irq(struct amdgpu_device *adev, unsigned ih_data,
				  bool from_wq)
{
	u32 enc, se_id, sh_id, cu_id;
	char type[20];
	int sq_edc_source = -1;

	enc = REG_GET_FIELD(ih_data, SQ_INTERRUPT_WORD_CMN, ENCODING);
	se_id = REG_GET_FIELD(ih_data, SQ_INTERRUPT_WORD_CMN, SE_ID);

	switch (enc) {
		case 0:
			DRM_INFO("SQ general purpose intr detected:"
					"se_id %d, immed_overflow %d, host_reg_overflow %d,"
					"host_cmd_overflow %d, cmd_timestamp %d,"
					"reg_timestamp %d, thread_trace_buff_full %d,"
					"wlt %d, thread_trace %d.\n",
					se_id,
					REG_GET_FIELD(ih_data, SQ_INTERRUPT_WORD_AUTO, IMMED_OVERFLOW),
					REG_GET_FIELD(ih_data, SQ_INTERRUPT_WORD_AUTO, HOST_REG_OVERFLOW),
					REG_GET_FIELD(ih_data, SQ_INTERRUPT_WORD_AUTO, HOST_CMD_OVERFLOW),
					REG_GET_FIELD(ih_data, SQ_INTERRUPT_WORD_AUTO, CMD_TIMESTAMP),
					REG_GET_FIELD(ih_data, SQ_INTERRUPT_WORD_AUTO, REG_TIMESTAMP),
					REG_GET_FIELD(ih_data, SQ_INTERRUPT_WORD_AUTO, THREAD_TRACE_BUF_FULL),
					REG_GET_FIELD(ih_data, SQ_INTERRUPT_WORD_AUTO, WLT),
					REG_GET_FIELD(ih_data, SQ_INTERRUPT_WORD_AUTO, THREAD_TRACE)
					);
			break;
		case 1:
		case 2:

			cu_id = REG_GET_FIELD(ih_data, SQ_INTERRUPT_WORD_WAVE, CU_ID);
			sh_id = REG_GET_FIELD(ih_data, SQ_INTERRUPT_WORD_WAVE, SH_ID);

			/*
			 * This function can be called either directly from ISR
			 * or from BH in which case we can access SQ_EDC_INFO
			 * instance
			 */
			if (from_wq) {
				mutex_lock(&adev->grbm_idx_mutex);
				gfx_v8_0_select_se_sh(adev, se_id, sh_id, cu_id);

				sq_edc_source = REG_GET_FIELD(RREG32(mmSQ_EDC_INFO), SQ_EDC_INFO, SOURCE);

				gfx_v8_0_select_se_sh(adev, 0xffffffff, 0xffffffff, 0xffffffff);
				mutex_unlock(&adev->grbm_idx_mutex);
			}

			if (enc == 1)
				sprintf(type, "instruction intr");
			else
				sprintf(type, "EDC/ECC error");

			DRM_INFO(
				"SQ %s detected: "
					"se_id %d, sh_id %d, cu_id %d, simd_id %d, wave_id %d, vm_id %d "
					"trap %s, sq_ed_info.source %s.\n",
					type, se_id, sh_id, cu_id,
					REG_GET_FIELD(ih_data, SQ_INTERRUPT_WORD_WAVE, SIMD_ID),
					REG_GET_FIELD(ih_data, SQ_INTERRUPT_WORD_WAVE, WAVE_ID),
					REG_GET_FIELD(ih_data, SQ_INTERRUPT_WORD_WAVE, VM_ID),
					REG_GET_FIELD(ih_data, SQ_INTERRUPT_WORD_WAVE, PRIV) ? "true" : "false",
					(sq_edc_source != -1) ? sq_edc_source_names[sq_edc_source] : "unavailable"
				);
			break;
		default:
			DRM_ERROR("SQ invalid encoding type\n.");
	}
}

static void gfx_v8_0_sq_irq_work_func(struct work_struct *work)
{

	struct amdgpu_device *adev = container_of(work, struct amdgpu_device, gfx.sq_work.work);
	struct sq_work *sq_work = container_of(work, struct sq_work, work);

	gfx_v8_0_parse_sq_irq(adev, sq_work->ih_data, true);
}

static int gfx_v8_0_sq_irq(struct amdgpu_device *adev,
			   struct amdgpu_irq_src *source,
			   struct amdgpu_iv_entry *entry)
{
	unsigned ih_data = entry->src_data[0];

	/*
	 * Try to submit work so SQ_EDC_INFO can be accessed from
	 * BH. If previous work submission hasn't finished yet
	 * just print whatever info is possible directly from the ISR.
	 */
	if (work_pending(&adev->gfx.sq_work.work)) {
		gfx_v8_0_parse_sq_irq(adev, ih_data, false);
	} else {
		adev->gfx.sq_work.ih_data = ih_data;
		schedule_work(&adev->gfx.sq_work.work);
	}

	return 0;
}

static void gfx_v8_0_emit_mem_sync(struct amdgpu_ring *ring)
{
	amdgpu_ring_write(ring, PACKET3(PACKET3_SURFACE_SYNC, 3));
	amdgpu_ring_write(ring, PACKET3_TCL1_ACTION_ENA |
			  PACKET3_TC_ACTION_ENA |
			  PACKET3_SH_KCACHE_ACTION_ENA |
			  PACKET3_SH_ICACHE_ACTION_ENA |
			  PACKET3_TC_WB_ACTION_ENA);  /* CP_COHER_CNTL */
	amdgpu_ring_write(ring, 0xffffffff);  /* CP_COHER_SIZE */
	amdgpu_ring_write(ring, 0);  /* CP_COHER_BASE */
	amdgpu_ring_write(ring, 0x0000000A); /* poll interval */
}

static void gfx_v8_0_emit_mem_sync_compute(struct amdgpu_ring *ring)
{
	amdgpu_ring_write(ring, PACKET3(PACKET3_ACQUIRE_MEM, 5));
	amdgpu_ring_write(ring, PACKET3_TCL1_ACTION_ENA |
			  PACKET3_TC_ACTION_ENA |
			  PACKET3_SH_KCACHE_ACTION_ENA |
			  PACKET3_SH_ICACHE_ACTION_ENA |
			  PACKET3_TC_WB_ACTION_ENA);  /* CP_COHER_CNTL */
	amdgpu_ring_write(ring, 0xffffffff);	/* CP_COHER_SIZE */
	amdgpu_ring_write(ring, 0xff);		/* CP_COHER_SIZE_HI */
	amdgpu_ring_write(ring, 0);		/* CP_COHER_BASE */
	amdgpu_ring_write(ring, 0);		/* CP_COHER_BASE_HI */
	amdgpu_ring_write(ring, 0x0000000A);	/* poll interval */
}

<<<<<<< HEAD
=======

/* mmSPI_WCL_PIPE_PERCENT_CS[0-7]_DEFAULT values are same */
#define mmSPI_WCL_PIPE_PERCENT_CS_DEFAULT	0x0000007f
static void gfx_v8_0_emit_wave_limit_cs(struct amdgpu_ring *ring,
					uint32_t pipe, bool enable)
{
	uint32_t val;
	uint32_t wcl_cs_reg;

	val = enable ? 0x1 : mmSPI_WCL_PIPE_PERCENT_CS_DEFAULT;

	switch (pipe) {
	case 0:
		wcl_cs_reg = mmSPI_WCL_PIPE_PERCENT_CS0;
		break;
	case 1:
		wcl_cs_reg = mmSPI_WCL_PIPE_PERCENT_CS1;
		break;
	case 2:
		wcl_cs_reg = mmSPI_WCL_PIPE_PERCENT_CS2;
		break;
	case 3:
		wcl_cs_reg = mmSPI_WCL_PIPE_PERCENT_CS3;
		break;
	default:
		DRM_DEBUG("invalid pipe %d\n", pipe);
		return;
	}

	amdgpu_ring_emit_wreg(ring, wcl_cs_reg, val);

}

#define mmSPI_WCL_PIPE_PERCENT_GFX_DEFAULT	0x07ffffff
static void gfx_v8_0_emit_wave_limit(struct amdgpu_ring *ring, bool enable)
{
	struct amdgpu_device *adev = ring->adev;
	uint32_t val;
	int i;

	/* mmSPI_WCL_PIPE_PERCENT_GFX is 7 bit multiplier register to limit
	 * number of gfx waves. Setting 5 bit will make sure gfx only gets
	 * around 25% of gpu resources.
	 */
	val = enable ? 0x1f : mmSPI_WCL_PIPE_PERCENT_GFX_DEFAULT;
	amdgpu_ring_emit_wreg(ring, mmSPI_WCL_PIPE_PERCENT_GFX, val);

	/* Restrict waves for normal/low priority compute queues as well
	 * to get best QoS for high priority compute jobs.
	 *
	 * amdgpu controls only 1st ME(0-3 CS pipes).
	 */
	for (i = 0; i < adev->gfx.mec.num_pipe_per_mec; i++) {
		if (i != ring->pipe)
			gfx_v8_0_emit_wave_limit_cs(ring, i, enable);

	}

}

>>>>>>> 7d2a07b7
static const struct amd_ip_funcs gfx_v8_0_ip_funcs = {
	.name = "gfx_v8_0",
	.early_init = gfx_v8_0_early_init,
	.late_init = gfx_v8_0_late_init,
	.sw_init = gfx_v8_0_sw_init,
	.sw_fini = gfx_v8_0_sw_fini,
	.hw_init = gfx_v8_0_hw_init,
	.hw_fini = gfx_v8_0_hw_fini,
	.suspend = gfx_v8_0_suspend,
	.resume = gfx_v8_0_resume,
	.is_idle = gfx_v8_0_is_idle,
	.wait_for_idle = gfx_v8_0_wait_for_idle,
	.check_soft_reset = gfx_v8_0_check_soft_reset,
	.pre_soft_reset = gfx_v8_0_pre_soft_reset,
	.soft_reset = gfx_v8_0_soft_reset,
	.post_soft_reset = gfx_v8_0_post_soft_reset,
	.set_clockgating_state = gfx_v8_0_set_clockgating_state,
	.set_powergating_state = gfx_v8_0_set_powergating_state,
	.get_clockgating_state = gfx_v8_0_get_clockgating_state,
};

static const struct amdgpu_ring_funcs gfx_v8_0_ring_funcs_gfx = {
	.type = AMDGPU_RING_TYPE_GFX,
	.align_mask = 0xff,
	.nop = PACKET3(PACKET3_NOP, 0x3FFF),
	.support_64bit_ptrs = false,
	.get_rptr = gfx_v8_0_ring_get_rptr,
	.get_wptr = gfx_v8_0_ring_get_wptr_gfx,
	.set_wptr = gfx_v8_0_ring_set_wptr_gfx,
	.emit_frame_size = /* maximum 215dw if count 16 IBs in */
		5 +  /* COND_EXEC */
		7 +  /* PIPELINE_SYNC */
		VI_FLUSH_GPU_TLB_NUM_WREG * 5 + 9 + /* VM_FLUSH */
		12 +  /* FENCE for VM_FLUSH */
		20 + /* GDS switch */
		4 + /* double SWITCH_BUFFER,
		       the first COND_EXEC jump to the place just
			   prior to this double SWITCH_BUFFER  */
		5 + /* COND_EXEC */
		7 +	 /*	HDP_flush */
		4 +	 /*	VGT_flush */
		14 + /*	CE_META */
		31 + /*	DE_META */
		3 + /* CNTX_CTRL */
		5 + /* HDP_INVL */
		12 + 12 + /* FENCE x2 */
		2 + /* SWITCH_BUFFER */
		5, /* SURFACE_SYNC */
	.emit_ib_size =	4, /* gfx_v8_0_ring_emit_ib_gfx */
	.emit_ib = gfx_v8_0_ring_emit_ib_gfx,
	.emit_fence = gfx_v8_0_ring_emit_fence_gfx,
	.emit_pipeline_sync = gfx_v8_0_ring_emit_pipeline_sync,
	.emit_vm_flush = gfx_v8_0_ring_emit_vm_flush,
	.emit_gds_switch = gfx_v8_0_ring_emit_gds_switch,
	.emit_hdp_flush = gfx_v8_0_ring_emit_hdp_flush,
	.test_ring = gfx_v8_0_ring_test_ring,
	.test_ib = gfx_v8_0_ring_test_ib,
	.insert_nop = amdgpu_ring_insert_nop,
	.pad_ib = amdgpu_ring_generic_pad_ib,
	.emit_switch_buffer = gfx_v8_ring_emit_sb,
	.emit_cntxcntl = gfx_v8_ring_emit_cntxcntl,
	.init_cond_exec = gfx_v8_0_ring_emit_init_cond_exec,
	.patch_cond_exec = gfx_v8_0_ring_emit_patch_cond_exec,
	.emit_wreg = gfx_v8_0_ring_emit_wreg,
	.soft_recovery = gfx_v8_0_ring_soft_recovery,
	.emit_mem_sync = gfx_v8_0_emit_mem_sync,
};

static const struct amdgpu_ring_funcs gfx_v8_0_ring_funcs_compute = {
	.type = AMDGPU_RING_TYPE_COMPUTE,
	.align_mask = 0xff,
	.nop = PACKET3(PACKET3_NOP, 0x3FFF),
	.support_64bit_ptrs = false,
	.get_rptr = gfx_v8_0_ring_get_rptr,
	.get_wptr = gfx_v8_0_ring_get_wptr_compute,
	.set_wptr = gfx_v8_0_ring_set_wptr_compute,
	.emit_frame_size =
		20 + /* gfx_v8_0_ring_emit_gds_switch */
		7 + /* gfx_v8_0_ring_emit_hdp_flush */
		5 + /* hdp_invalidate */
		7 + /* gfx_v8_0_ring_emit_pipeline_sync */
		VI_FLUSH_GPU_TLB_NUM_WREG * 5 + 7 + /* gfx_v8_0_ring_emit_vm_flush */
		7 + 7 + 7 + /* gfx_v8_0_ring_emit_fence_compute x3 for user fence, vm fence */
<<<<<<< HEAD
		7, /* gfx_v8_0_emit_mem_sync_compute */
=======
		7 + /* gfx_v8_0_emit_mem_sync_compute */
		5 + /* gfx_v8_0_emit_wave_limit for updating mmSPI_WCL_PIPE_PERCENT_GFX register */
		15, /* for updating 3 mmSPI_WCL_PIPE_PERCENT_CS registers */
>>>>>>> 7d2a07b7
	.emit_ib_size =	7, /* gfx_v8_0_ring_emit_ib_compute */
	.emit_ib = gfx_v8_0_ring_emit_ib_compute,
	.emit_fence = gfx_v8_0_ring_emit_fence_compute,
	.emit_pipeline_sync = gfx_v8_0_ring_emit_pipeline_sync,
	.emit_vm_flush = gfx_v8_0_ring_emit_vm_flush,
	.emit_gds_switch = gfx_v8_0_ring_emit_gds_switch,
	.emit_hdp_flush = gfx_v8_0_ring_emit_hdp_flush,
	.test_ring = gfx_v8_0_ring_test_ring,
	.test_ib = gfx_v8_0_ring_test_ib,
	.insert_nop = amdgpu_ring_insert_nop,
	.pad_ib = amdgpu_ring_generic_pad_ib,
	.emit_wreg = gfx_v8_0_ring_emit_wreg,
	.emit_mem_sync = gfx_v8_0_emit_mem_sync_compute,
<<<<<<< HEAD
=======
	.emit_wave_limit = gfx_v8_0_emit_wave_limit,
>>>>>>> 7d2a07b7
};

static const struct amdgpu_ring_funcs gfx_v8_0_ring_funcs_kiq = {
	.type = AMDGPU_RING_TYPE_KIQ,
	.align_mask = 0xff,
	.nop = PACKET3(PACKET3_NOP, 0x3FFF),
	.support_64bit_ptrs = false,
	.get_rptr = gfx_v8_0_ring_get_rptr,
	.get_wptr = gfx_v8_0_ring_get_wptr_compute,
	.set_wptr = gfx_v8_0_ring_set_wptr_compute,
	.emit_frame_size =
		20 + /* gfx_v8_0_ring_emit_gds_switch */
		7 + /* gfx_v8_0_ring_emit_hdp_flush */
		5 + /* hdp_invalidate */
		7 + /* gfx_v8_0_ring_emit_pipeline_sync */
		17 + /* gfx_v8_0_ring_emit_vm_flush */
		7 + 7 + 7, /* gfx_v8_0_ring_emit_fence_kiq x3 for user fence, vm fence */
	.emit_ib_size =	7, /* gfx_v8_0_ring_emit_ib_compute */
	.emit_fence = gfx_v8_0_ring_emit_fence_kiq,
	.test_ring = gfx_v8_0_ring_test_ring,
	.insert_nop = amdgpu_ring_insert_nop,
	.pad_ib = amdgpu_ring_generic_pad_ib,
	.emit_rreg = gfx_v8_0_ring_emit_rreg,
	.emit_wreg = gfx_v8_0_ring_emit_wreg,
};

static void gfx_v8_0_set_ring_funcs(struct amdgpu_device *adev)
{
	int i;

	adev->gfx.kiq.ring.funcs = &gfx_v8_0_ring_funcs_kiq;

	for (i = 0; i < adev->gfx.num_gfx_rings; i++)
		adev->gfx.gfx_ring[i].funcs = &gfx_v8_0_ring_funcs_gfx;

	for (i = 0; i < adev->gfx.num_compute_rings; i++)
		adev->gfx.compute_ring[i].funcs = &gfx_v8_0_ring_funcs_compute;
}

static const struct amdgpu_irq_src_funcs gfx_v8_0_eop_irq_funcs = {
	.set = gfx_v8_0_set_eop_interrupt_state,
	.process = gfx_v8_0_eop_irq,
};

static const struct amdgpu_irq_src_funcs gfx_v8_0_priv_reg_irq_funcs = {
	.set = gfx_v8_0_set_priv_reg_fault_state,
	.process = gfx_v8_0_priv_reg_irq,
};

static const struct amdgpu_irq_src_funcs gfx_v8_0_priv_inst_irq_funcs = {
	.set = gfx_v8_0_set_priv_inst_fault_state,
	.process = gfx_v8_0_priv_inst_irq,
};

static const struct amdgpu_irq_src_funcs gfx_v8_0_cp_ecc_error_irq_funcs = {
	.set = gfx_v8_0_set_cp_ecc_int_state,
	.process = gfx_v8_0_cp_ecc_error_irq,
};

static const struct amdgpu_irq_src_funcs gfx_v8_0_sq_irq_funcs = {
	.set = gfx_v8_0_set_sq_int_state,
	.process = gfx_v8_0_sq_irq,
};

static void gfx_v8_0_set_irq_funcs(struct amdgpu_device *adev)
{
	adev->gfx.eop_irq.num_types = AMDGPU_CP_IRQ_LAST;
	adev->gfx.eop_irq.funcs = &gfx_v8_0_eop_irq_funcs;

	adev->gfx.priv_reg_irq.num_types = 1;
	adev->gfx.priv_reg_irq.funcs = &gfx_v8_0_priv_reg_irq_funcs;

	adev->gfx.priv_inst_irq.num_types = 1;
	adev->gfx.priv_inst_irq.funcs = &gfx_v8_0_priv_inst_irq_funcs;

	adev->gfx.cp_ecc_error_irq.num_types = 1;
	adev->gfx.cp_ecc_error_irq.funcs = &gfx_v8_0_cp_ecc_error_irq_funcs;

	adev->gfx.sq_irq.num_types = 1;
	adev->gfx.sq_irq.funcs = &gfx_v8_0_sq_irq_funcs;
}

static void gfx_v8_0_set_rlc_funcs(struct amdgpu_device *adev)
{
	adev->gfx.rlc.funcs = &iceland_rlc_funcs;
}

static void gfx_v8_0_set_gds_init(struct amdgpu_device *adev)
{
	/* init asci gds info */
	adev->gds.gds_size = RREG32(mmGDS_VMID0_SIZE);
	adev->gds.gws_size = 64;
	adev->gds.oa_size = 16;
	adev->gds.gds_compute_max_wave_id = RREG32(mmGDS_COMPUTE_MAX_WAVE_ID);
}

static void gfx_v8_0_set_user_cu_inactive_bitmap(struct amdgpu_device *adev,
						 u32 bitmap)
{
	u32 data;

	if (!bitmap)
		return;

	data = bitmap << GC_USER_SHADER_ARRAY_CONFIG__INACTIVE_CUS__SHIFT;
	data &= GC_USER_SHADER_ARRAY_CONFIG__INACTIVE_CUS_MASK;

	WREG32(mmGC_USER_SHADER_ARRAY_CONFIG, data);
}

static u32 gfx_v8_0_get_cu_active_bitmap(struct amdgpu_device *adev)
{
	u32 data, mask;

	data =  RREG32(mmCC_GC_SHADER_ARRAY_CONFIG) |
		RREG32(mmGC_USER_SHADER_ARRAY_CONFIG);

	mask = amdgpu_gfx_create_bitmask(adev->gfx.config.max_cu_per_sh);

	return ~REG_GET_FIELD(data, CC_GC_SHADER_ARRAY_CONFIG, INACTIVE_CUS) & mask;
}

static void gfx_v8_0_get_cu_info(struct amdgpu_device *adev)
{
	int i, j, k, counter, active_cu_number = 0;
	u32 mask, bitmap, ao_bitmap, ao_cu_mask = 0;
	struct amdgpu_cu_info *cu_info = &adev->gfx.cu_info;
	unsigned disable_masks[4 * 2];
	u32 ao_cu_num;

	memset(cu_info, 0, sizeof(*cu_info));

	if (adev->flags & AMD_IS_APU)
		ao_cu_num = 2;
	else
		ao_cu_num = adev->gfx.config.max_cu_per_sh;

	amdgpu_gfx_parse_disable_cu(disable_masks, 4, 2);

	mutex_lock(&adev->grbm_idx_mutex);
	for (i = 0; i < adev->gfx.config.max_shader_engines; i++) {
		for (j = 0; j < adev->gfx.config.max_sh_per_se; j++) {
			mask = 1;
			ao_bitmap = 0;
			counter = 0;
			gfx_v8_0_select_se_sh(adev, i, j, 0xffffffff);
			if (i < 4 && j < 2)
				gfx_v8_0_set_user_cu_inactive_bitmap(
					adev, disable_masks[i * 2 + j]);
			bitmap = gfx_v8_0_get_cu_active_bitmap(adev);
			cu_info->bitmap[i][j] = bitmap;

			for (k = 0; k < adev->gfx.config.max_cu_per_sh; k ++) {
				if (bitmap & mask) {
					if (counter < ao_cu_num)
						ao_bitmap |= mask;
					counter ++;
				}
				mask <<= 1;
			}
			active_cu_number += counter;
			if (i < 2 && j < 2)
				ao_cu_mask |= (ao_bitmap << (i * 16 + j * 8));
			cu_info->ao_cu_bitmap[i][j] = ao_bitmap;
		}
	}
	gfx_v8_0_select_se_sh(adev, 0xffffffff, 0xffffffff, 0xffffffff);
	mutex_unlock(&adev->grbm_idx_mutex);

	cu_info->number = active_cu_number;
	cu_info->ao_cu_mask = ao_cu_mask;
	cu_info->simd_per_cu = NUM_SIMD_PER_CU;
	cu_info->max_waves_per_simd = 10;
	cu_info->max_scratch_slots_per_cu = 32;
	cu_info->wave_front_size = 64;
	cu_info->lds_size = 64;
}

const struct amdgpu_ip_block_version gfx_v8_0_ip_block =
{
	.type = AMD_IP_BLOCK_TYPE_GFX,
	.major = 8,
	.minor = 0,
	.rev = 0,
	.funcs = &gfx_v8_0_ip_funcs,
};

const struct amdgpu_ip_block_version gfx_v8_1_ip_block =
{
	.type = AMD_IP_BLOCK_TYPE_GFX,
	.major = 8,
	.minor = 1,
	.rev = 0,
	.funcs = &gfx_v8_0_ip_funcs,
};

static void gfx_v8_0_ring_emit_ce_meta(struct amdgpu_ring *ring)
{
	uint64_t ce_payload_addr;
	int cnt_ce;
	union {
		struct vi_ce_ib_state regular;
		struct vi_ce_ib_state_chained_ib chained;
	} ce_payload = {};

	if (ring->adev->virt.chained_ib_support) {
		ce_payload_addr = amdgpu_csa_vaddr(ring->adev) +
			offsetof(struct vi_gfx_meta_data_chained_ib, ce_payload);
		cnt_ce = (sizeof(ce_payload.chained) >> 2) + 4 - 2;
	} else {
		ce_payload_addr = amdgpu_csa_vaddr(ring->adev) +
			offsetof(struct vi_gfx_meta_data, ce_payload);
		cnt_ce = (sizeof(ce_payload.regular) >> 2) + 4 - 2;
	}

	amdgpu_ring_write(ring, PACKET3(PACKET3_WRITE_DATA, cnt_ce));
	amdgpu_ring_write(ring, (WRITE_DATA_ENGINE_SEL(2) |
				WRITE_DATA_DST_SEL(8) |
				WR_CONFIRM) |
				WRITE_DATA_CACHE_POLICY(0));
	amdgpu_ring_write(ring, lower_32_bits(ce_payload_addr));
	amdgpu_ring_write(ring, upper_32_bits(ce_payload_addr));
	amdgpu_ring_write_multiple(ring, (void *)&ce_payload, cnt_ce - 2);
}

static void gfx_v8_0_ring_emit_de_meta(struct amdgpu_ring *ring)
{
	uint64_t de_payload_addr, gds_addr, csa_addr;
	int cnt_de;
	union {
		struct vi_de_ib_state regular;
		struct vi_de_ib_state_chained_ib chained;
	} de_payload = {};

	csa_addr = amdgpu_csa_vaddr(ring->adev);
	gds_addr = csa_addr + 4096;
	if (ring->adev->virt.chained_ib_support) {
		de_payload.chained.gds_backup_addrlo = lower_32_bits(gds_addr);
		de_payload.chained.gds_backup_addrhi = upper_32_bits(gds_addr);
		de_payload_addr = csa_addr + offsetof(struct vi_gfx_meta_data_chained_ib, de_payload);
		cnt_de = (sizeof(de_payload.chained) >> 2) + 4 - 2;
	} else {
		de_payload.regular.gds_backup_addrlo = lower_32_bits(gds_addr);
		de_payload.regular.gds_backup_addrhi = upper_32_bits(gds_addr);
		de_payload_addr = csa_addr + offsetof(struct vi_gfx_meta_data, de_payload);
		cnt_de = (sizeof(de_payload.regular) >> 2) + 4 - 2;
	}

	amdgpu_ring_write(ring, PACKET3(PACKET3_WRITE_DATA, cnt_de));
	amdgpu_ring_write(ring, (WRITE_DATA_ENGINE_SEL(1) |
				WRITE_DATA_DST_SEL(8) |
				WR_CONFIRM) |
				WRITE_DATA_CACHE_POLICY(0));
	amdgpu_ring_write(ring, lower_32_bits(de_payload_addr));
	amdgpu_ring_write(ring, upper_32_bits(de_payload_addr));
	amdgpu_ring_write_multiple(ring, (void *)&de_payload, cnt_de - 2);
}<|MERGE_RESOLUTION|>--- conflicted
+++ resolved
@@ -1924,20 +1924,11 @@
 		+ ((ring->me - 1) * adev->gfx.mec.num_pipe_per_mec)
 		+ ring->pipe;
 
-<<<<<<< HEAD
-	hw_prio = amdgpu_gfx_is_high_priority_compute_queue(adev, ring->pipe,
-							    ring->queue) ?
-			AMDGPU_GFX_PIPE_PRIO_HIGH : AMDGPU_RING_PRIO_DEFAULT;
-	/* type-2 packets are deprecated on MEC, use type-3 instead */
-	r = amdgpu_ring_init(adev, ring, 1024,
-			     &adev->gfx.eop_irq, irq_type, hw_prio);
-=======
 	hw_prio = amdgpu_gfx_is_high_priority_compute_queue(adev, ring) ?
 			AMDGPU_GFX_PIPE_PRIO_HIGH : AMDGPU_RING_PRIO_DEFAULT;
 	/* type-2 packets are deprecated on MEC, use type-3 instead */
 	r = amdgpu_ring_init(adev, ring, 1024, &adev->gfx.eop_irq, irq_type,
 			     hw_prio, NULL);
->>>>>>> 7d2a07b7
 	if (r)
 		return r;
 
@@ -2042,11 +2033,7 @@
 
 		r = amdgpu_ring_init(adev, ring, 1024, &adev->gfx.eop_irq,
 				     AMDGPU_CP_IRQ_GFX_ME0_PIPE0_EOP,
-<<<<<<< HEAD
-				     AMDGPU_RING_PRIO_DEFAULT);
-=======
 				     AMDGPU_RING_PRIO_DEFAULT, NULL);
->>>>>>> 7d2a07b7
 		if (r)
 			return r;
 	}
@@ -3709,10 +3696,6 @@
  * Initialize compute vmid sh_mem registers
  *
  */
-<<<<<<< HEAD
-#define DEFAULT_SH_MEM_BASES	(0x6000)
-=======
->>>>>>> 7d2a07b7
 static void gfx_v8_0_init_compute_vmid(struct amdgpu_device *adev)
 {
 	int i;
@@ -3766,11 +3749,7 @@
 	 * the driver can enable them for graphics. VMID0 should maintain
 	 * access so that HWS firmware can save/restore entries.
 	 */
-<<<<<<< HEAD
-	for (vmid = 1; vmid < 16; vmid++) {
-=======
 	for (vmid = 1; vmid < AMDGPU_NUM_VMID; vmid++) {
->>>>>>> 7d2a07b7
 		WREG32(amdgpu_gds_reg_offset[vmid].mem_base, 0);
 		WREG32(amdgpu_gds_reg_offset[vmid].mem_size, 0);
 		WREG32(amdgpu_gds_reg_offset[vmid].gws, 0);
@@ -4463,12 +4442,7 @@
 	struct amdgpu_device *adev = ring->adev;
 
 	if (ring->funcs->type == AMDGPU_RING_TYPE_COMPUTE) {
-<<<<<<< HEAD
-		if (amdgpu_gfx_is_high_priority_compute_queue(adev, ring->pipe,
-							      ring->queue)) {
-=======
 		if (amdgpu_gfx_is_high_priority_compute_queue(adev, ring)) {
->>>>>>> 7d2a07b7
 			mqd->cp_hqd_pipe_priority = AMDGPU_GFX_PIPE_PRIO_HIGH;
 			mqd->cp_hqd_queue_priority =
 				AMDGPU_GFX_QUEUE_PRIORITY_MAXIMUM;
@@ -6873,8 +6847,6 @@
 	amdgpu_ring_write(ring, 0x0000000A);	/* poll interval */
 }
 
-<<<<<<< HEAD
-=======
 
 /* mmSPI_WCL_PIPE_PERCENT_CS[0-7]_DEFAULT values are same */
 #define mmSPI_WCL_PIPE_PERCENT_CS_DEFAULT	0x0000007f
@@ -6935,7 +6907,6 @@
 
 }
 
->>>>>>> 7d2a07b7
 static const struct amd_ip_funcs gfx_v8_0_ip_funcs = {
 	.name = "gfx_v8_0",
 	.early_init = gfx_v8_0_early_init,
@@ -7019,13 +6990,9 @@
 		7 + /* gfx_v8_0_ring_emit_pipeline_sync */
 		VI_FLUSH_GPU_TLB_NUM_WREG * 5 + 7 + /* gfx_v8_0_ring_emit_vm_flush */
 		7 + 7 + 7 + /* gfx_v8_0_ring_emit_fence_compute x3 for user fence, vm fence */
-<<<<<<< HEAD
-		7, /* gfx_v8_0_emit_mem_sync_compute */
-=======
 		7 + /* gfx_v8_0_emit_mem_sync_compute */
 		5 + /* gfx_v8_0_emit_wave_limit for updating mmSPI_WCL_PIPE_PERCENT_GFX register */
 		15, /* for updating 3 mmSPI_WCL_PIPE_PERCENT_CS registers */
->>>>>>> 7d2a07b7
 	.emit_ib_size =	7, /* gfx_v8_0_ring_emit_ib_compute */
 	.emit_ib = gfx_v8_0_ring_emit_ib_compute,
 	.emit_fence = gfx_v8_0_ring_emit_fence_compute,
@@ -7039,10 +7006,7 @@
 	.pad_ib = amdgpu_ring_generic_pad_ib,
 	.emit_wreg = gfx_v8_0_ring_emit_wreg,
 	.emit_mem_sync = gfx_v8_0_emit_mem_sync_compute,
-<<<<<<< HEAD
-=======
 	.emit_wave_limit = gfx_v8_0_emit_wave_limit,
->>>>>>> 7d2a07b7
 };
 
 static const struct amdgpu_ring_funcs gfx_v8_0_ring_funcs_kiq = {
