/*
 * Copyright 2018 Advanced Micro Devices, Inc.
 *
 * Permission is hereby granted, free of charge, to any person obtaining a
 * copy of this software and associated documentation files (the "Software"),
 * to deal in the Software without restriction, including without limitation
 * the rights to use, copy, modify, merge, publish, distribute, sublicense,
 * and/or sell copies of the Software, and to permit persons to whom the
 * Software is furnished to do so, subject to the following conditions:
 *
 * The above copyright notice and this permission notice shall be included in
 * all copies or substantial portions of the Software.
 *
 * THE SOFTWARE IS PROVIDED "AS IS", WITHOUT WARRANTY OF ANY KIND, EXPRESS OR
 * IMPLIED, INCLUDING BUT NOT LIMITED TO THE WARRANTIES OF MERCHANTABILITY,
 * FITNESS FOR A PARTICULAR PURPOSE AND NONINFRINGEMENT.  IN NO EVENT SHALL
 * THE COPYRIGHT HOLDER(S) OR AUTHOR(S) BE LIABLE FOR ANY CLAIM, DAMAGES OR
 * OTHER LIABILITY, WHETHER IN AN ACTION OF CONTRACT, TORT OR OTHERWISE,
 * ARISING FROM, OUT OF OR IN CONNECTION WITH THE SOFTWARE OR THE USE OR
 * OTHER DEALINGS IN THE SOFTWARE.
 *
 */
#include "amdgpu.h"
#include "gfxhub_v1_1.h"

#include "gc/gc_9_2_1_offset.h"
#include "gc/gc_9_2_1_sh_mask.h"

#include "soc15_common.h"

#define mmMC_VM_XGMI_LFB_CNTL_ALDE			0x0978
#define mmMC_VM_XGMI_LFB_CNTL_ALDE_BASE_IDX		0
#define mmMC_VM_XGMI_LFB_SIZE_ALDE			0x0979
#define mmMC_VM_XGMI_LFB_SIZE_ALDE_BASE_IDX		0
//MC_VM_XGMI_LFB_CNTL
#define MC_VM_XGMI_LFB_CNTL_ALDE__PF_LFB_REGION__SHIFT	0x0
#define MC_VM_XGMI_LFB_CNTL_ALDE__PF_MAX_REGION__SHIFT	0x4
#define MC_VM_XGMI_LFB_CNTL_ALDE__PF_LFB_REGION_MASK	0x0000000FL
#define MC_VM_XGMI_LFB_CNTL_ALDE__PF_MAX_REGION_MASK	0x000000F0L
//MC_VM_XGMI_LFB_SIZE
#define MC_VM_XGMI_LFB_SIZE_ALDE__PF_LFB_SIZE__SHIFT	0x0
#define MC_VM_XGMI_LFB_SIZE_ALDE__PF_LFB_SIZE_MASK	0x0001FFFFL

int gfxhub_v1_1_get_xgmi_info(struct amdgpu_device *adev)
{
	u32 max_num_physical_nodes;
	u32 max_physical_node_id;
	u32 xgmi_lfb_cntl;
	u32 max_region;
	u64 seg_size;

	if (adev->asic_type == CHIP_ALDEBARAN) {
		xgmi_lfb_cntl = RREG32_SOC15(GC, 0, mmMC_VM_XGMI_LFB_CNTL_ALDE);
		seg_size = REG_GET_FIELD(
			RREG32_SOC15(GC, 0, mmMC_VM_XGMI_LFB_SIZE_ALDE),
			MC_VM_XGMI_LFB_SIZE, PF_LFB_SIZE) << 24;
	} else {
		xgmi_lfb_cntl = RREG32_SOC15(GC, 0, mmMC_VM_XGMI_LFB_CNTL);
		seg_size = REG_GET_FIELD(
			RREG32_SOC15(GC, 0, mmMC_VM_XGMI_LFB_SIZE),
			MC_VM_XGMI_LFB_SIZE, PF_LFB_SIZE) << 24;
	}

	max_region =
		REG_GET_FIELD(xgmi_lfb_cntl, MC_VM_XGMI_LFB_CNTL, PF_MAX_REGION);
	u32 max_num_physical_nodes   = 0;
	u32 max_physical_node_id     = 0;

	switch (adev->asic_type) {
	case CHIP_VEGA20:
		max_num_physical_nodes   = 4;
		max_physical_node_id     = 3;
		break;
	case CHIP_ARCTURUS:
		max_num_physical_nodes   = 8;
		max_physical_node_id     = 7;
		break;
	default:
		return -EINVAL;
	}


	switch (adev->asic_type) {
	case CHIP_VEGA20:
		max_num_physical_nodes   = 4;
		max_physical_node_id     = 3;
		break;
	case CHIP_ARCTURUS:
		max_num_physical_nodes   = 8;
		max_physical_node_id     = 7;
		break;
	case CHIP_ALDEBARAN:
		/* just using duplicates for Aldebaran support, revisit later */
		max_num_physical_nodes   = 8;
		max_physical_node_id     = 7;
		break;
	default:
		return -EINVAL;
	}

	/* PF_MAX_REGION=0 means xgmi is disabled */
	if (max_region || adev->gmc.xgmi.connected_to_cpu) {
		adev->gmc.xgmi.num_physical_nodes = max_region + 1;
<<<<<<< HEAD
=======

>>>>>>> 7d2a07b7
		if (adev->gmc.xgmi.num_physical_nodes > max_num_physical_nodes)
			return -EINVAL;

		adev->gmc.xgmi.physical_node_id =
<<<<<<< HEAD
			REG_GET_FIELD(xgmi_lfb_cntl, MC_VM_XGMI_LFB_CNTL, PF_LFB_REGION);
=======
		REG_GET_FIELD(xgmi_lfb_cntl, MC_VM_XGMI_LFB_CNTL,
			      PF_LFB_REGION);

>>>>>>> 7d2a07b7
		if (adev->gmc.xgmi.physical_node_id > max_physical_node_id)
			return -EINVAL;

		adev->gmc.xgmi.node_segment_size = seg_size;
	}

	return 0;
}<|MERGE_RESOLUTION|>--- conflicted
+++ resolved
@@ -63,21 +63,6 @@
 
 	max_region =
 		REG_GET_FIELD(xgmi_lfb_cntl, MC_VM_XGMI_LFB_CNTL, PF_MAX_REGION);
-	u32 max_num_physical_nodes   = 0;
-	u32 max_physical_node_id     = 0;
-
-	switch (adev->asic_type) {
-	case CHIP_VEGA20:
-		max_num_physical_nodes   = 4;
-		max_physical_node_id     = 3;
-		break;
-	case CHIP_ARCTURUS:
-		max_num_physical_nodes   = 8;
-		max_physical_node_id     = 7;
-		break;
-	default:
-		return -EINVAL;
-	}
 
 
 	switch (adev->asic_type) {
@@ -101,21 +86,14 @@
 	/* PF_MAX_REGION=0 means xgmi is disabled */
 	if (max_region || adev->gmc.xgmi.connected_to_cpu) {
 		adev->gmc.xgmi.num_physical_nodes = max_region + 1;
-<<<<<<< HEAD
-=======
 
->>>>>>> 7d2a07b7
 		if (adev->gmc.xgmi.num_physical_nodes > max_num_physical_nodes)
 			return -EINVAL;
 
 		adev->gmc.xgmi.physical_node_id =
-<<<<<<< HEAD
-			REG_GET_FIELD(xgmi_lfb_cntl, MC_VM_XGMI_LFB_CNTL, PF_LFB_REGION);
-=======
 		REG_GET_FIELD(xgmi_lfb_cntl, MC_VM_XGMI_LFB_CNTL,
 			      PF_LFB_REGION);
 
->>>>>>> 7d2a07b7
 		if (adev->gmc.xgmi.physical_node_id > max_physical_node_id)
 			return -EINVAL;
 
