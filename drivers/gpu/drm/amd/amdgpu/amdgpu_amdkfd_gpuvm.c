/*
 * Copyright 2014-2018 Advanced Micro Devices, Inc.
 *
 * Permission is hereby granted, free of charge, to any person obtaining a
 * copy of this software and associated documentation files (the "Software"),
 * to deal in the Software without restriction, including without limitation
 * the rights to use, copy, modify, merge, publish, distribute, sublicense,
 * and/or sell copies of the Software, and to permit persons to whom the
 * Software is furnished to do so, subject to the following conditions:
 *
 * The above copyright notice and this permission notice shall be included in
 * all copies or substantial portions of the Software.
 *
 * THE SOFTWARE IS PROVIDED "AS IS", WITHOUT WARRANTY OF ANY KIND, EXPRESS OR
 * IMPLIED, INCLUDING BUT NOT LIMITED TO THE WARRANTIES OF MERCHANTABILITY,
 * FITNESS FOR A PARTICULAR PURPOSE AND NONINFRINGEMENT.  IN NO EVENT SHALL
 * THE COPYRIGHT HOLDER(S) OR AUTHOR(S) BE LIABLE FOR ANY CLAIM, DAMAGES OR
 * OTHER LIABILITY, WHETHER IN AN ACTION OF CONTRACT, TORT OR OTHERWISE,
 * ARISING FROM, OUT OF OR IN CONNECTION WITH THE SOFTWARE OR THE USE OR
 * OTHER DEALINGS IN THE SOFTWARE.
 */
#include <linux/dma-buf.h>
#include <linux/list.h>
#include <linux/pagemap.h>
#include <linux/sched/mm.h>
#include <linux/sched/task.h>

#include "amdgpu_object.h"
#include "amdgpu_gem.h"
#include "amdgpu_vm.h"
#include "amdgpu_amdkfd.h"
#include "amdgpu_dma_buf.h"
#include <uapi/linux/kfd_ioctl.h>
<<<<<<< HEAD

/* BO flag to indicate a KFD userptr BO */
#define AMDGPU_AMDKFD_USERPTR_BO (1ULL << 63)
=======
#include "amdgpu_xgmi.h"
>>>>>>> 7d2a07b7

/* Userptr restore delay, just long enough to allow consecutive VM
 * changes to accumulate
 */
#define AMDGPU_USERPTR_RESTORE_DELAY_MS 1

/* Impose limit on how much memory KFD can use */
static struct {
	uint64_t max_system_mem_limit;
	uint64_t max_ttm_mem_limit;
	int64_t system_mem_used;
	int64_t ttm_mem_used;
	spinlock_t mem_limit_lock;
} kfd_mem_limit;

static const char * const domain_bit_to_string[] = {
		"CPU",
		"GTT",
		"VRAM",
		"GDS",
		"GWS",
		"OA"
};

#define domain_string(domain) domain_bit_to_string[ffs(domain)-1]

static void amdgpu_amdkfd_restore_userptr_worker(struct work_struct *work);


static inline struct amdgpu_device *get_amdgpu_device(struct kgd_dev *kgd)
{
	return (struct amdgpu_device *)kgd;
}

static bool kfd_mem_is_attached(struct amdgpu_vm *avm,
		struct kgd_mem *mem)
{
	struct kfd_mem_attachment *entry;

	list_for_each_entry(entry, &mem->attachments, list)
		if (entry->bo_va->base.vm == avm)
			return true;

	return false;
}

/* Set memory usage limits. Current, limits are
 *  System (TTM + userptr) memory - 15/16th System RAM
 *  TTM memory - 3/8th System RAM
 */
void amdgpu_amdkfd_gpuvm_init_mem_limits(void)
{
	struct sysinfo si;
	uint64_t mem;

	si_meminfo(&si);
	mem = si.freeram - si.freehigh;
	mem *= si.mem_unit;

	spin_lock_init(&kfd_mem_limit.mem_limit_lock);
	kfd_mem_limit.max_system_mem_limit = mem - (mem >> 4);
	kfd_mem_limit.max_ttm_mem_limit = (mem >> 1) - (mem >> 3);
	pr_debug("Kernel memory limit %lluM, TTM limit %lluM\n",
		(kfd_mem_limit.max_system_mem_limit >> 20),
		(kfd_mem_limit.max_ttm_mem_limit >> 20));
}

<<<<<<< HEAD
=======
void amdgpu_amdkfd_reserve_system_mem(uint64_t size)
{
	kfd_mem_limit.system_mem_used += size;
}

>>>>>>> 7d2a07b7
/* Estimate page table size needed to represent a given memory size
 *
 * With 4KB pages, we need one 8 byte PTE for each 4KB of memory
 * (factor 512, >> 9). With 2MB pages, we need one 8 byte PTE for 2MB
 * of memory (factor 256K, >> 18). ROCm user mode tries to optimize
 * for 2MB pages for TLB efficiency. However, small allocations and
 * fragmented system memory still need some 4KB pages. We choose a
 * compromise that should work in most cases without reserving too
 * much memory for page tables unnecessarily (factor 16K, >> 14).
 */
#define ESTIMATE_PT_SIZE(mem_size) ((mem_size) >> 14)

<<<<<<< HEAD
=======
static size_t amdgpu_amdkfd_acc_size(uint64_t size)
{
	size >>= PAGE_SHIFT;
	size *= sizeof(dma_addr_t) + sizeof(void *);

	return __roundup_pow_of_two(sizeof(struct amdgpu_bo)) +
		__roundup_pow_of_two(sizeof(struct ttm_tt)) +
		PAGE_ALIGN(size);
}

>>>>>>> 7d2a07b7
static int amdgpu_amdkfd_reserve_mem_limit(struct amdgpu_device *adev,
		uint64_t size, u32 domain, bool sg)
{
	uint64_t reserved_for_pt =
		ESTIMATE_PT_SIZE(amdgpu_amdkfd_total_mem_size);
	size_t acc_size, system_mem_needed, ttm_mem_needed, vram_needed;
	int ret = 0;

	acc_size = amdgpu_amdkfd_acc_size(size);

	vram_needed = 0;
	if (domain == AMDGPU_GEM_DOMAIN_GTT) {
		/* TTM GTT memory */
		system_mem_needed = acc_size + size;
		ttm_mem_needed = acc_size + size;
	} else if (domain == AMDGPU_GEM_DOMAIN_CPU && !sg) {
		/* Userptr */
		system_mem_needed = acc_size + size;
		ttm_mem_needed = acc_size;
	} else {
		/* VRAM and SG */
		system_mem_needed = acc_size;
		ttm_mem_needed = acc_size;
		if (domain == AMDGPU_GEM_DOMAIN_VRAM)
			vram_needed = size;
	}

	spin_lock(&kfd_mem_limit.mem_limit_lock);

	if (kfd_mem_limit.system_mem_used + system_mem_needed >
	    kfd_mem_limit.max_system_mem_limit)
		pr_debug("Set no_system_mem_limit=1 if using shared memory\n");

	if ((kfd_mem_limit.system_mem_used + system_mem_needed >
	     kfd_mem_limit.max_system_mem_limit && !no_system_mem_limit) ||
	    (kfd_mem_limit.ttm_mem_used + ttm_mem_needed >
	     kfd_mem_limit.max_ttm_mem_limit) ||
	    (adev->kfd.vram_used + vram_needed >
	     adev->gmc.real_vram_size - reserved_for_pt)) {
		ret = -ENOMEM;
	} else {
		kfd_mem_limit.system_mem_used += system_mem_needed;
		kfd_mem_limit.ttm_mem_used += ttm_mem_needed;
		adev->kfd.vram_used += vram_needed;
	}

	spin_unlock(&kfd_mem_limit.mem_limit_lock);
	return ret;
}

static void unreserve_mem_limit(struct amdgpu_device *adev,
		uint64_t size, u32 domain, bool sg)
{
	size_t acc_size;

	acc_size = amdgpu_amdkfd_acc_size(size);

	spin_lock(&kfd_mem_limit.mem_limit_lock);
	if (domain == AMDGPU_GEM_DOMAIN_GTT) {
		kfd_mem_limit.system_mem_used -= (acc_size + size);
		kfd_mem_limit.ttm_mem_used -= (acc_size + size);
	} else if (domain == AMDGPU_GEM_DOMAIN_CPU && !sg) {
		kfd_mem_limit.system_mem_used -= (acc_size + size);
		kfd_mem_limit.ttm_mem_used -= acc_size;
	} else {
		kfd_mem_limit.system_mem_used -= acc_size;
		kfd_mem_limit.ttm_mem_used -= acc_size;
		if (domain == AMDGPU_GEM_DOMAIN_VRAM) {
			adev->kfd.vram_used -= size;
			WARN_ONCE(adev->kfd.vram_used < 0,
				  "kfd VRAM memory accounting unbalanced");
		}
	}
	WARN_ONCE(kfd_mem_limit.system_mem_used < 0,
		  "kfd system memory accounting unbalanced");
	WARN_ONCE(kfd_mem_limit.ttm_mem_used < 0,
		  "kfd TTM memory accounting unbalanced");

	spin_unlock(&kfd_mem_limit.mem_limit_lock);
}

void amdgpu_amdkfd_unreserve_memory_limit(struct amdgpu_bo *bo)
{
	struct amdgpu_device *adev = amdgpu_ttm_adev(bo->tbo.bdev);
	u32 domain = bo->preferred_domains;
	bool sg = (bo->preferred_domains == AMDGPU_GEM_DOMAIN_CPU);

	if (bo->flags & AMDGPU_AMDKFD_CREATE_USERPTR_BO) {
		domain = AMDGPU_GEM_DOMAIN_CPU;
		sg = false;
	}

	unreserve_mem_limit(adev, amdgpu_bo_size(bo), domain, sg);
}


/* amdgpu_amdkfd_remove_eviction_fence - Removes eviction fence from BO's
 *  reservation object.
 *
 * @bo: [IN] Remove eviction fence(s) from this BO
 * @ef: [IN] This eviction fence is removed if it
 *  is present in the shared list.
 *
 * NOTE: Must be called with BO reserved i.e. bo->tbo.resv->lock held.
 */
static int amdgpu_amdkfd_remove_eviction_fence(struct amdgpu_bo *bo,
					struct amdgpu_amdkfd_fence *ef)
{
	struct dma_resv *resv = bo->tbo.base.resv;
	struct dma_resv_list *old, *new;
	unsigned int i, j, k;

	if (!ef)
		return -EINVAL;

<<<<<<< HEAD
	old = dma_resv_get_list(resv);
=======
	old = dma_resv_shared_list(resv);
>>>>>>> 7d2a07b7
	if (!old)
		return 0;

	new = kmalloc(struct_size(new, shared, old->shared_max), GFP_KERNEL);
	if (!new)
		return -ENOMEM;

	/* Go through all the shared fences in the resevation object and sort
	 * the interesting ones to the end of the list.
	 */
	for (i = 0, j = old->shared_count, k = 0; i < old->shared_count; ++i) {
		struct dma_fence *f;

		f = rcu_dereference_protected(old->shared[i],
					      dma_resv_held(resv));

		if (f->context == ef->base.context)
			RCU_INIT_POINTER(new->shared[--j], f);
		else
			RCU_INIT_POINTER(new->shared[k++], f);
	}
	new->shared_max = old->shared_max;
	new->shared_count = k;

	/* Install the new fence list, seqcount provides the barriers */
	write_seqcount_begin(&resv->seq);
	RCU_INIT_POINTER(resv->fence, new);
	write_seqcount_end(&resv->seq);

	/* Drop the references to the removed fences or move them to ef_list */
	for (i = j; i < old->shared_count; ++i) {
		struct dma_fence *f;

		f = rcu_dereference_protected(new->shared[i],
					      dma_resv_held(resv));
		dma_fence_put(f);
	}
	kfree_rcu(old, rcu);

	return 0;
}

int amdgpu_amdkfd_remove_fence_on_pt_pd_bos(struct amdgpu_bo *bo)
{
	struct amdgpu_bo *root = bo;
	struct amdgpu_vm_bo_base *vm_bo;
	struct amdgpu_vm *vm;
	struct amdkfd_process_info *info;
	struct amdgpu_amdkfd_fence *ef;
	int ret;

	/* we can always get vm_bo from root PD bo.*/
	while (root->parent)
		root = root->parent;

	vm_bo = root->vm_bo;
	if (!vm_bo)
		return 0;

	vm = vm_bo->vm;
	if (!vm)
		return 0;

	info = vm->process_info;
	if (!info || !info->eviction_fence)
		return 0;

	ef = container_of(dma_fence_get(&info->eviction_fence->base),
			struct amdgpu_amdkfd_fence, base);

	BUG_ON(!dma_resv_trylock(bo->tbo.base.resv));
	ret = amdgpu_amdkfd_remove_eviction_fence(bo, ef);
	dma_resv_unlock(bo->tbo.base.resv);

	dma_fence_put(&ef->base);
	return ret;
}

static int amdgpu_amdkfd_bo_validate(struct amdgpu_bo *bo, uint32_t domain,
				     bool wait)
{
	struct ttm_operation_ctx ctx = { false, false };
	int ret;

	if (WARN(amdgpu_ttm_tt_get_usermm(bo->tbo.ttm),
		 "Called with userptr BO"))
		return -EINVAL;

	amdgpu_bo_placement_from_domain(bo, domain);

	ret = ttm_bo_validate(&bo->tbo, &bo->placement, &ctx);
	if (ret)
		goto validate_fail;
	if (wait)
		amdgpu_bo_sync_wait(bo, AMDGPU_FENCE_OWNER_KFD, false);

validate_fail:
	return ret;
}

static int amdgpu_amdkfd_validate_vm_bo(void *_unused, struct amdgpu_bo *bo)
{
	return amdgpu_amdkfd_bo_validate(bo, bo->allowed_domains, false);
}

/* vm_validate_pt_pd_bos - Validate page table and directory BOs
 *
 * Page directories are not updated here because huge page handling
 * during page table updates can invalidate page directory entries
 * again. Page directories are only updated after updating page
 * tables.
 */
static int vm_validate_pt_pd_bos(struct amdgpu_vm *vm)
{
	struct amdgpu_bo *pd = vm->root.bo;
	struct amdgpu_device *adev = amdgpu_ttm_adev(pd->tbo.bdev);
	int ret;

	ret = amdgpu_vm_validate_pt_bos(adev, vm, amdgpu_amdkfd_validate_vm_bo, NULL);
	if (ret) {
		pr_err("failed to validate PT BOs\n");
		return ret;
	}

	ret = amdgpu_amdkfd_validate_vm_bo(NULL, pd);
	if (ret) {
		pr_err("failed to validate PD\n");
		return ret;
	}

	vm->pd_phys_addr = amdgpu_gmc_pd_addr(vm->root.bo);

	if (vm->use_cpu_for_update) {
		ret = amdgpu_bo_kmap(pd, NULL);
		if (ret) {
			pr_err("failed to kmap PD, ret=%d\n", ret);
			return ret;
		}
	}

	return 0;
}

static int vm_update_pds(struct amdgpu_vm *vm, struct amdgpu_sync *sync)
{
	struct amdgpu_bo *pd = vm->root.bo;
	struct amdgpu_device *adev = amdgpu_ttm_adev(pd->tbo.bdev);
	int ret;

	ret = amdgpu_vm_update_pdes(adev, vm, false);
	if (ret)
		return ret;

	return amdgpu_sync_fence(sync, vm->last_update);
<<<<<<< HEAD
}

static uint64_t get_pte_flags(struct amdgpu_device *adev, struct kgd_mem *mem)
{
	struct amdgpu_device *bo_adev = amdgpu_ttm_adev(mem->bo->tbo.bdev);
	bool coherent = mem->alloc_flags & KFD_IOC_ALLOC_MEM_FLAGS_COHERENT;
	uint32_t mapping_flags;

	mapping_flags = AMDGPU_VM_PAGE_READABLE;
	if (mem->alloc_flags & KFD_IOC_ALLOC_MEM_FLAGS_WRITABLE)
		mapping_flags |= AMDGPU_VM_PAGE_WRITEABLE;
	if (mem->alloc_flags & KFD_IOC_ALLOC_MEM_FLAGS_EXECUTABLE)
		mapping_flags |= AMDGPU_VM_PAGE_EXECUTABLE;

	switch (adev->asic_type) {
	case CHIP_ARCTURUS:
		if (mem->alloc_flags & KFD_IOC_ALLOC_MEM_FLAGS_VRAM) {
			if (bo_adev == adev)
				mapping_flags |= coherent ?
					AMDGPU_VM_MTYPE_CC : AMDGPU_VM_MTYPE_RW;
			else
				mapping_flags |= AMDGPU_VM_MTYPE_UC;
		} else {
			mapping_flags |= coherent ?
				AMDGPU_VM_MTYPE_UC : AMDGPU_VM_MTYPE_NC;
		}
		break;
	default:
		mapping_flags |= coherent ?
			AMDGPU_VM_MTYPE_UC : AMDGPU_VM_MTYPE_NC;
	}

	return amdgpu_gem_va_map_flags(adev, mapping_flags);
=======
>>>>>>> 7d2a07b7
}

static uint64_t get_pte_flags(struct amdgpu_device *adev, struct kgd_mem *mem)
{
	struct amdgpu_device *bo_adev = amdgpu_ttm_adev(mem->bo->tbo.bdev);
	bool coherent = mem->alloc_flags & KFD_IOC_ALLOC_MEM_FLAGS_COHERENT;
	bool uncached = mem->alloc_flags & KFD_IOC_ALLOC_MEM_FLAGS_UNCACHED;
	uint32_t mapping_flags;
	uint64_t pte_flags;
	bool snoop = false;

	mapping_flags = AMDGPU_VM_PAGE_READABLE;
	if (mem->alloc_flags & KFD_IOC_ALLOC_MEM_FLAGS_WRITABLE)
		mapping_flags |= AMDGPU_VM_PAGE_WRITEABLE;
	if (mem->alloc_flags & KFD_IOC_ALLOC_MEM_FLAGS_EXECUTABLE)
		mapping_flags |= AMDGPU_VM_PAGE_EXECUTABLE;

	switch (adev->asic_type) {
	case CHIP_ARCTURUS:
		if (mem->alloc_flags & KFD_IOC_ALLOC_MEM_FLAGS_VRAM) {
			if (bo_adev == adev)
				mapping_flags |= coherent ?
					AMDGPU_VM_MTYPE_CC : AMDGPU_VM_MTYPE_RW;
			else
				mapping_flags |= coherent ?
					AMDGPU_VM_MTYPE_UC : AMDGPU_VM_MTYPE_NC;
		} else {
			mapping_flags |= coherent ?
				AMDGPU_VM_MTYPE_UC : AMDGPU_VM_MTYPE_NC;
		}
		break;
	case CHIP_ALDEBARAN:
		if (coherent && uncached) {
			if (adev->gmc.xgmi.connected_to_cpu ||
				!(mem->alloc_flags & KFD_IOC_ALLOC_MEM_FLAGS_VRAM))
				snoop = true;
			mapping_flags |= AMDGPU_VM_MTYPE_UC;
		} else if (mem->alloc_flags & KFD_IOC_ALLOC_MEM_FLAGS_VRAM) {
			if (bo_adev == adev) {
				mapping_flags |= coherent ?
					AMDGPU_VM_MTYPE_CC : AMDGPU_VM_MTYPE_RW;
				if (adev->gmc.xgmi.connected_to_cpu)
					snoop = true;
			} else {
				mapping_flags |= coherent ?
					AMDGPU_VM_MTYPE_UC : AMDGPU_VM_MTYPE_NC;
				if (amdgpu_xgmi_same_hive(adev, bo_adev))
					snoop = true;
			}
		} else {
			snoop = true;
			mapping_flags |= coherent ?
				AMDGPU_VM_MTYPE_UC : AMDGPU_VM_MTYPE_NC;
		}
		break;
	default:
		mapping_flags |= coherent ?
			AMDGPU_VM_MTYPE_UC : AMDGPU_VM_MTYPE_NC;
	}

	pte_flags = amdgpu_gem_va_map_flags(adev, mapping_flags);
	pte_flags |= snoop ? AMDGPU_PTE_SNOOPED : 0;

	return pte_flags;
}

static int
kfd_mem_dmamap_userptr(struct kgd_mem *mem,
		       struct kfd_mem_attachment *attachment)
{
	enum dma_data_direction direction =
		mem->alloc_flags & KFD_IOC_ALLOC_MEM_FLAGS_WRITABLE ?
		DMA_BIDIRECTIONAL : DMA_TO_DEVICE;
	struct ttm_operation_ctx ctx = {.interruptible = true};
	struct amdgpu_bo *bo = attachment->bo_va->base.bo;
	struct amdgpu_device *adev = attachment->adev;
	struct ttm_tt *src_ttm = mem->bo->tbo.ttm;
	struct ttm_tt *ttm = bo->tbo.ttm;
	int ret;

	ttm->sg = kmalloc(sizeof(*ttm->sg), GFP_KERNEL);
	if (unlikely(!ttm->sg))
		return -ENOMEM;

	if (WARN_ON(ttm->num_pages != src_ttm->num_pages))
		return -EINVAL;

	/* Same sequence as in amdgpu_ttm_tt_pin_userptr */
	ret = sg_alloc_table_from_pages(ttm->sg, src_ttm->pages,
					ttm->num_pages, 0,
					(u64)ttm->num_pages << PAGE_SHIFT,
					GFP_KERNEL);
	if (unlikely(ret))
		goto free_sg;

	ret = dma_map_sgtable(adev->dev, ttm->sg, direction, 0);
	if (unlikely(ret))
		goto release_sg;

	drm_prime_sg_to_dma_addr_array(ttm->sg, ttm->dma_address,
				       ttm->num_pages);

	amdgpu_bo_placement_from_domain(bo, AMDGPU_GEM_DOMAIN_GTT);
	ret = ttm_bo_validate(&bo->tbo, &bo->placement, &ctx);
	if (ret)
		goto unmap_sg;

	return 0;

unmap_sg:
	dma_unmap_sgtable(adev->dev, ttm->sg, direction, 0);
release_sg:
	pr_err("DMA map userptr failed: %d\n", ret);
	sg_free_table(ttm->sg);
free_sg:
	kfree(ttm->sg);
	ttm->sg = NULL;
	return ret;
}

static int
kfd_mem_dmamap_dmabuf(struct kfd_mem_attachment *attachment)
{
	struct ttm_operation_ctx ctx = {.interruptible = true};
	struct amdgpu_bo *bo = attachment->bo_va->base.bo;

	amdgpu_bo_placement_from_domain(bo, AMDGPU_GEM_DOMAIN_GTT);
	return ttm_bo_validate(&bo->tbo, &bo->placement, &ctx);
}

static int
kfd_mem_dmamap_attachment(struct kgd_mem *mem,
			  struct kfd_mem_attachment *attachment)
{
	switch (attachment->type) {
	case KFD_MEM_ATT_SHARED:
		return 0;
	case KFD_MEM_ATT_USERPTR:
		return kfd_mem_dmamap_userptr(mem, attachment);
	case KFD_MEM_ATT_DMABUF:
		return kfd_mem_dmamap_dmabuf(attachment);
	default:
		WARN_ON_ONCE(1);
	}
	return -EINVAL;
}

static void
kfd_mem_dmaunmap_userptr(struct kgd_mem *mem,
			 struct kfd_mem_attachment *attachment)
{
	enum dma_data_direction direction =
		mem->alloc_flags & KFD_IOC_ALLOC_MEM_FLAGS_WRITABLE ?
		DMA_BIDIRECTIONAL : DMA_TO_DEVICE;
	struct ttm_operation_ctx ctx = {.interruptible = false};
	struct amdgpu_bo *bo = attachment->bo_va->base.bo;
	struct amdgpu_device *adev = attachment->adev;
	struct ttm_tt *ttm = bo->tbo.ttm;

	if (unlikely(!ttm->sg))
		return;

	amdgpu_bo_placement_from_domain(bo, AMDGPU_GEM_DOMAIN_CPU);
	ttm_bo_validate(&bo->tbo, &bo->placement, &ctx);

	dma_unmap_sgtable(adev->dev, ttm->sg, direction, 0);
	sg_free_table(ttm->sg);
	ttm->sg = NULL;
}

static void
kfd_mem_dmaunmap_dmabuf(struct kfd_mem_attachment *attachment)
{
	struct ttm_operation_ctx ctx = {.interruptible = true};
	struct amdgpu_bo *bo = attachment->bo_va->base.bo;

	amdgpu_bo_placement_from_domain(bo, AMDGPU_GEM_DOMAIN_CPU);
	ttm_bo_validate(&bo->tbo, &bo->placement, &ctx);
}

static void
kfd_mem_dmaunmap_attachment(struct kgd_mem *mem,
			    struct kfd_mem_attachment *attachment)
{
	switch (attachment->type) {
	case KFD_MEM_ATT_SHARED:
		break;
	case KFD_MEM_ATT_USERPTR:
		kfd_mem_dmaunmap_userptr(mem, attachment);
		break;
	case KFD_MEM_ATT_DMABUF:
		kfd_mem_dmaunmap_dmabuf(attachment);
		break;
	default:
		WARN_ON_ONCE(1);
	}
}

static int
kfd_mem_attach_userptr(struct amdgpu_device *adev, struct kgd_mem *mem,
		       struct amdgpu_bo **bo)
{
	unsigned long bo_size = mem->bo->tbo.base.size;
	struct drm_gem_object *gobj;
	int ret;

	ret = amdgpu_bo_reserve(mem->bo, false);
	if (ret)
		return ret;

	ret = amdgpu_gem_object_create(adev, bo_size, 1,
				       AMDGPU_GEM_DOMAIN_CPU,
				       AMDGPU_GEM_CREATE_PREEMPTIBLE,
				       ttm_bo_type_sg, mem->bo->tbo.base.resv,
				       &gobj);
	amdgpu_bo_unreserve(mem->bo);
	if (ret)
		return ret;

	*bo = gem_to_amdgpu_bo(gobj);
	(*bo)->parent = amdgpu_bo_ref(mem->bo);

	return 0;
}

static int
kfd_mem_attach_dmabuf(struct amdgpu_device *adev, struct kgd_mem *mem,
		      struct amdgpu_bo **bo)
{
	struct drm_gem_object *gobj;
	int ret;

	if (!mem->dmabuf) {
		mem->dmabuf = amdgpu_gem_prime_export(&mem->bo->tbo.base,
			mem->alloc_flags & KFD_IOC_ALLOC_MEM_FLAGS_WRITABLE ?
				DRM_RDWR : 0);
		if (IS_ERR(mem->dmabuf)) {
			ret = PTR_ERR(mem->dmabuf);
			mem->dmabuf = NULL;
			return ret;
		}
	}

	gobj = amdgpu_gem_prime_import(adev_to_drm(adev), mem->dmabuf);
	if (IS_ERR(gobj))
		return PTR_ERR(gobj);

	/* Import takes an extra reference on the dmabuf. Drop it now to
	 * avoid leaking it. We only need the one reference in
	 * kgd_mem->dmabuf.
	 */
	dma_buf_put(mem->dmabuf);

	*bo = gem_to_amdgpu_bo(gobj);
	(*bo)->flags |= AMDGPU_GEM_CREATE_PREEMPTIBLE;
	(*bo)->parent = amdgpu_bo_ref(mem->bo);

	return 0;
}

/* kfd_mem_attach - Add a BO to a VM
 *
 * Everything that needs to bo done only once when a BO is first added
 * to a VM. It can later be mapped and unmapped many times without
 * repeating these steps.
 *
 * 0. Create BO for DMA mapping, if needed
 * 1. Allocate and initialize BO VA entry data structure
 * 2. Add BO to the VM
 * 3. Determine ASIC-specific PTE flags
 * 4. Alloc page tables and directories if needed
 * 4a.  Validate new page tables and directories
 */
static int kfd_mem_attach(struct amdgpu_device *adev, struct kgd_mem *mem,
		struct amdgpu_vm *vm, bool is_aql)
{
	struct amdgpu_device *bo_adev = amdgpu_ttm_adev(mem->bo->tbo.bdev);
	unsigned long bo_size = mem->bo->tbo.base.size;
	uint64_t va = mem->va;
	struct kfd_mem_attachment *attachment[2] = {NULL, NULL};
	struct amdgpu_bo *bo[2] = {NULL, NULL};
	int i, ret;

	if (!va) {
		pr_err("Invalid VA when adding BO to VM\n");
		return -EINVAL;
	}

	for (i = 0; i <= is_aql; i++) {
		attachment[i] = kzalloc(sizeof(*attachment[i]), GFP_KERNEL);
		if (unlikely(!attachment[i])) {
			ret = -ENOMEM;
			goto unwind;
		}

		pr_debug("\t add VA 0x%llx - 0x%llx to vm %p\n", va,
			 va + bo_size, vm);

		if (adev == bo_adev || (mem->domain == AMDGPU_GEM_DOMAIN_VRAM &&
					amdgpu_xgmi_same_hive(adev, bo_adev))) {
			/* Mappings on the local GPU and VRAM mappings in the
			 * local hive share the original BO
			 */
			attachment[i]->type = KFD_MEM_ATT_SHARED;
			bo[i] = mem->bo;
			drm_gem_object_get(&bo[i]->tbo.base);
		} else if (i > 0) {
			/* Multiple mappings on the same GPU share the BO */
			attachment[i]->type = KFD_MEM_ATT_SHARED;
			bo[i] = bo[0];
			drm_gem_object_get(&bo[i]->tbo.base);
		} else if (amdgpu_ttm_tt_get_usermm(mem->bo->tbo.ttm)) {
			/* Create an SG BO to DMA-map userptrs on other GPUs */
			attachment[i]->type = KFD_MEM_ATT_USERPTR;
			ret = kfd_mem_attach_userptr(adev, mem, &bo[i]);
			if (ret)
				goto unwind;
		} else if (mem->domain == AMDGPU_GEM_DOMAIN_GTT &&
			   mem->bo->tbo.type != ttm_bo_type_sg) {
			/* GTT BOs use DMA-mapping ability of dynamic-attach
			 * DMA bufs. TODO: The same should work for VRAM on
			 * large-BAR GPUs.
			 */
			attachment[i]->type = KFD_MEM_ATT_DMABUF;
			ret = kfd_mem_attach_dmabuf(adev, mem, &bo[i]);
			if (ret)
				goto unwind;
		} else {
			/* FIXME: Need to DMA-map other BO types:
			 * large-BAR VRAM, doorbells, MMIO remap
			 */
			attachment[i]->type = KFD_MEM_ATT_SHARED;
			bo[i] = mem->bo;
			drm_gem_object_get(&bo[i]->tbo.base);
		}

<<<<<<< HEAD
	bo_va_entry->va = va;
	bo_va_entry->pte_flags = get_pte_flags(adev, mem);
	bo_va_entry->kgd_dev = (void *)adev;
	list_add(&bo_va_entry->bo_list, list_bo_va);
=======
		/* Add BO to VM internal data structures */
		attachment[i]->bo_va = amdgpu_vm_bo_add(adev, vm, bo[i]);
		if (unlikely(!attachment[i]->bo_va)) {
			ret = -ENOMEM;
			pr_err("Failed to add BO object to VM. ret == %d\n",
			       ret);
			goto unwind;
		}
>>>>>>> 7d2a07b7

		attachment[i]->va = va;
		attachment[i]->pte_flags = get_pte_flags(adev, mem);
		attachment[i]->adev = adev;
		list_add(&attachment[i]->list, &mem->attachments);

		va += bo_size;
	}

	return 0;

unwind:
	for (; i >= 0; i--) {
		if (!attachment[i])
			continue;
		if (attachment[i]->bo_va) {
			amdgpu_vm_bo_rmv(adev, attachment[i]->bo_va);
			list_del(&attachment[i]->list);
		}
		if (bo[i])
			drm_gem_object_put(&bo[i]->tbo.base);
		kfree(attachment[i]);
	}
	return ret;
}

static void kfd_mem_detach(struct kfd_mem_attachment *attachment)
{
	struct amdgpu_bo *bo = attachment->bo_va->base.bo;

	pr_debug("\t remove VA 0x%llx in entry %p\n",
			attachment->va, attachment);
	amdgpu_vm_bo_rmv(attachment->adev, attachment->bo_va);
	drm_gem_object_put(&bo->tbo.base);
	list_del(&attachment->list);
	kfree(attachment);
}

static void add_kgd_mem_to_kfd_bo_list(struct kgd_mem *mem,
				struct amdkfd_process_info *process_info,
				bool userptr)
{
	struct ttm_validate_buffer *entry = &mem->validate_list;
	struct amdgpu_bo *bo = mem->bo;

	INIT_LIST_HEAD(&entry->head);
	entry->num_shared = 1;
	entry->bo = &bo->tbo;
	mutex_lock(&process_info->lock);
	if (userptr)
		list_add_tail(&entry->head, &process_info->userptr_valid_list);
	else
		list_add_tail(&entry->head, &process_info->kfd_bo_list);
	mutex_unlock(&process_info->lock);
}

static void remove_kgd_mem_from_kfd_bo_list(struct kgd_mem *mem,
		struct amdkfd_process_info *process_info)
{
	struct ttm_validate_buffer *bo_list_entry;

	bo_list_entry = &mem->validate_list;
	mutex_lock(&process_info->lock);
	list_del(&bo_list_entry->head);
	mutex_unlock(&process_info->lock);
}

/* Initializes user pages. It registers the MMU notifier and validates
 * the userptr BO in the GTT domain.
 *
 * The BO must already be on the userptr_valid_list. Otherwise an
 * eviction and restore may happen that leaves the new BO unmapped
 * with the user mode queues running.
 *
 * Takes the process_info->lock to protect against concurrent restore
 * workers.
 *
 * Returns 0 for success, negative errno for errors.
 */
static int init_user_pages(struct kgd_mem *mem, uint64_t user_addr)
{
	struct amdkfd_process_info *process_info = mem->process_info;
	struct amdgpu_bo *bo = mem->bo;
	struct ttm_operation_ctx ctx = { true, false };
	int ret = 0;

	mutex_lock(&process_info->lock);

	ret = amdgpu_ttm_tt_set_userptr(&bo->tbo, user_addr, 0);
	if (ret) {
		pr_err("%s: Failed to set userptr: %d\n", __func__, ret);
		goto out;
	}

	ret = amdgpu_mn_register(bo, user_addr);
	if (ret) {
		pr_err("%s: Failed to register MMU notifier: %d\n",
		       __func__, ret);
		goto out;
	}

	ret = amdgpu_ttm_tt_get_user_pages(bo, bo->tbo.ttm->pages);
	if (ret) {
		pr_err("%s: Failed to get user pages: %d\n", __func__, ret);
		goto unregister_out;
	}

	ret = amdgpu_bo_reserve(bo, true);
	if (ret) {
		pr_err("%s: Failed to reserve BO\n", __func__);
		goto release_out;
	}
	amdgpu_bo_placement_from_domain(bo, mem->domain);
	ret = ttm_bo_validate(&bo->tbo, &bo->placement, &ctx);
	if (ret)
		pr_err("%s: failed to validate BO\n", __func__);
	amdgpu_bo_unreserve(bo);

release_out:
	amdgpu_ttm_tt_get_user_pages_done(bo->tbo.ttm);
unregister_out:
	if (ret)
		amdgpu_mn_unregister(bo);
out:
	mutex_unlock(&process_info->lock);
	return ret;
}

/* Reserving a BO and its page table BOs must happen atomically to
 * avoid deadlocks. Some operations update multiple VMs at once. Track
 * all the reservation info in a context structure. Optionally a sync
 * object can track VM updates.
 */
struct bo_vm_reservation_context {
	struct amdgpu_bo_list_entry kfd_bo; /* BO list entry for the KFD BO */
	unsigned int n_vms;		    /* Number of VMs reserved	    */
	struct amdgpu_bo_list_entry *vm_pd; /* Array of VM BO list entries  */
	struct ww_acquire_ctx ticket;	    /* Reservation ticket	    */
	struct list_head list, duplicates;  /* BO lists			    */
	struct amdgpu_sync *sync;	    /* Pointer to sync object	    */
	bool reserved;			    /* Whether BOs are reserved	    */
};

enum bo_vm_match {
	BO_VM_NOT_MAPPED = 0,	/* Match VMs where a BO is not mapped */
	BO_VM_MAPPED,		/* Match VMs where a BO is mapped     */
	BO_VM_ALL,		/* Match all VMs a BO was added to    */
};

/**
 * reserve_bo_and_vm - reserve a BO and a VM unconditionally.
 * @mem: KFD BO structure.
 * @vm: the VM to reserve.
 * @ctx: the struct that will be used in unreserve_bo_and_vms().
 */
static int reserve_bo_and_vm(struct kgd_mem *mem,
			      struct amdgpu_vm *vm,
			      struct bo_vm_reservation_context *ctx)
{
	struct amdgpu_bo *bo = mem->bo;
	int ret;

	WARN_ON(!vm);

	ctx->reserved = false;
	ctx->n_vms = 1;
	ctx->sync = &mem->sync;

	INIT_LIST_HEAD(&ctx->list);
	INIT_LIST_HEAD(&ctx->duplicates);

	ctx->vm_pd = kcalloc(ctx->n_vms, sizeof(*ctx->vm_pd), GFP_KERNEL);
	if (!ctx->vm_pd)
		return -ENOMEM;

	ctx->kfd_bo.priority = 0;
	ctx->kfd_bo.tv.bo = &bo->tbo;
	ctx->kfd_bo.tv.num_shared = 1;
	list_add(&ctx->kfd_bo.tv.head, &ctx->list);

	amdgpu_vm_get_pd_bo(vm, &ctx->list, &ctx->vm_pd[0]);

	ret = ttm_eu_reserve_buffers(&ctx->ticket, &ctx->list,
				     false, &ctx->duplicates);
	if (ret) {
		pr_err("Failed to reserve buffers in ttm.\n");
		kfree(ctx->vm_pd);
		ctx->vm_pd = NULL;
		return ret;
	}

	ctx->reserved = true;
	return 0;
}

/**
 * reserve_bo_and_cond_vms - reserve a BO and some VMs conditionally
 * @mem: KFD BO structure.
 * @vm: the VM to reserve. If NULL, then all VMs associated with the BO
 * is used. Otherwise, a single VM associated with the BO.
 * @map_type: the mapping status that will be used to filter the VMs.
 * @ctx: the struct that will be used in unreserve_bo_and_vms().
 *
 * Returns 0 for success, negative for failure.
 */
static int reserve_bo_and_cond_vms(struct kgd_mem *mem,
				struct amdgpu_vm *vm, enum bo_vm_match map_type,
				struct bo_vm_reservation_context *ctx)
{
	struct amdgpu_bo *bo = mem->bo;
	struct kfd_mem_attachment *entry;
	unsigned int i;
	int ret;

	ctx->reserved = false;
	ctx->n_vms = 0;
	ctx->vm_pd = NULL;
	ctx->sync = &mem->sync;

	INIT_LIST_HEAD(&ctx->list);
	INIT_LIST_HEAD(&ctx->duplicates);

	list_for_each_entry(entry, &mem->attachments, list) {
		if ((vm && vm != entry->bo_va->base.vm) ||
			(entry->is_mapped != map_type
			&& map_type != BO_VM_ALL))
			continue;

		ctx->n_vms++;
	}

	if (ctx->n_vms != 0) {
		ctx->vm_pd = kcalloc(ctx->n_vms, sizeof(*ctx->vm_pd),
				     GFP_KERNEL);
		if (!ctx->vm_pd)
			return -ENOMEM;
	}

	ctx->kfd_bo.priority = 0;
	ctx->kfd_bo.tv.bo = &bo->tbo;
	ctx->kfd_bo.tv.num_shared = 1;
	list_add(&ctx->kfd_bo.tv.head, &ctx->list);

	i = 0;
	list_for_each_entry(entry, &mem->attachments, list) {
		if ((vm && vm != entry->bo_va->base.vm) ||
			(entry->is_mapped != map_type
			&& map_type != BO_VM_ALL))
			continue;

		amdgpu_vm_get_pd_bo(entry->bo_va->base.vm, &ctx->list,
				&ctx->vm_pd[i]);
		i++;
	}

	ret = ttm_eu_reserve_buffers(&ctx->ticket, &ctx->list,
				     false, &ctx->duplicates);
	if (ret) {
		pr_err("Failed to reserve buffers in ttm.\n");
		kfree(ctx->vm_pd);
		ctx->vm_pd = NULL;
		return ret;
	}

	ctx->reserved = true;
	return 0;
}

/**
 * unreserve_bo_and_vms - Unreserve BO and VMs from a reservation context
 * @ctx: Reservation context to unreserve
 * @wait: Optionally wait for a sync object representing pending VM updates
 * @intr: Whether the wait is interruptible
 *
 * Also frees any resources allocated in
 * reserve_bo_and_(cond_)vm(s). Returns the status from
 * amdgpu_sync_wait.
 */
static int unreserve_bo_and_vms(struct bo_vm_reservation_context *ctx,
				 bool wait, bool intr)
{
	int ret = 0;

	if (wait)
		ret = amdgpu_sync_wait(ctx->sync, intr);

	if (ctx->reserved)
		ttm_eu_backoff_reservation(&ctx->ticket, &ctx->list);
	kfree(ctx->vm_pd);

	ctx->sync = NULL;

	ctx->reserved = false;
	ctx->vm_pd = NULL;

	return ret;
}

static void unmap_bo_from_gpuvm(struct kgd_mem *mem,
				struct kfd_mem_attachment *entry,
				struct amdgpu_sync *sync)
{
	struct amdgpu_bo_va *bo_va = entry->bo_va;
	struct amdgpu_device *adev = entry->adev;
	struct amdgpu_vm *vm = bo_va->base.vm;

	amdgpu_vm_bo_unmap(adev, bo_va, entry->va);

	amdgpu_vm_clear_freed(adev, vm, &bo_va->last_pt_update);

	amdgpu_sync_fence(sync, bo_va->last_pt_update);

	kfd_mem_dmaunmap_attachment(mem, entry);
}

static int update_gpuvm_pte(struct kgd_mem *mem,
			    struct kfd_mem_attachment *entry,
			    struct amdgpu_sync *sync)
{
	struct amdgpu_bo_va *bo_va = entry->bo_va;
	struct amdgpu_device *adev = entry->adev;
	int ret;

	ret = kfd_mem_dmamap_attachment(mem, entry);
	if (ret)
		return ret;

	/* Update the page tables  */
	ret = amdgpu_vm_bo_update(adev, bo_va, false);
	if (ret) {
		pr_err("amdgpu_vm_bo_update failed\n");
		return ret;
	}

	return amdgpu_sync_fence(sync, bo_va->last_pt_update);
}

static int map_bo_to_gpuvm(struct kgd_mem *mem,
			   struct kfd_mem_attachment *entry,
			   struct amdgpu_sync *sync,
			   bool no_update_pte)
{
	int ret;

	/* Set virtual address for the allocation */
	ret = amdgpu_vm_bo_map(entry->adev, entry->bo_va, entry->va, 0,
			       amdgpu_bo_size(entry->bo_va->base.bo),
			       entry->pte_flags);
	if (ret) {
		pr_err("Failed to map VA 0x%llx in vm. ret %d\n",
				entry->va, ret);
		return ret;
	}

	if (no_update_pte)
		return 0;

	ret = update_gpuvm_pte(mem, entry, sync);
	if (ret) {
		pr_err("update_gpuvm_pte() failed\n");
		goto update_gpuvm_pte_failed;
	}

	return 0;

update_gpuvm_pte_failed:
	unmap_bo_from_gpuvm(mem, entry, sync);
	return ret;
}

static struct sg_table *create_doorbell_sg(uint64_t addr, uint32_t size)
{
	struct sg_table *sg = kmalloc(sizeof(*sg), GFP_KERNEL);

	if (!sg)
		return NULL;
	if (sg_alloc_table(sg, 1, GFP_KERNEL)) {
		kfree(sg);
		return NULL;
	}
	sg->sgl->dma_address = addr;
	sg->sgl->length = size;
#ifdef CONFIG_NEED_SG_DMA_LENGTH
	sg->sgl->dma_length = size;
#endif
	return sg;
}

static int process_validate_vms(struct amdkfd_process_info *process_info)
{
	struct amdgpu_vm *peer_vm;
	int ret;

	list_for_each_entry(peer_vm, &process_info->vm_list_head,
			    vm_list_node) {
		ret = vm_validate_pt_pd_bos(peer_vm);
		if (ret)
			return ret;
	}

	return 0;
}

static int process_sync_pds_resv(struct amdkfd_process_info *process_info,
				 struct amdgpu_sync *sync)
{
	struct amdgpu_vm *peer_vm;
	int ret;

	list_for_each_entry(peer_vm, &process_info->vm_list_head,
			    vm_list_node) {
		struct amdgpu_bo *pd = peer_vm->root.bo;

		ret = amdgpu_sync_resv(NULL, sync, pd->tbo.base.resv,
				       AMDGPU_SYNC_NE_OWNER,
				       AMDGPU_FENCE_OWNER_KFD);
		if (ret)
			return ret;
	}

	return 0;
}

static int process_update_pds(struct amdkfd_process_info *process_info,
			      struct amdgpu_sync *sync)
{
	struct amdgpu_vm *peer_vm;
	int ret;

	list_for_each_entry(peer_vm, &process_info->vm_list_head,
			    vm_list_node) {
		ret = vm_update_pds(peer_vm, sync);
		if (ret)
			return ret;
	}

	return 0;
}

static int init_kfd_vm(struct amdgpu_vm *vm, void **process_info,
		       struct dma_fence **ef)
{
	struct amdkfd_process_info *info = NULL;
	int ret;

	if (!*process_info) {
		info = kzalloc(sizeof(*info), GFP_KERNEL);
		if (!info)
			return -ENOMEM;

		mutex_init(&info->lock);
		INIT_LIST_HEAD(&info->vm_list_head);
		INIT_LIST_HEAD(&info->kfd_bo_list);
		INIT_LIST_HEAD(&info->userptr_valid_list);
		INIT_LIST_HEAD(&info->userptr_inval_list);

		info->eviction_fence =
			amdgpu_amdkfd_fence_create(dma_fence_context_alloc(1),
						   current->mm,
						   NULL);
		if (!info->eviction_fence) {
			pr_err("Failed to create eviction fence\n");
			ret = -ENOMEM;
			goto create_evict_fence_fail;
		}

		info->pid = get_task_pid(current->group_leader, PIDTYPE_PID);
		atomic_set(&info->evicted_bos, 0);
		INIT_DELAYED_WORK(&info->restore_userptr_work,
				  amdgpu_amdkfd_restore_userptr_worker);

		*process_info = info;
		*ef = dma_fence_get(&info->eviction_fence->base);
	}

	vm->process_info = *process_info;

	/* Validate page directory and attach eviction fence */
	ret = amdgpu_bo_reserve(vm->root.bo, true);
	if (ret)
		goto reserve_pd_fail;
	ret = vm_validate_pt_pd_bos(vm);
	if (ret) {
		pr_err("validate_pt_pd_bos() failed\n");
		goto validate_pd_fail;
	}
	ret = amdgpu_bo_sync_wait(vm->root.bo,
				  AMDGPU_FENCE_OWNER_KFD, false);
	if (ret)
		goto wait_pd_fail;
<<<<<<< HEAD
	ret = dma_resv_reserve_shared(vm->root.base.bo->tbo.base.resv, 1);
=======
	ret = dma_resv_reserve_shared(vm->root.bo->tbo.base.resv, 1);
>>>>>>> 7d2a07b7
	if (ret)
		goto reserve_shared_fail;
	amdgpu_bo_fence(vm->root.bo,
			&vm->process_info->eviction_fence->base, true);
	amdgpu_bo_unreserve(vm->root.bo);

	/* Update process info */
	mutex_lock(&vm->process_info->lock);
	list_add_tail(&vm->vm_list_node,
			&(vm->process_info->vm_list_head));
	vm->process_info->n_vms++;
	mutex_unlock(&vm->process_info->lock);

	return 0;

reserve_shared_fail:
wait_pd_fail:
validate_pd_fail:
	amdgpu_bo_unreserve(vm->root.bo);
reserve_pd_fail:
	vm->process_info = NULL;
	if (info) {
		/* Two fence references: one in info and one in *ef */
		dma_fence_put(&info->eviction_fence->base);
		dma_fence_put(*ef);
		*ef = NULL;
		*process_info = NULL;
		put_pid(info->pid);
create_evict_fence_fail:
		mutex_destroy(&info->lock);
		kfree(info);
	}
	return ret;
}

<<<<<<< HEAD
int amdgpu_amdkfd_gpuvm_create_process_vm(struct kgd_dev *kgd, u32 pasid,
					  void **vm, void **process_info,
					  struct dma_fence **ef)
{
	struct amdgpu_device *adev = get_amdgpu_device(kgd);
	struct amdgpu_vm *new_vm;
	int ret;

	new_vm = kzalloc(sizeof(*new_vm), GFP_KERNEL);
	if (!new_vm)
		return -ENOMEM;

	/* Initialize AMDGPU part of the VM */
	ret = amdgpu_vm_init(adev, new_vm, AMDGPU_VM_CONTEXT_COMPUTE, pasid);
	if (ret) {
		pr_err("Failed init vm ret %d\n", ret);
		goto amdgpu_vm_init_fail;
	}

	/* Initialize KFD part of the VM and process info */
	ret = init_kfd_vm(new_vm, process_info, ef);
	if (ret)
		goto init_kfd_vm_fail;

	*vm = (void *) new_vm;

	return 0;

init_kfd_vm_fail:
	amdgpu_vm_fini(adev, new_vm);
amdgpu_vm_init_fail:
	kfree(new_vm);
	return ret;
}

int amdgpu_amdkfd_gpuvm_acquire_process_vm(struct kgd_dev *kgd,
					   struct file *filp, u32 pasid,
					   void **vm, void **process_info,
=======
int amdgpu_amdkfd_gpuvm_acquire_process_vm(struct kgd_dev *kgd,
					   struct file *filp, u32 pasid,
					   void **process_info,
>>>>>>> 7d2a07b7
					   struct dma_fence **ef)
{
	struct amdgpu_device *adev = get_amdgpu_device(kgd);
	struct amdgpu_fpriv *drv_priv;
	struct amdgpu_vm *avm;
	int ret;

	ret = amdgpu_file_to_fpriv(filp, &drv_priv);
	if (ret)
		return ret;
	avm = &drv_priv->vm;

	/* Already a compute VM? */
	if (avm->process_info)
		return -EINVAL;

	/* Convert VM into a compute VM */
	ret = amdgpu_vm_make_compute(adev, avm, pasid);
	if (ret)
		return ret;

	/* Initialize KFD part of the VM and process info */
	ret = init_kfd_vm(avm, process_info, ef);
	if (ret)
		return ret;

	amdgpu_vm_set_task_info(avm);

	return 0;
}

void amdgpu_amdkfd_gpuvm_destroy_cb(struct amdgpu_device *adev,
				    struct amdgpu_vm *vm)
{
	struct amdkfd_process_info *process_info = vm->process_info;
	struct amdgpu_bo *pd = vm->root.bo;

	if (!process_info)
		return;

	/* Release eviction fence from PD */
	amdgpu_bo_reserve(pd, false);
	amdgpu_bo_fence(pd, NULL, false);
	amdgpu_bo_unreserve(pd);

	/* Update process info */
	mutex_lock(&process_info->lock);
	process_info->n_vms--;
	list_del(&vm->vm_list_node);
	mutex_unlock(&process_info->lock);

	vm->process_info = NULL;

	/* Release per-process resources when last compute VM is destroyed */
	if (!process_info->n_vms) {
		WARN_ON(!list_empty(&process_info->kfd_bo_list));
		WARN_ON(!list_empty(&process_info->userptr_valid_list));
		WARN_ON(!list_empty(&process_info->userptr_inval_list));

		dma_fence_put(&process_info->eviction_fence->base);
		cancel_delayed_work_sync(&process_info->restore_userptr_work);
		put_pid(process_info->pid);
		mutex_destroy(&process_info->lock);
		kfree(process_info);
	}
}

void amdgpu_amdkfd_gpuvm_release_process_vm(struct kgd_dev *kgd, void *drm_priv)
{
	struct amdgpu_device *adev = get_amdgpu_device(kgd);
	struct amdgpu_vm *avm;

	if (WARN_ON(!kgd || !drm_priv))
		return;

	avm = drm_priv_to_vm(drm_priv);

	pr_debug("Releasing process vm %p\n", avm);

	/* The original pasid of amdgpu vm has already been
	 * released during making a amdgpu vm to a compute vm
	 * The current pasid is managed by kfd and will be
	 * released on kfd process destroy. Set amdgpu pasid
	 * to 0 to avoid duplicate release.
	 */
	amdgpu_vm_release_compute(adev, avm);
}

uint64_t amdgpu_amdkfd_gpuvm_get_process_page_dir(void *drm_priv)
{
	struct amdgpu_vm *avm = drm_priv_to_vm(drm_priv);
	struct amdgpu_bo *pd = avm->root.bo;
	struct amdgpu_device *adev = amdgpu_ttm_adev(pd->tbo.bdev);

	if (adev->asic_type < CHIP_VEGA10)
		return avm->pd_phys_addr >> AMDGPU_GPU_PAGE_SHIFT;
	return avm->pd_phys_addr;
}

int amdgpu_amdkfd_gpuvm_alloc_memory_of_gpu(
		struct kgd_dev *kgd, uint64_t va, uint64_t size,
		void *drm_priv, struct kgd_mem **mem,
		uint64_t *offset, uint32_t flags)
{
	struct amdgpu_device *adev = get_amdgpu_device(kgd);
	struct amdgpu_vm *avm = drm_priv_to_vm(drm_priv);
	enum ttm_bo_type bo_type = ttm_bo_type_device;
	struct sg_table *sg = NULL;
	uint64_t user_addr = 0;
	struct amdgpu_bo *bo;
<<<<<<< HEAD
	struct amdgpu_bo_param bp;
=======
	struct drm_gem_object *gobj;
>>>>>>> 7d2a07b7
	u32 domain, alloc_domain;
	u64 alloc_flags;
	int ret;

	/*
	 * Check on which domain to allocate BO
	 */
	if (flags & KFD_IOC_ALLOC_MEM_FLAGS_VRAM) {
		domain = alloc_domain = AMDGPU_GEM_DOMAIN_VRAM;
		alloc_flags = AMDGPU_GEM_CREATE_VRAM_WIPE_ON_RELEASE;
		alloc_flags |= (flags & KFD_IOC_ALLOC_MEM_FLAGS_PUBLIC) ?
<<<<<<< HEAD
			AMDGPU_GEM_CREATE_CPU_ACCESS_REQUIRED :
			AMDGPU_GEM_CREATE_NO_CPU_ACCESS;
=======
			AMDGPU_GEM_CREATE_CPU_ACCESS_REQUIRED : 0;
>>>>>>> 7d2a07b7
	} else if (flags & KFD_IOC_ALLOC_MEM_FLAGS_GTT) {
		domain = alloc_domain = AMDGPU_GEM_DOMAIN_GTT;
		alloc_flags = 0;
	} else if (flags & KFD_IOC_ALLOC_MEM_FLAGS_USERPTR) {
		domain = AMDGPU_GEM_DOMAIN_GTT;
		alloc_domain = AMDGPU_GEM_DOMAIN_CPU;
		alloc_flags = AMDGPU_GEM_CREATE_PREEMPTIBLE;
		if (!offset || !*offset)
			return -EINVAL;
		user_addr = untagged_addr(*offset);
	} else if (flags & (KFD_IOC_ALLOC_MEM_FLAGS_DOORBELL |
			KFD_IOC_ALLOC_MEM_FLAGS_MMIO_REMAP)) {
		domain = AMDGPU_GEM_DOMAIN_GTT;
		alloc_domain = AMDGPU_GEM_DOMAIN_CPU;
		bo_type = ttm_bo_type_sg;
		alloc_flags = 0;
		if (size > UINT_MAX)
			return -EINVAL;
		sg = create_doorbell_sg(*offset, size);
		if (!sg)
			return -ENOMEM;
	} else {
		return -EINVAL;
	}

	*mem = kzalloc(sizeof(struct kgd_mem), GFP_KERNEL);
	if (!*mem) {
		ret = -ENOMEM;
		goto err;
	}
	INIT_LIST_HEAD(&(*mem)->attachments);
	mutex_init(&(*mem)->lock);
	(*mem)->aql_queue = !!(flags & KFD_IOC_ALLOC_MEM_FLAGS_AQL_QUEUE_MEM);

	/* Workaround for AQL queue wraparound bug. Map the same
	 * memory twice. That means we only actually allocate half
	 * the memory.
	 */
	if ((*mem)->aql_queue)
		size = size >> 1;

	(*mem)->alloc_flags = flags;

	amdgpu_sync_create(&(*mem)->sync);

	ret = amdgpu_amdkfd_reserve_mem_limit(adev, size, alloc_domain, !!sg);
	if (ret) {
		pr_debug("Insufficient memory\n");
		goto err_reserve_limit;
	}

	pr_debug("\tcreate BO VA 0x%llx size 0x%llx domain %s\n",
			va, size, domain_string(alloc_domain));

<<<<<<< HEAD
	memset(&bp, 0, sizeof(bp));
	bp.size = size;
	bp.byte_align = 1;
	bp.domain = alloc_domain;
	bp.flags = alloc_flags;
	bp.type = bo_type;
	bp.resv = NULL;
	ret = amdgpu_bo_create(adev, &bp, &bo);
=======
	ret = amdgpu_gem_object_create(adev, size, 1, alloc_domain, alloc_flags,
				       bo_type, NULL, &gobj);
>>>>>>> 7d2a07b7
	if (ret) {
		pr_debug("Failed to create BO on domain %s. ret %d\n",
			 domain_string(alloc_domain), ret);
		goto err_bo_create;
	}
	ret = drm_vma_node_allow(&gobj->vma_node, drm_priv);
	if (ret) {
		pr_debug("Failed to allow vma node access. ret %d\n", ret);
		goto err_node_allow;
	}
	bo = gem_to_amdgpu_bo(gobj);
	if (bo_type == ttm_bo_type_sg) {
		bo->tbo.sg = sg;
		bo->tbo.ttm->sg = sg;
	}
	bo->kfd_bo = *mem;
	(*mem)->bo = bo;
	if (user_addr)
		bo->flags |= AMDGPU_AMDKFD_CREATE_USERPTR_BO;

	(*mem)->va = va;
	(*mem)->domain = domain;
	(*mem)->mapped_to_gpu_memory = 0;
	(*mem)->process_info = avm->process_info;
	add_kgd_mem_to_kfd_bo_list(*mem, avm->process_info, user_addr);

	if (user_addr) {
		ret = init_user_pages(*mem, user_addr);
		if (ret)
			goto allocate_init_user_pages_failed;
	}

	if (offset)
		*offset = amdgpu_bo_mmap_offset(bo);

	return 0;

allocate_init_user_pages_failed:
	remove_kgd_mem_from_kfd_bo_list(*mem, avm->process_info);
	drm_vma_node_revoke(&gobj->vma_node, drm_priv);
err_node_allow:
	amdgpu_bo_unref(&bo);
	/* Don't unreserve system mem limit twice */
	goto err_reserve_limit;
err_bo_create:
	unreserve_mem_limit(adev, size, alloc_domain, !!sg);
err_reserve_limit:
	mutex_destroy(&(*mem)->lock);
	kfree(*mem);
err:
	if (sg) {
		sg_free_table(sg);
		kfree(sg);
	}
	return ret;
}

int amdgpu_amdkfd_gpuvm_free_memory_of_gpu(
<<<<<<< HEAD
		struct kgd_dev *kgd, struct kgd_mem *mem, uint64_t *size)
=======
		struct kgd_dev *kgd, struct kgd_mem *mem, void *drm_priv,
		uint64_t *size)
>>>>>>> 7d2a07b7
{
	struct amdkfd_process_info *process_info = mem->process_info;
	unsigned long bo_size = mem->bo->tbo.base.size;
	struct kfd_mem_attachment *entry, *tmp;
	struct bo_vm_reservation_context ctx;
	struct ttm_validate_buffer *bo_list_entry;
	unsigned int mapped_to_gpu_memory;
	int ret;
<<<<<<< HEAD
	bool is_imported = 0;
=======
	bool is_imported = false;
>>>>>>> 7d2a07b7

	mutex_lock(&mem->lock);
	mapped_to_gpu_memory = mem->mapped_to_gpu_memory;
	is_imported = mem->is_imported;
	mutex_unlock(&mem->lock);
	/* lock is not needed after this, since mem is unused and will
	 * be freed anyway
	 */

	if (mapped_to_gpu_memory > 0) {
		pr_debug("BO VA 0x%llx size 0x%lx is still mapped.\n",
				mem->va, bo_size);
		return -EBUSY;
	}

	/* Make sure restore workers don't access the BO any more */
	bo_list_entry = &mem->validate_list;
	mutex_lock(&process_info->lock);
	list_del(&bo_list_entry->head);
	mutex_unlock(&process_info->lock);

	/* No more MMU notifiers */
	amdgpu_mn_unregister(mem->bo);

	ret = reserve_bo_and_cond_vms(mem, NULL, BO_VM_ALL, &ctx);
	if (unlikely(ret))
		return ret;

	/* The eviction fence should be removed by the last unmap.
	 * TODO: Log an error condition if the bo still has the eviction fence
	 * attached
	 */
	amdgpu_amdkfd_remove_eviction_fence(mem->bo,
					process_info->eviction_fence);
	pr_debug("Release VA 0x%llx - 0x%llx\n", mem->va,
		mem->va + bo_size * (1 + mem->aql_queue));

	ret = unreserve_bo_and_vms(&ctx, false, false);

	/* Remove from VM internal data structures */
	list_for_each_entry_safe(entry, tmp, &mem->attachments, list)
		kfd_mem_detach(entry);

	/* Free the sync object */
	amdgpu_sync_free(&mem->sync);

	/* If the SG is not NULL, it's one we created for a doorbell or mmio
	 * remap BO. We need to free it.
	 */
	if (mem->bo->tbo.sg) {
		sg_free_table(mem->bo->tbo.sg);
		kfree(mem->bo->tbo.sg);
	}

	/* Update the size of the BO being freed if it was allocated from
	 * VRAM and is not imported.
	 */
	if (size) {
		if ((mem->bo->preferred_domains == AMDGPU_GEM_DOMAIN_VRAM) &&
		    (!is_imported))
			*size = bo_size;
		else
			*size = 0;
	}

	/* Free the BO*/
<<<<<<< HEAD
=======
	drm_vma_node_revoke(&mem->bo->tbo.base.vma_node, drm_priv);
	if (mem->dmabuf)
		dma_buf_put(mem->dmabuf);
>>>>>>> 7d2a07b7
	drm_gem_object_put(&mem->bo->tbo.base);
	mutex_destroy(&mem->lock);
	kfree(mem);

	return ret;
}

int amdgpu_amdkfd_gpuvm_map_memory_to_gpu(
		struct kgd_dev *kgd, struct kgd_mem *mem, void *drm_priv)
{
	struct amdgpu_device *adev = get_amdgpu_device(kgd);
	struct amdgpu_vm *avm = drm_priv_to_vm(drm_priv);
	int ret;
	struct amdgpu_bo *bo;
	uint32_t domain;
	struct kfd_mem_attachment *entry;
	struct bo_vm_reservation_context ctx;
	unsigned long bo_size;
	bool is_invalid_userptr = false;

	bo = mem->bo;
	if (!bo) {
		pr_err("Invalid BO when mapping memory to GPU\n");
		return -EINVAL;
	}

	/* Make sure restore is not running concurrently. Since we
	 * don't map invalid userptr BOs, we rely on the next restore
	 * worker to do the mapping
	 */
	mutex_lock(&mem->process_info->lock);

	/* Lock mmap-sem. If we find an invalid userptr BO, we can be
	 * sure that the MMU notifier is no longer running
	 * concurrently and the queues are actually stopped
	 */
	if (amdgpu_ttm_tt_get_usermm(bo->tbo.ttm)) {
		mmap_write_lock(current->mm);
		is_invalid_userptr = atomic_read(&mem->invalid);
		mmap_write_unlock(current->mm);
	}

	mutex_lock(&mem->lock);

	domain = mem->domain;
	bo_size = bo->tbo.base.size;

	pr_debug("Map VA 0x%llx - 0x%llx to vm %p domain %s\n",
			mem->va,
			mem->va + bo_size * (1 + mem->aql_queue),
			avm, domain_string(domain));

	if (!kfd_mem_is_attached(avm, mem)) {
		ret = kfd_mem_attach(adev, mem, avm, mem->aql_queue);
		if (ret)
			goto out;
	}

	ret = reserve_bo_and_vm(mem, avm, &ctx);
	if (unlikely(ret))
		goto out;

	/* Userptr can be marked as "not invalid", but not actually be
	 * validated yet (still in the system domain). In that case
	 * the queues are still stopped and we can leave mapping for
	 * the next restore worker
	 */
	if (amdgpu_ttm_tt_get_usermm(bo->tbo.ttm) &&
	    bo->tbo.resource->mem_type == TTM_PL_SYSTEM)
		is_invalid_userptr = true;

	ret = vm_validate_pt_pd_bos(avm);
	if (unlikely(ret))
		goto out_unreserve;

	if (mem->mapped_to_gpu_memory == 0 &&
	    !amdgpu_ttm_tt_get_usermm(bo->tbo.ttm)) {
		/* Validate BO only once. The eviction fence gets added to BO
		 * the first time it is mapped. Validate will wait for all
		 * background evictions to complete.
		 */
		ret = amdgpu_amdkfd_bo_validate(bo, domain, true);
		if (ret) {
			pr_debug("Validate failed\n");
			goto out_unreserve;
		}
	}

	list_for_each_entry(entry, &mem->attachments, list) {
		if (entry->bo_va->base.vm != avm || entry->is_mapped)
			continue;

		pr_debug("\t map VA 0x%llx - 0x%llx in entry %p\n",
			 entry->va, entry->va + bo_size, entry);

		ret = map_bo_to_gpuvm(mem, entry, ctx.sync,
				      is_invalid_userptr);
		if (ret) {
			pr_err("Failed to map bo to gpuvm\n");
			goto out_unreserve;
		}

		ret = vm_update_pds(avm, ctx.sync);
		if (ret) {
			pr_err("Failed to update page directories\n");
			goto out_unreserve;
		}

		entry->is_mapped = true;
		mem->mapped_to_gpu_memory++;
		pr_debug("\t INC mapping count %d\n",
			 mem->mapped_to_gpu_memory);
	}

	if (!amdgpu_ttm_tt_get_usermm(bo->tbo.ttm) && !bo->tbo.pin_count)
		amdgpu_bo_fence(bo,
				&avm->process_info->eviction_fence->base,
				true);
	ret = unreserve_bo_and_vms(&ctx, false, false);

	goto out;

out_unreserve:
	unreserve_bo_and_vms(&ctx, false, false);
out:
	mutex_unlock(&mem->process_info->lock);
	mutex_unlock(&mem->lock);
	return ret;
}

int amdgpu_amdkfd_gpuvm_unmap_memory_from_gpu(
		struct kgd_dev *kgd, struct kgd_mem *mem, void *drm_priv)
{
	struct amdgpu_vm *avm = drm_priv_to_vm(drm_priv);
	struct amdkfd_process_info *process_info = avm->process_info;
	unsigned long bo_size = mem->bo->tbo.base.size;
	struct kfd_mem_attachment *entry;
	struct bo_vm_reservation_context ctx;
	int ret;

	mutex_lock(&mem->lock);

	ret = reserve_bo_and_cond_vms(mem, avm, BO_VM_MAPPED, &ctx);
	if (unlikely(ret))
		goto out;
	/* If no VMs were reserved, it means the BO wasn't actually mapped */
	if (ctx.n_vms == 0) {
		ret = -EINVAL;
		goto unreserve_out;
	}

	ret = vm_validate_pt_pd_bos(avm);
	if (unlikely(ret))
		goto unreserve_out;

	pr_debug("Unmap VA 0x%llx - 0x%llx from vm %p\n",
		mem->va,
		mem->va + bo_size * (1 + mem->aql_queue),
		avm);

	list_for_each_entry(entry, &mem->attachments, list) {
		if (entry->bo_va->base.vm != avm || !entry->is_mapped)
			continue;

		pr_debug("\t unmap VA 0x%llx - 0x%llx from entry %p\n",
			 entry->va, entry->va + bo_size, entry);

		unmap_bo_from_gpuvm(mem, entry, ctx.sync);
		entry->is_mapped = false;

		mem->mapped_to_gpu_memory--;
		pr_debug("\t DEC mapping count %d\n",
			 mem->mapped_to_gpu_memory);
	}

	/* If BO is unmapped from all VMs, unfence it. It can be evicted if
	 * required.
	 */
	if (mem->mapped_to_gpu_memory == 0 &&
	    !amdgpu_ttm_tt_get_usermm(mem->bo->tbo.ttm) &&
	    !mem->bo->tbo.pin_count)
		amdgpu_amdkfd_remove_eviction_fence(mem->bo,
						process_info->eviction_fence);

unreserve_out:
	unreserve_bo_and_vms(&ctx, false, false);
out:
	mutex_unlock(&mem->lock);
	return ret;
}

int amdgpu_amdkfd_gpuvm_sync_memory(
		struct kgd_dev *kgd, struct kgd_mem *mem, bool intr)
{
	struct amdgpu_sync sync;
	int ret;

	amdgpu_sync_create(&sync);

	mutex_lock(&mem->lock);
	amdgpu_sync_clone(&mem->sync, &sync);
	mutex_unlock(&mem->lock);

	ret = amdgpu_sync_wait(&sync, intr);
	amdgpu_sync_free(&sync);
	return ret;
}

int amdgpu_amdkfd_gpuvm_map_gtt_bo_to_kernel(struct kgd_dev *kgd,
		struct kgd_mem *mem, void **kptr, uint64_t *size)
{
	int ret;
	struct amdgpu_bo *bo = mem->bo;

	if (amdgpu_ttm_tt_get_usermm(bo->tbo.ttm)) {
		pr_err("userptr can't be mapped to kernel\n");
		return -EINVAL;
	}

	/* delete kgd_mem from kfd_bo_list to avoid re-validating
	 * this BO in BO's restoring after eviction.
	 */
	mutex_lock(&mem->process_info->lock);

	ret = amdgpu_bo_reserve(bo, true);
	if (ret) {
		pr_err("Failed to reserve bo. ret %d\n", ret);
		goto bo_reserve_failed;
	}

	ret = amdgpu_bo_pin(bo, AMDGPU_GEM_DOMAIN_GTT);
	if (ret) {
		pr_err("Failed to pin bo. ret %d\n", ret);
		goto pin_failed;
	}

	ret = amdgpu_bo_kmap(bo, kptr);
	if (ret) {
		pr_err("Failed to map bo to kernel. ret %d\n", ret);
		goto kmap_failed;
	}

	amdgpu_amdkfd_remove_eviction_fence(
		bo, mem->process_info->eviction_fence);
	list_del_init(&mem->validate_list.head);

	if (size)
		*size = amdgpu_bo_size(bo);

	amdgpu_bo_unreserve(bo);

	mutex_unlock(&mem->process_info->lock);
	return 0;

kmap_failed:
	amdgpu_bo_unpin(bo);
pin_failed:
	amdgpu_bo_unreserve(bo);
bo_reserve_failed:
	mutex_unlock(&mem->process_info->lock);

	return ret;
}

int amdgpu_amdkfd_gpuvm_get_vm_fault_info(struct kgd_dev *kgd,
					      struct kfd_vm_fault_info *mem)
{
	struct amdgpu_device *adev;

	adev = (struct amdgpu_device *)kgd;
	if (atomic_read(&adev->gmc.vm_fault_info_updated) == 1) {
		*mem = *adev->gmc.vm_fault_info;
		mb();
		atomic_set(&adev->gmc.vm_fault_info_updated, 0);
	}
	return 0;
}

int amdgpu_amdkfd_gpuvm_import_dmabuf(struct kgd_dev *kgd,
				      struct dma_buf *dma_buf,
				      uint64_t va, void *drm_priv,
				      struct kgd_mem **mem, uint64_t *size,
				      uint64_t *mmap_offset)
{
	struct amdgpu_device *adev = (struct amdgpu_device *)kgd;
	struct amdgpu_vm *avm = drm_priv_to_vm(drm_priv);
	struct drm_gem_object *obj;
	struct amdgpu_bo *bo;
	int ret;

	if (dma_buf->ops != &amdgpu_dmabuf_ops)
		/* Can't handle non-graphics buffers */
		return -EINVAL;

	obj = dma_buf->priv;
	if (drm_to_adev(obj->dev) != adev)
		/* Can't handle buffers from other devices */
		return -EINVAL;

	bo = gem_to_amdgpu_bo(obj);
	if (!(bo->preferred_domains & (AMDGPU_GEM_DOMAIN_VRAM |
				    AMDGPU_GEM_DOMAIN_GTT)))
		/* Only VRAM and GTT BOs are supported */
		return -EINVAL;

	*mem = kzalloc(sizeof(struct kgd_mem), GFP_KERNEL);
	if (!*mem)
		return -ENOMEM;

	ret = drm_vma_node_allow(&obj->vma_node, drm_priv);
	if (ret) {
		kfree(mem);
		return ret;
	}

	if (size)
		*size = amdgpu_bo_size(bo);

	if (mmap_offset)
		*mmap_offset = amdgpu_bo_mmap_offset(bo);

	INIT_LIST_HEAD(&(*mem)->attachments);
	mutex_init(&(*mem)->lock);
<<<<<<< HEAD
	
=======

>>>>>>> 7d2a07b7
	(*mem)->alloc_flags =
		((bo->preferred_domains & AMDGPU_GEM_DOMAIN_VRAM) ?
		KFD_IOC_ALLOC_MEM_FLAGS_VRAM : KFD_IOC_ALLOC_MEM_FLAGS_GTT)
		| KFD_IOC_ALLOC_MEM_FLAGS_WRITABLE
		| KFD_IOC_ALLOC_MEM_FLAGS_EXECUTABLE;

	drm_gem_object_get(&bo->tbo.base);
	(*mem)->bo = bo;
	(*mem)->va = va;
	(*mem)->domain = (bo->preferred_domains & AMDGPU_GEM_DOMAIN_VRAM) ?
		AMDGPU_GEM_DOMAIN_VRAM : AMDGPU_GEM_DOMAIN_GTT;
	(*mem)->mapped_to_gpu_memory = 0;
	(*mem)->process_info = avm->process_info;
	add_kgd_mem_to_kfd_bo_list(*mem, avm->process_info, false);
	amdgpu_sync_create(&(*mem)->sync);
	(*mem)->is_imported = true;

	return 0;
}

/* Evict a userptr BO by stopping the queues if necessary
 *
 * Runs in MMU notifier, may be in RECLAIM_FS context. This means it
 * cannot do any memory allocations, and cannot take any locks that
 * are held elsewhere while allocating memory. Therefore this is as
 * simple as possible, using atomic counters.
 *
 * It doesn't do anything to the BO itself. The real work happens in
 * restore, where we get updated page addresses. This function only
 * ensures that GPU access to the BO is stopped.
 */
int amdgpu_amdkfd_evict_userptr(struct kgd_mem *mem,
				struct mm_struct *mm)
{
	struct amdkfd_process_info *process_info = mem->process_info;
	int evicted_bos;
	int r = 0;

	atomic_inc(&mem->invalid);
	evicted_bos = atomic_inc_return(&process_info->evicted_bos);
	if (evicted_bos == 1) {
		/* First eviction, stop the queues */
		r = kgd2kfd_quiesce_mm(mm);
		if (r)
			pr_err("Failed to quiesce KFD\n");
		schedule_delayed_work(&process_info->restore_userptr_work,
			msecs_to_jiffies(AMDGPU_USERPTR_RESTORE_DELAY_MS));
	}

	return r;
}

/* Update invalid userptr BOs
 *
 * Moves invalidated (evicted) userptr BOs from userptr_valid_list to
 * userptr_inval_list and updates user pages for all BOs that have
 * been invalidated since their last update.
 */
static int update_invalid_user_pages(struct amdkfd_process_info *process_info,
				     struct mm_struct *mm)
{
	struct kgd_mem *mem, *tmp_mem;
	struct amdgpu_bo *bo;
	struct ttm_operation_ctx ctx = { false, false };
	int invalid, ret;

	/* Move all invalidated BOs to the userptr_inval_list and
	 * release their user pages by migration to the CPU domain
	 */
	list_for_each_entry_safe(mem, tmp_mem,
				 &process_info->userptr_valid_list,
				 validate_list.head) {
		if (!atomic_read(&mem->invalid))
			continue; /* BO is still valid */

		bo = mem->bo;

		if (amdgpu_bo_reserve(bo, true))
			return -EAGAIN;
		amdgpu_bo_placement_from_domain(bo, AMDGPU_GEM_DOMAIN_CPU);
		ret = ttm_bo_validate(&bo->tbo, &bo->placement, &ctx);
		amdgpu_bo_unreserve(bo);
		if (ret) {
			pr_err("%s: Failed to invalidate userptr BO\n",
			       __func__);
			return -EAGAIN;
		}

		list_move_tail(&mem->validate_list.head,
			       &process_info->userptr_inval_list);
	}

	if (list_empty(&process_info->userptr_inval_list))
		return 0; /* All evicted userptr BOs were freed */

	/* Go through userptr_inval_list and update any invalid user_pages */
	list_for_each_entry(mem, &process_info->userptr_inval_list,
			    validate_list.head) {
		invalid = atomic_read(&mem->invalid);
		if (!invalid)
			/* BO hasn't been invalidated since the last
			 * revalidation attempt. Keep its BO list.
			 */
			continue;

		bo = mem->bo;

		/* Get updated user pages */
		ret = amdgpu_ttm_tt_get_user_pages(bo, bo->tbo.ttm->pages);
		if (ret) {
			pr_debug("%s: Failed to get user pages: %d\n",
				__func__, ret);

			/* Return error -EBUSY or -ENOMEM, retry restore */
			return ret;
		}

		/*
		 * FIXME: Cannot ignore the return code, must hold
		 * notifier_lock
		 */
		amdgpu_ttm_tt_get_user_pages_done(bo->tbo.ttm);

		/* Mark the BO as valid unless it was invalidated
		 * again concurrently.
		 */
		if (atomic_cmpxchg(&mem->invalid, invalid, 0) != invalid)
			return -EAGAIN;
	}

	return 0;
}

/* Validate invalid userptr BOs
 *
 * Validates BOs on the userptr_inval_list, and moves them back to the
 * userptr_valid_list. Also updates GPUVM page tables with new page
 * addresses and waits for the page table updates to complete.
 */
static int validate_invalid_user_pages(struct amdkfd_process_info *process_info)
{
	struct amdgpu_bo_list_entry *pd_bo_list_entries;
	struct list_head resv_list, duplicates;
	struct ww_acquire_ctx ticket;
	struct amdgpu_sync sync;

	struct amdgpu_vm *peer_vm;
	struct kgd_mem *mem, *tmp_mem;
	struct amdgpu_bo *bo;
	struct ttm_operation_ctx ctx = { false, false };
	int i, ret;

	pd_bo_list_entries = kcalloc(process_info->n_vms,
				     sizeof(struct amdgpu_bo_list_entry),
				     GFP_KERNEL);
	if (!pd_bo_list_entries) {
		pr_err("%s: Failed to allocate PD BO list entries\n", __func__);
		ret = -ENOMEM;
		goto out_no_mem;
	}

	INIT_LIST_HEAD(&resv_list);
	INIT_LIST_HEAD(&duplicates);

	/* Get all the page directory BOs that need to be reserved */
	i = 0;
	list_for_each_entry(peer_vm, &process_info->vm_list_head,
			    vm_list_node)
		amdgpu_vm_get_pd_bo(peer_vm, &resv_list,
				    &pd_bo_list_entries[i++]);
	/* Add the userptr_inval_list entries to resv_list */
	list_for_each_entry(mem, &process_info->userptr_inval_list,
			    validate_list.head) {
		list_add_tail(&mem->resv_list.head, &resv_list);
		mem->resv_list.bo = mem->validate_list.bo;
		mem->resv_list.num_shared = mem->validate_list.num_shared;
	}

	/* Reserve all BOs and page tables for validation */
	ret = ttm_eu_reserve_buffers(&ticket, &resv_list, false, &duplicates);
	WARN(!list_empty(&duplicates), "Duplicates should be empty");
	if (ret)
		goto out_free;

	amdgpu_sync_create(&sync);

	ret = process_validate_vms(process_info);
	if (ret)
		goto unreserve_out;

	/* Validate BOs and update GPUVM page tables */
	list_for_each_entry_safe(mem, tmp_mem,
				 &process_info->userptr_inval_list,
				 validate_list.head) {
		struct kfd_mem_attachment *attachment;

		bo = mem->bo;

		/* Validate the BO if we got user pages */
		if (bo->tbo.ttm->pages[0]) {
			amdgpu_bo_placement_from_domain(bo, mem->domain);
			ret = ttm_bo_validate(&bo->tbo, &bo->placement, &ctx);
			if (ret) {
				pr_err("%s: failed to validate BO\n", __func__);
				goto unreserve_out;
			}
		}

		list_move_tail(&mem->validate_list.head,
			       &process_info->userptr_valid_list);

		/* Update mapping. If the BO was not validated
		 * (because we couldn't get user pages), this will
		 * clear the page table entries, which will result in
		 * VM faults if the GPU tries to access the invalid
		 * memory.
		 */
		list_for_each_entry(attachment, &mem->attachments, list) {
			if (!attachment->is_mapped)
				continue;

			kfd_mem_dmaunmap_attachment(mem, attachment);
			ret = update_gpuvm_pte(mem, attachment, &sync);
			if (ret) {
				pr_err("%s: update PTE failed\n", __func__);
				/* make sure this gets validated again */
				atomic_inc(&mem->invalid);
				goto unreserve_out;
			}
		}
	}

	/* Update page directories */
	ret = process_update_pds(process_info, &sync);

unreserve_out:
	ttm_eu_backoff_reservation(&ticket, &resv_list);
	amdgpu_sync_wait(&sync, false);
	amdgpu_sync_free(&sync);
out_free:
	kfree(pd_bo_list_entries);
out_no_mem:

	return ret;
}

/* Worker callback to restore evicted userptr BOs
 *
 * Tries to update and validate all userptr BOs. If successful and no
 * concurrent evictions happened, the queues are restarted. Otherwise,
 * reschedule for another attempt later.
 */
static void amdgpu_amdkfd_restore_userptr_worker(struct work_struct *work)
{
	struct delayed_work *dwork = to_delayed_work(work);
	struct amdkfd_process_info *process_info =
		container_of(dwork, struct amdkfd_process_info,
			     restore_userptr_work);
	struct task_struct *usertask;
	struct mm_struct *mm;
	int evicted_bos;

	evicted_bos = atomic_read(&process_info->evicted_bos);
	if (!evicted_bos)
		return;

	/* Reference task and mm in case of concurrent process termination */
	usertask = get_pid_task(process_info->pid, PIDTYPE_PID);
	if (!usertask)
		return;
	mm = get_task_mm(usertask);
	if (!mm) {
		put_task_struct(usertask);
		return;
	}

	mutex_lock(&process_info->lock);

	if (update_invalid_user_pages(process_info, mm))
		goto unlock_out;
	/* userptr_inval_list can be empty if all evicted userptr BOs
	 * have been freed. In that case there is nothing to validate
	 * and we can just restart the queues.
	 */
	if (!list_empty(&process_info->userptr_inval_list)) {
		if (atomic_read(&process_info->evicted_bos) != evicted_bos)
			goto unlock_out; /* Concurrent eviction, try again */

		if (validate_invalid_user_pages(process_info))
			goto unlock_out;
	}
	/* Final check for concurrent evicton and atomic update. If
	 * another eviction happens after successful update, it will
	 * be a first eviction that calls quiesce_mm. The eviction
	 * reference counting inside KFD will handle this case.
	 */
	if (atomic_cmpxchg(&process_info->evicted_bos, evicted_bos, 0) !=
	    evicted_bos)
		goto unlock_out;
	evicted_bos = 0;
	if (kgd2kfd_resume_mm(mm)) {
		pr_err("%s: Failed to resume KFD\n", __func__);
		/* No recovery from this failure. Probably the CP is
		 * hanging. No point trying again.
		 */
	}

unlock_out:
	mutex_unlock(&process_info->lock);
	mmput(mm);
	put_task_struct(usertask);

	/* If validation failed, reschedule another attempt */
	if (evicted_bos)
		schedule_delayed_work(&process_info->restore_userptr_work,
			msecs_to_jiffies(AMDGPU_USERPTR_RESTORE_DELAY_MS));
}

/** amdgpu_amdkfd_gpuvm_restore_process_bos - Restore all BOs for the given
 *   KFD process identified by process_info
 *
 * @process_info: amdkfd_process_info of the KFD process
 *
 * After memory eviction, restore thread calls this function. The function
 * should be called when the Process is still valid. BO restore involves -
 *
 * 1.  Release old eviction fence and create new one
 * 2.  Get two copies of PD BO list from all the VMs. Keep one copy as pd_list.
 * 3   Use the second PD list and kfd_bo_list to create a list (ctx.list) of
 *     BOs that need to be reserved.
 * 4.  Reserve all the BOs
 * 5.  Validate of PD and PT BOs.
 * 6.  Validate all KFD BOs using kfd_bo_list and Map them and add new fence
 * 7.  Add fence to all PD and PT BOs.
 * 8.  Unreserve all BOs
 */
int amdgpu_amdkfd_gpuvm_restore_process_bos(void *info, struct dma_fence **ef)
{
	struct amdgpu_bo_list_entry *pd_bo_list;
	struct amdkfd_process_info *process_info = info;
	struct amdgpu_vm *peer_vm;
	struct kgd_mem *mem;
	struct bo_vm_reservation_context ctx;
	struct amdgpu_amdkfd_fence *new_fence;
	int ret = 0, i;
	struct list_head duplicate_save;
	struct amdgpu_sync sync_obj;
	unsigned long failed_size = 0;
	unsigned long total_size = 0;

	INIT_LIST_HEAD(&duplicate_save);
	INIT_LIST_HEAD(&ctx.list);
	INIT_LIST_HEAD(&ctx.duplicates);

	pd_bo_list = kcalloc(process_info->n_vms,
			     sizeof(struct amdgpu_bo_list_entry),
			     GFP_KERNEL);
	if (!pd_bo_list)
		return -ENOMEM;

	i = 0;
	mutex_lock(&process_info->lock);
	list_for_each_entry(peer_vm, &process_info->vm_list_head,
			vm_list_node)
		amdgpu_vm_get_pd_bo(peer_vm, &ctx.list, &pd_bo_list[i++]);

	/* Reserve all BOs and page tables/directory. Add all BOs from
	 * kfd_bo_list to ctx.list
	 */
	list_for_each_entry(mem, &process_info->kfd_bo_list,
			    validate_list.head) {

		list_add_tail(&mem->resv_list.head, &ctx.list);
		mem->resv_list.bo = mem->validate_list.bo;
		mem->resv_list.num_shared = mem->validate_list.num_shared;
	}

	ret = ttm_eu_reserve_buffers(&ctx.ticket, &ctx.list,
				     false, &duplicate_save);
	if (ret) {
		pr_debug("Memory eviction: TTM Reserve Failed. Try again\n");
		goto ttm_reserve_fail;
	}

	amdgpu_sync_create(&sync_obj);

	/* Validate PDs and PTs */
	ret = process_validate_vms(process_info);
	if (ret)
		goto validate_map_fail;

	ret = process_sync_pds_resv(process_info, &sync_obj);
	if (ret) {
		pr_debug("Memory eviction: Failed to sync to PD BO moving fence. Try again\n");
		goto validate_map_fail;
	}

	/* Validate BOs and map them to GPUVM (update VM page tables). */
	list_for_each_entry(mem, &process_info->kfd_bo_list,
			    validate_list.head) {

		struct amdgpu_bo *bo = mem->bo;
		uint32_t domain = mem->domain;
		struct kfd_mem_attachment *attachment;

		total_size += amdgpu_bo_size(bo);

		ret = amdgpu_amdkfd_bo_validate(bo, domain, false);
		if (ret) {
			pr_debug("Memory eviction: Validate BOs failed\n");
			failed_size += amdgpu_bo_size(bo);
			ret = amdgpu_amdkfd_bo_validate(bo,
						AMDGPU_GEM_DOMAIN_GTT, false);
			if (ret) {
				pr_debug("Memory eviction: Try again\n");
				goto validate_map_fail;
			}
		}
		ret = amdgpu_sync_fence(&sync_obj, bo->tbo.moving);
		if (ret) {
			pr_debug("Memory eviction: Sync BO fence failed. Try again\n");
			goto validate_map_fail;
		}
		list_for_each_entry(attachment, &mem->attachments, list) {
			if (!attachment->is_mapped)
				continue;

			kfd_mem_dmaunmap_attachment(mem, attachment);
			ret = update_gpuvm_pte(mem, attachment, &sync_obj);
			if (ret) {
				pr_debug("Memory eviction: update PTE failed. Try again\n");
				goto validate_map_fail;
			}
		}
	}

	if (failed_size)
		pr_debug("0x%lx/0x%lx in system\n", failed_size, total_size);

	/* Update page directories */
	ret = process_update_pds(process_info, &sync_obj);
	if (ret) {
		pr_debug("Memory eviction: update PDs failed. Try again\n");
		goto validate_map_fail;
	}

	/* Wait for validate and PT updates to finish */
	amdgpu_sync_wait(&sync_obj, false);

	/* Release old eviction fence and create new one, because fence only
	 * goes from unsignaled to signaled, fence cannot be reused.
	 * Use context and mm from the old fence.
	 */
	new_fence = amdgpu_amdkfd_fence_create(
				process_info->eviction_fence->base.context,
				process_info->eviction_fence->mm,
				NULL);
	if (!new_fence) {
		pr_err("Failed to create eviction fence\n");
		ret = -ENOMEM;
		goto validate_map_fail;
	}
	dma_fence_put(&process_info->eviction_fence->base);
	process_info->eviction_fence = new_fence;
	*ef = dma_fence_get(&new_fence->base);

	/* Attach new eviction fence to all BOs */
	list_for_each_entry(mem, &process_info->kfd_bo_list,
		validate_list.head)
		amdgpu_bo_fence(mem->bo,
			&process_info->eviction_fence->base, true);

	/* Attach eviction fence to PD / PT BOs */
	list_for_each_entry(peer_vm, &process_info->vm_list_head,
			    vm_list_node) {
		struct amdgpu_bo *bo = peer_vm->root.bo;

		amdgpu_bo_fence(bo, &process_info->eviction_fence->base, true);
	}

validate_map_fail:
	ttm_eu_backoff_reservation(&ctx.ticket, &ctx.list);
	amdgpu_sync_free(&sync_obj);
ttm_reserve_fail:
	mutex_unlock(&process_info->lock);
	kfree(pd_bo_list);
	return ret;
}

int amdgpu_amdkfd_add_gws_to_process(void *info, void *gws, struct kgd_mem **mem)
{
	struct amdkfd_process_info *process_info = (struct amdkfd_process_info *)info;
	struct amdgpu_bo *gws_bo = (struct amdgpu_bo *)gws;
	int ret;

	if (!info || !gws)
		return -EINVAL;

	*mem = kzalloc(sizeof(struct kgd_mem), GFP_KERNEL);
	if (!*mem)
		return -ENOMEM;

	mutex_init(&(*mem)->lock);
<<<<<<< HEAD
	INIT_LIST_HEAD(&(*mem)->bo_va_list);
=======
	INIT_LIST_HEAD(&(*mem)->attachments);
>>>>>>> 7d2a07b7
	(*mem)->bo = amdgpu_bo_ref(gws_bo);
	(*mem)->domain = AMDGPU_GEM_DOMAIN_GWS;
	(*mem)->process_info = process_info;
	add_kgd_mem_to_kfd_bo_list(*mem, process_info, false);
	amdgpu_sync_create(&(*mem)->sync);


	/* Validate gws bo the first time it is added to process */
	mutex_lock(&(*mem)->process_info->lock);
	ret = amdgpu_bo_reserve(gws_bo, false);
	if (unlikely(ret)) {
		pr_err("Reserve gws bo failed %d\n", ret);
		goto bo_reservation_failure;
	}

	ret = amdgpu_amdkfd_bo_validate(gws_bo, AMDGPU_GEM_DOMAIN_GWS, true);
	if (ret) {
		pr_err("GWS BO validate failed %d\n", ret);
		goto bo_validation_failure;
	}
	/* GWS resource is shared b/t amdgpu and amdkfd
	 * Add process eviction fence to bo so they can
	 * evict each other.
	 */
	ret = dma_resv_reserve_shared(gws_bo->tbo.base.resv, 1);
	if (ret)
		goto reserve_shared_fail;
	amdgpu_bo_fence(gws_bo, &process_info->eviction_fence->base, true);
	amdgpu_bo_unreserve(gws_bo);
	mutex_unlock(&(*mem)->process_info->lock);

	return ret;

reserve_shared_fail:
bo_validation_failure:
	amdgpu_bo_unreserve(gws_bo);
bo_reservation_failure:
	mutex_unlock(&(*mem)->process_info->lock);
	amdgpu_sync_free(&(*mem)->sync);
	remove_kgd_mem_from_kfd_bo_list(*mem, process_info);
	amdgpu_bo_unref(&gws_bo);
	mutex_destroy(&(*mem)->lock);
	kfree(*mem);
	*mem = NULL;
	return ret;
}

int amdgpu_amdkfd_remove_gws_from_process(void *info, void *mem)
{
	int ret;
	struct amdkfd_process_info *process_info = (struct amdkfd_process_info *)info;
	struct kgd_mem *kgd_mem = (struct kgd_mem *)mem;
	struct amdgpu_bo *gws_bo = kgd_mem->bo;

	/* Remove BO from process's validate list so restore worker won't touch
	 * it anymore
	 */
	remove_kgd_mem_from_kfd_bo_list(kgd_mem, process_info);

	ret = amdgpu_bo_reserve(gws_bo, false);
	if (unlikely(ret)) {
		pr_err("Reserve gws bo failed %d\n", ret);
		//TODO add BO back to validate_list?
		return ret;
	}
	amdgpu_amdkfd_remove_eviction_fence(gws_bo,
			process_info->eviction_fence);
	amdgpu_bo_unreserve(gws_bo);
	amdgpu_sync_free(&kgd_mem->sync);
	amdgpu_bo_unref(&gws_bo);
	mutex_destroy(&kgd_mem->lock);
	kfree(mem);
	return 0;
}

/* Returns GPU-specific tiling mode information */
int amdgpu_amdkfd_get_tile_config(struct kgd_dev *kgd,
				struct tile_config *config)
{
	struct amdgpu_device *adev = (struct amdgpu_device *)kgd;

	config->gb_addr_config = adev->gfx.config.gb_addr_config;
	config->tile_config_ptr = adev->gfx.config.tile_mode_array;
	config->num_tile_configs =
			ARRAY_SIZE(adev->gfx.config.tile_mode_array);
	config->macro_tile_config_ptr =
			adev->gfx.config.macrotile_mode_array;
	config->num_macro_tile_configs =
			ARRAY_SIZE(adev->gfx.config.macrotile_mode_array);

	/* Those values are not set from GFX9 onwards */
	config->num_banks = adev->gfx.config.num_banks;
	config->num_ranks = adev->gfx.config.num_ranks;

	return 0;
}<|MERGE_RESOLUTION|>--- conflicted
+++ resolved
@@ -31,13 +31,7 @@
 #include "amdgpu_amdkfd.h"
 #include "amdgpu_dma_buf.h"
 #include <uapi/linux/kfd_ioctl.h>
-<<<<<<< HEAD
-
-/* BO flag to indicate a KFD userptr BO */
-#define AMDGPU_AMDKFD_USERPTR_BO (1ULL << 63)
-=======
 #include "amdgpu_xgmi.h"
->>>>>>> 7d2a07b7
 
 /* Userptr restore delay, just long enough to allow consecutive VM
  * changes to accumulate
@@ -105,14 +99,11 @@
 		(kfd_mem_limit.max_ttm_mem_limit >> 20));
 }
 
-<<<<<<< HEAD
-=======
 void amdgpu_amdkfd_reserve_system_mem(uint64_t size)
 {
 	kfd_mem_limit.system_mem_used += size;
 }
 
->>>>>>> 7d2a07b7
 /* Estimate page table size needed to represent a given memory size
  *
  * With 4KB pages, we need one 8 byte PTE for each 4KB of memory
@@ -125,8 +116,6 @@
  */
 #define ESTIMATE_PT_SIZE(mem_size) ((mem_size) >> 14)
 
-<<<<<<< HEAD
-=======
 static size_t amdgpu_amdkfd_acc_size(uint64_t size)
 {
 	size >>= PAGE_SHIFT;
@@ -137,7 +126,6 @@
 		PAGE_ALIGN(size);
 }
 
->>>>>>> 7d2a07b7
 static int amdgpu_amdkfd_reserve_mem_limit(struct amdgpu_device *adev,
 		uint64_t size, u32 domain, bool sg)
 {
@@ -253,11 +241,7 @@
 	if (!ef)
 		return -EINVAL;
 
-<<<<<<< HEAD
-	old = dma_resv_get_list(resv);
-=======
 	old = dma_resv_shared_list(resv);
->>>>>>> 7d2a07b7
 	if (!old)
 		return 0;
 
@@ -412,42 +396,6 @@
 		return ret;
 
 	return amdgpu_sync_fence(sync, vm->last_update);
-<<<<<<< HEAD
-}
-
-static uint64_t get_pte_flags(struct amdgpu_device *adev, struct kgd_mem *mem)
-{
-	struct amdgpu_device *bo_adev = amdgpu_ttm_adev(mem->bo->tbo.bdev);
-	bool coherent = mem->alloc_flags & KFD_IOC_ALLOC_MEM_FLAGS_COHERENT;
-	uint32_t mapping_flags;
-
-	mapping_flags = AMDGPU_VM_PAGE_READABLE;
-	if (mem->alloc_flags & KFD_IOC_ALLOC_MEM_FLAGS_WRITABLE)
-		mapping_flags |= AMDGPU_VM_PAGE_WRITEABLE;
-	if (mem->alloc_flags & KFD_IOC_ALLOC_MEM_FLAGS_EXECUTABLE)
-		mapping_flags |= AMDGPU_VM_PAGE_EXECUTABLE;
-
-	switch (adev->asic_type) {
-	case CHIP_ARCTURUS:
-		if (mem->alloc_flags & KFD_IOC_ALLOC_MEM_FLAGS_VRAM) {
-			if (bo_adev == adev)
-				mapping_flags |= coherent ?
-					AMDGPU_VM_MTYPE_CC : AMDGPU_VM_MTYPE_RW;
-			else
-				mapping_flags |= AMDGPU_VM_MTYPE_UC;
-		} else {
-			mapping_flags |= coherent ?
-				AMDGPU_VM_MTYPE_UC : AMDGPU_VM_MTYPE_NC;
-		}
-		break;
-	default:
-		mapping_flags |= coherent ?
-			AMDGPU_VM_MTYPE_UC : AMDGPU_VM_MTYPE_NC;
-	}
-
-	return amdgpu_gem_va_map_flags(adev, mapping_flags);
-=======
->>>>>>> 7d2a07b7
 }
 
 static uint64_t get_pte_flags(struct amdgpu_device *adev, struct kgd_mem *mem)
@@ -784,12 +732,6 @@
 			drm_gem_object_get(&bo[i]->tbo.base);
 		}
 
-<<<<<<< HEAD
-	bo_va_entry->va = va;
-	bo_va_entry->pte_flags = get_pte_flags(adev, mem);
-	bo_va_entry->kgd_dev = (void *)adev;
-	list_add(&bo_va_entry->bo_list, list_bo_va);
-=======
 		/* Add BO to VM internal data structures */
 		attachment[i]->bo_va = amdgpu_vm_bo_add(adev, vm, bo[i]);
 		if (unlikely(!attachment[i]->bo_va)) {
@@ -798,7 +740,6 @@
 			       ret);
 			goto unwind;
 		}
->>>>>>> 7d2a07b7
 
 		attachment[i]->va = va;
 		attachment[i]->pte_flags = get_pte_flags(adev, mem);
@@ -1289,11 +1230,7 @@
 				  AMDGPU_FENCE_OWNER_KFD, false);
 	if (ret)
 		goto wait_pd_fail;
-<<<<<<< HEAD
-	ret = dma_resv_reserve_shared(vm->root.base.bo->tbo.base.resv, 1);
-=======
 	ret = dma_resv_reserve_shared(vm->root.bo->tbo.base.resv, 1);
->>>>>>> 7d2a07b7
 	if (ret)
 		goto reserve_shared_fail;
 	amdgpu_bo_fence(vm->root.bo,
@@ -1329,50 +1266,9 @@
 	return ret;
 }
 
-<<<<<<< HEAD
-int amdgpu_amdkfd_gpuvm_create_process_vm(struct kgd_dev *kgd, u32 pasid,
-					  void **vm, void **process_info,
-					  struct dma_fence **ef)
-{
-	struct amdgpu_device *adev = get_amdgpu_device(kgd);
-	struct amdgpu_vm *new_vm;
-	int ret;
-
-	new_vm = kzalloc(sizeof(*new_vm), GFP_KERNEL);
-	if (!new_vm)
-		return -ENOMEM;
-
-	/* Initialize AMDGPU part of the VM */
-	ret = amdgpu_vm_init(adev, new_vm, AMDGPU_VM_CONTEXT_COMPUTE, pasid);
-	if (ret) {
-		pr_err("Failed init vm ret %d\n", ret);
-		goto amdgpu_vm_init_fail;
-	}
-
-	/* Initialize KFD part of the VM and process info */
-	ret = init_kfd_vm(new_vm, process_info, ef);
-	if (ret)
-		goto init_kfd_vm_fail;
-
-	*vm = (void *) new_vm;
-
-	return 0;
-
-init_kfd_vm_fail:
-	amdgpu_vm_fini(adev, new_vm);
-amdgpu_vm_init_fail:
-	kfree(new_vm);
-	return ret;
-}
-
-int amdgpu_amdkfd_gpuvm_acquire_process_vm(struct kgd_dev *kgd,
-					   struct file *filp, u32 pasid,
-					   void **vm, void **process_info,
-=======
 int amdgpu_amdkfd_gpuvm_acquire_process_vm(struct kgd_dev *kgd,
 					   struct file *filp, u32 pasid,
 					   void **process_info,
->>>>>>> 7d2a07b7
 					   struct dma_fence **ef)
 {
 	struct amdgpu_device *adev = get_amdgpu_device(kgd);
@@ -1483,11 +1379,7 @@
 	struct sg_table *sg = NULL;
 	uint64_t user_addr = 0;
 	struct amdgpu_bo *bo;
-<<<<<<< HEAD
-	struct amdgpu_bo_param bp;
-=======
 	struct drm_gem_object *gobj;
->>>>>>> 7d2a07b7
 	u32 domain, alloc_domain;
 	u64 alloc_flags;
 	int ret;
@@ -1499,12 +1391,7 @@
 		domain = alloc_domain = AMDGPU_GEM_DOMAIN_VRAM;
 		alloc_flags = AMDGPU_GEM_CREATE_VRAM_WIPE_ON_RELEASE;
 		alloc_flags |= (flags & KFD_IOC_ALLOC_MEM_FLAGS_PUBLIC) ?
-<<<<<<< HEAD
-			AMDGPU_GEM_CREATE_CPU_ACCESS_REQUIRED :
-			AMDGPU_GEM_CREATE_NO_CPU_ACCESS;
-=======
 			AMDGPU_GEM_CREATE_CPU_ACCESS_REQUIRED : 0;
->>>>>>> 7d2a07b7
 	} else if (flags & KFD_IOC_ALLOC_MEM_FLAGS_GTT) {
 		domain = alloc_domain = AMDGPU_GEM_DOMAIN_GTT;
 		alloc_flags = 0;
@@ -1559,19 +1446,8 @@
 	pr_debug("\tcreate BO VA 0x%llx size 0x%llx domain %s\n",
 			va, size, domain_string(alloc_domain));
 
-<<<<<<< HEAD
-	memset(&bp, 0, sizeof(bp));
-	bp.size = size;
-	bp.byte_align = 1;
-	bp.domain = alloc_domain;
-	bp.flags = alloc_flags;
-	bp.type = bo_type;
-	bp.resv = NULL;
-	ret = amdgpu_bo_create(adev, &bp, &bo);
-=======
 	ret = amdgpu_gem_object_create(adev, size, 1, alloc_domain, alloc_flags,
 				       bo_type, NULL, &gobj);
->>>>>>> 7d2a07b7
 	if (ret) {
 		pr_debug("Failed to create BO on domain %s. ret %d\n",
 			 domain_string(alloc_domain), ret);
@@ -1630,12 +1506,8 @@
 }
 
 int amdgpu_amdkfd_gpuvm_free_memory_of_gpu(
-<<<<<<< HEAD
-		struct kgd_dev *kgd, struct kgd_mem *mem, uint64_t *size)
-=======
 		struct kgd_dev *kgd, struct kgd_mem *mem, void *drm_priv,
 		uint64_t *size)
->>>>>>> 7d2a07b7
 {
 	struct amdkfd_process_info *process_info = mem->process_info;
 	unsigned long bo_size = mem->bo->tbo.base.size;
@@ -1644,11 +1516,7 @@
 	struct ttm_validate_buffer *bo_list_entry;
 	unsigned int mapped_to_gpu_memory;
 	int ret;
-<<<<<<< HEAD
-	bool is_imported = 0;
-=======
 	bool is_imported = false;
->>>>>>> 7d2a07b7
 
 	mutex_lock(&mem->lock);
 	mapped_to_gpu_memory = mem->mapped_to_gpu_memory;
@@ -1715,12 +1583,9 @@
 	}
 
 	/* Free the BO*/
-<<<<<<< HEAD
-=======
 	drm_vma_node_revoke(&mem->bo->tbo.base.vma_node, drm_priv);
 	if (mem->dmabuf)
 		dma_buf_put(mem->dmabuf);
->>>>>>> 7d2a07b7
 	drm_gem_object_put(&mem->bo->tbo.base);
 	mutex_destroy(&mem->lock);
 	kfree(mem);
@@ -2044,11 +1909,7 @@
 
 	INIT_LIST_HEAD(&(*mem)->attachments);
 	mutex_init(&(*mem)->lock);
-<<<<<<< HEAD
-	
-=======
-
->>>>>>> 7d2a07b7
+
 	(*mem)->alloc_flags =
 		((bo->preferred_domains & AMDGPU_GEM_DOMAIN_VRAM) ?
 		KFD_IOC_ALLOC_MEM_FLAGS_VRAM : KFD_IOC_ALLOC_MEM_FLAGS_GTT)
@@ -2552,11 +2413,7 @@
 		return -ENOMEM;
 
 	mutex_init(&(*mem)->lock);
-<<<<<<< HEAD
-	INIT_LIST_HEAD(&(*mem)->bo_va_list);
-=======
 	INIT_LIST_HEAD(&(*mem)->attachments);
->>>>>>> 7d2a07b7
 	(*mem)->bo = amdgpu_bo_ref(gws_bo);
 	(*mem)->domain = AMDGPU_GEM_DOMAIN_GWS;
 	(*mem)->process_info = process_info;
