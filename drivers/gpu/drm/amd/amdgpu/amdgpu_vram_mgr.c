/*
 * Copyright 2016 Advanced Micro Devices, Inc.
 *
 * Permission is hereby granted, free of charge, to any person obtaining a
 * copy of this software and associated documentation files (the "Software"),
 * to deal in the Software without restriction, including without limitation
 * the rights to use, copy, modify, merge, publish, distribute, sublicense,
 * and/or sell copies of the Software, and to permit persons to whom the
 * Software is furnished to do so, subject to the following conditions:
 *
 * The above copyright notice and this permission notice shall be included in
 * all copies or substantial portions of the Software.
 *
 * THE SOFTWARE IS PROVIDED "AS IS", WITHOUT WARRANTY OF ANY KIND, EXPRESS OR
 * IMPLIED, INCLUDING BUT NOT LIMITED TO THE WARRANTIES OF MERCHANTABILITY,
 * FITNESS FOR A PARTICULAR PURPOSE AND NONINFRINGEMENT.  IN NO EVENT SHALL
 * THE COPYRIGHT HOLDER(S) OR AUTHOR(S) BE LIABLE FOR ANY CLAIM, DAMAGES OR
 * OTHER LIABILITY, WHETHER IN AN ACTION OF CONTRACT, TORT OR OTHERWISE,
 * ARISING FROM, OUT OF OR IN CONNECTION WITH THE SOFTWARE OR THE USE OR
 * OTHER DEALINGS IN THE SOFTWARE.
 *
 * Authors: Christian König
 */

#include <drm/drmP.h>
#include "amdgpu.h"

struct amdgpu_vram_mgr {
	struct drm_mm mm;
	spinlock_t lock;
	atomic64_t usage;
	atomic64_t vis_usage;
};

/**
 * amdgpu_vram_mgr_init - init VRAM manager and DRM MM
 *
 * @man: TTM memory type manager
 * @p_size: maximum size of VRAM
 *
 * Allocate and initialize the VRAM manager.
 */
static int amdgpu_vram_mgr_init(struct ttm_mem_type_manager *man,
				unsigned long p_size)
{
	struct amdgpu_vram_mgr *mgr;

	mgr = kzalloc(sizeof(*mgr), GFP_KERNEL);
	if (!mgr)
		return -ENOMEM;

	drm_mm_init(&mgr->mm, 0, p_size);
	spin_lock_init(&mgr->lock);
	man->priv = mgr;
	return 0;
}

/**
 * amdgpu_vram_mgr_fini - free and destroy VRAM manager
 *
 * @man: TTM memory type manager
 *
 * Destroy and free the VRAM manager, returns -EBUSY if ranges are still
 * allocated inside it.
 */
static int amdgpu_vram_mgr_fini(struct ttm_mem_type_manager *man)
{
	struct amdgpu_vram_mgr *mgr = man->priv;

	spin_lock(&mgr->lock);
	drm_mm_takedown(&mgr->mm);
	spin_unlock(&mgr->lock);
	kfree(mgr);
	man->priv = NULL;
	return 0;
}

/**
 * amdgpu_vram_mgr_vis_size - Calculate visible node size
 *
 * @adev: amdgpu device structure
 * @node: MM node structure
 *
 * Calculate how many bytes of the MM node are inside visible VRAM
 */
static u64 amdgpu_vram_mgr_vis_size(struct amdgpu_device *adev,
				    struct drm_mm_node *node)
{
	uint64_t start = node->start << PAGE_SHIFT;
	uint64_t end = (node->size + node->start) << PAGE_SHIFT;

	if (start >= adev->gmc.visible_vram_size)
		return 0;

	return (end > adev->gmc.visible_vram_size ?
		adev->gmc.visible_vram_size : end) - start;
}

/**
 * amdgpu_vram_mgr_bo_visible_size - CPU visible BO size
 *
 * @bo: &amdgpu_bo buffer object (must be in VRAM)
 *
 * Returns:
 * How much of the given &amdgpu_bo buffer object lies in CPU visible VRAM.
 */
u64 amdgpu_vram_mgr_bo_visible_size(struct amdgpu_bo *bo)
{
	struct amdgpu_device *adev = amdgpu_ttm_adev(bo->tbo.bdev);
	struct ttm_mem_reg *mem = &bo->tbo.mem;
	struct drm_mm_node *nodes = mem->mm_node;
	unsigned pages = mem->num_pages;
	u64 usage;

<<<<<<< HEAD
	if (adev->gmc.visible_vram_size == adev->gmc.real_vram_size)
=======
	if (amdgpu_gmc_vram_full_visible(&adev->gmc))
>>>>>>> 8e6fbfc0
		return amdgpu_bo_size(bo);

	if (mem->start >= adev->gmc.visible_vram_size >> PAGE_SHIFT)
		return 0;

	for (usage = 0; nodes && pages; pages -= nodes->size, nodes++)
		usage += amdgpu_vram_mgr_vis_size(adev, nodes);

	return usage;
}

/**
 * amdgpu_vram_mgr_new - allocate new ranges
 *
 * @man: TTM memory type manager
 * @tbo: TTM BO we need this range for
 * @place: placement flags and restrictions
 * @mem: the resulting mem object
 *
 * Allocate VRAM for the given BO.
 */
static int amdgpu_vram_mgr_new(struct ttm_mem_type_manager *man,
			       struct ttm_buffer_object *tbo,
			       const struct ttm_place *place,
			       struct ttm_mem_reg *mem)
{
	struct amdgpu_device *adev = amdgpu_ttm_adev(man->bdev);
	struct amdgpu_vram_mgr *mgr = man->priv;
	struct drm_mm *mm = &mgr->mm;
	struct drm_mm_node *nodes;
	enum drm_mm_insert_mode mode;
	unsigned long lpfn, num_nodes, pages_per_node, pages_left;
	uint64_t usage = 0, vis_usage = 0;
	unsigned i;
	int r;

	lpfn = place->lpfn;
	if (!lpfn)
		lpfn = man->size;

	if (place->flags & TTM_PL_FLAG_CONTIGUOUS ||
	    amdgpu_vram_page_split == -1) {
		pages_per_node = ~0ul;
		num_nodes = 1;
	} else {
		pages_per_node = max((uint32_t)amdgpu_vram_page_split,
				     mem->page_alignment);
		num_nodes = DIV_ROUND_UP(mem->num_pages, pages_per_node);
	}

	nodes = kvmalloc_array(num_nodes, sizeof(*nodes),
			       GFP_KERNEL | __GFP_ZERO);
	if (!nodes)
		return -ENOMEM;

	mode = DRM_MM_INSERT_BEST;
	if (place->flags & TTM_PL_FLAG_TOPDOWN)
		mode = DRM_MM_INSERT_HIGH;

	mem->start = 0;
	pages_left = mem->num_pages;

	spin_lock(&mgr->lock);
	for (i = 0; i < num_nodes; ++i) {
		unsigned long pages = min(pages_left, pages_per_node);
		uint32_t alignment = mem->page_alignment;
		unsigned long start;

		if (pages == pages_per_node)
			alignment = pages_per_node;

		r = drm_mm_insert_node_in_range(mm, &nodes[i],
						pages, alignment, 0,
						place->fpfn, lpfn,
						mode);
		if (unlikely(r))
			goto error;

		usage += nodes[i].size << PAGE_SHIFT;
		vis_usage += amdgpu_vram_mgr_vis_size(adev, &nodes[i]);

		/* Calculate a virtual BO start address to easily check if
		 * everything is CPU accessible.
		 */
		start = nodes[i].start + nodes[i].size;
		if (start > mem->num_pages)
			start -= mem->num_pages;
		else
			start = 0;
		mem->start = max(mem->start, start);
		pages_left -= pages;
	}
	spin_unlock(&mgr->lock);

	atomic64_add(usage, &mgr->usage);
	atomic64_add(vis_usage, &mgr->vis_usage);

	mem->mm_node = nodes;

	return 0;

error:
	while (i--)
		drm_mm_remove_node(&nodes[i]);
	spin_unlock(&mgr->lock);

	kvfree(nodes);
	return r == -ENOSPC ? 0 : r;
}

/**
 * amdgpu_vram_mgr_del - free ranges
 *
 * @man: TTM memory type manager
 * @tbo: TTM BO we need this range for
 * @place: placement flags and restrictions
 * @mem: TTM memory object
 *
 * Free the allocated VRAM again.
 */
static void amdgpu_vram_mgr_del(struct ttm_mem_type_manager *man,
				struct ttm_mem_reg *mem)
{
	struct amdgpu_device *adev = amdgpu_ttm_adev(man->bdev);
	struct amdgpu_vram_mgr *mgr = man->priv;
	struct drm_mm_node *nodes = mem->mm_node;
	uint64_t usage = 0, vis_usage = 0;
	unsigned pages = mem->num_pages;

	if (!mem->mm_node)
		return;

	spin_lock(&mgr->lock);
	while (pages) {
		pages -= nodes->size;
		drm_mm_remove_node(nodes);
		usage += nodes->size << PAGE_SHIFT;
		vis_usage += amdgpu_vram_mgr_vis_size(adev, nodes);
		++nodes;
	}
	spin_unlock(&mgr->lock);

	atomic64_sub(usage, &mgr->usage);
	atomic64_sub(vis_usage, &mgr->vis_usage);

	kvfree(mem->mm_node);
	mem->mm_node = NULL;
}

/**
 * amdgpu_vram_mgr_usage - how many bytes are used in this domain
 *
 * @man: TTM memory type manager
 *
 * Returns how many bytes are used in this domain.
 */
uint64_t amdgpu_vram_mgr_usage(struct ttm_mem_type_manager *man)
{
	struct amdgpu_vram_mgr *mgr = man->priv;

	return atomic64_read(&mgr->usage);
}

/**
 * amdgpu_vram_mgr_vis_usage - how many bytes are used in the visible part
 *
 * @man: TTM memory type manager
 *
 * Returns how many bytes are used in the visible part of VRAM
 */
uint64_t amdgpu_vram_mgr_vis_usage(struct ttm_mem_type_manager *man)
{
	struct amdgpu_vram_mgr *mgr = man->priv;

	return atomic64_read(&mgr->vis_usage);
}

/**
 * amdgpu_vram_mgr_debug - dump VRAM table
 *
 * @man: TTM memory type manager
 * @printer: DRM printer to use
 *
 * Dump the table content using printk.
 */
static void amdgpu_vram_mgr_debug(struct ttm_mem_type_manager *man,
				  struct drm_printer *printer)
{
	struct amdgpu_vram_mgr *mgr = man->priv;

	spin_lock(&mgr->lock);
	drm_mm_print(&mgr->mm, printer);
	spin_unlock(&mgr->lock);

	drm_printf(printer, "man size:%llu pages, ram usage:%lluMB, vis usage:%lluMB\n",
		   man->size, amdgpu_vram_mgr_usage(man) >> 20,
		   amdgpu_vram_mgr_vis_usage(man) >> 20);
}

const struct ttm_mem_type_manager_func amdgpu_vram_mgr_func = {
	.init		= amdgpu_vram_mgr_init,
	.takedown	= amdgpu_vram_mgr_fini,
	.get_node	= amdgpu_vram_mgr_new,
	.put_node	= amdgpu_vram_mgr_del,
	.debug		= amdgpu_vram_mgr_debug
};<|MERGE_RESOLUTION|>--- conflicted
+++ resolved
@@ -112,11 +112,7 @@
 	unsigned pages = mem->num_pages;
 	u64 usage;
 
-<<<<<<< HEAD
-	if (adev->gmc.visible_vram_size == adev->gmc.real_vram_size)
-=======
 	if (amdgpu_gmc_vram_full_visible(&adev->gmc))
->>>>>>> 8e6fbfc0
 		return amdgpu_bo_size(bo);
 
 	if (mem->start >= adev->gmc.visible_vram_size >> PAGE_SHIFT)
