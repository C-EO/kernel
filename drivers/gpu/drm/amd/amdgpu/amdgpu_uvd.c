/*
 * Copyright 2011 Advanced Micro Devices, Inc.
 * All Rights Reserved.
 *
 * Permission is hereby granted, free of charge, to any person obtaining a
 * copy of this software and associated documentation files (the
 * "Software"), to deal in the Software without restriction, including
 * without limitation the rights to use, copy, modify, merge, publish,
 * distribute, sub license, and/or sell copies of the Software, and to
 * permit persons to whom the Software is furnished to do so, subject to
 * the following conditions:
 *
 * THE SOFTWARE IS PROVIDED "AS IS", WITHOUT WARRANTY OF ANY KIND, EXPRESS OR
 * IMPLIED, INCLUDING BUT NOT LIMITED TO THE WARRANTIES OF MERCHANTABILITY,
 * FITNESS FOR A PARTICULAR PURPOSE AND NON-INFRINGEMENT. IN NO EVENT SHALL
 * THE COPYRIGHT HOLDERS, AUTHORS AND/OR ITS SUPPLIERS BE LIABLE FOR ANY CLAIM,
 * DAMAGES OR OTHER LIABILITY, WHETHER IN AN ACTION OF CONTRACT, TORT OR
 * OTHERWISE, ARISING FROM, OUT OF OR IN CONNECTION WITH THE SOFTWARE OR THE
 * USE OR OTHER DEALINGS IN THE SOFTWARE.
 *
 * The above copyright notice and this permission notice (including the
 * next paragraph) shall be included in all copies or substantial portions
 * of the Software.
 *
 */
/*
 * Authors:
 *    Christian König <deathsimple@vodafone.de>
 */

#include <linux/firmware.h>
#include <linux/module.h>

#include <drm/drm.h>
#include <drm/drm_drv.h>

#include "amdgpu.h"
#include "amdgpu_pm.h"
#include "amdgpu_uvd.h"
#include "cikd.h"
#include "uvd/uvd_4_2_d.h"

#include "amdgpu_ras.h"

/* 1 second timeout */
#define UVD_IDLE_TIMEOUT	msecs_to_jiffies(1000)

/* Firmware versions for VI */
#define FW_1_65_10	((1 << 24) | (65 << 16) | (10 << 8))
#define FW_1_87_11	((1 << 24) | (87 << 16) | (11 << 8))
#define FW_1_87_12	((1 << 24) | (87 << 16) | (12 << 8))
#define FW_1_37_15	((1 << 24) | (37 << 16) | (15 << 8))

/* Polaris10/11 firmware version */
#define FW_1_66_16	((1 << 24) | (66 << 16) | (16 << 8))

/* Firmware Names */
#ifdef CONFIG_DRM_AMDGPU_SI
#define FIRMWARE_TAHITI		"amdgpu/tahiti_uvd.bin"
#define FIRMWARE_VERDE		"amdgpu/verde_uvd.bin"
#define FIRMWARE_PITCAIRN	"amdgpu/pitcairn_uvd.bin"
#define FIRMWARE_OLAND		"amdgpu/oland_uvd.bin"
#endif
#ifdef CONFIG_DRM_AMDGPU_CIK
#define FIRMWARE_BONAIRE	"amdgpu/bonaire_uvd.bin"
#define FIRMWARE_KABINI	"amdgpu/kabini_uvd.bin"
#define FIRMWARE_KAVERI	"amdgpu/kaveri_uvd.bin"
#define FIRMWARE_HAWAII	"amdgpu/hawaii_uvd.bin"
#define FIRMWARE_MULLINS	"amdgpu/mullins_uvd.bin"
#endif
#define FIRMWARE_TONGA		"amdgpu/tonga_uvd.bin"
#define FIRMWARE_CARRIZO	"amdgpu/carrizo_uvd.bin"
#define FIRMWARE_FIJI		"amdgpu/fiji_uvd.bin"
#define FIRMWARE_STONEY		"amdgpu/stoney_uvd.bin"
#define FIRMWARE_POLARIS10	"amdgpu/polaris10_uvd.bin"
#define FIRMWARE_POLARIS11	"amdgpu/polaris11_uvd.bin"
#define FIRMWARE_POLARIS12	"amdgpu/polaris12_uvd.bin"
#define FIRMWARE_VEGAM		"amdgpu/vegam_uvd.bin"

#define FIRMWARE_VEGA10		"amdgpu/vega10_uvd.bin"
#define FIRMWARE_VEGA12		"amdgpu/vega12_uvd.bin"
#define FIRMWARE_VEGA20		"amdgpu/vega20_uvd.bin"

/* These are common relative offsets for all asics, from uvd_7_0_offset.h,  */
#define UVD_GPCOM_VCPU_CMD		0x03c3
#define UVD_GPCOM_VCPU_DATA0	0x03c4
#define UVD_GPCOM_VCPU_DATA1	0x03c5
#define UVD_NO_OP				0x03ff
#define UVD_BASE_SI				0x3800

/*
 * amdgpu_uvd_cs_ctx - Command submission parser context
 *
 * Used for emulating virtual memory support on UVD 4.2.
 */
struct amdgpu_uvd_cs_ctx {
	struct amdgpu_cs_parser *parser;
	unsigned reg, count;
	unsigned data0, data1;
	unsigned idx;
	unsigned ib_idx;

	/* does the IB has a msg command */
	bool has_msg_cmd;

	/* minimum buffer sizes */
	unsigned *buf_sizes;
};

#ifdef CONFIG_DRM_AMDGPU_SI
MODULE_FIRMWARE(FIRMWARE_TAHITI);
MODULE_FIRMWARE(FIRMWARE_VERDE);
MODULE_FIRMWARE(FIRMWARE_PITCAIRN);
MODULE_FIRMWARE(FIRMWARE_OLAND);
#endif
#ifdef CONFIG_DRM_AMDGPU_CIK
MODULE_FIRMWARE(FIRMWARE_BONAIRE);
MODULE_FIRMWARE(FIRMWARE_KABINI);
MODULE_FIRMWARE(FIRMWARE_KAVERI);
MODULE_FIRMWARE(FIRMWARE_HAWAII);
MODULE_FIRMWARE(FIRMWARE_MULLINS);
#endif
MODULE_FIRMWARE(FIRMWARE_TONGA);
MODULE_FIRMWARE(FIRMWARE_CARRIZO);
MODULE_FIRMWARE(FIRMWARE_FIJI);
MODULE_FIRMWARE(FIRMWARE_STONEY);
MODULE_FIRMWARE(FIRMWARE_POLARIS10);
MODULE_FIRMWARE(FIRMWARE_POLARIS11);
MODULE_FIRMWARE(FIRMWARE_POLARIS12);
MODULE_FIRMWARE(FIRMWARE_VEGAM);

MODULE_FIRMWARE(FIRMWARE_VEGA10);
MODULE_FIRMWARE(FIRMWARE_VEGA12);
MODULE_FIRMWARE(FIRMWARE_VEGA20);

static void amdgpu_uvd_idle_work_handler(struct work_struct *work);

int amdgpu_uvd_sw_init(struct amdgpu_device *adev)
{
	unsigned long bo_size;
	const char *fw_name;
	const struct common_firmware_header *hdr;
	unsigned family_id;
	int i, j, r;

	INIT_DELAYED_WORK(&adev->uvd.idle_work, amdgpu_uvd_idle_work_handler);

	switch (adev->asic_type) {
#ifdef CONFIG_DRM_AMDGPU_SI
	case CHIP_TAHITI:
		fw_name = FIRMWARE_TAHITI;
		break;
	case CHIP_VERDE:
		fw_name = FIRMWARE_VERDE;
		break;
	case CHIP_PITCAIRN:
		fw_name = FIRMWARE_PITCAIRN;
		break;
	case CHIP_OLAND:
		fw_name = FIRMWARE_OLAND;
		break;
#endif
#ifdef CONFIG_DRM_AMDGPU_CIK
	case CHIP_BONAIRE:
		fw_name = FIRMWARE_BONAIRE;
		break;
	case CHIP_KABINI:
		fw_name = FIRMWARE_KABINI;
		break;
	case CHIP_KAVERI:
		fw_name = FIRMWARE_KAVERI;
		break;
	case CHIP_HAWAII:
		fw_name = FIRMWARE_HAWAII;
		break;
	case CHIP_MULLINS:
		fw_name = FIRMWARE_MULLINS;
		break;
#endif
	case CHIP_TONGA:
		fw_name = FIRMWARE_TONGA;
		break;
	case CHIP_FIJI:
		fw_name = FIRMWARE_FIJI;
		break;
	case CHIP_CARRIZO:
		fw_name = FIRMWARE_CARRIZO;
		break;
	case CHIP_STONEY:
		fw_name = FIRMWARE_STONEY;
		break;
	case CHIP_POLARIS10:
		fw_name = FIRMWARE_POLARIS10;
		break;
	case CHIP_POLARIS11:
		fw_name = FIRMWARE_POLARIS11;
		break;
	case CHIP_POLARIS12:
		fw_name = FIRMWARE_POLARIS12;
		break;
	case CHIP_VEGA10:
		fw_name = FIRMWARE_VEGA10;
		break;
	case CHIP_VEGA12:
		fw_name = FIRMWARE_VEGA12;
		break;
	case CHIP_VEGAM:
		fw_name = FIRMWARE_VEGAM;
		break;
	case CHIP_VEGA20:
		fw_name = FIRMWARE_VEGA20;
		break;
	default:
		return -EINVAL;
	}

	r = request_firmware(&adev->uvd.fw, fw_name, adev->dev);
	if (r) {
		dev_err(adev->dev, "amdgpu_uvd: Can't load firmware \"%s\"\n",
			fw_name);
		return r;
	}

	r = amdgpu_ucode_validate(adev->uvd.fw);
	if (r) {
		dev_err(adev->dev, "amdgpu_uvd: Can't validate firmware \"%s\"\n",
			fw_name);
		release_firmware(adev->uvd.fw);
		adev->uvd.fw = NULL;
		return r;
	}

	/* Set the default UVD handles that the firmware can handle */
	adev->uvd.max_handles = AMDGPU_DEFAULT_UVD_HANDLES;

	hdr = (const struct common_firmware_header *)adev->uvd.fw->data;
	family_id = le32_to_cpu(hdr->ucode_version) & 0xff;

	if (adev->asic_type < CHIP_VEGA20) {
		unsigned version_major, version_minor;

		version_major = (le32_to_cpu(hdr->ucode_version) >> 24) & 0xff;
		version_minor = (le32_to_cpu(hdr->ucode_version) >> 8) & 0xff;
		DRM_INFO("Found UVD firmware Version: %u.%u Family ID: %u\n",
			version_major, version_minor, family_id);

		/*
		 * Limit the number of UVD handles depending on microcode major
		 * and minor versions. The firmware version which has 40 UVD
		 * instances support is 1.80. So all subsequent versions should
		 * also have the same support.
		 */
		if ((version_major > 0x01) ||
		    ((version_major == 0x01) && (version_minor >= 0x50)))
			adev->uvd.max_handles = AMDGPU_MAX_UVD_HANDLES;

		adev->uvd.fw_version = ((version_major << 24) | (version_minor << 16) |
					(family_id << 8));

		if ((adev->asic_type == CHIP_POLARIS10 ||
		     adev->asic_type == CHIP_POLARIS11) &&
		    (adev->uvd.fw_version < FW_1_66_16))
			DRM_ERROR("POLARIS10/11 UVD firmware version %u.%u is too old.\n",
				  version_major, version_minor);
	} else {
		unsigned int enc_major, enc_minor, dec_minor;

		dec_minor = (le32_to_cpu(hdr->ucode_version) >> 8) & 0xff;
		enc_minor = (le32_to_cpu(hdr->ucode_version) >> 24) & 0x3f;
		enc_major = (le32_to_cpu(hdr->ucode_version) >> 30) & 0x3;
		DRM_INFO("Found UVD firmware ENC: %u.%u DEC: .%u Family ID: %u\n",
			enc_major, enc_minor, dec_minor, family_id);

		adev->uvd.max_handles = AMDGPU_MAX_UVD_HANDLES;

		adev->uvd.fw_version = le32_to_cpu(hdr->ucode_version);
	}

	bo_size = AMDGPU_UVD_STACK_SIZE + AMDGPU_UVD_HEAP_SIZE
		  +  AMDGPU_UVD_SESSION_SIZE * adev->uvd.max_handles;
	if (adev->firmware.load_type != AMDGPU_FW_LOAD_PSP)
		bo_size += AMDGPU_GPU_PAGE_ALIGN(le32_to_cpu(hdr->ucode_size_bytes) + 8);

	for (j = 0; j < adev->uvd.num_uvd_inst; j++) {
		if (adev->uvd.harvest_config & (1 << j))
			continue;
		r = amdgpu_bo_create_kernel(adev, bo_size, PAGE_SIZE,
					    AMDGPU_GEM_DOMAIN_VRAM, &adev->uvd.inst[j].vcpu_bo,
					    &adev->uvd.inst[j].gpu_addr, &adev->uvd.inst[j].cpu_addr);
		if (r) {
			dev_err(adev->dev, "(%d) failed to allocate UVD bo\n", r);
			return r;
		}
	}

	for (i = 0; i < adev->uvd.max_handles; ++i) {
		atomic_set(&adev->uvd.handles[i], 0);
		adev->uvd.filp[i] = NULL;
	}

	/* from uvd v5.0 HW addressing capacity increased to 64 bits */
	if (!amdgpu_device_ip_block_version_cmp(adev, AMD_IP_BLOCK_TYPE_UVD, 5, 0))
		adev->uvd.address_64_bit = true;

	switch (adev->asic_type) {
	case CHIP_TONGA:
		adev->uvd.use_ctx_buf = adev->uvd.fw_version >= FW_1_65_10;
		break;
	case CHIP_CARRIZO:
		adev->uvd.use_ctx_buf = adev->uvd.fw_version >= FW_1_87_11;
		break;
	case CHIP_FIJI:
		adev->uvd.use_ctx_buf = adev->uvd.fw_version >= FW_1_87_12;
		break;
	case CHIP_STONEY:
		adev->uvd.use_ctx_buf = adev->uvd.fw_version >= FW_1_37_15;
		break;
	default:
		adev->uvd.use_ctx_buf = adev->asic_type >= CHIP_POLARIS10;
	}

	return 0;
}

int amdgpu_uvd_sw_fini(struct amdgpu_device *adev)
{
	int i, j;

	cancel_delayed_work_sync(&adev->uvd.idle_work);
	drm_sched_entity_destroy(&adev->uvd.entity);

	for (j = 0; j < adev->uvd.num_uvd_inst; ++j) {
		if (adev->uvd.harvest_config & (1 << j))
			continue;
		kvfree(adev->uvd.inst[j].saved_bo);

		amdgpu_bo_free_kernel(&adev->uvd.inst[j].vcpu_bo,
				      &adev->uvd.inst[j].gpu_addr,
				      (void **)&adev->uvd.inst[j].cpu_addr);

		amdgpu_ring_fini(&adev->uvd.inst[j].ring);

		for (i = 0; i < AMDGPU_MAX_UVD_ENC_RINGS; ++i)
			amdgpu_ring_fini(&adev->uvd.inst[j].ring_enc[i]);
	}
	release_firmware(adev->uvd.fw);

	return 0;
}

/**
 * amdgpu_uvd_entity_init - init entity
 *
 * @adev: amdgpu_device pointer
 *
 */
int amdgpu_uvd_entity_init(struct amdgpu_device *adev)
{
	struct amdgpu_ring *ring;
	struct drm_gpu_scheduler *sched;
	int r;

	ring = &adev->uvd.inst[0].ring;
	sched = &ring->sched;
	r = drm_sched_entity_init(&adev->uvd.entity, DRM_SCHED_PRIORITY_NORMAL,
				  &sched, 1, NULL);
	if (r) {
		DRM_ERROR("Failed setting up UVD kernel entity.\n");
		return r;
	}

	return 0;
}

int amdgpu_uvd_suspend(struct amdgpu_device *adev)
{
	unsigned size;
	void *ptr;
<<<<<<< HEAD
	int i, j;
=======
	int i, j, idx;
>>>>>>> 7d2a07b7
	bool in_ras_intr = amdgpu_ras_intr_triggered();

	cancel_delayed_work_sync(&adev->uvd.idle_work);

	/* only valid for physical mode */
	if (adev->asic_type < CHIP_POLARIS10) {
		for (i = 0; i < adev->uvd.max_handles; ++i)
			if (atomic_read(&adev->uvd.handles[i]))
				break;

		if (i == adev->uvd.max_handles)
			return 0;
	}

	for (j = 0; j < adev->uvd.num_uvd_inst; ++j) {
		if (adev->uvd.harvest_config & (1 << j))
			continue;
		if (adev->uvd.inst[j].vcpu_bo == NULL)
			continue;

		size = amdgpu_bo_size(adev->uvd.inst[j].vcpu_bo);
		ptr = adev->uvd.inst[j].cpu_addr;

		adev->uvd.inst[j].saved_bo = kvmalloc(size, GFP_KERNEL);
		if (!adev->uvd.inst[j].saved_bo)
			return -ENOMEM;

<<<<<<< HEAD
		/* re-write 0 since err_event_athub will corrupt VCPU buffer */
		if (in_ras_intr)
			memset(adev->uvd.inst[j].saved_bo, 0, size);
		else
			memcpy_fromio(adev->uvd.inst[j].saved_bo, ptr, size);
=======
		if (drm_dev_enter(&adev->ddev, &idx)) {
			/* re-write 0 since err_event_athub will corrupt VCPU buffer */
			if (in_ras_intr)
				memset(adev->uvd.inst[j].saved_bo, 0, size);
			else
				memcpy_fromio(adev->uvd.inst[j].saved_bo, ptr, size);

			drm_dev_exit(idx);
		}
>>>>>>> 7d2a07b7
	}

	if (in_ras_intr)
		DRM_WARN("UVD VCPU state may lost due to RAS ERREVENT_ATHUB_INTERRUPT\n");

	return 0;
}

int amdgpu_uvd_resume(struct amdgpu_device *adev)
{
	unsigned size;
	void *ptr;
	int i, idx;

	for (i = 0; i < adev->uvd.num_uvd_inst; i++) {
		if (adev->uvd.harvest_config & (1 << i))
			continue;
		if (adev->uvd.inst[i].vcpu_bo == NULL)
			return -EINVAL;

		size = amdgpu_bo_size(adev->uvd.inst[i].vcpu_bo);
		ptr = adev->uvd.inst[i].cpu_addr;

		if (adev->uvd.inst[i].saved_bo != NULL) {
			if (drm_dev_enter(&adev->ddev, &idx)) {
				memcpy_toio(ptr, adev->uvd.inst[i].saved_bo, size);
				drm_dev_exit(idx);
			}
			kvfree(adev->uvd.inst[i].saved_bo);
			adev->uvd.inst[i].saved_bo = NULL;
		} else {
			const struct common_firmware_header *hdr;
			unsigned offset;

			hdr = (const struct common_firmware_header *)adev->uvd.fw->data;
			if (adev->firmware.load_type != AMDGPU_FW_LOAD_PSP) {
				offset = le32_to_cpu(hdr->ucode_array_offset_bytes);
				if (drm_dev_enter(&adev->ddev, &idx)) {
					memcpy_toio(adev->uvd.inst[i].cpu_addr, adev->uvd.fw->data + offset,
						    le32_to_cpu(hdr->ucode_size_bytes));
					drm_dev_exit(idx);
				}
				size -= le32_to_cpu(hdr->ucode_size_bytes);
				ptr += le32_to_cpu(hdr->ucode_size_bytes);
			}
			memset_io(ptr, 0, size);
			/* to restore uvd fence seq */
			amdgpu_fence_driver_force_completion(&adev->uvd.inst[i].ring);
		}
	}
	return 0;
}

void amdgpu_uvd_free_handles(struct amdgpu_device *adev, struct drm_file *filp)
{
	struct amdgpu_ring *ring = &adev->uvd.inst[0].ring;
	int i, r;

	for (i = 0; i < adev->uvd.max_handles; ++i) {
		uint32_t handle = atomic_read(&adev->uvd.handles[i]);

		if (handle != 0 && adev->uvd.filp[i] == filp) {
			struct dma_fence *fence;

			r = amdgpu_uvd_get_destroy_msg(ring, handle, false,
						       &fence);
			if (r) {
				DRM_ERROR("Error destroying UVD %d!\n", r);
				continue;
			}

			dma_fence_wait(fence, false);
			dma_fence_put(fence);

			adev->uvd.filp[i] = NULL;
			atomic_set(&adev->uvd.handles[i], 0);
		}
	}
}

static void amdgpu_uvd_force_into_uvd_segment(struct amdgpu_bo *abo)
{
	int i;
	for (i = 0; i < abo->placement.num_placement; ++i) {
		abo->placements[i].fpfn = 0 >> PAGE_SHIFT;
		abo->placements[i].lpfn = (256 * 1024 * 1024) >> PAGE_SHIFT;
	}
}

static u64 amdgpu_uvd_get_addr_from_ctx(struct amdgpu_uvd_cs_ctx *ctx)
{
	uint32_t lo, hi;
	uint64_t addr;

	lo = amdgpu_get_ib_value(ctx->parser, ctx->ib_idx, ctx->data0);
	hi = amdgpu_get_ib_value(ctx->parser, ctx->ib_idx, ctx->data1);
	addr = ((uint64_t)lo) | (((uint64_t)hi) << 32);

	return addr;
}

/**
 * amdgpu_uvd_cs_pass1 - first parsing round
 *
 * @ctx: UVD parser context
 *
 * Make sure UVD message and feedback buffers are in VRAM and
 * nobody is violating an 256MB boundary.
 */
static int amdgpu_uvd_cs_pass1(struct amdgpu_uvd_cs_ctx *ctx)
{
	struct ttm_operation_ctx tctx = { false, false };
	struct amdgpu_bo_va_mapping *mapping;
	struct amdgpu_bo *bo;
	uint32_t cmd;
	uint64_t addr = amdgpu_uvd_get_addr_from_ctx(ctx);
	int r = 0;

	r = amdgpu_cs_find_mapping(ctx->parser, addr, &bo, &mapping);
	if (r) {
		DRM_ERROR("Can't find BO for addr 0x%08Lx\n", addr);
		return r;
	}

	if (!ctx->parser->adev->uvd.address_64_bit) {
		/* check if it's a message or feedback command */
		cmd = amdgpu_get_ib_value(ctx->parser, ctx->ib_idx, ctx->idx) >> 1;
		if (cmd == 0x0 || cmd == 0x3) {
			/* yes, force it into VRAM */
			uint32_t domain = AMDGPU_GEM_DOMAIN_VRAM;
			amdgpu_bo_placement_from_domain(bo, domain);
		}
		amdgpu_uvd_force_into_uvd_segment(bo);

		r = ttm_bo_validate(&bo->tbo, &bo->placement, &tctx);
	}

	return r;
}

/**
 * amdgpu_uvd_cs_msg_decode - handle UVD decode message
 *
 * @adev: amdgpu_device pointer
 * @msg: pointer to message structure
 * @buf_sizes: placeholder to put the different buffer lengths
 *
 * Peek into the decode message and calculate the necessary buffer sizes.
 */
static int amdgpu_uvd_cs_msg_decode(struct amdgpu_device *adev, uint32_t *msg,
	unsigned buf_sizes[])
{
	unsigned stream_type = msg[4];
	unsigned width = msg[6];
	unsigned height = msg[7];
	unsigned dpb_size = msg[9];
	unsigned pitch = msg[28];
	unsigned level = msg[57];

	unsigned width_in_mb = width / 16;
	unsigned height_in_mb = ALIGN(height / 16, 2);
	unsigned fs_in_mb = width_in_mb * height_in_mb;

	unsigned image_size, tmp, min_dpb_size, num_dpb_buffer;
	unsigned min_ctx_size = ~0;

	image_size = width * height;
	image_size += image_size / 2;
	image_size = ALIGN(image_size, 1024);

	switch (stream_type) {
	case 0: /* H264 */
		switch(level) {
		case 30:
			num_dpb_buffer = 8100 / fs_in_mb;
			break;
		case 31:
			num_dpb_buffer = 18000 / fs_in_mb;
			break;
		case 32:
			num_dpb_buffer = 20480 / fs_in_mb;
			break;
		case 41:
			num_dpb_buffer = 32768 / fs_in_mb;
			break;
		case 42:
			num_dpb_buffer = 34816 / fs_in_mb;
			break;
		case 50:
			num_dpb_buffer = 110400 / fs_in_mb;
			break;
		case 51:
			num_dpb_buffer = 184320 / fs_in_mb;
			break;
		default:
			num_dpb_buffer = 184320 / fs_in_mb;
			break;
		}
		num_dpb_buffer++;
		if (num_dpb_buffer > 17)
			num_dpb_buffer = 17;

		/* reference picture buffer */
		min_dpb_size = image_size * num_dpb_buffer;

		/* macroblock context buffer */
		min_dpb_size += width_in_mb * height_in_mb * num_dpb_buffer * 192;

		/* IT surface buffer */
		min_dpb_size += width_in_mb * height_in_mb * 32;
		break;

	case 1: /* VC1 */

		/* reference picture buffer */
		min_dpb_size = image_size * 3;

		/* CONTEXT_BUFFER */
		min_dpb_size += width_in_mb * height_in_mb * 128;

		/* IT surface buffer */
		min_dpb_size += width_in_mb * 64;

		/* DB surface buffer */
		min_dpb_size += width_in_mb * 128;

		/* BP */
		tmp = max(width_in_mb, height_in_mb);
		min_dpb_size += ALIGN(tmp * 7 * 16, 64);
		break;

	case 3: /* MPEG2 */

		/* reference picture buffer */
		min_dpb_size = image_size * 3;
		break;

	case 4: /* MPEG4 */

		/* reference picture buffer */
		min_dpb_size = image_size * 3;

		/* CM */
		min_dpb_size += width_in_mb * height_in_mb * 64;

		/* IT surface buffer */
		min_dpb_size += ALIGN(width_in_mb * height_in_mb * 32, 64);
		break;

	case 7: /* H264 Perf */
		switch(level) {
		case 30:
			num_dpb_buffer = 8100 / fs_in_mb;
			break;
		case 31:
			num_dpb_buffer = 18000 / fs_in_mb;
			break;
		case 32:
			num_dpb_buffer = 20480 / fs_in_mb;
			break;
		case 41:
			num_dpb_buffer = 32768 / fs_in_mb;
			break;
		case 42:
			num_dpb_buffer = 34816 / fs_in_mb;
			break;
		case 50:
			num_dpb_buffer = 110400 / fs_in_mb;
			break;
		case 51:
			num_dpb_buffer = 184320 / fs_in_mb;
			break;
		default:
			num_dpb_buffer = 184320 / fs_in_mb;
			break;
		}
		num_dpb_buffer++;
		if (num_dpb_buffer > 17)
			num_dpb_buffer = 17;

		/* reference picture buffer */
		min_dpb_size = image_size * num_dpb_buffer;

		if (!adev->uvd.use_ctx_buf){
			/* macroblock context buffer */
			min_dpb_size +=
				width_in_mb * height_in_mb * num_dpb_buffer * 192;

			/* IT surface buffer */
			min_dpb_size += width_in_mb * height_in_mb * 32;
		} else {
			/* macroblock context buffer */
			min_ctx_size =
				width_in_mb * height_in_mb * num_dpb_buffer * 192;
		}
		break;

	case 8: /* MJPEG */
		min_dpb_size = 0;
		break;

	case 16: /* H265 */
		image_size = (ALIGN(width, 16) * ALIGN(height, 16) * 3) / 2;
		image_size = ALIGN(image_size, 256);

		num_dpb_buffer = (le32_to_cpu(msg[59]) & 0xff) + 2;
		min_dpb_size = image_size * num_dpb_buffer;
		min_ctx_size = ((width + 255) / 16) * ((height + 255) / 16)
					   * 16 * num_dpb_buffer + 52 * 1024;
		break;

	default:
		DRM_ERROR("UVD codec not handled %d!\n", stream_type);
		return -EINVAL;
	}

	if (width > pitch) {
		DRM_ERROR("Invalid UVD decoding target pitch!\n");
		return -EINVAL;
	}

	if (dpb_size < min_dpb_size) {
		DRM_ERROR("Invalid dpb_size in UVD message (%d / %d)!\n",
			  dpb_size, min_dpb_size);
		return -EINVAL;
	}

	buf_sizes[0x1] = dpb_size;
	buf_sizes[0x2] = image_size;
	buf_sizes[0x4] = min_ctx_size;
	/* store image width to adjust nb memory pstate */
	adev->uvd.decode_image_width = width;
	return 0;
}

/**
 * amdgpu_uvd_cs_msg - handle UVD message
 *
 * @ctx: UVD parser context
 * @bo: buffer object containing the message
 * @offset: offset into the buffer object
 *
 * Peek into the UVD message and extract the session id.
 * Make sure that we don't open up to many sessions.
 */
static int amdgpu_uvd_cs_msg(struct amdgpu_uvd_cs_ctx *ctx,
			     struct amdgpu_bo *bo, unsigned offset)
{
	struct amdgpu_device *adev = ctx->parser->adev;
	int32_t *msg, msg_type, handle;
	void *ptr;
	long r;
	int i;

	if (offset & 0x3F) {
		DRM_ERROR("UVD messages must be 64 byte aligned!\n");
		return -EINVAL;
	}

	r = amdgpu_bo_kmap(bo, &ptr);
	if (r) {
		DRM_ERROR("Failed mapping the UVD) message (%ld)!\n", r);
		return r;
	}

	msg = ptr + offset;

	msg_type = msg[1];
	handle = msg[2];

	if (handle == 0) {
		DRM_ERROR("Invalid UVD handle!\n");
		return -EINVAL;
	}

	switch (msg_type) {
	case 0:
		/* it's a create msg, calc image size (width * height) */
		amdgpu_bo_kunmap(bo);

		/* try to alloc a new handle */
		for (i = 0; i < adev->uvd.max_handles; ++i) {
			if (atomic_read(&adev->uvd.handles[i]) == handle) {
				DRM_ERROR(")Handle 0x%x already in use!\n",
					  handle);
				return -EINVAL;
			}

			if (!atomic_cmpxchg(&adev->uvd.handles[i], 0, handle)) {
				adev->uvd.filp[i] = ctx->parser->filp;
				return 0;
			}
		}

		DRM_ERROR("No more free UVD handles!\n");
		return -ENOSPC;

	case 1:
		/* it's a decode msg, calc buffer sizes */
		r = amdgpu_uvd_cs_msg_decode(adev, msg, ctx->buf_sizes);
		amdgpu_bo_kunmap(bo);
		if (r)
			return r;

		/* validate the handle */
		for (i = 0; i < adev->uvd.max_handles; ++i) {
			if (atomic_read(&adev->uvd.handles[i]) == handle) {
				if (adev->uvd.filp[i] != ctx->parser->filp) {
					DRM_ERROR("UVD handle collision detected!\n");
					return -EINVAL;
				}
				return 0;
			}
		}

		DRM_ERROR("Invalid UVD handle 0x%x!\n", handle);
		return -ENOENT;

	case 2:
		/* it's a destroy msg, free the handle */
		for (i = 0; i < adev->uvd.max_handles; ++i)
			atomic_cmpxchg(&adev->uvd.handles[i], handle, 0);
		amdgpu_bo_kunmap(bo);
		return 0;

	default:
		DRM_ERROR("Illegal UVD message type (%d)!\n", msg_type);
	}

	return -EINVAL;
}

/**
 * amdgpu_uvd_cs_pass2 - second parsing round
 *
 * @ctx: UVD parser context
 *
 * Patch buffer addresses, make sure buffer sizes are correct.
 */
static int amdgpu_uvd_cs_pass2(struct amdgpu_uvd_cs_ctx *ctx)
{
	struct amdgpu_bo_va_mapping *mapping;
	struct amdgpu_bo *bo;
	uint32_t cmd;
	uint64_t start, end;
	uint64_t addr = amdgpu_uvd_get_addr_from_ctx(ctx);
	int r;

	r = amdgpu_cs_find_mapping(ctx->parser, addr, &bo, &mapping);
	if (r) {
		DRM_ERROR("Can't find BO for addr 0x%08Lx\n", addr);
		return r;
	}

	start = amdgpu_bo_gpu_offset(bo);

	end = (mapping->last + 1 - mapping->start);
	end = end * AMDGPU_GPU_PAGE_SIZE + start;

	addr -= mapping->start * AMDGPU_GPU_PAGE_SIZE;
	start += addr;

	amdgpu_set_ib_value(ctx->parser, ctx->ib_idx, ctx->data0,
			    lower_32_bits(start));
	amdgpu_set_ib_value(ctx->parser, ctx->ib_idx, ctx->data1,
			    upper_32_bits(start));

	cmd = amdgpu_get_ib_value(ctx->parser, ctx->ib_idx, ctx->idx) >> 1;
	if (cmd < 0x4) {
		if ((end - start) < ctx->buf_sizes[cmd]) {
			DRM_ERROR("buffer (%d) to small (%d / %d)!\n", cmd,
				  (unsigned)(end - start),
				  ctx->buf_sizes[cmd]);
			return -EINVAL;
		}

	} else if (cmd == 0x206) {
		if ((end - start) < ctx->buf_sizes[4]) {
			DRM_ERROR("buffer (%d) to small (%d / %d)!\n", cmd,
					  (unsigned)(end - start),
					  ctx->buf_sizes[4]);
			return -EINVAL;
		}
	} else if ((cmd != 0x100) && (cmd != 0x204)) {
		DRM_ERROR("invalid UVD command %X!\n", cmd);
		return -EINVAL;
	}

	if (!ctx->parser->adev->uvd.address_64_bit) {
		if ((start >> 28) != ((end - 1) >> 28)) {
			DRM_ERROR("reloc %LX-%LX crossing 256MB boundary!\n",
				  start, end);
			return -EINVAL;
		}

		if ((cmd == 0 || cmd == 0x3) &&
		    (start >> 28) != (ctx->parser->adev->uvd.inst->gpu_addr >> 28)) {
			DRM_ERROR("msg/fb buffer %LX-%LX out of 256MB segment!\n",
				  start, end);
			return -EINVAL;
		}
	}

	if (cmd == 0) {
		ctx->has_msg_cmd = true;
		r = amdgpu_uvd_cs_msg(ctx, bo, addr);
		if (r)
			return r;
	} else if (!ctx->has_msg_cmd) {
		DRM_ERROR("Message needed before other commands are send!\n");
		return -EINVAL;
	}

	return 0;
}

/**
 * amdgpu_uvd_cs_reg - parse register writes
 *
 * @ctx: UVD parser context
 * @cb: callback function
 *
 * Parse the register writes, call cb on each complete command.
 */
static int amdgpu_uvd_cs_reg(struct amdgpu_uvd_cs_ctx *ctx,
			     int (*cb)(struct amdgpu_uvd_cs_ctx *ctx))
{
	struct amdgpu_ib *ib = &ctx->parser->job->ibs[ctx->ib_idx];
	int i, r;

	ctx->idx++;
	for (i = 0; i <= ctx->count; ++i) {
		unsigned reg = ctx->reg + i;

		if (ctx->idx >= ib->length_dw) {
			DRM_ERROR("Register command after end of CS!\n");
			return -EINVAL;
		}

		switch (reg) {
		case mmUVD_GPCOM_VCPU_DATA0:
			ctx->data0 = ctx->idx;
			break;
		case mmUVD_GPCOM_VCPU_DATA1:
			ctx->data1 = ctx->idx;
			break;
		case mmUVD_GPCOM_VCPU_CMD:
			r = cb(ctx);
			if (r)
				return r;
			break;
		case mmUVD_ENGINE_CNTL:
		case mmUVD_NO_OP:
			break;
		default:
			DRM_ERROR("Invalid reg 0x%X!\n", reg);
			return -EINVAL;
		}
		ctx->idx++;
	}
	return 0;
}

/**
 * amdgpu_uvd_cs_packets - parse UVD packets
 *
 * @ctx: UVD parser context
 * @cb: callback function
 *
 * Parse the command stream packets.
 */
static int amdgpu_uvd_cs_packets(struct amdgpu_uvd_cs_ctx *ctx,
				 int (*cb)(struct amdgpu_uvd_cs_ctx *ctx))
{
	struct amdgpu_ib *ib = &ctx->parser->job->ibs[ctx->ib_idx];
	int r;

	for (ctx->idx = 0 ; ctx->idx < ib->length_dw; ) {
		uint32_t cmd = amdgpu_get_ib_value(ctx->parser, ctx->ib_idx, ctx->idx);
		unsigned type = CP_PACKET_GET_TYPE(cmd);
		switch (type) {
		case PACKET_TYPE0:
			ctx->reg = CP_PACKET0_GET_REG(cmd);
			ctx->count = CP_PACKET_GET_COUNT(cmd);
			r = amdgpu_uvd_cs_reg(ctx, cb);
			if (r)
				return r;
			break;
		case PACKET_TYPE2:
			++ctx->idx;
			break;
		default:
			DRM_ERROR("Unknown packet type %d !\n", type);
			return -EINVAL;
		}
	}
	return 0;
}

/**
 * amdgpu_uvd_ring_parse_cs - UVD command submission parser
 *
 * @parser: Command submission parser context
 * @ib_idx: Which indirect buffer to use
 *
 * Parse the command stream, patch in addresses as necessary.
 */
int amdgpu_uvd_ring_parse_cs(struct amdgpu_cs_parser *parser, uint32_t ib_idx)
{
	struct amdgpu_uvd_cs_ctx ctx = {};
	unsigned buf_sizes[] = {
		[0x00000000]	=	2048,
		[0x00000001]	=	0xFFFFFFFF,
		[0x00000002]	=	0xFFFFFFFF,
		[0x00000003]	=	2048,
		[0x00000004]	=	0xFFFFFFFF,
	};
	struct amdgpu_ib *ib = &parser->job->ibs[ib_idx];
	int r;

	parser->job->vm = NULL;
	ib->gpu_addr = amdgpu_sa_bo_gpu_addr(ib->sa_bo);

	if (ib->length_dw % 16) {
		DRM_ERROR("UVD IB length (%d) not 16 dwords aligned!\n",
			  ib->length_dw);
		return -EINVAL;
	}

	ctx.parser = parser;
	ctx.buf_sizes = buf_sizes;
	ctx.ib_idx = ib_idx;

	/* first round only required on chips without UVD 64 bit address support */
	if (!parser->adev->uvd.address_64_bit) {
		/* first round, make sure the buffers are actually in the UVD segment */
		r = amdgpu_uvd_cs_packets(&ctx, amdgpu_uvd_cs_pass1);
		if (r)
			return r;
	}

	/* second round, patch buffer addresses into the command stream */
	r = amdgpu_uvd_cs_packets(&ctx, amdgpu_uvd_cs_pass2);
	if (r)
		return r;

	if (!ctx.has_msg_cmd) {
		DRM_ERROR("UVD-IBs need a msg command!\n");
		return -EINVAL;
	}

	return 0;
}

static int amdgpu_uvd_send_msg(struct amdgpu_ring *ring, struct amdgpu_bo *bo,
			       bool direct, struct dma_fence **fence)
{
	struct amdgpu_device *adev = ring->adev;
	struct dma_fence *f = NULL;
	struct amdgpu_job *job;
	struct amdgpu_ib *ib;
	uint32_t data[4];
	uint64_t addr;
	long r;
	int i;
	unsigned offset_idx = 0;
	unsigned offset[3] = { UVD_BASE_SI, 0, 0 };

	amdgpu_bo_kunmap(bo);
	amdgpu_bo_unpin(bo);

	if (!ring->adev->uvd.address_64_bit) {
		struct ttm_operation_ctx ctx = { true, false };

		amdgpu_bo_placement_from_domain(bo, AMDGPU_GEM_DOMAIN_VRAM);
		amdgpu_uvd_force_into_uvd_segment(bo);
		r = ttm_bo_validate(&bo->tbo, &bo->placement, &ctx);
		if (r)
			goto err;
	}

	r = amdgpu_job_alloc_with_ib(adev, 64, direct ? AMDGPU_IB_POOL_DIRECT :
				     AMDGPU_IB_POOL_DELAYED, &job);
	if (r)
		goto err;

	if (adev->asic_type >= CHIP_VEGA10) {
		offset_idx = 1 + ring->me;
		offset[1] = adev->reg_offset[UVD_HWIP][0][1];
		offset[2] = adev->reg_offset[UVD_HWIP][1][1];
	}

	data[0] = PACKET0(offset[offset_idx] + UVD_GPCOM_VCPU_DATA0, 0);
	data[1] = PACKET0(offset[offset_idx] + UVD_GPCOM_VCPU_DATA1, 0);
	data[2] = PACKET0(offset[offset_idx] + UVD_GPCOM_VCPU_CMD, 0);
	data[3] = PACKET0(offset[offset_idx] + UVD_NO_OP, 0);

	ib = &job->ibs[0];
	addr = amdgpu_bo_gpu_offset(bo);
	ib->ptr[0] = data[0];
	ib->ptr[1] = addr;
	ib->ptr[2] = data[1];
	ib->ptr[3] = addr >> 32;
	ib->ptr[4] = data[2];
	ib->ptr[5] = 0;
	for (i = 6; i < 16; i += 2) {
		ib->ptr[i] = data[3];
		ib->ptr[i+1] = 0;
	}
	ib->length_dw = 16;

	if (direct) {
<<<<<<< HEAD
		r = dma_resv_wait_timeout_rcu(bo->tbo.base.resv,
							true, false,
							msecs_to_jiffies(10));
=======
		r = dma_resv_wait_timeout(bo->tbo.base.resv, true, false,
					  msecs_to_jiffies(10));
>>>>>>> 7d2a07b7
		if (r == 0)
			r = -ETIMEDOUT;
		if (r < 0)
			goto err_free;

		r = amdgpu_job_submit_direct(job, ring, &f);
		if (r)
			goto err_free;
	} else {
		r = amdgpu_sync_resv(adev, &job->sync, bo->tbo.base.resv,
				     AMDGPU_SYNC_ALWAYS,
				     AMDGPU_FENCE_OWNER_UNDEFINED);
		if (r)
			goto err_free;

		r = amdgpu_job_submit(job, &adev->uvd.entity,
				      AMDGPU_FENCE_OWNER_UNDEFINED, &f);
		if (r)
			goto err_free;
	}

	amdgpu_bo_fence(bo, f, false);
	amdgpu_bo_unreserve(bo);
	amdgpu_bo_unref(&bo);

	if (fence)
		*fence = dma_fence_get(f);
	dma_fence_put(f);

	return 0;

err_free:
	amdgpu_job_free(job);

err:
	amdgpu_bo_unreserve(bo);
	amdgpu_bo_unref(&bo);
	return r;
}

/* multiple fence commands without any stream commands in between can
   crash the vcpu so just try to emmit a dummy create/destroy msg to
   avoid this */
int amdgpu_uvd_get_create_msg(struct amdgpu_ring *ring, uint32_t handle,
			      struct dma_fence **fence)
{
	struct amdgpu_device *adev = ring->adev;
	struct amdgpu_bo *bo = NULL;
	uint32_t *msg;
	int r, i;

	r = amdgpu_bo_create_reserved(adev, 1024, PAGE_SIZE,
				      AMDGPU_GEM_DOMAIN_GTT,
				      &bo, NULL, (void **)&msg);
	if (r)
		return r;

	/* stitch together an UVD create msg */
	msg[0] = cpu_to_le32(0x00000de4);
	msg[1] = cpu_to_le32(0x00000000);
	msg[2] = cpu_to_le32(handle);
	msg[3] = cpu_to_le32(0x00000000);
	msg[4] = cpu_to_le32(0x00000000);
	msg[5] = cpu_to_le32(0x00000000);
	msg[6] = cpu_to_le32(0x00000000);
	msg[7] = cpu_to_le32(0x00000780);
	msg[8] = cpu_to_le32(0x00000440);
	msg[9] = cpu_to_le32(0x00000000);
	msg[10] = cpu_to_le32(0x01b37000);
	for (i = 11; i < 1024; ++i)
		msg[i] = cpu_to_le32(0x0);

	return amdgpu_uvd_send_msg(ring, bo, true, fence);
}

int amdgpu_uvd_get_destroy_msg(struct amdgpu_ring *ring, uint32_t handle,
			       bool direct, struct dma_fence **fence)
{
	struct amdgpu_device *adev = ring->adev;
	struct amdgpu_bo *bo = NULL;
	uint32_t *msg;
	int r, i;

	r = amdgpu_bo_create_reserved(adev, 1024, PAGE_SIZE,
				      AMDGPU_GEM_DOMAIN_GTT,
				      &bo, NULL, (void **)&msg);
	if (r)
		return r;

	/* stitch together an UVD destroy msg */
	msg[0] = cpu_to_le32(0x00000de4);
	msg[1] = cpu_to_le32(0x00000002);
	msg[2] = cpu_to_le32(handle);
	msg[3] = cpu_to_le32(0x00000000);
	for (i = 4; i < 1024; ++i)
		msg[i] = cpu_to_le32(0x0);

	return amdgpu_uvd_send_msg(ring, bo, direct, fence);
}

static void amdgpu_uvd_idle_work_handler(struct work_struct *work)
{
	struct amdgpu_device *adev =
		container_of(work, struct amdgpu_device, uvd.idle_work.work);
	unsigned fences = 0, i, j;

	for (i = 0; i < adev->uvd.num_uvd_inst; ++i) {
		if (adev->uvd.harvest_config & (1 << i))
			continue;
		fences += amdgpu_fence_count_emitted(&adev->uvd.inst[i].ring);
		for (j = 0; j < adev->uvd.num_enc_rings; ++j) {
			fences += amdgpu_fence_count_emitted(&adev->uvd.inst[i].ring_enc[j]);
		}
	}

	if (fences == 0) {
		if (adev->pm.dpm_enabled) {
			amdgpu_dpm_enable_uvd(adev, false);
		} else {
			amdgpu_asic_set_uvd_clocks(adev, 0, 0);
			/* shutdown the UVD block */
			amdgpu_device_ip_set_powergating_state(adev, AMD_IP_BLOCK_TYPE_UVD,
							       AMD_PG_STATE_GATE);
			amdgpu_device_ip_set_clockgating_state(adev, AMD_IP_BLOCK_TYPE_UVD,
							       AMD_CG_STATE_GATE);
		}
	} else {
		schedule_delayed_work(&adev->uvd.idle_work, UVD_IDLE_TIMEOUT);
	}
}

void amdgpu_uvd_ring_begin_use(struct amdgpu_ring *ring)
{
	struct amdgpu_device *adev = ring->adev;
	bool set_clocks;

	if (amdgpu_sriov_vf(adev))
		return;

	set_clocks = !cancel_delayed_work_sync(&adev->uvd.idle_work);
	if (set_clocks) {
		if (adev->pm.dpm_enabled) {
			amdgpu_dpm_enable_uvd(adev, true);
		} else {
			amdgpu_asic_set_uvd_clocks(adev, 53300, 40000);
			amdgpu_device_ip_set_clockgating_state(adev, AMD_IP_BLOCK_TYPE_UVD,
							       AMD_CG_STATE_UNGATE);
			amdgpu_device_ip_set_powergating_state(adev, AMD_IP_BLOCK_TYPE_UVD,
							       AMD_PG_STATE_UNGATE);
		}
	}
}

void amdgpu_uvd_ring_end_use(struct amdgpu_ring *ring)
{
	if (!amdgpu_sriov_vf(ring->adev))
		schedule_delayed_work(&ring->adev->uvd.idle_work, UVD_IDLE_TIMEOUT);
}

/**
 * amdgpu_uvd_ring_test_ib - test ib execution
 *
 * @ring: amdgpu_ring pointer
 * @timeout: timeout value in jiffies, or MAX_SCHEDULE_TIMEOUT
 *
 * Test if we can successfully execute an IB
 */
int amdgpu_uvd_ring_test_ib(struct amdgpu_ring *ring, long timeout)
{
	struct dma_fence *fence;
	long r;

	r = amdgpu_uvd_get_create_msg(ring, 1, NULL);
	if (r)
		goto error;

	r = amdgpu_uvd_get_destroy_msg(ring, 1, true, &fence);
	if (r)
		goto error;

	r = dma_fence_wait_timeout(fence, false, timeout);
	if (r == 0)
		r = -ETIMEDOUT;
	else if (r > 0)
		r = 0;

	dma_fence_put(fence);

error:
	return r;
}

/**
 * amdgpu_uvd_used_handles - returns used UVD handles
 *
 * @adev: amdgpu_device pointer
 *
 * Returns the number of UVD handles in use
 */
uint32_t amdgpu_uvd_used_handles(struct amdgpu_device *adev)
{
	unsigned i;
	uint32_t used_handles = 0;

	for (i = 0; i < adev->uvd.max_handles; ++i) {
		/*
		 * Handles can be freed in any order, and not
		 * necessarily linear. So we need to count
		 * all non-zero handles.
		 */
		if (atomic_read(&adev->uvd.handles[i]))
			used_handles++;
	}

	return used_handles;
}<|MERGE_RESOLUTION|>--- conflicted
+++ resolved
@@ -376,11 +376,7 @@
 {
 	unsigned size;
 	void *ptr;
-<<<<<<< HEAD
-	int i, j;
-=======
 	int i, j, idx;
->>>>>>> 7d2a07b7
 	bool in_ras_intr = amdgpu_ras_intr_triggered();
 
 	cancel_delayed_work_sync(&adev->uvd.idle_work);
@@ -408,13 +404,6 @@
 		if (!adev->uvd.inst[j].saved_bo)
 			return -ENOMEM;
 
-<<<<<<< HEAD
-		/* re-write 0 since err_event_athub will corrupt VCPU buffer */
-		if (in_ras_intr)
-			memset(adev->uvd.inst[j].saved_bo, 0, size);
-		else
-			memcpy_fromio(adev->uvd.inst[j].saved_bo, ptr, size);
-=======
 		if (drm_dev_enter(&adev->ddev, &idx)) {
 			/* re-write 0 since err_event_athub will corrupt VCPU buffer */
 			if (in_ras_intr)
@@ -424,7 +413,6 @@
 
 			drm_dev_exit(idx);
 		}
->>>>>>> 7d2a07b7
 	}
 
 	if (in_ras_intr)
@@ -1137,14 +1125,8 @@
 	ib->length_dw = 16;
 
 	if (direct) {
-<<<<<<< HEAD
-		r = dma_resv_wait_timeout_rcu(bo->tbo.base.resv,
-							true, false,
-							msecs_to_jiffies(10));
-=======
 		r = dma_resv_wait_timeout(bo->tbo.base.resv, true, false,
 					  msecs_to_jiffies(10));
->>>>>>> 7d2a07b7
 		if (r == 0)
 			r = -ETIMEDOUT;
 		if (r < 0)
