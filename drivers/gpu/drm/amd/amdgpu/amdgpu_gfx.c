--- conflicted
+++ resolved
@@ -193,17 +193,6 @@
 }
 
 bool amdgpu_gfx_is_high_priority_compute_queue(struct amdgpu_device *adev,
-<<<<<<< HEAD
-					       int pipe, int queue)
-{
-	bool multipipe_policy = amdgpu_gfx_is_multipipe_capable(adev);
-	int cond;
-	/* Policy: alternate between normal and high priority */
-	cond = multipipe_policy ? pipe : queue;
-
-	return ((cond % 2) != 0);
-
-=======
 					       struct amdgpu_ring *ring)
 {
 	/* Policy: use 1st queue as high priority compute queue if we
@@ -214,7 +203,6 @@
 		return true;
 
 	return false;
->>>>>>> 7d2a07b7
 }
 
 void amdgpu_gfx_compute_queue_acquire(struct amdgpu_device *adev)
@@ -322,14 +310,8 @@
 	ring->eop_gpu_addr = kiq->eop_gpu_addr;
 	ring->no_scheduler = true;
 	sprintf(ring->name, "kiq_%d.%d.%d", ring->me, ring->pipe, ring->queue);
-<<<<<<< HEAD
-	r = amdgpu_ring_init(adev, ring, 1024,
-			     irq, AMDGPU_CP_KIQ_IRQ_DRIVER0,
-			     AMDGPU_RING_PRIO_DEFAULT);
-=======
 	r = amdgpu_ring_init(adev, ring, 1024, irq, AMDGPU_CP_KIQ_IRQ_DRIVER0,
 			     AMDGPU_RING_PRIO_DEFAULT, NULL);
->>>>>>> 7d2a07b7
 	if (r)
 		dev_warn(adev->dev, "(%d) failed to init kiq ring\n", r);
 
@@ -498,11 +480,7 @@
 	r = amdgpu_ring_test_helper(kiq_ring);
 	spin_unlock(&adev->gfx.kiq.ring_lock);
 
-<<<<<<< HEAD
-	return amdgpu_ring_test_helper(kiq_ring);
-=======
 	return r;
->>>>>>> 7d2a07b7
 }
 
 int amdgpu_queue_mask_bit_to_set_resource_bit(struct amdgpu_device *adev,
@@ -654,22 +632,15 @@
 		strcpy(adev->gfx.ras_if->name, "gfx");
 	}
 	fs_info.head = ih_info.head = *adev->gfx.ras_if;
-<<<<<<< HEAD
-
-=======
->>>>>>> 7d2a07b7
 	r = amdgpu_ras_late_init(adev, adev->gfx.ras_if,
 				 &fs_info, &ih_info);
 	if (r)
 		goto free;
 
 	if (amdgpu_ras_is_supported(adev, adev->gfx.ras_if->block)) {
-<<<<<<< HEAD
-=======
 		if (!amdgpu_persistent_edc_harvesting_supported(adev))
 			amdgpu_ras_reset_error_status(adev, AMDGPU_RAS_BLOCK__GFX);
 
->>>>>>> 7d2a07b7
 		r = amdgpu_irq_get(adev, &adev->gfx.cp_ecc_error_irq, 0);
 		if (r)
 			goto late_fini;
@@ -715,14 +686,9 @@
 	 */
 	if (!amdgpu_ras_is_supported(adev, AMDGPU_RAS_BLOCK__GFX)) {
 		kgd2kfd_set_sram_ecc_flag(adev->kfd.dev);
-<<<<<<< HEAD
-		if (adev->gfx.funcs->query_ras_error_count)
-			adev->gfx.funcs->query_ras_error_count(adev, err_data);
-=======
 		if (adev->gfx.ras_funcs &&
 		    adev->gfx.ras_funcs->query_ras_error_count)
 			adev->gfx.ras_funcs->query_ras_error_count(adev, err_data);
->>>>>>> 7d2a07b7
 		amdgpu_ras_reset_gpu(adev);
 	}
 	return AMDGPU_RAS_SUCCESS;
@@ -755,12 +721,9 @@
 	struct amdgpu_kiq *kiq = &adev->gfx.kiq;
 	struct amdgpu_ring *ring = &kiq->ring;
 
-<<<<<<< HEAD
-=======
 	if (amdgpu_device_skip_hw_access(adev))
 		return 0;
 
->>>>>>> 7d2a07b7
 	BUG_ON(!ring->funcs->emit_rreg);
 
 	spin_lock_irqsave(&kiq->ring_lock, flags);
@@ -787,11 +750,7 @@
 	 *
 	 * also don't wait anymore for IRQ context
 	 * */
-<<<<<<< HEAD
-	if (r < 1 && (adev->in_gpu_reset || in_interrupt()))
-=======
 	if (r < 1 && (amdgpu_in_reset(adev) || in_interrupt()))
->>>>>>> 7d2a07b7
 		goto failed_kiq_read;
 
 	might_sleep();
@@ -815,11 +774,7 @@
 failed_kiq_read:
 	if (reg_val_offs)
 		amdgpu_device_wb_free(adev, reg_val_offs);
-<<<<<<< HEAD
-	pr_err("failed to read reg:%x\n", reg);
-=======
 	dev_err(adev->dev, "failed to read reg:%x\n", reg);
->>>>>>> 7d2a07b7
 	return ~0;
 }
 
@@ -833,12 +788,9 @@
 
 	BUG_ON(!ring->funcs->emit_wreg);
 
-<<<<<<< HEAD
-=======
 	if (amdgpu_device_skip_hw_access(adev))
 		return;
 
->>>>>>> 7d2a07b7
 	spin_lock_irqsave(&kiq->ring_lock, flags);
 	amdgpu_ring_alloc(ring, 32);
 	amdgpu_ring_emit_wreg(ring, reg, v);
@@ -859,11 +811,7 @@
 	 *
 	 * also don't wait anymore for IRQ context
 	 * */
-<<<<<<< HEAD
-	if (r < 1 && (adev->in_gpu_reset || in_interrupt()))
-=======
 	if (r < 1 && (amdgpu_in_reset(adev) || in_interrupt()))
->>>>>>> 7d2a07b7
 		goto failed_kiq_write;
 
 	might_sleep();
@@ -882,9 +830,6 @@
 	amdgpu_ring_undo(ring);
 	spin_unlock_irqrestore(&kiq->ring_lock, flags);
 failed_kiq_write:
-<<<<<<< HEAD
-	pr_err("failed to write reg:%x\n", reg);
-=======
 	dev_err(adev->dev, "failed to write reg:%x\n", reg);
 }
 
@@ -913,5 +858,4 @@
 		((adev)->powerplay.pp_funcs->gfx_state_change_set(
 			(adev)->powerplay.pp_handle, state));
 	mutex_unlock(&adev->pm.mutex);
->>>>>>> 7d2a07b7
 }