--- conflicted
+++ resolved
@@ -152,11 +152,7 @@
 		if ((mmptr) && (wptr)) {				\
 			if ((mmptr) == current->mm) {			\
 				valid = !get_user((dst), (wptr));	\
-<<<<<<< HEAD
-			} else if (current->mm == NULL) {		\
-=======
 			} else if (current->flags & PF_KTHREAD) {	\
->>>>>>> c08caf6e
 				use_mm(mmptr);				\
 				valid = !get_user((dst), (wptr));	\
 				unuse_mm(mmptr);			\
