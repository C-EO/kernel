/*
 * Copyright 2016 Advanced Micro Devices, Inc.
 *
 * Permission is hereby granted, free of charge, to any person obtaining a
 * copy of this software and associated documentation files (the "Software"),
 * to deal in the Software without restriction, including without limitation
 * the rights to use, copy, modify, merge, publish, distribute, sublicense,
 * and/or sell copies of the Software, and to permit persons to whom the
 * Software is furnished to do so, subject to the following conditions:
 *
 * The above copyright notice and this permission notice shall be included in
 * all copies or substantial portions of the Software.
 *
 * THE SOFTWARE IS PROVIDED "AS IS", WITHOUT WARRANTY OF ANY KIND, EXPRESS OR
 * IMPLIED, INCLUDING BUT NOT LIMITED TO THE WARRANTIES OF MERCHANTABILITY,
 * FITNESS FOR A PARTICULAR PURPOSE AND NONINFRINGEMENT.  IN NO EVENT SHALL
 * THE COPYRIGHT HOLDER(S) OR AUTHOR(S) BE LIABLE FOR ANY CLAIM, DAMAGES OR
 * OTHER LIABILITY, WHETHER IN AN ACTION OF CONTRACT, TORT OR OTHERWISE,
 * ARISING FROM, OUT OF OR IN CONNECTION WITH THE SOFTWARE OR THE USE OR
 * OTHER DEALINGS IN THE SOFTWARE.
 *
 */

#include <linux/module.h>

#include <drm/drm_drv.h>

#include "amdgpu.h"
#include "amdgpu_ras.h"
#include "vi.h"
#include "soc15.h"
#include "nv.h"
<<<<<<< HEAD
=======

#define POPULATE_UCODE_INFO(vf2pf_info, ucode, ver) \
	do { \
		vf2pf_info->ucode_info[ucode].id = ucode; \
		vf2pf_info->ucode_info[ucode].version = ver; \
	} while (0)
>>>>>>> 7d2a07b7

bool amdgpu_virt_mmio_blocked(struct amdgpu_device *adev)
{
	/* By now all MMIO pages except mailbox are blocked */
	/* if blocking is enabled in hypervisor. Choose the */
	/* SCRATCH_REG0 to test. */
	return RREG32_NO_KIQ(0xc040) == 0xffffffff;
}

void amdgpu_virt_init_setting(struct amdgpu_device *adev)
{
	struct drm_device *ddev = adev_to_drm(adev);

	/* enable virtual display */
<<<<<<< HEAD
	if (adev->mode_info.num_crtc == 0)
		adev->mode_info.num_crtc = 1;
	adev->enable_virtual_display = true;
	adev->ddev->driver->driver_features &= ~DRIVER_ATOMIC;
=======
	if (adev->asic_type != CHIP_ALDEBARAN &&
	    adev->asic_type != CHIP_ARCTURUS) {
		if (adev->mode_info.num_crtc == 0)
			adev->mode_info.num_crtc = 1;
		adev->enable_virtual_display = true;
	}
	ddev->driver_features &= ~DRIVER_ATOMIC;
>>>>>>> 7d2a07b7
	adev->cg_flags = 0;
	adev->pg_flags = 0;
}

void amdgpu_virt_kiq_reg_write_reg_wait(struct amdgpu_device *adev,
					uint32_t reg0, uint32_t reg1,
					uint32_t ref, uint32_t mask)
{
	struct amdgpu_kiq *kiq = &adev->gfx.kiq;
	struct amdgpu_ring *ring = &kiq->ring;
	signed long r, cnt = 0;
	unsigned long flags;
	uint32_t seq;

	spin_lock_irqsave(&kiq->ring_lock, flags);
	amdgpu_ring_alloc(ring, 32);
	amdgpu_ring_emit_reg_write_reg_wait(ring, reg0, reg1,
					    ref, mask);
	r = amdgpu_fence_emit_polling(ring, &seq, MAX_KIQ_REG_WAIT);
	if (r)
		goto failed_undo;

	amdgpu_ring_commit(ring);
	spin_unlock_irqrestore(&kiq->ring_lock, flags);

	r = amdgpu_fence_wait_polling(ring, seq, MAX_KIQ_REG_WAIT);

	/* don't wait anymore for IRQ context */
	if (r < 1 && in_interrupt())
		goto failed_kiq;

	might_sleep();
	while (r < 1 && cnt++ < MAX_KIQ_REG_TRY) {

		msleep(MAX_KIQ_REG_BAILOUT_INTERVAL);
		r = amdgpu_fence_wait_polling(ring, seq, MAX_KIQ_REG_WAIT);
	}

	if (cnt > MAX_KIQ_REG_TRY)
		goto failed_kiq;

	return;

failed_undo:
	amdgpu_ring_undo(ring);
	spin_unlock_irqrestore(&kiq->ring_lock, flags);
failed_kiq:
	dev_err(adev->dev, "failed to write reg %x wait reg %x\n", reg0, reg1);
}

/**
 * amdgpu_virt_request_full_gpu() - request full gpu access
 * @adev:	amdgpu device.
 * @init:	is driver init time.
 * When start to init/fini driver, first need to request full gpu access.
 * Return: Zero if request success, otherwise will return error.
 */
int amdgpu_virt_request_full_gpu(struct amdgpu_device *adev, bool init)
{
	struct amdgpu_virt *virt = &adev->virt;
	int r;

	if (virt->ops && virt->ops->req_full_gpu) {
		r = virt->ops->req_full_gpu(adev, init);
		if (r)
			return r;

		adev->virt.caps &= ~AMDGPU_SRIOV_CAPS_RUNTIME;
	}

	return 0;
}

/**
 * amdgpu_virt_release_full_gpu() - release full gpu access
 * @adev:	amdgpu device.
 * @init:	is driver init time.
 * When finishing driver init/fini, need to release full gpu access.
 * Return: Zero if release success, otherwise will returen error.
 */
int amdgpu_virt_release_full_gpu(struct amdgpu_device *adev, bool init)
{
	struct amdgpu_virt *virt = &adev->virt;
	int r;

	if (virt->ops && virt->ops->rel_full_gpu) {
		r = virt->ops->rel_full_gpu(adev, init);
		if (r)
			return r;

		adev->virt.caps |= AMDGPU_SRIOV_CAPS_RUNTIME;
	}
	return 0;
}

/**
 * amdgpu_virt_reset_gpu() - reset gpu
 * @adev:	amdgpu device.
 * Send reset command to GPU hypervisor to reset GPU that VM is using
 * Return: Zero if reset success, otherwise will return error.
 */
int amdgpu_virt_reset_gpu(struct amdgpu_device *adev)
{
	struct amdgpu_virt *virt = &adev->virt;
	int r;

	if (virt->ops && virt->ops->reset_gpu) {
		r = virt->ops->reset_gpu(adev);
		if (r)
			return r;

		adev->virt.caps &= ~AMDGPU_SRIOV_CAPS_RUNTIME;
	}

	return 0;
}

void amdgpu_virt_request_init_data(struct amdgpu_device *adev)
{
	struct amdgpu_virt *virt = &adev->virt;

	if (virt->ops && virt->ops->req_init_data)
		virt->ops->req_init_data(adev);

	if (adev->virt.req_init_data_ver > 0)
		DRM_INFO("host supports REQ_INIT_DATA handshake\n");
	else
		DRM_WARN("host doesn't support REQ_INIT_DATA handshake\n");
}

/**
 * amdgpu_virt_wait_reset() - wait for reset gpu completed
 * @adev:	amdgpu device.
 * Wait for GPU reset completed.
 * Return: Zero if reset success, otherwise will return error.
 */
int amdgpu_virt_wait_reset(struct amdgpu_device *adev)
{
	struct amdgpu_virt *virt = &adev->virt;

	if (!virt->ops || !virt->ops->wait_reset)
		return -EINVAL;

	return virt->ops->wait_reset(adev);
}

/**
 * amdgpu_virt_alloc_mm_table() - alloc memory for mm table
 * @adev:	amdgpu device.
 * MM table is used by UVD and VCE for its initialization
 * Return: Zero if allocate success.
 */
int amdgpu_virt_alloc_mm_table(struct amdgpu_device *adev)
{
	int r;

	if (!amdgpu_sriov_vf(adev) || adev->virt.mm_table.gpu_addr)
		return 0;

	r = amdgpu_bo_create_kernel(adev, PAGE_SIZE, PAGE_SIZE,
				    AMDGPU_GEM_DOMAIN_VRAM,
				    &adev->virt.mm_table.bo,
				    &adev->virt.mm_table.gpu_addr,
				    (void *)&adev->virt.mm_table.cpu_addr);
	if (r) {
		DRM_ERROR("failed to alloc mm table and error = %d.\n", r);
		return r;
	}

	memset((void *)adev->virt.mm_table.cpu_addr, 0, PAGE_SIZE);
	DRM_INFO("MM table gpu addr = 0x%llx, cpu addr = %p.\n",
		 adev->virt.mm_table.gpu_addr,
		 adev->virt.mm_table.cpu_addr);
	return 0;
}

/**
 * amdgpu_virt_free_mm_table() - free mm table memory
 * @adev:	amdgpu device.
 * Free MM table memory
 */
void amdgpu_virt_free_mm_table(struct amdgpu_device *adev)
{
	if (!amdgpu_sriov_vf(adev) || !adev->virt.mm_table.gpu_addr)
		return;

	amdgpu_bo_free_kernel(&adev->virt.mm_table.bo,
			      &adev->virt.mm_table.gpu_addr,
			      (void *)&adev->virt.mm_table.cpu_addr);
	adev->virt.mm_table.gpu_addr = 0;
}


unsigned int amd_sriov_msg_checksum(void *obj,
				unsigned long obj_size,
				unsigned int key,
				unsigned int checksum)
{
	unsigned int ret = key;
	unsigned long i = 0;
	unsigned char *pos;

	pos = (char *)obj;
	/* calculate checksum */
	for (i = 0; i < obj_size; ++i)
		ret += *(pos + i);
	/* minus the checksum itself */
	pos = (char *)&checksum;
	for (i = 0; i < sizeof(checksum); ++i)
		ret -= *(pos + i);
	return ret;
}

static int amdgpu_virt_init_ras_err_handler_data(struct amdgpu_device *adev)
{
	struct amdgpu_virt *virt = &adev->virt;
	struct amdgpu_virt_ras_err_handler_data **data = &virt->virt_eh_data;
	/* GPU will be marked bad on host if bp count more then 10,
	 * so alloc 512 is enough.
	 */
	unsigned int align_space = 512;
	void *bps = NULL;
	struct amdgpu_bo **bps_bo = NULL;

	*data = kmalloc(sizeof(struct amdgpu_virt_ras_err_handler_data), GFP_KERNEL);
	if (!*data)
		return -ENOMEM;

<<<<<<< HEAD
	bps = kmalloc(align_space * sizeof((*data)->bps), GFP_KERNEL);
	bps_bo = kmalloc(align_space * sizeof((*data)->bps_bo), GFP_KERNEL);
=======
	bps = kmalloc_array(align_space, sizeof((*data)->bps), GFP_KERNEL);
	bps_bo = kmalloc_array(align_space, sizeof((*data)->bps_bo), GFP_KERNEL);
>>>>>>> 7d2a07b7

	if (!bps || !bps_bo) {
		kfree(bps);
		kfree(bps_bo);
		kfree(*data);
		return -ENOMEM;
	}

	(*data)->bps = bps;
	(*data)->bps_bo = bps_bo;
	(*data)->count = 0;
	(*data)->last_reserved = 0;

	virt->ras_init_done = true;

	return 0;
}

static void amdgpu_virt_ras_release_bp(struct amdgpu_device *adev)
{
	struct amdgpu_virt *virt = &adev->virt;
	struct amdgpu_virt_ras_err_handler_data *data = virt->virt_eh_data;
	struct amdgpu_bo *bo;
	int i;

	if (!data)
		return;

	for (i = data->last_reserved - 1; i >= 0; i--) {
		bo = data->bps_bo[i];
		amdgpu_bo_free_kernel(&bo, NULL, NULL);
		data->bps_bo[i] = bo;
		data->last_reserved = i;
	}
}

void amdgpu_virt_release_ras_err_handler_data(struct amdgpu_device *adev)
{
	struct amdgpu_virt *virt = &adev->virt;
	struct amdgpu_virt_ras_err_handler_data *data = virt->virt_eh_data;

	virt->ras_init_done = false;

	if (!data)
		return;

	amdgpu_virt_ras_release_bp(adev);

	kfree(data->bps);
	kfree(data->bps_bo);
	kfree(data);
	virt->virt_eh_data = NULL;
}

static void amdgpu_virt_ras_add_bps(struct amdgpu_device *adev,
		struct eeprom_table_record *bps, int pages)
{
	struct amdgpu_virt *virt = &adev->virt;
	struct amdgpu_virt_ras_err_handler_data *data = virt->virt_eh_data;

	if (!data)
		return;

	memcpy(&data->bps[data->count], bps, pages * sizeof(*data->bps));
	data->count += pages;
}

static void amdgpu_virt_ras_reserve_bps(struct amdgpu_device *adev)
{
	struct amdgpu_virt *virt = &adev->virt;
	struct amdgpu_virt_ras_err_handler_data *data = virt->virt_eh_data;
	struct amdgpu_bo *bo = NULL;
	uint64_t bp;
	int i;

	if (!data)
		return;

	for (i = data->last_reserved; i < data->count; i++) {
		bp = data->bps[i].retired_page;

		/* There are two cases of reserve error should be ignored:
		 * 1) a ras bad page has been allocated (used by someone);
		 * 2) a ras bad page has been reserved (duplicate error injection
		 *    for one page);
		 */
		if (amdgpu_bo_create_kernel_at(adev, bp << AMDGPU_GPU_PAGE_SHIFT,
					       AMDGPU_GPU_PAGE_SIZE,
					       AMDGPU_GEM_DOMAIN_VRAM,
					       &bo, NULL))
			DRM_DEBUG("RAS WARN: reserve vram for retired page %llx fail\n", bp);

		data->bps_bo[i] = bo;
		data->last_reserved = i + 1;
		bo = NULL;
	}
}

static bool amdgpu_virt_ras_check_bad_page(struct amdgpu_device *adev,
		uint64_t retired_page)
{
	struct amdgpu_virt *virt = &adev->virt;
	struct amdgpu_virt_ras_err_handler_data *data = virt->virt_eh_data;
	int i;

	if (!data)
		return true;

	for (i = 0; i < data->count; i++)
		if (retired_page == data->bps[i].retired_page)
			return true;

	return false;
}

static void amdgpu_virt_add_bad_page(struct amdgpu_device *adev,
		uint64_t bp_block_offset, uint32_t bp_block_size)
{
	struct eeprom_table_record bp;
	uint64_t retired_page;
	uint32_t bp_idx, bp_cnt;

	if (bp_block_size) {
		bp_cnt = bp_block_size / sizeof(uint64_t);
		for (bp_idx = 0; bp_idx < bp_cnt; bp_idx++) {
<<<<<<< HEAD
			retired_page = *(uint64_t *)(adev->fw_vram_usage.va +
=======
			retired_page = *(uint64_t *)(adev->mman.fw_vram_usage_va +
>>>>>>> 7d2a07b7
					bp_block_offset + bp_idx * sizeof(uint64_t));
			bp.retired_page = retired_page;

			if (amdgpu_virt_ras_check_bad_page(adev, retired_page))
				continue;

			amdgpu_virt_ras_add_bps(adev, &bp, 1);

			amdgpu_virt_ras_reserve_bps(adev);
		}
	}
}

<<<<<<< HEAD
void amdgpu_virt_init_data_exchange(struct amdgpu_device *adev)
=======
static int amdgpu_virt_read_pf2vf_data(struct amdgpu_device *adev)
>>>>>>> 7d2a07b7
{
	struct amd_sriov_msg_pf2vf_info_header *pf2vf_info = adev->virt.fw_reserve.p_pf2vf;
	uint32_t checksum;
	uint32_t checkval;
<<<<<<< HEAD
	char *str;
	uint64_t bp_block_offset = 0;
	uint32_t bp_block_size = 0;
	struct amdgim_pf2vf_info_v2 *pf2vf_v2 = NULL;
=======
>>>>>>> 7d2a07b7

	uint32_t i;
	uint32_t tmp;

<<<<<<< HEAD
	if (adev->fw_vram_usage.va != NULL) {
		adev->virt.fw_reserve.p_pf2vf =
			(struct amd_sriov_msg_pf2vf_info_header *)(
			adev->fw_vram_usage.va + AMDGIM_DATAEXCHANGE_OFFSET);
		AMDGPU_FW_VRAM_PF2VF_READ(adev, header.size, &pf2vf_size);
		AMDGPU_FW_VRAM_PF2VF_READ(adev, checksum, &checksum);
		AMDGPU_FW_VRAM_PF2VF_READ(adev, feature_flags, &adev->virt.gim_feature);

		/* pf2vf message must be in 4K */
		if (pf2vf_size > 0 && pf2vf_size < 4096) {
			if (adev->virt.fw_reserve.p_pf2vf->version == 2) {
				pf2vf_v2 = (struct amdgim_pf2vf_info_v2 *)adev->virt.fw_reserve.p_pf2vf;
				bp_block_offset = ((uint64_t)pf2vf_v2->bp_block_offset_L & 0xFFFFFFFF) |
						((((uint64_t)pf2vf_v2->bp_block_offset_H) << 32) & 0xFFFFFFFF00000000);
				bp_block_size = pf2vf_v2->bp_block_size;

				if (bp_block_size && !adev->virt.ras_init_done)
					amdgpu_virt_init_ras_err_handler_data(adev);

				if (adev->virt.ras_init_done)
					amdgpu_virt_add_bad_page(adev, bp_block_offset, bp_block_size);
			}

			checkval = amdgpu_virt_fw_reserve_get_checksum(
				adev->virt.fw_reserve.p_pf2vf, pf2vf_size,
				adev->virt.fw_reserve.checksum_key, checksum);
			if (checkval == checksum) {
				adev->virt.fw_reserve.p_vf2pf =
					((void *)adev->virt.fw_reserve.p_pf2vf +
					pf2vf_size);
				memset((void *)adev->virt.fw_reserve.p_vf2pf, 0,
					sizeof(amdgim_vf2pf_info));
				AMDGPU_FW_VRAM_VF2PF_WRITE(adev, header.version,
					AMDGPU_FW_VRAM_VF2PF_VER);
				AMDGPU_FW_VRAM_VF2PF_WRITE(adev, header.size,
					sizeof(amdgim_vf2pf_info));
				AMDGPU_FW_VRAM_VF2PF_READ(adev, driver_version,
					&str);
#ifdef MODULE
				if (THIS_MODULE->version != NULL)
					strcpy(str, THIS_MODULE->version);
				else
#endif
					strcpy(str, "N/A");
				AMDGPU_FW_VRAM_VF2PF_WRITE(adev, driver_cert,
					0);
				AMDGPU_FW_VRAM_VF2PF_WRITE(adev, checksum,
					amdgpu_virt_fw_reserve_get_checksum(
					adev->virt.fw_reserve.p_vf2pf,
					pf2vf_size,
					adev->virt.fw_reserve.checksum_key, 0));
			}
=======
	if (adev->virt.fw_reserve.p_pf2vf == NULL)
		return -EINVAL;

	if (pf2vf_info->size > 1024) {
		DRM_ERROR("invalid pf2vf message size\n");
		return -EINVAL;
	}

	switch (pf2vf_info->version) {
	case 1:
		checksum = ((struct amdgim_pf2vf_info_v1 *)pf2vf_info)->checksum;
		checkval = amd_sriov_msg_checksum(
			adev->virt.fw_reserve.p_pf2vf, pf2vf_info->size,
			adev->virt.fw_reserve.checksum_key, checksum);
		if (checksum != checkval) {
			DRM_ERROR("invalid pf2vf message\n");
			return -EINVAL;
		}

		adev->virt.gim_feature =
			((struct amdgim_pf2vf_info_v1 *)pf2vf_info)->feature_flags;
		break;
	case 2:
		/* TODO: missing key, need to add it later */
		checksum = ((struct amd_sriov_msg_pf2vf_info *)pf2vf_info)->checksum;
		checkval = amd_sriov_msg_checksum(
			adev->virt.fw_reserve.p_pf2vf, pf2vf_info->size,
			0, checksum);
		if (checksum != checkval) {
			DRM_ERROR("invalid pf2vf message\n");
			return -EINVAL;
>>>>>>> 7d2a07b7
		}

		adev->virt.vf2pf_update_interval_ms =
			((struct amd_sriov_msg_pf2vf_info *)pf2vf_info)->vf2pf_update_interval_ms;
		adev->virt.gim_feature =
			((struct amd_sriov_msg_pf2vf_info *)pf2vf_info)->feature_flags.all;
		adev->virt.reg_access =
			((struct amd_sriov_msg_pf2vf_info *)pf2vf_info)->reg_access_flags.all;

		adev->virt.decode_max_dimension_pixels = 0;
		adev->virt.decode_max_frame_pixels = 0;
		adev->virt.encode_max_dimension_pixels = 0;
		adev->virt.encode_max_frame_pixels = 0;
		adev->virt.is_mm_bw_enabled = false;
		for (i = 0; i < AMD_SRIOV_MSG_RESERVE_VCN_INST; i++) {
			tmp = ((struct amd_sriov_msg_pf2vf_info *)pf2vf_info)->mm_bw_management[i].decode_max_dimension_pixels;
			adev->virt.decode_max_dimension_pixels = max(tmp, adev->virt.decode_max_dimension_pixels);

			tmp = ((struct amd_sriov_msg_pf2vf_info *)pf2vf_info)->mm_bw_management[i].decode_max_frame_pixels;
			adev->virt.decode_max_frame_pixels = max(tmp, adev->virt.decode_max_frame_pixels);

			tmp = ((struct amd_sriov_msg_pf2vf_info *)pf2vf_info)->mm_bw_management[i].encode_max_dimension_pixels;
			adev->virt.encode_max_dimension_pixels = max(tmp, adev->virt.encode_max_dimension_pixels);

			tmp = ((struct amd_sriov_msg_pf2vf_info *)pf2vf_info)->mm_bw_management[i].encode_max_frame_pixels;
			adev->virt.encode_max_frame_pixels = max(tmp, adev->virt.encode_max_frame_pixels);
		}
		if((adev->virt.decode_max_dimension_pixels > 0) || (adev->virt.encode_max_dimension_pixels > 0))
			adev->virt.is_mm_bw_enabled = true;

		adev->unique_id =
			((struct amd_sriov_msg_pf2vf_info *)pf2vf_info)->uuid;
		break;
	default:
		DRM_ERROR("invalid pf2vf version\n");
		return -EINVAL;
	}

	/* correct too large or too little interval value */
	if (adev->virt.vf2pf_update_interval_ms < 200 || adev->virt.vf2pf_update_interval_ms > 10000)
		adev->virt.vf2pf_update_interval_ms = 2000;

	return 0;
}

<<<<<<< HEAD
void amdgpu_detect_virtualization(struct amdgpu_device *adev)
{
	uint32_t reg;

	switch (adev->asic_type) {
	case CHIP_TONGA:
	case CHIP_FIJI:
		reg = RREG32(mmBIF_IOV_FUNC_IDENTIFIER);
		break;
	case CHIP_VEGA10:
	case CHIP_VEGA20:
	case CHIP_NAVI10:
	case CHIP_NAVI12:
	case CHIP_SIENNA_CICHLID:
	case CHIP_ARCTURUS:
		reg = RREG32(mmRCC_IOV_FUNC_IDENTIFIER);
		break;
	default: /* other chip doesn't support SRIOV */
		reg = 0;
		break;
	}

	if (reg & 1)
		adev->virt.caps |= AMDGPU_SRIOV_CAPS_IS_VF;

	if (reg & 0x80000000)
		adev->virt.caps |= AMDGPU_SRIOV_CAPS_ENABLE_IOV;

	if (!reg) {
		if (is_virtual_machine())	/* passthrough mode exclus sriov mod */
			adev->virt.caps |= AMDGPU_PASSTHROUGH_MODE;
	}

	/* we have the ability to check now */
	if (amdgpu_sriov_vf(adev)) {
		switch (adev->asic_type) {
		case CHIP_TONGA:
		case CHIP_FIJI:
			vi_set_virt_ops(adev);
			break;
		case CHIP_VEGA10:
		case CHIP_VEGA20:
		case CHIP_ARCTURUS:
			soc15_set_virt_ops(adev);
			break;
		case CHIP_NAVI10:
		case CHIP_NAVI12:
		case CHIP_SIENNA_CICHLID:
			nv_set_virt_ops(adev);
			/* try send GPU_INIT_DATA request to host */
			amdgpu_virt_request_init_data(adev);
			break;
		default: /* other chip doesn't support SRIOV */
			DRM_ERROR("Unknown asic type: %d!\n", adev->asic_type);
			break;
		}
	}
}

static bool amdgpu_virt_access_debugfs_is_mmio(struct amdgpu_device *adev)
{
	return amdgpu_sriov_is_debug(adev) ? true : false;
}

static bool amdgpu_virt_access_debugfs_is_kiq(struct amdgpu_device *adev)
{
	return amdgpu_sriov_is_normal(adev) ? true : false;
}

int amdgpu_virt_enable_access_debugfs(struct amdgpu_device *adev)
{
	if (!amdgpu_sriov_vf(adev) ||
	    amdgpu_virt_access_debugfs_is_kiq(adev))
		return 0;

	if (amdgpu_virt_access_debugfs_is_mmio(adev))
		adev->virt.caps &= ~AMDGPU_SRIOV_CAPS_RUNTIME;
	else
		return -EPERM;

=======
static void amdgpu_virt_populate_vf2pf_ucode_info(struct amdgpu_device *adev)
{
	struct amd_sriov_msg_vf2pf_info *vf2pf_info;
	vf2pf_info = (struct amd_sriov_msg_vf2pf_info *) adev->virt.fw_reserve.p_vf2pf;

	if (adev->virt.fw_reserve.p_vf2pf == NULL)
		return;

	POPULATE_UCODE_INFO(vf2pf_info, AMD_SRIOV_UCODE_ID_VCE,      adev->vce.fw_version);
	POPULATE_UCODE_INFO(vf2pf_info, AMD_SRIOV_UCODE_ID_UVD,      adev->uvd.fw_version);
	POPULATE_UCODE_INFO(vf2pf_info, AMD_SRIOV_UCODE_ID_MC,       adev->gmc.fw_version);
	POPULATE_UCODE_INFO(vf2pf_info, AMD_SRIOV_UCODE_ID_ME,       adev->gfx.me_fw_version);
	POPULATE_UCODE_INFO(vf2pf_info, AMD_SRIOV_UCODE_ID_PFP,      adev->gfx.pfp_fw_version);
	POPULATE_UCODE_INFO(vf2pf_info, AMD_SRIOV_UCODE_ID_CE,       adev->gfx.ce_fw_version);
	POPULATE_UCODE_INFO(vf2pf_info, AMD_SRIOV_UCODE_ID_RLC,      adev->gfx.rlc_fw_version);
	POPULATE_UCODE_INFO(vf2pf_info, AMD_SRIOV_UCODE_ID_RLC_SRLC, adev->gfx.rlc_srlc_fw_version);
	POPULATE_UCODE_INFO(vf2pf_info, AMD_SRIOV_UCODE_ID_RLC_SRLG, adev->gfx.rlc_srlg_fw_version);
	POPULATE_UCODE_INFO(vf2pf_info, AMD_SRIOV_UCODE_ID_RLC_SRLS, adev->gfx.rlc_srls_fw_version);
	POPULATE_UCODE_INFO(vf2pf_info, AMD_SRIOV_UCODE_ID_MEC,      adev->gfx.mec_fw_version);
	POPULATE_UCODE_INFO(vf2pf_info, AMD_SRIOV_UCODE_ID_MEC2,     adev->gfx.mec2_fw_version);
	POPULATE_UCODE_INFO(vf2pf_info, AMD_SRIOV_UCODE_ID_SOS,      adev->psp.sos_fw_version);
	POPULATE_UCODE_INFO(vf2pf_info, AMD_SRIOV_UCODE_ID_ASD,      adev->psp.asd_fw_version);
	POPULATE_UCODE_INFO(vf2pf_info, AMD_SRIOV_UCODE_ID_TA_RAS,   adev->psp.ta_ras_ucode_version);
	POPULATE_UCODE_INFO(vf2pf_info, AMD_SRIOV_UCODE_ID_TA_XGMI,  adev->psp.ta_xgmi_ucode_version);
	POPULATE_UCODE_INFO(vf2pf_info, AMD_SRIOV_UCODE_ID_SMC,      adev->pm.fw_version);
	POPULATE_UCODE_INFO(vf2pf_info, AMD_SRIOV_UCODE_ID_SDMA,     adev->sdma.instance[0].fw_version);
	POPULATE_UCODE_INFO(vf2pf_info, AMD_SRIOV_UCODE_ID_SDMA2,    adev->sdma.instance[1].fw_version);
	POPULATE_UCODE_INFO(vf2pf_info, AMD_SRIOV_UCODE_ID_VCN,      adev->vcn.fw_version);
	POPULATE_UCODE_INFO(vf2pf_info, AMD_SRIOV_UCODE_ID_DMCU,     adev->dm.dmcu_fw_version);
}

static int amdgpu_virt_write_vf2pf_data(struct amdgpu_device *adev)
{
	struct amd_sriov_msg_vf2pf_info *vf2pf_info;
	struct ttm_resource_manager *vram_man = ttm_manager_type(&adev->mman.bdev, TTM_PL_VRAM);

	vf2pf_info = (struct amd_sriov_msg_vf2pf_info *) adev->virt.fw_reserve.p_vf2pf;

	if (adev->virt.fw_reserve.p_vf2pf == NULL)
		return -EINVAL;

	memset(vf2pf_info, 0, sizeof(struct amd_sriov_msg_vf2pf_info));

	vf2pf_info->header.size = sizeof(struct amd_sriov_msg_vf2pf_info);
	vf2pf_info->header.version = AMD_SRIOV_MSG_FW_VRAM_VF2PF_VER;

#ifdef MODULE
	if (THIS_MODULE->version != NULL)
		strcpy(vf2pf_info->driver_version, THIS_MODULE->version);
	else
#endif
		strcpy(vf2pf_info->driver_version, "N/A");

	vf2pf_info->pf2vf_version_required = 0; // no requirement, guest understands all
	vf2pf_info->driver_cert = 0;
	vf2pf_info->os_info.all = 0;

	vf2pf_info->fb_usage = amdgpu_vram_mgr_usage(vram_man) >> 20;
	vf2pf_info->fb_vis_usage = amdgpu_vram_mgr_vis_usage(vram_man) >> 20;
	vf2pf_info->fb_size = adev->gmc.real_vram_size >> 20;
	vf2pf_info->fb_vis_size = adev->gmc.visible_vram_size >> 20;

	amdgpu_virt_populate_vf2pf_ucode_info(adev);

	/* TODO: read dynamic info */
	vf2pf_info->gfx_usage = 0;
	vf2pf_info->compute_usage = 0;
	vf2pf_info->encode_usage = 0;
	vf2pf_info->decode_usage = 0;

	vf2pf_info->checksum =
		amd_sriov_msg_checksum(
		vf2pf_info, vf2pf_info->header.size, 0, 0);

	return 0;
}

static void amdgpu_virt_update_vf2pf_work_item(struct work_struct *work)
{
	struct amdgpu_device *adev = container_of(work, struct amdgpu_device, virt.vf2pf_work.work);
	int ret;

	ret = amdgpu_virt_read_pf2vf_data(adev);
	if (ret)
		goto out;
	amdgpu_virt_write_vf2pf_data(adev);

out:
	schedule_delayed_work(&(adev->virt.vf2pf_work), adev->virt.vf2pf_update_interval_ms);
}

void amdgpu_virt_fini_data_exchange(struct amdgpu_device *adev)
{
	if (adev->virt.vf2pf_update_interval_ms != 0) {
		DRM_INFO("clean up the vf2pf work item\n");
		cancel_delayed_work_sync(&adev->virt.vf2pf_work);
		adev->virt.vf2pf_update_interval_ms = 0;
	}
}

void amdgpu_virt_init_data_exchange(struct amdgpu_device *adev)
{
	uint64_t bp_block_offset = 0;
	uint32_t bp_block_size = 0;
	struct amd_sriov_msg_pf2vf_info *pf2vf_v2 = NULL;

	adev->virt.fw_reserve.p_pf2vf = NULL;
	adev->virt.fw_reserve.p_vf2pf = NULL;
	adev->virt.vf2pf_update_interval_ms = 0;

	if (adev->mman.fw_vram_usage_va != NULL) {
		adev->virt.vf2pf_update_interval_ms = 2000;

		adev->virt.fw_reserve.p_pf2vf =
			(struct amd_sriov_msg_pf2vf_info_header *)
			(adev->mman.fw_vram_usage_va + (AMD_SRIOV_MSG_PF2VF_OFFSET_KB << 10));
		adev->virt.fw_reserve.p_vf2pf =
			(struct amd_sriov_msg_vf2pf_info_header *)
			(adev->mman.fw_vram_usage_va + (AMD_SRIOV_MSG_VF2PF_OFFSET_KB << 10));

		amdgpu_virt_read_pf2vf_data(adev);
		amdgpu_virt_write_vf2pf_data(adev);

		/* bad page handling for version 2 */
		if (adev->virt.fw_reserve.p_pf2vf->version == 2) {
				pf2vf_v2 = (struct amd_sriov_msg_pf2vf_info *)adev->virt.fw_reserve.p_pf2vf;

				bp_block_offset = ((uint64_t)pf2vf_v2->bp_block_offset_low & 0xFFFFFFFF) |
						((((uint64_t)pf2vf_v2->bp_block_offset_high) << 32) & 0xFFFFFFFF00000000);
				bp_block_size = pf2vf_v2->bp_block_size;

				if (bp_block_size && !adev->virt.ras_init_done)
					amdgpu_virt_init_ras_err_handler_data(adev);

				if (adev->virt.ras_init_done)
					amdgpu_virt_add_bad_page(adev, bp_block_offset, bp_block_size);
			}
	} else if (adev->bios != NULL) {
		adev->virt.fw_reserve.p_pf2vf =
			(struct amd_sriov_msg_pf2vf_info_header *)
			(adev->bios + (AMD_SRIOV_MSG_PF2VF_OFFSET_KB << 10));

		amdgpu_virt_read_pf2vf_data(adev);

		return;
	}

	if (adev->virt.vf2pf_update_interval_ms != 0) {
		INIT_DELAYED_WORK(&adev->virt.vf2pf_work, amdgpu_virt_update_vf2pf_work_item);
		schedule_delayed_work(&(adev->virt.vf2pf_work), adev->virt.vf2pf_update_interval_ms);
	}
}

void amdgpu_detect_virtualization(struct amdgpu_device *adev)
{
	uint32_t reg;

	switch (adev->asic_type) {
	case CHIP_TONGA:
	case CHIP_FIJI:
		reg = RREG32(mmBIF_IOV_FUNC_IDENTIFIER);
		break;
	case CHIP_VEGA10:
	case CHIP_VEGA20:
	case CHIP_NAVI10:
	case CHIP_NAVI12:
	case CHIP_SIENNA_CICHLID:
	case CHIP_ARCTURUS:
	case CHIP_ALDEBARAN:
		reg = RREG32(mmRCC_IOV_FUNC_IDENTIFIER);
		break;
	default: /* other chip doesn't support SRIOV */
		reg = 0;
		break;
	}

	if (reg & 1)
		adev->virt.caps |= AMDGPU_SRIOV_CAPS_IS_VF;

	if (reg & 0x80000000)
		adev->virt.caps |= AMDGPU_SRIOV_CAPS_ENABLE_IOV;

	if (!reg) {
		if (is_virtual_machine())	/* passthrough mode exclus sriov mod */
			adev->virt.caps |= AMDGPU_PASSTHROUGH_MODE;
	}

	/* we have the ability to check now */
	if (amdgpu_sriov_vf(adev)) {
		switch (adev->asic_type) {
		case CHIP_TONGA:
		case CHIP_FIJI:
			vi_set_virt_ops(adev);
			break;
		case CHIP_VEGA10:
		case CHIP_VEGA20:
		case CHIP_ARCTURUS:
		case CHIP_ALDEBARAN:
			soc15_set_virt_ops(adev);
			break;
		case CHIP_NAVI10:
		case CHIP_NAVI12:
		case CHIP_SIENNA_CICHLID:
			nv_set_virt_ops(adev);
			/* try send GPU_INIT_DATA request to host */
			amdgpu_virt_request_init_data(adev);
			break;
		default: /* other chip doesn't support SRIOV */
			DRM_ERROR("Unknown asic type: %d!\n", adev->asic_type);
			break;
		}
	}
}

static bool amdgpu_virt_access_debugfs_is_mmio(struct amdgpu_device *adev)
{
	return amdgpu_sriov_is_debug(adev) ? true : false;
}

static bool amdgpu_virt_access_debugfs_is_kiq(struct amdgpu_device *adev)
{
	return amdgpu_sriov_is_normal(adev) ? true : false;
}

int amdgpu_virt_enable_access_debugfs(struct amdgpu_device *adev)
{
	if (!amdgpu_sriov_vf(adev) ||
	    amdgpu_virt_access_debugfs_is_kiq(adev))
		return 0;

	if (amdgpu_virt_access_debugfs_is_mmio(adev))
		adev->virt.caps &= ~AMDGPU_SRIOV_CAPS_RUNTIME;
	else
		return -EPERM;

>>>>>>> 7d2a07b7
	return 0;
}

void amdgpu_virt_disable_access_debugfs(struct amdgpu_device *adev)
{
	if (amdgpu_sriov_vf(adev))
		adev->virt.caps |= AMDGPU_SRIOV_CAPS_RUNTIME;
<<<<<<< HEAD
}

enum amdgpu_sriov_vf_mode amdgpu_virt_get_sriov_vf_mode(struct amdgpu_device *adev)
{
	enum amdgpu_sriov_vf_mode mode;

	if (amdgpu_sriov_vf(adev)) {
		if (amdgpu_sriov_is_pp_one_vf(adev))
			mode = SRIOV_VF_MODE_ONE_VF;
		else
			mode = SRIOV_VF_MODE_MULTI_VF;
	} else {
		mode = SRIOV_VF_MODE_BARE_METAL;
	}

	return mode;
=======
}

enum amdgpu_sriov_vf_mode amdgpu_virt_get_sriov_vf_mode(struct amdgpu_device *adev)
{
	enum amdgpu_sriov_vf_mode mode;

	if (amdgpu_sriov_vf(adev)) {
		if (amdgpu_sriov_is_pp_one_vf(adev))
			mode = SRIOV_VF_MODE_ONE_VF;
		else
			mode = SRIOV_VF_MODE_MULTI_VF;
	} else {
		mode = SRIOV_VF_MODE_BARE_METAL;
	}

	return mode;
}

void amdgpu_virt_update_sriov_video_codec(struct amdgpu_device *adev,
			struct amdgpu_video_codec_info *encode, uint32_t encode_array_size,
			struct amdgpu_video_codec_info *decode, uint32_t decode_array_size)
{
	uint32_t i;

	if (!adev->virt.is_mm_bw_enabled)
		return;

	if (encode) {
		for (i = 0; i < encode_array_size; i++) {
			encode[i].max_width = adev->virt.encode_max_dimension_pixels;
			encode[i].max_pixels_per_frame = adev->virt.encode_max_frame_pixels;
			if (encode[i].max_width > 0)
				encode[i].max_height = encode[i].max_pixels_per_frame / encode[i].max_width;
			else
				encode[i].max_height = 0;
		}
	}

	if (decode) {
		for (i = 0; i < decode_array_size; i++) {
			decode[i].max_width = adev->virt.decode_max_dimension_pixels;
			decode[i].max_pixels_per_frame = adev->virt.decode_max_frame_pixels;
			if (decode[i].max_width > 0)
				decode[i].max_height = decode[i].max_pixels_per_frame / decode[i].max_width;
			else
				decode[i].max_height = 0;
		}
	}
>>>>>>> 7d2a07b7
}<|MERGE_RESOLUTION|>--- conflicted
+++ resolved
@@ -30,15 +30,12 @@
 #include "vi.h"
 #include "soc15.h"
 #include "nv.h"
-<<<<<<< HEAD
-=======
 
 #define POPULATE_UCODE_INFO(vf2pf_info, ucode, ver) \
 	do { \
 		vf2pf_info->ucode_info[ucode].id = ucode; \
 		vf2pf_info->ucode_info[ucode].version = ver; \
 	} while (0)
->>>>>>> 7d2a07b7
 
 bool amdgpu_virt_mmio_blocked(struct amdgpu_device *adev)
 {
@@ -53,12 +50,6 @@
 	struct drm_device *ddev = adev_to_drm(adev);
 
 	/* enable virtual display */
-<<<<<<< HEAD
-	if (adev->mode_info.num_crtc == 0)
-		adev->mode_info.num_crtc = 1;
-	adev->enable_virtual_display = true;
-	adev->ddev->driver->driver_features &= ~DRIVER_ATOMIC;
-=======
 	if (adev->asic_type != CHIP_ALDEBARAN &&
 	    adev->asic_type != CHIP_ARCTURUS) {
 		if (adev->mode_info.num_crtc == 0)
@@ -66,7 +57,6 @@
 		adev->enable_virtual_display = true;
 	}
 	ddev->driver_features &= ~DRIVER_ATOMIC;
->>>>>>> 7d2a07b7
 	adev->cg_flags = 0;
 	adev->pg_flags = 0;
 }
@@ -295,13 +285,8 @@
 	if (!*data)
 		return -ENOMEM;
 
-<<<<<<< HEAD
-	bps = kmalloc(align_space * sizeof((*data)->bps), GFP_KERNEL);
-	bps_bo = kmalloc(align_space * sizeof((*data)->bps_bo), GFP_KERNEL);
-=======
 	bps = kmalloc_array(align_space, sizeof((*data)->bps), GFP_KERNEL);
 	bps_bo = kmalloc_array(align_space, sizeof((*data)->bps_bo), GFP_KERNEL);
->>>>>>> 7d2a07b7
 
 	if (!bps || !bps_bo) {
 		kfree(bps);
@@ -427,11 +412,7 @@
 	if (bp_block_size) {
 		bp_cnt = bp_block_size / sizeof(uint64_t);
 		for (bp_idx = 0; bp_idx < bp_cnt; bp_idx++) {
-<<<<<<< HEAD
-			retired_page = *(uint64_t *)(adev->fw_vram_usage.va +
-=======
 			retired_page = *(uint64_t *)(adev->mman.fw_vram_usage_va +
->>>>>>> 7d2a07b7
 					bp_block_offset + bp_idx * sizeof(uint64_t));
 			bp.retired_page = retired_page;
 
@@ -445,80 +426,15 @@
 	}
 }
 
-<<<<<<< HEAD
-void amdgpu_virt_init_data_exchange(struct amdgpu_device *adev)
-=======
 static int amdgpu_virt_read_pf2vf_data(struct amdgpu_device *adev)
->>>>>>> 7d2a07b7
 {
 	struct amd_sriov_msg_pf2vf_info_header *pf2vf_info = adev->virt.fw_reserve.p_pf2vf;
 	uint32_t checksum;
 	uint32_t checkval;
-<<<<<<< HEAD
-	char *str;
-	uint64_t bp_block_offset = 0;
-	uint32_t bp_block_size = 0;
-	struct amdgim_pf2vf_info_v2 *pf2vf_v2 = NULL;
-=======
->>>>>>> 7d2a07b7
 
 	uint32_t i;
 	uint32_t tmp;
 
-<<<<<<< HEAD
-	if (adev->fw_vram_usage.va != NULL) {
-		adev->virt.fw_reserve.p_pf2vf =
-			(struct amd_sriov_msg_pf2vf_info_header *)(
-			adev->fw_vram_usage.va + AMDGIM_DATAEXCHANGE_OFFSET);
-		AMDGPU_FW_VRAM_PF2VF_READ(adev, header.size, &pf2vf_size);
-		AMDGPU_FW_VRAM_PF2VF_READ(adev, checksum, &checksum);
-		AMDGPU_FW_VRAM_PF2VF_READ(adev, feature_flags, &adev->virt.gim_feature);
-
-		/* pf2vf message must be in 4K */
-		if (pf2vf_size > 0 && pf2vf_size < 4096) {
-			if (adev->virt.fw_reserve.p_pf2vf->version == 2) {
-				pf2vf_v2 = (struct amdgim_pf2vf_info_v2 *)adev->virt.fw_reserve.p_pf2vf;
-				bp_block_offset = ((uint64_t)pf2vf_v2->bp_block_offset_L & 0xFFFFFFFF) |
-						((((uint64_t)pf2vf_v2->bp_block_offset_H) << 32) & 0xFFFFFFFF00000000);
-				bp_block_size = pf2vf_v2->bp_block_size;
-
-				if (bp_block_size && !adev->virt.ras_init_done)
-					amdgpu_virt_init_ras_err_handler_data(adev);
-
-				if (adev->virt.ras_init_done)
-					amdgpu_virt_add_bad_page(adev, bp_block_offset, bp_block_size);
-			}
-
-			checkval = amdgpu_virt_fw_reserve_get_checksum(
-				adev->virt.fw_reserve.p_pf2vf, pf2vf_size,
-				adev->virt.fw_reserve.checksum_key, checksum);
-			if (checkval == checksum) {
-				adev->virt.fw_reserve.p_vf2pf =
-					((void *)adev->virt.fw_reserve.p_pf2vf +
-					pf2vf_size);
-				memset((void *)adev->virt.fw_reserve.p_vf2pf, 0,
-					sizeof(amdgim_vf2pf_info));
-				AMDGPU_FW_VRAM_VF2PF_WRITE(adev, header.version,
-					AMDGPU_FW_VRAM_VF2PF_VER);
-				AMDGPU_FW_VRAM_VF2PF_WRITE(adev, header.size,
-					sizeof(amdgim_vf2pf_info));
-				AMDGPU_FW_VRAM_VF2PF_READ(adev, driver_version,
-					&str);
-#ifdef MODULE
-				if (THIS_MODULE->version != NULL)
-					strcpy(str, THIS_MODULE->version);
-				else
-#endif
-					strcpy(str, "N/A");
-				AMDGPU_FW_VRAM_VF2PF_WRITE(adev, driver_cert,
-					0);
-				AMDGPU_FW_VRAM_VF2PF_WRITE(adev, checksum,
-					amdgpu_virt_fw_reserve_get_checksum(
-					adev->virt.fw_reserve.p_vf2pf,
-					pf2vf_size,
-					adev->virt.fw_reserve.checksum_key, 0));
-			}
-=======
 	if (adev->virt.fw_reserve.p_pf2vf == NULL)
 		return -EINVAL;
 
@@ -550,7 +466,6 @@
 		if (checksum != checkval) {
 			DRM_ERROR("invalid pf2vf message\n");
 			return -EINVAL;
->>>>>>> 7d2a07b7
 		}
 
 		adev->virt.vf2pf_update_interval_ms =
@@ -596,88 +511,6 @@
 	return 0;
 }
 
-<<<<<<< HEAD
-void amdgpu_detect_virtualization(struct amdgpu_device *adev)
-{
-	uint32_t reg;
-
-	switch (adev->asic_type) {
-	case CHIP_TONGA:
-	case CHIP_FIJI:
-		reg = RREG32(mmBIF_IOV_FUNC_IDENTIFIER);
-		break;
-	case CHIP_VEGA10:
-	case CHIP_VEGA20:
-	case CHIP_NAVI10:
-	case CHIP_NAVI12:
-	case CHIP_SIENNA_CICHLID:
-	case CHIP_ARCTURUS:
-		reg = RREG32(mmRCC_IOV_FUNC_IDENTIFIER);
-		break;
-	default: /* other chip doesn't support SRIOV */
-		reg = 0;
-		break;
-	}
-
-	if (reg & 1)
-		adev->virt.caps |= AMDGPU_SRIOV_CAPS_IS_VF;
-
-	if (reg & 0x80000000)
-		adev->virt.caps |= AMDGPU_SRIOV_CAPS_ENABLE_IOV;
-
-	if (!reg) {
-		if (is_virtual_machine())	/* passthrough mode exclus sriov mod */
-			adev->virt.caps |= AMDGPU_PASSTHROUGH_MODE;
-	}
-
-	/* we have the ability to check now */
-	if (amdgpu_sriov_vf(adev)) {
-		switch (adev->asic_type) {
-		case CHIP_TONGA:
-		case CHIP_FIJI:
-			vi_set_virt_ops(adev);
-			break;
-		case CHIP_VEGA10:
-		case CHIP_VEGA20:
-		case CHIP_ARCTURUS:
-			soc15_set_virt_ops(adev);
-			break;
-		case CHIP_NAVI10:
-		case CHIP_NAVI12:
-		case CHIP_SIENNA_CICHLID:
-			nv_set_virt_ops(adev);
-			/* try send GPU_INIT_DATA request to host */
-			amdgpu_virt_request_init_data(adev);
-			break;
-		default: /* other chip doesn't support SRIOV */
-			DRM_ERROR("Unknown asic type: %d!\n", adev->asic_type);
-			break;
-		}
-	}
-}
-
-static bool amdgpu_virt_access_debugfs_is_mmio(struct amdgpu_device *adev)
-{
-	return amdgpu_sriov_is_debug(adev) ? true : false;
-}
-
-static bool amdgpu_virt_access_debugfs_is_kiq(struct amdgpu_device *adev)
-{
-	return amdgpu_sriov_is_normal(adev) ? true : false;
-}
-
-int amdgpu_virt_enable_access_debugfs(struct amdgpu_device *adev)
-{
-	if (!amdgpu_sriov_vf(adev) ||
-	    amdgpu_virt_access_debugfs_is_kiq(adev))
-		return 0;
-
-	if (amdgpu_virt_access_debugfs_is_mmio(adev))
-		adev->virt.caps &= ~AMDGPU_SRIOV_CAPS_RUNTIME;
-	else
-		return -EPERM;
-
-=======
 static void amdgpu_virt_populate_vf2pf_ucode_info(struct amdgpu_device *adev)
 {
 	struct amd_sriov_msg_vf2pf_info *vf2pf_info;
@@ -913,7 +746,6 @@
 	else
 		return -EPERM;
 
->>>>>>> 7d2a07b7
 	return 0;
 }
 
@@ -921,24 +753,6 @@
 {
 	if (amdgpu_sriov_vf(adev))
 		adev->virt.caps |= AMDGPU_SRIOV_CAPS_RUNTIME;
-<<<<<<< HEAD
-}
-
-enum amdgpu_sriov_vf_mode amdgpu_virt_get_sriov_vf_mode(struct amdgpu_device *adev)
-{
-	enum amdgpu_sriov_vf_mode mode;
-
-	if (amdgpu_sriov_vf(adev)) {
-		if (amdgpu_sriov_is_pp_one_vf(adev))
-			mode = SRIOV_VF_MODE_ONE_VF;
-		else
-			mode = SRIOV_VF_MODE_MULTI_VF;
-	} else {
-		mode = SRIOV_VF_MODE_BARE_METAL;
-	}
-
-	return mode;
-=======
 }
 
 enum amdgpu_sriov_vf_mode amdgpu_virt_get_sriov_vf_mode(struct amdgpu_device *adev)
@@ -987,5 +801,4 @@
 				decode[i].max_height = 0;
 		}
 	}
->>>>>>> 7d2a07b7
 }