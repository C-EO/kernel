--- conflicted
+++ resolved
@@ -216,10 +216,7 @@
 
 	/* update the hw_perf_event struct with config data */
 	hwc->config = event->attr.config;
-<<<<<<< HEAD
-=======
 	hwc->config_base = AMDGPU_PMU_PERF_TYPE_NONE;
->>>>>>> 7d2a07b7
 
 	return 0;
 }
@@ -239,14 +236,6 @@
 	WARN_ON_ONCE(!(hwc->state & PERF_HES_UPTODATE));
 	hwc->state = 0;
 
-<<<<<<< HEAD
-	switch (pe->pmu_perf_type) {
-	case PERF_TYPE_AMDGPU_DF:
-		if (!(flags & PERF_EF_RELOAD))
-			pe->adev->df.funcs->pmc_start(pe->adev, hwc->config, 1);
-
-		pe->adev->df.funcs->pmc_start(pe->adev, hwc->config, 0);
-=======
 	switch (hwc->config_base) {
 	case AMDGPU_PMU_EVENT_CONFIG_TYPE_DF:
 	case AMDGPU_PMU_EVENT_CONFIG_TYPE_XGMI:
@@ -262,7 +251,6 @@
 
 		pe->adev->df.funcs->pmc_start(pe->adev, hwc->config,
 								hwc->idx, 0);
->>>>>>> 7d2a07b7
 		break;
 	default:
 		break;
@@ -283,18 +271,11 @@
 	do {
 		prev = local64_read(&hwc->prev_count);
 
-<<<<<<< HEAD
-		switch (pe->pmu_perf_type) {
-		case PERF_TYPE_AMDGPU_DF:
-			pe->adev->df.funcs->pmc_get_count(pe->adev, hwc->config,
-							  &count);
-=======
 		switch (hwc->config_base) {
 		case AMDGPU_PMU_EVENT_CONFIG_TYPE_DF:
 		case AMDGPU_PMU_EVENT_CONFIG_TYPE_XGMI:
 			pe->adev->df.funcs->pmc_get_count(pe->adev,
 						hwc->config, hwc->idx, &count);
->>>>>>> 7d2a07b7
 			break;
 		default:
 			count = 0;
@@ -316,17 +297,11 @@
 	if (hwc->state & PERF_HES_UPTODATE)
 		return;
 
-<<<<<<< HEAD
-	switch (pe->pmu_perf_type) {
-	case PERF_TYPE_AMDGPU_DF:
-		pe->adev->df.funcs->pmc_stop(pe->adev, hwc->config, 0);
-=======
 	switch (hwc->config_base) {
 	case AMDGPU_PMU_EVENT_CONFIG_TYPE_DF:
 	case AMDGPU_PMU_EVENT_CONFIG_TYPE_XGMI:
 		pe->adev->df.funcs->pmc_stop(pe->adev, hwc->config, hwc->idx,
 									0);
->>>>>>> 7d2a07b7
 		break;
 	default:
 		break;
@@ -364,12 +339,6 @@
 
 	event->hw.state = PERF_HES_UPTODATE | PERF_HES_STOPPED;
 
-<<<<<<< HEAD
-	switch (pe->pmu_perf_type) {
-	case PERF_TYPE_AMDGPU_DF:
-		retval = pe->adev->df.funcs->pmc_start(pe->adev,
-						       hwc->config, 1);
-=======
 	switch (hwc->config_base) {
 	case AMDGPU_PMU_EVENT_CONFIG_TYPE_DF:
 	case AMDGPU_PMU_EVENT_CONFIG_TYPE_XGMI:
@@ -381,7 +350,6 @@
 		else
 			hwc->idx = target_cntr;
 
->>>>>>> 7d2a07b7
 		break;
 	default:
 		return 0;
@@ -406,17 +374,11 @@
 
 	amdgpu_perf_stop(event, PERF_EF_UPDATE);
 
-<<<<<<< HEAD
-	switch (pe->pmu_perf_type) {
-	case PERF_TYPE_AMDGPU_DF:
-		pe->adev->df.funcs->pmc_stop(pe->adev, hwc->config, 1);
-=======
 	switch (hwc->config_base) {
 	case AMDGPU_PMU_EVENT_CONFIG_TYPE_DF:
 	case AMDGPU_PMU_EVENT_CONFIG_TYPE_XGMI:
 		pe->adev->df.funcs->pmc_stop(pe->adev, hwc->config, hwc->idx,
 									1);
->>>>>>> 7d2a07b7
 		break;
 	default:
 		break;
