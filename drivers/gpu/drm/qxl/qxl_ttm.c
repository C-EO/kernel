/*
 * Copyright 2013 Red Hat Inc.
 *
 * Permission is hereby granted, free of charge, to any person obtaining a
 * copy of this software and associated documentation files (the "Software"),
 * to deal in the Software without restriction, including without limitation
 * the rights to use, copy, modify, merge, publish, distribute, sublicense,
 * and/or sell copies of the Software, and to permit persons to whom the
 * Software is furnished to do so, subject to the following conditions:
 *
 * The above copyright notice and this permission notice shall be included in
 * all copies or substantial portions of the Software.
 *
 * THE SOFTWARE IS PROVIDED "AS IS", WITHOUT WARRANTY OF ANY KIND, EXPRESS OR
 * IMPLIED, INCLUDING BUT NOT LIMITED TO THE WARRANTIES OF MERCHANTABILITY,
 * FITNESS FOR A PARTICULAR PURPOSE AND NONINFRINGEMENT.  IN NO EVENT SHALL
 * THE COPYRIGHT HOLDER(S) OR AUTHOR(S) BE LIABLE FOR ANY CLAIM, DAMAGES OR
 * OTHER LIABILITY, WHETHER IN AN ACTION OF CONTRACT, TORT OR OTHERWISE,
 * ARISING FROM, OUT OF OR IN CONNECTION WITH THE SOFTWARE OR THE USE OR
 * OTHER DEALINGS IN THE SOFTWARE.
 *
 * Authors: Dave Airlie
 *          Alon Levy
 */

#include <linux/delay.h>

#include <drm/drm.h>
#include <drm/drm_file.h>
#include <drm/drm_debugfs.h>
#include <drm/qxl_drm.h>
#include <drm/ttm/ttm_bo_api.h>
#include <drm/ttm/ttm_bo_driver.h>
<<<<<<< HEAD
#include <drm/ttm/ttm_module.h>
#include <drm/ttm/ttm_page_alloc.h>
#include <drm/ttm/ttm_placement.h>
=======
#include <drm/ttm/ttm_placement.h>
#include <drm/ttm/ttm_range_manager.h>
>>>>>>> 7d2a07b7

#include "qxl_drv.h"
#include "qxl_object.h"

<<<<<<< HEAD
static struct qxl_device *qxl_get_qdev(struct ttm_bo_device *bdev)
=======
static struct qxl_device *qxl_get_qdev(struct ttm_device *bdev)
>>>>>>> 7d2a07b7
{
	struct qxl_mman *mman;
	struct qxl_device *qdev;

	mman = container_of(bdev, struct qxl_mman, bdev);
	qdev = container_of(mman, struct qxl_device, mman);
	return qdev;
}

<<<<<<< HEAD
static int qxl_init_mem_type(struct ttm_bo_device *bdev, uint32_t type,
			     struct ttm_mem_type_manager *man)
{
	switch (type) {
	case TTM_PL_SYSTEM:
		/* System memory */
		man->flags = 0;
		man->available_caching = TTM_PL_MASK_CACHING;
		man->default_caching = TTM_PL_FLAG_CACHED;
		break;
	case TTM_PL_VRAM:
	case TTM_PL_PRIV:
		/* "On-card" video ram */
		man->func = &ttm_bo_manager_func;
		man->flags = TTM_MEMTYPE_FLAG_FIXED;
		man->available_caching = TTM_PL_MASK_CACHING;
		man->default_caching = TTM_PL_FLAG_CACHED;
		break;
	default:
		DRM_ERROR("Unsupported memory type %u\n", (unsigned int)type);
		return -EINVAL;
	}
	return 0;
}

=======
>>>>>>> 7d2a07b7
static void qxl_evict_flags(struct ttm_buffer_object *bo,
				struct ttm_placement *placement)
{
	struct qxl_bo *qbo;
	static const struct ttm_place placements = {
		.fpfn = 0,
		.lpfn = 0,
		.mem_type = TTM_PL_SYSTEM,
		.flags = 0
	};

	if (!qxl_ttm_bo_is_qxl_bo(bo)) {
		placement->placement = &placements;
		placement->busy_placement = &placements;
		placement->num_placement = 1;
		placement->num_busy_placement = 1;
		return;
	}
	qbo = to_qxl_bo(bo);
	qxl_ttm_placement_from_domain(qbo, QXL_GEM_DOMAIN_CPU);
	*placement = qbo->placement;
}

<<<<<<< HEAD
int qxl_ttm_io_mem_reserve(struct ttm_bo_device *bdev,
			   struct ttm_mem_reg *mem)
{
	struct qxl_device *qdev = qxl_get_qdev(bdev);

	mem->bus.addr = NULL;
	mem->bus.offset = 0;
	mem->bus.size = mem->num_pages << PAGE_SHIFT;
	mem->bus.base = 0;
	mem->bus.is_iomem = false;

=======
int qxl_ttm_io_mem_reserve(struct ttm_device *bdev,
			   struct ttm_resource *mem)
{
	struct qxl_device *qdev = qxl_get_qdev(bdev);

>>>>>>> 7d2a07b7
	switch (mem->mem_type) {
	case TTM_PL_SYSTEM:
		/* system memory */
		return 0;
	case TTM_PL_VRAM:
		mem->bus.is_iomem = true;
		mem->bus.offset = (mem->start << PAGE_SHIFT) + qdev->vram_base;
		mem->bus.caching = ttm_cached;
		break;
	case TTM_PL_PRIV:
		mem->bus.is_iomem = true;
		mem->bus.offset = (mem->start << PAGE_SHIFT) +
			qdev->surfaceram_base;
		mem->bus.caching = ttm_cached;
		break;
	default:
		return -EINVAL;
	}
	return 0;
}

/*
 * TTM backend functions.
 */
static void qxl_ttm_backend_destroy(struct ttm_device *bdev, struct ttm_tt *ttm)
{
<<<<<<< HEAD
	struct qxl_ttm_tt *gtt = (void *)ttm;

	gtt->offset = (unsigned long)(bo_mem->start << PAGE_SHIFT);
	if (!ttm->num_pages) {
		WARN(1, "nothing to bind %lu pages for mreg %p back %p!\n",
		     ttm->num_pages, bo_mem, ttm);
	}
	/* Not implemented */
	return -1;
}

static void qxl_ttm_backend_unbind(struct ttm_tt *ttm)
{
	/* Not implemented */
}

static void qxl_ttm_backend_destroy(struct ttm_tt *ttm)
{
	struct qxl_ttm_tt *gtt = (void *)ttm;

	ttm_tt_fini(&gtt->ttm);
	kfree(gtt);
=======
	ttm_tt_destroy_common(bdev, ttm);
	ttm_tt_fini(ttm);
	kfree(ttm);
>>>>>>> 7d2a07b7
}

static struct ttm_tt *qxl_ttm_tt_create(struct ttm_buffer_object *bo,
					uint32_t page_flags)
{
	struct ttm_tt *ttm;

	ttm = kzalloc(sizeof(struct ttm_tt), GFP_KERNEL);
	if (ttm == NULL)
		return NULL;
	if (ttm_tt_init(ttm, bo, page_flags, ttm_cached)) {
		kfree(ttm);
		return NULL;
	}
	return ttm;
}

static void qxl_bo_move_notify(struct ttm_buffer_object *bo,
			       struct ttm_resource *new_mem)
{
	struct qxl_bo *qbo;
	struct qxl_device *qdev;

	if (!qxl_ttm_bo_is_qxl_bo(bo) || !bo->resource)
		return;
	qbo = to_qxl_bo(bo);
	qdev = to_qxl(qbo->tbo.base.dev);

	if (bo->resource->mem_type == TTM_PL_PRIV && qbo->surface_id)
		qxl_surface_evict(qdev, qbo, new_mem ? true : false);
}

static int qxl_bo_move(struct ttm_buffer_object *bo, bool evict,
		       struct ttm_operation_ctx *ctx,
		       struct ttm_resource *new_mem,
		       struct ttm_place *hop)
{
	struct ttm_resource *old_mem = bo->resource;
	int ret;

	qxl_bo_move_notify(bo, new_mem);

	ret = ttm_bo_wait_ctx(bo, ctx);
	if (ret)
		return ret;

	if (old_mem->mem_type == TTM_PL_SYSTEM && bo->ttm == NULL) {
		ttm_bo_move_null(bo, new_mem);
		return 0;
	}
	return ttm_bo_move_memcpy(bo, ctx, new_mem);
}

static void qxl_bo_delete_mem_notify(struct ttm_buffer_object *bo)
{
<<<<<<< HEAD
	struct qxl_bo *qbo;
	struct qxl_device *qdev;

	if (!qxl_ttm_bo_is_qxl_bo(bo))
		return;
	qbo = to_qxl_bo(bo);
	qdev = to_qxl(qbo->tbo.base.dev);

	if (bo->mem.mem_type == TTM_PL_PRIV && qbo->surface_id)
		qxl_surface_evict(qdev, qbo, new_mem ? true : false);
=======
	qxl_bo_move_notify(bo, NULL);
>>>>>>> 7d2a07b7
}

static struct ttm_device_funcs qxl_bo_driver = {
	.ttm_tt_create = &qxl_ttm_tt_create,
<<<<<<< HEAD
	.init_mem_type = &qxl_init_mem_type,
=======
	.ttm_tt_destroy = &qxl_ttm_backend_destroy,
>>>>>>> 7d2a07b7
	.eviction_valuable = ttm_bo_eviction_valuable,
	.evict_flags = &qxl_evict_flags,
	.move = &qxl_bo_move,
	.io_mem_reserve = &qxl_ttm_io_mem_reserve,
<<<<<<< HEAD
	.move_notify = &qxl_bo_move_notify,
=======
	.delete_mem_notify = &qxl_bo_delete_mem_notify,
>>>>>>> 7d2a07b7
};

static int qxl_ttm_init_mem_type(struct qxl_device *qdev,
				 unsigned int type,
				 uint64_t size)
{
	return ttm_range_man_init(&qdev->mman.bdev, type, false, size);
}

int qxl_ttm_init(struct qxl_device *qdev)
{
	int r;
	int num_io_pages; /* != rom->num_io_pages, we include surface0 */

	/* No others user of address space so set it to 0 */
<<<<<<< HEAD
	r = ttm_bo_device_init(&qdev->mman.bdev,
			       &qxl_bo_driver,
			       qdev->ddev.anon_inode->i_mapping,
			       qdev->ddev.vma_offset_manager,
			       false);
=======
	r = ttm_device_init(&qdev->mman.bdev, &qxl_bo_driver, NULL,
			    qdev->ddev.anon_inode->i_mapping,
			    qdev->ddev.vma_offset_manager,
			    false, false);
>>>>>>> 7d2a07b7
	if (r) {
		DRM_ERROR("failed initializing buffer object driver(%d).\n", r);
		return r;
	}
	/* NOTE: this includes the framebuffer (aka surface 0) */
	num_io_pages = qdev->rom->ram_header_offset / PAGE_SIZE;
	r = qxl_ttm_init_mem_type(qdev, TTM_PL_VRAM, num_io_pages);
	if (r) {
		DRM_ERROR("Failed initializing VRAM heap.\n");
		return r;
	}
	r = qxl_ttm_init_mem_type(qdev, TTM_PL_PRIV,
				  qdev->surfaceram_size / PAGE_SIZE);
	if (r) {
		DRM_ERROR("Failed initializing Surfaces heap.\n");
		return r;
	}
	DRM_INFO("qxl: %uM of VRAM memory size\n",
		 (unsigned int)qdev->vram_size / (1024 * 1024));
	DRM_INFO("qxl: %luM of IO pages memory ready (VRAM domain)\n",
		 ((unsigned int)num_io_pages * PAGE_SIZE) / (1024 * 1024));
	DRM_INFO("qxl: %uM of Surface memory size\n",
		 (unsigned int)qdev->surfaceram_size / (1024 * 1024));
	return 0;
}

void qxl_ttm_fini(struct qxl_device *qdev)
{
	ttm_range_man_fini(&qdev->mman.bdev, TTM_PL_VRAM);
	ttm_range_man_fini(&qdev->mman.bdev, TTM_PL_PRIV);
	ttm_device_fini(&qdev->mman.bdev);
	DRM_INFO("qxl: ttm finalized\n");
}

#define QXL_DEBUGFS_MEM_TYPES 2

#if defined(CONFIG_DEBUG_FS)
static int qxl_mm_dump_table(struct seq_file *m, void *data)
{
	struct drm_info_node *node = (struct drm_info_node *)m->private;
<<<<<<< HEAD
	struct drm_mm *mm = (struct drm_mm *)node->info_ent->data;
	struct drm_printer p = drm_seq_file_printer(m);

	spin_lock(&ttm_bo_glob.lru_lock);
	drm_mm_print(mm, &p);
	spin_unlock(&ttm_bo_glob.lru_lock);
=======
	struct ttm_resource_manager *man = (struct ttm_resource_manager *)node->info_ent->data;
	struct drm_printer p = drm_seq_file_printer(m);

	ttm_resource_manager_debug(man, &p);
>>>>>>> 7d2a07b7
	return 0;
}
#endif

void qxl_ttm_debugfs_init(struct qxl_device *qdev)
{
#if defined(CONFIG_DEBUG_FS)
	static struct drm_info_list qxl_mem_types_list[QXL_DEBUGFS_MEM_TYPES];
	static char qxl_mem_types_names[QXL_DEBUGFS_MEM_TYPES][32];
	unsigned int i;

	for (i = 0; i < QXL_DEBUGFS_MEM_TYPES; i++) {
		if (i == 0)
			sprintf(qxl_mem_types_names[i], "qxl_mem_mm");
		else
			sprintf(qxl_mem_types_names[i], "qxl_surf_mm");
		qxl_mem_types_list[i].name = qxl_mem_types_names[i];
		qxl_mem_types_list[i].show = &qxl_mm_dump_table;
		qxl_mem_types_list[i].driver_features = 0;
		if (i == 0)
			qxl_mem_types_list[i].data = ttm_manager_type(&qdev->mman.bdev, TTM_PL_VRAM);
		else
			qxl_mem_types_list[i].data = ttm_manager_type(&qdev->mman.bdev, TTM_PL_PRIV);

	}
	qxl_debugfs_add_files(qdev, qxl_mem_types_list, i);
#endif
}<|MERGE_RESOLUTION|>--- conflicted
+++ resolved
@@ -31,23 +31,13 @@
 #include <drm/qxl_drm.h>
 #include <drm/ttm/ttm_bo_api.h>
 #include <drm/ttm/ttm_bo_driver.h>
-<<<<<<< HEAD
-#include <drm/ttm/ttm_module.h>
-#include <drm/ttm/ttm_page_alloc.h>
-#include <drm/ttm/ttm_placement.h>
-=======
 #include <drm/ttm/ttm_placement.h>
 #include <drm/ttm/ttm_range_manager.h>
->>>>>>> 7d2a07b7
 
 #include "qxl_drv.h"
 #include "qxl_object.h"
 
-<<<<<<< HEAD
-static struct qxl_device *qxl_get_qdev(struct ttm_bo_device *bdev)
-=======
 static struct qxl_device *qxl_get_qdev(struct ttm_device *bdev)
->>>>>>> 7d2a07b7
 {
 	struct qxl_mman *mman;
 	struct qxl_device *qdev;
@@ -57,34 +47,6 @@
 	return qdev;
 }
 
-<<<<<<< HEAD
-static int qxl_init_mem_type(struct ttm_bo_device *bdev, uint32_t type,
-			     struct ttm_mem_type_manager *man)
-{
-	switch (type) {
-	case TTM_PL_SYSTEM:
-		/* System memory */
-		man->flags = 0;
-		man->available_caching = TTM_PL_MASK_CACHING;
-		man->default_caching = TTM_PL_FLAG_CACHED;
-		break;
-	case TTM_PL_VRAM:
-	case TTM_PL_PRIV:
-		/* "On-card" video ram */
-		man->func = &ttm_bo_manager_func;
-		man->flags = TTM_MEMTYPE_FLAG_FIXED;
-		man->available_caching = TTM_PL_MASK_CACHING;
-		man->default_caching = TTM_PL_FLAG_CACHED;
-		break;
-	default:
-		DRM_ERROR("Unsupported memory type %u\n", (unsigned int)type);
-		return -EINVAL;
-	}
-	return 0;
-}
-
-=======
->>>>>>> 7d2a07b7
 static void qxl_evict_flags(struct ttm_buffer_object *bo,
 				struct ttm_placement *placement)
 {
@@ -108,25 +70,11 @@
 	*placement = qbo->placement;
 }
 
-<<<<<<< HEAD
-int qxl_ttm_io_mem_reserve(struct ttm_bo_device *bdev,
-			   struct ttm_mem_reg *mem)
-{
-	struct qxl_device *qdev = qxl_get_qdev(bdev);
-
-	mem->bus.addr = NULL;
-	mem->bus.offset = 0;
-	mem->bus.size = mem->num_pages << PAGE_SHIFT;
-	mem->bus.base = 0;
-	mem->bus.is_iomem = false;
-
-=======
 int qxl_ttm_io_mem_reserve(struct ttm_device *bdev,
 			   struct ttm_resource *mem)
 {
 	struct qxl_device *qdev = qxl_get_qdev(bdev);
 
->>>>>>> 7d2a07b7
 	switch (mem->mem_type) {
 	case TTM_PL_SYSTEM:
 		/* system memory */
@@ -153,34 +101,9 @@
  */
 static void qxl_ttm_backend_destroy(struct ttm_device *bdev, struct ttm_tt *ttm)
 {
-<<<<<<< HEAD
-	struct qxl_ttm_tt *gtt = (void *)ttm;
-
-	gtt->offset = (unsigned long)(bo_mem->start << PAGE_SHIFT);
-	if (!ttm->num_pages) {
-		WARN(1, "nothing to bind %lu pages for mreg %p back %p!\n",
-		     ttm->num_pages, bo_mem, ttm);
-	}
-	/* Not implemented */
-	return -1;
-}
-
-static void qxl_ttm_backend_unbind(struct ttm_tt *ttm)
-{
-	/* Not implemented */
-}
-
-static void qxl_ttm_backend_destroy(struct ttm_tt *ttm)
-{
-	struct qxl_ttm_tt *gtt = (void *)ttm;
-
-	ttm_tt_fini(&gtt->ttm);
-	kfree(gtt);
-=======
 	ttm_tt_destroy_common(bdev, ttm);
 	ttm_tt_fini(ttm);
 	kfree(ttm);
->>>>>>> 7d2a07b7
 }
 
 static struct ttm_tt *qxl_ttm_tt_create(struct ttm_buffer_object *bo,
@@ -236,38 +159,17 @@
 
 static void qxl_bo_delete_mem_notify(struct ttm_buffer_object *bo)
 {
-<<<<<<< HEAD
-	struct qxl_bo *qbo;
-	struct qxl_device *qdev;
-
-	if (!qxl_ttm_bo_is_qxl_bo(bo))
-		return;
-	qbo = to_qxl_bo(bo);
-	qdev = to_qxl(qbo->tbo.base.dev);
-
-	if (bo->mem.mem_type == TTM_PL_PRIV && qbo->surface_id)
-		qxl_surface_evict(qdev, qbo, new_mem ? true : false);
-=======
 	qxl_bo_move_notify(bo, NULL);
->>>>>>> 7d2a07b7
 }
 
 static struct ttm_device_funcs qxl_bo_driver = {
 	.ttm_tt_create = &qxl_ttm_tt_create,
-<<<<<<< HEAD
-	.init_mem_type = &qxl_init_mem_type,
-=======
 	.ttm_tt_destroy = &qxl_ttm_backend_destroy,
->>>>>>> 7d2a07b7
 	.eviction_valuable = ttm_bo_eviction_valuable,
 	.evict_flags = &qxl_evict_flags,
 	.move = &qxl_bo_move,
 	.io_mem_reserve = &qxl_ttm_io_mem_reserve,
-<<<<<<< HEAD
-	.move_notify = &qxl_bo_move_notify,
-=======
 	.delete_mem_notify = &qxl_bo_delete_mem_notify,
->>>>>>> 7d2a07b7
 };
 
 static int qxl_ttm_init_mem_type(struct qxl_device *qdev,
@@ -283,18 +185,10 @@
 	int num_io_pages; /* != rom->num_io_pages, we include surface0 */
 
 	/* No others user of address space so set it to 0 */
-<<<<<<< HEAD
-	r = ttm_bo_device_init(&qdev->mman.bdev,
-			       &qxl_bo_driver,
-			       qdev->ddev.anon_inode->i_mapping,
-			       qdev->ddev.vma_offset_manager,
-			       false);
-=======
 	r = ttm_device_init(&qdev->mman.bdev, &qxl_bo_driver, NULL,
 			    qdev->ddev.anon_inode->i_mapping,
 			    qdev->ddev.vma_offset_manager,
 			    false, false);
->>>>>>> 7d2a07b7
 	if (r) {
 		DRM_ERROR("failed initializing buffer object driver(%d).\n", r);
 		return r;
@@ -335,19 +229,10 @@
 static int qxl_mm_dump_table(struct seq_file *m, void *data)
 {
 	struct drm_info_node *node = (struct drm_info_node *)m->private;
-<<<<<<< HEAD
-	struct drm_mm *mm = (struct drm_mm *)node->info_ent->data;
-	struct drm_printer p = drm_seq_file_printer(m);
-
-	spin_lock(&ttm_bo_glob.lru_lock);
-	drm_mm_print(mm, &p);
-	spin_unlock(&ttm_bo_glob.lru_lock);
-=======
 	struct ttm_resource_manager *man = (struct ttm_resource_manager *)node->info_ent->data;
 	struct drm_printer p = drm_seq_file_printer(m);
 
 	ttm_resource_manager_debug(man, &p);
->>>>>>> 7d2a07b7
 	return 0;
 }
 #endif
