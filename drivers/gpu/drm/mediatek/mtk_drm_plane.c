--- conflicted
+++ resolved
@@ -6,16 +6,10 @@
 
 #include <drm/drm_atomic.h>
 #include <drm/drm_atomic_helper.h>
-<<<<<<< HEAD
-#include <drm/drm_fourcc.h>
-#include <drm/drm_atomic_uapi.h>
-=======
 #include <drm/drm_atomic_uapi.h>
 #include <drm/drm_fourcc.h>
 #include <drm/drm_gem_atomic_helper.h>
->>>>>>> 7d2a07b7
 #include <drm/drm_plane_helper.h>
-#include <drm/drm_gem_framebuffer_helper.h>
 
 #include "mtk_drm_crtc.h"
 #include "mtk_drm_ddp_comp.h"
@@ -83,14 +77,6 @@
 }
 
 static int mtk_plane_atomic_async_check(struct drm_plane *plane,
-<<<<<<< HEAD
-					struct drm_plane_state *state)
-{
-	struct drm_crtc_state *crtc_state;
-	int ret;
-
-	if (plane != state->crtc->cursor)
-=======
 					struct drm_atomic_state *state)
 {
 	struct drm_plane_state *new_plane_state = drm_atomic_get_new_plane_state(state,
@@ -99,7 +85,6 @@
 	int ret;
 
 	if (plane != new_plane_state->crtc->cursor)
->>>>>>> 7d2a07b7
 		return -EINVAL;
 
 	if (!plane->state)
@@ -108,18 +93,6 @@
 	if (!plane->state->fb)
 		return -EINVAL;
 
-<<<<<<< HEAD
-	ret = mtk_drm_crtc_plane_check(state->crtc, plane,
-				       to_mtk_plane_state(state));
-	if (ret)
-		return ret;
-
-	if (state->state)
-		crtc_state = drm_atomic_get_existing_crtc_state(state->state,
-								state->crtc);
-	else /* Special case for asynchronous cursor updates. */
-		crtc_state = state->crtc->state;
-=======
 	ret = mtk_drm_crtc_plane_check(new_plane_state->crtc, plane,
 				       to_mtk_plane_state(new_plane_state));
 	if (ret)
@@ -130,7 +103,6 @@
 								new_plane_state->crtc);
 	else /* Special case for asynchronous cursor updates. */
 		crtc_state = new_plane_state->crtc->state;
->>>>>>> 7d2a07b7
 
 	return drm_atomic_helper_check_plane_state(plane->state, crtc_state,
 						   DRM_PLANE_HELPER_NO_SCALING,
@@ -138,12 +110,6 @@
 						   true, true);
 }
 
-<<<<<<< HEAD
-static void mtk_plane_atomic_async_update(struct drm_plane *plane,
-					  struct drm_plane_state *new_state)
-{
-	struct mtk_plane_state *state = to_mtk_plane_state(plane->state);
-=======
 static void mtk_plane_update_new_state(struct drm_plane_state *new_state,
 				       struct mtk_plane_state *mtk_plane_state)
 {
@@ -179,7 +145,6 @@
 	struct drm_plane_state *new_state = drm_atomic_get_new_plane_state(state,
 									   plane);
 	struct mtk_plane_state *new_plane_state = to_mtk_plane_state(plane->state);
->>>>>>> 7d2a07b7
 
 	plane->state->crtc_x = new_state->crtc_x;
 	plane->state->crtc_y = new_state->crtc_y;
@@ -190,17 +155,11 @@
 	plane->state->src_h = new_state->src_h;
 	plane->state->src_w = new_state->src_w;
 	swap(plane->state->fb, new_state->fb);
-<<<<<<< HEAD
-	state->pending.async_dirty = true;
-
-	mtk_drm_crtc_async_update(new_state->crtc, plane, new_state);
-=======
 
 	mtk_plane_update_new_state(new_state, new_plane_state);
 	wmb(); /* Make sure the above parameters are set before update */
 	new_plane_state->pending.async_dirty = true;
 	mtk_drm_crtc_async_update(new_state->crtc, plane, state);
->>>>>>> 7d2a07b7
 }
 
 static const struct drm_plane_funcs mtk_plane_funcs = {
@@ -224,17 +183,6 @@
 	if (!fb)
 		return 0;
 
-<<<<<<< HEAD
-	if (WARN_ON(!state->crtc))
-		return 0;
-
-	ret = mtk_drm_crtc_plane_check(state->crtc, plane,
-				       to_mtk_plane_state(state));
-	if (ret)
-		return ret;
-
-	crtc_state = drm_atomic_get_crtc_state(state->state, state->crtc);
-=======
 	if (WARN_ON(!new_plane_state->crtc))
 		return 0;
 
@@ -245,7 +193,6 @@
 
 	crtc_state = drm_atomic_get_crtc_state(state,
 					       new_plane_state->crtc);
->>>>>>> 7d2a07b7
 	if (IS_ERR(crtc_state))
 		return PTR_ERR(crtc_state);
 
@@ -282,32 +229,13 @@
 		return;
 	}
 
-<<<<<<< HEAD
-	addr += (plane->state->src.x1 >> 16) * fb->format->cpp[0];
-	addr += (plane->state->src.y1 >> 16) * pitch;
-
-	state->pending.enable = true;
-	state->pending.pitch = pitch;
-	state->pending.format = format;
-	state->pending.addr = addr;
-	state->pending.x = plane->state->dst.x1;
-	state->pending.y = plane->state->dst.y1;
-	state->pending.width = drm_rect_width(&plane->state->dst);
-	state->pending.height = drm_rect_height(&plane->state->dst);
-	state->pending.rotation = plane->state->rotation;
-=======
 	mtk_plane_update_new_state(new_state, mtk_plane_state);
->>>>>>> 7d2a07b7
 	wmb(); /* Make sure the above parameters are set before update */
 	mtk_plane_state->pending.dirty = true;
 }
 
 static const struct drm_plane_helper_funcs mtk_plane_helper_funcs = {
-<<<<<<< HEAD
-	.prepare_fb = drm_gem_fb_prepare_fb,
-=======
 	.prepare_fb = drm_gem_plane_helper_prepare_fb,
->>>>>>> 7d2a07b7
 	.atomic_check = mtk_plane_atomic_check,
 	.atomic_update = mtk_plane_atomic_update,
 	.atomic_disable = mtk_plane_atomic_disable,
