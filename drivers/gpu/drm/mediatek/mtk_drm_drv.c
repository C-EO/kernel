/*
 * Copyright (c) 2015 MediaTek Inc.
 * Author: YT SHEN <yt.shen@mediatek.com>
 *
 * This program is free software; you can redistribute it and/or modify
 * it under the terms of the GNU General Public License version 2 as
 * published by the Free Software Foundation.
 *
 * This program is distributed in the hope that it will be useful,
 * but WITHOUT ANY WARRANTY; without even the implied warranty of
 * MERCHANTABILITY or FITNESS FOR A PARTICULAR PURPOSE.  See the
 * GNU General Public License for more details.
 */

#include <drm/drmP.h>
#include <drm/drm_atomic.h>
#include <drm/drm_atomic_helper.h>
#include <drm/drm_crtc_helper.h>
#include <drm/drm_gem.h>
#include <drm/drm_gem_cma_helper.h>
#include <drm/drm_of.h>
#include <linux/component.h>
#include <linux/iommu.h>
#include <linux/of_address.h>
#include <linux/of_platform.h>
#include <linux/pm_runtime.h>

#include "mtk_drm_crtc.h"
#include "mtk_drm_ddp.h"
#include "mtk_drm_ddp_comp.h"
#include "mtk_drm_drv.h"
#include "mtk_drm_fb.h"
#include "mtk_drm_gem.h"

#define DRIVER_NAME "mediatek"
#define DRIVER_DESC "Mediatek SoC DRM"
#define DRIVER_DATE "20150513"
#define DRIVER_MAJOR 1
#define DRIVER_MINOR 0

static void mtk_atomic_schedule(struct mtk_drm_private *private,
				struct drm_atomic_state *state)
{
	private->commit.state = state;
	schedule_work(&private->commit.work);
}

static void mtk_atomic_wait_for_fences(struct drm_atomic_state *state)
{
	struct drm_plane *plane;
	struct drm_plane_state *new_plane_state;
	int i;

	for_each_new_plane_in_state(state, plane, new_plane_state, i)
		mtk_fb_wait(new_plane_state->fb);
}

static void mtk_atomic_complete(struct mtk_drm_private *private,
				struct drm_atomic_state *state)
{
	struct drm_device *drm = private->drm;

	mtk_atomic_wait_for_fences(state);

	/*
	 * Mediatek drm supports runtime PM, so plane registers cannot be
	 * written when their crtc is disabled.
	 *
	 * The comment for drm_atomic_helper_commit states:
	 *     For drivers supporting runtime PM the recommended sequence is
	 *
	 *     drm_atomic_helper_commit_modeset_disables(dev, state);
	 *     drm_atomic_helper_commit_modeset_enables(dev, state);
	 *     drm_atomic_helper_commit_planes(dev, state,
	 *                                     DRM_PLANE_COMMIT_ACTIVE_ONLY);
	 *
	 * See the kerneldoc entries for these three functions for more details.
	 */
	drm_atomic_helper_commit_modeset_disables(drm, state);
	drm_atomic_helper_commit_modeset_enables(drm, state);
	drm_atomic_helper_commit_planes(drm, state,
					DRM_PLANE_COMMIT_ACTIVE_ONLY);

	drm_atomic_helper_wait_for_vblanks(drm, state);

	drm_atomic_helper_cleanup_planes(drm, state);
	drm_atomic_state_put(state);
}

static void mtk_atomic_work(struct work_struct *work)
{
	struct mtk_drm_private *private = container_of(work,
			struct mtk_drm_private, commit.work);

	mtk_atomic_complete(private, private->commit.state);
}

static int mtk_atomic_commit(struct drm_device *drm,
			     struct drm_atomic_state *state,
			     bool async)
{
	struct mtk_drm_private *private = drm->dev_private;
	int ret;

	ret = drm_atomic_helper_prepare_planes(drm, state);
	if (ret)
		return ret;

	mutex_lock(&private->commit.lock);
	flush_work(&private->commit.work);

	ret = drm_atomic_helper_swap_state(state, true);
	if (ret) {
		mutex_unlock(&private->commit.lock);
		drm_atomic_helper_cleanup_planes(drm, state);
		return ret;
	}

	drm_atomic_state_get(state);
	if (async)
		mtk_atomic_schedule(private, state);
	else
		mtk_atomic_complete(private, state);

	mutex_unlock(&private->commit.lock);

	return 0;
}

static const struct drm_mode_config_funcs mtk_drm_mode_config_funcs = {
	.fb_create = mtk_drm_mode_fb_create,
	.atomic_check = drm_atomic_helper_check,
	.atomic_commit = mtk_atomic_commit,
};

static const enum mtk_ddp_comp_id mt2701_mtk_ddp_main[] = {
	DDP_COMPONENT_OVL0,
	DDP_COMPONENT_RDMA0,
	DDP_COMPONENT_COLOR0,
	DDP_COMPONENT_BLS,
	DDP_COMPONENT_DSI0,
};

static const enum mtk_ddp_comp_id mt2701_mtk_ddp_ext[] = {
	DDP_COMPONENT_RDMA1,
	DDP_COMPONENT_DPI0,
};

static const enum mtk_ddp_comp_id mt2712_mtk_ddp_main[] = {
	DDP_COMPONENT_OVL0,
	DDP_COMPONENT_COLOR0,
	DDP_COMPONENT_AAL0,
	DDP_COMPONENT_OD0,
	DDP_COMPONENT_RDMA0,
	DDP_COMPONENT_DPI0,
	DDP_COMPONENT_PWM0,
};

static const enum mtk_ddp_comp_id mt2712_mtk_ddp_ext[] = {
	DDP_COMPONENT_OVL1,
	DDP_COMPONENT_COLOR1,
	DDP_COMPONENT_AAL1,
	DDP_COMPONENT_OD1,
	DDP_COMPONENT_RDMA1,
	DDP_COMPONENT_DPI1,
	DDP_COMPONENT_PWM1,
};

static const enum mtk_ddp_comp_id mt2712_mtk_ddp_third[] = {
	DDP_COMPONENT_RDMA2,
	DDP_COMPONENT_DSI3,
	DDP_COMPONENT_PWM2,
};

static const enum mtk_ddp_comp_id mt8173_mtk_ddp_main[] = {
	DDP_COMPONENT_OVL0,
	DDP_COMPONENT_COLOR0,
	DDP_COMPONENT_AAL0,
	DDP_COMPONENT_OD0,
	DDP_COMPONENT_RDMA0,
	DDP_COMPONENT_UFOE,
	DDP_COMPONENT_DSI0,
	DDP_COMPONENT_PWM0,
};

static const enum mtk_ddp_comp_id mt8173_mtk_ddp_ext[] = {
	DDP_COMPONENT_OVL1,
	DDP_COMPONENT_COLOR1,
	DDP_COMPONENT_GAMMA,
	DDP_COMPONENT_RDMA1,
	DDP_COMPONENT_DPI0,
};

static const struct mtk_mmsys_driver_data mt2701_mmsys_driver_data = {
	.main_path = mt2701_mtk_ddp_main,
	.main_len = ARRAY_SIZE(mt2701_mtk_ddp_main),
	.ext_path = mt2701_mtk_ddp_ext,
	.ext_len = ARRAY_SIZE(mt2701_mtk_ddp_ext),
	.shadow_register = true,
};

static const struct mtk_mmsys_driver_data mt2712_mmsys_driver_data = {
	.main_path = mt2712_mtk_ddp_main,
	.main_len = ARRAY_SIZE(mt2712_mtk_ddp_main),
	.ext_path = mt2712_mtk_ddp_ext,
	.ext_len = ARRAY_SIZE(mt2712_mtk_ddp_ext),
	.third_path = mt2712_mtk_ddp_third,
	.third_len = ARRAY_SIZE(mt2712_mtk_ddp_third),
};

static const struct mtk_mmsys_driver_data mt8173_mmsys_driver_data = {
	.main_path = mt8173_mtk_ddp_main,
	.main_len = ARRAY_SIZE(mt8173_mtk_ddp_main),
	.ext_path = mt8173_mtk_ddp_ext,
	.ext_len = ARRAY_SIZE(mt8173_mtk_ddp_ext),
};

static int mtk_drm_kms_init(struct drm_device *drm)
{
	struct mtk_drm_private *private = drm->dev_private;
	struct platform_device *pdev;
	struct device_node *np;
	int ret;

	if (!iommu_present(&platform_bus_type))
		return -EPROBE_DEFER;

	pdev = of_find_device_by_node(private->mutex_node);
	if (!pdev) {
		dev_err(drm->dev, "Waiting for disp-mutex device %pOF\n",
			private->mutex_node);
		of_node_put(private->mutex_node);
		return -EPROBE_DEFER;
	}
	private->mutex_dev = &pdev->dev;

	drm_mode_config_init(drm);

	drm->mode_config.min_width = 64;
	drm->mode_config.min_height = 64;

	/*
	 * set max width and height as default value(4096x4096).
	 * this value would be used to check framebuffer size limitation
	 * at drm_mode_addfb().
	 */
	drm->mode_config.max_width = 4096;
	drm->mode_config.max_height = 4096;
	drm->mode_config.funcs = &mtk_drm_mode_config_funcs;

	ret = component_bind_all(drm->dev, drm);
	if (ret)
		goto err_config_cleanup;

	/*
	 * We currently support two fixed data streams, each optional,
	 * and each statically assigned to a crtc:
	 * OVL0 -> COLOR0 -> AAL -> OD -> RDMA0 -> UFOE -> DSI0 ...
	 */
	ret = mtk_drm_crtc_create(drm, private->data->main_path,
				  private->data->main_len);
	if (ret < 0)
		goto err_component_unbind;
	/* ... and OVL1 -> COLOR1 -> GAMMA -> RDMA1 -> DPI0. */
	ret = mtk_drm_crtc_create(drm, private->data->ext_path,
				  private->data->ext_len);
	if (ret < 0)
		goto err_component_unbind;

	ret = mtk_drm_crtc_create(drm, private->data->third_path,
				  private->data->third_len);
	if (ret < 0)
		goto err_component_unbind;

	/* Use OVL device for all DMA memory allocations */
	np = private->comp_node[private->data->main_path[0]] ?:
	     private->comp_node[private->data->ext_path[0]];
	pdev = of_find_device_by_node(np);
	if (!pdev) {
		ret = -ENODEV;
		dev_err(drm->dev, "Need at least one OVL device\n");
		goto err_component_unbind;
	}

	private->dma_dev = &pdev->dev;

	/*
	 * We don't use the drm_irq_install() helpers provided by the DRM
	 * core, so we need to set this manually in order to allow the
	 * DRM_IOCTL_WAIT_VBLANK to operate correctly.
	 */
	drm->irq_enabled = true;
	ret = drm_vblank_init(drm, MAX_CRTC);
	if (ret < 0)
		goto err_component_unbind;

	drm_kms_helper_poll_init(drm);
	drm_mode_config_reset(drm);

	return 0;

err_component_unbind:
	component_unbind_all(drm->dev, drm);
err_config_cleanup:
	drm_mode_config_cleanup(drm);

	return ret;
}

static void mtk_drm_kms_deinit(struct drm_device *drm)
{
	drm_kms_helper_poll_fini(drm);
	drm_atomic_helper_shutdown(drm);

	component_unbind_all(drm->dev, drm);
	drm_mode_config_cleanup(drm);
}

static const struct file_operations mtk_drm_fops = {
	.owner = THIS_MODULE,
	.open = drm_open,
	.release = drm_release,
	.unlocked_ioctl = drm_ioctl,
	.mmap = mtk_drm_gem_mmap,
	.poll = drm_poll,
	.read = drm_read,
	.compat_ioctl = drm_compat_ioctl,
};

static struct drm_driver mtk_drm_driver = {
	.driver_features = DRIVER_MODESET | DRIVER_GEM | DRIVER_PRIME |
			   DRIVER_ATOMIC,

	.gem_free_object_unlocked = mtk_drm_gem_free_object,
	.gem_vm_ops = &drm_gem_cma_vm_ops,
	.dumb_create = mtk_drm_gem_dumb_create,

	.prime_handle_to_fd = drm_gem_prime_handle_to_fd,
	.prime_fd_to_handle = drm_gem_prime_fd_to_handle,
	.gem_prime_export = drm_gem_prime_export,
	.gem_prime_import = drm_gem_prime_import,
	.gem_prime_get_sg_table = mtk_gem_prime_get_sg_table,
	.gem_prime_import_sg_table = mtk_gem_prime_import_sg_table,
	.gem_prime_mmap = mtk_drm_gem_mmap_buf,
	.fops = &mtk_drm_fops,

	.name = DRIVER_NAME,
	.desc = DRIVER_DESC,
	.date = DRIVER_DATE,
	.major = DRIVER_MAJOR,
	.minor = DRIVER_MINOR,
};

static int compare_of(struct device *dev, void *data)
{
	return dev->of_node == data;
}

static int mtk_drm_bind(struct device *dev)
{
	struct mtk_drm_private *private = dev_get_drvdata(dev);
	struct drm_device *drm;
	int ret;

	drm = drm_dev_alloc(&mtk_drm_driver, dev);
	if (IS_ERR(drm))
		return PTR_ERR(drm);

	drm->dev_private = private;
	private->drm = drm;

	ret = mtk_drm_kms_init(drm);
	if (ret < 0)
		goto err_free;

	ret = drm_dev_register(drm, 0);
	if (ret < 0)
		goto err_deinit;

	return 0;

err_deinit:
	mtk_drm_kms_deinit(drm);
err_free:
	drm_dev_put(drm);
	return ret;
}

static void mtk_drm_unbind(struct device *dev)
{
	struct mtk_drm_private *private = dev_get_drvdata(dev);

	drm_dev_unregister(private->drm);
<<<<<<< HEAD
	drm_dev_put(private->drm);
=======
	mtk_drm_kms_deinit(private->drm);
	drm_dev_put(private->drm);
	private->num_pipes = 0;
>>>>>>> 7ce58816
	private->drm = NULL;
}

static const struct component_master_ops mtk_drm_ops = {
	.bind		= mtk_drm_bind,
	.unbind		= mtk_drm_unbind,
};

static const struct of_device_id mtk_ddp_comp_dt_ids[] = {
	{ .compatible = "mediatek,mt2701-disp-ovl",
	  .data = (void *)MTK_DISP_OVL },
	{ .compatible = "mediatek,mt8173-disp-ovl",
	  .data = (void *)MTK_DISP_OVL },
	{ .compatible = "mediatek,mt2701-disp-rdma",
	  .data = (void *)MTK_DISP_RDMA },
	{ .compatible = "mediatek,mt8173-disp-rdma",
	  .data = (void *)MTK_DISP_RDMA },
	{ .compatible = "mediatek,mt8173-disp-wdma",
	  .data = (void *)MTK_DISP_WDMA },
	{ .compatible = "mediatek,mt2701-disp-color",
	  .data = (void *)MTK_DISP_COLOR },
	{ .compatible = "mediatek,mt8173-disp-color",
	  .data = (void *)MTK_DISP_COLOR },
	{ .compatible = "mediatek,mt8173-disp-aal",
	  .data = (void *)MTK_DISP_AAL},
	{ .compatible = "mediatek,mt8173-disp-gamma",
	  .data = (void *)MTK_DISP_GAMMA, },
	{ .compatible = "mediatek,mt8173-disp-ufoe",
	  .data = (void *)MTK_DISP_UFOE },
	{ .compatible = "mediatek,mt2701-dsi",
	  .data = (void *)MTK_DSI },
	{ .compatible = "mediatek,mt8173-dsi",
	  .data = (void *)MTK_DSI },
	{ .compatible = "mediatek,mt8173-dpi",
	  .data = (void *)MTK_DPI },
	{ .compatible = "mediatek,mt2701-disp-mutex",
	  .data = (void *)MTK_DISP_MUTEX },
	{ .compatible = "mediatek,mt2712-disp-mutex",
	  .data = (void *)MTK_DISP_MUTEX },
	{ .compatible = "mediatek,mt8173-disp-mutex",
	  .data = (void *)MTK_DISP_MUTEX },
	{ .compatible = "mediatek,mt2701-disp-pwm",
	  .data = (void *)MTK_DISP_BLS },
	{ .compatible = "mediatek,mt8173-disp-pwm",
	  .data = (void *)MTK_DISP_PWM },
	{ .compatible = "mediatek,mt8173-disp-od",
	  .data = (void *)MTK_DISP_OD },
	{ }
};

static int mtk_drm_probe(struct platform_device *pdev)
{
	struct device *dev = &pdev->dev;
	struct mtk_drm_private *private;
	struct resource *mem;
	struct device_node *node;
	struct component_match *match = NULL;
	int ret;
	int i;

	private = devm_kzalloc(dev, sizeof(*private), GFP_KERNEL);
	if (!private)
		return -ENOMEM;

	mutex_init(&private->commit.lock);
	INIT_WORK(&private->commit.work, mtk_atomic_work);
	private->data = of_device_get_match_data(dev);

	mem = platform_get_resource(pdev, IORESOURCE_MEM, 0);
	private->config_regs = devm_ioremap_resource(dev, mem);
	if (IS_ERR(private->config_regs)) {
		ret = PTR_ERR(private->config_regs);
		dev_err(dev, "Failed to ioremap mmsys-config resource: %d\n",
			ret);
		return ret;
	}

	/* Iterate over sibling DISP function blocks */
	for_each_child_of_node(dev->of_node->parent, node) {
		const struct of_device_id *of_id;
		enum mtk_ddp_comp_type comp_type;
		int comp_id;

		of_id = of_match_node(mtk_ddp_comp_dt_ids, node);
		if (!of_id)
			continue;

		if (!of_device_is_available(node)) {
			dev_dbg(dev, "Skipping disabled component %pOF\n",
				node);
			continue;
		}

		comp_type = (enum mtk_ddp_comp_type)of_id->data;

		if (comp_type == MTK_DISP_MUTEX) {
			private->mutex_node = of_node_get(node);
			continue;
		}

		comp_id = mtk_ddp_comp_get_id(node, comp_type);
		if (comp_id < 0) {
			dev_warn(dev, "Skipping unknown component %pOF\n",
				 node);
			continue;
		}

		private->comp_node[comp_id] = of_node_get(node);

		/*
		 * Currently only the COLOR, OVL, RDMA, DSI, and DPI blocks have
		 * separate component platform drivers and initialize their own
		 * DDP component structure. The others are initialized here.
		 */
		if (comp_type == MTK_DISP_COLOR ||
		    comp_type == MTK_DISP_OVL ||
		    comp_type == MTK_DISP_RDMA ||
		    comp_type == MTK_DSI ||
		    comp_type == MTK_DPI) {
			dev_info(dev, "Adding component match for %pOF\n",
				 node);
			drm_of_component_match_add(dev, &match, compare_of,
						   node);
		} else {
			struct mtk_ddp_comp *comp;

			comp = devm_kzalloc(dev, sizeof(*comp), GFP_KERNEL);
			if (!comp) {
				ret = -ENOMEM;
				goto err_node;
			}

			ret = mtk_ddp_comp_init(dev, node, comp, comp_id, NULL);
			if (ret)
				goto err_node;

			private->ddp_comp[comp_id] = comp;
		}
	}

	if (!private->mutex_node) {
		dev_err(dev, "Failed to find disp-mutex node\n");
		ret = -ENODEV;
		goto err_node;
	}

	pm_runtime_enable(dev);

	platform_set_drvdata(pdev, private);

	ret = component_master_add_with_match(dev, &mtk_drm_ops, match);
	if (ret)
		goto err_pm;

	return 0;

err_pm:
	pm_runtime_disable(dev);
err_node:
	of_node_put(private->mutex_node);
	for (i = 0; i < DDP_COMPONENT_ID_MAX; i++)
		of_node_put(private->comp_node[i]);
	return ret;
}

static int mtk_drm_remove(struct platform_device *pdev)
{
	struct mtk_drm_private *private = platform_get_drvdata(pdev);
	int i;

<<<<<<< HEAD
	drm_dev_unregister(drm);
	mtk_drm_kms_deinit(drm);
	drm_dev_put(drm);

=======
>>>>>>> 7ce58816
	component_master_del(&pdev->dev, &mtk_drm_ops);
	pm_runtime_disable(&pdev->dev);
	of_node_put(private->mutex_node);
	for (i = 0; i < DDP_COMPONENT_ID_MAX; i++)
		of_node_put(private->comp_node[i]);

	return 0;
}

#ifdef CONFIG_PM_SLEEP
static int mtk_drm_sys_suspend(struct device *dev)
{
	struct mtk_drm_private *private = dev_get_drvdata(dev);
	struct drm_device *drm = private->drm;
	int ret;

	ret = drm_mode_config_helper_suspend(drm);
	DRM_DEBUG_DRIVER("mtk_drm_sys_suspend\n");

	return ret;
}

static int mtk_drm_sys_resume(struct device *dev)
{
	struct mtk_drm_private *private = dev_get_drvdata(dev);
	struct drm_device *drm = private->drm;
	int ret;

	ret = drm_mode_config_helper_resume(drm);
	DRM_DEBUG_DRIVER("mtk_drm_sys_resume\n");

	return ret;
}
#endif

static SIMPLE_DEV_PM_OPS(mtk_drm_pm_ops, mtk_drm_sys_suspend,
			 mtk_drm_sys_resume);

static const struct of_device_id mtk_drm_of_ids[] = {
	{ .compatible = "mediatek,mt2701-mmsys",
	  .data = &mt2701_mmsys_driver_data},
	{ .compatible = "mediatek,mt2712-mmsys",
	  .data = &mt2712_mmsys_driver_data},
	{ .compatible = "mediatek,mt8173-mmsys",
	  .data = &mt8173_mmsys_driver_data},
	{ }
};

static struct platform_driver mtk_drm_platform_driver = {
	.probe	= mtk_drm_probe,
	.remove	= mtk_drm_remove,
	.driver	= {
		.name	= "mediatek-drm",
		.of_match_table = mtk_drm_of_ids,
		.pm     = &mtk_drm_pm_ops,
	},
};

static struct platform_driver * const mtk_drm_drivers[] = {
	&mtk_ddp_driver,
	&mtk_disp_color_driver,
	&mtk_disp_ovl_driver,
	&mtk_disp_rdma_driver,
	&mtk_dpi_driver,
	&mtk_drm_platform_driver,
	&mtk_dsi_driver,
	&mtk_mipi_tx_driver,
};

static int __init mtk_drm_init(void)
{
	return platform_register_drivers(mtk_drm_drivers,
					 ARRAY_SIZE(mtk_drm_drivers));
}

static void __exit mtk_drm_exit(void)
{
	platform_unregister_drivers(mtk_drm_drivers,
				    ARRAY_SIZE(mtk_drm_drivers));
}

module_init(mtk_drm_init);
module_exit(mtk_drm_exit);

MODULE_AUTHOR("YT SHEN <yt.shen@mediatek.com>");
MODULE_DESCRIPTION("Mediatek SoC DRM driver");
MODULE_LICENSE("GPL v2");<|MERGE_RESOLUTION|>--- conflicted
+++ resolved
@@ -391,13 +391,9 @@
 	struct mtk_drm_private *private = dev_get_drvdata(dev);
 
 	drm_dev_unregister(private->drm);
-<<<<<<< HEAD
-	drm_dev_put(private->drm);
-=======
 	mtk_drm_kms_deinit(private->drm);
 	drm_dev_put(private->drm);
 	private->num_pipes = 0;
->>>>>>> 7ce58816
 	private->drm = NULL;
 }
 
@@ -568,13 +564,6 @@
 	struct mtk_drm_private *private = platform_get_drvdata(pdev);
 	int i;
 
-<<<<<<< HEAD
-	drm_dev_unregister(drm);
-	mtk_drm_kms_deinit(drm);
-	drm_dev_put(drm);
-
-=======
->>>>>>> 7ce58816
 	component_master_del(&pdev->dev, &mtk_drm_ops);
 	pm_runtime_disable(&pdev->dev);
 	of_node_put(private->mutex_node);
