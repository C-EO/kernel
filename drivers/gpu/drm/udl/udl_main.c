/*
 * Copyright (C) 2012 Red Hat
 *
 * based in parts on udlfb.c:
 * Copyright (C) 2009 Roberto De Ioris <roberto@unbit.it>
 * Copyright (C) 2009 Jaya Kumar <jayakumar.lkml@gmail.com>
 * Copyright (C) 2009 Bernie Thompson <bernie@plugable.com>
 *
 * This file is subject to the terms and conditions of the GNU General Public
 * License v2. See the file COPYING in the main directory of this archive for
 * more details.
 */
#include <drm/drmP.h>
#include <drm/drm_crtc_helper.h>
#include "udl_drv.h"

/* -BULK_SIZE as per usb-skeleton. Can we get full page and avoid overhead? */
#define BULK_SIZE 512

#define NR_USB_REQUEST_CHANNEL 0x12

#define MAX_TRANSFER (PAGE_SIZE*16 - BULK_SIZE)
#define WRITES_IN_FLIGHT (4)
#define MAX_VENDOR_DESCRIPTOR_SIZE 256

#define GET_URB_TIMEOUT	HZ
#define FREE_URB_TIMEOUT (HZ*2)

static int udl_parse_vendor_descriptor(struct drm_device *dev,
				       struct usb_device *usbdev)
{
	struct udl_device *udl = dev->dev_private;
	char *desc;
	char *buf;
	char *desc_end;

	u8 total_len = 0;

	buf = kzalloc(MAX_VENDOR_DESCRIPTOR_SIZE, GFP_KERNEL);
	if (!buf)
		return false;
	desc = buf;

	total_len = usb_get_descriptor(usbdev, 0x5f, /* vendor specific */
				    0, desc, MAX_VENDOR_DESCRIPTOR_SIZE);
	if (total_len > 5) {
		DRM_INFO("vendor descriptor length:%x data:%11ph\n",
			total_len, desc);

		if ((desc[0] != total_len) || /* descriptor length */
		    (desc[1] != 0x5f) ||   /* vendor descriptor type */
		    (desc[2] != 0x01) ||   /* version (2 bytes) */
		    (desc[3] != 0x00) ||
		    (desc[4] != total_len - 2)) /* length after type */
			goto unrecognized;

		desc_end = desc + total_len;
		desc += 5; /* the fixed header we've already parsed */

		while (desc < desc_end) {
			u8 length;
			u16 key;

			key = le16_to_cpu(*((u16 *) desc));
			desc += sizeof(u16);
			length = *desc;
			desc++;

			switch (key) {
			case 0x0200: { /* max_area */
				u32 max_area;
				max_area = le32_to_cpu(*((u32 *)desc));
				DRM_DEBUG("DL chip limited to %d pixel modes\n",
					max_area);
				udl->sku_pixel_limit = max_area;
				break;
			}
			default:
				break;
			}
			desc += length;
		}
	}

	goto success;

unrecognized:
	/* allow udlfb to load for now even if firmware unrecognized */
	DRM_ERROR("Unrecognized vendor firmware descriptor\n");

success:
	kfree(buf);
	return true;
}

/*
 * Need to ensure a channel is selected before submitting URBs
 */
static int udl_select_std_channel(struct udl_device *udl)
{
	int ret;
	static const u8 set_def_chn[] = {0x57, 0xCD, 0xDC, 0xA7,
					 0x1C, 0x88, 0x5E, 0x15,
					 0x60, 0xFE, 0xC6, 0x97,
					 0x16, 0x3D, 0x47, 0xF2};
	void *sendbuf;

	sendbuf = kmemdup(set_def_chn, sizeof(set_def_chn), GFP_KERNEL);
	if (!sendbuf)
		return -ENOMEM;

	ret = usb_control_msg(udl->udev,
			      usb_sndctrlpipe(udl->udev, 0),
			      NR_USB_REQUEST_CHANNEL,
			      (USB_DIR_OUT | USB_TYPE_VENDOR), 0, 0,
			      sendbuf, sizeof(set_def_chn),
			      USB_CTRL_SET_TIMEOUT);
	kfree(sendbuf);
	return ret < 0 ? ret : 0;
}

static void udl_release_urb_work(struct work_struct *work)
{
	struct urb_node *unode = container_of(work, struct urb_node,
					      release_urb_work.work);

	up(&unode->dev->urbs.limit_sem);
}

void udl_urb_completion(struct urb *urb)
{
	struct urb_node *unode = urb->context;
	struct udl_device *udl = unode->dev;
	unsigned long flags;

	/* sync/async unlink faults aren't errors */
	if (urb->status) {
		if (!(urb->status == -ENOENT ||
		    urb->status == -ECONNRESET ||
		    urb->status == -ESHUTDOWN)) {
			DRM_ERROR("%s - nonzero write bulk status received: %d\n",
				__func__, urb->status);
			atomic_set(&udl->lost_pixels, 1);
		}
	}

	urb->transfer_buffer_length = udl->urbs.size; /* reset to actual */

	spin_lock_irqsave(&udl->urbs.lock, flags);
	list_add_tail(&unode->entry, &udl->urbs.list);
	udl->urbs.available++;
	spin_unlock_irqrestore(&udl->urbs.lock, flags);

#if 0
	/*
	 * When using fb_defio, we deadlock if up() is called
	 * while another is waiting. So queue to another process.
	 */
	if (fb_defio)
		schedule_delayed_work(&unode->release_urb_work, 0);
	else
#endif
		up(&udl->urbs.limit_sem);
}

static void udl_free_urb_list(struct drm_device *dev)
{
	struct udl_device *udl = dev->dev_private;
	int count = udl->urbs.count;
	struct list_head *node;
	struct urb_node *unode;
	struct urb *urb;
<<<<<<< HEAD
	unsigned long flags;
=======
>>>>>>> 8e6fbfc0

	DRM_DEBUG("Waiting for completes and freeing all render urbs\n");

	/* keep waiting and freeing, until we've got 'em all */
	while (count--) {
		down(&udl->urbs.limit_sem);

<<<<<<< HEAD
		spin_lock_irqsave(&udl->urbs.lock, flags);
=======
		spin_lock_irq(&udl->urbs.lock);
>>>>>>> 8e6fbfc0

		node = udl->urbs.list.next; /* have reserved one with sem */
		list_del_init(node);

		spin_unlock_irq(&udl->urbs.lock);

		unode = list_entry(node, struct urb_node, entry);
		urb = unode->urb;

		/* Free each separately allocated piece */
		usb_free_coherent(urb->dev, udl->urbs.size,
				  urb->transfer_buffer, urb->transfer_dma);
		usb_free_urb(urb);
		kfree(node);
	}
	udl->urbs.count = 0;
}

static int udl_alloc_urb_list(struct drm_device *dev, int count, size_t size)
{
	struct udl_device *udl = dev->dev_private;
	struct urb *urb;
	struct urb_node *unode;
	char *buf;
	size_t wanted_size = count * size;

	spin_lock_init(&udl->urbs.lock);

retry:
	udl->urbs.size = size;
	INIT_LIST_HEAD(&udl->urbs.list);

	sema_init(&udl->urbs.limit_sem, 0);
	udl->urbs.count = 0;
	udl->urbs.available = 0;

	while (udl->urbs.count * size < wanted_size) {
		unode = kzalloc(sizeof(struct urb_node), GFP_KERNEL);
		if (!unode)
			break;
		unode->dev = udl;

		INIT_DELAYED_WORK(&unode->release_urb_work,
			  udl_release_urb_work);

		urb = usb_alloc_urb(0, GFP_KERNEL);
		if (!urb) {
			kfree(unode);
			break;
		}
		unode->urb = urb;

		buf = usb_alloc_coherent(udl->udev, size, GFP_KERNEL,
					 &urb->transfer_dma);
		if (!buf) {
			kfree(unode);
			usb_free_urb(urb);
			if (size > PAGE_SIZE) {
				size /= 2;
				udl_free_urb_list(dev);
				goto retry;
			}
			break;
		}

		/* urb->transfer_buffer_length set to actual before submit */
		usb_fill_bulk_urb(urb, udl->udev, usb_sndbulkpipe(udl->udev, 1),
			buf, size, udl_urb_completion, unode);
		urb->transfer_flags |= URB_NO_TRANSFER_DMA_MAP;

		list_add_tail(&unode->entry, &udl->urbs.list);

		up(&udl->urbs.limit_sem);
		udl->urbs.count++;
		udl->urbs.available++;
	}

	DRM_DEBUG("allocated %d %d byte urbs\n", udl->urbs.count, (int) size);

	return udl->urbs.count;
}

struct urb *udl_get_urb(struct drm_device *dev)
{
	struct udl_device *udl = dev->dev_private;
	int ret = 0;
	struct list_head *entry;
	struct urb_node *unode;
	struct urb *urb = NULL;

	/* Wait for an in-flight buffer to complete and get re-queued */
	ret = down_timeout(&udl->urbs.limit_sem, GET_URB_TIMEOUT);
	if (ret) {
		atomic_set(&udl->lost_pixels, 1);
		DRM_INFO("wait for urb interrupted: %x available: %d\n",
		       ret, udl->urbs.available);
		goto error;
	}

	spin_lock_irq(&udl->urbs.lock);

	BUG_ON(list_empty(&udl->urbs.list)); /* reserved one with limit_sem */
	entry = udl->urbs.list.next;
	list_del_init(entry);
	udl->urbs.available--;

	spin_unlock_irq(&udl->urbs.lock);

	unode = list_entry(entry, struct urb_node, entry);
	urb = unode->urb;

error:
	return urb;
}

int udl_submit_urb(struct drm_device *dev, struct urb *urb, size_t len)
{
	struct udl_device *udl = dev->dev_private;
	int ret;

	BUG_ON(len > udl->urbs.size);

	urb->transfer_buffer_length = len; /* set to actual payload len */
	ret = usb_submit_urb(urb, GFP_ATOMIC);
	if (ret) {
		udl_urb_completion(urb); /* because no one else will */
		atomic_set(&udl->lost_pixels, 1);
		DRM_ERROR("usb_submit_urb error %x\n", ret);
	}
	return ret;
}

int udl_driver_load(struct drm_device *dev, unsigned long flags)
{
	struct usb_device *udev = (void*)flags;
	struct udl_device *udl;
	int ret = -ENOMEM;

	DRM_DEBUG("\n");
	udl = kzalloc(sizeof(struct udl_device), GFP_KERNEL);
	if (!udl)
		return -ENOMEM;

	udl->udev = udev;
	udl->ddev = dev;
	dev->dev_private = udl;

	mutex_init(&udl->gem_lock);

	if (!udl_parse_vendor_descriptor(dev, udl->udev)) {
		ret = -ENODEV;
		DRM_ERROR("firmware not recognized. Assume incompatible device\n");
		goto err;
	}

	if (udl_select_std_channel(udl))
		DRM_ERROR("Selecting channel failed\n");

	if (!udl_alloc_urb_list(dev, WRITES_IN_FLIGHT, MAX_TRANSFER)) {
		DRM_ERROR("udl_alloc_urb_list failed\n");
		goto err;
	}

	DRM_DEBUG("\n");
	ret = udl_modeset_init(dev);
	if (ret)
		goto err;

	ret = udl_fbdev_init(dev);
	if (ret)
		goto err;

	ret = drm_vblank_init(dev, 1);
	if (ret)
		goto err_fb;

	drm_kms_helper_poll_init(dev);

	return 0;
err_fb:
	udl_fbdev_cleanup(dev);
err:
	if (udl->urbs.count)
		udl_free_urb_list(dev);
	kfree(udl);
	DRM_ERROR("%d\n", ret);
	return ret;
}

int udl_drop_usb(struct drm_device *dev)
{
	udl_free_urb_list(dev);
	return 0;
}

void udl_driver_unload(struct drm_device *dev)
{
	struct udl_device *udl = dev->dev_private;

	drm_kms_helper_poll_fini(dev);

	if (udl->urbs.count)
		udl_free_urb_list(dev);

	udl_fbdev_cleanup(dev);
	udl_modeset_cleanup(dev);
	kfree(udl);
}<|MERGE_RESOLUTION|>--- conflicted
+++ resolved
@@ -170,10 +170,6 @@
 	struct list_head *node;
 	struct urb_node *unode;
 	struct urb *urb;
-<<<<<<< HEAD
-	unsigned long flags;
-=======
->>>>>>> 8e6fbfc0
 
 	DRM_DEBUG("Waiting for completes and freeing all render urbs\n");
 
@@ -181,11 +177,7 @@
 	while (count--) {
 		down(&udl->urbs.limit_sem);
 
-<<<<<<< HEAD
-		spin_lock_irqsave(&udl->urbs.lock, flags);
-=======
 		spin_lock_irq(&udl->urbs.lock);
->>>>>>> 8e6fbfc0
 
 		node = udl->urbs.list.next; /* have reserved one with sem */
 		list_del_init(node);
