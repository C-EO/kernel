/*******************************************************************************
 * Filename:  target_core_transport.c
 *
 * This file contains the Generic Target Engine Core.
 *
 * (c) Copyright 2002-2013 Datera, Inc.
 *
 * Nicholas A. Bellinger <nab@kernel.org>
 *
 * This program is free software; you can redistribute it and/or modify
 * it under the terms of the GNU General Public License as published by
 * the Free Software Foundation; either version 2 of the License, or
 * (at your option) any later version.
 *
 * This program is distributed in the hope that it will be useful,
 * but WITHOUT ANY WARRANTY; without even the implied warranty of
 * MERCHANTABILITY or FITNESS FOR A PARTICULAR PURPOSE.  See the
 * GNU General Public License for more details.
 *
 * You should have received a copy of the GNU General Public License
 * along with this program; if not, write to the Free Software
 * Foundation, Inc., 59 Temple Place - Suite 330, Boston, MA 02111-1307, USA.
 *
 ******************************************************************************/

#include <linux/net.h>
#include <linux/delay.h>
#include <linux/string.h>
#include <linux/timer.h>
#include <linux/slab.h>
#include <linux/spinlock.h>
#include <linux/kthread.h>
#include <linux/in.h>
#include <linux/cdrom.h>
#include <linux/module.h>
#include <linux/ratelimit.h>
#include <linux/vmalloc.h>
#include <asm/unaligned.h>
#include <net/sock.h>
#include <net/tcp.h>
#include <scsi/scsi_proto.h>
#include <scsi/scsi_common.h>

#include <target/target_core_base.h>
#include <target/target_core_backend.h>
#include <target/target_core_fabric.h>

#include "target_core_internal.h"
#include "target_core_alua.h"
#include "target_core_pr.h"
#include "target_core_ua.h"

#define CREATE_TRACE_POINTS
#include <trace/events/target.h>

static struct workqueue_struct *target_completion_wq;
static struct kmem_cache *se_sess_cache;
struct kmem_cache *se_ua_cache;
struct kmem_cache *t10_pr_reg_cache;
struct kmem_cache *t10_alua_lu_gp_cache;
struct kmem_cache *t10_alua_lu_gp_mem_cache;
struct kmem_cache *t10_alua_tg_pt_gp_cache;
struct kmem_cache *t10_alua_lba_map_cache;
struct kmem_cache *t10_alua_lba_map_mem_cache;

static void transport_complete_task_attr(struct se_cmd *cmd);
static void transport_handle_queue_full(struct se_cmd *cmd,
		struct se_device *dev);
static int transport_put_cmd(struct se_cmd *cmd);
static void target_complete_ok_work(struct work_struct *work);

int init_se_kmem_caches(void)
{
	se_sess_cache = kmem_cache_create("se_sess_cache",
			sizeof(struct se_session), __alignof__(struct se_session),
			0, NULL);
	if (!se_sess_cache) {
		pr_err("kmem_cache_create() for struct se_session"
				" failed\n");
		goto out;
	}
	se_ua_cache = kmem_cache_create("se_ua_cache",
			sizeof(struct se_ua), __alignof__(struct se_ua),
			0, NULL);
	if (!se_ua_cache) {
		pr_err("kmem_cache_create() for struct se_ua failed\n");
		goto out_free_sess_cache;
	}
	t10_pr_reg_cache = kmem_cache_create("t10_pr_reg_cache",
			sizeof(struct t10_pr_registration),
			__alignof__(struct t10_pr_registration), 0, NULL);
	if (!t10_pr_reg_cache) {
		pr_err("kmem_cache_create() for struct t10_pr_registration"
				" failed\n");
		goto out_free_ua_cache;
	}
	t10_alua_lu_gp_cache = kmem_cache_create("t10_alua_lu_gp_cache",
			sizeof(struct t10_alua_lu_gp), __alignof__(struct t10_alua_lu_gp),
			0, NULL);
	if (!t10_alua_lu_gp_cache) {
		pr_err("kmem_cache_create() for t10_alua_lu_gp_cache"
				" failed\n");
		goto out_free_pr_reg_cache;
	}
	t10_alua_lu_gp_mem_cache = kmem_cache_create("t10_alua_lu_gp_mem_cache",
			sizeof(struct t10_alua_lu_gp_member),
			__alignof__(struct t10_alua_lu_gp_member), 0, NULL);
	if (!t10_alua_lu_gp_mem_cache) {
		pr_err("kmem_cache_create() for t10_alua_lu_gp_mem_"
				"cache failed\n");
		goto out_free_lu_gp_cache;
	}
	t10_alua_tg_pt_gp_cache = kmem_cache_create("t10_alua_tg_pt_gp_cache",
			sizeof(struct t10_alua_tg_pt_gp),
			__alignof__(struct t10_alua_tg_pt_gp), 0, NULL);
	if (!t10_alua_tg_pt_gp_cache) {
		pr_err("kmem_cache_create() for t10_alua_tg_pt_gp_"
				"cache failed\n");
		goto out_free_lu_gp_mem_cache;
	}
	t10_alua_lba_map_cache = kmem_cache_create(
			"t10_alua_lba_map_cache",
			sizeof(struct t10_alua_lba_map),
			__alignof__(struct t10_alua_lba_map), 0, NULL);
	if (!t10_alua_lba_map_cache) {
		pr_err("kmem_cache_create() for t10_alua_lba_map_"
				"cache failed\n");
		goto out_free_tg_pt_gp_cache;
	}
	t10_alua_lba_map_mem_cache = kmem_cache_create(
			"t10_alua_lba_map_mem_cache",
			sizeof(struct t10_alua_lba_map_member),
			__alignof__(struct t10_alua_lba_map_member), 0, NULL);
	if (!t10_alua_lba_map_mem_cache) {
		pr_err("kmem_cache_create() for t10_alua_lba_map_mem_"
				"cache failed\n");
		goto out_free_lba_map_cache;
	}

	target_completion_wq = alloc_workqueue("target_completion",
					       WQ_MEM_RECLAIM, 0);
	if (!target_completion_wq)
		goto out_free_lba_map_mem_cache;

	return 0;

out_free_lba_map_mem_cache:
	kmem_cache_destroy(t10_alua_lba_map_mem_cache);
out_free_lba_map_cache:
	kmem_cache_destroy(t10_alua_lba_map_cache);
out_free_tg_pt_gp_cache:
	kmem_cache_destroy(t10_alua_tg_pt_gp_cache);
out_free_lu_gp_mem_cache:
	kmem_cache_destroy(t10_alua_lu_gp_mem_cache);
out_free_lu_gp_cache:
	kmem_cache_destroy(t10_alua_lu_gp_cache);
out_free_pr_reg_cache:
	kmem_cache_destroy(t10_pr_reg_cache);
out_free_ua_cache:
	kmem_cache_destroy(se_ua_cache);
out_free_sess_cache:
	kmem_cache_destroy(se_sess_cache);
out:
	return -ENOMEM;
}

void release_se_kmem_caches(void)
{
	destroy_workqueue(target_completion_wq);
	kmem_cache_destroy(se_sess_cache);
	kmem_cache_destroy(se_ua_cache);
	kmem_cache_destroy(t10_pr_reg_cache);
	kmem_cache_destroy(t10_alua_lu_gp_cache);
	kmem_cache_destroy(t10_alua_lu_gp_mem_cache);
	kmem_cache_destroy(t10_alua_tg_pt_gp_cache);
	kmem_cache_destroy(t10_alua_lba_map_cache);
	kmem_cache_destroy(t10_alua_lba_map_mem_cache);
}

/* This code ensures unique mib indexes are handed out. */
static DEFINE_SPINLOCK(scsi_mib_index_lock);
static u32 scsi_mib_index[SCSI_INDEX_TYPE_MAX];

/*
 * Allocate a new row index for the entry type specified
 */
u32 scsi_get_new_index(scsi_index_t type)
{
	u32 new_index;

	BUG_ON((type < 0) || (type >= SCSI_INDEX_TYPE_MAX));

	spin_lock(&scsi_mib_index_lock);
	new_index = ++scsi_mib_index[type];
	spin_unlock(&scsi_mib_index_lock);

	return new_index;
}

void transport_subsystem_check_init(void)
{
	int ret;
	static int sub_api_initialized;

	if (sub_api_initialized)
		return;

	ret = request_module("target_core_iblock");
	if (ret != 0)
		pr_err("Unable to load target_core_iblock\n");

	ret = request_module("target_core_file");
	if (ret != 0)
		pr_err("Unable to load target_core_file\n");

	ret = request_module("target_core_pscsi");
	if (ret != 0)
		pr_err("Unable to load target_core_pscsi\n");

	ret = request_module("target_core_user");
	if (ret != 0)
		pr_err("Unable to load target_core_user\n");

	sub_api_initialized = 1;
}

struct se_session *transport_init_session(enum target_prot_op sup_prot_ops)
{
	struct se_session *se_sess;

	se_sess = kmem_cache_zalloc(se_sess_cache, GFP_KERNEL);
	if (!se_sess) {
		pr_err("Unable to allocate struct se_session from"
				" se_sess_cache\n");
		return ERR_PTR(-ENOMEM);
	}
	INIT_LIST_HEAD(&se_sess->sess_list);
	INIT_LIST_HEAD(&se_sess->sess_acl_list);
	INIT_LIST_HEAD(&se_sess->sess_cmd_list);
	INIT_LIST_HEAD(&se_sess->sess_wait_list);
	spin_lock_init(&se_sess->sess_cmd_lock);
	se_sess->sup_prot_ops = sup_prot_ops;

	return se_sess;
}
EXPORT_SYMBOL(transport_init_session);

int transport_alloc_session_tags(struct se_session *se_sess,
			         unsigned int tag_num, unsigned int tag_size)
{
	int rc;

	se_sess->sess_cmd_map = kzalloc(tag_num * tag_size,
					GFP_KERNEL | __GFP_NOWARN | __GFP_REPEAT);
	if (!se_sess->sess_cmd_map) {
		se_sess->sess_cmd_map = vzalloc(tag_num * tag_size);
		if (!se_sess->sess_cmd_map) {
			pr_err("Unable to allocate se_sess->sess_cmd_map\n");
			return -ENOMEM;
		}
	}

	rc = percpu_ida_init(&se_sess->sess_tag_pool, tag_num);
	if (rc < 0) {
		pr_err("Unable to init se_sess->sess_tag_pool,"
			" tag_num: %u\n", tag_num);
		kvfree(se_sess->sess_cmd_map);
		se_sess->sess_cmd_map = NULL;
		return -ENOMEM;
	}

	return 0;
}
EXPORT_SYMBOL(transport_alloc_session_tags);

struct se_session *transport_init_session_tags(unsigned int tag_num,
					       unsigned int tag_size,
					       enum target_prot_op sup_prot_ops)
{
	struct se_session *se_sess;
	int rc;

	if (tag_num != 0 && !tag_size) {
		pr_err("init_session_tags called with percpu-ida tag_num:"
		       " %u, but zero tag_size\n", tag_num);
		return ERR_PTR(-EINVAL);
	}
	if (!tag_num && tag_size) {
		pr_err("init_session_tags called with percpu-ida tag_size:"
		       " %u, but zero tag_num\n", tag_size);
		return ERR_PTR(-EINVAL);
	}

	se_sess = transport_init_session(sup_prot_ops);
	if (IS_ERR(se_sess))
		return se_sess;

	rc = transport_alloc_session_tags(se_sess, tag_num, tag_size);
	if (rc < 0) {
		transport_free_session(se_sess);
		return ERR_PTR(-ENOMEM);
	}

	return se_sess;
}
EXPORT_SYMBOL(transport_init_session_tags);

/*
 * Called with spin_lock_irqsave(&struct se_portal_group->session_lock called.
 */
void __transport_register_session(
	struct se_portal_group *se_tpg,
	struct se_node_acl *se_nacl,
	struct se_session *se_sess,
	void *fabric_sess_ptr)
{
	const struct target_core_fabric_ops *tfo = se_tpg->se_tpg_tfo;
	unsigned char buf[PR_REG_ISID_LEN];

	se_sess->se_tpg = se_tpg;
	se_sess->fabric_sess_ptr = fabric_sess_ptr;
	/*
	 * Used by struct se_node_acl's under ConfigFS to locate active se_session-t
	 *
	 * Only set for struct se_session's that will actually be moving I/O.
	 * eg: *NOT* discovery sessions.
	 */
	if (se_nacl) {
		/*
		 *
		 * Determine if fabric allows for T10-PI feature bits exposed to
		 * initiators for device backends with !dev->dev_attrib.pi_prot_type.
		 *
		 * If so, then always save prot_type on a per se_node_acl node
		 * basis and re-instate the previous sess_prot_type to avoid
		 * disabling PI from below any previously initiator side
		 * registered LUNs.
		 */
		if (se_nacl->saved_prot_type)
			se_sess->sess_prot_type = se_nacl->saved_prot_type;
		else if (tfo->tpg_check_prot_fabric_only)
			se_sess->sess_prot_type = se_nacl->saved_prot_type =
					tfo->tpg_check_prot_fabric_only(se_tpg);
		/*
		 * If the fabric module supports an ISID based TransportID,
		 * save this value in binary from the fabric I_T Nexus now.
		 */
		if (se_tpg->se_tpg_tfo->sess_get_initiator_sid != NULL) {
			memset(&buf[0], 0, PR_REG_ISID_LEN);
			se_tpg->se_tpg_tfo->sess_get_initiator_sid(se_sess,
					&buf[0], PR_REG_ISID_LEN);
			se_sess->sess_bin_isid = get_unaligned_be64(&buf[0]);
		}

		spin_lock_irq(&se_nacl->nacl_sess_lock);
		/*
		 * The se_nacl->nacl_sess pointer will be set to the
		 * last active I_T Nexus for each struct se_node_acl.
		 */
		se_nacl->nacl_sess = se_sess;

		list_add_tail(&se_sess->sess_acl_list,
			      &se_nacl->acl_sess_list);
		spin_unlock_irq(&se_nacl->nacl_sess_lock);
	}
	list_add_tail(&se_sess->sess_list, &se_tpg->tpg_sess_list);

	pr_debug("TARGET_CORE[%s]: Registered fabric_sess_ptr: %p\n",
		se_tpg->se_tpg_tfo->get_fabric_name(), se_sess->fabric_sess_ptr);
}
EXPORT_SYMBOL(__transport_register_session);

void transport_register_session(
	struct se_portal_group *se_tpg,
	struct se_node_acl *se_nacl,
	struct se_session *se_sess,
	void *fabric_sess_ptr)
{
	unsigned long flags;

	spin_lock_irqsave(&se_tpg->session_lock, flags);
	__transport_register_session(se_tpg, se_nacl, se_sess, fabric_sess_ptr);
	spin_unlock_irqrestore(&se_tpg->session_lock, flags);
}
EXPORT_SYMBOL(transport_register_session);

struct se_session *
target_alloc_session(struct se_portal_group *tpg,
		     unsigned int tag_num, unsigned int tag_size,
		     enum target_prot_op prot_op,
		     const char *initiatorname, void *private,
		     int (*callback)(struct se_portal_group *,
				     struct se_session *, void *))
{
	struct se_session *sess;

	/*
	 * If the fabric driver is using percpu-ida based pre allocation
	 * of I/O descriptor tags, go ahead and perform that setup now..
	 */
	if (tag_num != 0)
		sess = transport_init_session_tags(tag_num, tag_size, prot_op);
	else
		sess = transport_init_session(prot_op);

	if (IS_ERR(sess))
		return sess;

	sess->se_node_acl = core_tpg_check_initiator_node_acl(tpg,
					(unsigned char *)initiatorname);
	if (!sess->se_node_acl) {
		transport_free_session(sess);
		return ERR_PTR(-EACCES);
	}
	/*
	 * Go ahead and perform any remaining fabric setup that is
	 * required before transport_register_session().
	 */
	if (callback != NULL) {
		int rc = callback(tpg, sess, private);
		if (rc) {
			transport_free_session(sess);
			return ERR_PTR(rc);
		}
	}

	transport_register_session(tpg, sess->se_node_acl, sess, private);
	return sess;
}
EXPORT_SYMBOL(target_alloc_session);

ssize_t target_show_dynamic_sessions(struct se_portal_group *se_tpg, char *page)
{
	struct se_session *se_sess;
	ssize_t len = 0;

	spin_lock_bh(&se_tpg->session_lock);
	list_for_each_entry(se_sess, &se_tpg->tpg_sess_list, sess_list) {
		if (!se_sess->se_node_acl)
			continue;
		if (!se_sess->se_node_acl->dynamic_node_acl)
			continue;
		if (strlen(se_sess->se_node_acl->initiatorname) + 1 + len > PAGE_SIZE)
			break;

		len += snprintf(page + len, PAGE_SIZE - len, "%s\n",
				se_sess->se_node_acl->initiatorname);
		len += 1; /* Include NULL terminator */
	}
	spin_unlock_bh(&se_tpg->session_lock);

	return len;
}
EXPORT_SYMBOL(target_show_dynamic_sessions);

static void target_complete_nacl(struct kref *kref)
{
	struct se_node_acl *nacl = container_of(kref,
				struct se_node_acl, acl_kref);

	complete(&nacl->acl_free_comp);
}

void target_put_nacl(struct se_node_acl *nacl)
{
	kref_put(&nacl->acl_kref, target_complete_nacl);
}
EXPORT_SYMBOL(target_put_nacl);

void transport_deregister_session_configfs(struct se_session *se_sess)
{
	struct se_node_acl *se_nacl;
	unsigned long flags;
	/*
	 * Used by struct se_node_acl's under ConfigFS to locate active struct se_session
	 */
	se_nacl = se_sess->se_node_acl;
	if (se_nacl) {
		spin_lock_irqsave(&se_nacl->nacl_sess_lock, flags);
		if (!list_empty(&se_sess->sess_acl_list))
			list_del_init(&se_sess->sess_acl_list);
		/*
		 * If the session list is empty, then clear the pointer.
		 * Otherwise, set the struct se_session pointer from the tail
		 * element of the per struct se_node_acl active session list.
		 */
		if (list_empty(&se_nacl->acl_sess_list))
			se_nacl->nacl_sess = NULL;
		else {
			se_nacl->nacl_sess = container_of(
					se_nacl->acl_sess_list.prev,
					struct se_session, sess_acl_list);
		}
		spin_unlock_irqrestore(&se_nacl->nacl_sess_lock, flags);
	}
}
EXPORT_SYMBOL(transport_deregister_session_configfs);

void transport_free_session(struct se_session *se_sess)
{
	struct se_node_acl *se_nacl = se_sess->se_node_acl;
	/*
	 * Drop the se_node_acl->nacl_kref obtained from within
	 * core_tpg_get_initiator_node_acl().
	 */
	if (se_nacl) {
		se_sess->se_node_acl = NULL;
		target_put_nacl(se_nacl);
	}
	if (se_sess->sess_cmd_map) {
		percpu_ida_destroy(&se_sess->sess_tag_pool);
		kvfree(se_sess->sess_cmd_map);
	}
	kmem_cache_free(se_sess_cache, se_sess);
}
EXPORT_SYMBOL(transport_free_session);

void transport_deregister_session(struct se_session *se_sess)
{
	struct se_portal_group *se_tpg = se_sess->se_tpg;
	const struct target_core_fabric_ops *se_tfo;
	struct se_node_acl *se_nacl;
	unsigned long flags;
	bool drop_nacl = false;

	if (!se_tpg) {
		transport_free_session(se_sess);
		return;
	}
	se_tfo = se_tpg->se_tpg_tfo;

	spin_lock_irqsave(&se_tpg->session_lock, flags);
	list_del(&se_sess->sess_list);
	se_sess->se_tpg = NULL;
	se_sess->fabric_sess_ptr = NULL;
	spin_unlock_irqrestore(&se_tpg->session_lock, flags);

	/*
	 * Determine if we need to do extra work for this initiator node's
	 * struct se_node_acl if it had been previously dynamically generated.
	 */
	se_nacl = se_sess->se_node_acl;

	mutex_lock(&se_tpg->acl_node_mutex);
	if (se_nacl && se_nacl->dynamic_node_acl) {
		if (!se_tfo->tpg_check_demo_mode_cache(se_tpg)) {
			list_del(&se_nacl->acl_list);
			drop_nacl = true;
		}
	}
	mutex_unlock(&se_tpg->acl_node_mutex);

	if (drop_nacl) {
		core_tpg_wait_for_nacl_pr_ref(se_nacl);
		core_free_device_list_for_node(se_nacl, se_tpg);
		se_sess->se_node_acl = NULL;
		kfree(se_nacl);
	}
	pr_debug("TARGET_CORE[%s]: Deregistered fabric_sess\n",
		se_tpg->se_tpg_tfo->get_fabric_name());
	/*
	 * If last kref is dropping now for an explicit NodeACL, awake sleeping
	 * ->acl_free_comp caller to wakeup configfs se_node_acl->acl_group
	 * removal context from within transport_free_session() code.
	 */

	transport_free_session(se_sess);
}
EXPORT_SYMBOL(transport_deregister_session);

static void target_remove_from_state_list(struct se_cmd *cmd)
{
	struct se_device *dev = cmd->se_dev;
	unsigned long flags;

	if (!dev)
		return;

	if (cmd->transport_state & CMD_T_BUSY)
		return;

	spin_lock_irqsave(&dev->execute_task_lock, flags);
	if (cmd->state_active) {
		list_del(&cmd->state_list);
		cmd->state_active = false;
	}
	spin_unlock_irqrestore(&dev->execute_task_lock, flags);
}

static int transport_cmd_check_stop(struct se_cmd *cmd, bool remove_from_lists,
				    bool write_pending)
{
	unsigned long flags;

	if (remove_from_lists) {
		target_remove_from_state_list(cmd);

		/*
		 * Clear struct se_cmd->se_lun before the handoff to FE.
		 */
		cmd->se_lun = NULL;
	}

	spin_lock_irqsave(&cmd->t_state_lock, flags);
	if (write_pending)
		cmd->t_state = TRANSPORT_WRITE_PENDING;

	/*
	 * Determine if frontend context caller is requesting the stopping of
	 * this command for frontend exceptions.
	 */
	if (cmd->transport_state & CMD_T_STOP) {
		pr_debug("%s:%d CMD_T_STOP for ITT: 0x%08llx\n",
			__func__, __LINE__, cmd->tag);

		spin_unlock_irqrestore(&cmd->t_state_lock, flags);

		complete_all(&cmd->t_transport_stop_comp);
		return 1;
	}

	cmd->transport_state &= ~CMD_T_ACTIVE;
	if (remove_from_lists) {
		/*
		 * Some fabric modules like tcm_loop can release
		 * their internally allocated I/O reference now and
		 * struct se_cmd now.
		 *
		 * Fabric modules are expected to return '1' here if the
		 * se_cmd being passed is released at this point,
		 * or zero if not being released.
		 */
		if (cmd->se_tfo->check_stop_free != NULL) {
			spin_unlock_irqrestore(&cmd->t_state_lock, flags);
			return cmd->se_tfo->check_stop_free(cmd);
		}
	}

	spin_unlock_irqrestore(&cmd->t_state_lock, flags);
	return 0;
}

static int transport_cmd_check_stop_to_fabric(struct se_cmd *cmd)
{
	return transport_cmd_check_stop(cmd, true, false);
}

static void transport_lun_remove_cmd(struct se_cmd *cmd)
{
	struct se_lun *lun = cmd->se_lun;

	if (!lun)
		return;

	if (cmpxchg(&cmd->lun_ref_active, true, false))
		percpu_ref_put(&lun->lun_ref);
}

void transport_cmd_finish_abort(struct se_cmd *cmd, int remove)
{
	bool ack_kref = (cmd->se_cmd_flags & SCF_ACK_KREF);

	if (cmd->se_cmd_flags & SCF_SE_LUN_CMD)
		transport_lun_remove_cmd(cmd);
	/*
	 * Allow the fabric driver to unmap any resources before
	 * releasing the descriptor via TFO->release_cmd()
	 */
	if (remove)
		cmd->se_tfo->aborted_task(cmd);

	if (transport_cmd_check_stop_to_fabric(cmd))
		return;
	if (remove && ack_kref)
		transport_put_cmd(cmd);
}

static void target_complete_failure_work(struct work_struct *work)
{
	struct se_cmd *cmd = container_of(work, struct se_cmd, work);

	transport_generic_request_failure(cmd,
			TCM_LOGICAL_UNIT_COMMUNICATION_FAILURE);
}

/*
 * Used when asking transport to copy Sense Data from the underlying
 * Linux/SCSI struct scsi_cmnd
 */
static unsigned char *transport_get_sense_buffer(struct se_cmd *cmd)
{
	struct se_device *dev = cmd->se_dev;

	WARN_ON(!cmd->se_lun);

	if (!dev)
		return NULL;

	if (cmd->se_cmd_flags & SCF_SENT_CHECK_CONDITION)
		return NULL;

	cmd->scsi_sense_length = TRANSPORT_SENSE_BUFFER;

	pr_debug("HBA_[%u]_PLUG[%s]: Requesting sense for SAM STATUS: 0x%02x\n",
		dev->se_hba->hba_id, dev->transport->name, cmd->scsi_status);
	return cmd->sense_buffer;
}

void target_complete_cmd(struct se_cmd *cmd, u8 scsi_status)
{
	struct se_device *dev = cmd->se_dev;
	int success = scsi_status == GOOD;
	unsigned long flags;

	cmd->scsi_status = scsi_status;


	spin_lock_irqsave(&cmd->t_state_lock, flags);
	cmd->transport_state &= ~CMD_T_BUSY;

	if (dev && dev->transport->transport_complete) {
		dev->transport->transport_complete(cmd,
				cmd->t_data_sg,
				transport_get_sense_buffer(cmd));
		if (cmd->se_cmd_flags & SCF_TRANSPORT_TASK_SENSE)
			success = 1;
	}

	/*
	 * Check for case where an explicit ABORT_TASK has been received
	 * and transport_wait_for_tasks() will be waiting for completion..
	 */
	if (cmd->transport_state & CMD_T_ABORTED ||
	    cmd->transport_state & CMD_T_STOP) {
		spin_unlock_irqrestore(&cmd->t_state_lock, flags);
		complete_all(&cmd->t_transport_stop_comp);
		return;
	} else if (!success) {
		INIT_WORK(&cmd->work, target_complete_failure_work);
	} else {
		INIT_WORK(&cmd->work, target_complete_ok_work);
	}

	cmd->t_state = TRANSPORT_COMPLETE;
	cmd->transport_state |= (CMD_T_COMPLETE | CMD_T_ACTIVE);
	spin_unlock_irqrestore(&cmd->t_state_lock, flags);

	if (cmd->se_cmd_flags & SCF_USE_CPUID)
		queue_work_on(cmd->cpuid, target_completion_wq, &cmd->work);
	else
		queue_work(target_completion_wq, &cmd->work);
}
EXPORT_SYMBOL(target_complete_cmd);

void target_complete_cmd_with_length(struct se_cmd *cmd, u8 scsi_status, int length)
{
	if (scsi_status != SAM_STAT_GOOD) {
		return;
	}

	/*
	 * Calculate new residual count based upon length of SCSI data
	 * transferred.
	 */
	if (length < cmd->data_length) {
		if (cmd->se_cmd_flags & SCF_UNDERFLOW_BIT) {
			cmd->residual_count += cmd->data_length - length;
		} else {
			cmd->se_cmd_flags |= SCF_UNDERFLOW_BIT;
			cmd->residual_count = cmd->data_length - length;
		}

		cmd->data_length = length;
	} else if (length > cmd->data_length) {
		cmd->se_cmd_flags |= SCF_OVERFLOW_BIT;
		cmd->residual_count = length - cmd->data_length;
	} else {
		cmd->se_cmd_flags &= ~(SCF_OVERFLOW_BIT | SCF_UNDERFLOW_BIT);
		cmd->residual_count = 0;
	}

	target_complete_cmd(cmd, scsi_status);
}
EXPORT_SYMBOL(target_complete_cmd_with_length);

static void target_add_to_state_list(struct se_cmd *cmd)
{
	struct se_device *dev = cmd->se_dev;
	unsigned long flags;

	spin_lock_irqsave(&dev->execute_task_lock, flags);
	if (!cmd->state_active) {
		list_add_tail(&cmd->state_list, &dev->state_list);
		cmd->state_active = true;
	}
	spin_unlock_irqrestore(&dev->execute_task_lock, flags);
}

/*
 * Handle QUEUE_FULL / -EAGAIN and -ENOMEM status
 */
static void transport_write_pending_qf(struct se_cmd *cmd);
static void transport_complete_qf(struct se_cmd *cmd);

void target_qf_do_work(struct work_struct *work)
{
	struct se_device *dev = container_of(work, struct se_device,
					qf_work_queue);
	LIST_HEAD(qf_cmd_list);
	struct se_cmd *cmd, *cmd_tmp;

	spin_lock_irq(&dev->qf_cmd_lock);
	list_splice_init(&dev->qf_cmd_list, &qf_cmd_list);
	spin_unlock_irq(&dev->qf_cmd_lock);

	list_for_each_entry_safe(cmd, cmd_tmp, &qf_cmd_list, se_qf_node) {
		list_del(&cmd->se_qf_node);
		atomic_dec_mb(&dev->dev_qf_count);

		pr_debug("Processing %s cmd: %p QUEUE_FULL in work queue"
			" context: %s\n", cmd->se_tfo->get_fabric_name(), cmd,
			(cmd->t_state == TRANSPORT_COMPLETE_QF_OK) ? "COMPLETE_OK" :
			(cmd->t_state == TRANSPORT_COMPLETE_QF_WP) ? "WRITE_PENDING"
			: "UNKNOWN");

		if (cmd->t_state == TRANSPORT_COMPLETE_QF_WP)
			transport_write_pending_qf(cmd);
		else if (cmd->t_state == TRANSPORT_COMPLETE_QF_OK)
			transport_complete_qf(cmd);
	}
}

unsigned char *transport_dump_cmd_direction(struct se_cmd *cmd)
{
	switch (cmd->data_direction) {
	case DMA_NONE:
		return "NONE";
	case DMA_FROM_DEVICE:
		return "READ";
	case DMA_TO_DEVICE:
		return "WRITE";
	case DMA_BIDIRECTIONAL:
		return "BIDI";
	default:
		break;
	}

	return "UNKNOWN";
}

void transport_dump_dev_state(
	struct se_device *dev,
	char *b,
	int *bl)
{
	*bl += sprintf(b + *bl, "Status: ");
	if (dev->export_count)
		*bl += sprintf(b + *bl, "ACTIVATED");
	else
		*bl += sprintf(b + *bl, "DEACTIVATED");

	*bl += sprintf(b + *bl, "  Max Queue Depth: %d", dev->queue_depth);
	*bl += sprintf(b + *bl, "  SectorSize: %u  HwMaxSectors: %u\n",
		dev->dev_attrib.block_size,
		dev->dev_attrib.hw_max_sectors);
	*bl += sprintf(b + *bl, "        ");
}

void transport_dump_vpd_proto_id(
	struct t10_vpd *vpd,
	unsigned char *p_buf,
	int p_buf_len)
{
	unsigned char buf[VPD_TMP_BUF_SIZE];
	int len;

	memset(buf, 0, VPD_TMP_BUF_SIZE);
	len = sprintf(buf, "T10 VPD Protocol Identifier: ");

	switch (vpd->protocol_identifier) {
	case 0x00:
		sprintf(buf+len, "Fibre Channel\n");
		break;
	case 0x10:
		sprintf(buf+len, "Parallel SCSI\n");
		break;
	case 0x20:
		sprintf(buf+len, "SSA\n");
		break;
	case 0x30:
		sprintf(buf+len, "IEEE 1394\n");
		break;
	case 0x40:
		sprintf(buf+len, "SCSI Remote Direct Memory Access"
				" Protocol\n");
		break;
	case 0x50:
		sprintf(buf+len, "Internet SCSI (iSCSI)\n");
		break;
	case 0x60:
		sprintf(buf+len, "SAS Serial SCSI Protocol\n");
		break;
	case 0x70:
		sprintf(buf+len, "Automation/Drive Interface Transport"
				" Protocol\n");
		break;
	case 0x80:
		sprintf(buf+len, "AT Attachment Interface ATA/ATAPI\n");
		break;
	default:
		sprintf(buf+len, "Unknown 0x%02x\n",
				vpd->protocol_identifier);
		break;
	}

	if (p_buf)
		strncpy(p_buf, buf, p_buf_len);
	else
		pr_debug("%s", buf);
}

void
transport_set_vpd_proto_id(struct t10_vpd *vpd, unsigned char *page_83)
{
	/*
	 * Check if the Protocol Identifier Valid (PIV) bit is set..
	 *
	 * from spc3r23.pdf section 7.5.1
	 */
	 if (page_83[1] & 0x80) {
		vpd->protocol_identifier = (page_83[0] & 0xf0);
		vpd->protocol_identifier_set = 1;
		transport_dump_vpd_proto_id(vpd, NULL, 0);
	}
}
EXPORT_SYMBOL(transport_set_vpd_proto_id);

int transport_dump_vpd_assoc(
	struct t10_vpd *vpd,
	unsigned char *p_buf,
	int p_buf_len)
{
	unsigned char buf[VPD_TMP_BUF_SIZE];
	int ret = 0;
	int len;

	memset(buf, 0, VPD_TMP_BUF_SIZE);
	len = sprintf(buf, "T10 VPD Identifier Association: ");

	switch (vpd->association) {
	case 0x00:
		sprintf(buf+len, "addressed logical unit\n");
		break;
	case 0x10:
		sprintf(buf+len, "target port\n");
		break;
	case 0x20:
		sprintf(buf+len, "SCSI target device\n");
		break;
	default:
		sprintf(buf+len, "Unknown 0x%02x\n", vpd->association);
		ret = -EINVAL;
		break;
	}

	if (p_buf)
		strncpy(p_buf, buf, p_buf_len);
	else
		pr_debug("%s", buf);

	return ret;
}

int transport_set_vpd_assoc(struct t10_vpd *vpd, unsigned char *page_83)
{
	/*
	 * The VPD identification association..
	 *
	 * from spc3r23.pdf Section 7.6.3.1 Table 297
	 */
	vpd->association = (page_83[1] & 0x30);
	return transport_dump_vpd_assoc(vpd, NULL, 0);
}
EXPORT_SYMBOL(transport_set_vpd_assoc);

int transport_dump_vpd_ident_type(
	struct t10_vpd *vpd,
	unsigned char *p_buf,
	int p_buf_len)
{
	unsigned char buf[VPD_TMP_BUF_SIZE];
	int ret = 0;
	int len;

	memset(buf, 0, VPD_TMP_BUF_SIZE);
	len = sprintf(buf, "T10 VPD Identifier Type: ");

	switch (vpd->device_identifier_type) {
	case 0x00:
		sprintf(buf+len, "Vendor specific\n");
		break;
	case 0x01:
		sprintf(buf+len, "T10 Vendor ID based\n");
		break;
	case 0x02:
		sprintf(buf+len, "EUI-64 based\n");
		break;
	case 0x03:
		sprintf(buf+len, "NAA\n");
		break;
	case 0x04:
		sprintf(buf+len, "Relative target port identifier\n");
		break;
	case 0x08:
		sprintf(buf+len, "SCSI name string\n");
		break;
	default:
		sprintf(buf+len, "Unsupported: 0x%02x\n",
				vpd->device_identifier_type);
		ret = -EINVAL;
		break;
	}

	if (p_buf) {
		if (p_buf_len < strlen(buf)+1)
			return -EINVAL;
		strncpy(p_buf, buf, p_buf_len);
	} else {
		pr_debug("%s", buf);
	}

	return ret;
}

int transport_set_vpd_ident_type(struct t10_vpd *vpd, unsigned char *page_83)
{
	/*
	 * The VPD identifier type..
	 *
	 * from spc3r23.pdf Section 7.6.3.1 Table 298
	 */
	vpd->device_identifier_type = (page_83[1] & 0x0f);
	return transport_dump_vpd_ident_type(vpd, NULL, 0);
}
EXPORT_SYMBOL(transport_set_vpd_ident_type);

int transport_dump_vpd_ident(
	struct t10_vpd *vpd,
	unsigned char *p_buf,
	int p_buf_len)
{
	unsigned char buf[VPD_TMP_BUF_SIZE];
	int ret = 0;

	memset(buf, 0, VPD_TMP_BUF_SIZE);

	switch (vpd->device_identifier_code_set) {
	case 0x01: /* Binary */
		snprintf(buf, sizeof(buf),
			"T10 VPD Binary Device Identifier: %s\n",
			&vpd->device_identifier[0]);
		break;
	case 0x02: /* ASCII */
		snprintf(buf, sizeof(buf),
			"T10 VPD ASCII Device Identifier: %s\n",
			&vpd->device_identifier[0]);
		break;
	case 0x03: /* UTF-8 */
		snprintf(buf, sizeof(buf),
			"T10 VPD UTF-8 Device Identifier: %s\n",
			&vpd->device_identifier[0]);
		break;
	default:
		sprintf(buf, "T10 VPD Device Identifier encoding unsupported:"
			" 0x%02x", vpd->device_identifier_code_set);
		ret = -EINVAL;
		break;
	}

	if (p_buf)
		strncpy(p_buf, buf, p_buf_len);
	else
		pr_debug("%s", buf);

	return ret;
}

int
transport_set_vpd_ident(struct t10_vpd *vpd, unsigned char *page_83)
{
	static const char hex_str[] = "0123456789abcdef";
	int j = 0, i = 4; /* offset to start of the identifier */

	/*
	 * The VPD Code Set (encoding)
	 *
	 * from spc3r23.pdf Section 7.6.3.1 Table 296
	 */
	vpd->device_identifier_code_set = (page_83[0] & 0x0f);
	switch (vpd->device_identifier_code_set) {
	case 0x01: /* Binary */
		vpd->device_identifier[j++] =
				hex_str[vpd->device_identifier_type];
		while (i < (4 + page_83[3])) {
			vpd->device_identifier[j++] =
				hex_str[(page_83[i] & 0xf0) >> 4];
			vpd->device_identifier[j++] =
				hex_str[page_83[i] & 0x0f];
			i++;
		}
		break;
	case 0x02: /* ASCII */
	case 0x03: /* UTF-8 */
		while (i < (4 + page_83[3]))
			vpd->device_identifier[j++] = page_83[i++];
		break;
	default:
		break;
	}

	return transport_dump_vpd_ident(vpd, NULL, 0);
}
EXPORT_SYMBOL(transport_set_vpd_ident);

static sense_reason_t
target_check_max_data_sg_nents(struct se_cmd *cmd, struct se_device *dev,
			       unsigned int size)
{
	u32 mtl;

	if (!cmd->se_tfo->max_data_sg_nents)
		return TCM_NO_SENSE;
	/*
	 * Check if fabric enforced maximum SGL entries per I/O descriptor
	 * exceeds se_cmd->data_length.  If true, set SCF_UNDERFLOW_BIT +
	 * residual_count and reduce original cmd->data_length to maximum
	 * length based on single PAGE_SIZE entry scatter-lists.
	 */
	mtl = (cmd->se_tfo->max_data_sg_nents * PAGE_SIZE);
	if (cmd->data_length > mtl) {
		/*
		 * If an existing CDB overflow is present, calculate new residual
		 * based on CDB size minus fabric maximum transfer length.
		 *
		 * If an existing CDB underflow is present, calculate new residual
		 * based on original cmd->data_length minus fabric maximum transfer
		 * length.
		 *
		 * Otherwise, set the underflow residual based on cmd->data_length
		 * minus fabric maximum transfer length.
		 */
		if (cmd->se_cmd_flags & SCF_OVERFLOW_BIT) {
			cmd->residual_count = (size - mtl);
		} else if (cmd->se_cmd_flags & SCF_UNDERFLOW_BIT) {
			u32 orig_dl = size + cmd->residual_count;
			cmd->residual_count = (orig_dl - mtl);
		} else {
			cmd->se_cmd_flags |= SCF_UNDERFLOW_BIT;
			cmd->residual_count = (cmd->data_length - mtl);
		}
		cmd->data_length = mtl;
		/*
		 * Reset sbc_check_prot() calculated protection payload
		 * length based upon the new smaller MTL.
		 */
		if (cmd->prot_length) {
			u32 sectors = (mtl / dev->dev_attrib.block_size);
			cmd->prot_length = dev->prot_length * sectors;
		}
	}
	return TCM_NO_SENSE;
}

sense_reason_t
target_cmd_size_check(struct se_cmd *cmd, unsigned int size)
{
	struct se_device *dev = cmd->se_dev;

	if (cmd->unknown_data_length) {
		cmd->data_length = size;
	} else if (size != cmd->data_length) {
		pr_warn("TARGET_CORE[%s]: Expected Transfer Length:"
			" %u does not match SCSI CDB Length: %u for SAM Opcode:"
			" 0x%02x\n", cmd->se_tfo->get_fabric_name(),
				cmd->data_length, size, cmd->t_task_cdb[0]);

		if (cmd->data_direction == DMA_TO_DEVICE &&
		    cmd->se_cmd_flags & SCF_SCSI_DATA_CDB) {
			pr_err("Rejecting underflow/overflow WRITE data\n");
			return TCM_INVALID_CDB_FIELD;
		}
		/*
		 * Reject READ_* or WRITE_* with overflow/underflow for
		 * type SCF_SCSI_DATA_CDB.
		 */
		if (dev->dev_attrib.block_size != 512)  {
			pr_err("Failing OVERFLOW/UNDERFLOW for LBA op"
				" CDB on non 512-byte sector setup subsystem"
				" plugin: %s\n", dev->transport->name);
			/* Returns CHECK_CONDITION + INVALID_CDB_FIELD */
			return TCM_INVALID_CDB_FIELD;
		}
		/*
		 * For the overflow case keep the existing fabric provided
		 * ->data_length.  Otherwise for the underflow case, reset
		 * ->data_length to the smaller SCSI expected data transfer
		 * length.
		 */
		if (size > cmd->data_length) {
			cmd->se_cmd_flags |= SCF_OVERFLOW_BIT;
			cmd->residual_count = (size - cmd->data_length);
		} else {
			cmd->se_cmd_flags |= SCF_UNDERFLOW_BIT;
			cmd->residual_count = (cmd->data_length - size);
			cmd->data_length = size;
		}
	}

	return target_check_max_data_sg_nents(cmd, dev, size);

}

/*
 * Used by fabric modules containing a local struct se_cmd within their
 * fabric dependent per I/O descriptor.
 *
 * Preserves the value of @cmd->tag.
 */
void transport_init_se_cmd(
	struct se_cmd *cmd,
	const struct target_core_fabric_ops *tfo,
	struct se_session *se_sess,
	u32 data_length,
	int data_direction,
	int task_attr,
	unsigned char *sense_buffer)
{
	INIT_LIST_HEAD(&cmd->se_delayed_node);
	INIT_LIST_HEAD(&cmd->se_qf_node);
	INIT_LIST_HEAD(&cmd->se_cmd_list);
	INIT_LIST_HEAD(&cmd->state_list);
	init_completion(&cmd->t_transport_stop_comp);
	init_completion(&cmd->cmd_wait_comp);
	spin_lock_init(&cmd->t_state_lock);
	kref_init(&cmd->cmd_kref);
	cmd->transport_state = CMD_T_DEV_ACTIVE;

	cmd->se_tfo = tfo;
	cmd->se_sess = se_sess;
	cmd->data_length = data_length;
	cmd->data_direction = data_direction;
	cmd->sam_task_attr = task_attr;
	cmd->sense_buffer = sense_buffer;

	cmd->state_active = false;
}
EXPORT_SYMBOL(transport_init_se_cmd);

static sense_reason_t
transport_check_alloc_task_attr(struct se_cmd *cmd)
{
	struct se_device *dev = cmd->se_dev;

	/*
	 * Check if SAM Task Attribute emulation is enabled for this
	 * struct se_device storage object
	 */
	if (dev->transport->transport_flags & TRANSPORT_FLAG_PASSTHROUGH)
		return 0;

	if (cmd->sam_task_attr == TCM_ACA_TAG) {
		pr_debug("SAM Task Attribute ACA"
			" emulation is not supported\n");
		return TCM_INVALID_CDB_FIELD;
	}

	return 0;
}

sense_reason_t
target_setup_cmd_from_cdb(struct se_cmd *cmd, unsigned char *cdb)
{
	struct se_device *dev = cmd->se_dev;
	sense_reason_t ret;

	/*
	 * Ensure that the received CDB is less than the max (252 + 8) bytes
	 * for VARIABLE_LENGTH_CMD
	 */
	if (scsi_command_size(cdb) > SCSI_MAX_VARLEN_CDB_SIZE) {
		pr_err("Received SCSI CDB with command_size: %d that"
			" exceeds SCSI_MAX_VARLEN_CDB_SIZE: %d\n",
			scsi_command_size(cdb), SCSI_MAX_VARLEN_CDB_SIZE);
		return TCM_INVALID_CDB_FIELD;
	}
	/*
	 * If the received CDB is larger than TCM_MAX_COMMAND_SIZE,
	 * allocate the additional extended CDB buffer now..  Otherwise
	 * setup the pointer from __t_task_cdb to t_task_cdb.
	 */
	if (scsi_command_size(cdb) > sizeof(cmd->__t_task_cdb)) {
		cmd->t_task_cdb = kzalloc(scsi_command_size(cdb),
						GFP_KERNEL);
		if (!cmd->t_task_cdb) {
			pr_err("Unable to allocate cmd->t_task_cdb"
				" %u > sizeof(cmd->__t_task_cdb): %lu ops\n",
				scsi_command_size(cdb),
				(unsigned long)sizeof(cmd->__t_task_cdb));
			return TCM_OUT_OF_RESOURCES;
		}
	} else
		cmd->t_task_cdb = &cmd->__t_task_cdb[0];
	/*
	 * Copy the original CDB into cmd->
	 */
	memcpy(cmd->t_task_cdb, cdb, scsi_command_size(cdb));

	trace_target_sequencer_start(cmd);

	ret = dev->transport->parse_cdb(cmd);
	if (ret == TCM_UNSUPPORTED_SCSI_OPCODE)
		pr_warn_ratelimited("%s/%s: Unsupported SCSI Opcode 0x%02x, sending CHECK_CONDITION.\n",
				    cmd->se_tfo->get_fabric_name(),
				    cmd->se_sess->se_node_acl->initiatorname,
				    cmd->t_task_cdb[0]);
	if (ret)
		return ret;

	ret = transport_check_alloc_task_attr(cmd);
	if (ret)
		return ret;

	cmd->se_cmd_flags |= SCF_SUPPORTED_SAM_OPCODE;
	atomic_long_inc(&cmd->se_lun->lun_stats.cmd_pdus);
	return 0;
}
EXPORT_SYMBOL(target_setup_cmd_from_cdb);

/*
 * Used by fabric module frontends to queue tasks directly.
 * May only be used from process context.
 */
int transport_handle_cdb_direct(
	struct se_cmd *cmd)
{
	sense_reason_t ret;

	if (!cmd->se_lun) {
		dump_stack();
		pr_err("cmd->se_lun is NULL\n");
		return -EINVAL;
	}
	if (in_interrupt()) {
		dump_stack();
		pr_err("transport_generic_handle_cdb cannot be called"
				" from interrupt context\n");
		return -EINVAL;
	}
	/*
	 * Set TRANSPORT_NEW_CMD state and CMD_T_ACTIVE to ensure that
	 * outstanding descriptors are handled correctly during shutdown via
	 * transport_wait_for_tasks()
	 *
	 * Also, we don't take cmd->t_state_lock here as we only expect
	 * this to be called for initial descriptor submission.
	 */
	cmd->t_state = TRANSPORT_NEW_CMD;
	cmd->transport_state |= CMD_T_ACTIVE;

	/*
	 * transport_generic_new_cmd() is already handling QUEUE_FULL,
	 * so follow TRANSPORT_NEW_CMD processing thread context usage
	 * and call transport_generic_request_failure() if necessary..
	 */
	ret = transport_generic_new_cmd(cmd);
	if (ret)
		transport_generic_request_failure(cmd, ret);
	return 0;
}
EXPORT_SYMBOL(transport_handle_cdb_direct);

sense_reason_t
transport_generic_map_mem_to_cmd(struct se_cmd *cmd, struct scatterlist *sgl,
		u32 sgl_count, struct scatterlist *sgl_bidi, u32 sgl_bidi_count)
{
	if (!sgl || !sgl_count)
		return 0;

	/*
	 * Reject SCSI data overflow with map_mem_to_cmd() as incoming
	 * scatterlists already have been set to follow what the fabric
	 * passes for the original expected data transfer length.
	 */
	if (cmd->se_cmd_flags & SCF_OVERFLOW_BIT) {
		pr_warn("Rejecting SCSI DATA overflow for fabric using"
			" SCF_PASSTHROUGH_SG_TO_MEM_NOALLOC\n");
		return TCM_INVALID_CDB_FIELD;
	}

	cmd->t_data_sg = sgl;
	cmd->t_data_nents = sgl_count;
	cmd->t_bidi_data_sg = sgl_bidi;
	cmd->t_bidi_data_nents = sgl_bidi_count;

	cmd->se_cmd_flags |= SCF_PASSTHROUGH_SG_TO_MEM_NOALLOC;
	return 0;
}

/*
 * target_submit_cmd_map_sgls - lookup unpacked lun and submit uninitialized
 * 			 se_cmd + use pre-allocated SGL memory.
 *
 * @se_cmd: command descriptor to submit
 * @se_sess: associated se_sess for endpoint
 * @cdb: pointer to SCSI CDB
 * @sense: pointer to SCSI sense buffer
 * @unpacked_lun: unpacked LUN to reference for struct se_lun
 * @data_length: fabric expected data transfer length
 * @task_addr: SAM task attribute
 * @data_dir: DMA data direction
 * @flags: flags for command submission from target_sc_flags_tables
 * @sgl: struct scatterlist memory for unidirectional mapping
 * @sgl_count: scatterlist count for unidirectional mapping
 * @sgl_bidi: struct scatterlist memory for bidirectional READ mapping
 * @sgl_bidi_count: scatterlist count for bidirectional READ mapping
 * @sgl_prot: struct scatterlist memory protection information
 * @sgl_prot_count: scatterlist count for protection information
 *
 * Task tags are supported if the caller has set @se_cmd->tag.
 *
 * Returns non zero to signal active I/O shutdown failure.  All other
 * setup exceptions will be returned as a SCSI CHECK_CONDITION response,
 * but still return zero here.
 *
 * This may only be called from process context, and also currently
 * assumes internal allocation of fabric payload buffer by target-core.
 */
int target_submit_cmd_map_sgls(struct se_cmd *se_cmd, struct se_session *se_sess,
		unsigned char *cdb, unsigned char *sense, u64 unpacked_lun,
		u32 data_length, int task_attr, int data_dir, int flags,
		struct scatterlist *sgl, u32 sgl_count,
		struct scatterlist *sgl_bidi, u32 sgl_bidi_count,
		struct scatterlist *sgl_prot, u32 sgl_prot_count)
{
	struct se_portal_group *se_tpg;
	sense_reason_t rc;
	int ret;

	se_tpg = se_sess->se_tpg;
	BUG_ON(!se_tpg);
	BUG_ON(se_cmd->se_tfo || se_cmd->se_sess);
	BUG_ON(in_interrupt());
	/*
	 * Initialize se_cmd for target operation.  From this point
	 * exceptions are handled by sending exception status via
	 * target_core_fabric_ops->queue_status() callback
	 */
	transport_init_se_cmd(se_cmd, se_tpg->se_tpg_tfo, se_sess,
				data_length, data_dir, task_attr, sense);

	if (flags & TARGET_SCF_USE_CPUID)
		se_cmd->se_cmd_flags |= SCF_USE_CPUID;
	else
		se_cmd->cpuid = WORK_CPU_UNBOUND;

	if (flags & TARGET_SCF_UNKNOWN_SIZE)
		se_cmd->unknown_data_length = 1;
	/*
	 * Obtain struct se_cmd->cmd_kref reference and add new cmd to
	 * se_sess->sess_cmd_list.  A second kref_get here is necessary
	 * for fabrics using TARGET_SCF_ACK_KREF that expect a second
	 * kref_put() to happen during fabric packet acknowledgement.
	 */
	ret = target_get_sess_cmd(se_cmd, flags & TARGET_SCF_ACK_KREF);
	if (ret)
		return ret;
	/*
	 * Signal bidirectional data payloads to target-core
	 */
	if (flags & TARGET_SCF_BIDI_OP)
		se_cmd->se_cmd_flags |= SCF_BIDI;
	/*
	 * Locate se_lun pointer and attach it to struct se_cmd
	 */
	rc = transport_lookup_cmd_lun(se_cmd, unpacked_lun);
	if (rc) {
		transport_send_check_condition_and_sense(se_cmd, rc, 0);
		target_put_sess_cmd(se_cmd);
		return 0;
	}

	rc = target_setup_cmd_from_cdb(se_cmd, cdb);
	if (rc != 0) {
		transport_generic_request_failure(se_cmd, rc);
		return 0;
	}

	/*
	 * Save pointers for SGLs containing protection information,
	 * if present.
	 */
	if (sgl_prot_count) {
		se_cmd->t_prot_sg = sgl_prot;
		se_cmd->t_prot_nents = sgl_prot_count;
		se_cmd->se_cmd_flags |= SCF_PASSTHROUGH_PROT_SG_TO_MEM_NOALLOC;
	}

	/*
	 * When a non zero sgl_count has been passed perform SGL passthrough
	 * mapping for pre-allocated fabric memory instead of having target
	 * core perform an internal SGL allocation..
	 */
	if (sgl_count != 0) {
		BUG_ON(!sgl);

		/*
		 * A work-around for tcm_loop as some userspace code via
		 * scsi-generic do not memset their associated read buffers,
		 * so go ahead and do that here for type non-data CDBs.  Also
		 * note that this is currently guaranteed to be a single SGL
		 * for this case by target core in target_setup_cmd_from_cdb()
		 * -> transport_generic_cmd_sequencer().
		 */
		if (!(se_cmd->se_cmd_flags & SCF_SCSI_DATA_CDB) &&
		     se_cmd->data_direction == DMA_FROM_DEVICE) {
			unsigned char *buf = NULL;

			if (sgl)
				buf = kmap(sg_page(sgl)) + sgl->offset;

			if (buf) {
				memset(buf, 0, sgl->length);
				kunmap(sg_page(sgl));
			}
		}

		rc = transport_generic_map_mem_to_cmd(se_cmd, sgl, sgl_count,
				sgl_bidi, sgl_bidi_count);
		if (rc != 0) {
			transport_generic_request_failure(se_cmd, rc);
			return 0;
		}
	}

	/*
	 * Check if we need to delay processing because of ALUA
	 * Active/NonOptimized primary access state..
	 */
	core_alua_check_nonop_delay(se_cmd);

	transport_handle_cdb_direct(se_cmd);
	return 0;
}
EXPORT_SYMBOL(target_submit_cmd_map_sgls);

/*
 * target_submit_cmd - lookup unpacked lun and submit uninitialized se_cmd
 *
 * @se_cmd: command descriptor to submit
 * @se_sess: associated se_sess for endpoint
 * @cdb: pointer to SCSI CDB
 * @sense: pointer to SCSI sense buffer
 * @unpacked_lun: unpacked LUN to reference for struct se_lun
 * @data_length: fabric expected data transfer length
 * @task_addr: SAM task attribute
 * @data_dir: DMA data direction
 * @flags: flags for command submission from target_sc_flags_tables
 *
 * Task tags are supported if the caller has set @se_cmd->tag.
 *
 * Returns non zero to signal active I/O shutdown failure.  All other
 * setup exceptions will be returned as a SCSI CHECK_CONDITION response,
 * but still return zero here.
 *
 * This may only be called from process context, and also currently
 * assumes internal allocation of fabric payload buffer by target-core.
 *
 * It also assumes interal target core SGL memory allocation.
 */
int target_submit_cmd(struct se_cmd *se_cmd, struct se_session *se_sess,
		unsigned char *cdb, unsigned char *sense, u64 unpacked_lun,
		u32 data_length, int task_attr, int data_dir, int flags)
{
	return target_submit_cmd_map_sgls(se_cmd, se_sess, cdb, sense,
			unpacked_lun, data_length, task_attr, data_dir,
			flags, NULL, 0, NULL, 0, NULL, 0);
}
EXPORT_SYMBOL(target_submit_cmd);

static void target_complete_tmr_failure(struct work_struct *work)
{
	struct se_cmd *se_cmd = container_of(work, struct se_cmd, work);

	se_cmd->se_tmr_req->response = TMR_LUN_DOES_NOT_EXIST;
	se_cmd->se_tfo->queue_tm_rsp(se_cmd);

	transport_cmd_check_stop_to_fabric(se_cmd);
}

/**
 * target_submit_tmr - lookup unpacked lun and submit uninitialized se_cmd
 *                     for TMR CDBs
 *
 * @se_cmd: command descriptor to submit
 * @se_sess: associated se_sess for endpoint
 * @sense: pointer to SCSI sense buffer
 * @unpacked_lun: unpacked LUN to reference for struct se_lun
 * @fabric_context: fabric context for TMR req
 * @tm_type: Type of TM request
 * @gfp: gfp type for caller
 * @tag: referenced task tag for TMR_ABORT_TASK
 * @flags: submit cmd flags
 *
 * Callable from all contexts.
 **/

int target_submit_tmr(struct se_cmd *se_cmd, struct se_session *se_sess,
		unsigned char *sense, u64 unpacked_lun,
		void *fabric_tmr_ptr, unsigned char tm_type,
		gfp_t gfp, u64 tag, int flags)
{
	struct se_portal_group *se_tpg;
	int ret;

	se_tpg = se_sess->se_tpg;
	BUG_ON(!se_tpg);

	transport_init_se_cmd(se_cmd, se_tpg->se_tpg_tfo, se_sess,
			      0, DMA_NONE, TCM_SIMPLE_TAG, sense);
	/*
	 * FIXME: Currently expect caller to handle se_cmd->se_tmr_req
	 * allocation failure.
	 */
	ret = core_tmr_alloc_req(se_cmd, fabric_tmr_ptr, tm_type, gfp);
	if (ret < 0)
		return -ENOMEM;

	if (tm_type == TMR_ABORT_TASK)
		se_cmd->se_tmr_req->ref_task_tag = tag;

	/* See target_submit_cmd for commentary */
	ret = target_get_sess_cmd(se_cmd, flags & TARGET_SCF_ACK_KREF);
	if (ret) {
		core_tmr_release_req(se_cmd->se_tmr_req);
		return ret;
	}

	ret = transport_lookup_tmr_lun(se_cmd, unpacked_lun);
	if (ret) {
		/*
		 * For callback during failure handling, push this work off
		 * to process context with TMR_LUN_DOES_NOT_EXIST status.
		 */
		INIT_WORK(&se_cmd->work, target_complete_tmr_failure);
		schedule_work(&se_cmd->work);
		return 0;
	}
	transport_generic_handle_tmr(se_cmd);
	return 0;
}
EXPORT_SYMBOL(target_submit_tmr);

/*
 * Handle SAM-esque emulation for generic transport request failures.
 */
void transport_generic_request_failure(struct se_cmd *cmd,
		sense_reason_t sense_reason)
{
	int ret = 0, post_ret = 0;

	pr_debug("-----[ Storage Engine Exception for cmd: %p ITT: 0x%08llx"
		" CDB: 0x%02x\n", cmd, cmd->tag, cmd->t_task_cdb[0]);
	pr_debug("-----[ i_state: %d t_state: %d sense_reason: %d\n",
		cmd->se_tfo->get_cmd_state(cmd),
		cmd->t_state, sense_reason);
	pr_debug("-----[ CMD_T_ACTIVE: %d CMD_T_STOP: %d CMD_T_SENT: %d\n",
		(cmd->transport_state & CMD_T_ACTIVE) != 0,
		(cmd->transport_state & CMD_T_STOP) != 0,
		(cmd->transport_state & CMD_T_SENT) != 0);

	/*
	 * For SAM Task Attribute emulation for failed struct se_cmd
	 */
	transport_complete_task_attr(cmd);
	/*
	 * Handle special case for COMPARE_AND_WRITE failure, where the
	 * callback is expected to drop the per device ->caw_sem.
	 */
	if ((cmd->se_cmd_flags & SCF_COMPARE_AND_WRITE) &&
	     cmd->transport_complete_callback)
		cmd->transport_complete_callback(cmd, false, &post_ret);

	switch (sense_reason) {
	case TCM_NON_EXISTENT_LUN:
	case TCM_UNSUPPORTED_SCSI_OPCODE:
	case TCM_INVALID_CDB_FIELD:
	case TCM_INVALID_PARAMETER_LIST:
	case TCM_PARAMETER_LIST_LENGTH_ERROR:
	case TCM_LOGICAL_UNIT_COMMUNICATION_FAILURE:
	case TCM_UNKNOWN_MODE_PAGE:
	case TCM_WRITE_PROTECTED:
	case TCM_ADDRESS_OUT_OF_RANGE:
	case TCM_CHECK_CONDITION_ABORT_CMD:
	case TCM_CHECK_CONDITION_UNIT_ATTENTION:
	case TCM_CHECK_CONDITION_NOT_READY:
	case TCM_LOGICAL_BLOCK_GUARD_CHECK_FAILED:
	case TCM_LOGICAL_BLOCK_APP_TAG_CHECK_FAILED:
	case TCM_LOGICAL_BLOCK_REF_TAG_CHECK_FAILED:
		break;
	case TCM_OUT_OF_RESOURCES:
		sense_reason = TCM_LOGICAL_UNIT_COMMUNICATION_FAILURE;
		break;
	case TCM_RESERVATION_CONFLICT:
		/*
		 * No SENSE Data payload for this case, set SCSI Status
		 * and queue the response to $FABRIC_MOD.
		 *
		 * Uses linux/include/scsi/scsi.h SAM status codes defs
		 */
		cmd->scsi_status = SAM_STAT_RESERVATION_CONFLICT;
		/*
		 * For UA Interlock Code 11b, a RESERVATION CONFLICT will
		 * establish a UNIT ATTENTION with PREVIOUS RESERVATION
		 * CONFLICT STATUS.
		 *
		 * See spc4r17, section 7.4.6 Control Mode Page, Table 349
		 */
		if (cmd->se_sess &&
		    cmd->se_dev->dev_attrib.emulate_ua_intlck_ctrl == 2) {
			target_ua_allocate_lun(cmd->se_sess->se_node_acl,
					       cmd->orig_fe_lun, 0x2C,
					ASCQ_2CH_PREVIOUS_RESERVATION_CONFLICT_STATUS);
		}
		trace_target_cmd_complete(cmd);
		ret = cmd->se_tfo->queue_status(cmd);
		if (ret == -EAGAIN || ret == -ENOMEM)
			goto queue_full;
		goto check_stop;
	default:
		pr_err("Unknown transport error for CDB 0x%02x: %d\n",
			cmd->t_task_cdb[0], sense_reason);
		sense_reason = TCM_UNSUPPORTED_SCSI_OPCODE;
		break;
	}

	ret = transport_send_check_condition_and_sense(cmd, sense_reason, 0);
	if (ret == -EAGAIN || ret == -ENOMEM)
		goto queue_full;

check_stop:
	transport_lun_remove_cmd(cmd);
	transport_cmd_check_stop_to_fabric(cmd);
	return;

queue_full:
	cmd->t_state = TRANSPORT_COMPLETE_QF_OK;
	transport_handle_queue_full(cmd, cmd->se_dev);
}
EXPORT_SYMBOL(transport_generic_request_failure);

void __target_execute_cmd(struct se_cmd *cmd, bool do_checks)
{
	sense_reason_t ret;

	if (!cmd->execute_cmd) {
		ret = TCM_LOGICAL_UNIT_COMMUNICATION_FAILURE;
		goto err;
	}
	if (do_checks) {
		/*
		 * Check for an existing UNIT ATTENTION condition after
		 * target_handle_task_attr() has done SAM task attr
		 * checking, and possibly have already defered execution
		 * out to target_restart_delayed_cmds() context.
		 */
		ret = target_scsi3_ua_check(cmd);
		if (ret)
			goto err;
<<<<<<< HEAD

		ret = target_alua_state_check(cmd);
		if (ret)
			goto err;

=======

		ret = target_alua_state_check(cmd);
		if (ret)
			goto err;

>>>>>>> 29e106ae
		ret = target_check_reservation(cmd);
		if (ret) {
			cmd->scsi_status = SAM_STAT_RESERVATION_CONFLICT;
			goto err;
		}
	}

	ret = cmd->execute_cmd(cmd);
	if (!ret)
		return;
err:
	spin_lock_irq(&cmd->t_state_lock);
	cmd->transport_state &= ~(CMD_T_BUSY|CMD_T_SENT);
	spin_unlock_irq(&cmd->t_state_lock);

	transport_generic_request_failure(cmd, ret);
}

static int target_write_prot_action(struct se_cmd *cmd)
{
	u32 sectors;
	/*
	 * Perform WRITE_INSERT of PI using software emulation when backend
	 * device has PI enabled, if the transport has not already generated
	 * PI using hardware WRITE_INSERT offload.
	 */
	switch (cmd->prot_op) {
	case TARGET_PROT_DOUT_INSERT:
		if (!(cmd->se_sess->sup_prot_ops & TARGET_PROT_DOUT_INSERT))
			sbc_dif_generate(cmd);
		break;
	case TARGET_PROT_DOUT_STRIP:
		if (cmd->se_sess->sup_prot_ops & TARGET_PROT_DOUT_STRIP)
			break;

		sectors = cmd->data_length >> ilog2(cmd->se_dev->dev_attrib.block_size);
		cmd->pi_err = sbc_dif_verify(cmd, cmd->t_task_lba,
					     sectors, 0, cmd->t_prot_sg, 0);
		if (unlikely(cmd->pi_err)) {
			spin_lock_irq(&cmd->t_state_lock);
			cmd->transport_state &= ~(CMD_T_BUSY|CMD_T_SENT);
			spin_unlock_irq(&cmd->t_state_lock);
			transport_generic_request_failure(cmd, cmd->pi_err);
			return -1;
		}
		break;
	default:
		break;
	}

	return 0;
}

static bool target_handle_task_attr(struct se_cmd *cmd)
{
	struct se_device *dev = cmd->se_dev;

	if (dev->transport->transport_flags & TRANSPORT_FLAG_PASSTHROUGH)
		return false;

	cmd->se_cmd_flags |= SCF_TASK_ATTR_SET;

	/*
	 * Check for the existence of HEAD_OF_QUEUE, and if true return 1
	 * to allow the passed struct se_cmd list of tasks to the front of the list.
	 */
	switch (cmd->sam_task_attr) {
	case TCM_HEAD_TAG:
		pr_debug("Added HEAD_OF_QUEUE for CDB: 0x%02x\n",
			 cmd->t_task_cdb[0]);
		return false;
	case TCM_ORDERED_TAG:
		atomic_inc_mb(&dev->dev_ordered_sync);

		pr_debug("Added ORDERED for CDB: 0x%02x to ordered list\n",
			 cmd->t_task_cdb[0]);

		/*
		 * Execute an ORDERED command if no other older commands
		 * exist that need to be completed first.
		 */
		if (!atomic_read(&dev->simple_cmds))
			return false;
		break;
	default:
		/*
		 * For SIMPLE and UNTAGGED Task Attribute commands
		 */
		atomic_inc_mb(&dev->simple_cmds);
		break;
	}

	if (atomic_read(&dev->dev_ordered_sync) == 0)
		return false;

	spin_lock(&dev->delayed_cmd_lock);
	list_add_tail(&cmd->se_delayed_node, &dev->delayed_cmd_list);
	spin_unlock(&dev->delayed_cmd_lock);

	pr_debug("Added CDB: 0x%02x Task Attr: 0x%02x to delayed CMD listn",
		cmd->t_task_cdb[0], cmd->sam_task_attr);
	return true;
}

static int __transport_check_aborted_status(struct se_cmd *, int);

void target_execute_cmd(struct se_cmd *cmd)
{
	/*
	 * Determine if frontend context caller is requesting the stopping of
	 * this command for frontend exceptions.
	 *
	 * If the received CDB has aleady been aborted stop processing it here.
	 */
	spin_lock_irq(&cmd->t_state_lock);
	if (__transport_check_aborted_status(cmd, 1)) {
		spin_unlock_irq(&cmd->t_state_lock);
		return;
	}
	if (cmd->transport_state & CMD_T_STOP) {
		pr_debug("%s:%d CMD_T_STOP for ITT: 0x%08llx\n",
			__func__, __LINE__, cmd->tag);

		spin_unlock_irq(&cmd->t_state_lock);
		complete_all(&cmd->t_transport_stop_comp);
		return;
	}

	cmd->t_state = TRANSPORT_PROCESSING;
	cmd->transport_state |= CMD_T_ACTIVE|CMD_T_BUSY|CMD_T_SENT;
	spin_unlock_irq(&cmd->t_state_lock);

	if (target_write_prot_action(cmd))
		return;

	if (target_handle_task_attr(cmd)) {
		spin_lock_irq(&cmd->t_state_lock);
		cmd->transport_state &= ~(CMD_T_BUSY | CMD_T_SENT);
		spin_unlock_irq(&cmd->t_state_lock);
		return;
	}

	__target_execute_cmd(cmd, true);
}
EXPORT_SYMBOL(target_execute_cmd);

/*
 * Process all commands up to the last received ORDERED task attribute which
 * requires another blocking boundary
 */
static void target_restart_delayed_cmds(struct se_device *dev)
{
	for (;;) {
		struct se_cmd *cmd;

		spin_lock(&dev->delayed_cmd_lock);
		if (list_empty(&dev->delayed_cmd_list)) {
			spin_unlock(&dev->delayed_cmd_lock);
			break;
		}

		cmd = list_entry(dev->delayed_cmd_list.next,
				 struct se_cmd, se_delayed_node);
		list_del(&cmd->se_delayed_node);
		spin_unlock(&dev->delayed_cmd_lock);

		__target_execute_cmd(cmd, true);

		if (cmd->sam_task_attr == TCM_ORDERED_TAG)
			break;
	}
}

/*
 * Called from I/O completion to determine which dormant/delayed
 * and ordered cmds need to have their tasks added to the execution queue.
 */
static void transport_complete_task_attr(struct se_cmd *cmd)
{
	struct se_device *dev = cmd->se_dev;

	if (dev->transport->transport_flags & TRANSPORT_FLAG_PASSTHROUGH)
		return;

	if (!(cmd->se_cmd_flags & SCF_TASK_ATTR_SET))
		goto restart;

	if (cmd->sam_task_attr == TCM_SIMPLE_TAG) {
		atomic_dec_mb(&dev->simple_cmds);
		dev->dev_cur_ordered_id++;
		pr_debug("Incremented dev->dev_cur_ordered_id: %u for SIMPLE\n",
			 dev->dev_cur_ordered_id);
	} else if (cmd->sam_task_attr == TCM_HEAD_TAG) {
		dev->dev_cur_ordered_id++;
		pr_debug("Incremented dev_cur_ordered_id: %u for HEAD_OF_QUEUE\n",
			 dev->dev_cur_ordered_id);
	} else if (cmd->sam_task_attr == TCM_ORDERED_TAG) {
		atomic_dec_mb(&dev->dev_ordered_sync);

		dev->dev_cur_ordered_id++;
		pr_debug("Incremented dev_cur_ordered_id: %u for ORDERED\n",
			 dev->dev_cur_ordered_id);
	}
restart:
	target_restart_delayed_cmds(dev);
}

static void transport_complete_qf(struct se_cmd *cmd)
{
	int ret = 0;

	transport_complete_task_attr(cmd);

	if (cmd->se_cmd_flags & SCF_TRANSPORT_TASK_SENSE) {
		trace_target_cmd_complete(cmd);
		ret = cmd->se_tfo->queue_status(cmd);
		goto out;
	}

	switch (cmd->data_direction) {
	case DMA_FROM_DEVICE:
		if (cmd->scsi_status)
			goto queue_status;

		trace_target_cmd_complete(cmd);
		ret = cmd->se_tfo->queue_data_in(cmd);
		break;
	case DMA_TO_DEVICE:
		if (cmd->se_cmd_flags & SCF_BIDI) {
			ret = cmd->se_tfo->queue_data_in(cmd);
			break;
		}
		/* Fall through for DMA_TO_DEVICE */
	case DMA_NONE:
queue_status:
		trace_target_cmd_complete(cmd);
		ret = cmd->se_tfo->queue_status(cmd);
		break;
	default:
		break;
	}

out:
	if (ret < 0) {
		transport_handle_queue_full(cmd, cmd->se_dev);
		return;
	}
	transport_lun_remove_cmd(cmd);
	transport_cmd_check_stop_to_fabric(cmd);
}

static void transport_handle_queue_full(
	struct se_cmd *cmd,
	struct se_device *dev)
{
	spin_lock_irq(&dev->qf_cmd_lock);
	list_add_tail(&cmd->se_qf_node, &cmd->se_dev->qf_cmd_list);
	atomic_inc_mb(&dev->dev_qf_count);
	spin_unlock_irq(&cmd->se_dev->qf_cmd_lock);

	schedule_work(&cmd->se_dev->qf_work_queue);
}

static bool target_read_prot_action(struct se_cmd *cmd)
{
	switch (cmd->prot_op) {
	case TARGET_PROT_DIN_STRIP:
		if (!(cmd->se_sess->sup_prot_ops & TARGET_PROT_DIN_STRIP)) {
			u32 sectors = cmd->data_length >>
				  ilog2(cmd->se_dev->dev_attrib.block_size);

			cmd->pi_err = sbc_dif_verify(cmd, cmd->t_task_lba,
						     sectors, 0, cmd->t_prot_sg,
						     0);
			if (cmd->pi_err)
				return true;
		}
		break;
	case TARGET_PROT_DIN_INSERT:
		if (cmd->se_sess->sup_prot_ops & TARGET_PROT_DIN_INSERT)
			break;

		sbc_dif_generate(cmd);
		break;
	default:
		break;
	}

	return false;
}

static void target_complete_ok_work(struct work_struct *work)
{
	struct se_cmd *cmd = container_of(work, struct se_cmd, work);
	int ret;

	/*
	 * Check if we need to move delayed/dormant tasks from cmds on the
	 * delayed execution list after a HEAD_OF_QUEUE or ORDERED Task
	 * Attribute.
	 */
	transport_complete_task_attr(cmd);

	/*
	 * Check to schedule QUEUE_FULL work, or execute an existing
	 * cmd->transport_qf_callback()
	 */
	if (atomic_read(&cmd->se_dev->dev_qf_count) != 0)
		schedule_work(&cmd->se_dev->qf_work_queue);

	/*
	 * Check if we need to send a sense buffer from
	 * the struct se_cmd in question.
	 */
	if (cmd->se_cmd_flags & SCF_TRANSPORT_TASK_SENSE) {
		WARN_ON(!cmd->scsi_status);
		ret = transport_send_check_condition_and_sense(
					cmd, 0, 1);
		if (ret == -EAGAIN || ret == -ENOMEM)
			goto queue_full;

		transport_lun_remove_cmd(cmd);
		transport_cmd_check_stop_to_fabric(cmd);
		return;
	}
	/*
	 * Check for a callback, used by amongst other things
	 * XDWRITE_READ_10 and COMPARE_AND_WRITE emulation.
	 */
	if (cmd->transport_complete_callback) {
		sense_reason_t rc;
		bool caw = (cmd->se_cmd_flags & SCF_COMPARE_AND_WRITE);
		bool zero_dl = !(cmd->data_length);
		int post_ret = 0;

		rc = cmd->transport_complete_callback(cmd, true, &post_ret);
		if (!rc && !post_ret) {
			if (caw && zero_dl)
				goto queue_rsp;

			return;
		} else if (rc) {
			ret = transport_send_check_condition_and_sense(cmd,
						rc, 0);
			if (ret == -EAGAIN || ret == -ENOMEM)
				goto queue_full;

			transport_lun_remove_cmd(cmd);
			transport_cmd_check_stop_to_fabric(cmd);
			return;
		}
	}

queue_rsp:
	switch (cmd->data_direction) {
	case DMA_FROM_DEVICE:
		if (cmd->scsi_status)
			goto queue_status;

		atomic_long_add(cmd->data_length,
				&cmd->se_lun->lun_stats.tx_data_octets);
		/*
		 * Perform READ_STRIP of PI using software emulation when
		 * backend had PI enabled, if the transport will not be
		 * performing hardware READ_STRIP offload.
		 */
		if (target_read_prot_action(cmd)) {
			ret = transport_send_check_condition_and_sense(cmd,
						cmd->pi_err, 0);
			if (ret == -EAGAIN || ret == -ENOMEM)
				goto queue_full;

			transport_lun_remove_cmd(cmd);
			transport_cmd_check_stop_to_fabric(cmd);
			return;
		}

		trace_target_cmd_complete(cmd);
		ret = cmd->se_tfo->queue_data_in(cmd);
		if (ret == -EAGAIN || ret == -ENOMEM)
			goto queue_full;
		break;
	case DMA_TO_DEVICE:
		atomic_long_add(cmd->data_length,
				&cmd->se_lun->lun_stats.rx_data_octets);
		/*
		 * Check if we need to send READ payload for BIDI-COMMAND
		 */
		if (cmd->se_cmd_flags & SCF_BIDI) {
			atomic_long_add(cmd->data_length,
					&cmd->se_lun->lun_stats.tx_data_octets);
			ret = cmd->se_tfo->queue_data_in(cmd);
			if (ret == -EAGAIN || ret == -ENOMEM)
				goto queue_full;
			break;
		}
		/* Fall through for DMA_TO_DEVICE */
	case DMA_NONE:
queue_status:
		trace_target_cmd_complete(cmd);
		ret = cmd->se_tfo->queue_status(cmd);
		if (ret == -EAGAIN || ret == -ENOMEM)
			goto queue_full;
		break;
	default:
		break;
	}

	transport_lun_remove_cmd(cmd);
	transport_cmd_check_stop_to_fabric(cmd);
	return;

queue_full:
	pr_debug("Handling complete_ok QUEUE_FULL: se_cmd: %p,"
		" data_direction: %d\n", cmd, cmd->data_direction);
	cmd->t_state = TRANSPORT_COMPLETE_QF_OK;
	transport_handle_queue_full(cmd, cmd->se_dev);
}

void target_free_sgl(struct scatterlist *sgl, int nents)
{
	struct scatterlist *sg;
	int count;

	for_each_sg(sgl, sg, nents, count)
		__free_page(sg_page(sg));

	kfree(sgl);
}
EXPORT_SYMBOL(target_free_sgl);

static inline void transport_reset_sgl_orig(struct se_cmd *cmd)
{
	/*
	 * Check for saved t_data_sg that may be used for COMPARE_AND_WRITE
	 * emulation, and free + reset pointers if necessary..
	 */
	if (!cmd->t_data_sg_orig)
		return;

	kfree(cmd->t_data_sg);
	cmd->t_data_sg = cmd->t_data_sg_orig;
	cmd->t_data_sg_orig = NULL;
	cmd->t_data_nents = cmd->t_data_nents_orig;
	cmd->t_data_nents_orig = 0;
}

static inline void transport_free_pages(struct se_cmd *cmd)
{
	if (!(cmd->se_cmd_flags & SCF_PASSTHROUGH_PROT_SG_TO_MEM_NOALLOC)) {
		target_free_sgl(cmd->t_prot_sg, cmd->t_prot_nents);
		cmd->t_prot_sg = NULL;
		cmd->t_prot_nents = 0;
	}

	if (cmd->se_cmd_flags & SCF_PASSTHROUGH_SG_TO_MEM_NOALLOC) {
		/*
		 * Release special case READ buffer payload required for
		 * SG_TO_MEM_NOALLOC to function with COMPARE_AND_WRITE
		 */
		if (cmd->se_cmd_flags & SCF_COMPARE_AND_WRITE) {
			target_free_sgl(cmd->t_bidi_data_sg,
					   cmd->t_bidi_data_nents);
			cmd->t_bidi_data_sg = NULL;
			cmd->t_bidi_data_nents = 0;
		}
		transport_reset_sgl_orig(cmd);
		return;
	}
	transport_reset_sgl_orig(cmd);

	target_free_sgl(cmd->t_data_sg, cmd->t_data_nents);
	cmd->t_data_sg = NULL;
	cmd->t_data_nents = 0;

	target_free_sgl(cmd->t_bidi_data_sg, cmd->t_bidi_data_nents);
	cmd->t_bidi_data_sg = NULL;
	cmd->t_bidi_data_nents = 0;
}

/**
 * transport_put_cmd - release a reference to a command
 * @cmd:       command to release
 *
 * This routine releases our reference to the command and frees it if possible.
 */
static int transport_put_cmd(struct se_cmd *cmd)
{
	BUG_ON(!cmd->se_tfo);
	/*
	 * If this cmd has been setup with target_get_sess_cmd(), drop
	 * the kref and call ->release_cmd() in kref callback.
	 */
	return target_put_sess_cmd(cmd);
}

void *transport_kmap_data_sg(struct se_cmd *cmd)
{
	struct scatterlist *sg = cmd->t_data_sg;
	struct page **pages;
	int i;

	/*
	 * We need to take into account a possible offset here for fabrics like
	 * tcm_loop who may be using a contig buffer from the SCSI midlayer for
	 * control CDBs passed as SGLs via transport_generic_map_mem_to_cmd()
	 */
	if (!cmd->t_data_nents)
		return NULL;

	BUG_ON(!sg);
	if (cmd->t_data_nents == 1)
		return kmap(sg_page(sg)) + sg->offset;

	/* >1 page. use vmap */
	pages = kmalloc(sizeof(*pages) * cmd->t_data_nents, GFP_KERNEL);
	if (!pages)
		return NULL;

	/* convert sg[] to pages[] */
	for_each_sg(cmd->t_data_sg, sg, cmd->t_data_nents, i) {
		pages[i] = sg_page(sg);
	}

	cmd->t_data_vmap = vmap(pages, cmd->t_data_nents,  VM_MAP, PAGE_KERNEL);
	kfree(pages);
	if (!cmd->t_data_vmap)
		return NULL;

	return cmd->t_data_vmap + cmd->t_data_sg[0].offset;
}
EXPORT_SYMBOL(transport_kmap_data_sg);

void transport_kunmap_data_sg(struct se_cmd *cmd)
{
	if (!cmd->t_data_nents) {
		return;
	} else if (cmd->t_data_nents == 1) {
		kunmap(sg_page(cmd->t_data_sg));
		return;
	}

	vunmap(cmd->t_data_vmap);
	cmd->t_data_vmap = NULL;
}
EXPORT_SYMBOL(transport_kunmap_data_sg);

int
target_alloc_sgl(struct scatterlist **sgl, unsigned int *nents, u32 length,
		 bool zero_page, bool chainable)
{
	struct scatterlist *sg;
	struct page *page;
	gfp_t zero_flag = (zero_page) ? __GFP_ZERO : 0;
	unsigned int nalloc, nent;
	int i = 0;

	nalloc = nent = DIV_ROUND_UP(length, PAGE_SIZE);
	if (chainable)
		nalloc++;
	sg = kmalloc_array(nalloc, sizeof(struct scatterlist), GFP_KERNEL);
	if (!sg)
		return -ENOMEM;

	sg_init_table(sg, nalloc);

	while (length) {
		u32 page_len = min_t(u32, length, PAGE_SIZE);
		page = alloc_page(GFP_KERNEL | zero_flag);
		if (!page)
			goto out;

		sg_set_page(&sg[i], page, page_len, 0);
		length -= page_len;
		i++;
	}
	*sgl = sg;
	*nents = nent;
	return 0;

out:
	while (i > 0) {
		i--;
		__free_page(sg_page(&sg[i]));
	}
	kfree(sg);
	return -ENOMEM;
}
EXPORT_SYMBOL(target_alloc_sgl);

/*
 * Allocate any required resources to execute the command.  For writes we
 * might not have the payload yet, so notify the fabric via a call to
 * ->write_pending instead. Otherwise place it on the execution queue.
 */
sense_reason_t
transport_generic_new_cmd(struct se_cmd *cmd)
{
	int ret = 0;
	bool zero_flag = !(cmd->se_cmd_flags & SCF_SCSI_DATA_CDB);

	if (cmd->prot_op != TARGET_PROT_NORMAL &&
	    !(cmd->se_cmd_flags & SCF_PASSTHROUGH_PROT_SG_TO_MEM_NOALLOC)) {
		ret = target_alloc_sgl(&cmd->t_prot_sg, &cmd->t_prot_nents,
				       cmd->prot_length, true, false);
		if (ret < 0)
			return TCM_LOGICAL_UNIT_COMMUNICATION_FAILURE;
	}

	/*
	 * Determine is the TCM fabric module has already allocated physical
	 * memory, and is directly calling transport_generic_map_mem_to_cmd()
	 * beforehand.
	 */
	if (!(cmd->se_cmd_flags & SCF_PASSTHROUGH_SG_TO_MEM_NOALLOC) &&
	    cmd->data_length) {

		if ((cmd->se_cmd_flags & SCF_BIDI) ||
		    (cmd->se_cmd_flags & SCF_COMPARE_AND_WRITE)) {
			u32 bidi_length;

			if (cmd->se_cmd_flags & SCF_COMPARE_AND_WRITE)
				bidi_length = cmd->t_task_nolb *
					      cmd->se_dev->dev_attrib.block_size;
			else
				bidi_length = cmd->data_length;

			ret = target_alloc_sgl(&cmd->t_bidi_data_sg,
					       &cmd->t_bidi_data_nents,
					       bidi_length, zero_flag, false);
			if (ret < 0)
				return TCM_LOGICAL_UNIT_COMMUNICATION_FAILURE;
		}

		ret = target_alloc_sgl(&cmd->t_data_sg, &cmd->t_data_nents,
				       cmd->data_length, zero_flag, false);
		if (ret < 0)
			return TCM_LOGICAL_UNIT_COMMUNICATION_FAILURE;
	} else if ((cmd->se_cmd_flags & SCF_COMPARE_AND_WRITE) &&
		    cmd->data_length) {
		/*
		 * Special case for COMPARE_AND_WRITE with fabrics
		 * using SCF_PASSTHROUGH_SG_TO_MEM_NOALLOC.
		 */
		u32 caw_length = cmd->t_task_nolb *
				 cmd->se_dev->dev_attrib.block_size;

		ret = target_alloc_sgl(&cmd->t_bidi_data_sg,
				       &cmd->t_bidi_data_nents,
				       caw_length, zero_flag, false);
		if (ret < 0)
			return TCM_LOGICAL_UNIT_COMMUNICATION_FAILURE;
	}
	/*
	 * If this command is not a write we can execute it right here,
	 * for write buffers we need to notify the fabric driver first
	 * and let it call back once the write buffers are ready.
	 */
	target_add_to_state_list(cmd);
	if (cmd->data_direction != DMA_TO_DEVICE || cmd->data_length == 0) {
		target_execute_cmd(cmd);
		return 0;
	}
	transport_cmd_check_stop(cmd, false, true);

	ret = cmd->se_tfo->write_pending(cmd);
	if (ret == -EAGAIN || ret == -ENOMEM)
		goto queue_full;

	/* fabric drivers should only return -EAGAIN or -ENOMEM as error */
	WARN_ON(ret);

	return (!ret) ? 0 : TCM_LOGICAL_UNIT_COMMUNICATION_FAILURE;

queue_full:
	pr_debug("Handling write_pending QUEUE__FULL: se_cmd: %p\n", cmd);
	cmd->t_state = TRANSPORT_COMPLETE_QF_WP;
	transport_handle_queue_full(cmd, cmd->se_dev);
	return 0;
}
EXPORT_SYMBOL(transport_generic_new_cmd);

static void transport_write_pending_qf(struct se_cmd *cmd)
{
	int ret;

	ret = cmd->se_tfo->write_pending(cmd);
	if (ret == -EAGAIN || ret == -ENOMEM) {
		pr_debug("Handling write_pending QUEUE__FULL: se_cmd: %p\n",
			 cmd);
		transport_handle_queue_full(cmd, cmd->se_dev);
	}
}

static bool
__transport_wait_for_tasks(struct se_cmd *, bool, bool *, bool *,
			   unsigned long *flags);

static void target_wait_free_cmd(struct se_cmd *cmd, bool *aborted, bool *tas)
{
	unsigned long flags;

	spin_lock_irqsave(&cmd->t_state_lock, flags);
	__transport_wait_for_tasks(cmd, true, aborted, tas, &flags);
	spin_unlock_irqrestore(&cmd->t_state_lock, flags);
}

int transport_generic_free_cmd(struct se_cmd *cmd, int wait_for_tasks)
{
	int ret = 0;
	bool aborted = false, tas = false;

	if (!(cmd->se_cmd_flags & SCF_SE_LUN_CMD)) {
		if (wait_for_tasks && (cmd->se_cmd_flags & SCF_SCSI_TMR_CDB))
			target_wait_free_cmd(cmd, &aborted, &tas);

		if (!aborted || tas)
			ret = transport_put_cmd(cmd);
	} else {
		if (wait_for_tasks)
			target_wait_free_cmd(cmd, &aborted, &tas);
		/*
		 * Handle WRITE failure case where transport_generic_new_cmd()
		 * has already added se_cmd to state_list, but fabric has
		 * failed command before I/O submission.
		 */
		if (cmd->state_active)
			target_remove_from_state_list(cmd);

		if (cmd->se_lun)
			transport_lun_remove_cmd(cmd);

		if (!aborted || tas)
			ret = transport_put_cmd(cmd);
	}
	/*
	 * If the task has been internally aborted due to TMR ABORT_TASK
	 * or LUN_RESET, target_core_tmr.c is responsible for performing
	 * the remaining calls to target_put_sess_cmd(), and not the
	 * callers of this function.
	 */
	if (aborted) {
		pr_debug("Detected CMD_T_ABORTED for ITT: %llu\n", cmd->tag);
		wait_for_completion(&cmd->cmd_wait_comp);
		cmd->se_tfo->release_cmd(cmd);
		ret = 1;
	}
	return ret;
}
EXPORT_SYMBOL(transport_generic_free_cmd);

/* target_get_sess_cmd - Add command to active ->sess_cmd_list
 * @se_cmd:	command descriptor to add
 * @ack_kref:	Signal that fabric will perform an ack target_put_sess_cmd()
 */
int target_get_sess_cmd(struct se_cmd *se_cmd, bool ack_kref)
{
	struct se_session *se_sess = se_cmd->se_sess;
	unsigned long flags;
	int ret = 0;

	/*
	 * Add a second kref if the fabric caller is expecting to handle
	 * fabric acknowledgement that requires two target_put_sess_cmd()
	 * invocations before se_cmd descriptor release.
	 */
	if (ack_kref)
		kref_get(&se_cmd->cmd_kref);

	spin_lock_irqsave(&se_sess->sess_cmd_lock, flags);
	if (se_sess->sess_tearing_down) {
		ret = -ESHUTDOWN;
		goto out;
	}
	list_add_tail(&se_cmd->se_cmd_list, &se_sess->sess_cmd_list);
out:
	spin_unlock_irqrestore(&se_sess->sess_cmd_lock, flags);

	if (ret && ack_kref)
		target_put_sess_cmd(se_cmd);

	return ret;
}
EXPORT_SYMBOL(target_get_sess_cmd);

static void target_free_cmd_mem(struct se_cmd *cmd)
{
	transport_free_pages(cmd);

	if (cmd->se_cmd_flags & SCF_SCSI_TMR_CDB)
		core_tmr_release_req(cmd->se_tmr_req);
	if (cmd->t_task_cdb != cmd->__t_task_cdb)
		kfree(cmd->t_task_cdb);
}

static void target_release_cmd_kref(struct kref *kref)
{
	struct se_cmd *se_cmd = container_of(kref, struct se_cmd, cmd_kref);
	struct se_session *se_sess = se_cmd->se_sess;
	unsigned long flags;
	bool fabric_stop;

	spin_lock_irqsave(&se_sess->sess_cmd_lock, flags);

	spin_lock(&se_cmd->t_state_lock);
	fabric_stop = (se_cmd->transport_state & CMD_T_FABRIC_STOP) &&
		      (se_cmd->transport_state & CMD_T_ABORTED);
	spin_unlock(&se_cmd->t_state_lock);

	if (se_cmd->cmd_wait_set || fabric_stop) {
		list_del_init(&se_cmd->se_cmd_list);
		spin_unlock_irqrestore(&se_sess->sess_cmd_lock, flags);
		target_free_cmd_mem(se_cmd);
		complete(&se_cmd->cmd_wait_comp);
		return;
	}
	list_del_init(&se_cmd->se_cmd_list);
	spin_unlock_irqrestore(&se_sess->sess_cmd_lock, flags);

	target_free_cmd_mem(se_cmd);
	se_cmd->se_tfo->release_cmd(se_cmd);
}

/* target_put_sess_cmd - Check for active I/O shutdown via kref_put
 * @se_cmd:	command descriptor to drop
 */
int target_put_sess_cmd(struct se_cmd *se_cmd)
{
	struct se_session *se_sess = se_cmd->se_sess;

	if (!se_sess) {
		target_free_cmd_mem(se_cmd);
		se_cmd->se_tfo->release_cmd(se_cmd);
		return 1;
	}
	return kref_put(&se_cmd->cmd_kref, target_release_cmd_kref);
}
EXPORT_SYMBOL(target_put_sess_cmd);

/* target_sess_cmd_list_set_waiting - Flag all commands in
 *         sess_cmd_list to complete cmd_wait_comp.  Set
 *         sess_tearing_down so no more commands are queued.
 * @se_sess:	session to flag
 */
void target_sess_cmd_list_set_waiting(struct se_session *se_sess)
{
	struct se_cmd *se_cmd;
	unsigned long flags;
	int rc;

	spin_lock_irqsave(&se_sess->sess_cmd_lock, flags);
	if (se_sess->sess_tearing_down) {
		spin_unlock_irqrestore(&se_sess->sess_cmd_lock, flags);
		return;
	}
	se_sess->sess_tearing_down = 1;
	list_splice_init(&se_sess->sess_cmd_list, &se_sess->sess_wait_list);

	list_for_each_entry(se_cmd, &se_sess->sess_wait_list, se_cmd_list) {
		rc = kref_get_unless_zero(&se_cmd->cmd_kref);
		if (rc) {
			se_cmd->cmd_wait_set = 1;
			spin_lock(&se_cmd->t_state_lock);
			se_cmd->transport_state |= CMD_T_FABRIC_STOP;
			spin_unlock(&se_cmd->t_state_lock);
		}
	}

	spin_unlock_irqrestore(&se_sess->sess_cmd_lock, flags);
}
EXPORT_SYMBOL(target_sess_cmd_list_set_waiting);

/* target_wait_for_sess_cmds - Wait for outstanding descriptors
 * @se_sess:    session to wait for active I/O
 */
void target_wait_for_sess_cmds(struct se_session *se_sess)
{
	struct se_cmd *se_cmd, *tmp_cmd;
	unsigned long flags;
	bool tas;

	list_for_each_entry_safe(se_cmd, tmp_cmd,
				&se_sess->sess_wait_list, se_cmd_list) {
		pr_debug("Waiting for se_cmd: %p t_state: %d, fabric state:"
			" %d\n", se_cmd, se_cmd->t_state,
			se_cmd->se_tfo->get_cmd_state(se_cmd));

		spin_lock_irqsave(&se_cmd->t_state_lock, flags);
		tas = (se_cmd->transport_state & CMD_T_TAS);
		spin_unlock_irqrestore(&se_cmd->t_state_lock, flags);

		if (!target_put_sess_cmd(se_cmd)) {
			if (tas)
				target_put_sess_cmd(se_cmd);
		}

		wait_for_completion(&se_cmd->cmd_wait_comp);
		pr_debug("After cmd_wait_comp: se_cmd: %p t_state: %d"
			" fabric state: %d\n", se_cmd, se_cmd->t_state,
			se_cmd->se_tfo->get_cmd_state(se_cmd));

		se_cmd->se_tfo->release_cmd(se_cmd);
	}

	spin_lock_irqsave(&se_sess->sess_cmd_lock, flags);
	WARN_ON(!list_empty(&se_sess->sess_cmd_list));
	spin_unlock_irqrestore(&se_sess->sess_cmd_lock, flags);

}
EXPORT_SYMBOL(target_wait_for_sess_cmds);

void transport_clear_lun_ref(struct se_lun *lun)
{
	percpu_ref_kill(&lun->lun_ref);
	wait_for_completion(&lun->lun_ref_comp);
}

static bool
__transport_wait_for_tasks(struct se_cmd *cmd, bool fabric_stop,
			   bool *aborted, bool *tas, unsigned long *flags)
	__releases(&cmd->t_state_lock)
	__acquires(&cmd->t_state_lock)
{

	assert_spin_locked(&cmd->t_state_lock);
	WARN_ON_ONCE(!irqs_disabled());

	if (fabric_stop)
		cmd->transport_state |= CMD_T_FABRIC_STOP;

	if (cmd->transport_state & CMD_T_ABORTED)
		*aborted = true;

	if (cmd->transport_state & CMD_T_TAS)
		*tas = true;

	if (!(cmd->se_cmd_flags & SCF_SE_LUN_CMD) &&
	    !(cmd->se_cmd_flags & SCF_SCSI_TMR_CDB))
		return false;

	if (!(cmd->se_cmd_flags & SCF_SUPPORTED_SAM_OPCODE) &&
	    !(cmd->se_cmd_flags & SCF_SCSI_TMR_CDB))
		return false;

	if (!(cmd->transport_state & CMD_T_ACTIVE))
		return false;

	if (fabric_stop && *aborted)
		return false;

	cmd->transport_state |= CMD_T_STOP;

	pr_debug("wait_for_tasks: Stopping %p ITT: 0x%08llx i_state: %d,"
		 " t_state: %d, CMD_T_STOP\n", cmd, cmd->tag,
		 cmd->se_tfo->get_cmd_state(cmd), cmd->t_state);

	spin_unlock_irqrestore(&cmd->t_state_lock, *flags);

	wait_for_completion(&cmd->t_transport_stop_comp);

	spin_lock_irqsave(&cmd->t_state_lock, *flags);
	cmd->transport_state &= ~(CMD_T_ACTIVE | CMD_T_STOP);

	pr_debug("wait_for_tasks: Stopped wait_for_completion(&cmd->"
		 "t_transport_stop_comp) for ITT: 0x%08llx\n", cmd->tag);

	return true;
}

/**
 * transport_wait_for_tasks - wait for completion to occur
 * @cmd:	command to wait
 *
 * Called from frontend fabric context to wait for storage engine
 * to pause and/or release frontend generated struct se_cmd.
 */
bool transport_wait_for_tasks(struct se_cmd *cmd)
{
	unsigned long flags;
	bool ret, aborted = false, tas = false;

	spin_lock_irqsave(&cmd->t_state_lock, flags);
	ret = __transport_wait_for_tasks(cmd, false, &aborted, &tas, &flags);
	spin_unlock_irqrestore(&cmd->t_state_lock, flags);

	return ret;
}
EXPORT_SYMBOL(transport_wait_for_tasks);

struct sense_info {
	u8 key;
	u8 asc;
	u8 ascq;
	bool add_sector_info;
};

static const struct sense_info sense_info_table[] = {
	[TCM_NO_SENSE] = {
		.key = NOT_READY
	},
	[TCM_NON_EXISTENT_LUN] = {
		.key = ILLEGAL_REQUEST,
		.asc = 0x25 /* LOGICAL UNIT NOT SUPPORTED */
	},
	[TCM_UNSUPPORTED_SCSI_OPCODE] = {
		.key = ILLEGAL_REQUEST,
		.asc = 0x20, /* INVALID COMMAND OPERATION CODE */
	},
	[TCM_SECTOR_COUNT_TOO_MANY] = {
		.key = ILLEGAL_REQUEST,
		.asc = 0x20, /* INVALID COMMAND OPERATION CODE */
	},
	[TCM_UNKNOWN_MODE_PAGE] = {
		.key = ILLEGAL_REQUEST,
		.asc = 0x24, /* INVALID FIELD IN CDB */
	},
	[TCM_CHECK_CONDITION_ABORT_CMD] = {
		.key = ABORTED_COMMAND,
		.asc = 0x29, /* BUS DEVICE RESET FUNCTION OCCURRED */
		.ascq = 0x03,
	},
	[TCM_INCORRECT_AMOUNT_OF_DATA] = {
		.key = ABORTED_COMMAND,
		.asc = 0x0c, /* WRITE ERROR */
		.ascq = 0x0d, /* NOT ENOUGH UNSOLICITED DATA */
	},
	[TCM_INVALID_CDB_FIELD] = {
		.key = ILLEGAL_REQUEST,
		.asc = 0x24, /* INVALID FIELD IN CDB */
	},
	[TCM_INVALID_PARAMETER_LIST] = {
		.key = ILLEGAL_REQUEST,
		.asc = 0x26, /* INVALID FIELD IN PARAMETER LIST */
	},
	[TCM_PARAMETER_LIST_LENGTH_ERROR] = {
		.key = ILLEGAL_REQUEST,
		.asc = 0x1a, /* PARAMETER LIST LENGTH ERROR */
	},
	[TCM_UNEXPECTED_UNSOLICITED_DATA] = {
		.key = ILLEGAL_REQUEST,
		.asc = 0x0c, /* WRITE ERROR */
		.ascq = 0x0c, /* UNEXPECTED_UNSOLICITED_DATA */
	},
	[TCM_SERVICE_CRC_ERROR] = {
		.key = ABORTED_COMMAND,
		.asc = 0x47, /* PROTOCOL SERVICE CRC ERROR */
		.ascq = 0x05, /* N/A */
	},
	[TCM_SNACK_REJECTED] = {
		.key = ABORTED_COMMAND,
		.asc = 0x11, /* READ ERROR */
		.ascq = 0x13, /* FAILED RETRANSMISSION REQUEST */
	},
	[TCM_WRITE_PROTECTED] = {
		.key = DATA_PROTECT,
		.asc = 0x27, /* WRITE PROTECTED */
	},
	[TCM_ADDRESS_OUT_OF_RANGE] = {
		.key = ILLEGAL_REQUEST,
		.asc = 0x21, /* LOGICAL BLOCK ADDRESS OUT OF RANGE */
	},
	[TCM_CHECK_CONDITION_UNIT_ATTENTION] = {
		.key = UNIT_ATTENTION,
	},
	[TCM_CHECK_CONDITION_NOT_READY] = {
		.key = NOT_READY,
	},
	[TCM_MISCOMPARE_VERIFY] = {
		.key = MISCOMPARE,
		.asc = 0x1d, /* MISCOMPARE DURING VERIFY OPERATION */
		.ascq = 0x00,
	},
	[TCM_LOGICAL_BLOCK_GUARD_CHECK_FAILED] = {
		.key = ABORTED_COMMAND,
		.asc = 0x10,
		.ascq = 0x01, /* LOGICAL BLOCK GUARD CHECK FAILED */
		.add_sector_info = true,
	},
	[TCM_LOGICAL_BLOCK_APP_TAG_CHECK_FAILED] = {
		.key = ABORTED_COMMAND,
		.asc = 0x10,
		.ascq = 0x02, /* LOGICAL BLOCK APPLICATION TAG CHECK FAILED */
		.add_sector_info = true,
	},
	[TCM_LOGICAL_BLOCK_REF_TAG_CHECK_FAILED] = {
		.key = ABORTED_COMMAND,
		.asc = 0x10,
		.ascq = 0x03, /* LOGICAL BLOCK REFERENCE TAG CHECK FAILED */
		.add_sector_info = true,
	},
	[TCM_LOGICAL_UNIT_COMMUNICATION_FAILURE] = {
		/*
		 * Returning ILLEGAL REQUEST would cause immediate IO errors on
		 * Solaris initiators.  Returning NOT READY instead means the
		 * operations will be retried a finite number of times and we
		 * can survive intermittent errors.
		 */
		.key = NOT_READY,
		.asc = 0x08, /* LOGICAL UNIT COMMUNICATION FAILURE */
	},
};

static int translate_sense_reason(struct se_cmd *cmd, sense_reason_t reason)
{
	const struct sense_info *si;
	u8 *buffer = cmd->sense_buffer;
	int r = (__force int)reason;
	u8 asc, ascq;
	bool desc_format = target_sense_desc_format(cmd->se_dev);

	if (r < ARRAY_SIZE(sense_info_table) && sense_info_table[r].key)
		si = &sense_info_table[r];
	else
		si = &sense_info_table[(__force int)
				       TCM_LOGICAL_UNIT_COMMUNICATION_FAILURE];

	if (reason == TCM_CHECK_CONDITION_UNIT_ATTENTION) {
		core_scsi3_ua_for_check_condition(cmd, &asc, &ascq);
		WARN_ON_ONCE(asc == 0);
	} else if (si->asc == 0) {
		WARN_ON_ONCE(cmd->scsi_asc == 0);
		asc = cmd->scsi_asc;
		ascq = cmd->scsi_ascq;
	} else {
		asc = si->asc;
		ascq = si->ascq;
	}

	scsi_build_sense_buffer(desc_format, buffer, si->key, asc, ascq);
	if (si->add_sector_info)
		return scsi_set_sense_information(buffer,
						  cmd->scsi_sense_length,
						  cmd->bad_sector);

	return 0;
}

int
transport_send_check_condition_and_sense(struct se_cmd *cmd,
		sense_reason_t reason, int from_transport)
{
	unsigned long flags;

	spin_lock_irqsave(&cmd->t_state_lock, flags);
	if (cmd->se_cmd_flags & SCF_SENT_CHECK_CONDITION) {
		spin_unlock_irqrestore(&cmd->t_state_lock, flags);
		return 0;
	}
	cmd->se_cmd_flags |= SCF_SENT_CHECK_CONDITION;
	spin_unlock_irqrestore(&cmd->t_state_lock, flags);

	if (!from_transport) {
		int rc;

		cmd->se_cmd_flags |= SCF_EMULATED_TASK_SENSE;
		cmd->scsi_status = SAM_STAT_CHECK_CONDITION;
		cmd->scsi_sense_length  = TRANSPORT_SENSE_BUFFER;
		rc = translate_sense_reason(cmd, reason);
		if (rc)
			return rc;
	}

	trace_target_cmd_complete(cmd);
	return cmd->se_tfo->queue_status(cmd);
}
EXPORT_SYMBOL(transport_send_check_condition_and_sense);

static int __transport_check_aborted_status(struct se_cmd *cmd, int send_status)
	__releases(&cmd->t_state_lock)
	__acquires(&cmd->t_state_lock)
{
	assert_spin_locked(&cmd->t_state_lock);
	WARN_ON_ONCE(!irqs_disabled());

	if (!(cmd->transport_state & CMD_T_ABORTED))
		return 0;
	/*
	 * If cmd has been aborted but either no status is to be sent or it has
	 * already been sent, just return
	 */
	if (!send_status || !(cmd->se_cmd_flags & SCF_SEND_DELAYED_TAS)) {
		if (send_status)
			cmd->se_cmd_flags |= SCF_SEND_DELAYED_TAS;
		return 1;
	}

	pr_debug("Sending delayed SAM_STAT_TASK_ABORTED status for CDB:"
		" 0x%02x ITT: 0x%08llx\n", cmd->t_task_cdb[0], cmd->tag);

	cmd->se_cmd_flags &= ~SCF_SEND_DELAYED_TAS;
	cmd->scsi_status = SAM_STAT_TASK_ABORTED;
	trace_target_cmd_complete(cmd);

	spin_unlock_irq(&cmd->t_state_lock);
	cmd->se_tfo->queue_status(cmd);
	spin_lock_irq(&cmd->t_state_lock);

	return 1;
}

int transport_check_aborted_status(struct se_cmd *cmd, int send_status)
{
	int ret;

	spin_lock_irq(&cmd->t_state_lock);
	ret = __transport_check_aborted_status(cmd, send_status);
	spin_unlock_irq(&cmd->t_state_lock);

	return ret;
}
EXPORT_SYMBOL(transport_check_aborted_status);

void transport_send_task_abort(struct se_cmd *cmd)
{
	unsigned long flags;

	spin_lock_irqsave(&cmd->t_state_lock, flags);
	if (cmd->se_cmd_flags & (SCF_SENT_CHECK_CONDITION)) {
		spin_unlock_irqrestore(&cmd->t_state_lock, flags);
		return;
	}
	spin_unlock_irqrestore(&cmd->t_state_lock, flags);

	/*
	 * If there are still expected incoming fabric WRITEs, we wait
	 * until until they have completed before sending a TASK_ABORTED
	 * response.  This response with TASK_ABORTED status will be
	 * queued back to fabric module by transport_check_aborted_status().
	 */
	if (cmd->data_direction == DMA_TO_DEVICE) {
		if (cmd->se_tfo->write_pending_status(cmd) != 0) {
			spin_lock_irqsave(&cmd->t_state_lock, flags);
			if (cmd->se_cmd_flags & SCF_SEND_DELAYED_TAS) {
				spin_unlock_irqrestore(&cmd->t_state_lock, flags);
				goto send_abort;
			}
			cmd->se_cmd_flags |= SCF_SEND_DELAYED_TAS;
			spin_unlock_irqrestore(&cmd->t_state_lock, flags);
			return;
		}
	}
send_abort:
	cmd->scsi_status = SAM_STAT_TASK_ABORTED;

	transport_lun_remove_cmd(cmd);

	pr_debug("Setting SAM_STAT_TASK_ABORTED status for CDB: 0x%02x, ITT: 0x%08llx\n",
		 cmd->t_task_cdb[0], cmd->tag);

	trace_target_cmd_complete(cmd);
	cmd->se_tfo->queue_status(cmd);
}

static void target_tmr_work(struct work_struct *work)
{
	struct se_cmd *cmd = container_of(work, struct se_cmd, work);
	struct se_device *dev = cmd->se_dev;
	struct se_tmr_req *tmr = cmd->se_tmr_req;
	unsigned long flags;
	int ret;

	spin_lock_irqsave(&cmd->t_state_lock, flags);
	if (cmd->transport_state & CMD_T_ABORTED) {
		tmr->response = TMR_FUNCTION_REJECTED;
		spin_unlock_irqrestore(&cmd->t_state_lock, flags);
		goto check_stop;
	}
	spin_unlock_irqrestore(&cmd->t_state_lock, flags);

	switch (tmr->function) {
	case TMR_ABORT_TASK:
		core_tmr_abort_task(dev, tmr, cmd->se_sess);
		break;
	case TMR_ABORT_TASK_SET:
	case TMR_CLEAR_ACA:
	case TMR_CLEAR_TASK_SET:
		tmr->response = TMR_TASK_MGMT_FUNCTION_NOT_SUPPORTED;
		break;
	case TMR_LUN_RESET:
		ret = core_tmr_lun_reset(dev, tmr, NULL, NULL);
		tmr->response = (!ret) ? TMR_FUNCTION_COMPLETE :
					 TMR_FUNCTION_REJECTED;
		if (tmr->response == TMR_FUNCTION_COMPLETE) {
			target_ua_allocate_lun(cmd->se_sess->se_node_acl,
					       cmd->orig_fe_lun, 0x29,
					       ASCQ_29H_BUS_DEVICE_RESET_FUNCTION_OCCURRED);
		}
		break;
	case TMR_TARGET_WARM_RESET:
		tmr->response = TMR_FUNCTION_REJECTED;
		break;
	case TMR_TARGET_COLD_RESET:
		tmr->response = TMR_FUNCTION_REJECTED;
		break;
	default:
		pr_err("Uknown TMR function: 0x%02x.\n",
				tmr->function);
		tmr->response = TMR_FUNCTION_REJECTED;
		break;
	}

	spin_lock_irqsave(&cmd->t_state_lock, flags);
	if (cmd->transport_state & CMD_T_ABORTED) {
		spin_unlock_irqrestore(&cmd->t_state_lock, flags);
		goto check_stop;
	}
	cmd->t_state = TRANSPORT_ISTATE_PROCESSING;
	spin_unlock_irqrestore(&cmd->t_state_lock, flags);

	cmd->se_tfo->queue_tm_rsp(cmd);

check_stop:
	transport_cmd_check_stop_to_fabric(cmd);
}

int transport_generic_handle_tmr(
	struct se_cmd *cmd)
{
	unsigned long flags;

	spin_lock_irqsave(&cmd->t_state_lock, flags);
	cmd->transport_state |= CMD_T_ACTIVE;
	spin_unlock_irqrestore(&cmd->t_state_lock, flags);

	INIT_WORK(&cmd->work, target_tmr_work);
	queue_work(cmd->se_dev->tmr_wq, &cmd->work);
	return 0;
}
EXPORT_SYMBOL(transport_generic_handle_tmr);

bool
target_check_wce(struct se_device *dev)
{
	bool wce = false;

	if (dev->transport->get_write_cache)
		wce = dev->transport->get_write_cache(dev);
	else if (dev->dev_attrib.emulate_write_cache > 0)
		wce = true;

	return wce;
}

bool
target_check_fua(struct se_device *dev)
{
	return target_check_wce(dev) && dev->dev_attrib.emulate_fua_write > 0;
}<|MERGE_RESOLUTION|>--- conflicted
+++ resolved
@@ -1776,19 +1776,11 @@
 		ret = target_scsi3_ua_check(cmd);
 		if (ret)
 			goto err;
-<<<<<<< HEAD
 
 		ret = target_alua_state_check(cmd);
 		if (ret)
 			goto err;
 
-=======
-
-		ret = target_alua_state_check(cmd);
-		if (ret)
-			goto err;
-
->>>>>>> 29e106ae
 		ret = target_check_reservation(cmd);
 		if (ret) {
 			cmd->scsi_status = SAM_STAT_RESERVATION_CONFLICT;
