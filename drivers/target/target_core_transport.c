// SPDX-License-Identifier: GPL-2.0-or-later
/*******************************************************************************
 * Filename:  target_core_transport.c
 *
 * This file contains the Generic Target Engine Core.
 *
 * (c) Copyright 2002-2013 Datera, Inc.
 *
 * Nicholas A. Bellinger <nab@kernel.org>
 *
 ******************************************************************************/

#include <linux/net.h>
#include <linux/delay.h>
#include <linux/string.h>
#include <linux/timer.h>
#include <linux/slab.h>
#include <linux/spinlock.h>
#include <linux/kthread.h>
#include <linux/in.h>
#include <linux/cdrom.h>
#include <linux/module.h>
#include <linux/ratelimit.h>
#include <linux/vmalloc.h>
#include <asm/unaligned.h>
#include <net/sock.h>
#include <net/tcp.h>
#include <scsi/scsi_proto.h>
#include <scsi/scsi_common.h>

#include <target/target_core_base.h>
#include <target/target_core_backend.h>
#include <target/target_core_fabric.h>

#include "target_core_internal.h"
#include "target_core_alua.h"
#include "target_core_pr.h"
#include "target_core_ua.h"

#define CREATE_TRACE_POINTS
#include <trace/events/target.h>

static struct workqueue_struct *target_completion_wq;
static struct workqueue_struct *target_submission_wq;
static struct kmem_cache *se_sess_cache;
struct kmem_cache *se_ua_cache;
struct kmem_cache *t10_pr_reg_cache;
struct kmem_cache *t10_alua_lu_gp_cache;
struct kmem_cache *t10_alua_lu_gp_mem_cache;
struct kmem_cache *t10_alua_tg_pt_gp_cache;
struct kmem_cache *t10_alua_lba_map_cache;
struct kmem_cache *t10_alua_lba_map_mem_cache;

static void transport_complete_task_attr(struct se_cmd *cmd);
static void translate_sense_reason(struct se_cmd *cmd, sense_reason_t reason);
static void transport_handle_queue_full(struct se_cmd *cmd,
		struct se_device *dev, int err, bool write_pending);
static void target_complete_ok_work(struct work_struct *work);

int init_se_kmem_caches(void)
{
	se_sess_cache = kmem_cache_create("se_sess_cache",
			sizeof(struct se_session), __alignof__(struct se_session),
			0, NULL);
	if (!se_sess_cache) {
		pr_err("kmem_cache_create() for struct se_session"
				" failed\n");
		goto out;
	}
	se_ua_cache = kmem_cache_create("se_ua_cache",
			sizeof(struct se_ua), __alignof__(struct se_ua),
			0, NULL);
	if (!se_ua_cache) {
		pr_err("kmem_cache_create() for struct se_ua failed\n");
		goto out_free_sess_cache;
	}
	t10_pr_reg_cache = kmem_cache_create("t10_pr_reg_cache",
			sizeof(struct t10_pr_registration),
			__alignof__(struct t10_pr_registration), 0, NULL);
	if (!t10_pr_reg_cache) {
		pr_err("kmem_cache_create() for struct t10_pr_registration"
				" failed\n");
		goto out_free_ua_cache;
	}
	t10_alua_lu_gp_cache = kmem_cache_create("t10_alua_lu_gp_cache",
			sizeof(struct t10_alua_lu_gp), __alignof__(struct t10_alua_lu_gp),
			0, NULL);
	if (!t10_alua_lu_gp_cache) {
		pr_err("kmem_cache_create() for t10_alua_lu_gp_cache"
				" failed\n");
		goto out_free_pr_reg_cache;
	}
	t10_alua_lu_gp_mem_cache = kmem_cache_create("t10_alua_lu_gp_mem_cache",
			sizeof(struct t10_alua_lu_gp_member),
			__alignof__(struct t10_alua_lu_gp_member), 0, NULL);
	if (!t10_alua_lu_gp_mem_cache) {
		pr_err("kmem_cache_create() for t10_alua_lu_gp_mem_"
				"cache failed\n");
		goto out_free_lu_gp_cache;
	}
	t10_alua_tg_pt_gp_cache = kmem_cache_create("t10_alua_tg_pt_gp_cache",
			sizeof(struct t10_alua_tg_pt_gp),
			__alignof__(struct t10_alua_tg_pt_gp), 0, NULL);
	if (!t10_alua_tg_pt_gp_cache) {
		pr_err("kmem_cache_create() for t10_alua_tg_pt_gp_"
				"cache failed\n");
		goto out_free_lu_gp_mem_cache;
	}
	t10_alua_lba_map_cache = kmem_cache_create(
			"t10_alua_lba_map_cache",
			sizeof(struct t10_alua_lba_map),
			__alignof__(struct t10_alua_lba_map), 0, NULL);
	if (!t10_alua_lba_map_cache) {
		pr_err("kmem_cache_create() for t10_alua_lba_map_"
				"cache failed\n");
		goto out_free_tg_pt_gp_cache;
	}
	t10_alua_lba_map_mem_cache = kmem_cache_create(
			"t10_alua_lba_map_mem_cache",
			sizeof(struct t10_alua_lba_map_member),
			__alignof__(struct t10_alua_lba_map_member), 0, NULL);
	if (!t10_alua_lba_map_mem_cache) {
		pr_err("kmem_cache_create() for t10_alua_lba_map_mem_"
				"cache failed\n");
		goto out_free_lba_map_cache;
	}

	target_completion_wq = alloc_workqueue("target_completion",
					       WQ_MEM_RECLAIM, 0);
	if (!target_completion_wq)
		goto out_free_lba_map_mem_cache;

	target_submission_wq = alloc_workqueue("target_submission",
					       WQ_MEM_RECLAIM, 0);
	if (!target_submission_wq)
		goto out_free_completion_wq;

	return 0;

out_free_completion_wq:
	destroy_workqueue(target_completion_wq);
out_free_lba_map_mem_cache:
	kmem_cache_destroy(t10_alua_lba_map_mem_cache);
out_free_lba_map_cache:
	kmem_cache_destroy(t10_alua_lba_map_cache);
out_free_tg_pt_gp_cache:
	kmem_cache_destroy(t10_alua_tg_pt_gp_cache);
out_free_lu_gp_mem_cache:
	kmem_cache_destroy(t10_alua_lu_gp_mem_cache);
out_free_lu_gp_cache:
	kmem_cache_destroy(t10_alua_lu_gp_cache);
out_free_pr_reg_cache:
	kmem_cache_destroy(t10_pr_reg_cache);
out_free_ua_cache:
	kmem_cache_destroy(se_ua_cache);
out_free_sess_cache:
	kmem_cache_destroy(se_sess_cache);
out:
	return -ENOMEM;
}

void release_se_kmem_caches(void)
{
	destroy_workqueue(target_submission_wq);
	destroy_workqueue(target_completion_wq);
	kmem_cache_destroy(se_sess_cache);
	kmem_cache_destroy(se_ua_cache);
	kmem_cache_destroy(t10_pr_reg_cache);
	kmem_cache_destroy(t10_alua_lu_gp_cache);
	kmem_cache_destroy(t10_alua_lu_gp_mem_cache);
	kmem_cache_destroy(t10_alua_tg_pt_gp_cache);
	kmem_cache_destroy(t10_alua_lba_map_cache);
	kmem_cache_destroy(t10_alua_lba_map_mem_cache);
}

/* This code ensures unique mib indexes are handed out. */
static DEFINE_SPINLOCK(scsi_mib_index_lock);
static u32 scsi_mib_index[SCSI_INDEX_TYPE_MAX];

/*
 * Allocate a new row index for the entry type specified
 */
u32 scsi_get_new_index(scsi_index_t type)
{
	u32 new_index;

	BUG_ON((type < 0) || (type >= SCSI_INDEX_TYPE_MAX));

	spin_lock(&scsi_mib_index_lock);
	new_index = ++scsi_mib_index[type];
	spin_unlock(&scsi_mib_index_lock);

	return new_index;
}

void transport_subsystem_check_init(void)
{
	int ret;
	static int sub_api_initialized;

	if (sub_api_initialized)
		return;

	ret = IS_ENABLED(CONFIG_TCM_IBLOCK) && request_module("target_core_iblock");
	if (ret != 0)
		pr_err("Unable to load target_core_iblock\n");

	ret = IS_ENABLED(CONFIG_TCM_FILEIO) && request_module("target_core_file");
	if (ret != 0)
		pr_err("Unable to load target_core_file\n");

	ret = IS_ENABLED(CONFIG_TCM_PSCSI) && request_module("target_core_pscsi");
	if (ret != 0)
		pr_err("Unable to load target_core_pscsi\n");

	ret = IS_ENABLED(CONFIG_TCM_USER2) && request_module("target_core_user");
	if (ret != 0)
		pr_err("Unable to load target_core_user\n");

	sub_api_initialized = 1;
}

static void target_release_sess_cmd_refcnt(struct percpu_ref *ref)
{
	struct se_session *sess = container_of(ref, typeof(*sess), cmd_count);

	wake_up(&sess->cmd_count_wq);
}

/**
 * transport_init_session - initialize a session object
 * @se_sess: Session object pointer.
 *
 * The caller must have zero-initialized @se_sess before calling this function.
 */
int transport_init_session(struct se_session *se_sess)
{
	INIT_LIST_HEAD(&se_sess->sess_list);
	INIT_LIST_HEAD(&se_sess->sess_acl_list);
	spin_lock_init(&se_sess->sess_cmd_lock);
	init_waitqueue_head(&se_sess->cmd_count_wq);
	init_completion(&se_sess->stop_done);
	atomic_set(&se_sess->stopped, 0);
	return percpu_ref_init(&se_sess->cmd_count,
			       target_release_sess_cmd_refcnt, 0, GFP_KERNEL);
}
EXPORT_SYMBOL(transport_init_session);

void transport_uninit_session(struct se_session *se_sess)
{
<<<<<<< HEAD
=======
	/*
	 * Drivers like iscsi and loop do not call target_stop_session
	 * during session shutdown so we have to drop the ref taken at init
	 * time here.
	 */
	if (!atomic_read(&se_sess->stopped))
		percpu_ref_put(&se_sess->cmd_count);

>>>>>>> 7d2a07b7
	percpu_ref_exit(&se_sess->cmd_count);
}

/**
 * transport_alloc_session - allocate a session object and initialize it
 * @sup_prot_ops: bitmask that defines which T10-PI modes are supported.
 */
struct se_session *transport_alloc_session(enum target_prot_op sup_prot_ops)
{
	struct se_session *se_sess;
	int ret;

	se_sess = kmem_cache_zalloc(se_sess_cache, GFP_KERNEL);
	if (!se_sess) {
		pr_err("Unable to allocate struct se_session from"
				" se_sess_cache\n");
		return ERR_PTR(-ENOMEM);
	}
	ret = transport_init_session(se_sess);
	if (ret < 0) {
		kmem_cache_free(se_sess_cache, se_sess);
		return ERR_PTR(ret);
	}
	se_sess->sup_prot_ops = sup_prot_ops;

	return se_sess;
}
EXPORT_SYMBOL(transport_alloc_session);

/**
 * transport_alloc_session_tags - allocate target driver private data
 * @se_sess:  Session pointer.
 * @tag_num:  Maximum number of in-flight commands between initiator and target.
 * @tag_size: Size in bytes of the private data a target driver associates with
 *	      each command.
 */
int transport_alloc_session_tags(struct se_session *se_sess,
			         unsigned int tag_num, unsigned int tag_size)
{
	int rc;

	se_sess->sess_cmd_map = kvcalloc(tag_size, tag_num,
					 GFP_KERNEL | __GFP_RETRY_MAYFAIL);
	if (!se_sess->sess_cmd_map) {
		pr_err("Unable to allocate se_sess->sess_cmd_map\n");
		return -ENOMEM;
	}

	rc = sbitmap_queue_init_node(&se_sess->sess_tag_pool, tag_num, -1,
			false, GFP_KERNEL, NUMA_NO_NODE);
	if (rc < 0) {
		pr_err("Unable to init se_sess->sess_tag_pool,"
			" tag_num: %u\n", tag_num);
		kvfree(se_sess->sess_cmd_map);
		se_sess->sess_cmd_map = NULL;
		return -ENOMEM;
	}

	return 0;
}
EXPORT_SYMBOL(transport_alloc_session_tags);

/**
 * transport_init_session_tags - allocate a session and target driver private data
 * @tag_num:  Maximum number of in-flight commands between initiator and target.
 * @tag_size: Size in bytes of the private data a target driver associates with
 *	      each command.
 * @sup_prot_ops: bitmask that defines which T10-PI modes are supported.
 */
static struct se_session *
transport_init_session_tags(unsigned int tag_num, unsigned int tag_size,
			    enum target_prot_op sup_prot_ops)
{
	struct se_session *se_sess;
	int rc;

	if (tag_num != 0 && !tag_size) {
		pr_err("init_session_tags called with percpu-ida tag_num:"
		       " %u, but zero tag_size\n", tag_num);
		return ERR_PTR(-EINVAL);
	}
	if (!tag_num && tag_size) {
		pr_err("init_session_tags called with percpu-ida tag_size:"
		       " %u, but zero tag_num\n", tag_size);
		return ERR_PTR(-EINVAL);
	}

	se_sess = transport_alloc_session(sup_prot_ops);
	if (IS_ERR(se_sess))
		return se_sess;

	rc = transport_alloc_session_tags(se_sess, tag_num, tag_size);
	if (rc < 0) {
		transport_free_session(se_sess);
		return ERR_PTR(-ENOMEM);
	}

	return se_sess;
}

/*
 * Called with spin_lock_irqsave(&struct se_portal_group->session_lock called.
 */
void __transport_register_session(
	struct se_portal_group *se_tpg,
	struct se_node_acl *se_nacl,
	struct se_session *se_sess,
	void *fabric_sess_ptr)
{
	const struct target_core_fabric_ops *tfo = se_tpg->se_tpg_tfo;
	unsigned char buf[PR_REG_ISID_LEN];
	unsigned long flags;

	se_sess->se_tpg = se_tpg;
	se_sess->fabric_sess_ptr = fabric_sess_ptr;
	/*
	 * Used by struct se_node_acl's under ConfigFS to locate active se_session-t
	 *
	 * Only set for struct se_session's that will actually be moving I/O.
	 * eg: *NOT* discovery sessions.
	 */
	if (se_nacl) {
		/*
		 *
		 * Determine if fabric allows for T10-PI feature bits exposed to
		 * initiators for device backends with !dev->dev_attrib.pi_prot_type.
		 *
		 * If so, then always save prot_type on a per se_node_acl node
		 * basis and re-instate the previous sess_prot_type to avoid
		 * disabling PI from below any previously initiator side
		 * registered LUNs.
		 */
		if (se_nacl->saved_prot_type)
			se_sess->sess_prot_type = se_nacl->saved_prot_type;
		else if (tfo->tpg_check_prot_fabric_only)
			se_sess->sess_prot_type = se_nacl->saved_prot_type =
					tfo->tpg_check_prot_fabric_only(se_tpg);
		/*
		 * If the fabric module supports an ISID based TransportID,
		 * save this value in binary from the fabric I_T Nexus now.
		 */
		if (se_tpg->se_tpg_tfo->sess_get_initiator_sid != NULL) {
			memset(&buf[0], 0, PR_REG_ISID_LEN);
			se_tpg->se_tpg_tfo->sess_get_initiator_sid(se_sess,
					&buf[0], PR_REG_ISID_LEN);
			se_sess->sess_bin_isid = get_unaligned_be64(&buf[0]);
		}

		spin_lock_irqsave(&se_nacl->nacl_sess_lock, flags);
		/*
		 * The se_nacl->nacl_sess pointer will be set to the
		 * last active I_T Nexus for each struct se_node_acl.
		 */
		se_nacl->nacl_sess = se_sess;

		list_add_tail(&se_sess->sess_acl_list,
			      &se_nacl->acl_sess_list);
		spin_unlock_irqrestore(&se_nacl->nacl_sess_lock, flags);
	}
	list_add_tail(&se_sess->sess_list, &se_tpg->tpg_sess_list);

	pr_debug("TARGET_CORE[%s]: Registered fabric_sess_ptr: %p\n",
		se_tpg->se_tpg_tfo->fabric_name, se_sess->fabric_sess_ptr);
}
EXPORT_SYMBOL(__transport_register_session);

void transport_register_session(
	struct se_portal_group *se_tpg,
	struct se_node_acl *se_nacl,
	struct se_session *se_sess,
	void *fabric_sess_ptr)
{
	unsigned long flags;

	spin_lock_irqsave(&se_tpg->session_lock, flags);
	__transport_register_session(se_tpg, se_nacl, se_sess, fabric_sess_ptr);
	spin_unlock_irqrestore(&se_tpg->session_lock, flags);
}
EXPORT_SYMBOL(transport_register_session);

struct se_session *
target_setup_session(struct se_portal_group *tpg,
		     unsigned int tag_num, unsigned int tag_size,
		     enum target_prot_op prot_op,
		     const char *initiatorname, void *private,
		     int (*callback)(struct se_portal_group *,
				     struct se_session *, void *))
{
	struct se_session *sess;

	/*
	 * If the fabric driver is using percpu-ida based pre allocation
	 * of I/O descriptor tags, go ahead and perform that setup now..
	 */
	if (tag_num != 0)
		sess = transport_init_session_tags(tag_num, tag_size, prot_op);
	else
		sess = transport_alloc_session(prot_op);

	if (IS_ERR(sess))
		return sess;

	sess->se_node_acl = core_tpg_check_initiator_node_acl(tpg,
					(unsigned char *)initiatorname);
	if (!sess->se_node_acl) {
		transport_free_session(sess);
		return ERR_PTR(-EACCES);
	}
	/*
	 * Go ahead and perform any remaining fabric setup that is
	 * required before transport_register_session().
	 */
	if (callback != NULL) {
		int rc = callback(tpg, sess, private);
		if (rc) {
			transport_free_session(sess);
			return ERR_PTR(rc);
		}
	}

	transport_register_session(tpg, sess->se_node_acl, sess, private);
	return sess;
}
EXPORT_SYMBOL(target_setup_session);

ssize_t target_show_dynamic_sessions(struct se_portal_group *se_tpg, char *page)
{
	struct se_session *se_sess;
	ssize_t len = 0;

	spin_lock_bh(&se_tpg->session_lock);
	list_for_each_entry(se_sess, &se_tpg->tpg_sess_list, sess_list) {
		if (!se_sess->se_node_acl)
			continue;
		if (!se_sess->se_node_acl->dynamic_node_acl)
			continue;
		if (strlen(se_sess->se_node_acl->initiatorname) + 1 + len > PAGE_SIZE)
			break;

		len += snprintf(page + len, PAGE_SIZE - len, "%s\n",
				se_sess->se_node_acl->initiatorname);
		len += 1; /* Include NULL terminator */
	}
	spin_unlock_bh(&se_tpg->session_lock);

	return len;
}
EXPORT_SYMBOL(target_show_dynamic_sessions);

static void target_complete_nacl(struct kref *kref)
{
	struct se_node_acl *nacl = container_of(kref,
				struct se_node_acl, acl_kref);
	struct se_portal_group *se_tpg = nacl->se_tpg;

	if (!nacl->dynamic_stop) {
		complete(&nacl->acl_free_comp);
		return;
	}

	mutex_lock(&se_tpg->acl_node_mutex);
	list_del_init(&nacl->acl_list);
	mutex_unlock(&se_tpg->acl_node_mutex);

	core_tpg_wait_for_nacl_pr_ref(nacl);
	core_free_device_list_for_node(nacl, se_tpg);
	kfree(nacl);
}

void target_put_nacl(struct se_node_acl *nacl)
{
	kref_put(&nacl->acl_kref, target_complete_nacl);
}
EXPORT_SYMBOL(target_put_nacl);

void transport_deregister_session_configfs(struct se_session *se_sess)
{
	struct se_node_acl *se_nacl;
	unsigned long flags;
	/*
	 * Used by struct se_node_acl's under ConfigFS to locate active struct se_session
	 */
	se_nacl = se_sess->se_node_acl;
	if (se_nacl) {
		spin_lock_irqsave(&se_nacl->nacl_sess_lock, flags);
		if (!list_empty(&se_sess->sess_acl_list))
			list_del_init(&se_sess->sess_acl_list);
		/*
		 * If the session list is empty, then clear the pointer.
		 * Otherwise, set the struct se_session pointer from the tail
		 * element of the per struct se_node_acl active session list.
		 */
		if (list_empty(&se_nacl->acl_sess_list))
			se_nacl->nacl_sess = NULL;
		else {
			se_nacl->nacl_sess = container_of(
					se_nacl->acl_sess_list.prev,
					struct se_session, sess_acl_list);
		}
		spin_unlock_irqrestore(&se_nacl->nacl_sess_lock, flags);
	}
}
EXPORT_SYMBOL(transport_deregister_session_configfs);

void transport_free_session(struct se_session *se_sess)
{
	struct se_node_acl *se_nacl = se_sess->se_node_acl;

	/*
	 * Drop the se_node_acl->nacl_kref obtained from within
	 * core_tpg_get_initiator_node_acl().
	 */
	if (se_nacl) {
		struct se_portal_group *se_tpg = se_nacl->se_tpg;
		const struct target_core_fabric_ops *se_tfo = se_tpg->se_tpg_tfo;
		unsigned long flags;

		se_sess->se_node_acl = NULL;

		/*
		 * Also determine if we need to drop the extra ->cmd_kref if
		 * it had been previously dynamically generated, and
		 * the endpoint is not caching dynamic ACLs.
		 */
		mutex_lock(&se_tpg->acl_node_mutex);
		if (se_nacl->dynamic_node_acl &&
		    !se_tfo->tpg_check_demo_mode_cache(se_tpg)) {
			spin_lock_irqsave(&se_nacl->nacl_sess_lock, flags);
			if (list_empty(&se_nacl->acl_sess_list))
				se_nacl->dynamic_stop = true;
			spin_unlock_irqrestore(&se_nacl->nacl_sess_lock, flags);

			if (se_nacl->dynamic_stop)
				list_del_init(&se_nacl->acl_list);
		}
		mutex_unlock(&se_tpg->acl_node_mutex);

		if (se_nacl->dynamic_stop)
			target_put_nacl(se_nacl);

		target_put_nacl(se_nacl);
	}
	if (se_sess->sess_cmd_map) {
		sbitmap_queue_free(&se_sess->sess_tag_pool);
		kvfree(se_sess->sess_cmd_map);
	}
	transport_uninit_session(se_sess);
	kmem_cache_free(se_sess_cache, se_sess);
}
EXPORT_SYMBOL(transport_free_session);

static int target_release_res(struct se_device *dev, void *data)
{
	struct se_session *sess = data;

	if (dev->reservation_holder == sess)
		target_release_reservation(dev);
	return 0;
}

void transport_deregister_session(struct se_session *se_sess)
{
	struct se_portal_group *se_tpg = se_sess->se_tpg;
	unsigned long flags;

	if (!se_tpg) {
		transport_free_session(se_sess);
		return;
	}

	spin_lock_irqsave(&se_tpg->session_lock, flags);
	list_del(&se_sess->sess_list);
	se_sess->se_tpg = NULL;
	se_sess->fabric_sess_ptr = NULL;
	spin_unlock_irqrestore(&se_tpg->session_lock, flags);

	/*
	 * Since the session is being removed, release SPC-2
	 * reservations held by the session that is disappearing.
	 */
	target_for_each_device(target_release_res, se_sess);

	pr_debug("TARGET_CORE[%s]: Deregistered fabric_sess\n",
		se_tpg->se_tpg_tfo->fabric_name);
	/*
	 * If last kref is dropping now for an explicit NodeACL, awake sleeping
	 * ->acl_free_comp caller to wakeup configfs se_node_acl->acl_group
	 * removal context from within transport_free_session() code.
	 *
	 * For dynamic ACL, target_put_nacl() uses target_complete_nacl()
	 * to release all remaining generate_node_acl=1 created ACL resources.
	 */

	transport_free_session(se_sess);
}
EXPORT_SYMBOL(transport_deregister_session);

void target_remove_session(struct se_session *se_sess)
{
	transport_deregister_session_configfs(se_sess);
	transport_deregister_session(se_sess);
}
EXPORT_SYMBOL(target_remove_session);

static void target_remove_from_state_list(struct se_cmd *cmd)
{
	struct se_device *dev = cmd->se_dev;
	unsigned long flags;

	if (!dev)
		return;

	spin_lock_irqsave(&dev->queues[cmd->cpuid].lock, flags);
	if (cmd->state_active) {
		list_del(&cmd->state_list);
		cmd->state_active = false;
	}
	spin_unlock_irqrestore(&dev->queues[cmd->cpuid].lock, flags);
}

/*
 * This function is called by the target core after the target core has
 * finished processing a SCSI command or SCSI TMF. Both the regular command
 * processing code and the code for aborting commands can call this
 * function. CMD_T_STOP is set if and only if another thread is waiting
 * inside transport_wait_for_tasks() for t_transport_stop_comp.
 */
static int transport_cmd_check_stop_to_fabric(struct se_cmd *cmd)
{
	unsigned long flags;

	target_remove_from_state_list(cmd);

	/*
	 * Clear struct se_cmd->se_lun before the handoff to FE.
	 */
	cmd->se_lun = NULL;

	spin_lock_irqsave(&cmd->t_state_lock, flags);
	/*
	 * Determine if frontend context caller is requesting the stopping of
	 * this command for frontend exceptions.
	 */
	if (cmd->transport_state & CMD_T_STOP) {
		pr_debug("%s:%d CMD_T_STOP for ITT: 0x%08llx\n",
			__func__, __LINE__, cmd->tag);

		spin_unlock_irqrestore(&cmd->t_state_lock, flags);

		complete_all(&cmd->t_transport_stop_comp);
		return 1;
	}
	cmd->transport_state &= ~CMD_T_ACTIVE;
	spin_unlock_irqrestore(&cmd->t_state_lock, flags);

	/*
	 * Some fabric modules like tcm_loop can release their internally
	 * allocated I/O reference and struct se_cmd now.
	 *
	 * Fabric modules are expected to return '1' here if the se_cmd being
	 * passed is released at this point, or zero if not being released.
	 */
	return cmd->se_tfo->check_stop_free(cmd);
}

static void transport_lun_remove_cmd(struct se_cmd *cmd)
{
	struct se_lun *lun = cmd->se_lun;

	if (!lun)
		return;

	if (cmpxchg(&cmd->lun_ref_active, true, false))
		percpu_ref_put(&lun->lun_ref);
}

static void target_complete_failure_work(struct work_struct *work)
{
	struct se_cmd *cmd = container_of(work, struct se_cmd, work);

	transport_generic_request_failure(cmd,
			TCM_LOGICAL_UNIT_COMMUNICATION_FAILURE);
}

/*
 * Used when asking transport to copy Sense Data from the underlying
 * Linux/SCSI struct scsi_cmnd
 */
static unsigned char *transport_get_sense_buffer(struct se_cmd *cmd)
{
	struct se_device *dev = cmd->se_dev;

	WARN_ON(!cmd->se_lun);

	if (!dev)
		return NULL;

	if (cmd->se_cmd_flags & SCF_SENT_CHECK_CONDITION)
		return NULL;

	cmd->scsi_sense_length = TRANSPORT_SENSE_BUFFER;

	pr_debug("HBA_[%u]_PLUG[%s]: Requesting sense for SAM STATUS: 0x%02x\n",
		dev->se_hba->hba_id, dev->transport->name, cmd->scsi_status);
	return cmd->sense_buffer;
}

void transport_copy_sense_to_cmd(struct se_cmd *cmd, unsigned char *sense)
{
	unsigned char *cmd_sense_buf;
	unsigned long flags;

	spin_lock_irqsave(&cmd->t_state_lock, flags);
	cmd_sense_buf = transport_get_sense_buffer(cmd);
	if (!cmd_sense_buf) {
		spin_unlock_irqrestore(&cmd->t_state_lock, flags);
		return;
	}

	cmd->se_cmd_flags |= SCF_TRANSPORT_TASK_SENSE;
	memcpy(cmd_sense_buf, sense, cmd->scsi_sense_length);
	spin_unlock_irqrestore(&cmd->t_state_lock, flags);
}
EXPORT_SYMBOL(transport_copy_sense_to_cmd);

static void target_handle_abort(struct se_cmd *cmd)
{
	bool tas = cmd->transport_state & CMD_T_TAS;
	bool ack_kref = cmd->se_cmd_flags & SCF_ACK_KREF;
	int ret;

	pr_debug("tag %#llx: send_abort_response = %d\n", cmd->tag, tas);

	if (tas) {
		if (!(cmd->se_cmd_flags & SCF_SCSI_TMR_CDB)) {
			cmd->scsi_status = SAM_STAT_TASK_ABORTED;
			pr_debug("Setting SAM_STAT_TASK_ABORTED status for CDB: 0x%02x, ITT: 0x%08llx\n",
				 cmd->t_task_cdb[0], cmd->tag);
			trace_target_cmd_complete(cmd);
			ret = cmd->se_tfo->queue_status(cmd);
			if (ret) {
				transport_handle_queue_full(cmd, cmd->se_dev,
							    ret, false);
				return;
			}
		} else {
			cmd->se_tmr_req->response = TMR_FUNCTION_REJECTED;
			cmd->se_tfo->queue_tm_rsp(cmd);
		}
	} else {
		/*
		 * Allow the fabric driver to unmap any resources before
		 * releasing the descriptor via TFO->release_cmd().
		 */
		cmd->se_tfo->aborted_task(cmd);
		if (ack_kref)
			WARN_ON_ONCE(target_put_sess_cmd(cmd) != 0);
		/*
		 * To do: establish a unit attention condition on the I_T
		 * nexus associated with cmd. See also the paragraph "Aborting
		 * commands" in SAM.
		 */
	}

	WARN_ON_ONCE(kref_read(&cmd->cmd_kref) == 0);

	transport_lun_remove_cmd(cmd);

	transport_cmd_check_stop_to_fabric(cmd);
}

static void target_abort_work(struct work_struct *work)
{
	struct se_cmd *cmd = container_of(work, struct se_cmd, work);

	target_handle_abort(cmd);
}

static bool target_cmd_interrupted(struct se_cmd *cmd)
{
	int post_ret;

	if (cmd->transport_state & CMD_T_ABORTED) {
		if (cmd->transport_complete_callback)
			cmd->transport_complete_callback(cmd, false, &post_ret);
		INIT_WORK(&cmd->work, target_abort_work);
		queue_work(target_completion_wq, &cmd->work);
		return true;
	} else if (cmd->transport_state & CMD_T_STOP) {
		if (cmd->transport_complete_callback)
			cmd->transport_complete_callback(cmd, false, &post_ret);
		complete_all(&cmd->t_transport_stop_comp);
		return true;
	}

	return false;
}

/* May be called from interrupt context so must not sleep. */
void target_complete_cmd(struct se_cmd *cmd, u8 scsi_status)
{
	struct se_wwn *wwn = cmd->se_sess->se_tpg->se_tpg_wwn;
	int success, cpu;
	unsigned long flags;

	if (target_cmd_interrupted(cmd))
		return;

	cmd->scsi_status = scsi_status;

	spin_lock_irqsave(&cmd->t_state_lock, flags);
	switch (cmd->scsi_status) {
	case SAM_STAT_CHECK_CONDITION:
		if (cmd->se_cmd_flags & SCF_TRANSPORT_TASK_SENSE)
			success = 1;
		else
			success = 0;
		break;
	default:
		success = 1;
		break;
	}

	cmd->t_state = TRANSPORT_COMPLETE;
	cmd->transport_state |= (CMD_T_COMPLETE | CMD_T_ACTIVE);
	spin_unlock_irqrestore(&cmd->t_state_lock, flags);

	INIT_WORK(&cmd->work, success ? target_complete_ok_work :
		  target_complete_failure_work);

	if (!wwn || wwn->cmd_compl_affinity == SE_COMPL_AFFINITY_CPUID)
		cpu = cmd->cpuid;
	else
		cpu = wwn->cmd_compl_affinity;

	queue_work_on(cpu, target_completion_wq, &cmd->work);
}
EXPORT_SYMBOL(target_complete_cmd);

void target_set_cmd_data_length(struct se_cmd *cmd, int length)
{
	if (length < cmd->data_length) {
		if (cmd->se_cmd_flags & SCF_UNDERFLOW_BIT) {
			cmd->residual_count += cmd->data_length - length;
		} else {
			cmd->se_cmd_flags |= SCF_UNDERFLOW_BIT;
			cmd->residual_count = cmd->data_length - length;
		}

		cmd->data_length = length;
	}
}
EXPORT_SYMBOL(target_set_cmd_data_length);

void target_complete_cmd_with_length(struct se_cmd *cmd, u8 scsi_status, int length)
{
	if (scsi_status == SAM_STAT_GOOD ||
	    cmd->se_cmd_flags & SCF_TREAT_READ_AS_NORMAL) {
		target_set_cmd_data_length(cmd, length);
	}

	target_complete_cmd(cmd, scsi_status);
}
EXPORT_SYMBOL(target_complete_cmd_with_length);

static void target_add_to_state_list(struct se_cmd *cmd)
{
	struct se_device *dev = cmd->se_dev;
	unsigned long flags;

	spin_lock_irqsave(&dev->queues[cmd->cpuid].lock, flags);
	if (!cmd->state_active) {
		list_add_tail(&cmd->state_list,
			      &dev->queues[cmd->cpuid].state_list);
		cmd->state_active = true;
	}
	spin_unlock_irqrestore(&dev->queues[cmd->cpuid].lock, flags);
}

/*
 * Handle QUEUE_FULL / -EAGAIN and -ENOMEM status
 */
static void transport_write_pending_qf(struct se_cmd *cmd);
static void transport_complete_qf(struct se_cmd *cmd);

void target_qf_do_work(struct work_struct *work)
{
	struct se_device *dev = container_of(work, struct se_device,
					qf_work_queue);
	LIST_HEAD(qf_cmd_list);
	struct se_cmd *cmd, *cmd_tmp;

	spin_lock_irq(&dev->qf_cmd_lock);
	list_splice_init(&dev->qf_cmd_list, &qf_cmd_list);
	spin_unlock_irq(&dev->qf_cmd_lock);

	list_for_each_entry_safe(cmd, cmd_tmp, &qf_cmd_list, se_qf_node) {
		list_del(&cmd->se_qf_node);
		atomic_dec_mb(&dev->dev_qf_count);

		pr_debug("Processing %s cmd: %p QUEUE_FULL in work queue"
			" context: %s\n", cmd->se_tfo->fabric_name, cmd,
			(cmd->t_state == TRANSPORT_COMPLETE_QF_OK) ? "COMPLETE_OK" :
			(cmd->t_state == TRANSPORT_COMPLETE_QF_WP) ? "WRITE_PENDING"
			: "UNKNOWN");

		if (cmd->t_state == TRANSPORT_COMPLETE_QF_WP)
			transport_write_pending_qf(cmd);
		else if (cmd->t_state == TRANSPORT_COMPLETE_QF_OK ||
			 cmd->t_state == TRANSPORT_COMPLETE_QF_ERR)
			transport_complete_qf(cmd);
	}
}

unsigned char *transport_dump_cmd_direction(struct se_cmd *cmd)
{
	switch (cmd->data_direction) {
	case DMA_NONE:
		return "NONE";
	case DMA_FROM_DEVICE:
		return "READ";
	case DMA_TO_DEVICE:
		return "WRITE";
	case DMA_BIDIRECTIONAL:
		return "BIDI";
	default:
		break;
	}

	return "UNKNOWN";
}

void transport_dump_dev_state(
	struct se_device *dev,
	char *b,
	int *bl)
{
	*bl += sprintf(b + *bl, "Status: ");
	if (dev->export_count)
		*bl += sprintf(b + *bl, "ACTIVATED");
	else
		*bl += sprintf(b + *bl, "DEACTIVATED");

	*bl += sprintf(b + *bl, "  Max Queue Depth: %d", dev->queue_depth);
	*bl += sprintf(b + *bl, "  SectorSize: %u  HwMaxSectors: %u\n",
		dev->dev_attrib.block_size,
		dev->dev_attrib.hw_max_sectors);
	*bl += sprintf(b + *bl, "        ");
}

void transport_dump_vpd_proto_id(
	struct t10_vpd *vpd,
	unsigned char *p_buf,
	int p_buf_len)
{
	unsigned char buf[VPD_TMP_BUF_SIZE];
	int len;

	memset(buf, 0, VPD_TMP_BUF_SIZE);
	len = sprintf(buf, "T10 VPD Protocol Identifier: ");

	switch (vpd->protocol_identifier) {
	case 0x00:
		sprintf(buf+len, "Fibre Channel\n");
		break;
	case 0x10:
		sprintf(buf+len, "Parallel SCSI\n");
		break;
	case 0x20:
		sprintf(buf+len, "SSA\n");
		break;
	case 0x30:
		sprintf(buf+len, "IEEE 1394\n");
		break;
	case 0x40:
		sprintf(buf+len, "SCSI Remote Direct Memory Access"
				" Protocol\n");
		break;
	case 0x50:
		sprintf(buf+len, "Internet SCSI (iSCSI)\n");
		break;
	case 0x60:
		sprintf(buf+len, "SAS Serial SCSI Protocol\n");
		break;
	case 0x70:
		sprintf(buf+len, "Automation/Drive Interface Transport"
				" Protocol\n");
		break;
	case 0x80:
		sprintf(buf+len, "AT Attachment Interface ATA/ATAPI\n");
		break;
	default:
		sprintf(buf+len, "Unknown 0x%02x\n",
				vpd->protocol_identifier);
		break;
	}

	if (p_buf)
		strncpy(p_buf, buf, p_buf_len);
	else
		pr_debug("%s", buf);
}

void
transport_set_vpd_proto_id(struct t10_vpd *vpd, unsigned char *page_83)
{
	/*
	 * Check if the Protocol Identifier Valid (PIV) bit is set..
	 *
	 * from spc3r23.pdf section 7.5.1
	 */
	 if (page_83[1] & 0x80) {
		vpd->protocol_identifier = (page_83[0] & 0xf0);
		vpd->protocol_identifier_set = 1;
		transport_dump_vpd_proto_id(vpd, NULL, 0);
	}
}
EXPORT_SYMBOL(transport_set_vpd_proto_id);

int transport_dump_vpd_assoc(
	struct t10_vpd *vpd,
	unsigned char *p_buf,
	int p_buf_len)
{
	unsigned char buf[VPD_TMP_BUF_SIZE];
	int ret = 0;
	int len;

	memset(buf, 0, VPD_TMP_BUF_SIZE);
	len = sprintf(buf, "T10 VPD Identifier Association: ");

	switch (vpd->association) {
	case 0x00:
		sprintf(buf+len, "addressed logical unit\n");
		break;
	case 0x10:
		sprintf(buf+len, "target port\n");
		break;
	case 0x20:
		sprintf(buf+len, "SCSI target device\n");
		break;
	default:
		sprintf(buf+len, "Unknown 0x%02x\n", vpd->association);
		ret = -EINVAL;
		break;
	}

	if (p_buf)
		strncpy(p_buf, buf, p_buf_len);
	else
		pr_debug("%s", buf);

	return ret;
}

int transport_set_vpd_assoc(struct t10_vpd *vpd, unsigned char *page_83)
{
	/*
	 * The VPD identification association..
	 *
	 * from spc3r23.pdf Section 7.6.3.1 Table 297
	 */
	vpd->association = (page_83[1] & 0x30);
	return transport_dump_vpd_assoc(vpd, NULL, 0);
}
EXPORT_SYMBOL(transport_set_vpd_assoc);

int transport_dump_vpd_ident_type(
	struct t10_vpd *vpd,
	unsigned char *p_buf,
	int p_buf_len)
{
	unsigned char buf[VPD_TMP_BUF_SIZE];
	int ret = 0;
	int len;

	memset(buf, 0, VPD_TMP_BUF_SIZE);
	len = sprintf(buf, "T10 VPD Identifier Type: ");

	switch (vpd->device_identifier_type) {
	case 0x00:
		sprintf(buf+len, "Vendor specific\n");
		break;
	case 0x01:
		sprintf(buf+len, "T10 Vendor ID based\n");
		break;
	case 0x02:
		sprintf(buf+len, "EUI-64 based\n");
		break;
	case 0x03:
		sprintf(buf+len, "NAA\n");
		break;
	case 0x04:
		sprintf(buf+len, "Relative target port identifier\n");
		break;
	case 0x08:
		sprintf(buf+len, "SCSI name string\n");
		break;
	default:
		sprintf(buf+len, "Unsupported: 0x%02x\n",
				vpd->device_identifier_type);
		ret = -EINVAL;
		break;
	}

	if (p_buf) {
		if (p_buf_len < strlen(buf)+1)
			return -EINVAL;
		strncpy(p_buf, buf, p_buf_len);
	} else {
		pr_debug("%s", buf);
	}

	return ret;
}

int transport_set_vpd_ident_type(struct t10_vpd *vpd, unsigned char *page_83)
{
	/*
	 * The VPD identifier type..
	 *
	 * from spc3r23.pdf Section 7.6.3.1 Table 298
	 */
	vpd->device_identifier_type = (page_83[1] & 0x0f);
	return transport_dump_vpd_ident_type(vpd, NULL, 0);
}
EXPORT_SYMBOL(transport_set_vpd_ident_type);

int transport_dump_vpd_ident(
	struct t10_vpd *vpd,
	unsigned char *p_buf,
	int p_buf_len)
{
	unsigned char buf[VPD_TMP_BUF_SIZE];
	int ret = 0;

	memset(buf, 0, VPD_TMP_BUF_SIZE);

	switch (vpd->device_identifier_code_set) {
	case 0x01: /* Binary */
		snprintf(buf, sizeof(buf),
			"T10 VPD Binary Device Identifier: %s\n",
			&vpd->device_identifier[0]);
		break;
	case 0x02: /* ASCII */
		snprintf(buf, sizeof(buf),
			"T10 VPD ASCII Device Identifier: %s\n",
			&vpd->device_identifier[0]);
		break;
	case 0x03: /* UTF-8 */
		snprintf(buf, sizeof(buf),
			"T10 VPD UTF-8 Device Identifier: %s\n",
			&vpd->device_identifier[0]);
		break;
	default:
		sprintf(buf, "T10 VPD Device Identifier encoding unsupported:"
			" 0x%02x", vpd->device_identifier_code_set);
		ret = -EINVAL;
		break;
	}

	if (p_buf)
		strncpy(p_buf, buf, p_buf_len);
	else
		pr_debug("%s", buf);

	return ret;
}

int
transport_set_vpd_ident(struct t10_vpd *vpd, unsigned char *page_83)
{
	static const char hex_str[] = "0123456789abcdef";
	int j = 0, i = 4; /* offset to start of the identifier */

	/*
	 * The VPD Code Set (encoding)
	 *
	 * from spc3r23.pdf Section 7.6.3.1 Table 296
	 */
	vpd->device_identifier_code_set = (page_83[0] & 0x0f);
	switch (vpd->device_identifier_code_set) {
	case 0x01: /* Binary */
		vpd->device_identifier[j++] =
				hex_str[vpd->device_identifier_type];
		while (i < (4 + page_83[3])) {
			vpd->device_identifier[j++] =
				hex_str[(page_83[i] & 0xf0) >> 4];
			vpd->device_identifier[j++] =
				hex_str[page_83[i] & 0x0f];
			i++;
		}
		break;
	case 0x02: /* ASCII */
	case 0x03: /* UTF-8 */
		while (i < (4 + page_83[3]))
			vpd->device_identifier[j++] = page_83[i++];
		break;
	default:
		break;
	}

	return transport_dump_vpd_ident(vpd, NULL, 0);
}
EXPORT_SYMBOL(transport_set_vpd_ident);

static sense_reason_t
target_check_max_data_sg_nents(struct se_cmd *cmd, struct se_device *dev,
			       unsigned int size)
{
	u32 mtl;

	if (!cmd->se_tfo->max_data_sg_nents)
		return TCM_NO_SENSE;
	/*
	 * Check if fabric enforced maximum SGL entries per I/O descriptor
	 * exceeds se_cmd->data_length.  If true, set SCF_UNDERFLOW_BIT +
	 * residual_count and reduce original cmd->data_length to maximum
	 * length based on single PAGE_SIZE entry scatter-lists.
	 */
	mtl = (cmd->se_tfo->max_data_sg_nents * PAGE_SIZE);
	if (cmd->data_length > mtl) {
		/*
		 * If an existing CDB overflow is present, calculate new residual
		 * based on CDB size minus fabric maximum transfer length.
		 *
		 * If an existing CDB underflow is present, calculate new residual
		 * based on original cmd->data_length minus fabric maximum transfer
		 * length.
		 *
		 * Otherwise, set the underflow residual based on cmd->data_length
		 * minus fabric maximum transfer length.
		 */
		if (cmd->se_cmd_flags & SCF_OVERFLOW_BIT) {
			cmd->residual_count = (size - mtl);
		} else if (cmd->se_cmd_flags & SCF_UNDERFLOW_BIT) {
			u32 orig_dl = size + cmd->residual_count;
			cmd->residual_count = (orig_dl - mtl);
		} else {
			cmd->se_cmd_flags |= SCF_UNDERFLOW_BIT;
			cmd->residual_count = (cmd->data_length - mtl);
		}
		cmd->data_length = mtl;
		/*
		 * Reset sbc_check_prot() calculated protection payload
		 * length based upon the new smaller MTL.
		 */
		if (cmd->prot_length) {
			u32 sectors = (mtl / dev->dev_attrib.block_size);
			cmd->prot_length = dev->prot_length * sectors;
		}
	}
	return TCM_NO_SENSE;
}

/**
 * target_cmd_size_check - Check whether there will be a residual.
 * @cmd: SCSI command.
 * @size: Data buffer size derived from CDB. The data buffer size provided by
 *   the SCSI transport driver is available in @cmd->data_length.
 *
 * Compare the data buffer size from the CDB with the data buffer limit from the transport
 * header. Set @cmd->residual_count and SCF_OVERFLOW_BIT or SCF_UNDERFLOW_BIT if necessary.
 *
<<<<<<< HEAD
 * Note: target drivers set @cmd->data_length by calling transport_init_se_cmd().
=======
 * Note: target drivers set @cmd->data_length by calling __target_init_cmd().
>>>>>>> 7d2a07b7
 *
 * Return: TCM_NO_SENSE
 */
sense_reason_t
target_cmd_size_check(struct se_cmd *cmd, unsigned int size)
{
	struct se_device *dev = cmd->se_dev;

	if (cmd->unknown_data_length) {
		cmd->data_length = size;
	} else if (size != cmd->data_length) {
		pr_warn_ratelimited("TARGET_CORE[%s]: Expected Transfer Length:"
			" %u does not match SCSI CDB Length: %u for SAM Opcode:"
			" 0x%02x\n", cmd->se_tfo->fabric_name,
				cmd->data_length, size, cmd->t_task_cdb[0]);
		/*
		 * For READ command for the overflow case keep the existing
		 * fabric provided ->data_length. Otherwise for the underflow
		 * case, reset ->data_length to the smaller SCSI expected data
		 * transfer length.
		 */
		if (size > cmd->data_length) {
			cmd->se_cmd_flags |= SCF_OVERFLOW_BIT;
			cmd->residual_count = (size - cmd->data_length);
		} else {
			cmd->se_cmd_flags |= SCF_UNDERFLOW_BIT;
			cmd->residual_count = (cmd->data_length - size);
			/*
			 * Do not truncate ->data_length for WRITE command to
			 * dump all payload
			 */
			if (cmd->data_direction == DMA_FROM_DEVICE) {
				cmd->data_length = size;
			}
		}

		if (cmd->data_direction == DMA_TO_DEVICE) {
			if (cmd->se_cmd_flags & SCF_SCSI_DATA_CDB) {
				pr_err_ratelimited("Rejecting underflow/overflow"
						   " for WRITE data CDB\n");
				return TCM_INVALID_FIELD_IN_COMMAND_IU;
			}
			/*
			 * Some fabric drivers like iscsi-target still expect to
			 * always reject overflow writes.  Reject this case until
			 * full fabric driver level support for overflow writes
			 * is introduced tree-wide.
			 */
			if (size > cmd->data_length) {
				pr_err_ratelimited("Rejecting overflow for"
						   " WRITE control CDB\n");
				return TCM_INVALID_CDB_FIELD;
			}
		}
	}

	return target_check_max_data_sg_nents(cmd, dev, size);

}

/*
 * Used by fabric modules containing a local struct se_cmd within their
 * fabric dependent per I/O descriptor.
 *
 * Preserves the value of @cmd->tag.
 */
void __target_init_cmd(
	struct se_cmd *cmd,
	const struct target_core_fabric_ops *tfo,
	struct se_session *se_sess,
	u32 data_length,
	int data_direction,
	int task_attr,
	unsigned char *sense_buffer, u64 unpacked_lun)
{
	INIT_LIST_HEAD(&cmd->se_delayed_node);
	INIT_LIST_HEAD(&cmd->se_qf_node);
	INIT_LIST_HEAD(&cmd->state_list);
	init_completion(&cmd->t_transport_stop_comp);
	cmd->free_compl = NULL;
	cmd->abrt_compl = NULL;
	spin_lock_init(&cmd->t_state_lock);
	INIT_WORK(&cmd->work, NULL);
	kref_init(&cmd->cmd_kref);

	cmd->t_task_cdb = &cmd->__t_task_cdb[0];
	cmd->se_tfo = tfo;
	cmd->se_sess = se_sess;
	cmd->data_length = data_length;
	cmd->data_direction = data_direction;
	cmd->sam_task_attr = task_attr;
	cmd->sense_buffer = sense_buffer;
	cmd->orig_fe_lun = unpacked_lun;
<<<<<<< HEAD
=======

	if (!(cmd->se_cmd_flags & SCF_USE_CPUID))
		cmd->cpuid = raw_smp_processor_id();
>>>>>>> 7d2a07b7

	cmd->state_active = false;
}
EXPORT_SYMBOL(__target_init_cmd);

static sense_reason_t
transport_check_alloc_task_attr(struct se_cmd *cmd)
{
	struct se_device *dev = cmd->se_dev;

	/*
	 * Check if SAM Task Attribute emulation is enabled for this
	 * struct se_device storage object
	 */
	if (dev->transport_flags & TRANSPORT_FLAG_PASSTHROUGH)
		return 0;

	if (cmd->sam_task_attr == TCM_ACA_TAG) {
		pr_debug("SAM Task Attribute ACA"
			" emulation is not supported\n");
		return TCM_INVALID_CDB_FIELD;
	}

	return 0;
}

sense_reason_t
<<<<<<< HEAD
target_cmd_init_cdb(struct se_cmd *cmd, unsigned char *cdb)
=======
target_cmd_init_cdb(struct se_cmd *cmd, unsigned char *cdb, gfp_t gfp)
>>>>>>> 7d2a07b7
{
	sense_reason_t ret;

	cmd->t_task_cdb = &cmd->__t_task_cdb[0];
	/*
	 * Ensure that the received CDB is less than the max (252 + 8) bytes
	 * for VARIABLE_LENGTH_CMD
	 */
	if (scsi_command_size(cdb) > SCSI_MAX_VARLEN_CDB_SIZE) {
		pr_err("Received SCSI CDB with command_size: %d that"
			" exceeds SCSI_MAX_VARLEN_CDB_SIZE: %d\n",
			scsi_command_size(cdb), SCSI_MAX_VARLEN_CDB_SIZE);
		ret = TCM_INVALID_CDB_FIELD;
		goto err;
	}
	/*
	 * If the received CDB is larger than TCM_MAX_COMMAND_SIZE,
	 * allocate the additional extended CDB buffer now..  Otherwise
	 * setup the pointer from __t_task_cdb to t_task_cdb.
	 */
	if (scsi_command_size(cdb) > sizeof(cmd->__t_task_cdb)) {
		cmd->t_task_cdb = kzalloc(scsi_command_size(cdb), gfp);
		if (!cmd->t_task_cdb) {
			pr_err("Unable to allocate cmd->t_task_cdb"
				" %u > sizeof(cmd->__t_task_cdb): %lu ops\n",
				scsi_command_size(cdb),
				(unsigned long)sizeof(cmd->__t_task_cdb));
			ret = TCM_OUT_OF_RESOURCES;
			goto err;
		}
	}
	/*
	 * Copy the original CDB into cmd->
	 */
	memcpy(cmd->t_task_cdb, cdb, scsi_command_size(cdb));

	trace_target_sequencer_start(cmd);
	return 0;

err:
	/*
	 * Copy the CDB here to allow trace_target_cmd_complete() to
	 * print the cdb to the trace buffers.
	 */
	memcpy(cmd->t_task_cdb, cdb, min(scsi_command_size(cdb),
					 (unsigned int)TCM_MAX_COMMAND_SIZE));
	return ret;
}
EXPORT_SYMBOL(target_cmd_init_cdb);

sense_reason_t
target_cmd_parse_cdb(struct se_cmd *cmd)
{
	struct se_device *dev = cmd->se_dev;
	sense_reason_t ret;

	ret = dev->transport->parse_cdb(cmd);
	if (ret == TCM_UNSUPPORTED_SCSI_OPCODE)
		pr_warn_ratelimited("%s/%s: Unsupported SCSI Opcode 0x%02x, sending CHECK_CONDITION.\n",
				    cmd->se_tfo->fabric_name,
				    cmd->se_sess->se_node_acl->initiatorname,
				    cmd->t_task_cdb[0]);
	if (ret)
		return ret;

	ret = transport_check_alloc_task_attr(cmd);
	if (ret)
		return ret;

	cmd->se_cmd_flags |= SCF_SUPPORTED_SAM_OPCODE;
	atomic_long_inc(&cmd->se_lun->lun_stats.cmd_pdus);
	return 0;
}
EXPORT_SYMBOL(target_cmd_parse_cdb);

/*
 * Used by fabric module frontends to queue tasks directly.
 * May only be used from process context.
 */
int transport_handle_cdb_direct(
	struct se_cmd *cmd)
{
	sense_reason_t ret;

	might_sleep();

	if (!cmd->se_lun) {
		dump_stack();
		pr_err("cmd->se_lun is NULL\n");
		return -EINVAL;
	}

	/*
	 * Set TRANSPORT_NEW_CMD state and CMD_T_ACTIVE to ensure that
	 * outstanding descriptors are handled correctly during shutdown via
	 * transport_wait_for_tasks()
	 *
	 * Also, we don't take cmd->t_state_lock here as we only expect
	 * this to be called for initial descriptor submission.
	 */
	cmd->t_state = TRANSPORT_NEW_CMD;
	cmd->transport_state |= CMD_T_ACTIVE;

	/*
	 * transport_generic_new_cmd() is already handling QUEUE_FULL,
	 * so follow TRANSPORT_NEW_CMD processing thread context usage
	 * and call transport_generic_request_failure() if necessary..
	 */
	ret = transport_generic_new_cmd(cmd);
	if (ret)
		transport_generic_request_failure(cmd, ret);
	return 0;
}
EXPORT_SYMBOL(transport_handle_cdb_direct);

sense_reason_t
transport_generic_map_mem_to_cmd(struct se_cmd *cmd, struct scatterlist *sgl,
		u32 sgl_count, struct scatterlist *sgl_bidi, u32 sgl_bidi_count)
{
	if (!sgl || !sgl_count)
		return 0;

	/*
	 * Reject SCSI data overflow with map_mem_to_cmd() as incoming
	 * scatterlists already have been set to follow what the fabric
	 * passes for the original expected data transfer length.
	 */
	if (cmd->se_cmd_flags & SCF_OVERFLOW_BIT) {
		pr_warn("Rejecting SCSI DATA overflow for fabric using"
			" SCF_PASSTHROUGH_SG_TO_MEM_NOALLOC\n");
		return TCM_INVALID_CDB_FIELD;
	}

	cmd->t_data_sg = sgl;
	cmd->t_data_nents = sgl_count;
	cmd->t_bidi_data_sg = sgl_bidi;
	cmd->t_bidi_data_nents = sgl_bidi_count;

	cmd->se_cmd_flags |= SCF_PASSTHROUGH_SG_TO_MEM_NOALLOC;
	return 0;
}

/**
 * target_init_cmd - initialize se_cmd
 * @se_cmd: command descriptor to init
 * @se_sess: associated se_sess for endpoint
 * @sense: pointer to SCSI sense buffer
 * @unpacked_lun: unpacked LUN to reference for struct se_lun
 * @data_length: fabric expected data transfer length
 * @task_attr: SAM task attribute
 * @data_dir: DMA data direction
 * @flags: flags for command submission from target_sc_flags_tables
 *
 * Task tags are supported if the caller has set @se_cmd->tag.
 *
 * Returns:
 *	- less than zero to signal active I/O shutdown failure.
 *	- zero on success.
 *
 * If the fabric driver calls target_stop_session, then it must check the
 * return code and handle failures. This will never fail for other drivers,
 * and the return code can be ignored.
 */
int target_init_cmd(struct se_cmd *se_cmd, struct se_session *se_sess,
		    unsigned char *sense, u64 unpacked_lun,
		    u32 data_length, int task_attr, int data_dir, int flags)
{
	struct se_portal_group *se_tpg;

	se_tpg = se_sess->se_tpg;
	BUG_ON(!se_tpg);
	BUG_ON(se_cmd->se_tfo || se_cmd->se_sess);
<<<<<<< HEAD
	BUG_ON(in_interrupt());
	/*
	 * Initialize se_cmd for target operation.  From this point
	 * exceptions are handled by sending exception status via
	 * target_core_fabric_ops->queue_status() callback
	 */
	transport_init_se_cmd(se_cmd, se_tpg->se_tpg_tfo, se_sess,
				data_length, data_dir, task_attr, sense,
				unpacked_lun);
=======
>>>>>>> 7d2a07b7

	if (flags & TARGET_SCF_USE_CPUID)
		se_cmd->se_cmd_flags |= SCF_USE_CPUID;
	/*
	 * Signal bidirectional data payloads to target-core
	 */
	if (flags & TARGET_SCF_BIDI_OP)
		se_cmd->se_cmd_flags |= SCF_BIDI;

	if (flags & TARGET_SCF_UNKNOWN_SIZE)
		se_cmd->unknown_data_length = 1;
	/*
	 * Initialize se_cmd for target operation.  From this point
	 * exceptions are handled by sending exception status via
	 * target_core_fabric_ops->queue_status() callback
	 */
	__target_init_cmd(se_cmd, se_tpg->se_tpg_tfo, se_sess, data_length,
			  data_dir, task_attr, sense, unpacked_lun);

	/*
	 * Obtain struct se_cmd->cmd_kref reference. A second kref_get here is
	 * necessary for fabrics using TARGET_SCF_ACK_KREF that expect a second
	 * kref_put() to happen during fabric packet acknowledgement.
	 */
<<<<<<< HEAD
	if (flags & TARGET_SCF_BIDI_OP)
		se_cmd->se_cmd_flags |= SCF_BIDI;

	rc = target_cmd_init_cdb(se_cmd, cdb);
	if (rc) {
		transport_send_check_condition_and_sense(se_cmd, rc, 0);
		target_put_sess_cmd(se_cmd);
		return 0;
	}
=======
	return target_get_sess_cmd(se_cmd, flags & TARGET_SCF_ACK_KREF);
}
EXPORT_SYMBOL_GPL(target_init_cmd);

/**
 * target_submit_prep - prepare cmd for submission
 * @se_cmd: command descriptor to prep
 * @cdb: pointer to SCSI CDB
 * @sgl: struct scatterlist memory for unidirectional mapping
 * @sgl_count: scatterlist count for unidirectional mapping
 * @sgl_bidi: struct scatterlist memory for bidirectional READ mapping
 * @sgl_bidi_count: scatterlist count for bidirectional READ mapping
 * @sgl_prot: struct scatterlist memory protection information
 * @sgl_prot_count: scatterlist count for protection information
 * @gfp: gfp allocation type
 *
 * Returns:
 *	- less than zero to signal failure.
 *	- zero on success.
 *
 * If failure is returned, lio will the callers queue_status to complete
 * the cmd.
 */
int target_submit_prep(struct se_cmd *se_cmd, unsigned char *cdb,
		       struct scatterlist *sgl, u32 sgl_count,
		       struct scatterlist *sgl_bidi, u32 sgl_bidi_count,
		       struct scatterlist *sgl_prot, u32 sgl_prot_count,
		       gfp_t gfp)
{
	sense_reason_t rc;

	rc = target_cmd_init_cdb(se_cmd, cdb, gfp);
	if (rc)
		goto send_cc_direct;
>>>>>>> 7d2a07b7

	/*
	 * Locate se_lun pointer and attach it to struct se_cmd
	 */
	rc = transport_lookup_cmd_lun(se_cmd);
<<<<<<< HEAD
	if (rc) {
		transport_send_check_condition_and_sense(se_cmd, rc, 0);
		target_put_sess_cmd(se_cmd);
		return 0;
	}

	rc = target_cmd_parse_cdb(se_cmd);
	if (rc != 0) {
		transport_generic_request_failure(se_cmd, rc);
		return 0;
	}
=======
	if (rc)
		goto send_cc_direct;

	rc = target_cmd_parse_cdb(se_cmd);
	if (rc != 0)
		goto generic_fail;
>>>>>>> 7d2a07b7

	/*
	 * Save pointers for SGLs containing protection information,
	 * if present.
	 */
	if (sgl_prot_count) {
		se_cmd->t_prot_sg = sgl_prot;
		se_cmd->t_prot_nents = sgl_prot_count;
		se_cmd->se_cmd_flags |= SCF_PASSTHROUGH_PROT_SG_TO_MEM_NOALLOC;
	}

	/*
	 * When a non zero sgl_count has been passed perform SGL passthrough
	 * mapping for pre-allocated fabric memory instead of having target
	 * core perform an internal SGL allocation..
	 */
	if (sgl_count != 0) {
		BUG_ON(!sgl);

		rc = transport_generic_map_mem_to_cmd(se_cmd, sgl, sgl_count,
				sgl_bidi, sgl_bidi_count);
		if (rc != 0)
			goto generic_fail;
	}

	return 0;

send_cc_direct:
	transport_send_check_condition_and_sense(se_cmd, rc, 0);
	target_put_sess_cmd(se_cmd);
	return -EIO;

generic_fail:
	transport_generic_request_failure(se_cmd, rc);
	return -EIO;
}
EXPORT_SYMBOL_GPL(target_submit_prep);

/**
 * target_submit - perform final initialization and submit cmd to LIO core
 * @se_cmd: command descriptor to submit
 *
 * target_submit_prep must have been called on the cmd, and this must be
 * called from process context.
 */
void target_submit(struct se_cmd *se_cmd)
{
	struct scatterlist *sgl = se_cmd->t_data_sg;
	unsigned char *buf = NULL;

	might_sleep();

	if (se_cmd->t_data_nents != 0) {
		BUG_ON(!sgl);
		/*
		 * A work-around for tcm_loop as some userspace code via
		 * scsi-generic do not memset their associated read buffers,
		 * so go ahead and do that here for type non-data CDBs.  Also
		 * note that this is currently guaranteed to be a single SGL
		 * for this case by target core in target_setup_cmd_from_cdb()
		 * -> transport_generic_cmd_sequencer().
		 */
		if (!(se_cmd->se_cmd_flags & SCF_SCSI_DATA_CDB) &&
		     se_cmd->data_direction == DMA_FROM_DEVICE) {
			if (sgl)
				buf = kmap(sg_page(sgl)) + sgl->offset;

			if (buf) {
				memset(buf, 0, sgl->length);
				kunmap(sg_page(sgl));
			}
		}

	}

	/*
	 * Check if we need to delay processing because of ALUA
	 * Active/NonOptimized primary access state..
	 */
	core_alua_check_nonop_delay(se_cmd);

	transport_handle_cdb_direct(se_cmd);
}
EXPORT_SYMBOL_GPL(target_submit);

/**
 * target_submit_cmd - lookup unpacked lun and submit uninitialized se_cmd
 *
 * @se_cmd: command descriptor to submit
 * @se_sess: associated se_sess for endpoint
 * @cdb: pointer to SCSI CDB
 * @sense: pointer to SCSI sense buffer
 * @unpacked_lun: unpacked LUN to reference for struct se_lun
 * @data_length: fabric expected data transfer length
 * @task_attr: SAM task attribute
 * @data_dir: DMA data direction
 * @flags: flags for command submission from target_sc_flags_tables
 *
 * Task tags are supported if the caller has set @se_cmd->tag.
 *
 * This may only be called from process context, and also currently
 * assumes internal allocation of fabric payload buffer by target-core.
 *
 * It also assumes interal target core SGL memory allocation.
 *
 * This function must only be used by drivers that do their own
 * sync during shutdown and does not use target_stop_session. If there
 * is a failure this function will call into the fabric driver's
 * queue_status with a CHECK_CONDITION.
 */
void target_submit_cmd(struct se_cmd *se_cmd, struct se_session *se_sess,
		unsigned char *cdb, unsigned char *sense, u64 unpacked_lun,
		u32 data_length, int task_attr, int data_dir, int flags)
{
	int rc;

	rc = target_init_cmd(se_cmd, se_sess, sense, unpacked_lun, data_length,
			     task_attr, data_dir, flags);
	WARN(rc, "Invalid target_submit_cmd use. Driver must not use target_stop_session or call target_init_cmd directly.\n");
	if (rc)
		return;

	if (target_submit_prep(se_cmd, cdb, NULL, 0, NULL, 0, NULL, 0,
			       GFP_KERNEL))
		return;

	target_submit(se_cmd);
}
EXPORT_SYMBOL(target_submit_cmd);


static struct se_dev_plug *target_plug_device(struct se_device *se_dev)
{
	struct se_dev_plug *se_plug;

	if (!se_dev->transport->plug_device)
		return NULL;

<<<<<<< HEAD
	transport_lun_remove_cmd(se_cmd);
	transport_cmd_check_stop_to_fabric(se_cmd);
=======
	se_plug = se_dev->transport->plug_device(se_dev);
	if (!se_plug)
		return NULL;

	se_plug->se_dev = se_dev;
	/*
	 * We have a ref to the lun at this point, but the cmds could
	 * complete before we unplug, so grab a ref to the se_device so we
	 * can call back into the backend.
	 */
	config_group_get(&se_dev->dev_group);
	return se_plug;
>>>>>>> 7d2a07b7
}

static void target_unplug_device(struct se_dev_plug *se_plug)
{
	struct se_device *se_dev = se_plug->se_dev;

	se_dev->transport->unplug_device(se_plug);
	config_group_put(&se_dev->dev_group);
}

void target_queued_submit_work(struct work_struct *work)
{
	struct se_cmd_queue *sq = container_of(work, struct se_cmd_queue, work);
	struct se_cmd *se_cmd, *next_cmd;
	struct se_dev_plug *se_plug = NULL;
	struct se_device *se_dev = NULL;
	struct llist_node *cmd_list;

	cmd_list = llist_del_all(&sq->cmd_list);
	if (!cmd_list)
		/* Previous call took what we were queued to submit */
		return;

	cmd_list = llist_reverse_order(cmd_list);
	llist_for_each_entry_safe(se_cmd, next_cmd, cmd_list, se_cmd_list) {
		if (!se_dev) {
			se_dev = se_cmd->se_dev;
			se_plug = target_plug_device(se_dev);
		}

		target_submit(se_cmd);
	}

	if (se_plug)
		target_unplug_device(se_plug);
}

/**
 * target_queue_submission - queue the cmd to run on the LIO workqueue
 * @se_cmd: command descriptor to submit
 */
void target_queue_submission(struct se_cmd *se_cmd)
{
	struct se_device *se_dev = se_cmd->se_dev;
	int cpu = se_cmd->cpuid;
	struct se_cmd_queue *sq;

	sq = &se_dev->queues[cpu].sq;
	llist_add(&se_cmd->se_cmd_list, &sq->cmd_list);
	queue_work_on(cpu, target_submission_wq, &sq->work);
}
EXPORT_SYMBOL_GPL(target_queue_submission);

static void target_complete_tmr_failure(struct work_struct *work)
{
	struct se_cmd *se_cmd = container_of(work, struct se_cmd, work);

	se_cmd->se_tmr_req->response = TMR_LUN_DOES_NOT_EXIST;
	se_cmd->se_tfo->queue_tm_rsp(se_cmd);

	transport_lun_remove_cmd(se_cmd);
	transport_cmd_check_stop_to_fabric(se_cmd);
}

/**
 * target_submit_tmr - lookup unpacked lun and submit uninitialized se_cmd
 *                     for TMR CDBs
 *
 * @se_cmd: command descriptor to submit
 * @se_sess: associated se_sess for endpoint
 * @sense: pointer to SCSI sense buffer
 * @unpacked_lun: unpacked LUN to reference for struct se_lun
 * @fabric_tmr_ptr: fabric context for TMR req
 * @tm_type: Type of TM request
 * @gfp: gfp type for caller
 * @tag: referenced task tag for TMR_ABORT_TASK
 * @flags: submit cmd flags
 *
 * Callable from all contexts.
 **/

int target_submit_tmr(struct se_cmd *se_cmd, struct se_session *se_sess,
		unsigned char *sense, u64 unpacked_lun,
		void *fabric_tmr_ptr, unsigned char tm_type,
		gfp_t gfp, u64 tag, int flags)
{
	struct se_portal_group *se_tpg;
	int ret;

	se_tpg = se_sess->se_tpg;
	BUG_ON(!se_tpg);

<<<<<<< HEAD
	transport_init_se_cmd(se_cmd, se_tpg->se_tpg_tfo, se_sess,
			      0, DMA_NONE, TCM_SIMPLE_TAG, sense, unpacked_lun);
=======
	__target_init_cmd(se_cmd, se_tpg->se_tpg_tfo, se_sess,
			  0, DMA_NONE, TCM_SIMPLE_TAG, sense, unpacked_lun);
>>>>>>> 7d2a07b7
	/*
	 * FIXME: Currently expect caller to handle se_cmd->se_tmr_req
	 * allocation failure.
	 */
	ret = core_tmr_alloc_req(se_cmd, fabric_tmr_ptr, tm_type, gfp);
	if (ret < 0)
		return -ENOMEM;

	if (tm_type == TMR_ABORT_TASK)
		se_cmd->se_tmr_req->ref_task_tag = tag;

	/* See target_submit_cmd for commentary */
	ret = target_get_sess_cmd(se_cmd, flags & TARGET_SCF_ACK_KREF);
	if (ret) {
		core_tmr_release_req(se_cmd->se_tmr_req);
		return ret;
	}
<<<<<<< HEAD
	/*
	 * If this is ABORT_TASK with no explicit fabric provided LUN,
	 * go ahead and search active session tags for a match to figure
	 * out unpacked_lun for the original se_cmd.
	 */
	if (tm_type == TMR_ABORT_TASK && (flags & TARGET_SCF_LOOKUP_LUN_FROM_TAG)) {
		if (!target_lookup_lun_from_tag(se_sess, tag,
						&se_cmd->orig_fe_lun))
			goto failure;
	}
=======
>>>>>>> 7d2a07b7

	ret = transport_lookup_tmr_lun(se_cmd);
	if (ret)
		goto failure;

	transport_generic_handle_tmr(se_cmd);
	return 0;

	/*
	 * For callback during failure handling, push this work off
	 * to process context with TMR_LUN_DOES_NOT_EXIST status.
	 */
failure:
	INIT_WORK(&se_cmd->work, target_complete_tmr_failure);
	schedule_work(&se_cmd->work);
	return 0;
}
EXPORT_SYMBOL(target_submit_tmr);

/*
 * Handle SAM-esque emulation for generic transport request failures.
 */
void transport_generic_request_failure(struct se_cmd *cmd,
		sense_reason_t sense_reason)
{
	int ret = 0, post_ret;

	if (cmd->se_cmd_flags & SCF_COMPARE_AND_WRITE
	 && sense_reason == TCM_LOGICAL_UNIT_COMMUNICATION_FAILURE
	 && cmd->scsi_asc == 0x1d) { /* MISCOMPARE DURING VERIFY OPERATION */
		/*
		 * workaround for kABI - backends such as target_core_rbd
		 * can't provide an alternate sense_reason, so propagate
		 * COMPARE AND WRITE miscompare errors via the cmd->scsi_asc
		 * field and overwrite sense_reason here to ensure that asc
		 * and Information fields get filled properly.
		 */
		sense_reason = TCM_MISCOMPARE_VERIFY;
	}

	pr_debug("-----[ Storage Engine Exception; sense_reason %d\n",
		 sense_reason);
	target_show_cmd("-----[ ", cmd);

	/*
	 * For SAM Task Attribute emulation for failed struct se_cmd
	 */
	transport_complete_task_attr(cmd);

	if (cmd->transport_complete_callback)
		cmd->transport_complete_callback(cmd, false, &post_ret);

	if (cmd->transport_state & CMD_T_ABORTED) {
		INIT_WORK(&cmd->work, target_abort_work);
		queue_work(target_completion_wq, &cmd->work);
		return;
	}

	switch (sense_reason) {
	case TCM_NON_EXISTENT_LUN:
	case TCM_UNSUPPORTED_SCSI_OPCODE:
	case TCM_INVALID_CDB_FIELD:
	case TCM_INVALID_PARAMETER_LIST:
	case TCM_PARAMETER_LIST_LENGTH_ERROR:
	case TCM_LOGICAL_UNIT_COMMUNICATION_FAILURE:
	case TCM_UNKNOWN_MODE_PAGE:
	case TCM_WRITE_PROTECTED:
	case TCM_ADDRESS_OUT_OF_RANGE:
	case TCM_CHECK_CONDITION_ABORT_CMD:
	case TCM_CHECK_CONDITION_UNIT_ATTENTION:
	case TCM_CHECK_CONDITION_NOT_READY:
	case TCM_LOGICAL_BLOCK_GUARD_CHECK_FAILED:
	case TCM_LOGICAL_BLOCK_APP_TAG_CHECK_FAILED:
	case TCM_LOGICAL_BLOCK_REF_TAG_CHECK_FAILED:
	case TCM_COPY_TARGET_DEVICE_NOT_REACHABLE:
	case TCM_TOO_MANY_TARGET_DESCS:
	case TCM_UNSUPPORTED_TARGET_DESC_TYPE_CODE:
	case TCM_TOO_MANY_SEGMENT_DESCS:
	case TCM_UNSUPPORTED_SEGMENT_DESC_TYPE_CODE:
<<<<<<< HEAD
	case TCM_MISCOMPARE_VERIFY:
=======
	case TCM_INVALID_FIELD_IN_COMMAND_IU:
>>>>>>> 7d2a07b7
		break;
	case TCM_OUT_OF_RESOURCES:
		cmd->scsi_status = SAM_STAT_TASK_SET_FULL;
		goto queue_status;
	case TCM_LUN_BUSY:
		cmd->scsi_status = SAM_STAT_BUSY;
		goto queue_status;
	case TCM_RESERVATION_CONFLICT:
		/*
		 * No SENSE Data payload for this case, set SCSI Status
		 * and queue the response to $FABRIC_MOD.
		 *
		 * Uses linux/include/scsi/scsi.h SAM status codes defs
		 */
		cmd->scsi_status = SAM_STAT_RESERVATION_CONFLICT;
		/*
		 * For UA Interlock Code 11b, a RESERVATION CONFLICT will
		 * establish a UNIT ATTENTION with PREVIOUS RESERVATION
		 * CONFLICT STATUS.
		 *
		 * See spc4r17, section 7.4.6 Control Mode Page, Table 349
		 */
		if (cmd->se_sess &&
		    cmd->se_dev->dev_attrib.emulate_ua_intlck_ctrl
					== TARGET_UA_INTLCK_CTRL_ESTABLISH_UA) {
			target_ua_allocate_lun(cmd->se_sess->se_node_acl,
					       cmd->orig_fe_lun, 0x2C,
					ASCQ_2CH_PREVIOUS_RESERVATION_CONFLICT_STATUS);
		}

		goto queue_status;
	default:
		pr_err("Unknown transport error for CDB 0x%02x: %d\n",
			cmd->t_task_cdb[0], sense_reason);
		sense_reason = TCM_UNSUPPORTED_SCSI_OPCODE;
		break;
	}

	ret = transport_send_check_condition_and_sense(cmd, sense_reason, 0);
	if (ret)
		goto queue_full;

check_stop:
	transport_lun_remove_cmd(cmd);
	transport_cmd_check_stop_to_fabric(cmd);
	return;

queue_status:
	trace_target_cmd_complete(cmd);
	ret = cmd->se_tfo->queue_status(cmd);
	if (!ret)
		goto check_stop;
queue_full:
	transport_handle_queue_full(cmd, cmd->se_dev, ret, false);
}
EXPORT_SYMBOL(transport_generic_request_failure);

void __target_execute_cmd(struct se_cmd *cmd, bool do_checks)
{
	sense_reason_t ret;

	if (!cmd->execute_cmd) {
		ret = TCM_LOGICAL_UNIT_COMMUNICATION_FAILURE;
		goto err;
	}
	if (do_checks) {
		/*
		 * Check for an existing UNIT ATTENTION condition after
		 * target_handle_task_attr() has done SAM task attr
		 * checking, and possibly have already defered execution
		 * out to target_restart_delayed_cmds() context.
		 */
		ret = target_scsi3_ua_check(cmd);
		if (ret)
			goto err;

		ret = target_alua_state_check(cmd);
		if (ret)
			goto err;

		ret = target_check_reservation(cmd);
		if (ret) {
			cmd->scsi_status = SAM_STAT_RESERVATION_CONFLICT;
			goto err;
		}
	}

	ret = cmd->execute_cmd(cmd);
	if (!ret)
		return;
err:
	spin_lock_irq(&cmd->t_state_lock);
	cmd->transport_state &= ~CMD_T_SENT;
	spin_unlock_irq(&cmd->t_state_lock);

	transport_generic_request_failure(cmd, ret);
}

static int target_write_prot_action(struct se_cmd *cmd)
{
	u32 sectors;
	/*
	 * Perform WRITE_INSERT of PI using software emulation when backend
	 * device has PI enabled, if the transport has not already generated
	 * PI using hardware WRITE_INSERT offload.
	 */
	switch (cmd->prot_op) {
	case TARGET_PROT_DOUT_INSERT:
		if (!(cmd->se_sess->sup_prot_ops & TARGET_PROT_DOUT_INSERT))
			sbc_dif_generate(cmd);
		break;
	case TARGET_PROT_DOUT_STRIP:
		if (cmd->se_sess->sup_prot_ops & TARGET_PROT_DOUT_STRIP)
			break;

		sectors = cmd->data_length >> ilog2(cmd->se_dev->dev_attrib.block_size);
		cmd->pi_err = sbc_dif_verify(cmd, cmd->t_task_lba,
					     sectors, 0, cmd->t_prot_sg, 0);
		if (unlikely(cmd->pi_err)) {
			spin_lock_irq(&cmd->t_state_lock);
			cmd->transport_state &= ~CMD_T_SENT;
			spin_unlock_irq(&cmd->t_state_lock);
			transport_generic_request_failure(cmd, cmd->pi_err);
			return -1;
		}
		break;
	default:
		break;
	}

	return 0;
}

static bool target_handle_task_attr(struct se_cmd *cmd)
{
	struct se_device *dev = cmd->se_dev;

	if (dev->transport_flags & TRANSPORT_FLAG_PASSTHROUGH)
		return false;

	cmd->se_cmd_flags |= SCF_TASK_ATTR_SET;

	/*
	 * Check for the existence of HEAD_OF_QUEUE, and if true return 1
	 * to allow the passed struct se_cmd list of tasks to the front of the list.
	 */
	switch (cmd->sam_task_attr) {
	case TCM_HEAD_TAG:
		pr_debug("Added HEAD_OF_QUEUE for CDB: 0x%02x\n",
			 cmd->t_task_cdb[0]);
		return false;
	case TCM_ORDERED_TAG:
		atomic_inc_mb(&dev->dev_ordered_sync);

		pr_debug("Added ORDERED for CDB: 0x%02x to ordered list\n",
			 cmd->t_task_cdb[0]);

		/*
		 * Execute an ORDERED command if no other older commands
		 * exist that need to be completed first.
		 */
		if (!atomic_read(&dev->simple_cmds))
			return false;
		break;
	default:
		/*
		 * For SIMPLE and UNTAGGED Task Attribute commands
		 */
		atomic_inc_mb(&dev->simple_cmds);
		break;
	}

	if (atomic_read(&dev->dev_ordered_sync) == 0)
		return false;

	spin_lock(&dev->delayed_cmd_lock);
	list_add_tail(&cmd->se_delayed_node, &dev->delayed_cmd_list);
	spin_unlock(&dev->delayed_cmd_lock);

	pr_debug("Added CDB: 0x%02x Task Attr: 0x%02x to delayed CMD listn",
		cmd->t_task_cdb[0], cmd->sam_task_attr);
	return true;
}

void target_execute_cmd(struct se_cmd *cmd)
{
	/*
	 * Determine if frontend context caller is requesting the stopping of
	 * this command for frontend exceptions.
	 *
	 * If the received CDB has already been aborted stop processing it here.
	 */
	if (target_cmd_interrupted(cmd))
		return;

	spin_lock_irq(&cmd->t_state_lock);
	cmd->t_state = TRANSPORT_PROCESSING;
	cmd->transport_state |= CMD_T_ACTIVE | CMD_T_SENT;
	spin_unlock_irq(&cmd->t_state_lock);

	if (target_write_prot_action(cmd))
		return;

	if (target_handle_task_attr(cmd)) {
		spin_lock_irq(&cmd->t_state_lock);
		cmd->transport_state &= ~CMD_T_SENT;
		spin_unlock_irq(&cmd->t_state_lock);
		return;
	}

	__target_execute_cmd(cmd, true);
}
EXPORT_SYMBOL(target_execute_cmd);

/*
 * Process all commands up to the last received ORDERED task attribute which
 * requires another blocking boundary
 */
static void target_restart_delayed_cmds(struct se_device *dev)
{
	for (;;) {
		struct se_cmd *cmd;

		spin_lock(&dev->delayed_cmd_lock);
		if (list_empty(&dev->delayed_cmd_list)) {
			spin_unlock(&dev->delayed_cmd_lock);
			break;
		}

		cmd = list_entry(dev->delayed_cmd_list.next,
				 struct se_cmd, se_delayed_node);
		list_del(&cmd->se_delayed_node);
		spin_unlock(&dev->delayed_cmd_lock);

		cmd->transport_state |= CMD_T_SENT;

		__target_execute_cmd(cmd, true);

		if (cmd->sam_task_attr == TCM_ORDERED_TAG)
			break;
	}
}

/*
 * Called from I/O completion to determine which dormant/delayed
 * and ordered cmds need to have their tasks added to the execution queue.
 */
static void transport_complete_task_attr(struct se_cmd *cmd)
{
	struct se_device *dev = cmd->se_dev;

	if (dev->transport_flags & TRANSPORT_FLAG_PASSTHROUGH)
		return;

	if (!(cmd->se_cmd_flags & SCF_TASK_ATTR_SET))
		goto restart;

	if (cmd->sam_task_attr == TCM_SIMPLE_TAG) {
		atomic_dec_mb(&dev->simple_cmds);
		dev->dev_cur_ordered_id++;
	} else if (cmd->sam_task_attr == TCM_HEAD_TAG) {
		dev->dev_cur_ordered_id++;
		pr_debug("Incremented dev_cur_ordered_id: %u for HEAD_OF_QUEUE\n",
			 dev->dev_cur_ordered_id);
	} else if (cmd->sam_task_attr == TCM_ORDERED_TAG) {
		atomic_dec_mb(&dev->dev_ordered_sync);

		dev->dev_cur_ordered_id++;
		pr_debug("Incremented dev_cur_ordered_id: %u for ORDERED\n",
			 dev->dev_cur_ordered_id);
	}
	cmd->se_cmd_flags &= ~SCF_TASK_ATTR_SET;

restart:
	target_restart_delayed_cmds(dev);
}

static void transport_complete_qf(struct se_cmd *cmd)
{
	int ret = 0;

	transport_complete_task_attr(cmd);
	/*
	 * If a fabric driver ->write_pending() or ->queue_data_in() callback
	 * has returned neither -ENOMEM or -EAGAIN, assume it's fatal and
	 * the same callbacks should not be retried.  Return CHECK_CONDITION
	 * if a scsi_status is not already set.
	 *
	 * If a fabric driver ->queue_status() has returned non zero, always
	 * keep retrying no matter what..
	 */
	if (cmd->t_state == TRANSPORT_COMPLETE_QF_ERR) {
		if (cmd->scsi_status)
			goto queue_status;

		translate_sense_reason(cmd, TCM_LOGICAL_UNIT_COMMUNICATION_FAILURE);
		goto queue_status;
	}

	/*
	 * Check if we need to send a sense buffer from
	 * the struct se_cmd in question. We do NOT want
	 * to take this path of the IO has been marked as
	 * needing to be treated like a "normal read". This
	 * is the case if it's a tape read, and either the
	 * FM, EOM, or ILI bits are set, but there is no
	 * sense data.
	 */
	if (!(cmd->se_cmd_flags & SCF_TREAT_READ_AS_NORMAL) &&
	    cmd->se_cmd_flags & SCF_TRANSPORT_TASK_SENSE)
		goto queue_status;

	switch (cmd->data_direction) {
	case DMA_FROM_DEVICE:
		/* queue status if not treating this as a normal read */
		if (cmd->scsi_status &&
		    !(cmd->se_cmd_flags & SCF_TREAT_READ_AS_NORMAL))
			goto queue_status;

		trace_target_cmd_complete(cmd);
		ret = cmd->se_tfo->queue_data_in(cmd);
		break;
	case DMA_TO_DEVICE:
		if (cmd->se_cmd_flags & SCF_BIDI) {
			ret = cmd->se_tfo->queue_data_in(cmd);
			break;
		}
		fallthrough;
	case DMA_NONE:
queue_status:
		trace_target_cmd_complete(cmd);
		ret = cmd->se_tfo->queue_status(cmd);
		break;
	default:
		break;
	}

	if (ret < 0) {
		transport_handle_queue_full(cmd, cmd->se_dev, ret, false);
		return;
	}
	transport_lun_remove_cmd(cmd);
	transport_cmd_check_stop_to_fabric(cmd);
}

static void transport_handle_queue_full(struct se_cmd *cmd, struct se_device *dev,
					int err, bool write_pending)
{
	/*
	 * -EAGAIN or -ENOMEM signals retry of ->write_pending() and/or
	 * ->queue_data_in() callbacks from new process context.
	 *
	 * Otherwise for other errors, transport_complete_qf() will send
	 * CHECK_CONDITION via ->queue_status() instead of attempting to
	 * retry associated fabric driver data-transfer callbacks.
	 */
	if (err == -EAGAIN || err == -ENOMEM) {
		cmd->t_state = (write_pending) ? TRANSPORT_COMPLETE_QF_WP :
						 TRANSPORT_COMPLETE_QF_OK;
	} else {
		pr_warn_ratelimited("Got unknown fabric queue status: %d\n", err);
		cmd->t_state = TRANSPORT_COMPLETE_QF_ERR;
	}

	spin_lock_irq(&dev->qf_cmd_lock);
	list_add_tail(&cmd->se_qf_node, &cmd->se_dev->qf_cmd_list);
	atomic_inc_mb(&dev->dev_qf_count);
	spin_unlock_irq(&cmd->se_dev->qf_cmd_lock);

	schedule_work(&cmd->se_dev->qf_work_queue);
}

static bool target_read_prot_action(struct se_cmd *cmd)
{
	switch (cmd->prot_op) {
	case TARGET_PROT_DIN_STRIP:
		if (!(cmd->se_sess->sup_prot_ops & TARGET_PROT_DIN_STRIP)) {
			u32 sectors = cmd->data_length >>
				  ilog2(cmd->se_dev->dev_attrib.block_size);

			cmd->pi_err = sbc_dif_verify(cmd, cmd->t_task_lba,
						     sectors, 0, cmd->t_prot_sg,
						     0);
			if (cmd->pi_err)
				return true;
		}
		break;
	case TARGET_PROT_DIN_INSERT:
		if (cmd->se_sess->sup_prot_ops & TARGET_PROT_DIN_INSERT)
			break;

		sbc_dif_generate(cmd);
		break;
	default:
		break;
	}

	return false;
}

static void target_complete_ok_work(struct work_struct *work)
{
	struct se_cmd *cmd = container_of(work, struct se_cmd, work);
	int ret;

	/*
	 * Check if we need to move delayed/dormant tasks from cmds on the
	 * delayed execution list after a HEAD_OF_QUEUE or ORDERED Task
	 * Attribute.
	 */
	transport_complete_task_attr(cmd);

	/*
	 * Check to schedule QUEUE_FULL work, or execute an existing
	 * cmd->transport_qf_callback()
	 */
	if (atomic_read(&cmd->se_dev->dev_qf_count) != 0)
		schedule_work(&cmd->se_dev->qf_work_queue);

	/*
	 * Check if we need to send a sense buffer from
	 * the struct se_cmd in question. We do NOT want
	 * to take this path of the IO has been marked as
	 * needing to be treated like a "normal read". This
	 * is the case if it's a tape read, and either the
	 * FM, EOM, or ILI bits are set, but there is no
	 * sense data.
	 */
	if (!(cmd->se_cmd_flags & SCF_TREAT_READ_AS_NORMAL) &&
	    cmd->se_cmd_flags & SCF_TRANSPORT_TASK_SENSE) {
		WARN_ON(!cmd->scsi_status);
		ret = transport_send_check_condition_and_sense(
					cmd, 0, 1);
		if (ret)
			goto queue_full;

		transport_lun_remove_cmd(cmd);
		transport_cmd_check_stop_to_fabric(cmd);
		return;
	}
	/*
	 * Check for a callback, used by amongst other things
	 * XDWRITE_READ_10 and COMPARE_AND_WRITE emulation.
	 */
	if (cmd->transport_complete_callback) {
		sense_reason_t rc;
		bool caw = (cmd->se_cmd_flags & SCF_COMPARE_AND_WRITE);
		bool zero_dl = !(cmd->data_length);
		int post_ret = 0;

		rc = cmd->transport_complete_callback(cmd, true, &post_ret);
		if (!rc && !post_ret) {
			if (caw && zero_dl)
				goto queue_rsp;

			return;
		} else if (rc) {
			ret = transport_send_check_condition_and_sense(cmd,
						rc, 0);
			if (ret)
				goto queue_full;

			transport_lun_remove_cmd(cmd);
			transport_cmd_check_stop_to_fabric(cmd);
			return;
		}
	}

queue_rsp:
	switch (cmd->data_direction) {
	case DMA_FROM_DEVICE:
		/*
		 * if this is a READ-type IO, but SCSI status
		 * is set, then skip returning data and just
		 * return the status -- unless this IO is marked
		 * as needing to be treated as a normal read,
		 * in which case we want to go ahead and return
		 * the data. This happens, for example, for tape
		 * reads with the FM, EOM, or ILI bits set, with
		 * no sense data.
		 */
		if (cmd->scsi_status &&
		    !(cmd->se_cmd_flags & SCF_TREAT_READ_AS_NORMAL))
			goto queue_status;

		atomic_long_add(cmd->data_length,
				&cmd->se_lun->lun_stats.tx_data_octets);
		/*
		 * Perform READ_STRIP of PI using software emulation when
		 * backend had PI enabled, if the transport will not be
		 * performing hardware READ_STRIP offload.
		 */
		if (target_read_prot_action(cmd)) {
			ret = transport_send_check_condition_and_sense(cmd,
						cmd->pi_err, 0);
			if (ret)
				goto queue_full;

			transport_lun_remove_cmd(cmd);
			transport_cmd_check_stop_to_fabric(cmd);
			return;
		}

		trace_target_cmd_complete(cmd);
		ret = cmd->se_tfo->queue_data_in(cmd);
		if (ret)
			goto queue_full;
		break;
	case DMA_TO_DEVICE:
		atomic_long_add(cmd->data_length,
				&cmd->se_lun->lun_stats.rx_data_octets);
		/*
		 * Check if we need to send READ payload for BIDI-COMMAND
		 */
		if (cmd->se_cmd_flags & SCF_BIDI) {
			atomic_long_add(cmd->data_length,
					&cmd->se_lun->lun_stats.tx_data_octets);
			ret = cmd->se_tfo->queue_data_in(cmd);
			if (ret)
				goto queue_full;
			break;
		}
		fallthrough;
	case DMA_NONE:
queue_status:
		trace_target_cmd_complete(cmd);
		ret = cmd->se_tfo->queue_status(cmd);
		if (ret)
			goto queue_full;
		break;
	default:
		break;
	}

	transport_lun_remove_cmd(cmd);
	transport_cmd_check_stop_to_fabric(cmd);
	return;

queue_full:
	pr_debug("Handling complete_ok QUEUE_FULL: se_cmd: %p,"
		" data_direction: %d\n", cmd, cmd->data_direction);

	transport_handle_queue_full(cmd, cmd->se_dev, ret, false);
}

void target_free_sgl(struct scatterlist *sgl, int nents)
{
	sgl_free_n_order(sgl, nents, 0);
}
EXPORT_SYMBOL(target_free_sgl);

static inline void transport_reset_sgl_orig(struct se_cmd *cmd)
{
	/*
	 * Check for saved t_data_sg that may be used for COMPARE_AND_WRITE
	 * emulation, and free + reset pointers if necessary..
	 */
	if (!cmd->t_data_sg_orig)
		return;

	kfree(cmd->t_data_sg);
	cmd->t_data_sg = cmd->t_data_sg_orig;
	cmd->t_data_sg_orig = NULL;
	cmd->t_data_nents = cmd->t_data_nents_orig;
	cmd->t_data_nents_orig = 0;
}

static inline void transport_free_pages(struct se_cmd *cmd)
{
	if (!(cmd->se_cmd_flags & SCF_PASSTHROUGH_PROT_SG_TO_MEM_NOALLOC)) {
		target_free_sgl(cmd->t_prot_sg, cmd->t_prot_nents);
		cmd->t_prot_sg = NULL;
		cmd->t_prot_nents = 0;
	}

	if (cmd->se_cmd_flags & SCF_PASSTHROUGH_SG_TO_MEM_NOALLOC) {
		/*
		 * Release special case READ buffer payload required for
		 * SG_TO_MEM_NOALLOC to function with COMPARE_AND_WRITE
		 */
		if (cmd->se_cmd_flags & SCF_COMPARE_AND_WRITE) {
			target_free_sgl(cmd->t_bidi_data_sg,
					   cmd->t_bidi_data_nents);
			cmd->t_bidi_data_sg = NULL;
			cmd->t_bidi_data_nents = 0;
		}
		transport_reset_sgl_orig(cmd);
		return;
	}
	transport_reset_sgl_orig(cmd);

	target_free_sgl(cmd->t_data_sg, cmd->t_data_nents);
	cmd->t_data_sg = NULL;
	cmd->t_data_nents = 0;

	target_free_sgl(cmd->t_bidi_data_sg, cmd->t_bidi_data_nents);
	cmd->t_bidi_data_sg = NULL;
	cmd->t_bidi_data_nents = 0;
}

void *transport_kmap_data_sg(struct se_cmd *cmd)
{
	struct scatterlist *sg = cmd->t_data_sg;
	struct page **pages;
	int i;

	/*
	 * We need to take into account a possible offset here for fabrics like
	 * tcm_loop who may be using a contig buffer from the SCSI midlayer for
	 * control CDBs passed as SGLs via transport_generic_map_mem_to_cmd()
	 */
	if (!cmd->t_data_nents)
		return NULL;

	BUG_ON(!sg);
	if (cmd->t_data_nents == 1)
		return kmap(sg_page(sg)) + sg->offset;

	/* >1 page. use vmap */
	pages = kmalloc_array(cmd->t_data_nents, sizeof(*pages), GFP_KERNEL);
	if (!pages)
		return NULL;

	/* convert sg[] to pages[] */
	for_each_sg(cmd->t_data_sg, sg, cmd->t_data_nents, i) {
		pages[i] = sg_page(sg);
	}

	cmd->t_data_vmap = vmap(pages, cmd->t_data_nents,  VM_MAP, PAGE_KERNEL);
	kfree(pages);
	if (!cmd->t_data_vmap)
		return NULL;

	return cmd->t_data_vmap + cmd->t_data_sg[0].offset;
}
EXPORT_SYMBOL(transport_kmap_data_sg);

void transport_kunmap_data_sg(struct se_cmd *cmd)
{
	if (!cmd->t_data_nents) {
		return;
	} else if (cmd->t_data_nents == 1) {
		kunmap(sg_page(cmd->t_data_sg));
		return;
	}

	vunmap(cmd->t_data_vmap);
	cmd->t_data_vmap = NULL;
}
EXPORT_SYMBOL(transport_kunmap_data_sg);

int
target_alloc_sgl(struct scatterlist **sgl, unsigned int *nents, u32 length,
		 bool zero_page, bool chainable)
{
	gfp_t gfp = GFP_KERNEL | (zero_page ? __GFP_ZERO : 0);

	*sgl = sgl_alloc_order(length, 0, chainable, gfp, nents);
	return *sgl ? 0 : -ENOMEM;
}
EXPORT_SYMBOL(target_alloc_sgl);

/*
 * Allocate any required resources to execute the command.  For writes we
 * might not have the payload yet, so notify the fabric via a call to
 * ->write_pending instead. Otherwise place it on the execution queue.
 */
sense_reason_t
transport_generic_new_cmd(struct se_cmd *cmd)
{
	unsigned long flags;
	int ret = 0;
	bool zero_flag = !(cmd->se_cmd_flags & SCF_SCSI_DATA_CDB);

	if (cmd->prot_op != TARGET_PROT_NORMAL &&
	    !(cmd->se_cmd_flags & SCF_PASSTHROUGH_PROT_SG_TO_MEM_NOALLOC)) {
		ret = target_alloc_sgl(&cmd->t_prot_sg, &cmd->t_prot_nents,
				       cmd->prot_length, true, false);
		if (ret < 0)
			return TCM_LOGICAL_UNIT_COMMUNICATION_FAILURE;
	}

	/*
	 * Determine if the TCM fabric module has already allocated physical
	 * memory, and is directly calling transport_generic_map_mem_to_cmd()
	 * beforehand.
	 */
	if (!(cmd->se_cmd_flags & SCF_PASSTHROUGH_SG_TO_MEM_NOALLOC) &&
	    cmd->data_length) {

		if ((cmd->se_cmd_flags & SCF_BIDI) ||
		    (cmd->se_cmd_flags & SCF_COMPARE_AND_WRITE)) {
			u32 bidi_length;

			if (cmd->se_cmd_flags & SCF_COMPARE_AND_WRITE)
				bidi_length = cmd->t_task_nolb *
					      cmd->se_dev->dev_attrib.block_size;
			else
				bidi_length = cmd->data_length;

			ret = target_alloc_sgl(&cmd->t_bidi_data_sg,
					       &cmd->t_bidi_data_nents,
					       bidi_length, zero_flag, false);
			if (ret < 0)
				return TCM_LOGICAL_UNIT_COMMUNICATION_FAILURE;
		}

		ret = target_alloc_sgl(&cmd->t_data_sg, &cmd->t_data_nents,
				       cmd->data_length, zero_flag, false);
		if (ret < 0)
			return TCM_LOGICAL_UNIT_COMMUNICATION_FAILURE;
	} else if ((cmd->se_cmd_flags & SCF_COMPARE_AND_WRITE) &&
		    cmd->data_length) {
		/*
		 * Special case for COMPARE_AND_WRITE with fabrics
		 * using SCF_PASSTHROUGH_SG_TO_MEM_NOALLOC.
		 */
		u32 caw_length = cmd->t_task_nolb *
				 cmd->se_dev->dev_attrib.block_size;

		ret = target_alloc_sgl(&cmd->t_bidi_data_sg,
				       &cmd->t_bidi_data_nents,
				       caw_length, zero_flag, false);
		if (ret < 0)
			return TCM_LOGICAL_UNIT_COMMUNICATION_FAILURE;
	}
	/*
	 * If this command is not a write we can execute it right here,
	 * for write buffers we need to notify the fabric driver first
	 * and let it call back once the write buffers are ready.
	 */
	target_add_to_state_list(cmd);
	if (cmd->data_direction != DMA_TO_DEVICE || cmd->data_length == 0) {
		target_execute_cmd(cmd);
		return 0;
	}

	spin_lock_irqsave(&cmd->t_state_lock, flags);
	cmd->t_state = TRANSPORT_WRITE_PENDING;
	/*
	 * Determine if frontend context caller is requesting the stopping of
	 * this command for frontend exceptions.
	 */
	if (cmd->transport_state & CMD_T_STOP &&
	    !cmd->se_tfo->write_pending_must_be_called) {
		pr_debug("%s:%d CMD_T_STOP for ITT: 0x%08llx\n",
			 __func__, __LINE__, cmd->tag);

		spin_unlock_irqrestore(&cmd->t_state_lock, flags);

		complete_all(&cmd->t_transport_stop_comp);
		return 0;
	}
	cmd->transport_state &= ~CMD_T_ACTIVE;
	spin_unlock_irqrestore(&cmd->t_state_lock, flags);

	ret = cmd->se_tfo->write_pending(cmd);
	if (ret)
		goto queue_full;

	return 0;

queue_full:
	pr_debug("Handling write_pending QUEUE__FULL: se_cmd: %p\n", cmd);
	transport_handle_queue_full(cmd, cmd->se_dev, ret, true);
	return 0;
}
EXPORT_SYMBOL(transport_generic_new_cmd);

static void transport_write_pending_qf(struct se_cmd *cmd)
{
	unsigned long flags;
	int ret;
	bool stop;

	spin_lock_irqsave(&cmd->t_state_lock, flags);
	stop = (cmd->transport_state & (CMD_T_STOP | CMD_T_ABORTED));
	spin_unlock_irqrestore(&cmd->t_state_lock, flags);

	if (stop) {
		pr_debug("%s:%d CMD_T_STOP|CMD_T_ABORTED for ITT: 0x%08llx\n",
			__func__, __LINE__, cmd->tag);
		complete_all(&cmd->t_transport_stop_comp);
		return;
	}

	ret = cmd->se_tfo->write_pending(cmd);
	if (ret) {
		pr_debug("Handling write_pending QUEUE__FULL: se_cmd: %p\n",
			 cmd);
		transport_handle_queue_full(cmd, cmd->se_dev, ret, true);
	}
}

static bool
__transport_wait_for_tasks(struct se_cmd *, bool, bool *, bool *,
			   unsigned long *flags);

static void target_wait_free_cmd(struct se_cmd *cmd, bool *aborted, bool *tas)
{
	unsigned long flags;

	spin_lock_irqsave(&cmd->t_state_lock, flags);
	__transport_wait_for_tasks(cmd, true, aborted, tas, &flags);
	spin_unlock_irqrestore(&cmd->t_state_lock, flags);
}

/*
 * Call target_put_sess_cmd() and wait until target_release_cmd_kref(@cmd) has
 * finished.
 */
void target_put_cmd_and_wait(struct se_cmd *cmd)
{
	DECLARE_COMPLETION_ONSTACK(compl);

	WARN_ON_ONCE(cmd->abrt_compl);
	cmd->abrt_compl = &compl;
	target_put_sess_cmd(cmd);
	wait_for_completion(&compl);
}

/*
 * This function is called by frontend drivers after processing of a command
 * has finished.
 *
 * The protocol for ensuring that either the regular frontend command
 * processing flow or target_handle_abort() code drops one reference is as
 * follows:
 * - Calling .queue_data_in(), .queue_status() or queue_tm_rsp() will cause
 *   the frontend driver to call this function synchronously or asynchronously.
 *   That will cause one reference to be dropped.
 * - During regular command processing the target core sets CMD_T_COMPLETE
 *   before invoking one of the .queue_*() functions.
 * - The code that aborts commands skips commands and TMFs for which
 *   CMD_T_COMPLETE has been set.
 * - CMD_T_ABORTED is set atomically after the CMD_T_COMPLETE check for
 *   commands that will be aborted.
 * - If the CMD_T_ABORTED flag is set but CMD_T_TAS has not been set
 *   transport_generic_free_cmd() skips its call to target_put_sess_cmd().
 * - For aborted commands for which CMD_T_TAS has been set .queue_status() will
 *   be called and will drop a reference.
 * - For aborted commands for which CMD_T_TAS has not been set .aborted_task()
 *   will be called. target_handle_abort() will drop the final reference.
 */
int transport_generic_free_cmd(struct se_cmd *cmd, int wait_for_tasks)
{
	DECLARE_COMPLETION_ONSTACK(compl);
	int ret = 0;
	bool aborted = false, tas = false;

	if (wait_for_tasks)
		target_wait_free_cmd(cmd, &aborted, &tas);

	if (cmd->se_cmd_flags & SCF_SE_LUN_CMD) {
		/*
		 * Handle WRITE failure case where transport_generic_new_cmd()
		 * has already added se_cmd to state_list, but fabric has
		 * failed command before I/O submission.
		 */
		if (cmd->state_active)
			target_remove_from_state_list(cmd);

		if (cmd->se_lun)
			transport_lun_remove_cmd(cmd);
	}
	if (aborted)
		cmd->free_compl = &compl;
	ret = target_put_sess_cmd(cmd);
	if (aborted) {
		pr_debug("Detected CMD_T_ABORTED for ITT: %llu\n", cmd->tag);
		wait_for_completion(&compl);
		ret = 1;
	}
	return ret;
}
EXPORT_SYMBOL(transport_generic_free_cmd);

/**
 * target_get_sess_cmd - Verify the session is accepting cmds and take ref
 * @se_cmd:	command descriptor to add
 * @ack_kref:	Signal that fabric will perform an ack target_put_sess_cmd()
 */
int target_get_sess_cmd(struct se_cmd *se_cmd, bool ack_kref)
{
	struct se_session *se_sess = se_cmd->se_sess;
	int ret = 0;

	/*
	 * Add a second kref if the fabric caller is expecting to handle
	 * fabric acknowledgement that requires two target_put_sess_cmd()
	 * invocations before se_cmd descriptor release.
	 */
	if (ack_kref) {
		kref_get(&se_cmd->cmd_kref);
		se_cmd->se_cmd_flags |= SCF_ACK_KREF;
	}

	if (!percpu_ref_tryget_live(&se_sess->cmd_count))
		ret = -ESHUTDOWN;

	if (ret && ack_kref)
		target_put_sess_cmd(se_cmd);

	return ret;
}
EXPORT_SYMBOL(target_get_sess_cmd);

static void target_free_cmd_mem(struct se_cmd *cmd)
{
	transport_free_pages(cmd);

	if (cmd->se_cmd_flags & SCF_SCSI_TMR_CDB)
		core_tmr_release_req(cmd->se_tmr_req);
	if (cmd->t_task_cdb != cmd->__t_task_cdb)
		kfree(cmd->t_task_cdb);
}

static void target_release_cmd_kref(struct kref *kref)
{
	struct se_cmd *se_cmd = container_of(kref, struct se_cmd, cmd_kref);
	struct se_session *se_sess = se_cmd->se_sess;
	struct completion *free_compl = se_cmd->free_compl;
	struct completion *abrt_compl = se_cmd->abrt_compl;
<<<<<<< HEAD
	unsigned long flags;

	if (se_sess) {
		spin_lock_irqsave(&se_sess->sess_cmd_lock, flags);
		list_del_init(&se_cmd->se_cmd_list);
		spin_unlock_irqrestore(&se_sess->sess_cmd_lock, flags);
	}
=======
>>>>>>> 7d2a07b7

	target_free_cmd_mem(se_cmd);
	se_cmd->se_tfo->release_cmd(se_cmd);
	if (free_compl)
		complete(free_compl);
	if (abrt_compl)
		complete(abrt_compl);

	percpu_ref_put(&se_sess->cmd_count);
}

/**
 * target_put_sess_cmd - decrease the command reference count
 * @se_cmd:	command to drop a reference from
 *
 * Returns 1 if and only if this target_put_sess_cmd() call caused the
 * refcount to drop to zero. Returns zero otherwise.
 */
int target_put_sess_cmd(struct se_cmd *se_cmd)
{
	return kref_put(&se_cmd->cmd_kref, target_release_cmd_kref);
}
EXPORT_SYMBOL(target_put_sess_cmd);

static const char *data_dir_name(enum dma_data_direction d)
{
	switch (d) {
	case DMA_BIDIRECTIONAL:	return "BIDI";
	case DMA_TO_DEVICE:	return "WRITE";
	case DMA_FROM_DEVICE:	return "READ";
	case DMA_NONE:		return "NONE";
	}

	return "(?)";
}

static const char *cmd_state_name(enum transport_state_table t)
{
	switch (t) {
	case TRANSPORT_NO_STATE:	return "NO_STATE";
	case TRANSPORT_NEW_CMD:		return "NEW_CMD";
	case TRANSPORT_WRITE_PENDING:	return "WRITE_PENDING";
	case TRANSPORT_PROCESSING:	return "PROCESSING";
	case TRANSPORT_COMPLETE:	return "COMPLETE";
	case TRANSPORT_ISTATE_PROCESSING:
					return "ISTATE_PROCESSING";
	case TRANSPORT_COMPLETE_QF_WP:	return "COMPLETE_QF_WP";
	case TRANSPORT_COMPLETE_QF_OK:	return "COMPLETE_QF_OK";
	case TRANSPORT_COMPLETE_QF_ERR:	return "COMPLETE_QF_ERR";
	}

	return "(?)";
}

static void target_append_str(char **str, const char *txt)
{
	char *prev = *str;

	*str = *str ? kasprintf(GFP_ATOMIC, "%s,%s", *str, txt) :
		kstrdup(txt, GFP_ATOMIC);
	kfree(prev);
}

/*
 * Convert a transport state bitmask into a string. The caller is
 * responsible for freeing the returned pointer.
 */
static char *target_ts_to_str(u32 ts)
{
	char *str = NULL;

	if (ts & CMD_T_ABORTED)
		target_append_str(&str, "aborted");
	if (ts & CMD_T_ACTIVE)
		target_append_str(&str, "active");
	if (ts & CMD_T_COMPLETE)
		target_append_str(&str, "complete");
	if (ts & CMD_T_SENT)
		target_append_str(&str, "sent");
	if (ts & CMD_T_STOP)
		target_append_str(&str, "stop");
	if (ts & CMD_T_FABRIC_STOP)
		target_append_str(&str, "fabric_stop");

	return str;
}

static const char *target_tmf_name(enum tcm_tmreq_table tmf)
{
	switch (tmf) {
	case TMR_ABORT_TASK:		return "ABORT_TASK";
	case TMR_ABORT_TASK_SET:	return "ABORT_TASK_SET";
	case TMR_CLEAR_ACA:		return "CLEAR_ACA";
	case TMR_CLEAR_TASK_SET:	return "CLEAR_TASK_SET";
	case TMR_LUN_RESET:		return "LUN_RESET";
	case TMR_TARGET_WARM_RESET:	return "TARGET_WARM_RESET";
	case TMR_TARGET_COLD_RESET:	return "TARGET_COLD_RESET";
	case TMR_LUN_RESET_PRO:		return "LUN_RESET_PRO";
	case TMR_UNKNOWN:		break;
	}
	return "(?)";
}

void target_show_cmd(const char *pfx, struct se_cmd *cmd)
{
	char *ts_str = target_ts_to_str(cmd->transport_state);
	const u8 *cdb = cmd->t_task_cdb;
	struct se_tmr_req *tmf = cmd->se_tmr_req;

	if (!(cmd->se_cmd_flags & SCF_SCSI_TMR_CDB)) {
		pr_debug("%scmd %#02x:%#02x with tag %#llx dir %s i_state %d t_state %s len %d refcnt %d transport_state %s\n",
			 pfx, cdb[0], cdb[1], cmd->tag,
			 data_dir_name(cmd->data_direction),
			 cmd->se_tfo->get_cmd_state(cmd),
			 cmd_state_name(cmd->t_state), cmd->data_length,
			 kref_read(&cmd->cmd_kref), ts_str);
	} else {
		pr_debug("%stmf %s with tag %#llx ref_task_tag %#llx i_state %d t_state %s refcnt %d transport_state %s\n",
			 pfx, target_tmf_name(tmf->function), cmd->tag,
			 tmf->ref_task_tag, cmd->se_tfo->get_cmd_state(cmd),
			 cmd_state_name(cmd->t_state),
			 kref_read(&cmd->cmd_kref), ts_str);
	}
	kfree(ts_str);
}
EXPORT_SYMBOL(target_show_cmd);

static void target_stop_session_confirm(struct percpu_ref *ref)
{
	struct se_session *se_sess = container_of(ref, struct se_session,
						  cmd_count);
	complete_all(&se_sess->stop_done);
}

/**
 * target_stop_session - Stop new IO from being queued on the session.
 * @se_sess:    session to stop
 */
void target_stop_session(struct se_session *se_sess)
{
	pr_debug("Stopping session queue.\n");
	if (atomic_cmpxchg(&se_sess->stopped, 0, 1) == 0)
		percpu_ref_kill_and_confirm(&se_sess->cmd_count,
					    target_stop_session_confirm);
}
EXPORT_SYMBOL(target_stop_session);

/**
 * target_wait_for_sess_cmds - Wait for outstanding commands
 * @se_sess:    session to wait for active I/O
 */
void target_wait_for_sess_cmds(struct se_session *se_sess)
{
	int ret;

	WARN_ON_ONCE(!atomic_read(&se_sess->stopped));

	do {
		pr_debug("Waiting for running cmds to complete.\n");
		ret = wait_event_timeout(se_sess->cmd_count_wq,
				percpu_ref_is_zero(&se_sess->cmd_count),
				180 * HZ);
	} while (ret <= 0);

	wait_for_completion(&se_sess->stop_done);
	pr_debug("Waiting for cmds done.\n");
}
EXPORT_SYMBOL(target_wait_for_sess_cmds);

/*
 * Prevent that new percpu_ref_tryget_live() calls succeed and wait until
 * all references to the LUN have been released. Called during LUN shutdown.
 */
void transport_clear_lun_ref(struct se_lun *lun)
{
	percpu_ref_kill(&lun->lun_ref);
	wait_for_completion(&lun->lun_shutdown_comp);
}

static bool
__transport_wait_for_tasks(struct se_cmd *cmd, bool fabric_stop,
			   bool *aborted, bool *tas, unsigned long *flags)
	__releases(&cmd->t_state_lock)
	__acquires(&cmd->t_state_lock)
{
	lockdep_assert_held(&cmd->t_state_lock);

	if (fabric_stop)
		cmd->transport_state |= CMD_T_FABRIC_STOP;

	if (cmd->transport_state & CMD_T_ABORTED)
		*aborted = true;

	if (cmd->transport_state & CMD_T_TAS)
		*tas = true;

	if (!(cmd->se_cmd_flags & SCF_SE_LUN_CMD) &&
	    !(cmd->se_cmd_flags & SCF_SCSI_TMR_CDB))
		return false;

	if (!(cmd->se_cmd_flags & SCF_SUPPORTED_SAM_OPCODE) &&
	    !(cmd->se_cmd_flags & SCF_SCSI_TMR_CDB))
		return false;

	if (!(cmd->transport_state & CMD_T_ACTIVE))
		return false;

	if (fabric_stop && *aborted)
		return false;

	cmd->transport_state |= CMD_T_STOP;

	target_show_cmd("wait_for_tasks: Stopping ", cmd);

	spin_unlock_irqrestore(&cmd->t_state_lock, *flags);

	while (!wait_for_completion_timeout(&cmd->t_transport_stop_comp,
					    180 * HZ))
		target_show_cmd("wait for tasks: ", cmd);

	spin_lock_irqsave(&cmd->t_state_lock, *flags);
	cmd->transport_state &= ~(CMD_T_ACTIVE | CMD_T_STOP);

	pr_debug("wait_for_tasks: Stopped wait_for_completion(&cmd->"
		 "t_transport_stop_comp) for ITT: 0x%08llx\n", cmd->tag);

	return true;
}

/**
 * transport_wait_for_tasks - set CMD_T_STOP and wait for t_transport_stop_comp
 * @cmd: command to wait on
 */
bool transport_wait_for_tasks(struct se_cmd *cmd)
{
	unsigned long flags;
	bool ret, aborted = false, tas = false;

	spin_lock_irqsave(&cmd->t_state_lock, flags);
	ret = __transport_wait_for_tasks(cmd, false, &aborted, &tas, &flags);
	spin_unlock_irqrestore(&cmd->t_state_lock, flags);

	return ret;
}
EXPORT_SYMBOL(transport_wait_for_tasks);

struct sense_detail {
	u8 key;
	u8 asc;
	u8 ascq;
	bool add_sense_info;
};

static const struct sense_detail sense_detail_table[] = {
	[TCM_NO_SENSE] = {
		.key = NOT_READY
	},
	[TCM_NON_EXISTENT_LUN] = {
		.key = ILLEGAL_REQUEST,
		.asc = 0x25 /* LOGICAL UNIT NOT SUPPORTED */
	},
	[TCM_UNSUPPORTED_SCSI_OPCODE] = {
		.key = ILLEGAL_REQUEST,
		.asc = 0x20, /* INVALID COMMAND OPERATION CODE */
	},
	[TCM_SECTOR_COUNT_TOO_MANY] = {
		.key = ILLEGAL_REQUEST,
		.asc = 0x20, /* INVALID COMMAND OPERATION CODE */
	},
	[TCM_UNKNOWN_MODE_PAGE] = {
		.key = ILLEGAL_REQUEST,
		.asc = 0x24, /* INVALID FIELD IN CDB */
	},
	[TCM_CHECK_CONDITION_ABORT_CMD] = {
		.key = ABORTED_COMMAND,
		.asc = 0x29, /* BUS DEVICE RESET FUNCTION OCCURRED */
		.ascq = 0x03,
	},
	[TCM_INCORRECT_AMOUNT_OF_DATA] = {
		.key = ABORTED_COMMAND,
		.asc = 0x0c, /* WRITE ERROR */
		.ascq = 0x0d, /* NOT ENOUGH UNSOLICITED DATA */
	},
	[TCM_INVALID_CDB_FIELD] = {
		.key = ILLEGAL_REQUEST,
		.asc = 0x24, /* INVALID FIELD IN CDB */
	},
	[TCM_INVALID_PARAMETER_LIST] = {
		.key = ILLEGAL_REQUEST,
		.asc = 0x26, /* INVALID FIELD IN PARAMETER LIST */
	},
	[TCM_TOO_MANY_TARGET_DESCS] = {
		.key = ILLEGAL_REQUEST,
		.asc = 0x26,
		.ascq = 0x06, /* TOO MANY TARGET DESCRIPTORS */
	},
	[TCM_UNSUPPORTED_TARGET_DESC_TYPE_CODE] = {
		.key = ILLEGAL_REQUEST,
		.asc = 0x26,
		.ascq = 0x07, /* UNSUPPORTED TARGET DESCRIPTOR TYPE CODE */
	},
	[TCM_TOO_MANY_SEGMENT_DESCS] = {
		.key = ILLEGAL_REQUEST,
		.asc = 0x26,
		.ascq = 0x08, /* TOO MANY SEGMENT DESCRIPTORS */
	},
	[TCM_UNSUPPORTED_SEGMENT_DESC_TYPE_CODE] = {
		.key = ILLEGAL_REQUEST,
		.asc = 0x26,
		.ascq = 0x09, /* UNSUPPORTED SEGMENT DESCRIPTOR TYPE CODE */
	},
	[TCM_PARAMETER_LIST_LENGTH_ERROR] = {
		.key = ILLEGAL_REQUEST,
		.asc = 0x1a, /* PARAMETER LIST LENGTH ERROR */
	},
	[TCM_UNEXPECTED_UNSOLICITED_DATA] = {
		.key = ILLEGAL_REQUEST,
		.asc = 0x0c, /* WRITE ERROR */
		.ascq = 0x0c, /* UNEXPECTED_UNSOLICITED_DATA */
	},
	[TCM_SERVICE_CRC_ERROR] = {
		.key = ABORTED_COMMAND,
		.asc = 0x47, /* PROTOCOL SERVICE CRC ERROR */
		.ascq = 0x05, /* N/A */
	},
	[TCM_SNACK_REJECTED] = {
		.key = ABORTED_COMMAND,
		.asc = 0x11, /* READ ERROR */
		.ascq = 0x13, /* FAILED RETRANSMISSION REQUEST */
	},
	[TCM_WRITE_PROTECTED] = {
		.key = DATA_PROTECT,
		.asc = 0x27, /* WRITE PROTECTED */
	},
	[TCM_ADDRESS_OUT_OF_RANGE] = {
		.key = ILLEGAL_REQUEST,
		.asc = 0x21, /* LOGICAL BLOCK ADDRESS OUT OF RANGE */
	},
	[TCM_CHECK_CONDITION_UNIT_ATTENTION] = {
		.key = UNIT_ATTENTION,
	},
	[TCM_CHECK_CONDITION_NOT_READY] = {
		.key = NOT_READY,
	},
	[TCM_MISCOMPARE_VERIFY] = {
		.key = MISCOMPARE,
		.asc = 0x1d, /* MISCOMPARE DURING VERIFY OPERATION */
		.ascq = 0x00,
<<<<<<< HEAD
		.add_sector_info = true,
=======
		.add_sense_info = true,
>>>>>>> 7d2a07b7
	},
	[TCM_LOGICAL_BLOCK_GUARD_CHECK_FAILED] = {
		.key = ABORTED_COMMAND,
		.asc = 0x10,
		.ascq = 0x01, /* LOGICAL BLOCK GUARD CHECK FAILED */
		.add_sense_info = true,
	},
	[TCM_LOGICAL_BLOCK_APP_TAG_CHECK_FAILED] = {
		.key = ABORTED_COMMAND,
		.asc = 0x10,
		.ascq = 0x02, /* LOGICAL BLOCK APPLICATION TAG CHECK FAILED */
		.add_sense_info = true,
	},
	[TCM_LOGICAL_BLOCK_REF_TAG_CHECK_FAILED] = {
		.key = ABORTED_COMMAND,
		.asc = 0x10,
		.ascq = 0x03, /* LOGICAL BLOCK REFERENCE TAG CHECK FAILED */
		.add_sense_info = true,
	},
	[TCM_COPY_TARGET_DEVICE_NOT_REACHABLE] = {
		.key = COPY_ABORTED,
		.asc = 0x0d,
		.ascq = 0x02, /* COPY TARGET DEVICE NOT REACHABLE */

	},
	[TCM_LOGICAL_UNIT_COMMUNICATION_FAILURE] = {
		/*
		 * Returning ILLEGAL REQUEST would cause immediate IO errors on
		 * Solaris initiators.  Returning NOT READY instead means the
		 * operations will be retried a finite number of times and we
		 * can survive intermittent errors.
		 */
		.key = NOT_READY,
		.asc = 0x08, /* LOGICAL UNIT COMMUNICATION FAILURE */
	},
	[TCM_INSUFFICIENT_REGISTRATION_RESOURCES] = {
		/*
		 * From spc4r22 section5.7.7,5.7.8
		 * If a PERSISTENT RESERVE OUT command with a REGISTER service action
		 * or a REGISTER AND IGNORE EXISTING KEY service action or
		 * REGISTER AND MOVE service actionis attempted,
		 * but there are insufficient device server resources to complete the
		 * operation, then the command shall be terminated with CHECK CONDITION
		 * status, with the sense key set to ILLEGAL REQUEST,and the additonal
		 * sense code set to INSUFFICIENT REGISTRATION RESOURCES.
		 */
		.key = ILLEGAL_REQUEST,
		.asc = 0x55,
		.ascq = 0x04, /* INSUFFICIENT REGISTRATION RESOURCES */
	},
	[TCM_INVALID_FIELD_IN_COMMAND_IU] = {
		.key = ILLEGAL_REQUEST,
		.asc = 0x0e,
		.ascq = 0x03, /* INVALID FIELD IN COMMAND INFORMATION UNIT */
	},
};

/**
 * translate_sense_reason - translate a sense reason into T10 key, asc and ascq
 * @cmd: SCSI command in which the resulting sense buffer or SCSI status will
 *   be stored.
 * @reason: LIO sense reason code. If this argument has the value
 *   TCM_CHECK_CONDITION_UNIT_ATTENTION, try to dequeue a unit attention. If
 *   dequeuing a unit attention fails due to multiple commands being processed
 *   concurrently, set the command status to BUSY.
 *
 * Return: 0 upon success or -EINVAL if the sense buffer is too small.
 */
static void translate_sense_reason(struct se_cmd *cmd, sense_reason_t reason)
{
	const struct sense_detail *sd;
	u8 *buffer = cmd->sense_buffer;
	int r = (__force int)reason;
	u8 key, asc, ascq;
	bool desc_format = target_sense_desc_format(cmd->se_dev);

	if (r < ARRAY_SIZE(sense_detail_table) && sense_detail_table[r].key)
		sd = &sense_detail_table[r];
	else
		sd = &sense_detail_table[(__force int)
				       TCM_LOGICAL_UNIT_COMMUNICATION_FAILURE];

	key = sd->key;
	if (reason == TCM_CHECK_CONDITION_UNIT_ATTENTION) {
		if (!core_scsi3_ua_for_check_condition(cmd, &key, &asc,
						       &ascq)) {
			cmd->scsi_status = SAM_STAT_BUSY;
			return;
		}
	} else if (sd->asc == 0) {
		WARN_ON_ONCE(cmd->scsi_asc == 0);
		asc = cmd->scsi_asc;
		ascq = cmd->scsi_ascq;
	} else {
		asc = sd->asc;
		ascq = sd->ascq;
	}

	cmd->se_cmd_flags |= SCF_EMULATED_TASK_SENSE;
	cmd->scsi_status = SAM_STAT_CHECK_CONDITION;
	cmd->scsi_sense_length  = TRANSPORT_SENSE_BUFFER;
	scsi_build_sense_buffer(desc_format, buffer, key, asc, ascq);
	if (sd->add_sense_info)
		WARN_ON_ONCE(scsi_set_sense_information(buffer,
							cmd->scsi_sense_length,
							cmd->sense_info) < 0);
}

int
transport_send_check_condition_and_sense(struct se_cmd *cmd,
		sense_reason_t reason, int from_transport)
{
	unsigned long flags;

	WARN_ON_ONCE(cmd->se_cmd_flags & SCF_SCSI_TMR_CDB);

	spin_lock_irqsave(&cmd->t_state_lock, flags);
	if (cmd->se_cmd_flags & SCF_SENT_CHECK_CONDITION) {
		spin_unlock_irqrestore(&cmd->t_state_lock, flags);
		return 0;
	}
	cmd->se_cmd_flags |= SCF_SENT_CHECK_CONDITION;
	spin_unlock_irqrestore(&cmd->t_state_lock, flags);

	if (!from_transport)
		translate_sense_reason(cmd, reason);

	trace_target_cmd_complete(cmd);
	return cmd->se_tfo->queue_status(cmd);
}
EXPORT_SYMBOL(transport_send_check_condition_and_sense);

/**
 * target_send_busy - Send SCSI BUSY status back to the initiator
 * @cmd: SCSI command for which to send a BUSY reply.
 *
 * Note: Only call this function if target_submit_cmd*() failed.
 */
int target_send_busy(struct se_cmd *cmd)
{
	WARN_ON_ONCE(cmd->se_cmd_flags & SCF_SCSI_TMR_CDB);

	cmd->scsi_status = SAM_STAT_BUSY;
	trace_target_cmd_complete(cmd);
	return cmd->se_tfo->queue_status(cmd);
}
EXPORT_SYMBOL(target_send_busy);

static void target_tmr_work(struct work_struct *work)
{
	struct se_cmd *cmd = container_of(work, struct se_cmd, work);
	struct se_device *dev = cmd->se_dev;
	struct se_tmr_req *tmr = cmd->se_tmr_req;
	int ret;

	if (cmd->transport_state & CMD_T_ABORTED)
		goto aborted;

	switch (tmr->function) {
	case TMR_ABORT_TASK:
		core_tmr_abort_task(dev, tmr, cmd->se_sess);
		break;
	case TMR_ABORT_TASK_SET:
	case TMR_CLEAR_ACA:
	case TMR_CLEAR_TASK_SET:
		tmr->response = TMR_TASK_MGMT_FUNCTION_NOT_SUPPORTED;
		break;
	case TMR_LUN_RESET:
		ret = core_tmr_lun_reset(dev, tmr, NULL, NULL);
		tmr->response = (!ret) ? TMR_FUNCTION_COMPLETE :
					 TMR_FUNCTION_REJECTED;
		if (tmr->response == TMR_FUNCTION_COMPLETE) {
			target_ua_allocate_lun(cmd->se_sess->se_node_acl,
					       cmd->orig_fe_lun, 0x29,
					       ASCQ_29H_BUS_DEVICE_RESET_FUNCTION_OCCURRED);
		}
		break;
	case TMR_TARGET_WARM_RESET:
		tmr->response = TMR_FUNCTION_REJECTED;
		break;
	case TMR_TARGET_COLD_RESET:
		tmr->response = TMR_FUNCTION_REJECTED;
		break;
	default:
		pr_err("Unknown TMR function: 0x%02x.\n",
				tmr->function);
		tmr->response = TMR_FUNCTION_REJECTED;
		break;
	}

	if (cmd->transport_state & CMD_T_ABORTED)
		goto aborted;

	cmd->se_tfo->queue_tm_rsp(cmd);

	transport_lun_remove_cmd(cmd);
	transport_cmd_check_stop_to_fabric(cmd);
	return;

aborted:
	target_handle_abort(cmd);
}

int transport_generic_handle_tmr(
	struct se_cmd *cmd)
{
	unsigned long flags;
	bool aborted = false;

	spin_lock_irqsave(&cmd->t_state_lock, flags);
	if (cmd->transport_state & CMD_T_ABORTED) {
		aborted = true;
	} else {
		cmd->t_state = TRANSPORT_ISTATE_PROCESSING;
		cmd->transport_state |= CMD_T_ACTIVE;
	}
	spin_unlock_irqrestore(&cmd->t_state_lock, flags);

	if (aborted) {
		pr_warn_ratelimited("handle_tmr caught CMD_T_ABORTED TMR %d ref_tag: %llu tag: %llu\n",
				    cmd->se_tmr_req->function,
				    cmd->se_tmr_req->ref_task_tag, cmd->tag);
		target_handle_abort(cmd);
		return 0;
	}

	INIT_WORK(&cmd->work, target_tmr_work);
	schedule_work(&cmd->work);
	return 0;
}
EXPORT_SYMBOL(transport_generic_handle_tmr);

bool
target_check_wce(struct se_device *dev)
{
	bool wce = false;

	if (dev->transport->get_write_cache)
		wce = dev->transport->get_write_cache(dev);
	else if (dev->dev_attrib.emulate_write_cache > 0)
		wce = true;

	return wce;
}

bool
target_check_fua(struct se_device *dev)
{
	return target_check_wce(dev) && dev->dev_attrib.emulate_fua_write > 0;
}<|MERGE_RESOLUTION|>--- conflicted
+++ resolved
@@ -248,8 +248,6 @@
 
 void transport_uninit_session(struct se_session *se_sess)
 {
-<<<<<<< HEAD
-=======
 	/*
 	 * Drivers like iscsi and loop do not call target_stop_session
 	 * during session shutdown so we have to drop the ref taken at init
@@ -258,7 +256,6 @@
 	if (!atomic_read(&se_sess->stopped))
 		percpu_ref_put(&se_sess->cmd_count);
 
->>>>>>> 7d2a07b7
 	percpu_ref_exit(&se_sess->cmd_count);
 }
 
@@ -1323,11 +1320,7 @@
  * Compare the data buffer size from the CDB with the data buffer limit from the transport
  * header. Set @cmd->residual_count and SCF_OVERFLOW_BIT or SCF_UNDERFLOW_BIT if necessary.
  *
-<<<<<<< HEAD
- * Note: target drivers set @cmd->data_length by calling transport_init_se_cmd().
-=======
  * Note: target drivers set @cmd->data_length by calling __target_init_cmd().
->>>>>>> 7d2a07b7
  *
  * Return: TCM_NO_SENSE
  */
@@ -1421,12 +1414,9 @@
 	cmd->sam_task_attr = task_attr;
 	cmd->sense_buffer = sense_buffer;
 	cmd->orig_fe_lun = unpacked_lun;
-<<<<<<< HEAD
-=======
 
 	if (!(cmd->se_cmd_flags & SCF_USE_CPUID))
 		cmd->cpuid = raw_smp_processor_id();
->>>>>>> 7d2a07b7
 
 	cmd->state_active = false;
 }
@@ -1454,15 +1444,10 @@
 }
 
 sense_reason_t
-<<<<<<< HEAD
-target_cmd_init_cdb(struct se_cmd *cmd, unsigned char *cdb)
-=======
 target_cmd_init_cdb(struct se_cmd *cmd, unsigned char *cdb, gfp_t gfp)
->>>>>>> 7d2a07b7
 {
 	sense_reason_t ret;
 
-	cmd->t_task_cdb = &cmd->__t_task_cdb[0];
 	/*
 	 * Ensure that the received CDB is less than the max (252 + 8) bytes
 	 * for VARIABLE_LENGTH_CMD
@@ -1631,34 +1616,22 @@
 	se_tpg = se_sess->se_tpg;
 	BUG_ON(!se_tpg);
 	BUG_ON(se_cmd->se_tfo || se_cmd->se_sess);
-<<<<<<< HEAD
-	BUG_ON(in_interrupt());
+
+	if (flags & TARGET_SCF_USE_CPUID)
+		se_cmd->se_cmd_flags |= SCF_USE_CPUID;
+	/*
+	 * Signal bidirectional data payloads to target-core
+	 */
+	if (flags & TARGET_SCF_BIDI_OP)
+		se_cmd->se_cmd_flags |= SCF_BIDI;
+
+	if (flags & TARGET_SCF_UNKNOWN_SIZE)
+		se_cmd->unknown_data_length = 1;
 	/*
 	 * Initialize se_cmd for target operation.  From this point
 	 * exceptions are handled by sending exception status via
 	 * target_core_fabric_ops->queue_status() callback
 	 */
-	transport_init_se_cmd(se_cmd, se_tpg->se_tpg_tfo, se_sess,
-				data_length, data_dir, task_attr, sense,
-				unpacked_lun);
-=======
->>>>>>> 7d2a07b7
-
-	if (flags & TARGET_SCF_USE_CPUID)
-		se_cmd->se_cmd_flags |= SCF_USE_CPUID;
-	/*
-	 * Signal bidirectional data payloads to target-core
-	 */
-	if (flags & TARGET_SCF_BIDI_OP)
-		se_cmd->se_cmd_flags |= SCF_BIDI;
-
-	if (flags & TARGET_SCF_UNKNOWN_SIZE)
-		se_cmd->unknown_data_length = 1;
-	/*
-	 * Initialize se_cmd for target operation.  From this point
-	 * exceptions are handled by sending exception status via
-	 * target_core_fabric_ops->queue_status() callback
-	 */
 	__target_init_cmd(se_cmd, se_tpg->se_tpg_tfo, se_sess, data_length,
 			  data_dir, task_attr, sense, unpacked_lun);
 
@@ -1667,17 +1640,6 @@
 	 * necessary for fabrics using TARGET_SCF_ACK_KREF that expect a second
 	 * kref_put() to happen during fabric packet acknowledgement.
 	 */
-<<<<<<< HEAD
-	if (flags & TARGET_SCF_BIDI_OP)
-		se_cmd->se_cmd_flags |= SCF_BIDI;
-
-	rc = target_cmd_init_cdb(se_cmd, cdb);
-	if (rc) {
-		transport_send_check_condition_and_sense(se_cmd, rc, 0);
-		target_put_sess_cmd(se_cmd);
-		return 0;
-	}
-=======
 	return target_get_sess_cmd(se_cmd, flags & TARGET_SCF_ACK_KREF);
 }
 EXPORT_SYMBOL_GPL(target_init_cmd);
@@ -1712,32 +1674,17 @@
 	rc = target_cmd_init_cdb(se_cmd, cdb, gfp);
 	if (rc)
 		goto send_cc_direct;
->>>>>>> 7d2a07b7
 
 	/*
 	 * Locate se_lun pointer and attach it to struct se_cmd
 	 */
 	rc = transport_lookup_cmd_lun(se_cmd);
-<<<<<<< HEAD
-	if (rc) {
-		transport_send_check_condition_and_sense(se_cmd, rc, 0);
-		target_put_sess_cmd(se_cmd);
-		return 0;
-	}
-
-	rc = target_cmd_parse_cdb(se_cmd);
-	if (rc != 0) {
-		transport_generic_request_failure(se_cmd, rc);
-		return 0;
-	}
-=======
 	if (rc)
 		goto send_cc_direct;
 
 	rc = target_cmd_parse_cdb(se_cmd);
 	if (rc != 0)
 		goto generic_fail;
->>>>>>> 7d2a07b7
 
 	/*
 	 * Save pointers for SGLs containing protection information,
@@ -1876,10 +1823,6 @@
 	if (!se_dev->transport->plug_device)
 		return NULL;
 
-<<<<<<< HEAD
-	transport_lun_remove_cmd(se_cmd);
-	transport_cmd_check_stop_to_fabric(se_cmd);
-=======
 	se_plug = se_dev->transport->plug_device(se_dev);
 	if (!se_plug)
 		return NULL;
@@ -1892,7 +1835,6 @@
 	 */
 	config_group_get(&se_dev->dev_group);
 	return se_plug;
->>>>>>> 7d2a07b7
 }
 
 static void target_unplug_device(struct se_dev_plug *se_plug)
@@ -1985,13 +1927,8 @@
 	se_tpg = se_sess->se_tpg;
 	BUG_ON(!se_tpg);
 
-<<<<<<< HEAD
-	transport_init_se_cmd(se_cmd, se_tpg->se_tpg_tfo, se_sess,
-			      0, DMA_NONE, TCM_SIMPLE_TAG, sense, unpacked_lun);
-=======
 	__target_init_cmd(se_cmd, se_tpg->se_tpg_tfo, se_sess,
 			  0, DMA_NONE, TCM_SIMPLE_TAG, sense, unpacked_lun);
->>>>>>> 7d2a07b7
 	/*
 	 * FIXME: Currently expect caller to handle se_cmd->se_tmr_req
 	 * allocation failure.
@@ -2009,19 +1946,6 @@
 		core_tmr_release_req(se_cmd->se_tmr_req);
 		return ret;
 	}
-<<<<<<< HEAD
-	/*
-	 * If this is ABORT_TASK with no explicit fabric provided LUN,
-	 * go ahead and search active session tags for a match to figure
-	 * out unpacked_lun for the original se_cmd.
-	 */
-	if (tm_type == TMR_ABORT_TASK && (flags & TARGET_SCF_LOOKUP_LUN_FROM_TAG)) {
-		if (!target_lookup_lun_from_tag(se_sess, tag,
-						&se_cmd->orig_fe_lun))
-			goto failure;
-	}
-=======
->>>>>>> 7d2a07b7
 
 	ret = transport_lookup_tmr_lun(se_cmd);
 	if (ret)
@@ -2048,19 +1972,6 @@
 		sense_reason_t sense_reason)
 {
 	int ret = 0, post_ret;
-
-	if (cmd->se_cmd_flags & SCF_COMPARE_AND_WRITE
-	 && sense_reason == TCM_LOGICAL_UNIT_COMMUNICATION_FAILURE
-	 && cmd->scsi_asc == 0x1d) { /* MISCOMPARE DURING VERIFY OPERATION */
-		/*
-		 * workaround for kABI - backends such as target_core_rbd
-		 * can't provide an alternate sense_reason, so propagate
-		 * COMPARE AND WRITE miscompare errors via the cmd->scsi_asc
-		 * field and overwrite sense_reason here to ensure that asc
-		 * and Information fields get filled properly.
-		 */
-		sense_reason = TCM_MISCOMPARE_VERIFY;
-	}
 
 	pr_debug("-----[ Storage Engine Exception; sense_reason %d\n",
 		 sense_reason);
@@ -2101,11 +2012,7 @@
 	case TCM_UNSUPPORTED_TARGET_DESC_TYPE_CODE:
 	case TCM_TOO_MANY_SEGMENT_DESCS:
 	case TCM_UNSUPPORTED_SEGMENT_DESC_TYPE_CODE:
-<<<<<<< HEAD
-	case TCM_MISCOMPARE_VERIFY:
-=======
 	case TCM_INVALID_FIELD_IN_COMMAND_IU:
->>>>>>> 7d2a07b7
 		break;
 	case TCM_OUT_OF_RESOURCES:
 		cmd->scsi_status = SAM_STAT_TASK_SET_FULL;
@@ -3029,16 +2936,6 @@
 	struct se_session *se_sess = se_cmd->se_sess;
 	struct completion *free_compl = se_cmd->free_compl;
 	struct completion *abrt_compl = se_cmd->abrt_compl;
-<<<<<<< HEAD
-	unsigned long flags;
-
-	if (se_sess) {
-		spin_lock_irqsave(&se_sess->sess_cmd_lock, flags);
-		list_del_init(&se_cmd->se_cmd_list);
-		spin_unlock_irqrestore(&se_sess->sess_cmd_lock, flags);
-	}
-=======
->>>>>>> 7d2a07b7
 
 	target_free_cmd_mem(se_cmd);
 	se_cmd->se_tfo->release_cmd(se_cmd);
@@ -3387,11 +3284,7 @@
 		.key = MISCOMPARE,
 		.asc = 0x1d, /* MISCOMPARE DURING VERIFY OPERATION */
 		.ascq = 0x00,
-<<<<<<< HEAD
-		.add_sector_info = true,
-=======
 		.add_sense_info = true,
->>>>>>> 7d2a07b7
 	},
 	[TCM_LOGICAL_BLOCK_GUARD_CHECK_FAILED] = {
 		.key = ABORTED_COMMAND,
