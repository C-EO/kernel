--- conflicted
+++ resolved
@@ -121,59 +121,6 @@
 	unsigned long flags;
 	bool rc;
 	u64 ref_tag;
-<<<<<<< HEAD
-
-	spin_lock_irqsave(&dev->execute_task_lock, flags);
-	list_for_each_entry_safe(se_cmd, next, &dev->state_list, state_list) {
-
-		if (se_sess != se_cmd->se_sess)
-			continue;
-
-		/* skip task management functions, including tmr->task_cmd */
-		if (se_cmd->se_cmd_flags & SCF_SCSI_TMR_CDB)
-			continue;
-
-		ref_tag = se_cmd->tag;
-		if (tmr->ref_task_tag != ref_tag)
-			continue;
-
-		printk("ABORT_TASK: Found referenced %s task_tag: %llu\n",
-			se_cmd->se_tfo->fabric_name, ref_tag);
-
-		spin_lock(&se_sess->sess_cmd_lock);
-		rc = __target_check_io_state(se_cmd, se_sess, 0);
-		spin_unlock(&se_sess->sess_cmd_lock);
-		if (!rc)
-			continue;
-
-		list_move_tail(&se_cmd->state_list, &aborted_list);
-		se_cmd->state_active = false;
-
-		spin_unlock_irqrestore(&dev->execute_task_lock, flags);
-
-		/*
-		 * Ensure that this ABORT request is visible to the LU RESET
-		 * code.
-		 */
-		if (!tmr->tmr_dev)
-			WARN_ON_ONCE(transport_lookup_tmr_lun(tmr->task_cmd) <
-					0);
-
-		if (dev->transport->tmr_notify)
-			dev->transport->tmr_notify(dev, TMR_ABORT_TASK,
-						   &aborted_list);
-
-		list_del_init(&se_cmd->state_list);
-		target_put_cmd_and_wait(se_cmd);
-
-		printk("ABORT_TASK: Sending TMR_FUNCTION_COMPLETE for"
-				" ref_tag: %llu\n", ref_tag);
-		tmr->response = TMR_FUNCTION_COMPLETE;
-		atomic_long_inc(&dev->aborts_complete);
-		return;
-	}
-	spin_unlock_irqrestore(&dev->execute_task_lock, flags);
-=======
 	int i;
 
 	for (i = 0; i < dev->queue_cnt; i++) {
@@ -231,7 +178,6 @@
 		}
 		spin_unlock_irqrestore(&dev->queues[i].lock, flags);
 	}
->>>>>>> 7d2a07b7
 
 	if (dev->transport->tmr_notify)
 		dev->transport->tmr_notify(dev, TMR_ABORT_TASK, &aborted_list);
@@ -398,11 +344,6 @@
 					   TMR_LUN_RESET_PRO : TMR_LUN_RESET,
 					   &drain_task_list);
 
-	if (dev->transport->tmr_notify)
-		dev->transport->tmr_notify(dev, preempt_and_abort_list ?
-					   TMR_LUN_RESET_PRO : TMR_LUN_RESET,
-					   &drain_task_list);
-
 	while (!list_empty(&drain_task_list)) {
 		cmd = list_entry(drain_task_list.next, struct se_cmd, state_list);
 		list_del_init(&cmd->state_list);
