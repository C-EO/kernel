/*******************************************************************************
 * This file contains main functions related to the iSCSI Target Core Driver.
 *
 * \u00a9 Copyright 2007-2011 RisingTide Systems LLC.
 *
 * Licensed to the Linux Foundation under the General Public License (GPL) version 2.
 *
 * Author: Nicholas A. Bellinger <nab@linux-iscsi.org>
 *
 * This program is free software; you can redistribute it and/or modify
 * it under the terms of the GNU General Public License as published by
 * the Free Software Foundation; either version 2 of the License, or
 * (at your option) any later version.
 *
 * This program is distributed in the hope that it will be useful,
 * but WITHOUT ANY WARRANTY; without even the implied warranty of
 * MERCHANTABILITY or FITNESS FOR A PARTICULAR PURPOSE.  See the
 * GNU General Public License for more details.
 ******************************************************************************/

#include <linux/string.h>
#include <linux/kthread.h>
#include <linux/crypto.h>
#include <linux/completion.h>
#include <linux/module.h>
#include <linux/idr.h>
#include <asm/unaligned.h>
#include <scsi/scsi_device.h>
#include <scsi/iscsi_proto.h>
#include <scsi/scsi_tcq.h>
#include <target/target_core_base.h>
#include <target/target_core_fabric.h>
#include <target/target_core_configfs.h>

#include "iscsi_target_core.h"
#include "iscsi_target_parameters.h"
#include "iscsi_target_seq_pdu_list.h"
#include "iscsi_target_tq.h"
#include "iscsi_target_configfs.h"
#include "iscsi_target_datain_values.h"
#include "iscsi_target_erl0.h"
#include "iscsi_target_erl1.h"
#include "iscsi_target_erl2.h"
#include "iscsi_target_login.h"
#include "iscsi_target_tmr.h"
#include "iscsi_target_tpg.h"
#include "iscsi_target_util.h"
#include "iscsi_target.h"
#include "iscsi_target_device.h"
#include "iscsi_target_stat.h"

#include <target/iscsi/iscsi_transport.h>

static LIST_HEAD(g_tiqn_list);
static LIST_HEAD(g_np_list);
static DEFINE_SPINLOCK(tiqn_lock);
static DEFINE_SPINLOCK(np_lock);

static struct idr tiqn_idr;
struct idr sess_idr;
struct mutex auth_id_lock;
spinlock_t sess_idr_lock;

struct iscsit_global *iscsit_global;

struct kmem_cache *lio_cmd_cache;
struct kmem_cache *lio_qr_cache;
struct kmem_cache *lio_dr_cache;
struct kmem_cache *lio_ooo_cache;
struct kmem_cache *lio_r2t_cache;

static int iscsit_handle_immediate_data(struct iscsi_cmd *,
			struct iscsi_scsi_req *, u32);

struct iscsi_tiqn *iscsit_get_tiqn_for_login(unsigned char *buf)
{
	struct iscsi_tiqn *tiqn = NULL;

	spin_lock(&tiqn_lock);
	list_for_each_entry(tiqn, &g_tiqn_list, tiqn_list) {
		if (!strcmp(tiqn->tiqn, buf)) {

			spin_lock(&tiqn->tiqn_state_lock);
			if (tiqn->tiqn_state == TIQN_STATE_ACTIVE) {
				tiqn->tiqn_access_count++;
				spin_unlock(&tiqn->tiqn_state_lock);
				spin_unlock(&tiqn_lock);
				return tiqn;
			}
			spin_unlock(&tiqn->tiqn_state_lock);
		}
	}
	spin_unlock(&tiqn_lock);

	return NULL;
}

static int iscsit_set_tiqn_shutdown(struct iscsi_tiqn *tiqn)
{
	spin_lock(&tiqn->tiqn_state_lock);
	if (tiqn->tiqn_state == TIQN_STATE_ACTIVE) {
		tiqn->tiqn_state = TIQN_STATE_SHUTDOWN;
		spin_unlock(&tiqn->tiqn_state_lock);
		return 0;
	}
	spin_unlock(&tiqn->tiqn_state_lock);

	return -1;
}

void iscsit_put_tiqn_for_login(struct iscsi_tiqn *tiqn)
{
	spin_lock(&tiqn->tiqn_state_lock);
	tiqn->tiqn_access_count--;
	spin_unlock(&tiqn->tiqn_state_lock);
}

/*
 * Note that IQN formatting is expected to be done in userspace, and
 * no explict IQN format checks are done here.
 */
struct iscsi_tiqn *iscsit_add_tiqn(unsigned char *buf)
{
	struct iscsi_tiqn *tiqn = NULL;
	int ret;

	if (strlen(buf) >= ISCSI_IQN_LEN) {
		pr_err("Target IQN exceeds %d bytes\n",
				ISCSI_IQN_LEN);
		return ERR_PTR(-EINVAL);
	}

	tiqn = kzalloc(sizeof(struct iscsi_tiqn), GFP_KERNEL);
	if (!tiqn) {
		pr_err("Unable to allocate struct iscsi_tiqn\n");
		return ERR_PTR(-ENOMEM);
	}

	sprintf(tiqn->tiqn, "%s", buf);
	INIT_LIST_HEAD(&tiqn->tiqn_list);
	INIT_LIST_HEAD(&tiqn->tiqn_tpg_list);
	spin_lock_init(&tiqn->tiqn_state_lock);
	spin_lock_init(&tiqn->tiqn_tpg_lock);
	spin_lock_init(&tiqn->sess_err_stats.lock);
	spin_lock_init(&tiqn->login_stats.lock);
	spin_lock_init(&tiqn->logout_stats.lock);

	tiqn->tiqn_state = TIQN_STATE_ACTIVE;

	idr_preload(GFP_KERNEL);
	spin_lock(&tiqn_lock);

	ret = idr_alloc(&tiqn_idr, NULL, 0, 0, GFP_NOWAIT);
	if (ret < 0) {
		pr_err("idr_alloc() failed for tiqn->tiqn_index\n");
		spin_unlock(&tiqn_lock);
		idr_preload_end();
		kfree(tiqn);
		return ERR_PTR(ret);
	}
	tiqn->tiqn_index = ret;
	list_add_tail(&tiqn->tiqn_list, &g_tiqn_list);

	spin_unlock(&tiqn_lock);
	idr_preload_end();

	pr_debug("CORE[0] - Added iSCSI Target IQN: %s\n", tiqn->tiqn);

	return tiqn;

}

static void iscsit_wait_for_tiqn(struct iscsi_tiqn *tiqn)
{
	/*
	 * Wait for accesses to said struct iscsi_tiqn to end.
	 */
	spin_lock(&tiqn->tiqn_state_lock);
	while (tiqn->tiqn_access_count != 0) {
		spin_unlock(&tiqn->tiqn_state_lock);
		msleep(10);
		spin_lock(&tiqn->tiqn_state_lock);
	}
	spin_unlock(&tiqn->tiqn_state_lock);
}

void iscsit_del_tiqn(struct iscsi_tiqn *tiqn)
{
	/*
	 * iscsit_set_tiqn_shutdown sets tiqn->tiqn_state = TIQN_STATE_SHUTDOWN
	 * while holding tiqn->tiqn_state_lock.  This means that all subsequent
	 * attempts to access this struct iscsi_tiqn will fail from both transport
	 * fabric and control code paths.
	 */
	if (iscsit_set_tiqn_shutdown(tiqn) < 0) {
		pr_err("iscsit_set_tiqn_shutdown() failed\n");
		return;
	}

	iscsit_wait_for_tiqn(tiqn);

	spin_lock(&tiqn_lock);
	list_del(&tiqn->tiqn_list);
	idr_remove(&tiqn_idr, tiqn->tiqn_index);
	spin_unlock(&tiqn_lock);

	pr_debug("CORE[0] - Deleted iSCSI Target IQN: %s\n",
			tiqn->tiqn);
	kfree(tiqn);
}

int iscsit_access_np(struct iscsi_np *np, struct iscsi_portal_group *tpg)
{
	int ret;
	/*
	 * Determine if the network portal is accepting storage traffic.
	 */
	spin_lock_bh(&np->np_thread_lock);
	if (np->np_thread_state != ISCSI_NP_THREAD_ACTIVE) {
		spin_unlock_bh(&np->np_thread_lock);
		return -1;
	}
	if (np->np_login_tpg) {
		pr_err("np->np_login_tpg() is not NULL!\n");
		spin_unlock_bh(&np->np_thread_lock);
		return -1;
	}
	spin_unlock_bh(&np->np_thread_lock);
	/*
	 * Determine if the portal group is accepting storage traffic.
	 */
	spin_lock_bh(&tpg->tpg_state_lock);
	if (tpg->tpg_state != TPG_STATE_ACTIVE) {
		spin_unlock_bh(&tpg->tpg_state_lock);
		return -1;
	}
	spin_unlock_bh(&tpg->tpg_state_lock);

	/*
	 * Here we serialize access across the TIQN+TPG Tuple.
	 */
	ret = mutex_lock_interruptible(&tpg->np_login_lock);
	if ((ret != 0) || signal_pending(current))
		return -1;

	spin_lock_bh(&np->np_thread_lock);
	np->np_login_tpg = tpg;
	spin_unlock_bh(&np->np_thread_lock);

	return 0;
}

int iscsit_deaccess_np(struct iscsi_np *np, struct iscsi_portal_group *tpg)
{
	struct iscsi_tiqn *tiqn = tpg->tpg_tiqn;

	spin_lock_bh(&np->np_thread_lock);
	np->np_login_tpg = NULL;
	spin_unlock_bh(&np->np_thread_lock);

	mutex_unlock(&tpg->np_login_lock);

	if (tiqn)
		iscsit_put_tiqn_for_login(tiqn);

	return 0;
}

bool iscsit_check_np_match(
	struct __kernel_sockaddr_storage *sockaddr,
	struct iscsi_np *np,
	int network_transport)
{
	struct sockaddr_in *sock_in, *sock_in_e;
	struct sockaddr_in6 *sock_in6, *sock_in6_e;
	bool ip_match = false;
	u16 port;

	if (sockaddr->ss_family == AF_INET6) {
		sock_in6 = (struct sockaddr_in6 *)sockaddr;
		sock_in6_e = (struct sockaddr_in6 *)&np->np_sockaddr;

		if (!memcmp(&sock_in6->sin6_addr.in6_u,
			    &sock_in6_e->sin6_addr.in6_u,
			    sizeof(struct in6_addr)))
			ip_match = true;

		port = ntohs(sock_in6->sin6_port);
	} else {
		sock_in = (struct sockaddr_in *)sockaddr;
		sock_in_e = (struct sockaddr_in *)&np->np_sockaddr;

		if (sock_in->sin_addr.s_addr == sock_in_e->sin_addr.s_addr)
			ip_match = true;

		port = ntohs(sock_in->sin_port);
	}

	if ((ip_match == true) && (np->np_port == port) &&
	    (np->np_network_transport == network_transport))
		return true;

	return false;
}

static struct iscsi_np *iscsit_get_np(
	struct __kernel_sockaddr_storage *sockaddr,
	int network_transport)
{
	struct iscsi_np *np;
	bool match;

	spin_lock_bh(&np_lock);
	list_for_each_entry(np, &g_np_list, np_list) {
		spin_lock(&np->np_thread_lock);
		if (np->np_thread_state != ISCSI_NP_THREAD_ACTIVE) {
			spin_unlock(&np->np_thread_lock);
			continue;
		}

		match = iscsit_check_np_match(sockaddr, np, network_transport);
		if (match == true) {
			/*
			 * Increment the np_exports reference count now to
			 * prevent iscsit_del_np() below from being called
			 * while iscsi_tpg_add_network_portal() is called.
			 */
			np->np_exports++;
			spin_unlock(&np->np_thread_lock);
			spin_unlock_bh(&np_lock);
			return np;
		}
		spin_unlock(&np->np_thread_lock);
	}
	spin_unlock_bh(&np_lock);

	return NULL;
}

struct iscsi_np *iscsit_add_np(
	struct __kernel_sockaddr_storage *sockaddr,
	char *ip_str,
	int network_transport)
{
	struct sockaddr_in *sock_in;
	struct sockaddr_in6 *sock_in6;
	struct iscsi_np *np;
	int ret;
	/*
	 * Locate the existing struct iscsi_np if already active..
	 */
	np = iscsit_get_np(sockaddr, network_transport);
	if (np)
		return np;

	np = kzalloc(sizeof(struct iscsi_np), GFP_KERNEL);
	if (!np) {
		pr_err("Unable to allocate memory for struct iscsi_np\n");
		return ERR_PTR(-ENOMEM);
	}

	np->np_flags |= NPF_IP_NETWORK;
	if (sockaddr->ss_family == AF_INET6) {
		sock_in6 = (struct sockaddr_in6 *)sockaddr;
		snprintf(np->np_ip, IPV6_ADDRESS_SPACE, "%s", ip_str);
		np->np_port = ntohs(sock_in6->sin6_port);
	} else {
		sock_in = (struct sockaddr_in *)sockaddr;
		sprintf(np->np_ip, "%s", ip_str);
		np->np_port = ntohs(sock_in->sin_port);
	}

	np->np_network_transport = network_transport;
	spin_lock_init(&np->np_thread_lock);
	init_completion(&np->np_restart_comp);
	INIT_LIST_HEAD(&np->np_list);

	ret = iscsi_target_setup_login_socket(np, sockaddr);
	if (ret != 0) {
		kfree(np);
		return ERR_PTR(ret);
	}

	np->np_thread = kthread_run(iscsi_target_login_thread, np, "iscsi_np");
	if (IS_ERR(np->np_thread)) {
		pr_err("Unable to create kthread: iscsi_np\n");
		ret = PTR_ERR(np->np_thread);
		kfree(np);
		return ERR_PTR(ret);
	}
	/*
	 * Increment the np_exports reference count now to prevent
	 * iscsit_del_np() below from being run while a new call to
	 * iscsi_tpg_add_network_portal() for a matching iscsi_np is
	 * active.  We don't need to hold np->np_thread_lock at this
	 * point because iscsi_np has not been added to g_np_list yet.
	 */
	np->np_exports = 1;

	spin_lock_bh(&np_lock);
	list_add_tail(&np->np_list, &g_np_list);
	spin_unlock_bh(&np_lock);

	pr_debug("CORE[0] - Added Network Portal: %s:%hu on %s\n",
		np->np_ip, np->np_port, np->np_transport->name);

	return np;
}

int iscsit_reset_np_thread(
	struct iscsi_np *np,
	struct iscsi_tpg_np *tpg_np,
	struct iscsi_portal_group *tpg)
{
	spin_lock_bh(&np->np_thread_lock);
	if (tpg && tpg_np) {
		/*
		 * The reset operation need only be performed when the
		 * passed struct iscsi_portal_group has a login in progress
		 * to one of the network portals.
		 */
		if (tpg_np->tpg_np->np_login_tpg != tpg) {
			spin_unlock_bh(&np->np_thread_lock);
			return 0;
		}
	}
	if (np->np_thread_state == ISCSI_NP_THREAD_INACTIVE) {
		spin_unlock_bh(&np->np_thread_lock);
		return 0;
	}
	np->np_thread_state = ISCSI_NP_THREAD_RESET;

	if (np->np_thread) {
		spin_unlock_bh(&np->np_thread_lock);
		send_sig(SIGINT, np->np_thread, 1);
		wait_for_completion(&np->np_restart_comp);
		spin_lock_bh(&np->np_thread_lock);
	}
	spin_unlock_bh(&np->np_thread_lock);

	return 0;
}

static void iscsit_free_np(struct iscsi_np *np)
{
	if (np->np_socket)
		sock_release(np->np_socket);
}

int iscsit_del_np(struct iscsi_np *np)
{
	spin_lock_bh(&np->np_thread_lock);
	np->np_exports--;
	if (np->np_exports) {
		spin_unlock_bh(&np->np_thread_lock);
		return 0;
	}
	np->np_thread_state = ISCSI_NP_THREAD_SHUTDOWN;
	spin_unlock_bh(&np->np_thread_lock);

	if (np->np_thread) {
		/*
		 * We need to send the signal to wakeup Linux/Net
		 * which may be sleeping in sock_accept()..
		 */
		send_sig(SIGINT, np->np_thread, 1);
		kthread_stop(np->np_thread);
	}

	np->np_transport->iscsit_free_np(np);

	spin_lock_bh(&np_lock);
	list_del(&np->np_list);
	spin_unlock_bh(&np_lock);

	pr_debug("CORE[0] - Removed Network Portal: %s:%hu on %s\n",
		np->np_ip, np->np_port, np->np_transport->name);

	iscsit_put_transport(np->np_transport);
	kfree(np);
	return 0;
}

static int iscsit_immediate_queue(struct iscsi_conn *, struct iscsi_cmd *, int);
static int iscsit_response_queue(struct iscsi_conn *, struct iscsi_cmd *, int);

static int iscsit_queue_rsp(struct iscsi_conn *conn, struct iscsi_cmd *cmd)
{
	iscsit_add_cmd_to_response_queue(cmd, cmd->conn, cmd->i_state);
	return 0;
}

static struct iscsit_transport iscsi_target_transport = {
	.name			= "iSCSI/TCP",
	.transport_type		= ISCSI_TCP,
	.owner			= NULL,
	.iscsit_setup_np	= iscsit_setup_np,
	.iscsit_accept_np	= iscsit_accept_np,
	.iscsit_free_np		= iscsit_free_np,
	.iscsit_alloc_cmd	= iscsit_alloc_cmd,
	.iscsit_get_login_rx	= iscsit_get_login_rx,
	.iscsit_put_login_tx	= iscsit_put_login_tx,
	.iscsit_get_dataout	= iscsit_build_r2ts_for_cmd,
	.iscsit_immediate_queue	= iscsit_immediate_queue,
	.iscsit_response_queue	= iscsit_response_queue,
	.iscsit_queue_data_in	= iscsit_queue_rsp,
	.iscsit_queue_status	= iscsit_queue_rsp,
};

static int __init iscsi_target_init_module(void)
{
	int ret = 0;

	pr_debug("iSCSI-Target "ISCSIT_VERSION"\n");

	iscsit_global = kzalloc(sizeof(struct iscsit_global), GFP_KERNEL);
	if (!iscsit_global) {
		pr_err("Unable to allocate memory for iscsit_global\n");
		return -1;
	}
	mutex_init(&auth_id_lock);
	spin_lock_init(&sess_idr_lock);
	idr_init(&tiqn_idr);
	idr_init(&sess_idr);

	ret = iscsi_target_register_configfs();
	if (ret < 0)
		goto out;

	ret = iscsi_thread_set_init();
	if (ret < 0)
		goto configfs_out;

	if (iscsi_allocate_thread_sets(TARGET_THREAD_SET_COUNT) !=
			TARGET_THREAD_SET_COUNT) {
		pr_err("iscsi_allocate_thread_sets() returned"
			" unexpected value!\n");
		goto ts_out1;
	}

	lio_cmd_cache = kmem_cache_create("lio_cmd_cache",
			sizeof(struct iscsi_cmd), __alignof__(struct iscsi_cmd),
			0, NULL);
	if (!lio_cmd_cache) {
		pr_err("Unable to kmem_cache_create() for"
				" lio_cmd_cache\n");
		goto ts_out2;
	}

	lio_qr_cache = kmem_cache_create("lio_qr_cache",
			sizeof(struct iscsi_queue_req),
			__alignof__(struct iscsi_queue_req), 0, NULL);
	if (!lio_qr_cache) {
		pr_err("nable to kmem_cache_create() for"
				" lio_qr_cache\n");
		goto cmd_out;
	}

	lio_dr_cache = kmem_cache_create("lio_dr_cache",
			sizeof(struct iscsi_datain_req),
			__alignof__(struct iscsi_datain_req), 0, NULL);
	if (!lio_dr_cache) {
		pr_err("Unable to kmem_cache_create() for"
				" lio_dr_cache\n");
		goto qr_out;
	}

	lio_ooo_cache = kmem_cache_create("lio_ooo_cache",
			sizeof(struct iscsi_ooo_cmdsn),
			__alignof__(struct iscsi_ooo_cmdsn), 0, NULL);
	if (!lio_ooo_cache) {
		pr_err("Unable to kmem_cache_create() for"
				" lio_ooo_cache\n");
		goto dr_out;
	}

	lio_r2t_cache = kmem_cache_create("lio_r2t_cache",
			sizeof(struct iscsi_r2t), __alignof__(struct iscsi_r2t),
			0, NULL);
	if (!lio_r2t_cache) {
		pr_err("Unable to kmem_cache_create() for"
				" lio_r2t_cache\n");
		goto ooo_out;
	}

	iscsit_register_transport(&iscsi_target_transport);

	if (iscsit_load_discovery_tpg() < 0)
		goto r2t_out;

	return ret;
r2t_out:
	kmem_cache_destroy(lio_r2t_cache);
ooo_out:
	kmem_cache_destroy(lio_ooo_cache);
dr_out:
	kmem_cache_destroy(lio_dr_cache);
qr_out:
	kmem_cache_destroy(lio_qr_cache);
cmd_out:
	kmem_cache_destroy(lio_cmd_cache);
ts_out2:
	iscsi_deallocate_thread_sets();
ts_out1:
	iscsi_thread_set_free();
configfs_out:
	iscsi_target_deregister_configfs();
out:
	kfree(iscsit_global);
	return -ENOMEM;
}

static void __exit iscsi_target_cleanup_module(void)
{
	iscsi_deallocate_thread_sets();
	iscsi_thread_set_free();
	iscsit_release_discovery_tpg();
	iscsit_unregister_transport(&iscsi_target_transport);
	kmem_cache_destroy(lio_cmd_cache);
	kmem_cache_destroy(lio_qr_cache);
	kmem_cache_destroy(lio_dr_cache);
	kmem_cache_destroy(lio_ooo_cache);
	kmem_cache_destroy(lio_r2t_cache);

	iscsi_target_deregister_configfs();

	kfree(iscsit_global);
}

static int iscsit_add_reject(
	struct iscsi_conn *conn,
	u8 reason,
	unsigned char *buf)
{
	struct iscsi_cmd *cmd;

	cmd = iscsit_allocate_cmd(conn, GFP_KERNEL);
	if (!cmd)
		return -1;

	cmd->iscsi_opcode = ISCSI_OP_REJECT;
	cmd->reject_reason = reason;

	cmd->buf_ptr = kmemdup(buf, ISCSI_HDR_LEN, GFP_KERNEL);
	if (!cmd->buf_ptr) {
		pr_err("Unable to allocate memory for cmd->buf_ptr\n");
		iscsit_free_cmd(cmd, false);
		return -1;
	}

	spin_lock_bh(&conn->cmd_lock);
	list_add_tail(&cmd->i_conn_node, &conn->conn_cmd_list);
	spin_unlock_bh(&conn->cmd_lock);

	cmd->i_state = ISTATE_SEND_REJECT;
	iscsit_add_cmd_to_response_queue(cmd, conn, cmd->i_state);

	return -1;
}

static int iscsit_add_reject_from_cmd(
	struct iscsi_cmd *cmd,
	u8 reason,
	bool add_to_conn,
	unsigned char *buf)
{
	struct iscsi_conn *conn;

	if (!cmd->conn) {
		pr_err("cmd->conn is NULL for ITT: 0x%08x\n",
				cmd->init_task_tag);
		return -1;
	}
	conn = cmd->conn;

	cmd->iscsi_opcode = ISCSI_OP_REJECT;
	cmd->reject_reason = reason;

	cmd->buf_ptr = kmemdup(buf, ISCSI_HDR_LEN, GFP_KERNEL);
	if (!cmd->buf_ptr) {
		pr_err("Unable to allocate memory for cmd->buf_ptr\n");
		iscsit_free_cmd(cmd, false);
		return -1;
	}

	if (add_to_conn) {
		spin_lock_bh(&conn->cmd_lock);
		list_add_tail(&cmd->i_conn_node, &conn->conn_cmd_list);
		spin_unlock_bh(&conn->cmd_lock);
	}

	cmd->i_state = ISTATE_SEND_REJECT;
	iscsit_add_cmd_to_response_queue(cmd, conn, cmd->i_state);
	/*
	 * Perform the kref_put now if se_cmd has already been setup by
	 * scsit_setup_scsi_cmd()
	 */
	if (cmd->se_cmd.se_tfo != NULL) {
		pr_debug("iscsi reject: calling target_put_sess_cmd >>>>>>\n");
		target_put_sess_cmd(conn->sess->se_sess, &cmd->se_cmd);
	}
	return -1;
}

static int iscsit_add_reject_cmd(struct iscsi_cmd *cmd, u8 reason,
				 unsigned char *buf)
{
	return iscsit_add_reject_from_cmd(cmd, reason, true, buf);
}

int iscsit_reject_cmd(struct iscsi_cmd *cmd, u8 reason, unsigned char *buf)
{
	return iscsit_add_reject_from_cmd(cmd, reason, false, buf);
}

/*
 * Map some portion of the allocated scatterlist to an iovec, suitable for
 * kernel sockets to copy data in/out.
 */
static int iscsit_map_iovec(
	struct iscsi_cmd *cmd,
	struct kvec *iov,
	u32 data_offset,
	u32 data_length)
{
	u32 i = 0;
	struct scatterlist *sg;
	unsigned int page_off;

	/*
	 * We know each entry in t_data_sg contains a page.
	 */
	sg = &cmd->se_cmd.t_data_sg[data_offset / PAGE_SIZE];
	page_off = (data_offset % PAGE_SIZE);

	cmd->first_data_sg = sg;
	cmd->first_data_sg_off = page_off;

	while (data_length) {
		u32 cur_len = min_t(u32, data_length, sg->length - page_off);

		iov[i].iov_base = kmap(sg_page(sg)) + sg->offset + page_off;
		iov[i].iov_len = cur_len;

		data_length -= cur_len;
		page_off = 0;
		sg = sg_next(sg);
		i++;
	}

	cmd->kmapped_nents = i;

	return i;
}

static void iscsit_unmap_iovec(struct iscsi_cmd *cmd)
{
	u32 i;
	struct scatterlist *sg;

	sg = cmd->first_data_sg;

	for (i = 0; i < cmd->kmapped_nents; i++)
		kunmap(sg_page(&sg[i]));
}

static void iscsit_ack_from_expstatsn(struct iscsi_conn *conn, u32 exp_statsn)
{
	struct iscsi_cmd *cmd;

	conn->exp_statsn = exp_statsn;

	if (conn->sess->sess_ops->RDMAExtensions)
		return;

	spin_lock_bh(&conn->cmd_lock);
	list_for_each_entry(cmd, &conn->conn_cmd_list, i_conn_node) {
		spin_lock(&cmd->istate_lock);
		if ((cmd->i_state == ISTATE_SENT_STATUS) &&
		    iscsi_sna_lt(cmd->stat_sn, exp_statsn)) {
			cmd->i_state = ISTATE_REMOVE;
			spin_unlock(&cmd->istate_lock);
			iscsit_add_cmd_to_immediate_queue(cmd, conn,
						cmd->i_state);
			continue;
		}
		spin_unlock(&cmd->istate_lock);
	}
	spin_unlock_bh(&conn->cmd_lock);
}

static int iscsit_allocate_iovecs(struct iscsi_cmd *cmd)
{
	u32 iov_count = max(1UL, DIV_ROUND_UP(cmd->se_cmd.data_length, PAGE_SIZE));

	iov_count += ISCSI_IOV_DATA_BUFFER;

	cmd->iov_data = kzalloc(iov_count * sizeof(struct kvec), GFP_KERNEL);
	if (!cmd->iov_data) {
		pr_err("Unable to allocate cmd->iov_data\n");
		return -ENOMEM;
	}

	cmd->orig_iov_data_count = iov_count;
	return 0;
}

int iscsit_setup_scsi_cmd(struct iscsi_conn *conn, struct iscsi_cmd *cmd,
			  unsigned char *buf)
{
	int data_direction, payload_length;
	struct iscsi_scsi_req *hdr;
	int iscsi_task_attr;
	int sam_task_attr;

	spin_lock_bh(&conn->sess->session_stats_lock);
	conn->sess->cmd_pdus++;
	if (conn->sess->se_sess->se_node_acl) {
		spin_lock(&conn->sess->se_sess->se_node_acl->stats_lock);
		conn->sess->se_sess->se_node_acl->num_cmds++;
		spin_unlock(&conn->sess->se_sess->se_node_acl->stats_lock);
	}
	spin_unlock_bh(&conn->sess->session_stats_lock);

	hdr			= (struct iscsi_scsi_req *) buf;
	payload_length		= ntoh24(hdr->dlength);

	/* FIXME; Add checks for AdditionalHeaderSegment */

	if (!(hdr->flags & ISCSI_FLAG_CMD_WRITE) &&
	    !(hdr->flags & ISCSI_FLAG_CMD_FINAL)) {
		pr_err("ISCSI_FLAG_CMD_WRITE & ISCSI_FLAG_CMD_FINAL"
				" not set. Bad iSCSI Initiator.\n");
		return iscsit_add_reject_cmd(cmd,
					     ISCSI_REASON_BOOKMARK_INVALID, buf);
	}

	if (((hdr->flags & ISCSI_FLAG_CMD_READ) ||
	     (hdr->flags & ISCSI_FLAG_CMD_WRITE)) && !hdr->data_length) {
		/*
		 * Vmware ESX v3.0 uses a modified Cisco Initiator (v3.4.2)
		 * that adds support for RESERVE/RELEASE.  There is a bug
		 * add with this new functionality that sets R/W bits when
		 * neither CDB carries any READ or WRITE datapayloads.
		 */
		if ((hdr->cdb[0] == 0x16) || (hdr->cdb[0] == 0x17)) {
			hdr->flags &= ~ISCSI_FLAG_CMD_READ;
			hdr->flags &= ~ISCSI_FLAG_CMD_WRITE;
			goto done;
		}

		pr_err("ISCSI_FLAG_CMD_READ or ISCSI_FLAG_CMD_WRITE"
			" set when Expected Data Transfer Length is 0 for"
			" CDB: 0x%02x. Bad iSCSI Initiator.\n", hdr->cdb[0]);
		return iscsit_add_reject_cmd(cmd,
					     ISCSI_REASON_BOOKMARK_INVALID, buf);
	}
done:

	if (!(hdr->flags & ISCSI_FLAG_CMD_READ) &&
	    !(hdr->flags & ISCSI_FLAG_CMD_WRITE) && (hdr->data_length != 0)) {
		pr_err("ISCSI_FLAG_CMD_READ and/or ISCSI_FLAG_CMD_WRITE"
			" MUST be set if Expected Data Transfer Length is not 0."
			" Bad iSCSI Initiator\n");
		return iscsit_add_reject_cmd(cmd,
					     ISCSI_REASON_BOOKMARK_INVALID, buf);
	}

	if ((hdr->flags & ISCSI_FLAG_CMD_READ) &&
	    (hdr->flags & ISCSI_FLAG_CMD_WRITE)) {
		pr_err("Bidirectional operations not supported!\n");
		return iscsit_add_reject_cmd(cmd,
					     ISCSI_REASON_BOOKMARK_INVALID, buf);
	}

	if (hdr->opcode & ISCSI_OP_IMMEDIATE) {
		pr_err("Illegally set Immediate Bit in iSCSI Initiator"
				" Scsi Command PDU.\n");
		return iscsit_add_reject_cmd(cmd,
					     ISCSI_REASON_BOOKMARK_INVALID, buf);
	}

	if (payload_length && !conn->sess->sess_ops->ImmediateData) {
		pr_err("ImmediateData=No but DataSegmentLength=%u,"
			" protocol error.\n", payload_length);
		return iscsit_add_reject_cmd(cmd,
					     ISCSI_REASON_PROTOCOL_ERROR, buf);
	}

	if ((be32_to_cpu(hdr->data_length) == payload_length) &&
	    (!(hdr->flags & ISCSI_FLAG_CMD_FINAL))) {
		pr_err("Expected Data Transfer Length and Length of"
			" Immediate Data are the same, but ISCSI_FLAG_CMD_FINAL"
			" bit is not set protocol error\n");
		return iscsit_add_reject_cmd(cmd,
					     ISCSI_REASON_PROTOCOL_ERROR, buf);
	}

	if (payload_length > be32_to_cpu(hdr->data_length)) {
		pr_err("DataSegmentLength: %u is greater than"
			" EDTL: %u, protocol error.\n", payload_length,
				hdr->data_length);
		return iscsit_add_reject_cmd(cmd,
					     ISCSI_REASON_PROTOCOL_ERROR, buf);
	}

	if (payload_length > conn->conn_ops->MaxXmitDataSegmentLength) {
		pr_err("DataSegmentLength: %u is greater than"
			" MaxXmitDataSegmentLength: %u, protocol error.\n",
			payload_length, conn->conn_ops->MaxXmitDataSegmentLength);
		return iscsit_add_reject_cmd(cmd,
					     ISCSI_REASON_PROTOCOL_ERROR, buf);
	}

	if (payload_length > conn->sess->sess_ops->FirstBurstLength) {
		pr_err("DataSegmentLength: %u is greater than"
			" FirstBurstLength: %u, protocol error.\n",
			payload_length, conn->sess->sess_ops->FirstBurstLength);
		return iscsit_add_reject_cmd(cmd,
					     ISCSI_REASON_BOOKMARK_INVALID, buf);
	}

	data_direction = (hdr->flags & ISCSI_FLAG_CMD_WRITE) ? DMA_TO_DEVICE :
			 (hdr->flags & ISCSI_FLAG_CMD_READ) ? DMA_FROM_DEVICE :
			  DMA_NONE;

	cmd->data_direction = data_direction;
	iscsi_task_attr = hdr->flags & ISCSI_FLAG_CMD_ATTR_MASK;
	/*
	 * Figure out the SAM Task Attribute for the incoming SCSI CDB
	 */
	if ((iscsi_task_attr == ISCSI_ATTR_UNTAGGED) ||
	    (iscsi_task_attr == ISCSI_ATTR_SIMPLE))
		sam_task_attr = MSG_SIMPLE_TAG;
	else if (iscsi_task_attr == ISCSI_ATTR_ORDERED)
		sam_task_attr = MSG_ORDERED_TAG;
	else if (iscsi_task_attr == ISCSI_ATTR_HEAD_OF_QUEUE)
		sam_task_attr = MSG_HEAD_TAG;
	else if (iscsi_task_attr == ISCSI_ATTR_ACA)
		sam_task_attr = MSG_ACA_TAG;
	else {
		pr_debug("Unknown iSCSI Task Attribute: 0x%02x, using"
			" MSG_SIMPLE_TAG\n", iscsi_task_attr);
		sam_task_attr = MSG_SIMPLE_TAG;
	}

	cmd->iscsi_opcode	= ISCSI_OP_SCSI_CMD;
	cmd->i_state		= ISTATE_NEW_CMD;
	cmd->immediate_cmd	= ((hdr->opcode & ISCSI_OP_IMMEDIATE) ? 1 : 0);
	cmd->immediate_data	= (payload_length) ? 1 : 0;
	cmd->unsolicited_data	= ((!(hdr->flags & ISCSI_FLAG_CMD_FINAL) &&
				     (hdr->flags & ISCSI_FLAG_CMD_WRITE)) ? 1 : 0);
	if (cmd->unsolicited_data)
		cmd->cmd_flags |= ICF_NON_IMMEDIATE_UNSOLICITED_DATA;

	conn->sess->init_task_tag = cmd->init_task_tag = hdr->itt;
	if (hdr->flags & ISCSI_FLAG_CMD_READ) {
		spin_lock_bh(&conn->sess->ttt_lock);
		cmd->targ_xfer_tag = conn->sess->targ_xfer_tag++;
		if (cmd->targ_xfer_tag == 0xFFFFFFFF)
			cmd->targ_xfer_tag = conn->sess->targ_xfer_tag++;
		spin_unlock_bh(&conn->sess->ttt_lock);
	} else if (hdr->flags & ISCSI_FLAG_CMD_WRITE)
		cmd->targ_xfer_tag = 0xFFFFFFFF;
	cmd->cmd_sn		= be32_to_cpu(hdr->cmdsn);
	cmd->exp_stat_sn	= be32_to_cpu(hdr->exp_statsn);
	cmd->first_burst_len	= payload_length;

	if (!conn->sess->sess_ops->RDMAExtensions &&
	     cmd->data_direction == DMA_FROM_DEVICE) {
		struct iscsi_datain_req *dr;

		dr = iscsit_allocate_datain_req();
		if (!dr)
			return iscsit_add_reject_cmd(cmd,
					ISCSI_REASON_BOOKMARK_NO_RESOURCES, buf);

		iscsit_attach_datain_req(cmd, dr);
	}

	/*
	 * Initialize struct se_cmd descriptor from target_core_mod infrastructure
	 */
	transport_init_se_cmd(&cmd->se_cmd, &lio_target_fabric_configfs->tf_ops,
			conn->sess->se_sess, be32_to_cpu(hdr->data_length),
			cmd->data_direction, sam_task_attr,
			cmd->sense_buffer + 2);

	pr_debug("Got SCSI Command, ITT: 0x%08x, CmdSN: 0x%08x,"
		" ExpXferLen: %u, Length: %u, CID: %hu\n", hdr->itt,
		hdr->cmdsn, be32_to_cpu(hdr->data_length), payload_length,
		conn->cid);

	target_get_sess_cmd(conn->sess->se_sess, &cmd->se_cmd, true);

	cmd->sense_reason = transport_lookup_cmd_lun(&cmd->se_cmd,
						     scsilun_to_int(&hdr->lun));
	if (cmd->sense_reason)
		goto attach_cmd;

	cmd->sense_reason = target_setup_cmd_from_cdb(&cmd->se_cmd, hdr->cdb);
	if (cmd->sense_reason) {
		if (cmd->sense_reason == TCM_OUT_OF_RESOURCES) {
			return iscsit_add_reject_cmd(cmd,
					ISCSI_REASON_BOOKMARK_NO_RESOURCES, buf);
		}

		goto attach_cmd;
	}

	if (iscsit_build_pdu_and_seq_lists(cmd, payload_length) < 0) {
		return iscsit_add_reject_cmd(cmd,
				ISCSI_REASON_BOOKMARK_NO_RESOURCES, buf);
	}

attach_cmd:
	spin_lock_bh(&conn->cmd_lock);
	list_add_tail(&cmd->i_conn_node, &conn->conn_cmd_list);
	spin_unlock_bh(&conn->cmd_lock);
	/*
	 * Check if we need to delay processing because of ALUA
	 * Active/NonOptimized primary access state..
	 */
	core_alua_check_nonop_delay(&cmd->se_cmd);

	return 0;
}
EXPORT_SYMBOL(iscsit_setup_scsi_cmd);

void iscsit_set_unsoliticed_dataout(struct iscsi_cmd *cmd)
{
	iscsit_set_dataout_sequence_values(cmd);

	spin_lock_bh(&cmd->dataout_timeout_lock);
	iscsit_start_dataout_timer(cmd, cmd->conn);
	spin_unlock_bh(&cmd->dataout_timeout_lock);
}
EXPORT_SYMBOL(iscsit_set_unsoliticed_dataout);

int iscsit_process_scsi_cmd(struct iscsi_conn *conn, struct iscsi_cmd *cmd,
			    struct iscsi_scsi_req *hdr)
{
	int cmdsn_ret = 0;
	/*
	 * Check the CmdSN against ExpCmdSN/MaxCmdSN here if
	 * the Immediate Bit is not set, and no Immediate
	 * Data is attached.
	 *
	 * A PDU/CmdSN carrying Immediate Data can only
	 * be processed after the DataCRC has passed.
	 * If the DataCRC fails, the CmdSN MUST NOT
	 * be acknowledged. (See below)
	 */
	if (!cmd->immediate_data) {
		cmdsn_ret = iscsit_sequence_cmd(conn, cmd,
					(unsigned char *)hdr, hdr->cmdsn);
		if (cmdsn_ret == CMDSN_ERROR_CANNOT_RECOVER)
			return -1;
		else if (cmdsn_ret == CMDSN_LOWER_THAN_EXP) {
			target_put_sess_cmd(conn->sess->se_sess, &cmd->se_cmd);
			return 0;
		}
	}

	iscsit_ack_from_expstatsn(conn, be32_to_cpu(hdr->exp_statsn));

	/*
	 * If no Immediate Data is attached, it's OK to return now.
	 */
	if (!cmd->immediate_data) {
		if (!cmd->sense_reason && cmd->unsolicited_data)
			iscsit_set_unsoliticed_dataout(cmd);
		if (!cmd->sense_reason)
			return 0;

		target_put_sess_cmd(conn->sess->se_sess, &cmd->se_cmd);
		return 0;
	}

	/*
	 * Early CHECK_CONDITIONs with ImmediateData never make it to command
	 * execution.  These exceptions are processed in CmdSN order using
	 * iscsit_check_received_cmdsn() in iscsit_get_immediate_data() below.
	 */
	if (cmd->sense_reason) {
		if (cmd->reject_reason)
			return 0;

		target_put_sess_cmd(conn->sess->se_sess, &cmd->se_cmd);
		return 1;
	}
	/*
	 * Call directly into transport_generic_new_cmd() to perform
	 * the backend memory allocation.
	 */
	cmd->sense_reason = transport_generic_new_cmd(&cmd->se_cmd);
	if (cmd->sense_reason)
		return 1;

	return 0;
}
EXPORT_SYMBOL(iscsit_process_scsi_cmd);

static int
iscsit_get_immediate_data(struct iscsi_cmd *cmd, struct iscsi_scsi_req *hdr,
			  bool dump_payload)
{
	struct iscsi_conn *conn = cmd->conn;
	int cmdsn_ret = 0, immed_ret = IMMEDIATE_DATA_NORMAL_OPERATION;
	/*
	 * Special case for Unsupported SAM WRITE Opcodes and ImmediateData=Yes.
	 */
	if (dump_payload == true)
		goto after_immediate_data;

	immed_ret = iscsit_handle_immediate_data(cmd, hdr,
					cmd->first_burst_len);
after_immediate_data:
	if (immed_ret == IMMEDIATE_DATA_NORMAL_OPERATION) {
		/*
		 * A PDU/CmdSN carrying Immediate Data passed
		 * DataCRC, check against ExpCmdSN/MaxCmdSN if
		 * Immediate Bit is not set.
		 */
		cmdsn_ret = iscsit_sequence_cmd(cmd->conn, cmd,
					(unsigned char *)hdr, hdr->cmdsn);
		if (cmdsn_ret == CMDSN_ERROR_CANNOT_RECOVER) {
			return -1;
		} else if (cmdsn_ret == CMDSN_LOWER_THAN_EXP) {
			target_put_sess_cmd(conn->sess->se_sess, &cmd->se_cmd);
			return 0;
		}

		if (cmd->sense_reason) {
			int rc;

			rc = iscsit_dump_data_payload(cmd->conn,
						      cmd->first_burst_len, 1);
			target_put_sess_cmd(conn->sess->se_sess, &cmd->se_cmd);
			return rc;
		} else if (cmd->unsolicited_data)
			iscsit_set_unsoliticed_dataout(cmd);

	} else if (immed_ret == IMMEDIATE_DATA_ERL1_CRC_FAILURE) {
		/*
		 * Immediate Data failed DataCRC and ERL>=1,
		 * silently drop this PDU and let the initiator
		 * plug the CmdSN gap.
		 *
		 * FIXME: Send Unsolicited NOPIN with reserved
		 * TTT here to help the initiator figure out
		 * the missing CmdSN, although they should be
		 * intelligent enough to determine the missing
		 * CmdSN and issue a retry to plug the sequence.
		 */
		cmd->i_state = ISTATE_REMOVE;
		iscsit_add_cmd_to_immediate_queue(cmd, cmd->conn, cmd->i_state);
	} else /* immed_ret == IMMEDIATE_DATA_CANNOT_RECOVER */
		return -1;

	return 0;
}

static int
iscsit_handle_scsi_cmd(struct iscsi_conn *conn, struct iscsi_cmd *cmd,
			   unsigned char *buf)
{
	struct iscsi_scsi_req *hdr = (struct iscsi_scsi_req *)buf;
	int rc, immed_data;
	bool dump_payload = false;

	rc = iscsit_setup_scsi_cmd(conn, cmd, buf);
	if (rc < 0)
		return 0;
	/*
	 * Allocation iovecs needed for struct socket operations for
	 * traditional iSCSI block I/O.
	 */
	if (iscsit_allocate_iovecs(cmd) < 0) {
		return iscsit_add_reject_cmd(cmd,
				ISCSI_REASON_BOOKMARK_NO_RESOURCES, buf);
	}
	immed_data = cmd->immediate_data;

	rc = iscsit_process_scsi_cmd(conn, cmd, hdr);
	if (rc < 0)
		return rc;
	else if (rc > 0)
		dump_payload = true;

	if (!immed_data)
		return 0;

	return iscsit_get_immediate_data(cmd, hdr, dump_payload);
}

static u32 iscsit_do_crypto_hash_sg(
	struct hash_desc *hash,
	struct iscsi_cmd *cmd,
	u32 data_offset,
	u32 data_length,
	u32 padding,
	u8 *pad_bytes)
{
	u32 data_crc;
	u32 i;
	struct scatterlist *sg;
	unsigned int page_off;

	crypto_hash_init(hash);

	sg = cmd->first_data_sg;
	page_off = cmd->first_data_sg_off;

	i = 0;
	while (data_length) {
		u32 cur_len = min_t(u32, data_length, (sg[i].length - page_off));

		crypto_hash_update(hash, &sg[i], cur_len);

		data_length -= cur_len;
		page_off = 0;
		i++;
	}

	if (padding) {
		struct scatterlist pad_sg;

		sg_init_one(&pad_sg, pad_bytes, padding);
		crypto_hash_update(hash, &pad_sg, padding);
	}
	crypto_hash_final(hash, (u8 *) &data_crc);

	return data_crc;
}

static void iscsit_do_crypto_hash_buf(
	struct hash_desc *hash,
	const void *buf,
	u32 payload_length,
	u32 padding,
	u8 *pad_bytes,
	u8 *data_crc)
{
	struct scatterlist sg;

	crypto_hash_init(hash);

	sg_init_one(&sg, buf, payload_length);
	crypto_hash_update(hash, &sg, payload_length);

	if (padding) {
		sg_init_one(&sg, pad_bytes, padding);
		crypto_hash_update(hash, &sg, padding);
	}
	crypto_hash_final(hash, data_crc);
}

int
iscsit_check_dataout_hdr(struct iscsi_conn *conn, unsigned char *buf,
			  struct iscsi_cmd **out_cmd)
{
	struct iscsi_data *hdr = (struct iscsi_data *)buf;
	struct iscsi_cmd *cmd = NULL;
	struct se_cmd *se_cmd;
	u32 payload_length = ntoh24(hdr->dlength);
	int rc;

	if (!payload_length) {
		pr_err("DataOUT payload is ZERO, protocol error.\n");
		return iscsit_add_reject(conn, ISCSI_REASON_PROTOCOL_ERROR,
					 buf);
	}

	/* iSCSI write */
	spin_lock_bh(&conn->sess->session_stats_lock);
	conn->sess->rx_data_octets += payload_length;
	if (conn->sess->se_sess->se_node_acl) {
		spin_lock(&conn->sess->se_sess->se_node_acl->stats_lock);
		conn->sess->se_sess->se_node_acl->write_bytes += payload_length;
		spin_unlock(&conn->sess->se_sess->se_node_acl->stats_lock);
	}
	spin_unlock_bh(&conn->sess->session_stats_lock);

	if (payload_length > conn->conn_ops->MaxXmitDataSegmentLength) {
		pr_err("DataSegmentLength: %u is greater than"
			" MaxXmitDataSegmentLength: %u\n", payload_length,
			conn->conn_ops->MaxXmitDataSegmentLength);
		return iscsit_add_reject(conn, ISCSI_REASON_PROTOCOL_ERROR,
					 buf);
	}

	cmd = iscsit_find_cmd_from_itt_or_dump(conn, hdr->itt,
			payload_length);
	if (!cmd)
		return 0;

	pr_debug("Got DataOut ITT: 0x%08x, TTT: 0x%08x,"
		" DataSN: 0x%08x, Offset: %u, Length: %u, CID: %hu\n",
		hdr->itt, hdr->ttt, hdr->datasn, ntohl(hdr->offset),
		payload_length, conn->cid);

	if (cmd->cmd_flags & ICF_GOT_LAST_DATAOUT) {
		pr_err("Command ITT: 0x%08x received DataOUT after"
			" last DataOUT received, dumping payload\n",
			cmd->init_task_tag);
		return iscsit_dump_data_payload(conn, payload_length, 1);
	}

	if (cmd->data_direction != DMA_TO_DEVICE) {
		pr_err("Command ITT: 0x%08x received DataOUT for a"
			" NON-WRITE command.\n", cmd->init_task_tag);
		return iscsit_reject_cmd(cmd, ISCSI_REASON_PROTOCOL_ERROR, buf);
	}
	se_cmd = &cmd->se_cmd;
	iscsit_mod_dataout_timer(cmd);

	if ((be32_to_cpu(hdr->offset) + payload_length) > cmd->se_cmd.data_length) {
		pr_err("DataOut Offset: %u, Length %u greater than"
			" iSCSI Command EDTL %u, protocol error.\n",
			hdr->offset, payload_length, cmd->se_cmd.data_length);
		return iscsit_reject_cmd(cmd, ISCSI_REASON_BOOKMARK_INVALID, buf);
	}

	if (cmd->unsolicited_data) {
		int dump_unsolicited_data = 0;

		if (conn->sess->sess_ops->InitialR2T) {
			pr_err("Received unexpected unsolicited data"
				" while InitialR2T=Yes, protocol error.\n");
			transport_send_check_condition_and_sense(&cmd->se_cmd,
					TCM_UNEXPECTED_UNSOLICITED_DATA, 0);
			return -1;
		}
		/*
		 * Special case for dealing with Unsolicited DataOUT
		 * and Unsupported SAM WRITE Opcodes and SE resource allocation
		 * failures;
		 */

		/* Something's amiss if we're not in WRITE_PENDING state... */
		WARN_ON(se_cmd->t_state != TRANSPORT_WRITE_PENDING);
		if (!(se_cmd->se_cmd_flags & SCF_SUPPORTED_SAM_OPCODE))
			dump_unsolicited_data = 1;

		if (dump_unsolicited_data) {
			/*
			 * Check if a delayed TASK_ABORTED status needs to
			 * be sent now if the ISCSI_FLAG_CMD_FINAL has been
			 * received with the unsolicitied data out.
			 */
			if (hdr->flags & ISCSI_FLAG_CMD_FINAL)
				iscsit_stop_dataout_timer(cmd);

			transport_check_aborted_status(se_cmd,
					(hdr->flags & ISCSI_FLAG_CMD_FINAL));
			return iscsit_dump_data_payload(conn, payload_length, 1);
		}
	} else {
		/*
		 * For the normal solicited data path:
		 *
		 * Check for a delayed TASK_ABORTED status and dump any
		 * incoming data out payload if one exists.  Also, when the
		 * ISCSI_FLAG_CMD_FINAL is set to denote the end of the current
		 * data out sequence, we decrement outstanding_r2ts.  Once
		 * outstanding_r2ts reaches zero, go ahead and send the delayed
		 * TASK_ABORTED status.
		 */
		if (se_cmd->transport_state & CMD_T_ABORTED) {
			if (hdr->flags & ISCSI_FLAG_CMD_FINAL)
				if (--cmd->outstanding_r2ts < 1) {
					iscsit_stop_dataout_timer(cmd);
					transport_check_aborted_status(
							se_cmd, 1);
				}

			return iscsit_dump_data_payload(conn, payload_length, 1);
		}
	}
	/*
	 * Preform DataSN, DataSequenceInOrder, DataPDUInOrder, and
	 * within-command recovery checks before receiving the payload.
	 */
	rc = iscsit_check_pre_dataout(cmd, buf);
	if (rc == DATAOUT_WITHIN_COMMAND_RECOVERY)
		return 0;
	else if (rc == DATAOUT_CANNOT_RECOVER)
		return -1;

	*out_cmd = cmd;
	return 0;
}
EXPORT_SYMBOL(iscsit_check_dataout_hdr);

static int
iscsit_get_dataout(struct iscsi_conn *conn, struct iscsi_cmd *cmd,
		   struct iscsi_data *hdr)
{
	struct kvec *iov;
	u32 checksum, iov_count = 0, padding = 0, rx_got = 0, rx_size = 0;
	u32 payload_length = ntoh24(hdr->dlength);
	int iov_ret, data_crc_failed = 0;

	rx_size += payload_length;
	iov = &cmd->iov_data[0];

	iov_ret = iscsit_map_iovec(cmd, iov, be32_to_cpu(hdr->offset),
				   payload_length);
	if (iov_ret < 0)
		return -1;

	iov_count += iov_ret;

	padding = ((-payload_length) & 3);
	if (padding != 0) {
		iov[iov_count].iov_base	= cmd->pad_bytes;
		iov[iov_count++].iov_len = padding;
		rx_size += padding;
		pr_debug("Receiving %u padding bytes.\n", padding);
	}

	if (conn->conn_ops->DataDigest) {
		iov[iov_count].iov_base = &checksum;
		iov[iov_count++].iov_len = ISCSI_CRC_LEN;
		rx_size += ISCSI_CRC_LEN;
	}

	rx_got = rx_data(conn, &cmd->iov_data[0], iov_count, rx_size);

	iscsit_unmap_iovec(cmd);

	if (rx_got != rx_size)
		return -1;

	if (conn->conn_ops->DataDigest) {
		u32 data_crc;

		data_crc = iscsit_do_crypto_hash_sg(&conn->conn_rx_hash, cmd,
						    be32_to_cpu(hdr->offset),
						    payload_length, padding,
						    cmd->pad_bytes);

		if (checksum != data_crc) {
			pr_err("ITT: 0x%08x, Offset: %u, Length: %u,"
				" DataSN: 0x%08x, CRC32C DataDigest 0x%08x"
				" does not match computed 0x%08x\n",
				hdr->itt, hdr->offset, payload_length,
				hdr->datasn, checksum, data_crc);
			data_crc_failed = 1;
		} else {
			pr_debug("Got CRC32C DataDigest 0x%08x for"
				" %u bytes of Data Out\n", checksum,
				payload_length);
		}
	}

	return data_crc_failed;
}

int
iscsit_check_dataout_payload(struct iscsi_cmd *cmd, struct iscsi_data *hdr,
			     bool data_crc_failed)
{
	struct iscsi_conn *conn = cmd->conn;
	int rc, ooo_cmdsn;
	/*
	 * Increment post receive data and CRC values or perform
	 * within-command recovery.
	 */
	rc = iscsit_check_post_dataout(cmd, (unsigned char *)hdr, data_crc_failed);
	if ((rc == DATAOUT_NORMAL) || (rc == DATAOUT_WITHIN_COMMAND_RECOVERY))
		return 0;
	else if (rc == DATAOUT_SEND_R2T) {
		iscsit_set_dataout_sequence_values(cmd);
		conn->conn_transport->iscsit_get_dataout(conn, cmd, false);
	} else if (rc == DATAOUT_SEND_TO_TRANSPORT) {
		/*
		 * Handle extra special case for out of order
		 * Unsolicited Data Out.
		 */
		spin_lock_bh(&cmd->istate_lock);
		ooo_cmdsn = (cmd->cmd_flags & ICF_OOO_CMDSN);
		cmd->cmd_flags |= ICF_GOT_LAST_DATAOUT;
		cmd->i_state = ISTATE_RECEIVED_LAST_DATAOUT;
		spin_unlock_bh(&cmd->istate_lock);

		iscsit_stop_dataout_timer(cmd);
		if (ooo_cmdsn)
			return 0;
		target_execute_cmd(&cmd->se_cmd);
		return 0;
	} else /* DATAOUT_CANNOT_RECOVER */
		return -1;

	return 0;
}
EXPORT_SYMBOL(iscsit_check_dataout_payload);

static int iscsit_handle_data_out(struct iscsi_conn *conn, unsigned char *buf)
{
	struct iscsi_cmd *cmd;
	struct iscsi_data *hdr = (struct iscsi_data *)buf;
	int rc;
	bool data_crc_failed = false;

	rc = iscsit_check_dataout_hdr(conn, buf, &cmd);
	if (rc < 0)
		return 0;
	else if (!cmd)
		return 0;

	rc = iscsit_get_dataout(conn, cmd, hdr);
	if (rc < 0)
		return rc;
	else if (rc > 0)
		data_crc_failed = true;

	return iscsit_check_dataout_payload(cmd, hdr, data_crc_failed);
}

int iscsit_setup_nop_out(struct iscsi_conn *conn, struct iscsi_cmd *cmd,
			 struct iscsi_nopout *hdr)
{
	u32 payload_length = ntoh24(hdr->dlength);

	if (hdr->itt == RESERVED_ITT && !(hdr->opcode & ISCSI_OP_IMMEDIATE)) {
		pr_err("NOPOUT ITT is reserved, but Immediate Bit is"
			" not set, protocol error.\n");
		return iscsit_reject_cmd(cmd, ISCSI_REASON_PROTOCOL_ERROR,
					 (unsigned char *)hdr);
	}

	if (payload_length > conn->conn_ops->MaxXmitDataSegmentLength) {
		pr_err("NOPOUT Ping Data DataSegmentLength: %u is"
			" greater than MaxXmitDataSegmentLength: %u, protocol"
			" error.\n", payload_length,
			conn->conn_ops->MaxXmitDataSegmentLength);
		return iscsit_reject_cmd(cmd, ISCSI_REASON_PROTOCOL_ERROR,
					 (unsigned char *)hdr);
	}

	pr_debug("Got NOPOUT Ping %s ITT: 0x%08x, TTT: 0x%08x,"
		" CmdSN: 0x%08x, ExpStatSN: 0x%08x, Length: %u\n",
		hdr->itt == RESERVED_ITT ? "Response" : "Request",
		hdr->itt, hdr->ttt, hdr->cmdsn, hdr->exp_statsn,
		payload_length);
	/*
	 * This is not a response to a Unsolicited NopIN, which means
	 * it can either be a NOPOUT ping request (with a valid ITT),
	 * or a NOPOUT not requesting a NOPIN (with a reserved ITT).
	 * Either way, make sure we allocate an struct iscsi_cmd, as both
	 * can contain ping data.
	 */
	if (hdr->ttt == cpu_to_be32(0xFFFFFFFF)) {
<<<<<<< HEAD
		if (!cmd)
			return iscsit_reject_cmd(cmd,
					ISCSI_REASON_BOOKMARK_NO_RESOURCES,
					(unsigned char *)hdr);

=======
>>>>>>> 69a2d10c
		cmd->iscsi_opcode	= ISCSI_OP_NOOP_OUT;
		cmd->i_state		= ISTATE_SEND_NOPIN;
		cmd->immediate_cmd	= ((hdr->opcode & ISCSI_OP_IMMEDIATE) ?
						1 : 0);
		conn->sess->init_task_tag = cmd->init_task_tag = hdr->itt;
		cmd->targ_xfer_tag	= 0xFFFFFFFF;
		cmd->cmd_sn		= be32_to_cpu(hdr->cmdsn);
		cmd->exp_stat_sn	= be32_to_cpu(hdr->exp_statsn);
		cmd->data_direction	= DMA_NONE;
	}

	return 0;
}
EXPORT_SYMBOL(iscsit_setup_nop_out);

int iscsit_process_nop_out(struct iscsi_conn *conn, struct iscsi_cmd *cmd,
			   struct iscsi_nopout *hdr)
{
	struct iscsi_cmd *cmd_p = NULL;
	int cmdsn_ret = 0;
	/*
	 * Initiator is expecting a NopIN ping reply..
	 */
	if (hdr->itt != RESERVED_ITT) {
		BUG_ON(!cmd);

		spin_lock_bh(&conn->cmd_lock);
		list_add_tail(&cmd->i_conn_node, &conn->conn_cmd_list);
		spin_unlock_bh(&conn->cmd_lock);

		iscsit_ack_from_expstatsn(conn, be32_to_cpu(hdr->exp_statsn));

		if (hdr->opcode & ISCSI_OP_IMMEDIATE) {
			iscsit_add_cmd_to_response_queue(cmd, conn,
							 cmd->i_state);
			return 0;
		}

		cmdsn_ret = iscsit_sequence_cmd(conn, cmd,
				(unsigned char *)hdr, hdr->cmdsn);
                if (cmdsn_ret == CMDSN_LOWER_THAN_EXP)
			return 0;
		if (cmdsn_ret == CMDSN_ERROR_CANNOT_RECOVER)
			return -1;

		return 0;
	}
	/*
	 * This was a response to a unsolicited NOPIN ping.
	 */
	if (hdr->ttt != cpu_to_be32(0xFFFFFFFF)) {
		cmd_p = iscsit_find_cmd_from_ttt(conn, be32_to_cpu(hdr->ttt));
		if (!cmd_p)
			return -EINVAL;

		iscsit_stop_nopin_response_timer(conn);

		cmd_p->i_state = ISTATE_REMOVE;
		iscsit_add_cmd_to_immediate_queue(cmd_p, conn, cmd_p->i_state);

		iscsit_start_nopin_timer(conn);
		return 0;
	}
	/*
	 * Otherwise, initiator is not expecting a NOPIN is response.
	 * Just ignore for now.
	 */
        return 0;
}
EXPORT_SYMBOL(iscsit_process_nop_out);

static int iscsit_handle_nop_out(struct iscsi_conn *conn, struct iscsi_cmd *cmd,
				 unsigned char *buf)
{
	unsigned char *ping_data = NULL;
	struct iscsi_nopout *hdr = (struct iscsi_nopout *)buf;
	struct kvec *iov = NULL;
	u32 payload_length = ntoh24(hdr->dlength);
	int ret;

	ret = iscsit_setup_nop_out(conn, cmd, hdr);
	if (ret < 0)
		return 0;
	/*
	 * Handle NOP-OUT payload for traditional iSCSI sockets
	 */
	if (payload_length && hdr->ttt == cpu_to_be32(0xFFFFFFFF)) {
		u32 checksum, data_crc, padding = 0;
		int niov = 0, rx_got, rx_size = payload_length;

		ping_data = kzalloc(payload_length + 1, GFP_KERNEL);
		if (!ping_data) {
			pr_err("Unable to allocate memory for"
				" NOPOUT ping data.\n");
			ret = -1;
			goto out;
		}

		iov = &cmd->iov_misc[0];
		iov[niov].iov_base	= ping_data;
		iov[niov++].iov_len	= payload_length;

		padding = ((-payload_length) & 3);
		if (padding != 0) {
			pr_debug("Receiving %u additional bytes"
				" for padding.\n", padding);
			iov[niov].iov_base	= &cmd->pad_bytes;
			iov[niov++].iov_len	= padding;
			rx_size += padding;
		}
		if (conn->conn_ops->DataDigest) {
			iov[niov].iov_base	= &checksum;
			iov[niov++].iov_len	= ISCSI_CRC_LEN;
			rx_size += ISCSI_CRC_LEN;
		}

		rx_got = rx_data(conn, &cmd->iov_misc[0], niov, rx_size);
		if (rx_got != rx_size) {
			ret = -1;
			goto out;
		}

		if (conn->conn_ops->DataDigest) {
			iscsit_do_crypto_hash_buf(&conn->conn_rx_hash,
					ping_data, payload_length,
					padding, cmd->pad_bytes,
					(u8 *)&data_crc);

			if (checksum != data_crc) {
				pr_err("Ping data CRC32C DataDigest"
				" 0x%08x does not match computed 0x%08x\n",
					checksum, data_crc);
				if (!conn->sess->sess_ops->ErrorRecoveryLevel) {
					pr_err("Unable to recover from"
					" NOPOUT Ping DataCRC failure while in"
						" ERL=0.\n");
					ret = -1;
					goto out;
				} else {
					/*
					 * Silently drop this PDU and let the
					 * initiator plug the CmdSN gap.
					 */
					pr_debug("Dropping NOPOUT"
					" Command CmdSN: 0x%08x due to"
					" DataCRC error.\n", hdr->cmdsn);
					ret = 0;
					goto out;
				}
			} else {
				pr_debug("Got CRC32C DataDigest"
				" 0x%08x for %u bytes of ping data.\n",
					checksum, payload_length);
			}
		}

		ping_data[payload_length] = '\0';
		/*
		 * Attach ping data to struct iscsi_cmd->buf_ptr.
		 */
		cmd->buf_ptr = ping_data;
		cmd->buf_ptr_size = payload_length;

		pr_debug("Got %u bytes of NOPOUT ping"
			" data.\n", payload_length);
		pr_debug("Ping Data: \"%s\"\n", ping_data);
	}

<<<<<<< HEAD
	if (hdr->itt != RESERVED_ITT) {
		if (!cmd) {
			pr_err("Checking CmdSN for NOPOUT,"
				" but cmd is NULL!\n");
			return -1;
		}
		/*
		 * Initiator is expecting a NopIN ping reply,
		 */
		spin_lock_bh(&conn->cmd_lock);
		list_add_tail(&cmd->i_conn_node, &conn->conn_cmd_list);
		spin_unlock_bh(&conn->cmd_lock);

		iscsit_ack_from_expstatsn(conn, be32_to_cpu(hdr->exp_statsn));

		if (hdr->opcode & ISCSI_OP_IMMEDIATE) {
			iscsit_add_cmd_to_response_queue(cmd, conn,
					cmd->i_state);
			return 0;
		}

		cmdsn_ret = iscsit_sequence_cmd(conn, cmd,
				(unsigned char *)hdr, hdr->cmdsn);
		if (cmdsn_ret == CMDSN_LOWER_THAN_EXP) {
			ret = 0;
			goto ping_out;
		}
		if (cmdsn_ret == CMDSN_ERROR_CANNOT_RECOVER)
			return -1;

		return 0;
	}

	if (hdr->ttt != cpu_to_be32(0xFFFFFFFF)) {
		/*
		 * This was a response to a unsolicited NOPIN ping.
		 */
		cmd_p = iscsit_find_cmd_from_ttt(conn, be32_to_cpu(hdr->ttt));
		if (!cmd_p)
			return -1;

		iscsit_stop_nopin_response_timer(conn);

		cmd_p->i_state = ISTATE_REMOVE;
		iscsit_add_cmd_to_immediate_queue(cmd_p, conn, cmd_p->i_state);
		iscsit_start_nopin_timer(conn);
	} else {
		/*
		 * Initiator is not expecting a NOPIN is response.
		 * Just ignore for now.
		 *
		 * iSCSI v19-91 10.18
		 * "A NOP-OUT may also be used to confirm a changed
		 *  ExpStatSN if another PDU will not be available
		 *  for a long time."
		 */
		ret = 0;
		goto out;
	}

	return 0;
=======
	return iscsit_process_nop_out(conn, cmd, hdr);
>>>>>>> 69a2d10c
out:
	if (cmd)
		iscsit_free_cmd(cmd, false);

	kfree(ping_data);
	return ret;
}

int
iscsit_handle_task_mgt_cmd(struct iscsi_conn *conn, struct iscsi_cmd *cmd,
			   unsigned char *buf)
{
	struct se_tmr_req *se_tmr;
	struct iscsi_tmr_req *tmr_req;
	struct iscsi_tm *hdr;
	int out_of_order_cmdsn = 0, ret;
	bool sess_ref = false;
	u8 function;

	hdr			= (struct iscsi_tm *) buf;
	hdr->flags &= ~ISCSI_FLAG_CMD_FINAL;
	function = hdr->flags;

	pr_debug("Got Task Management Request ITT: 0x%08x, CmdSN:"
		" 0x%08x, Function: 0x%02x, RefTaskTag: 0x%08x, RefCmdSN:"
		" 0x%08x, CID: %hu\n", hdr->itt, hdr->cmdsn, function,
		hdr->rtt, hdr->refcmdsn, conn->cid);

	if ((function != ISCSI_TM_FUNC_ABORT_TASK) &&
	    ((function != ISCSI_TM_FUNC_TASK_REASSIGN) &&
	     hdr->rtt != RESERVED_ITT)) {
		pr_err("RefTaskTag should be set to 0xFFFFFFFF.\n");
		hdr->rtt = RESERVED_ITT;
	}

	if ((function == ISCSI_TM_FUNC_TASK_REASSIGN) &&
			!(hdr->opcode & ISCSI_OP_IMMEDIATE)) {
		pr_err("Task Management Request TASK_REASSIGN not"
			" issued as immediate command, bad iSCSI Initiator"
				"implementation\n");
		return iscsit_add_reject_cmd(cmd,
					     ISCSI_REASON_PROTOCOL_ERROR, buf);
	}
	if ((function != ISCSI_TM_FUNC_ABORT_TASK) &&
	    be32_to_cpu(hdr->refcmdsn) != ISCSI_RESERVED_TAG)
		hdr->refcmdsn = cpu_to_be32(ISCSI_RESERVED_TAG);

	cmd->data_direction = DMA_NONE;

	cmd->tmr_req = kzalloc(sizeof(struct iscsi_tmr_req), GFP_KERNEL);
	if (!cmd->tmr_req) {
		pr_err("Unable to allocate memory for"
			" Task Management command!\n");
		return iscsit_add_reject_cmd(cmd,
					     ISCSI_REASON_BOOKMARK_NO_RESOURCES,
					     buf);
	}

	/*
	 * TASK_REASSIGN for ERL=2 / connection stays inside of
	 * LIO-Target $FABRIC_MOD
	 */
	if (function != ISCSI_TM_FUNC_TASK_REASSIGN) {

		u8 tcm_function;
		int ret;

		transport_init_se_cmd(&cmd->se_cmd,
				      &lio_target_fabric_configfs->tf_ops,
				      conn->sess->se_sess, 0, DMA_NONE,
				      MSG_SIMPLE_TAG, cmd->sense_buffer + 2);

		target_get_sess_cmd(conn->sess->se_sess, &cmd->se_cmd, true);
		sess_ref = true;

		switch (function) {
		case ISCSI_TM_FUNC_ABORT_TASK:
			tcm_function = TMR_ABORT_TASK;
			break;
		case ISCSI_TM_FUNC_ABORT_TASK_SET:
			tcm_function = TMR_ABORT_TASK_SET;
			break;
		case ISCSI_TM_FUNC_CLEAR_ACA:
			tcm_function = TMR_CLEAR_ACA;
			break;
		case ISCSI_TM_FUNC_CLEAR_TASK_SET:
			tcm_function = TMR_CLEAR_TASK_SET;
			break;
		case ISCSI_TM_FUNC_LOGICAL_UNIT_RESET:
			tcm_function = TMR_LUN_RESET;
			break;
		case ISCSI_TM_FUNC_TARGET_WARM_RESET:
			tcm_function = TMR_TARGET_WARM_RESET;
			break;
		case ISCSI_TM_FUNC_TARGET_COLD_RESET:
			tcm_function = TMR_TARGET_COLD_RESET;
			break;
		default:
			pr_err("Unknown iSCSI TMR Function:"
			       " 0x%02x\n", function);
			return iscsit_add_reject_cmd(cmd,
				ISCSI_REASON_BOOKMARK_NO_RESOURCES, buf);
		}

		ret = core_tmr_alloc_req(&cmd->se_cmd, cmd->tmr_req,
					 tcm_function, GFP_KERNEL);
		if (ret < 0)
			return iscsit_add_reject_cmd(cmd,
				ISCSI_REASON_BOOKMARK_NO_RESOURCES, buf);

		cmd->tmr_req->se_tmr_req = cmd->se_cmd.se_tmr_req;
	}

	cmd->iscsi_opcode	= ISCSI_OP_SCSI_TMFUNC;
	cmd->i_state		= ISTATE_SEND_TASKMGTRSP;
	cmd->immediate_cmd	= ((hdr->opcode & ISCSI_OP_IMMEDIATE) ? 1 : 0);
	cmd->init_task_tag	= hdr->itt;
	cmd->targ_xfer_tag	= 0xFFFFFFFF;
	cmd->cmd_sn		= be32_to_cpu(hdr->cmdsn);
	cmd->exp_stat_sn	= be32_to_cpu(hdr->exp_statsn);
	se_tmr			= cmd->se_cmd.se_tmr_req;
	tmr_req			= cmd->tmr_req;
	/*
	 * Locate the struct se_lun for all TMRs not related to ERL=2 TASK_REASSIGN
	 */
	if (function != ISCSI_TM_FUNC_TASK_REASSIGN) {
		ret = transport_lookup_tmr_lun(&cmd->se_cmd,
					       scsilun_to_int(&hdr->lun));
		if (ret < 0) {
			se_tmr->response = ISCSI_TMF_RSP_NO_LUN;
			goto attach;
		}
	}

	switch (function) {
	case ISCSI_TM_FUNC_ABORT_TASK:
		se_tmr->response = iscsit_tmr_abort_task(cmd, buf);
		if (se_tmr->response)
			goto attach;
		break;
	case ISCSI_TM_FUNC_ABORT_TASK_SET:
	case ISCSI_TM_FUNC_CLEAR_ACA:
	case ISCSI_TM_FUNC_CLEAR_TASK_SET:
	case ISCSI_TM_FUNC_LOGICAL_UNIT_RESET:
		break;
	case ISCSI_TM_FUNC_TARGET_WARM_RESET:
		if (iscsit_tmr_task_warm_reset(conn, tmr_req, buf) < 0) {
			se_tmr->response = ISCSI_TMF_RSP_AUTH_FAILED;
			goto attach;
		}
		break;
	case ISCSI_TM_FUNC_TARGET_COLD_RESET:
		if (iscsit_tmr_task_cold_reset(conn, tmr_req, buf) < 0) {
			se_tmr->response = ISCSI_TMF_RSP_AUTH_FAILED;
			goto attach;
		}
		break;
	case ISCSI_TM_FUNC_TASK_REASSIGN:
		se_tmr->response = iscsit_tmr_task_reassign(cmd, buf);
		/*
		 * Perform sanity checks on the ExpDataSN only if the
		 * TASK_REASSIGN was successful.
		 */
		if (se_tmr->response)
			break;

		if (iscsit_check_task_reassign_expdatasn(tmr_req, conn) < 0)
			return iscsit_add_reject_cmd(cmd,
					ISCSI_REASON_BOOKMARK_INVALID, buf);
		break;
	default:
		pr_err("Unknown TMR function: 0x%02x, protocol"
			" error.\n", function);
		se_tmr->response = ISCSI_TMF_RSP_NOT_SUPPORTED;
		goto attach;
	}

	if ((function != ISCSI_TM_FUNC_TASK_REASSIGN) &&
	    (se_tmr->response == ISCSI_TMF_RSP_COMPLETE))
		se_tmr->call_transport = 1;
attach:
	spin_lock_bh(&conn->cmd_lock);
	list_add_tail(&cmd->i_conn_node, &conn->conn_cmd_list);
	spin_unlock_bh(&conn->cmd_lock);

	if (!(hdr->opcode & ISCSI_OP_IMMEDIATE)) {
		int cmdsn_ret = iscsit_sequence_cmd(conn, cmd, buf, hdr->cmdsn);
		if (cmdsn_ret == CMDSN_HIGHER_THAN_EXP)
			out_of_order_cmdsn = 1;
		else if (cmdsn_ret == CMDSN_LOWER_THAN_EXP)
			return 0;
		else if (cmdsn_ret == CMDSN_ERROR_CANNOT_RECOVER)
			return -1;
	}
	iscsit_ack_from_expstatsn(conn, be32_to_cpu(hdr->exp_statsn));

	if (out_of_order_cmdsn || !(hdr->opcode & ISCSI_OP_IMMEDIATE))
		return 0;
	/*
	 * Found the referenced task, send to transport for processing.
	 */
	if (se_tmr->call_transport)
		return transport_generic_handle_tmr(&cmd->se_cmd);

	/*
	 * Could not find the referenced LUN, task, or Task Management
	 * command not authorized or supported.  Change state and
	 * let the tx_thread send the response.
	 *
	 * For connection recovery, this is also the default action for
	 * TMR TASK_REASSIGN.
	 */
	if (sess_ref) {
		pr_debug("Handle TMR, using sess_ref=true check\n");
		target_put_sess_cmd(conn->sess->se_sess, &cmd->se_cmd);
	}

	iscsit_add_cmd_to_response_queue(cmd, conn, cmd->i_state);
	return 0;
}
EXPORT_SYMBOL(iscsit_handle_task_mgt_cmd);

/* #warning FIXME: Support Text Command parameters besides SendTargets */
int
iscsit_setup_text_cmd(struct iscsi_conn *conn, struct iscsi_cmd *cmd,
		      struct iscsi_text *hdr)
{
	u32 payload_length = ntoh24(hdr->dlength);

	if (payload_length > conn->conn_ops->MaxXmitDataSegmentLength) {
		pr_err("Unable to accept text parameter length: %u"
			"greater than MaxXmitDataSegmentLength %u.\n",
		       payload_length, conn->conn_ops->MaxXmitDataSegmentLength);
<<<<<<< HEAD
		return iscsit_add_reject(conn, ISCSI_REASON_PROTOCOL_ERROR, buf);
=======
		return iscsit_reject_cmd(cmd, ISCSI_REASON_PROTOCOL_ERROR,
					 (unsigned char *)hdr);
>>>>>>> 69a2d10c
	}

	pr_debug("Got Text Request: ITT: 0x%08x, CmdSN: 0x%08x,"
		" ExpStatSN: 0x%08x, Length: %u\n", hdr->itt, hdr->cmdsn,
		hdr->exp_statsn, payload_length);

	cmd->iscsi_opcode	= ISCSI_OP_TEXT;
	cmd->i_state		= ISTATE_SEND_TEXTRSP;
	cmd->immediate_cmd	= ((hdr->opcode & ISCSI_OP_IMMEDIATE) ? 1 : 0);
	conn->sess->init_task_tag = cmd->init_task_tag  = hdr->itt;
	cmd->targ_xfer_tag	= 0xFFFFFFFF;
	cmd->cmd_sn		= be32_to_cpu(hdr->cmdsn);
	cmd->exp_stat_sn	= be32_to_cpu(hdr->exp_statsn);
	cmd->data_direction	= DMA_NONE;

	return 0;
}
EXPORT_SYMBOL(iscsit_setup_text_cmd);

int
iscsit_process_text_cmd(struct iscsi_conn *conn, struct iscsi_cmd *cmd,
			struct iscsi_text *hdr)
{
	unsigned char *text_in = cmd->text_in_ptr, *text_ptr;
	int cmdsn_ret;

	if (!text_in) {
		pr_err("Unable to locate text_in buffer for sendtargets"
		       " discovery\n");
		goto reject;
	}
	if (strncmp("SendTargets", text_in, 11) != 0) {
		pr_err("Received Text Data that is not"
			" SendTargets, cannot continue.\n");
		goto reject;
	}
	text_ptr = strchr(text_in, '=');
	if (!text_ptr) {
		pr_err("No \"=\" separator found in Text Data,"
			"  cannot continue.\n");
		goto reject;
	}
	if (!strncmp("=All", text_ptr, 4)) {
		cmd->cmd_flags |= IFC_SENDTARGETS_ALL;
	} else if (!strncmp("=iqn.", text_ptr, 5) ||
		   !strncmp("=eui.", text_ptr, 5)) {
		cmd->cmd_flags |= IFC_SENDTARGETS_SINGLE;
	} else {
		pr_err("Unable to locate valid SendTargets=%s value\n", text_ptr);
		goto reject;
	}

	spin_lock_bh(&conn->cmd_lock);
	list_add_tail(&cmd->i_conn_node, &conn->conn_cmd_list);
	spin_unlock_bh(&conn->cmd_lock);

	iscsit_ack_from_expstatsn(conn, be32_to_cpu(hdr->exp_statsn));

	if (!(hdr->opcode & ISCSI_OP_IMMEDIATE)) {
		cmdsn_ret = iscsit_sequence_cmd(conn, cmd,
				(unsigned char *)hdr, hdr->cmdsn);
		if (cmdsn_ret == CMDSN_ERROR_CANNOT_RECOVER)
			return -1;

		return 0;
	}

	return iscsit_execute_cmd(cmd, 0);

reject:
	return iscsit_reject_cmd(cmd, ISCSI_REASON_PROTOCOL_ERROR,
				 (unsigned char *)hdr);
}
EXPORT_SYMBOL(iscsit_process_text_cmd);

static int
iscsit_handle_text_cmd(struct iscsi_conn *conn, struct iscsi_cmd *cmd,
		       unsigned char *buf)
{
	struct iscsi_text *hdr = (struct iscsi_text *)buf;
	char *text_in = NULL;
	u32 payload_length = ntoh24(hdr->dlength);
	int rx_size, rc;

	rc = iscsit_setup_text_cmd(conn, cmd, hdr);
	if (rc < 0)
		return 0;

	rx_size = payload_length;
	if (payload_length) {
		u32 checksum = 0, data_crc = 0;
		u32 padding = 0, pad_bytes = 0;
		int niov = 0, rx_got;
		struct kvec iov[3];

		text_in = kzalloc(payload_length, GFP_KERNEL);
		if (!text_in) {
			pr_err("Unable to allocate memory for"
				" incoming text parameters\n");
			goto reject;
		}
		cmd->text_in_ptr = text_in;

		memset(iov, 0, 3 * sizeof(struct kvec));
		iov[niov].iov_base	= text_in;
		iov[niov++].iov_len	= payload_length;

		padding = ((-payload_length) & 3);
		if (padding != 0) {
			iov[niov].iov_base = &pad_bytes;
			iov[niov++].iov_len  = padding;
			rx_size += padding;
			pr_debug("Receiving %u additional bytes"
					" for padding.\n", padding);
		}
		if (conn->conn_ops->DataDigest) {
			iov[niov].iov_base	= &checksum;
			iov[niov++].iov_len	= ISCSI_CRC_LEN;
			rx_size += ISCSI_CRC_LEN;
		}

		rx_got = rx_data(conn, &iov[0], niov, rx_size);
		if (rx_got != rx_size)
			goto reject;

		if (conn->conn_ops->DataDigest) {
			iscsit_do_crypto_hash_buf(&conn->conn_rx_hash,
					text_in, payload_length,
					padding, (u8 *)&pad_bytes,
					(u8 *)&data_crc);

			if (checksum != data_crc) {
				pr_err("Text data CRC32C DataDigest"
					" 0x%08x does not match computed"
					" 0x%08x\n", checksum, data_crc);
				if (!conn->sess->sess_ops->ErrorRecoveryLevel) {
					pr_err("Unable to recover from"
					" Text Data digest failure while in"
						" ERL=0.\n");
					goto reject;
				} else {
					/*
					 * Silently drop this PDU and let the
					 * initiator plug the CmdSN gap.
					 */
					pr_debug("Dropping Text"
					" Command CmdSN: 0x%08x due to"
					" DataCRC error.\n", hdr->cmdsn);
					kfree(text_in);
					return 0;
				}
			} else {
				pr_debug("Got CRC32C DataDigest"
					" 0x%08x for %u bytes of text data.\n",
						checksum, payload_length);
			}
		}
		text_in[payload_length - 1] = '\0';
		pr_debug("Successfully read %d bytes of text"
				" data.\n", payload_length);
	}

<<<<<<< HEAD
	cmd = iscsit_allocate_cmd(conn, GFP_KERNEL);
	if (!cmd)
		return iscsit_add_reject(conn,
					 ISCSI_REASON_BOOKMARK_NO_RESOURCES, buf);

	cmd->iscsi_opcode	= ISCSI_OP_TEXT;
	cmd->i_state		= ISTATE_SEND_TEXTRSP;
	cmd->immediate_cmd	= ((hdr->opcode & ISCSI_OP_IMMEDIATE) ? 1 : 0);
	conn->sess->init_task_tag = cmd->init_task_tag	= hdr->itt;
	cmd->targ_xfer_tag	= 0xFFFFFFFF;
	cmd->cmd_sn		= be32_to_cpu(hdr->cmdsn);
	cmd->exp_stat_sn	= be32_to_cpu(hdr->exp_statsn);
	cmd->data_direction	= DMA_NONE;

	spin_lock_bh(&conn->cmd_lock);
	list_add_tail(&cmd->i_conn_node, &conn->conn_cmd_list);
	spin_unlock_bh(&conn->cmd_lock);

	iscsit_ack_from_expstatsn(conn, be32_to_cpu(hdr->exp_statsn));

	if (!(hdr->opcode & ISCSI_OP_IMMEDIATE)) {
		cmdsn_ret = iscsit_sequence_cmd(conn, cmd,
				(unsigned char *)hdr, hdr->cmdsn);
		if (cmdsn_ret == CMDSN_ERROR_CANNOT_RECOVER)
			return -1;

		return 0;
	}

	return iscsit_execute_cmd(cmd, 0);
=======
	return iscsit_process_text_cmd(conn, cmd, hdr);

reject:
	kfree(cmd->text_in_ptr);
	cmd->text_in_ptr = NULL;
	return iscsit_reject_cmd(cmd, ISCSI_REASON_PROTOCOL_ERROR, buf);
>>>>>>> 69a2d10c
}
EXPORT_SYMBOL(iscsit_handle_text_cmd);

int iscsit_logout_closesession(struct iscsi_cmd *cmd, struct iscsi_conn *conn)
{
	struct iscsi_conn *conn_p;
	struct iscsi_session *sess = conn->sess;

	pr_debug("Received logout request CLOSESESSION on CID: %hu"
		" for SID: %u.\n", conn->cid, conn->sess->sid);

	atomic_set(&sess->session_logout, 1);
	atomic_set(&conn->conn_logout_remove, 1);
	conn->conn_logout_reason = ISCSI_LOGOUT_REASON_CLOSE_SESSION;

	iscsit_inc_conn_usage_count(conn);
	iscsit_inc_session_usage_count(sess);

	spin_lock_bh(&sess->conn_lock);
	list_for_each_entry(conn_p, &sess->sess_conn_list, conn_list) {
		if (conn_p->conn_state != TARG_CONN_STATE_LOGGED_IN)
			continue;

		pr_debug("Moving to TARG_CONN_STATE_IN_LOGOUT.\n");
		conn_p->conn_state = TARG_CONN_STATE_IN_LOGOUT;
	}
	spin_unlock_bh(&sess->conn_lock);

	iscsit_add_cmd_to_response_queue(cmd, conn, cmd->i_state);

	return 0;
}

int iscsit_logout_closeconnection(struct iscsi_cmd *cmd, struct iscsi_conn *conn)
{
	struct iscsi_conn *l_conn;
	struct iscsi_session *sess = conn->sess;

	pr_debug("Received logout request CLOSECONNECTION for CID:"
		" %hu on CID: %hu.\n", cmd->logout_cid, conn->cid);

	/*
	 * A Logout Request with a CLOSECONNECTION reason code for a CID
	 * can arrive on a connection with a differing CID.
	 */
	if (conn->cid == cmd->logout_cid) {
		spin_lock_bh(&conn->state_lock);
		pr_debug("Moving to TARG_CONN_STATE_IN_LOGOUT.\n");
		conn->conn_state = TARG_CONN_STATE_IN_LOGOUT;

		atomic_set(&conn->conn_logout_remove, 1);
		conn->conn_logout_reason = ISCSI_LOGOUT_REASON_CLOSE_CONNECTION;
		iscsit_inc_conn_usage_count(conn);

		spin_unlock_bh(&conn->state_lock);
	} else {
		/*
		 * Handle all different cid CLOSECONNECTION requests in
		 * iscsit_logout_post_handler_diffcid() as to give enough
		 * time for any non immediate command's CmdSN to be
		 * acknowledged on the connection in question.
		 *
		 * Here we simply make sure the CID is still around.
		 */
		l_conn = iscsit_get_conn_from_cid(sess,
				cmd->logout_cid);
		if (!l_conn) {
			cmd->logout_response = ISCSI_LOGOUT_CID_NOT_FOUND;
			iscsit_add_cmd_to_response_queue(cmd, conn,
					cmd->i_state);
			return 0;
		}

		iscsit_dec_conn_usage_count(l_conn);
	}

	iscsit_add_cmd_to_response_queue(cmd, conn, cmd->i_state);

	return 0;
}

int iscsit_logout_removeconnforrecovery(struct iscsi_cmd *cmd, struct iscsi_conn *conn)
{
	struct iscsi_session *sess = conn->sess;

	pr_debug("Received explicit REMOVECONNFORRECOVERY logout for"
		" CID: %hu on CID: %hu.\n", cmd->logout_cid, conn->cid);

	if (sess->sess_ops->ErrorRecoveryLevel != 2) {
		pr_err("Received Logout Request REMOVECONNFORRECOVERY"
			" while ERL!=2.\n");
		cmd->logout_response = ISCSI_LOGOUT_RECOVERY_UNSUPPORTED;
		iscsit_add_cmd_to_response_queue(cmd, conn, cmd->i_state);
		return 0;
	}

	if (conn->cid == cmd->logout_cid) {
		pr_err("Received Logout Request REMOVECONNFORRECOVERY"
			" with CID: %hu on CID: %hu, implementation error.\n",
				cmd->logout_cid, conn->cid);
		cmd->logout_response = ISCSI_LOGOUT_CLEANUP_FAILED;
		iscsit_add_cmd_to_response_queue(cmd, conn, cmd->i_state);
		return 0;
	}

	iscsit_add_cmd_to_response_queue(cmd, conn, cmd->i_state);

	return 0;
}

int
iscsit_handle_logout_cmd(struct iscsi_conn *conn, struct iscsi_cmd *cmd,
			unsigned char *buf)
{
	int cmdsn_ret, logout_remove = 0;
	u8 reason_code = 0;
	struct iscsi_logout *hdr;
	struct iscsi_tiqn *tiqn = iscsit_snmp_get_tiqn(conn);

	hdr			= (struct iscsi_logout *) buf;
	reason_code		= (hdr->flags & 0x7f);

	if (tiqn) {
		spin_lock(&tiqn->logout_stats.lock);
		if (reason_code == ISCSI_LOGOUT_REASON_CLOSE_SESSION)
			tiqn->logout_stats.normal_logouts++;
		else
			tiqn->logout_stats.abnormal_logouts++;
		spin_unlock(&tiqn->logout_stats.lock);
	}

	pr_debug("Got Logout Request ITT: 0x%08x CmdSN: 0x%08x"
		" ExpStatSN: 0x%08x Reason: 0x%02x CID: %hu on CID: %hu\n",
		hdr->itt, hdr->cmdsn, hdr->exp_statsn, reason_code,
		hdr->cid, conn->cid);

	if (conn->conn_state != TARG_CONN_STATE_LOGGED_IN) {
		pr_err("Received logout request on connection that"
			" is not in logged in state, ignoring request.\n");
		iscsit_free_cmd(cmd, false);
		return 0;
	}

	cmd->iscsi_opcode       = ISCSI_OP_LOGOUT;
	cmd->i_state            = ISTATE_SEND_LOGOUTRSP;
	cmd->immediate_cmd      = ((hdr->opcode & ISCSI_OP_IMMEDIATE) ? 1 : 0);
	conn->sess->init_task_tag = cmd->init_task_tag  = hdr->itt;
	cmd->targ_xfer_tag      = 0xFFFFFFFF;
	cmd->cmd_sn             = be32_to_cpu(hdr->cmdsn);
	cmd->exp_stat_sn        = be32_to_cpu(hdr->exp_statsn);
	cmd->logout_cid         = be16_to_cpu(hdr->cid);
	cmd->logout_reason      = reason_code;
	cmd->data_direction     = DMA_NONE;

	/*
	 * We need to sleep in these cases (by returning 1) until the Logout
	 * Response gets sent in the tx thread.
	 */
	if ((reason_code == ISCSI_LOGOUT_REASON_CLOSE_SESSION) ||
	   ((reason_code == ISCSI_LOGOUT_REASON_CLOSE_CONNECTION) &&
	    be16_to_cpu(hdr->cid) == conn->cid))
		logout_remove = 1;

	spin_lock_bh(&conn->cmd_lock);
	list_add_tail(&cmd->i_conn_node, &conn->conn_cmd_list);
	spin_unlock_bh(&conn->cmd_lock);

	if (reason_code != ISCSI_LOGOUT_REASON_RECOVERY)
		iscsit_ack_from_expstatsn(conn, be32_to_cpu(hdr->exp_statsn));

	/*
	 * Immediate commands are executed, well, immediately.
	 * Non-Immediate Logout Commands are executed in CmdSN order.
	 */
	if (cmd->immediate_cmd) {
		int ret = iscsit_execute_cmd(cmd, 0);

		if (ret < 0)
			return ret;
	} else {
		cmdsn_ret = iscsit_sequence_cmd(conn, cmd, buf, hdr->cmdsn);
		if (cmdsn_ret == CMDSN_LOWER_THAN_EXP)
			logout_remove = 0;
		else if (cmdsn_ret == CMDSN_ERROR_CANNOT_RECOVER)
			return -1;
	}

	return logout_remove;
}
EXPORT_SYMBOL(iscsit_handle_logout_cmd);

static int iscsit_handle_snack(
	struct iscsi_conn *conn,
	unsigned char *buf)
{
	struct iscsi_snack *hdr;

	hdr			= (struct iscsi_snack *) buf;
	hdr->flags		&= ~ISCSI_FLAG_CMD_FINAL;

	pr_debug("Got ISCSI_INIT_SNACK, ITT: 0x%08x, ExpStatSN:"
		" 0x%08x, Type: 0x%02x, BegRun: 0x%08x, RunLength: 0x%08x,"
		" CID: %hu\n", hdr->itt, hdr->exp_statsn, hdr->flags,
			hdr->begrun, hdr->runlength, conn->cid);

	if (!conn->sess->sess_ops->ErrorRecoveryLevel) {
		pr_err("Initiator sent SNACK request while in"
			" ErrorRecoveryLevel=0.\n");
		return iscsit_add_reject(conn, ISCSI_REASON_PROTOCOL_ERROR,
					 buf);
	}
	/*
	 * SNACK_DATA and SNACK_R2T are both 0,  so check which function to
	 * call from inside iscsi_send_recovery_datain_or_r2t().
	 */
	switch (hdr->flags & ISCSI_FLAG_SNACK_TYPE_MASK) {
	case 0:
		return iscsit_handle_recovery_datain_or_r2t(conn, buf,
			hdr->itt,
			be32_to_cpu(hdr->ttt),
			be32_to_cpu(hdr->begrun),
			be32_to_cpu(hdr->runlength));
	case ISCSI_FLAG_SNACK_TYPE_STATUS:
		return iscsit_handle_status_snack(conn, hdr->itt,
			be32_to_cpu(hdr->ttt),
			be32_to_cpu(hdr->begrun), be32_to_cpu(hdr->runlength));
	case ISCSI_FLAG_SNACK_TYPE_DATA_ACK:
		return iscsit_handle_data_ack(conn, be32_to_cpu(hdr->ttt),
			be32_to_cpu(hdr->begrun),
			be32_to_cpu(hdr->runlength));
	case ISCSI_FLAG_SNACK_TYPE_RDATA:
		/* FIXME: Support R-Data SNACK */
		pr_err("R-Data SNACK Not Supported.\n");
		return iscsit_add_reject(conn, ISCSI_REASON_PROTOCOL_ERROR,
					 buf);
	default:
		pr_err("Unknown SNACK type 0x%02x, protocol"
			" error.\n", hdr->flags & 0x0f);
		return iscsit_add_reject(conn, ISCSI_REASON_PROTOCOL_ERROR,
					 buf);
	}

	return 0;
}

static void iscsit_rx_thread_wait_for_tcp(struct iscsi_conn *conn)
{
	if ((conn->sock->sk->sk_shutdown & SEND_SHUTDOWN) ||
	    (conn->sock->sk->sk_shutdown & RCV_SHUTDOWN)) {
		wait_for_completion_interruptible_timeout(
					&conn->rx_half_close_comp,
					ISCSI_RX_THREAD_TCP_TIMEOUT * HZ);
	}
}

static int iscsit_handle_immediate_data(
	struct iscsi_cmd *cmd,
	struct iscsi_scsi_req *hdr,
	u32 length)
{
	int iov_ret, rx_got = 0, rx_size = 0;
	u32 checksum, iov_count = 0, padding = 0;
	struct iscsi_conn *conn = cmd->conn;
	struct kvec *iov;

	iov_ret = iscsit_map_iovec(cmd, cmd->iov_data, cmd->write_data_done, length);
	if (iov_ret < 0)
		return IMMEDIATE_DATA_CANNOT_RECOVER;

	rx_size = length;
	iov_count = iov_ret;
	iov = &cmd->iov_data[0];

	padding = ((-length) & 3);
	if (padding != 0) {
		iov[iov_count].iov_base	= cmd->pad_bytes;
		iov[iov_count++].iov_len = padding;
		rx_size += padding;
	}

	if (conn->conn_ops->DataDigest) {
		iov[iov_count].iov_base		= &checksum;
		iov[iov_count++].iov_len	= ISCSI_CRC_LEN;
		rx_size += ISCSI_CRC_LEN;
	}

	rx_got = rx_data(conn, &cmd->iov_data[0], iov_count, rx_size);

	iscsit_unmap_iovec(cmd);

	if (rx_got != rx_size) {
		iscsit_rx_thread_wait_for_tcp(conn);
		return IMMEDIATE_DATA_CANNOT_RECOVER;
	}

	if (conn->conn_ops->DataDigest) {
		u32 data_crc;

		data_crc = iscsit_do_crypto_hash_sg(&conn->conn_rx_hash, cmd,
						    cmd->write_data_done, length, padding,
						    cmd->pad_bytes);

		if (checksum != data_crc) {
			pr_err("ImmediateData CRC32C DataDigest 0x%08x"
				" does not match computed 0x%08x\n", checksum,
				data_crc);

			if (!conn->sess->sess_ops->ErrorRecoveryLevel) {
				pr_err("Unable to recover from"
					" Immediate Data digest failure while"
					" in ERL=0.\n");
				iscsit_reject_cmd(cmd,
						ISCSI_REASON_DATA_DIGEST_ERROR,
						(unsigned char *)hdr);
				return IMMEDIATE_DATA_CANNOT_RECOVER;
			} else {
				iscsit_reject_cmd(cmd,
						ISCSI_REASON_DATA_DIGEST_ERROR,
						(unsigned char *)hdr);
				return IMMEDIATE_DATA_ERL1_CRC_FAILURE;
			}
		} else {
			pr_debug("Got CRC32C DataDigest 0x%08x for"
				" %u bytes of Immediate Data\n", checksum,
				length);
		}
	}

	cmd->write_data_done += length;

	if (cmd->write_data_done == cmd->se_cmd.data_length) {
		spin_lock_bh(&cmd->istate_lock);
		cmd->cmd_flags |= ICF_GOT_LAST_DATAOUT;
		cmd->i_state = ISTATE_RECEIVED_LAST_DATAOUT;
		spin_unlock_bh(&cmd->istate_lock);
	}

	return IMMEDIATE_DATA_NORMAL_OPERATION;
}

/*
 *	Called with sess->conn_lock held.
 */
/* #warning iscsi_build_conn_drop_async_message() only sends out on connections
	with active network interface */
static void iscsit_build_conn_drop_async_message(struct iscsi_conn *conn)
{
	struct iscsi_cmd *cmd;
	struct iscsi_conn *conn_p;

	/*
	 * Only send a Asynchronous Message on connections whos network
	 * interface is still functional.
	 */
	list_for_each_entry(conn_p, &conn->sess->sess_conn_list, conn_list) {
		if (conn_p->conn_state == TARG_CONN_STATE_LOGGED_IN) {
			iscsit_inc_conn_usage_count(conn_p);
			break;
		}
	}

	if (!conn_p)
		return;

	cmd = iscsit_allocate_cmd(conn_p, GFP_ATOMIC);
	if (!cmd) {
		iscsit_dec_conn_usage_count(conn_p);
		return;
	}

	cmd->logout_cid = conn->cid;
	cmd->iscsi_opcode = ISCSI_OP_ASYNC_EVENT;
	cmd->i_state = ISTATE_SEND_ASYNCMSG;

	spin_lock_bh(&conn_p->cmd_lock);
	list_add_tail(&cmd->i_conn_node, &conn_p->conn_cmd_list);
	spin_unlock_bh(&conn_p->cmd_lock);

	iscsit_add_cmd_to_response_queue(cmd, conn_p, cmd->i_state);
	iscsit_dec_conn_usage_count(conn_p);
}

static int iscsit_send_conn_drop_async_message(
	struct iscsi_cmd *cmd,
	struct iscsi_conn *conn)
{
	struct iscsi_async *hdr;

	cmd->tx_size = ISCSI_HDR_LEN;
	cmd->iscsi_opcode = ISCSI_OP_ASYNC_EVENT;

	hdr			= (struct iscsi_async *) cmd->pdu;
	hdr->opcode		= ISCSI_OP_ASYNC_EVENT;
	hdr->flags		= ISCSI_FLAG_CMD_FINAL;
	cmd->init_task_tag	= RESERVED_ITT;
	cmd->targ_xfer_tag	= 0xFFFFFFFF;
	put_unaligned_be64(0xFFFFFFFFFFFFFFFFULL, &hdr->rsvd4[0]);
	cmd->stat_sn		= conn->stat_sn++;
	hdr->statsn		= cpu_to_be32(cmd->stat_sn);
	hdr->exp_cmdsn		= cpu_to_be32(conn->sess->exp_cmd_sn);
	hdr->max_cmdsn		= cpu_to_be32(conn->sess->max_cmd_sn);
	hdr->async_event	= ISCSI_ASYNC_MSG_DROPPING_CONNECTION;
	hdr->param1		= cpu_to_be16(cmd->logout_cid);
	hdr->param2		= cpu_to_be16(conn->sess->sess_ops->DefaultTime2Wait);
	hdr->param3		= cpu_to_be16(conn->sess->sess_ops->DefaultTime2Retain);

	if (conn->conn_ops->HeaderDigest) {
		u32 *header_digest = (u32 *)&cmd->pdu[ISCSI_HDR_LEN];

		iscsit_do_crypto_hash_buf(&conn->conn_tx_hash, hdr,
				ISCSI_HDR_LEN, 0, NULL, (u8 *)header_digest);

		cmd->tx_size += ISCSI_CRC_LEN;
		pr_debug("Attaching CRC32C HeaderDigest to"
			" Async Message 0x%08x\n", *header_digest);
	}

	cmd->iov_misc[0].iov_base	= cmd->pdu;
	cmd->iov_misc[0].iov_len	= cmd->tx_size;
	cmd->iov_misc_count		= 1;

	pr_debug("Sending Connection Dropped Async Message StatSN:"
		" 0x%08x, for CID: %hu on CID: %hu\n", cmd->stat_sn,
			cmd->logout_cid, conn->cid);
	return 0;
}

static void iscsit_tx_thread_wait_for_tcp(struct iscsi_conn *conn)
{
	if ((conn->sock->sk->sk_shutdown & SEND_SHUTDOWN) ||
	    (conn->sock->sk->sk_shutdown & RCV_SHUTDOWN)) {
		wait_for_completion_interruptible_timeout(
					&conn->tx_half_close_comp,
					ISCSI_TX_THREAD_TCP_TIMEOUT * HZ);
	}
}

static void
iscsit_build_datain_pdu(struct iscsi_cmd *cmd, struct iscsi_conn *conn,
			struct iscsi_datain *datain, struct iscsi_data_rsp *hdr,
			bool set_statsn)
{
	hdr->opcode		= ISCSI_OP_SCSI_DATA_IN;
	hdr->flags		= datain->flags;
	if (hdr->flags & ISCSI_FLAG_DATA_STATUS) {
		if (cmd->se_cmd.se_cmd_flags & SCF_OVERFLOW_BIT) {
			hdr->flags |= ISCSI_FLAG_DATA_OVERFLOW;
			hdr->residual_count = cpu_to_be32(cmd->se_cmd.residual_count);
		} else if (cmd->se_cmd.se_cmd_flags & SCF_UNDERFLOW_BIT) {
			hdr->flags |= ISCSI_FLAG_DATA_UNDERFLOW;
			hdr->residual_count = cpu_to_be32(cmd->se_cmd.residual_count);
		}
	}
	hton24(hdr->dlength, datain->length);
	if (hdr->flags & ISCSI_FLAG_DATA_ACK)
		int_to_scsilun(cmd->se_cmd.orig_fe_lun,
				(struct scsi_lun *)&hdr->lun);
	else
		put_unaligned_le64(0xFFFFFFFFFFFFFFFFULL, &hdr->lun);

	hdr->itt		= cmd->init_task_tag;

	if (hdr->flags & ISCSI_FLAG_DATA_ACK)
		hdr->ttt		= cpu_to_be32(cmd->targ_xfer_tag);
	else
		hdr->ttt		= cpu_to_be32(0xFFFFFFFF);
	if (set_statsn)
		hdr->statsn		= cpu_to_be32(cmd->stat_sn);
	else
		hdr->statsn		= cpu_to_be32(0xFFFFFFFF);

	hdr->exp_cmdsn		= cpu_to_be32(conn->sess->exp_cmd_sn);
	hdr->max_cmdsn		= cpu_to_be32(conn->sess->max_cmd_sn);
	hdr->datasn		= cpu_to_be32(datain->data_sn);
	hdr->offset		= cpu_to_be32(datain->offset);

	pr_debug("Built DataIN ITT: 0x%08x, StatSN: 0x%08x,"
		" DataSN: 0x%08x, Offset: %u, Length: %u, CID: %hu\n",
		cmd->init_task_tag, ntohl(hdr->statsn), ntohl(hdr->datasn),
		ntohl(hdr->offset), datain->length, conn->cid);
}

static int iscsit_send_datain(struct iscsi_cmd *cmd, struct iscsi_conn *conn)
{
	struct iscsi_data_rsp *hdr = (struct iscsi_data_rsp *)&cmd->pdu[0];
	struct iscsi_datain datain;
	struct iscsi_datain_req *dr;
	struct kvec *iov;
	u32 iov_count = 0, tx_size = 0;
	int eodr = 0, ret, iov_ret;
	bool set_statsn = false;

	memset(&datain, 0, sizeof(struct iscsi_datain));
	dr = iscsit_get_datain_values(cmd, &datain);
	if (!dr) {
		pr_err("iscsit_get_datain_values failed for ITT: 0x%08x\n",
				cmd->init_task_tag);
		return -1;
	}
	/*
	 * Be paranoid and double check the logic for now.
	 */
	if ((datain.offset + datain.length) > cmd->se_cmd.data_length) {
		pr_err("Command ITT: 0x%08x, datain.offset: %u and"
			" datain.length: %u exceeds cmd->data_length: %u\n",
			cmd->init_task_tag, datain.offset, datain.length,
			cmd->se_cmd.data_length);
		return -1;
	}

	spin_lock_bh(&conn->sess->session_stats_lock);
	conn->sess->tx_data_octets += datain.length;
	if (conn->sess->se_sess->se_node_acl) {
		spin_lock(&conn->sess->se_sess->se_node_acl->stats_lock);
		conn->sess->se_sess->se_node_acl->read_bytes += datain.length;
		spin_unlock(&conn->sess->se_sess->se_node_acl->stats_lock);
	}
	spin_unlock_bh(&conn->sess->session_stats_lock);
	/*
	 * Special case for successfully execution w/ both DATAIN
	 * and Sense Data.
	 */
	if ((datain.flags & ISCSI_FLAG_DATA_STATUS) &&
	    (cmd->se_cmd.se_cmd_flags & SCF_TRANSPORT_TASK_SENSE))
		datain.flags &= ~ISCSI_FLAG_DATA_STATUS;
	else {
		if ((dr->dr_complete == DATAIN_COMPLETE_NORMAL) ||
		    (dr->dr_complete == DATAIN_COMPLETE_CONNECTION_RECOVERY)) {
			iscsit_increment_maxcmdsn(cmd, conn->sess);
			cmd->stat_sn = conn->stat_sn++;
			set_statsn = true;
		} else if (dr->dr_complete ==
			   DATAIN_COMPLETE_WITHIN_COMMAND_RECOVERY)
			set_statsn = true;
	}

	iscsit_build_datain_pdu(cmd, conn, &datain, hdr, set_statsn);

	iov = &cmd->iov_data[0];
	iov[iov_count].iov_base	= cmd->pdu;
	iov[iov_count++].iov_len	= ISCSI_HDR_LEN;
	tx_size += ISCSI_HDR_LEN;

	if (conn->conn_ops->HeaderDigest) {
		u32 *header_digest = (u32 *)&cmd->pdu[ISCSI_HDR_LEN];

		iscsit_do_crypto_hash_buf(&conn->conn_tx_hash, cmd->pdu,
				ISCSI_HDR_LEN, 0, NULL, (u8 *)header_digest);

		iov[0].iov_len += ISCSI_CRC_LEN;
		tx_size += ISCSI_CRC_LEN;

		pr_debug("Attaching CRC32 HeaderDigest"
			" for DataIN PDU 0x%08x\n", *header_digest);
	}

	iov_ret = iscsit_map_iovec(cmd, &cmd->iov_data[1],
				datain.offset, datain.length);
	if (iov_ret < 0)
		return -1;

	iov_count += iov_ret;
	tx_size += datain.length;

	cmd->padding = ((-datain.length) & 3);
	if (cmd->padding) {
		iov[iov_count].iov_base		= cmd->pad_bytes;
		iov[iov_count++].iov_len	= cmd->padding;
		tx_size += cmd->padding;

		pr_debug("Attaching %u padding bytes\n",
				cmd->padding);
	}
	if (conn->conn_ops->DataDigest) {
		cmd->data_crc = iscsit_do_crypto_hash_sg(&conn->conn_tx_hash, cmd,
			 datain.offset, datain.length, cmd->padding, cmd->pad_bytes);

		iov[iov_count].iov_base	= &cmd->data_crc;
		iov[iov_count++].iov_len = ISCSI_CRC_LEN;
		tx_size += ISCSI_CRC_LEN;

		pr_debug("Attached CRC32C DataDigest %d bytes, crc"
			" 0x%08x\n", datain.length+cmd->padding, cmd->data_crc);
	}

	cmd->iov_data_count = iov_count;
	cmd->tx_size = tx_size;

	/* sendpage is preferred but can't insert markers */
	if (!conn->conn_ops->IFMarker)
		ret = iscsit_fe_sendpage_sg(cmd, conn);
	else
		ret = iscsit_send_tx_data(cmd, conn, 0);

	iscsit_unmap_iovec(cmd);

	if (ret < 0) {
		iscsit_tx_thread_wait_for_tcp(conn);
		return ret;
	}

	if (dr->dr_complete) {
		eodr = (cmd->se_cmd.se_cmd_flags & SCF_TRANSPORT_TASK_SENSE) ?
				2 : 1;
		iscsit_free_datain_req(cmd, dr);
	}

	return eodr;
}

int
iscsit_build_logout_rsp(struct iscsi_cmd *cmd, struct iscsi_conn *conn,
			struct iscsi_logout_rsp *hdr)
{
	struct iscsi_conn *logout_conn = NULL;
	struct iscsi_conn_recovery *cr = NULL;
	struct iscsi_session *sess = conn->sess;
	/*
	 * The actual shutting down of Sessions and/or Connections
	 * for CLOSESESSION and CLOSECONNECTION Logout Requests
	 * is done in scsi_logout_post_handler().
	 */
	switch (cmd->logout_reason) {
	case ISCSI_LOGOUT_REASON_CLOSE_SESSION:
		pr_debug("iSCSI session logout successful, setting"
			" logout response to ISCSI_LOGOUT_SUCCESS.\n");
		cmd->logout_response = ISCSI_LOGOUT_SUCCESS;
		break;
	case ISCSI_LOGOUT_REASON_CLOSE_CONNECTION:
		if (cmd->logout_response == ISCSI_LOGOUT_CID_NOT_FOUND)
			break;
		/*
		 * For CLOSECONNECTION logout requests carrying
		 * a matching logout CID -> local CID, the reference
		 * for the local CID will have been incremented in
		 * iscsi_logout_closeconnection().
		 *
		 * For CLOSECONNECTION logout requests carrying
		 * a different CID than the connection it arrived
		 * on, the connection responding to cmd->logout_cid
		 * is stopped in iscsit_logout_post_handler_diffcid().
		 */

		pr_debug("iSCSI CID: %hu logout on CID: %hu"
			" successful.\n", cmd->logout_cid, conn->cid);
		cmd->logout_response = ISCSI_LOGOUT_SUCCESS;
		break;
	case ISCSI_LOGOUT_REASON_RECOVERY:
		if ((cmd->logout_response == ISCSI_LOGOUT_RECOVERY_UNSUPPORTED) ||
		    (cmd->logout_response == ISCSI_LOGOUT_CLEANUP_FAILED))
			break;
		/*
		 * If the connection is still active from our point of view
		 * force connection recovery to occur.
		 */
		logout_conn = iscsit_get_conn_from_cid_rcfr(sess,
				cmd->logout_cid);
		if (logout_conn) {
			iscsit_connection_reinstatement_rcfr(logout_conn);
			iscsit_dec_conn_usage_count(logout_conn);
		}

		cr = iscsit_get_inactive_connection_recovery_entry(
				conn->sess, cmd->logout_cid);
		if (!cr) {
			pr_err("Unable to locate CID: %hu for"
			" REMOVECONNFORRECOVERY Logout Request.\n",
				cmd->logout_cid);
			cmd->logout_response = ISCSI_LOGOUT_CID_NOT_FOUND;
			break;
		}

		iscsit_discard_cr_cmds_by_expstatsn(cr, cmd->exp_stat_sn);

		pr_debug("iSCSI REMOVECONNFORRECOVERY logout"
			" for recovery for CID: %hu on CID: %hu successful.\n",
				cmd->logout_cid, conn->cid);
		cmd->logout_response = ISCSI_LOGOUT_SUCCESS;
		break;
	default:
		pr_err("Unknown cmd->logout_reason: 0x%02x\n",
				cmd->logout_reason);
		return -1;
	}

	hdr->opcode		= ISCSI_OP_LOGOUT_RSP;
	hdr->flags		|= ISCSI_FLAG_CMD_FINAL;
	hdr->response		= cmd->logout_response;
	hdr->itt		= cmd->init_task_tag;
	cmd->stat_sn		= conn->stat_sn++;
	hdr->statsn		= cpu_to_be32(cmd->stat_sn);

	iscsit_increment_maxcmdsn(cmd, conn->sess);
	hdr->exp_cmdsn		= cpu_to_be32(conn->sess->exp_cmd_sn);
	hdr->max_cmdsn		= cpu_to_be32(conn->sess->max_cmd_sn);

	pr_debug("Built Logout Response ITT: 0x%08x StatSN:"
		" 0x%08x Response: 0x%02x CID: %hu on CID: %hu\n",
		cmd->init_task_tag, cmd->stat_sn, hdr->response,
		cmd->logout_cid, conn->cid);

	return 0;
}
EXPORT_SYMBOL(iscsit_build_logout_rsp);

static int
iscsit_send_logout(struct iscsi_cmd *cmd, struct iscsi_conn *conn)
{
	struct kvec *iov;
	int niov = 0, tx_size, rc;

	rc = iscsit_build_logout_rsp(cmd, conn,
			(struct iscsi_logout_rsp *)&cmd->pdu[0]);
	if (rc < 0)
		return rc;

	tx_size = ISCSI_HDR_LEN;
	iov = &cmd->iov_misc[0];
	iov[niov].iov_base	= cmd->pdu;
	iov[niov++].iov_len	= ISCSI_HDR_LEN;

	if (conn->conn_ops->HeaderDigest) {
		u32 *header_digest = (u32 *)&cmd->pdu[ISCSI_HDR_LEN];

		iscsit_do_crypto_hash_buf(&conn->conn_tx_hash, &cmd->pdu[0],
				ISCSI_HDR_LEN, 0, NULL, (u8 *)header_digest);

		iov[0].iov_len += ISCSI_CRC_LEN;
		tx_size += ISCSI_CRC_LEN;
		pr_debug("Attaching CRC32C HeaderDigest to"
			" Logout Response 0x%08x\n", *header_digest);
	}
	cmd->iov_misc_count = niov;
	cmd->tx_size = tx_size;

	return 0;
}

void
iscsit_build_nopin_rsp(struct iscsi_cmd *cmd, struct iscsi_conn *conn,
		       struct iscsi_nopin *hdr, bool nopout_response)
{
	hdr->opcode		= ISCSI_OP_NOOP_IN;
	hdr->flags		|= ISCSI_FLAG_CMD_FINAL;
        hton24(hdr->dlength, cmd->buf_ptr_size);
	if (nopout_response)
		put_unaligned_le64(0xFFFFFFFFFFFFFFFFULL, &hdr->lun);
	hdr->itt		= cmd->init_task_tag;
	hdr->ttt		= cpu_to_be32(cmd->targ_xfer_tag);
	cmd->stat_sn		= (nopout_response) ? conn->stat_sn++ :
				  conn->stat_sn;
	hdr->statsn		= cpu_to_be32(cmd->stat_sn);

	if (nopout_response)
		iscsit_increment_maxcmdsn(cmd, conn->sess);

	hdr->exp_cmdsn		= cpu_to_be32(conn->sess->exp_cmd_sn);
	hdr->max_cmdsn		= cpu_to_be32(conn->sess->max_cmd_sn);

	pr_debug("Built NOPIN %s Response ITT: 0x%08x, TTT: 0x%08x,"
		" StatSN: 0x%08x, Length %u\n", (nopout_response) ?
		"Solicitied" : "Unsolicitied", cmd->init_task_tag,
		cmd->targ_xfer_tag, cmd->stat_sn, cmd->buf_ptr_size);
}
EXPORT_SYMBOL(iscsit_build_nopin_rsp);

/*
 *	Unsolicited NOPIN, either requesting a response or not.
 */
static int iscsit_send_unsolicited_nopin(
	struct iscsi_cmd *cmd,
	struct iscsi_conn *conn,
	int want_response)
{
	struct iscsi_nopin *hdr = (struct iscsi_nopin *)&cmd->pdu[0];
	int tx_size = ISCSI_HDR_LEN, ret;

	iscsit_build_nopin_rsp(cmd, conn, hdr, false);

	if (conn->conn_ops->HeaderDigest) {
		u32 *header_digest = (u32 *)&cmd->pdu[ISCSI_HDR_LEN];

		iscsit_do_crypto_hash_buf(&conn->conn_tx_hash, hdr,
				ISCSI_HDR_LEN, 0, NULL, (u8 *)header_digest);

		tx_size += ISCSI_CRC_LEN;
		pr_debug("Attaching CRC32C HeaderDigest to"
			" NopIN 0x%08x\n", *header_digest);
	}

	cmd->iov_misc[0].iov_base	= cmd->pdu;
	cmd->iov_misc[0].iov_len	= tx_size;
	cmd->iov_misc_count	= 1;
	cmd->tx_size		= tx_size;

	pr_debug("Sending Unsolicited NOPIN TTT: 0x%08x StatSN:"
		" 0x%08x CID: %hu\n", hdr->ttt, cmd->stat_sn, conn->cid);

	ret = iscsit_send_tx_data(cmd, conn, 1);
	if (ret < 0) {
		iscsit_tx_thread_wait_for_tcp(conn);
		return ret;
	}

	spin_lock_bh(&cmd->istate_lock);
	cmd->i_state = want_response ?
		ISTATE_SENT_NOPIN_WANT_RESPONSE : ISTATE_SENT_STATUS;
	spin_unlock_bh(&cmd->istate_lock);

	return 0;
}

static int
iscsit_send_nopin(struct iscsi_cmd *cmd, struct iscsi_conn *conn)
{
	struct iscsi_nopin *hdr = (struct iscsi_nopin *)&cmd->pdu[0];
	struct kvec *iov;
	u32 padding = 0;
	int niov = 0, tx_size;

	iscsit_build_nopin_rsp(cmd, conn, hdr, true);

	tx_size = ISCSI_HDR_LEN;
	iov = &cmd->iov_misc[0];
	iov[niov].iov_base	= cmd->pdu;
	iov[niov++].iov_len	= ISCSI_HDR_LEN;

	if (conn->conn_ops->HeaderDigest) {
		u32 *header_digest = (u32 *)&cmd->pdu[ISCSI_HDR_LEN];

		iscsit_do_crypto_hash_buf(&conn->conn_tx_hash, hdr,
				ISCSI_HDR_LEN, 0, NULL, (u8 *)header_digest);

		iov[0].iov_len += ISCSI_CRC_LEN;
		tx_size += ISCSI_CRC_LEN;
		pr_debug("Attaching CRC32C HeaderDigest"
			" to NopIn 0x%08x\n", *header_digest);
	}

	/*
	 * NOPOUT Ping Data is attached to struct iscsi_cmd->buf_ptr.
	 * NOPOUT DataSegmentLength is at struct iscsi_cmd->buf_ptr_size.
	 */
	if (cmd->buf_ptr_size) {
		iov[niov].iov_base	= cmd->buf_ptr;
		iov[niov++].iov_len	= cmd->buf_ptr_size;
		tx_size += cmd->buf_ptr_size;

		pr_debug("Echoing back %u bytes of ping"
			" data.\n", cmd->buf_ptr_size);

		padding = ((-cmd->buf_ptr_size) & 3);
		if (padding != 0) {
			iov[niov].iov_base = &cmd->pad_bytes;
			iov[niov++].iov_len = padding;
			tx_size += padding;
			pr_debug("Attaching %u additional"
				" padding bytes.\n", padding);
		}
		if (conn->conn_ops->DataDigest) {
			iscsit_do_crypto_hash_buf(&conn->conn_tx_hash,
				cmd->buf_ptr, cmd->buf_ptr_size,
				padding, (u8 *)&cmd->pad_bytes,
				(u8 *)&cmd->data_crc);

			iov[niov].iov_base = &cmd->data_crc;
			iov[niov++].iov_len = ISCSI_CRC_LEN;
			tx_size += ISCSI_CRC_LEN;
			pr_debug("Attached DataDigest for %u"
				" bytes of ping data, CRC 0x%08x\n",
				cmd->buf_ptr_size, cmd->data_crc);
		}
	}

	cmd->iov_misc_count = niov;
	cmd->tx_size = tx_size;

	return 0;
}

static int iscsit_send_r2t(
	struct iscsi_cmd *cmd,
	struct iscsi_conn *conn)
{
	int tx_size = 0;
	struct iscsi_r2t *r2t;
	struct iscsi_r2t_rsp *hdr;
	int ret;

	r2t = iscsit_get_r2t_from_list(cmd);
	if (!r2t)
		return -1;

	hdr			= (struct iscsi_r2t_rsp *) cmd->pdu;
	memset(hdr, 0, ISCSI_HDR_LEN);
	hdr->opcode		= ISCSI_OP_R2T;
	hdr->flags		|= ISCSI_FLAG_CMD_FINAL;
	int_to_scsilun(cmd->se_cmd.orig_fe_lun,
			(struct scsi_lun *)&hdr->lun);
	hdr->itt		= cmd->init_task_tag;
	spin_lock_bh(&conn->sess->ttt_lock);
	r2t->targ_xfer_tag	= conn->sess->targ_xfer_tag++;
	if (r2t->targ_xfer_tag == 0xFFFFFFFF)
		r2t->targ_xfer_tag = conn->sess->targ_xfer_tag++;
	spin_unlock_bh(&conn->sess->ttt_lock);
	hdr->ttt		= cpu_to_be32(r2t->targ_xfer_tag);
	hdr->statsn		= cpu_to_be32(conn->stat_sn);
	hdr->exp_cmdsn		= cpu_to_be32(conn->sess->exp_cmd_sn);
	hdr->max_cmdsn		= cpu_to_be32(conn->sess->max_cmd_sn);
	hdr->r2tsn		= cpu_to_be32(r2t->r2t_sn);
	hdr->data_offset	= cpu_to_be32(r2t->offset);
	hdr->data_length	= cpu_to_be32(r2t->xfer_len);

	cmd->iov_misc[0].iov_base	= cmd->pdu;
	cmd->iov_misc[0].iov_len	= ISCSI_HDR_LEN;
	tx_size += ISCSI_HDR_LEN;

	if (conn->conn_ops->HeaderDigest) {
		u32 *header_digest = (u32 *)&cmd->pdu[ISCSI_HDR_LEN];

		iscsit_do_crypto_hash_buf(&conn->conn_tx_hash, hdr,
				ISCSI_HDR_LEN, 0, NULL, (u8 *)header_digest);

		cmd->iov_misc[0].iov_len += ISCSI_CRC_LEN;
		tx_size += ISCSI_CRC_LEN;
		pr_debug("Attaching CRC32 HeaderDigest for R2T"
			" PDU 0x%08x\n", *header_digest);
	}

	pr_debug("Built %sR2T, ITT: 0x%08x, TTT: 0x%08x, StatSN:"
		" 0x%08x, R2TSN: 0x%08x, Offset: %u, DDTL: %u, CID: %hu\n",
		(!r2t->recovery_r2t) ? "" : "Recovery ", cmd->init_task_tag,
		r2t->targ_xfer_tag, ntohl(hdr->statsn), r2t->r2t_sn,
			r2t->offset, r2t->xfer_len, conn->cid);

	cmd->iov_misc_count = 1;
	cmd->tx_size = tx_size;

	spin_lock_bh(&cmd->r2t_lock);
	r2t->sent_r2t = 1;
	spin_unlock_bh(&cmd->r2t_lock);

	ret = iscsit_send_tx_data(cmd, conn, 1);
	if (ret < 0) {
		iscsit_tx_thread_wait_for_tcp(conn);
		return ret;
	}

	spin_lock_bh(&cmd->dataout_timeout_lock);
	iscsit_start_dataout_timer(cmd, conn);
	spin_unlock_bh(&cmd->dataout_timeout_lock);

	return 0;
}

/*
 *	@recovery: If called from iscsi_task_reassign_complete_write() for
 *		connection recovery.
 */
int iscsit_build_r2ts_for_cmd(
	struct iscsi_conn *conn,
	struct iscsi_cmd *cmd,
	bool recovery)
{
	int first_r2t = 1;
	u32 offset = 0, xfer_len = 0;

	spin_lock_bh(&cmd->r2t_lock);
	if (cmd->cmd_flags & ICF_SENT_LAST_R2T) {
		spin_unlock_bh(&cmd->r2t_lock);
		return 0;
	}

	if (conn->sess->sess_ops->DataSequenceInOrder &&
	    !recovery)
		cmd->r2t_offset = max(cmd->r2t_offset, cmd->write_data_done);

	while (cmd->outstanding_r2ts < conn->sess->sess_ops->MaxOutstandingR2T) {
		if (conn->sess->sess_ops->DataSequenceInOrder) {
			offset = cmd->r2t_offset;

			if (first_r2t && recovery) {
				int new_data_end = offset +
					conn->sess->sess_ops->MaxBurstLength -
					cmd->next_burst_len;

				if (new_data_end > cmd->se_cmd.data_length)
					xfer_len = cmd->se_cmd.data_length - offset;
				else
					xfer_len =
						conn->sess->sess_ops->MaxBurstLength -
						cmd->next_burst_len;
			} else {
				int new_data_end = offset +
					conn->sess->sess_ops->MaxBurstLength;

				if (new_data_end > cmd->se_cmd.data_length)
					xfer_len = cmd->se_cmd.data_length - offset;
				else
					xfer_len = conn->sess->sess_ops->MaxBurstLength;
			}
			cmd->r2t_offset += xfer_len;

			if (cmd->r2t_offset == cmd->se_cmd.data_length)
				cmd->cmd_flags |= ICF_SENT_LAST_R2T;
		} else {
			struct iscsi_seq *seq;

			seq = iscsit_get_seq_holder_for_r2t(cmd);
			if (!seq) {
				spin_unlock_bh(&cmd->r2t_lock);
				return -1;
			}

			offset = seq->offset;
			xfer_len = seq->xfer_len;

			if (cmd->seq_send_order == cmd->seq_count)
				cmd->cmd_flags |= ICF_SENT_LAST_R2T;
		}
		cmd->outstanding_r2ts++;
		first_r2t = 0;

		if (iscsit_add_r2t_to_list(cmd, offset, xfer_len, 0, 0) < 0) {
			spin_unlock_bh(&cmd->r2t_lock);
			return -1;
		}

		if (cmd->cmd_flags & ICF_SENT_LAST_R2T)
			break;
	}
	spin_unlock_bh(&cmd->r2t_lock);

	return 0;
}

void iscsit_build_rsp_pdu(struct iscsi_cmd *cmd, struct iscsi_conn *conn,
			bool inc_stat_sn, struct iscsi_scsi_rsp *hdr)
{
	if (inc_stat_sn)
		cmd->stat_sn = conn->stat_sn++;

	spin_lock_bh(&conn->sess->session_stats_lock);
	conn->sess->rsp_pdus++;
	spin_unlock_bh(&conn->sess->session_stats_lock);

	memset(hdr, 0, ISCSI_HDR_LEN);
	hdr->opcode		= ISCSI_OP_SCSI_CMD_RSP;
	hdr->flags		|= ISCSI_FLAG_CMD_FINAL;
	if (cmd->se_cmd.se_cmd_flags & SCF_OVERFLOW_BIT) {
		hdr->flags |= ISCSI_FLAG_CMD_OVERFLOW;
		hdr->residual_count = cpu_to_be32(cmd->se_cmd.residual_count);
	} else if (cmd->se_cmd.se_cmd_flags & SCF_UNDERFLOW_BIT) {
		hdr->flags |= ISCSI_FLAG_CMD_UNDERFLOW;
		hdr->residual_count = cpu_to_be32(cmd->se_cmd.residual_count);
	}
	hdr->response		= cmd->iscsi_response;
	hdr->cmd_status		= cmd->se_cmd.scsi_status;
	hdr->itt		= cmd->init_task_tag;
	hdr->statsn		= cpu_to_be32(cmd->stat_sn);

	iscsit_increment_maxcmdsn(cmd, conn->sess);
	hdr->exp_cmdsn		= cpu_to_be32(conn->sess->exp_cmd_sn);
	hdr->max_cmdsn		= cpu_to_be32(conn->sess->max_cmd_sn);

	pr_debug("Built SCSI Response, ITT: 0x%08x, StatSN: 0x%08x,"
		" Response: 0x%02x, SAM Status: 0x%02x, CID: %hu\n",
		cmd->init_task_tag, cmd->stat_sn, cmd->se_cmd.scsi_status,
		cmd->se_cmd.scsi_status, conn->cid);
}
EXPORT_SYMBOL(iscsit_build_rsp_pdu);

static int iscsit_send_response(struct iscsi_cmd *cmd, struct iscsi_conn *conn)
{
	struct iscsi_scsi_rsp *hdr = (struct iscsi_scsi_rsp *)&cmd->pdu[0];
	struct kvec *iov;
	u32 padding = 0, tx_size = 0;
	int iov_count = 0;
	bool inc_stat_sn = (cmd->i_state == ISTATE_SEND_STATUS);

	iscsit_build_rsp_pdu(cmd, conn, inc_stat_sn, hdr);

	iov = &cmd->iov_misc[0];
	iov[iov_count].iov_base	= cmd->pdu;
	iov[iov_count++].iov_len = ISCSI_HDR_LEN;
	tx_size += ISCSI_HDR_LEN;

	/*
	 * Attach SENSE DATA payload to iSCSI Response PDU
	 */
	if (cmd->se_cmd.sense_buffer &&
	   ((cmd->se_cmd.se_cmd_flags & SCF_TRANSPORT_TASK_SENSE) ||
	    (cmd->se_cmd.se_cmd_flags & SCF_EMULATED_TASK_SENSE))) {
		put_unaligned_be16(cmd->se_cmd.scsi_sense_length, cmd->sense_buffer);
		cmd->se_cmd.scsi_sense_length += sizeof (__be16);

		padding		= -(cmd->se_cmd.scsi_sense_length) & 3;
		hton24(hdr->dlength, (u32)cmd->se_cmd.scsi_sense_length);
		iov[iov_count].iov_base	= cmd->sense_buffer;
		iov[iov_count++].iov_len =
				(cmd->se_cmd.scsi_sense_length + padding);
		tx_size += cmd->se_cmd.scsi_sense_length;

		if (padding) {
			memset(cmd->sense_buffer +
				cmd->se_cmd.scsi_sense_length, 0, padding);
			tx_size += padding;
			pr_debug("Adding %u bytes of padding to"
				" SENSE.\n", padding);
		}

		if (conn->conn_ops->DataDigest) {
			iscsit_do_crypto_hash_buf(&conn->conn_tx_hash,
				cmd->sense_buffer,
				(cmd->se_cmd.scsi_sense_length + padding),
				0, NULL, (u8 *)&cmd->data_crc);

			iov[iov_count].iov_base    = &cmd->data_crc;
			iov[iov_count++].iov_len     = ISCSI_CRC_LEN;
			tx_size += ISCSI_CRC_LEN;

			pr_debug("Attaching CRC32 DataDigest for"
				" SENSE, %u bytes CRC 0x%08x\n",
				(cmd->se_cmd.scsi_sense_length + padding),
				cmd->data_crc);
		}

		pr_debug("Attaching SENSE DATA: %u bytes to iSCSI"
				" Response PDU\n",
				cmd->se_cmd.scsi_sense_length);
	}

	if (conn->conn_ops->HeaderDigest) {
		u32 *header_digest = (u32 *)&cmd->pdu[ISCSI_HDR_LEN];

		iscsit_do_crypto_hash_buf(&conn->conn_tx_hash, cmd->pdu,
				ISCSI_HDR_LEN, 0, NULL, (u8 *)header_digest);

		iov[0].iov_len += ISCSI_CRC_LEN;
		tx_size += ISCSI_CRC_LEN;
		pr_debug("Attaching CRC32 HeaderDigest for Response"
				" PDU 0x%08x\n", *header_digest);
	}

	cmd->iov_misc_count = iov_count;
	cmd->tx_size = tx_size;

	return 0;
}

static u8 iscsit_convert_tcm_tmr_rsp(struct se_tmr_req *se_tmr)
{
	switch (se_tmr->response) {
	case TMR_FUNCTION_COMPLETE:
		return ISCSI_TMF_RSP_COMPLETE;
	case TMR_TASK_DOES_NOT_EXIST:
		return ISCSI_TMF_RSP_NO_TASK;
	case TMR_LUN_DOES_NOT_EXIST:
		return ISCSI_TMF_RSP_NO_LUN;
	case TMR_TASK_MGMT_FUNCTION_NOT_SUPPORTED:
		return ISCSI_TMF_RSP_NOT_SUPPORTED;
	case TMR_FUNCTION_REJECTED:
	default:
		return ISCSI_TMF_RSP_REJECTED;
	}
}

void
iscsit_build_task_mgt_rsp(struct iscsi_cmd *cmd, struct iscsi_conn *conn,
			  struct iscsi_tm_rsp *hdr)
{
	struct se_tmr_req *se_tmr = cmd->se_cmd.se_tmr_req;

	hdr->opcode		= ISCSI_OP_SCSI_TMFUNC_RSP;
	hdr->flags		= ISCSI_FLAG_CMD_FINAL;
	hdr->response		= iscsit_convert_tcm_tmr_rsp(se_tmr);
	hdr->itt		= cmd->init_task_tag;
	cmd->stat_sn		= conn->stat_sn++;
	hdr->statsn		= cpu_to_be32(cmd->stat_sn);

	iscsit_increment_maxcmdsn(cmd, conn->sess);
	hdr->exp_cmdsn		= cpu_to_be32(conn->sess->exp_cmd_sn);
	hdr->max_cmdsn		= cpu_to_be32(conn->sess->max_cmd_sn);

	pr_debug("Built Task Management Response ITT: 0x%08x,"
		" StatSN: 0x%08x, Response: 0x%02x, CID: %hu\n",
		cmd->init_task_tag, cmd->stat_sn, hdr->response, conn->cid);
}
EXPORT_SYMBOL(iscsit_build_task_mgt_rsp);

static int
iscsit_send_task_mgt_rsp(struct iscsi_cmd *cmd, struct iscsi_conn *conn)
{
	struct iscsi_tm_rsp *hdr = (struct iscsi_tm_rsp *)&cmd->pdu[0];
	u32 tx_size = 0;

	iscsit_build_task_mgt_rsp(cmd, conn, hdr);

	cmd->iov_misc[0].iov_base	= cmd->pdu;
	cmd->iov_misc[0].iov_len	= ISCSI_HDR_LEN;
	tx_size += ISCSI_HDR_LEN;

	if (conn->conn_ops->HeaderDigest) {
		u32 *header_digest = (u32 *)&cmd->pdu[ISCSI_HDR_LEN];

		iscsit_do_crypto_hash_buf(&conn->conn_tx_hash, hdr,
				ISCSI_HDR_LEN, 0, NULL, (u8 *)header_digest);

		cmd->iov_misc[0].iov_len += ISCSI_CRC_LEN;
		tx_size += ISCSI_CRC_LEN;
		pr_debug("Attaching CRC32 HeaderDigest for Task"
			" Mgmt Response PDU 0x%08x\n", *header_digest);
	}

	cmd->iov_misc_count = 1;
	cmd->tx_size = tx_size;

	return 0;
}

static bool iscsit_check_inaddr_any(struct iscsi_np *np)
{
	bool ret = false;

	if (np->np_sockaddr.ss_family == AF_INET6) {
		const struct sockaddr_in6 sin6 = {
			.sin6_addr = IN6ADDR_ANY_INIT };
		struct sockaddr_in6 *sock_in6 =
			 (struct sockaddr_in6 *)&np->np_sockaddr;

		if (!memcmp(sock_in6->sin6_addr.s6_addr,
				sin6.sin6_addr.s6_addr, 16))
			ret = true;
	} else {
		struct sockaddr_in * sock_in =
			(struct sockaddr_in *)&np->np_sockaddr;

		if (sock_in->sin_addr.s_addr == htonl(INADDR_ANY))
			ret = true;
	}

	return ret;
}

#define SENDTARGETS_BUF_LIMIT 32768U

static int iscsit_build_sendtargets_response(struct iscsi_cmd *cmd)
{
	char *payload = NULL;
	struct iscsi_conn *conn = cmd->conn;
	struct iscsi_portal_group *tpg;
	struct iscsi_tiqn *tiqn;
	struct iscsi_tpg_np *tpg_np;
	int buffer_len, end_of_buf = 0, len = 0, payload_len = 0;
	unsigned char buf[ISCSI_IQN_LEN+12]; /* iqn + "TargetName=" + \0 */
	unsigned char *text_in = cmd->text_in_ptr, *text_ptr = NULL;

	buffer_len = max(conn->conn_ops->MaxRecvDataSegmentLength,
			 SENDTARGETS_BUF_LIMIT);

	payload = kzalloc(buffer_len, GFP_KERNEL);
	if (!payload) {
		pr_err("Unable to allocate memory for sendtargets"
				" response.\n");
		return -ENOMEM;
	}
	/*
	 * Locate pointer to iqn./eui. string for IFC_SENDTARGETS_SINGLE
	 * explicit case..
	 */
	if (cmd->cmd_flags & IFC_SENDTARGETS_SINGLE) {
		text_ptr = strchr(text_in, '=');
		if (!text_ptr) {
			pr_err("Unable to locate '=' string in text_in:"
			       " %s\n", text_in);
			kfree(payload);
			return -EINVAL;
		}
		/*
		 * Skip over '=' character..
		 */
		text_ptr += 1;
	}

	spin_lock(&tiqn_lock);
	list_for_each_entry(tiqn, &g_tiqn_list, tiqn_list) {
		if ((cmd->cmd_flags & IFC_SENDTARGETS_SINGLE) &&
		     strcmp(tiqn->tiqn, text_ptr)) {
			continue;
		}

		len = sprintf(buf, "TargetName=%s", tiqn->tiqn);
		len += 1;

		if ((len + payload_len) > buffer_len) {
			end_of_buf = 1;
			goto eob;
		}
		memcpy(payload + payload_len, buf, len);
		payload_len += len;

		spin_lock(&tiqn->tiqn_tpg_lock);
		list_for_each_entry(tpg, &tiqn->tiqn_tpg_list, tpg_list) {

			spin_lock(&tpg->tpg_state_lock);
			if ((tpg->tpg_state == TPG_STATE_FREE) ||
			    (tpg->tpg_state == TPG_STATE_INACTIVE)) {
				spin_unlock(&tpg->tpg_state_lock);
				continue;
			}
			spin_unlock(&tpg->tpg_state_lock);

			spin_lock(&tpg->tpg_np_lock);
			list_for_each_entry(tpg_np, &tpg->tpg_gnp_list,
						tpg_np_list) {
				struct iscsi_np *np = tpg_np->tpg_np;
				bool inaddr_any = iscsit_check_inaddr_any(np);

				len = sprintf(buf, "TargetAddress="
					"%s%s%s:%hu,%hu",
					(np->np_sockaddr.ss_family == AF_INET6) ?
					"[" : "", (inaddr_any == false) ?
						np->np_ip : conn->local_ip,
					(np->np_sockaddr.ss_family == AF_INET6) ?
					"]" : "", (inaddr_any == false) ?
						np->np_port : conn->local_port,
					tpg->tpgt);
				len += 1;

				if ((len + payload_len) > buffer_len) {
					spin_unlock(&tpg->tpg_np_lock);
					spin_unlock(&tiqn->tiqn_tpg_lock);
					end_of_buf = 1;
					goto eob;
				}
				memcpy(payload + payload_len, buf, len);
				payload_len += len;
			}
			spin_unlock(&tpg->tpg_np_lock);
		}
		spin_unlock(&tiqn->tiqn_tpg_lock);
eob:
		if (end_of_buf)
			break;

		if (cmd->cmd_flags & IFC_SENDTARGETS_SINGLE)
			break;
	}
	spin_unlock(&tiqn_lock);

	cmd->buf_ptr = payload;

	return payload_len;
}

int
iscsit_build_text_rsp(struct iscsi_cmd *cmd, struct iscsi_conn *conn,
		      struct iscsi_text_rsp *hdr)
{
	int text_length, padding;

	text_length = iscsit_build_sendtargets_response(cmd);
	if (text_length < 0)
		return text_length;

	hdr->opcode = ISCSI_OP_TEXT_RSP;
	hdr->flags |= ISCSI_FLAG_CMD_FINAL;
	padding = ((-text_length) & 3);
	hton24(hdr->dlength, text_length);
	hdr->itt = cmd->init_task_tag;
	hdr->ttt = cpu_to_be32(cmd->targ_xfer_tag);
	cmd->stat_sn = conn->stat_sn++;
	hdr->statsn = cpu_to_be32(cmd->stat_sn);

	iscsit_increment_maxcmdsn(cmd, conn->sess);
	hdr->exp_cmdsn = cpu_to_be32(conn->sess->exp_cmd_sn);
	hdr->max_cmdsn = cpu_to_be32(conn->sess->max_cmd_sn);

	pr_debug("Built Text Response: ITT: 0x%08x, StatSN: 0x%08x,"
		" Length: %u, CID: %hu\n", cmd->init_task_tag, cmd->stat_sn,
		text_length, conn->cid);

	return text_length + padding;
}
EXPORT_SYMBOL(iscsit_build_text_rsp);

/*
 *	FIXME: Add support for F_BIT and C_BIT when the length is longer than
 *	MaxRecvDataSegmentLength.
 */
static int iscsit_send_text_rsp(
	struct iscsi_cmd *cmd,
	struct iscsi_conn *conn)
{
	struct iscsi_text_rsp *hdr = (struct iscsi_text_rsp *)cmd->pdu;
	struct kvec *iov;
	u32 tx_size = 0;
	int text_length, iov_count = 0, rc;

	rc = iscsit_build_text_rsp(cmd, conn, hdr);
	if (rc < 0)
		return rc;

	text_length = rc;
	iov = &cmd->iov_misc[0];
	iov[iov_count].iov_base = cmd->pdu;
	iov[iov_count++].iov_len = ISCSI_HDR_LEN;
	iov[iov_count].iov_base	= cmd->buf_ptr;
	iov[iov_count++].iov_len = text_length;

	tx_size += (ISCSI_HDR_LEN + text_length);

	if (conn->conn_ops->HeaderDigest) {
		u32 *header_digest = (u32 *)&cmd->pdu[ISCSI_HDR_LEN];

		iscsit_do_crypto_hash_buf(&conn->conn_tx_hash, hdr,
				ISCSI_HDR_LEN, 0, NULL, (u8 *)header_digest);

		iov[0].iov_len += ISCSI_CRC_LEN;
		tx_size += ISCSI_CRC_LEN;
		pr_debug("Attaching CRC32 HeaderDigest for"
			" Text Response PDU 0x%08x\n", *header_digest);
	}

	if (conn->conn_ops->DataDigest) {
		iscsit_do_crypto_hash_buf(&conn->conn_tx_hash,
				cmd->buf_ptr, text_length,
				0, NULL, (u8 *)&cmd->data_crc);

		iov[iov_count].iov_base	= &cmd->data_crc;
		iov[iov_count++].iov_len = ISCSI_CRC_LEN;
		tx_size	+= ISCSI_CRC_LEN;

		pr_debug("Attaching DataDigest for %u bytes of text"
			" data, CRC 0x%08x\n", text_length,
			cmd->data_crc);
	}

	cmd->iov_misc_count = iov_count;
	cmd->tx_size = tx_size;

	return 0;
}

void
iscsit_build_reject(struct iscsi_cmd *cmd, struct iscsi_conn *conn,
		    struct iscsi_reject *hdr)
{
	hdr->opcode		= ISCSI_OP_REJECT;
	hdr->reason		= cmd->reject_reason;
	hdr->flags		|= ISCSI_FLAG_CMD_FINAL;
	hton24(hdr->dlength, ISCSI_HDR_LEN);
	hdr->ffffffff		= cpu_to_be32(0xffffffff);
	cmd->stat_sn		= conn->stat_sn++;
	hdr->statsn		= cpu_to_be32(cmd->stat_sn);
	hdr->exp_cmdsn		= cpu_to_be32(conn->sess->exp_cmd_sn);
	hdr->max_cmdsn		= cpu_to_be32(conn->sess->max_cmd_sn);

}
EXPORT_SYMBOL(iscsit_build_reject);

static int iscsit_send_reject(
	struct iscsi_cmd *cmd,
	struct iscsi_conn *conn)
{
	struct iscsi_reject *hdr = (struct iscsi_reject *)&cmd->pdu[0];
	struct kvec *iov;
	u32 iov_count = 0, tx_size;

	iscsit_build_reject(cmd, conn, hdr);

	iov = &cmd->iov_misc[0];
	iov[iov_count].iov_base = cmd->pdu;
	iov[iov_count++].iov_len = ISCSI_HDR_LEN;
	iov[iov_count].iov_base = cmd->buf_ptr;
	iov[iov_count++].iov_len = ISCSI_HDR_LEN;

	tx_size = (ISCSI_HDR_LEN + ISCSI_HDR_LEN);

	if (conn->conn_ops->HeaderDigest) {
		u32 *header_digest = (u32 *)&cmd->pdu[ISCSI_HDR_LEN];

		iscsit_do_crypto_hash_buf(&conn->conn_tx_hash, hdr,
				ISCSI_HDR_LEN, 0, NULL, (u8 *)header_digest);

		iov[0].iov_len += ISCSI_CRC_LEN;
		tx_size += ISCSI_CRC_LEN;
		pr_debug("Attaching CRC32 HeaderDigest for"
			" REJECT PDU 0x%08x\n", *header_digest);
	}

	if (conn->conn_ops->DataDigest) {
		iscsit_do_crypto_hash_buf(&conn->conn_tx_hash, cmd->buf_ptr,
				ISCSI_HDR_LEN, 0, NULL, (u8 *)&cmd->data_crc);

		iov[iov_count].iov_base = &cmd->data_crc;
		iov[iov_count++].iov_len  = ISCSI_CRC_LEN;
		tx_size += ISCSI_CRC_LEN;
		pr_debug("Attaching CRC32 DataDigest for REJECT"
				" PDU 0x%08x\n", cmd->data_crc);
	}

	cmd->iov_misc_count = iov_count;
	cmd->tx_size = tx_size;

	pr_debug("Built Reject PDU StatSN: 0x%08x, Reason: 0x%02x,"
		" CID: %hu\n", ntohl(hdr->statsn), hdr->reason, conn->cid);

	return 0;
}

void iscsit_thread_get_cpumask(struct iscsi_conn *conn)
{
	struct iscsi_thread_set *ts = conn->thread_set;
	int ord, cpu;
	/*
	 * thread_id is assigned from iscsit_global->ts_bitmap from
	 * within iscsi_thread_set.c:iscsi_allocate_thread_sets()
	 *
	 * Here we use thread_id to determine which CPU that this
	 * iSCSI connection's iscsi_thread_set will be scheduled to
	 * execute upon.
	 */
	ord = ts->thread_id % cpumask_weight(cpu_online_mask);
	for_each_online_cpu(cpu) {
		if (ord-- == 0) {
			cpumask_set_cpu(cpu, conn->conn_cpumask);
			return;
		}
	}
	/*
	 * This should never be reached..
	 */
	dump_stack();
	cpumask_setall(conn->conn_cpumask);
}

static inline void iscsit_thread_check_cpumask(
	struct iscsi_conn *conn,
	struct task_struct *p,
	int mode)
{
	char buf[128];
	/*
	 * mode == 1 signals iscsi_target_tx_thread() usage.
	 * mode == 0 signals iscsi_target_rx_thread() usage.
	 */
	if (mode == 1) {
		if (!conn->conn_tx_reset_cpumask)
			return;
		conn->conn_tx_reset_cpumask = 0;
	} else {
		if (!conn->conn_rx_reset_cpumask)
			return;
		conn->conn_rx_reset_cpumask = 0;
	}
	/*
	 * Update the CPU mask for this single kthread so that
	 * both TX and RX kthreads are scheduled to run on the
	 * same CPU.
	 */
	memset(buf, 0, 128);
	cpumask_scnprintf(buf, 128, conn->conn_cpumask);
	set_cpus_allowed_ptr(p, conn->conn_cpumask);
}

static int
iscsit_immediate_queue(struct iscsi_conn *conn, struct iscsi_cmd *cmd, int state)
{
	int ret;

	switch (state) {
	case ISTATE_SEND_R2T:
		ret = iscsit_send_r2t(cmd, conn);
		if (ret < 0)
			goto err;
		break;
	case ISTATE_REMOVE:
		spin_lock_bh(&conn->cmd_lock);
		list_del(&cmd->i_conn_node);
		spin_unlock_bh(&conn->cmd_lock);

		iscsit_free_cmd(cmd, false);
		break;
	case ISTATE_SEND_NOPIN_WANT_RESPONSE:
		iscsit_mod_nopin_response_timer(conn);
		ret = iscsit_send_unsolicited_nopin(cmd, conn, 1);
		if (ret < 0)
			goto err;
		break;
	case ISTATE_SEND_NOPIN_NO_RESPONSE:
		ret = iscsit_send_unsolicited_nopin(cmd, conn, 0);
		if (ret < 0)
			goto err;
		break;
	default:
		pr_err("Unknown Opcode: 0x%02x ITT:"
		       " 0x%08x, i_state: %d on CID: %hu\n",
		       cmd->iscsi_opcode, cmd->init_task_tag, state,
		       conn->cid);
		goto err;
	}

	return 0;

err:
	return -1;
}

static int
iscsit_handle_immediate_queue(struct iscsi_conn *conn)
{
	struct iscsit_transport *t = conn->conn_transport;
	struct iscsi_queue_req *qr;
	struct iscsi_cmd *cmd;
	u8 state;
	int ret;

	while ((qr = iscsit_get_cmd_from_immediate_queue(conn))) {
		atomic_set(&conn->check_immediate_queue, 0);
		cmd = qr->cmd;
		state = qr->state;
		kmem_cache_free(lio_qr_cache, qr);

		ret = t->iscsit_immediate_queue(conn, cmd, state);
		if (ret < 0)
			return ret;
	}

	return 0;
}

static int
iscsit_response_queue(struct iscsi_conn *conn, struct iscsi_cmd *cmd, int state)
{
	int ret;

check_rsp_state:
	switch (state) {
	case ISTATE_SEND_DATAIN:
		ret = iscsit_send_datain(cmd, conn);
		if (ret < 0)
			goto err;
		else if (!ret)
			/* more drs */
			goto check_rsp_state;
		else if (ret == 1) {
			/* all done */
			spin_lock_bh(&cmd->istate_lock);
			cmd->i_state = ISTATE_SENT_STATUS;
			spin_unlock_bh(&cmd->istate_lock);

			if (atomic_read(&conn->check_immediate_queue))
				return 1;

			return 0;
		} else if (ret == 2) {
			/* Still must send status,
			   SCF_TRANSPORT_TASK_SENSE was set */
			spin_lock_bh(&cmd->istate_lock);
			cmd->i_state = ISTATE_SEND_STATUS;
			spin_unlock_bh(&cmd->istate_lock);
			state = ISTATE_SEND_STATUS;
			goto check_rsp_state;
		}

		break;
	case ISTATE_SEND_STATUS:
	case ISTATE_SEND_STATUS_RECOVERY:
		ret = iscsit_send_response(cmd, conn);
		break;
	case ISTATE_SEND_LOGOUTRSP:
		ret = iscsit_send_logout(cmd, conn);
		break;
	case ISTATE_SEND_ASYNCMSG:
		ret = iscsit_send_conn_drop_async_message(
			cmd, conn);
		break;
	case ISTATE_SEND_NOPIN:
		ret = iscsit_send_nopin(cmd, conn);
		break;
	case ISTATE_SEND_REJECT:
		ret = iscsit_send_reject(cmd, conn);
		break;
	case ISTATE_SEND_TASKMGTRSP:
		ret = iscsit_send_task_mgt_rsp(cmd, conn);
		if (ret != 0)
			break;
		ret = iscsit_tmr_post_handler(cmd, conn);
		if (ret != 0)
			iscsit_fall_back_to_erl0(conn->sess);
		break;
	case ISTATE_SEND_TEXTRSP:
		ret = iscsit_send_text_rsp(cmd, conn);
		break;
	default:
		pr_err("Unknown Opcode: 0x%02x ITT:"
		       " 0x%08x, i_state: %d on CID: %hu\n",
		       cmd->iscsi_opcode, cmd->init_task_tag,
		       state, conn->cid);
		goto err;
	}
	if (ret < 0)
		goto err;

	if (iscsit_send_tx_data(cmd, conn, 1) < 0) {
		iscsit_tx_thread_wait_for_tcp(conn);
		iscsit_unmap_iovec(cmd);
		goto err;
	}
	iscsit_unmap_iovec(cmd);

	switch (state) {
	case ISTATE_SEND_LOGOUTRSP:
		if (!iscsit_logout_post_handler(cmd, conn))
			goto restart;
		/* fall through */
	case ISTATE_SEND_STATUS:
	case ISTATE_SEND_ASYNCMSG:
	case ISTATE_SEND_NOPIN:
	case ISTATE_SEND_STATUS_RECOVERY:
	case ISTATE_SEND_TEXTRSP:
	case ISTATE_SEND_TASKMGTRSP:
	case ISTATE_SEND_REJECT:
		spin_lock_bh(&cmd->istate_lock);
		cmd->i_state = ISTATE_SENT_STATUS;
		spin_unlock_bh(&cmd->istate_lock);
		break;
	default:
		pr_err("Unknown Opcode: 0x%02x ITT:"
		       " 0x%08x, i_state: %d on CID: %hu\n",
		       cmd->iscsi_opcode, cmd->init_task_tag,
		       cmd->i_state, conn->cid);
		goto err;
	}

	if (atomic_read(&conn->check_immediate_queue))
		return 1;

	return 0;

err:
	return -1;
restart:
	return -EAGAIN;
}

static int iscsit_handle_response_queue(struct iscsi_conn *conn)
{
	struct iscsit_transport *t = conn->conn_transport;
	struct iscsi_queue_req *qr;
	struct iscsi_cmd *cmd;
	u8 state;
	int ret;

	while ((qr = iscsit_get_cmd_from_response_queue(conn))) {
		cmd = qr->cmd;
		state = qr->state;
		kmem_cache_free(lio_qr_cache, qr);

		ret = t->iscsit_response_queue(conn, cmd, state);
		if (ret == 1 || ret < 0)
			return ret;
	}

	return 0;
}

int iscsi_target_tx_thread(void *arg)
{
	int ret = 0;
	struct iscsi_conn *conn;
	struct iscsi_thread_set *ts = arg;
	/*
	 * Allow ourselves to be interrupted by SIGINT so that a
	 * connection recovery / failure event can be triggered externally.
	 */
	allow_signal(SIGINT);

restart:
	conn = iscsi_tx_thread_pre_handler(ts);
	if (!conn)
		goto out;

	ret = 0;

	while (!kthread_should_stop()) {
		/*
		 * Ensure that both TX and RX per connection kthreads
		 * are scheduled to run on the same CPU.
		 */
		iscsit_thread_check_cpumask(conn, current, 1);

		wait_event_interruptible(conn->queues_wq,
					 !iscsit_conn_all_queues_empty(conn) ||
					 ts->status == ISCSI_THREAD_SET_RESET);

		if ((ts->status == ISCSI_THREAD_SET_RESET) ||
		     signal_pending(current))
			goto transport_err;

get_immediate:
		ret = iscsit_handle_immediate_queue(conn);
		if (ret < 0)
			goto transport_err;

		ret = iscsit_handle_response_queue(conn);
		if (ret == 1)
			goto get_immediate;
		else if (ret == -EAGAIN)
			goto restart;
		else if (ret < 0)
			goto transport_err;
	}

transport_err:
	iscsit_take_action_for_connection_exit(conn);
	goto restart;
out:
	return 0;
}

static int iscsi_target_rx_opcode(struct iscsi_conn *conn, unsigned char *buf)
{
	struct iscsi_hdr *hdr = (struct iscsi_hdr *)buf;
	struct iscsi_cmd *cmd;
	int ret = 0;

	switch (hdr->opcode & ISCSI_OPCODE_MASK) {
	case ISCSI_OP_SCSI_CMD:
		cmd = iscsit_allocate_cmd(conn, GFP_KERNEL);
		if (!cmd)
			goto reject;

		ret = iscsit_handle_scsi_cmd(conn, cmd, buf);
		break;
	case ISCSI_OP_SCSI_DATA_OUT:
		ret = iscsit_handle_data_out(conn, buf);
		break;
	case ISCSI_OP_NOOP_OUT:
		cmd = NULL;
		if (hdr->ttt == cpu_to_be32(0xFFFFFFFF)) {
			cmd = iscsit_allocate_cmd(conn, GFP_KERNEL);
			if (!cmd)
				goto reject;
		}
		ret = iscsit_handle_nop_out(conn, cmd, buf);
		break;
	case ISCSI_OP_SCSI_TMFUNC:
		cmd = iscsit_allocate_cmd(conn, GFP_KERNEL);
		if (!cmd)
			goto reject;

		ret = iscsit_handle_task_mgt_cmd(conn, cmd, buf);
		break;
	case ISCSI_OP_TEXT:
		cmd = iscsit_allocate_cmd(conn, GFP_KERNEL);
		if (!cmd)
			goto reject;

		ret = iscsit_handle_text_cmd(conn, cmd, buf);
		break;
	case ISCSI_OP_LOGOUT:
		cmd = iscsit_allocate_cmd(conn, GFP_KERNEL);
		if (!cmd)
			goto reject;

		ret = iscsit_handle_logout_cmd(conn, cmd, buf);
		if (ret > 0)
			wait_for_completion_timeout(&conn->conn_logout_comp,
					SECONDS_FOR_LOGOUT_COMP * HZ);
		break;
	case ISCSI_OP_SNACK:
		ret = iscsit_handle_snack(conn, buf);
		break;
	default:
		pr_err("Got unknown iSCSI OpCode: 0x%02x\n", hdr->opcode);
		if (!conn->sess->sess_ops->ErrorRecoveryLevel) {
			pr_err("Cannot recover from unknown"
			" opcode while ERL=0, closing iSCSI connection.\n");
			return -1;
		}
		if (!conn->conn_ops->OFMarker) {
			pr_err("Unable to recover from unknown"
			" opcode while OFMarker=No, closing iSCSI"
				" connection.\n");
			return -1;
		}
		if (iscsit_recover_from_unknown_opcode(conn) < 0) {
			pr_err("Unable to recover from unknown"
				" opcode, closing iSCSI connection.\n");
			return -1;
		}
		break;
	}

	return ret;
reject:
	return iscsit_add_reject(conn, ISCSI_REASON_BOOKMARK_NO_RESOURCES, buf);
}

int iscsi_target_rx_thread(void *arg)
{
	int ret;
	u8 buffer[ISCSI_HDR_LEN], opcode;
	u32 checksum = 0, digest = 0;
	struct iscsi_conn *conn = NULL;
	struct iscsi_thread_set *ts = arg;
	struct kvec iov;
	/*
	 * Allow ourselves to be interrupted by SIGINT so that a
	 * connection recovery / failure event can be triggered externally.
	 */
	allow_signal(SIGINT);

restart:
	conn = iscsi_rx_thread_pre_handler(ts);
	if (!conn)
		goto out;

	if (conn->conn_transport->transport_type == ISCSI_INFINIBAND) {
		struct completion comp;
		int rc;

		init_completion(&comp);
		rc = wait_for_completion_interruptible(&comp);
		if (rc < 0)
			goto transport_err;

		goto out;
	}

	while (!kthread_should_stop()) {
		/*
		 * Ensure that both TX and RX per connection kthreads
		 * are scheduled to run on the same CPU.
		 */
		iscsit_thread_check_cpumask(conn, current, 0);

		memset(buffer, 0, ISCSI_HDR_LEN);
		memset(&iov, 0, sizeof(struct kvec));

		iov.iov_base	= buffer;
		iov.iov_len	= ISCSI_HDR_LEN;

		ret = rx_data(conn, &iov, 1, ISCSI_HDR_LEN);
		if (ret != ISCSI_HDR_LEN) {
			iscsit_rx_thread_wait_for_tcp(conn);
			goto transport_err;
		}

		if (conn->conn_ops->HeaderDigest) {
			iov.iov_base	= &digest;
			iov.iov_len	= ISCSI_CRC_LEN;

			ret = rx_data(conn, &iov, 1, ISCSI_CRC_LEN);
			if (ret != ISCSI_CRC_LEN) {
				iscsit_rx_thread_wait_for_tcp(conn);
				goto transport_err;
			}

			iscsit_do_crypto_hash_buf(&conn->conn_rx_hash,
					buffer, ISCSI_HDR_LEN,
					0, NULL, (u8 *)&checksum);

			if (digest != checksum) {
				pr_err("HeaderDigest CRC32C failed,"
					" received 0x%08x, computed 0x%08x\n",
					digest, checksum);
				/*
				 * Set the PDU to 0xff so it will intentionally
				 * hit default in the switch below.
				 */
				memset(buffer, 0xff, ISCSI_HDR_LEN);
				spin_lock_bh(&conn->sess->session_stats_lock);
				conn->sess->conn_digest_errors++;
				spin_unlock_bh(&conn->sess->session_stats_lock);
			} else {
				pr_debug("Got HeaderDigest CRC32C"
						" 0x%08x\n", checksum);
			}
		}

		if (conn->conn_state == TARG_CONN_STATE_IN_LOGOUT)
			goto transport_err;

		opcode = buffer[0] & ISCSI_OPCODE_MASK;

		if (conn->sess->sess_ops->SessionType &&
		   ((!(opcode & ISCSI_OP_TEXT)) ||
		    (!(opcode & ISCSI_OP_LOGOUT)))) {
			pr_err("Received illegal iSCSI Opcode: 0x%02x"
			" while in Discovery Session, rejecting.\n", opcode);
			iscsit_add_reject(conn, ISCSI_REASON_PROTOCOL_ERROR,
					  buffer);
			goto transport_err;
		}

		ret = iscsi_target_rx_opcode(conn, buffer);
		if (ret < 0)
			goto transport_err;
	}

transport_err:
	if (!signal_pending(current))
		atomic_set(&conn->transport_failed, 1);
	iscsit_take_action_for_connection_exit(conn);
	goto restart;
out:
	return 0;
}

static void iscsit_release_commands_from_conn(struct iscsi_conn *conn)
{
	struct iscsi_cmd *cmd = NULL, *cmd_tmp = NULL;
	struct iscsi_session *sess = conn->sess;
	/*
	 * We expect this function to only ever be called from either RX or TX
	 * thread context via iscsit_close_connection() once the other context
	 * has been reset -> returned sleeping pre-handler state.
	 */
	spin_lock_bh(&conn->cmd_lock);
	list_for_each_entry_safe(cmd, cmd_tmp, &conn->conn_cmd_list, i_conn_node) {

		list_del(&cmd->i_conn_node);
		spin_unlock_bh(&conn->cmd_lock);

		iscsit_increment_maxcmdsn(cmd, sess);

		iscsit_free_cmd(cmd, true);

		spin_lock_bh(&conn->cmd_lock);
	}
	spin_unlock_bh(&conn->cmd_lock);
}

static void iscsit_stop_timers_for_cmds(
	struct iscsi_conn *conn)
{
	struct iscsi_cmd *cmd;

	spin_lock_bh(&conn->cmd_lock);
	list_for_each_entry(cmd, &conn->conn_cmd_list, i_conn_node) {
		if (cmd->data_direction == DMA_TO_DEVICE)
			iscsit_stop_dataout_timer(cmd);
	}
	spin_unlock_bh(&conn->cmd_lock);
}

int iscsit_close_connection(
	struct iscsi_conn *conn)
{
	int conn_logout = (conn->conn_state == TARG_CONN_STATE_IN_LOGOUT);
	struct iscsi_session	*sess = conn->sess;

	pr_debug("Closing iSCSI connection CID %hu on SID:"
		" %u\n", conn->cid, sess->sid);
	/*
	 * Always up conn_logout_comp just in case the RX Thread is sleeping
	 * and the logout response never got sent because the connection
	 * failed.
	 */
	complete(&conn->conn_logout_comp);

	iscsi_release_thread_set(conn);

	iscsit_stop_timers_for_cmds(conn);
	iscsit_stop_nopin_response_timer(conn);
	iscsit_stop_nopin_timer(conn);
	iscsit_free_queue_reqs_for_conn(conn);

	/*
	 * During Connection recovery drop unacknowledged out of order
	 * commands for this connection, and prepare the other commands
	 * for realligence.
	 *
	 * During normal operation clear the out of order commands (but
	 * do not free the struct iscsi_ooo_cmdsn's) and release all
	 * struct iscsi_cmds.
	 */
	if (atomic_read(&conn->connection_recovery)) {
		iscsit_discard_unacknowledged_ooo_cmdsns_for_conn(conn);
		iscsit_prepare_cmds_for_realligance(conn);
	} else {
		iscsit_clear_ooo_cmdsns_for_conn(conn);
		iscsit_release_commands_from_conn(conn);
	}

	/*
	 * Handle decrementing session or connection usage count if
	 * a logout response was not able to be sent because the
	 * connection failed.  Fall back to Session Recovery here.
	 */
	if (atomic_read(&conn->conn_logout_remove)) {
		if (conn->conn_logout_reason == ISCSI_LOGOUT_REASON_CLOSE_SESSION) {
			iscsit_dec_conn_usage_count(conn);
			iscsit_dec_session_usage_count(sess);
		}
		if (conn->conn_logout_reason == ISCSI_LOGOUT_REASON_CLOSE_CONNECTION)
			iscsit_dec_conn_usage_count(conn);

		atomic_set(&conn->conn_logout_remove, 0);
		atomic_set(&sess->session_reinstatement, 0);
		atomic_set(&sess->session_fall_back_to_erl0, 1);
	}

	spin_lock_bh(&sess->conn_lock);
	list_del(&conn->conn_list);

	/*
	 * Attempt to let the Initiator know this connection failed by
	 * sending an Connection Dropped Async Message on another
	 * active connection.
	 */
	if (atomic_read(&conn->connection_recovery))
		iscsit_build_conn_drop_async_message(conn);

	spin_unlock_bh(&sess->conn_lock);

	/*
	 * If connection reinstatement is being performed on this connection,
	 * up the connection reinstatement semaphore that is being blocked on
	 * in iscsit_cause_connection_reinstatement().
	 */
	spin_lock_bh(&conn->state_lock);
	if (atomic_read(&conn->sleep_on_conn_wait_comp)) {
		spin_unlock_bh(&conn->state_lock);
		complete(&conn->conn_wait_comp);
		wait_for_completion(&conn->conn_post_wait_comp);
		spin_lock_bh(&conn->state_lock);
	}

	/*
	 * If connection reinstatement is being performed on this connection
	 * by receiving a REMOVECONNFORRECOVERY logout request, up the
	 * connection wait rcfr semaphore that is being blocked on
	 * an iscsit_connection_reinstatement_rcfr().
	 */
	if (atomic_read(&conn->connection_wait_rcfr)) {
		spin_unlock_bh(&conn->state_lock);
		complete(&conn->conn_wait_rcfr_comp);
		wait_for_completion(&conn->conn_post_wait_comp);
		spin_lock_bh(&conn->state_lock);
	}
	atomic_set(&conn->connection_reinstatement, 1);
	spin_unlock_bh(&conn->state_lock);

	/*
	 * If any other processes are accessing this connection pointer we
	 * must wait until they have completed.
	 */
	iscsit_check_conn_usage_count(conn);

	if (conn->conn_rx_hash.tfm)
		crypto_free_hash(conn->conn_rx_hash.tfm);
	if (conn->conn_tx_hash.tfm)
		crypto_free_hash(conn->conn_tx_hash.tfm);

	if (conn->conn_cpumask)
		free_cpumask_var(conn->conn_cpumask);

	kfree(conn->conn_ops);
	conn->conn_ops = NULL;

	if (conn->sock)
		sock_release(conn->sock);

	if (conn->conn_transport->iscsit_free_conn)
		conn->conn_transport->iscsit_free_conn(conn);

	iscsit_put_transport(conn->conn_transport);

	conn->thread_set = NULL;

	pr_debug("Moving to TARG_CONN_STATE_FREE.\n");
	conn->conn_state = TARG_CONN_STATE_FREE;
	kfree(conn);

	spin_lock_bh(&sess->conn_lock);
	atomic_dec(&sess->nconn);
	pr_debug("Decremented iSCSI connection count to %hu from node:"
		" %s\n", atomic_read(&sess->nconn),
		sess->sess_ops->InitiatorName);
	/*
	 * Make sure that if one connection fails in an non ERL=2 iSCSI
	 * Session that they all fail.
	 */
	if ((sess->sess_ops->ErrorRecoveryLevel != 2) && !conn_logout &&
	     !atomic_read(&sess->session_logout))
		atomic_set(&sess->session_fall_back_to_erl0, 1);

	/*
	 * If this was not the last connection in the session, and we are
	 * performing session reinstatement or falling back to ERL=0, call
	 * iscsit_stop_session() without sleeping to shutdown the other
	 * active connections.
	 */
	if (atomic_read(&sess->nconn)) {
		if (!atomic_read(&sess->session_reinstatement) &&
		    !atomic_read(&sess->session_fall_back_to_erl0)) {
			spin_unlock_bh(&sess->conn_lock);
			return 0;
		}
		if (!atomic_read(&sess->session_stop_active)) {
			atomic_set(&sess->session_stop_active, 1);
			spin_unlock_bh(&sess->conn_lock);
			iscsit_stop_session(sess, 0, 0);
			return 0;
		}
		spin_unlock_bh(&sess->conn_lock);
		return 0;
	}

	/*
	 * If this was the last connection in the session and one of the
	 * following is occurring:
	 *
	 * Session Reinstatement is not being performed, and are falling back
	 * to ERL=0 call iscsit_close_session().
	 *
	 * Session Logout was requested.  iscsit_close_session() will be called
	 * elsewhere.
	 *
	 * Session Continuation is not being performed, start the Time2Retain
	 * handler and check if sleep_on_sess_wait_sem is active.
	 */
	if (!atomic_read(&sess->session_reinstatement) &&
	     atomic_read(&sess->session_fall_back_to_erl0)) {
		spin_unlock_bh(&sess->conn_lock);
		target_put_session(sess->se_sess);

		return 0;
	} else if (atomic_read(&sess->session_logout)) {
		pr_debug("Moving to TARG_SESS_STATE_FREE.\n");
		sess->session_state = TARG_SESS_STATE_FREE;
		spin_unlock_bh(&sess->conn_lock);

		if (atomic_read(&sess->sleep_on_sess_wait_comp))
			complete(&sess->session_wait_comp);

		return 0;
	} else {
		pr_debug("Moving to TARG_SESS_STATE_FAILED.\n");
		sess->session_state = TARG_SESS_STATE_FAILED;

		if (!atomic_read(&sess->session_continuation)) {
			spin_unlock_bh(&sess->conn_lock);
			iscsit_start_time2retain_handler(sess);
		} else
			spin_unlock_bh(&sess->conn_lock);

		if (atomic_read(&sess->sleep_on_sess_wait_comp))
			complete(&sess->session_wait_comp);

		return 0;
	}
	spin_unlock_bh(&sess->conn_lock);

	return 0;
}

int iscsit_close_session(struct iscsi_session *sess)
{
	struct iscsi_portal_group *tpg = ISCSI_TPG_S(sess);
	struct se_portal_group *se_tpg = &tpg->tpg_se_tpg;

	if (atomic_read(&sess->nconn)) {
		pr_err("%d connection(s) still exist for iSCSI session"
			" to %s\n", atomic_read(&sess->nconn),
			sess->sess_ops->InitiatorName);
		BUG();
	}

	spin_lock_bh(&se_tpg->session_lock);
	atomic_set(&sess->session_logout, 1);
	atomic_set(&sess->session_reinstatement, 1);
	iscsit_stop_time2retain_timer(sess);
	spin_unlock_bh(&se_tpg->session_lock);

	/*
	 * transport_deregister_session_configfs() will clear the
	 * struct se_node_acl->nacl_sess pointer now as a iscsi_np process context
	 * can be setting it again with __transport_register_session() in
	 * iscsi_post_login_handler() again after the iscsit_stop_session()
	 * completes in iscsi_np context.
	 */
	transport_deregister_session_configfs(sess->se_sess);

	/*
	 * If any other processes are accessing this session pointer we must
	 * wait until they have completed.  If we are in an interrupt (the
	 * time2retain handler) and contain and active session usage count we
	 * restart the timer and exit.
	 */
	if (!in_interrupt()) {
		if (iscsit_check_session_usage_count(sess) == 1)
			iscsit_stop_session(sess, 1, 1);
	} else {
		if (iscsit_check_session_usage_count(sess) == 2) {
			atomic_set(&sess->session_logout, 0);
			iscsit_start_time2retain_handler(sess);
			return 0;
		}
	}

	transport_deregister_session(sess->se_sess);

	if (sess->sess_ops->ErrorRecoveryLevel == 2)
		iscsit_free_connection_recovery_entires(sess);

	iscsit_free_all_ooo_cmdsns(sess);

	spin_lock_bh(&se_tpg->session_lock);
	pr_debug("Moving to TARG_SESS_STATE_FREE.\n");
	sess->session_state = TARG_SESS_STATE_FREE;
	pr_debug("Released iSCSI session from node: %s\n",
			sess->sess_ops->InitiatorName);
	tpg->nsessions--;
	if (tpg->tpg_tiqn)
		tpg->tpg_tiqn->tiqn_nsessions--;

	pr_debug("Decremented number of active iSCSI Sessions on"
		" iSCSI TPG: %hu to %u\n", tpg->tpgt, tpg->nsessions);

	spin_lock(&sess_idr_lock);
	idr_remove(&sess_idr, sess->session_index);
	spin_unlock(&sess_idr_lock);

	kfree(sess->sess_ops);
	sess->sess_ops = NULL;
	spin_unlock_bh(&se_tpg->session_lock);

	kfree(sess);
	return 0;
}

static void iscsit_logout_post_handler_closesession(
	struct iscsi_conn *conn)
{
	struct iscsi_session *sess = conn->sess;

	iscsi_set_thread_clear(conn, ISCSI_CLEAR_TX_THREAD);
	iscsi_set_thread_set_signal(conn, ISCSI_SIGNAL_TX_THREAD);

	atomic_set(&conn->conn_logout_remove, 0);
	complete(&conn->conn_logout_comp);

	iscsit_dec_conn_usage_count(conn);
	iscsit_stop_session(sess, 1, 1);
	iscsit_dec_session_usage_count(sess);
	target_put_session(sess->se_sess);
}

static void iscsit_logout_post_handler_samecid(
	struct iscsi_conn *conn)
{
	iscsi_set_thread_clear(conn, ISCSI_CLEAR_TX_THREAD);
	iscsi_set_thread_set_signal(conn, ISCSI_SIGNAL_TX_THREAD);

	atomic_set(&conn->conn_logout_remove, 0);
	complete(&conn->conn_logout_comp);

	iscsit_cause_connection_reinstatement(conn, 1);
	iscsit_dec_conn_usage_count(conn);
}

static void iscsit_logout_post_handler_diffcid(
	struct iscsi_conn *conn,
	u16 cid)
{
	struct iscsi_conn *l_conn;
	struct iscsi_session *sess = conn->sess;

	if (!sess)
		return;

	spin_lock_bh(&sess->conn_lock);
	list_for_each_entry(l_conn, &sess->sess_conn_list, conn_list) {
		if (l_conn->cid == cid) {
			iscsit_inc_conn_usage_count(l_conn);
			break;
		}
	}
	spin_unlock_bh(&sess->conn_lock);

	if (!l_conn)
		return;

	if (l_conn->sock)
		l_conn->sock->ops->shutdown(l_conn->sock, RCV_SHUTDOWN);

	spin_lock_bh(&l_conn->state_lock);
	pr_debug("Moving to TARG_CONN_STATE_IN_LOGOUT.\n");
	l_conn->conn_state = TARG_CONN_STATE_IN_LOGOUT;
	spin_unlock_bh(&l_conn->state_lock);

	iscsit_cause_connection_reinstatement(l_conn, 1);
	iscsit_dec_conn_usage_count(l_conn);
}

/*
 *	Return of 0 causes the TX thread to restart.
 */
int iscsit_logout_post_handler(
	struct iscsi_cmd *cmd,
	struct iscsi_conn *conn)
{
	int ret = 0;

	switch (cmd->logout_reason) {
	case ISCSI_LOGOUT_REASON_CLOSE_SESSION:
		switch (cmd->logout_response) {
		case ISCSI_LOGOUT_SUCCESS:
		case ISCSI_LOGOUT_CLEANUP_FAILED:
		default:
			iscsit_logout_post_handler_closesession(conn);
			break;
		}
		ret = 0;
		break;
	case ISCSI_LOGOUT_REASON_CLOSE_CONNECTION:
		if (conn->cid == cmd->logout_cid) {
			switch (cmd->logout_response) {
			case ISCSI_LOGOUT_SUCCESS:
			case ISCSI_LOGOUT_CLEANUP_FAILED:
			default:
				iscsit_logout_post_handler_samecid(conn);
				break;
			}
			ret = 0;
		} else {
			switch (cmd->logout_response) {
			case ISCSI_LOGOUT_SUCCESS:
				iscsit_logout_post_handler_diffcid(conn,
					cmd->logout_cid);
				break;
			case ISCSI_LOGOUT_CID_NOT_FOUND:
			case ISCSI_LOGOUT_CLEANUP_FAILED:
			default:
				break;
			}
			ret = 1;
		}
		break;
	case ISCSI_LOGOUT_REASON_RECOVERY:
		switch (cmd->logout_response) {
		case ISCSI_LOGOUT_SUCCESS:
		case ISCSI_LOGOUT_CID_NOT_FOUND:
		case ISCSI_LOGOUT_RECOVERY_UNSUPPORTED:
		case ISCSI_LOGOUT_CLEANUP_FAILED:
		default:
			break;
		}
		ret = 1;
		break;
	default:
		break;

	}
	return ret;
}
EXPORT_SYMBOL(iscsit_logout_post_handler);

void iscsit_fail_session(struct iscsi_session *sess)
{
	struct iscsi_conn *conn;

	spin_lock_bh(&sess->conn_lock);
	list_for_each_entry(conn, &sess->sess_conn_list, conn_list) {
		pr_debug("Moving to TARG_CONN_STATE_CLEANUP_WAIT.\n");
		conn->conn_state = TARG_CONN_STATE_CLEANUP_WAIT;
	}
	spin_unlock_bh(&sess->conn_lock);

	pr_debug("Moving to TARG_SESS_STATE_FAILED.\n");
	sess->session_state = TARG_SESS_STATE_FAILED;
}

int iscsit_free_session(struct iscsi_session *sess)
{
	u16 conn_count = atomic_read(&sess->nconn);
	struct iscsi_conn *conn, *conn_tmp = NULL;
	int is_last;

	spin_lock_bh(&sess->conn_lock);
	atomic_set(&sess->sleep_on_sess_wait_comp, 1);

	list_for_each_entry_safe(conn, conn_tmp, &sess->sess_conn_list,
			conn_list) {
		if (conn_count == 0)
			break;

		if (list_is_last(&conn->conn_list, &sess->sess_conn_list)) {
			is_last = 1;
		} else {
			iscsit_inc_conn_usage_count(conn_tmp);
			is_last = 0;
		}
		iscsit_inc_conn_usage_count(conn);

		spin_unlock_bh(&sess->conn_lock);
		iscsit_cause_connection_reinstatement(conn, 1);
		spin_lock_bh(&sess->conn_lock);

		iscsit_dec_conn_usage_count(conn);
		if (is_last == 0)
			iscsit_dec_conn_usage_count(conn_tmp);

		conn_count--;
	}

	if (atomic_read(&sess->nconn)) {
		spin_unlock_bh(&sess->conn_lock);
		wait_for_completion(&sess->session_wait_comp);
	} else
		spin_unlock_bh(&sess->conn_lock);

	target_put_session(sess->se_sess);
	return 0;
}

void iscsit_stop_session(
	struct iscsi_session *sess,
	int session_sleep,
	int connection_sleep)
{
	u16 conn_count = atomic_read(&sess->nconn);
	struct iscsi_conn *conn, *conn_tmp = NULL;
	int is_last;

	spin_lock_bh(&sess->conn_lock);
	if (session_sleep)
		atomic_set(&sess->sleep_on_sess_wait_comp, 1);

	if (connection_sleep) {
		list_for_each_entry_safe(conn, conn_tmp, &sess->sess_conn_list,
				conn_list) {
			if (conn_count == 0)
				break;

			if (list_is_last(&conn->conn_list, &sess->sess_conn_list)) {
				is_last = 1;
			} else {
				iscsit_inc_conn_usage_count(conn_tmp);
				is_last = 0;
			}
			iscsit_inc_conn_usage_count(conn);

			spin_unlock_bh(&sess->conn_lock);
			iscsit_cause_connection_reinstatement(conn, 1);
			spin_lock_bh(&sess->conn_lock);

			iscsit_dec_conn_usage_count(conn);
			if (is_last == 0)
				iscsit_dec_conn_usage_count(conn_tmp);
			conn_count--;
		}
	} else {
		list_for_each_entry(conn, &sess->sess_conn_list, conn_list)
			iscsit_cause_connection_reinstatement(conn, 0);
	}

	if (session_sleep && atomic_read(&sess->nconn)) {
		spin_unlock_bh(&sess->conn_lock);
		wait_for_completion(&sess->session_wait_comp);
	} else
		spin_unlock_bh(&sess->conn_lock);
}

int iscsit_release_sessions_for_tpg(struct iscsi_portal_group *tpg, int force)
{
	struct iscsi_session *sess;
	struct se_portal_group *se_tpg = &tpg->tpg_se_tpg;
	struct se_session *se_sess, *se_sess_tmp;
	int session_count = 0;

	spin_lock_bh(&se_tpg->session_lock);
	if (tpg->nsessions && !force) {
		spin_unlock_bh(&se_tpg->session_lock);
		return -1;
	}

	list_for_each_entry_safe(se_sess, se_sess_tmp, &se_tpg->tpg_sess_list,
			sess_list) {
		sess = (struct iscsi_session *)se_sess->fabric_sess_ptr;

		spin_lock(&sess->conn_lock);
		if (atomic_read(&sess->session_fall_back_to_erl0) ||
		    atomic_read(&sess->session_logout) ||
		    (sess->time2retain_timer_flags & ISCSI_TF_EXPIRED)) {
			spin_unlock(&sess->conn_lock);
			continue;
		}
		atomic_set(&sess->session_reinstatement, 1);
		spin_unlock(&sess->conn_lock);
		spin_unlock_bh(&se_tpg->session_lock);

		iscsit_free_session(sess);
		spin_lock_bh(&se_tpg->session_lock);

		session_count++;
	}
	spin_unlock_bh(&se_tpg->session_lock);

	pr_debug("Released %d iSCSI Session(s) from Target Portal"
			" Group: %hu\n", session_count, tpg->tpgt);
	return 0;
}

MODULE_DESCRIPTION("iSCSI-Target Driver for mainline target infrastructure");
MODULE_VERSION("4.1.x");
MODULE_AUTHOR("nab@Linux-iSCSI.org");
MODULE_LICENSE("GPL");

module_init(iscsi_target_init_module);
module_exit(iscsi_target_cleanup_module);<|MERGE_RESOLUTION|>--- conflicted
+++ resolved
@@ -1553,14 +1553,6 @@
 	 * can contain ping data.
 	 */
 	if (hdr->ttt == cpu_to_be32(0xFFFFFFFF)) {
-<<<<<<< HEAD
-		if (!cmd)
-			return iscsit_reject_cmd(cmd,
-					ISCSI_REASON_BOOKMARK_NO_RESOURCES,
-					(unsigned char *)hdr);
-
-=======
->>>>>>> 69a2d10c
 		cmd->iscsi_opcode	= ISCSI_OP_NOOP_OUT;
 		cmd->i_state		= ISTATE_SEND_NOPIN;
 		cmd->immediate_cmd	= ((hdr->opcode & ISCSI_OP_IMMEDIATE) ?
@@ -1729,71 +1721,7 @@
 		pr_debug("Ping Data: \"%s\"\n", ping_data);
 	}
 
-<<<<<<< HEAD
-	if (hdr->itt != RESERVED_ITT) {
-		if (!cmd) {
-			pr_err("Checking CmdSN for NOPOUT,"
-				" but cmd is NULL!\n");
-			return -1;
-		}
-		/*
-		 * Initiator is expecting a NopIN ping reply,
-		 */
-		spin_lock_bh(&conn->cmd_lock);
-		list_add_tail(&cmd->i_conn_node, &conn->conn_cmd_list);
-		spin_unlock_bh(&conn->cmd_lock);
-
-		iscsit_ack_from_expstatsn(conn, be32_to_cpu(hdr->exp_statsn));
-
-		if (hdr->opcode & ISCSI_OP_IMMEDIATE) {
-			iscsit_add_cmd_to_response_queue(cmd, conn,
-					cmd->i_state);
-			return 0;
-		}
-
-		cmdsn_ret = iscsit_sequence_cmd(conn, cmd,
-				(unsigned char *)hdr, hdr->cmdsn);
-		if (cmdsn_ret == CMDSN_LOWER_THAN_EXP) {
-			ret = 0;
-			goto ping_out;
-		}
-		if (cmdsn_ret == CMDSN_ERROR_CANNOT_RECOVER)
-			return -1;
-
-		return 0;
-	}
-
-	if (hdr->ttt != cpu_to_be32(0xFFFFFFFF)) {
-		/*
-		 * This was a response to a unsolicited NOPIN ping.
-		 */
-		cmd_p = iscsit_find_cmd_from_ttt(conn, be32_to_cpu(hdr->ttt));
-		if (!cmd_p)
-			return -1;
-
-		iscsit_stop_nopin_response_timer(conn);
-
-		cmd_p->i_state = ISTATE_REMOVE;
-		iscsit_add_cmd_to_immediate_queue(cmd_p, conn, cmd_p->i_state);
-		iscsit_start_nopin_timer(conn);
-	} else {
-		/*
-		 * Initiator is not expecting a NOPIN is response.
-		 * Just ignore for now.
-		 *
-		 * iSCSI v19-91 10.18
-		 * "A NOP-OUT may also be used to confirm a changed
-		 *  ExpStatSN if another PDU will not be available
-		 *  for a long time."
-		 */
-		ret = 0;
-		goto out;
-	}
-
-	return 0;
-=======
 	return iscsit_process_nop_out(conn, cmd, hdr);
->>>>>>> 69a2d10c
 out:
 	if (cmd)
 		iscsit_free_cmd(cmd, false);
@@ -2027,12 +1955,8 @@
 		pr_err("Unable to accept text parameter length: %u"
 			"greater than MaxXmitDataSegmentLength %u.\n",
 		       payload_length, conn->conn_ops->MaxXmitDataSegmentLength);
-<<<<<<< HEAD
-		return iscsit_add_reject(conn, ISCSI_REASON_PROTOCOL_ERROR, buf);
-=======
 		return iscsit_reject_cmd(cmd, ISCSI_REASON_PROTOCOL_ERROR,
 					 (unsigned char *)hdr);
->>>>>>> 69a2d10c
 	}
 
 	pr_debug("Got Text Request: ITT: 0x%08x, CmdSN: 0x%08x,"
@@ -2195,45 +2119,12 @@
 				" data.\n", payload_length);
 	}
 
-<<<<<<< HEAD
-	cmd = iscsit_allocate_cmd(conn, GFP_KERNEL);
-	if (!cmd)
-		return iscsit_add_reject(conn,
-					 ISCSI_REASON_BOOKMARK_NO_RESOURCES, buf);
-
-	cmd->iscsi_opcode	= ISCSI_OP_TEXT;
-	cmd->i_state		= ISTATE_SEND_TEXTRSP;
-	cmd->immediate_cmd	= ((hdr->opcode & ISCSI_OP_IMMEDIATE) ? 1 : 0);
-	conn->sess->init_task_tag = cmd->init_task_tag	= hdr->itt;
-	cmd->targ_xfer_tag	= 0xFFFFFFFF;
-	cmd->cmd_sn		= be32_to_cpu(hdr->cmdsn);
-	cmd->exp_stat_sn	= be32_to_cpu(hdr->exp_statsn);
-	cmd->data_direction	= DMA_NONE;
-
-	spin_lock_bh(&conn->cmd_lock);
-	list_add_tail(&cmd->i_conn_node, &conn->conn_cmd_list);
-	spin_unlock_bh(&conn->cmd_lock);
-
-	iscsit_ack_from_expstatsn(conn, be32_to_cpu(hdr->exp_statsn));
-
-	if (!(hdr->opcode & ISCSI_OP_IMMEDIATE)) {
-		cmdsn_ret = iscsit_sequence_cmd(conn, cmd,
-				(unsigned char *)hdr, hdr->cmdsn);
-		if (cmdsn_ret == CMDSN_ERROR_CANNOT_RECOVER)
-			return -1;
-
-		return 0;
-	}
-
-	return iscsit_execute_cmd(cmd, 0);
-=======
 	return iscsit_process_text_cmd(conn, cmd, hdr);
 
 reject:
 	kfree(cmd->text_in_ptr);
 	cmd->text_in_ptr = NULL;
 	return iscsit_reject_cmd(cmd, ISCSI_REASON_PROTOCOL_ERROR, buf);
->>>>>>> 69a2d10c
 }
 EXPORT_SYMBOL(iscsit_handle_text_cmd);
 
