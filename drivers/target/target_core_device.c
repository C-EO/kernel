--- conflicted
+++ resolved
@@ -86,20 +86,6 @@
 		se_cmd->pr_res_key = deve->pr_res_key;
 		se_cmd->se_cmd_flags |= SCF_SE_LUN_CMD;
 		se_cmd->lun_ref_active = true;
-<<<<<<< HEAD
-
-		if ((se_cmd->data_direction == DMA_TO_DEVICE) &&
-		    deve->lun_access_ro) {
-			pr_err("TARGET_CORE[%s]: Detected WRITE_PROTECTED LUN"
-				" Access for 0x%08llx\n",
-				se_cmd->se_tfo->fabric_name,
-				se_cmd->orig_fe_lun);
-			rcu_read_unlock();
-			ret = TCM_WRITE_PROTECTED;
-			goto ref_dev;
-		}
-=======
->>>>>>> 7d2a07b7
 	}
 out_unlock:
 	rcu_read_unlock();
@@ -119,16 +105,6 @@
 			return TCM_NON_EXISTENT_LUN;
 		}
 
-<<<<<<< HEAD
-		se_lun = se_sess->se_tpg->tpg_virt_lun0;
-		se_cmd->se_lun = se_sess->se_tpg->tpg_virt_lun0;
-		se_cmd->se_cmd_flags |= SCF_SE_LUN_CMD;
-
-		percpu_ref_get(&se_lun->lun_ref);
-		se_cmd->lun_ref_active = true;
-
-=======
->>>>>>> 7d2a07b7
 		/*
 		 * Force WRITE PROTECT for virtual LUN 0
 		 */
