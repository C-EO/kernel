--- conflicted
+++ resolved
@@ -848,10 +848,7 @@
 	attrib->unmap_granularity = q->limits.discard_granularity / block_size;
 	attrib->unmap_granularity_alignment = q->limits.discard_alignment /
 								block_size;
-<<<<<<< HEAD
-=======
 	attrib->unmap_zeroes_data = q->limits.discard_zeroes_data;
->>>>>>> 05ec7de7
 	return true;
 }
 EXPORT_SYMBOL(target_configure_unmap_from_queue);
