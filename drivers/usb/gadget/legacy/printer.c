/*
 * printer.c -- Printer gadget driver
 *
 * Copyright (C) 2003-2005 David Brownell
 * Copyright (C) 2006 Craig W. Nadler
 *
 * This program is free software; you can redistribute it and/or modify
 * it under the terms of the GNU General Public License as published by
 * the Free Software Foundation; either version 2 of the License, or
 * (at your option) any later version.
 */

#include <linux/module.h>
#include <linux/kernel.h>
#include <asm/byteorder.h>

#include <linux/usb/ch9.h>
#include <linux/usb/composite.h>
#include <linux/usb/gadget.h>
#include <linux/usb/g_printer.h>

#include "gadget_chips.h"

USB_GADGET_COMPOSITE_OPTIONS();

#define DRIVER_DESC		"Printer Gadget"
#define DRIVER_VERSION		"2015 FEB 17"

static const char shortname [] = "printer";
static const char driver_desc [] = DRIVER_DESC;

#include "u_printer.h"

/*-------------------------------------------------------------------------*/

/* DO NOT REUSE THESE IDs with a protocol-incompatible driver!!  Ever!!
 * Instead:  allocate your own, using normal USB-IF procedures.
 */

/* Thanks to NetChip Technologies for donating this product ID.
 */
#define PRINTER_VENDOR_NUM	0x0525		/* NetChip */
#define PRINTER_PRODUCT_NUM	0xa4a8		/* Linux-USB Printer Gadget */

/* Some systems will want different product identifiers published in the
 * device descriptor, either numbers or strings or both.  These string
 * parameters are in UTF-8 (superset of ASCII's 7 bit characters).
 */

module_param_named(iSerialNum, coverwrite.serial_number, charp, S_IRUGO);
MODULE_PARM_DESC(iSerialNum, "1");

static char *iPNPstring;
module_param(iPNPstring, charp, S_IRUGO);
MODULE_PARM_DESC(iPNPstring, "MFG:linux;MDL:g_printer;CLS:PRINTER;SN:1;");

/* Number of requests to allocate per endpoint, not used for ep0. */
static unsigned qlen = 10;
module_param(qlen, uint, S_IRUGO|S_IWUSR);

#define QLEN	qlen

static struct usb_function_instance *fi_printer;
static struct usb_function *f_printer;

/*-------------------------------------------------------------------------*/

/*
 * DESCRIPTORS ... most are static, but strings and (full) configuration
 * descriptors are built on demand.
 */

static struct usb_device_descriptor device_desc = {
	.bLength =		sizeof device_desc,
	.bDescriptorType =	USB_DT_DEVICE,
	.bcdUSB =		cpu_to_le16(0x0200),
	.bDeviceClass =		USB_CLASS_PER_INTERFACE,
	.bDeviceSubClass =	0,
	.bDeviceProtocol =	0,
	.idVendor =		cpu_to_le16(PRINTER_VENDOR_NUM),
	.idProduct =		cpu_to_le16(PRINTER_PRODUCT_NUM),
	.bNumConfigurations =	1
};

static struct usb_otg_descriptor otg_descriptor = {
	.bLength =              sizeof otg_descriptor,
	.bDescriptorType =      USB_DT_OTG,
	.bmAttributes =         USB_OTG_SRP,
};

static const struct usb_descriptor_header *otg_desc[] = {
	(struct usb_descriptor_header *) &otg_descriptor,
	NULL,
};

/*-------------------------------------------------------------------------*/

/* descriptors that are built on-demand */

static char				product_desc [40] = DRIVER_DESC;
static char				serial_num [40] = "1";
static char				pnp_string[PNP_STRING_LEN] =
	"XXMFG:linux;MDL:g_printer;CLS:PRINTER;SN:1;";

/* static strings, in UTF-8 */
static struct usb_string		strings [] = {
	[USB_GADGET_MANUFACTURER_IDX].s = "",
	[USB_GADGET_PRODUCT_IDX].s = product_desc,
	[USB_GADGET_SERIAL_IDX].s =	serial_num,
	{  }		/* end of list */
};

static struct usb_gadget_strings	stringtab_dev = {
	.language	= 0x0409,	/* en-us */
	.strings	= strings,
};

static struct usb_gadget_strings *dev_strings[] = {
	&stringtab_dev,
	NULL,
};

<<<<<<< HEAD
/*-------------------------------------------------------------------------*/

static struct usb_request *
printer_req_alloc(struct usb_ep *ep, unsigned len, gfp_t gfp_flags)
{
	struct usb_request	*req;

	req = usb_ep_alloc_request(ep, gfp_flags);

	if (req != NULL) {
		req->length = len;
		req->buf = kmalloc(len, gfp_flags);
		if (req->buf == NULL) {
			usb_ep_free_request(ep, req);
			return NULL;
		}
	}

	return req;
}

static void
printer_req_free(struct usb_ep *ep, struct usb_request *req)
{
	if (ep != NULL && req != NULL) {
		kfree(req->buf);
		usb_ep_free_request(ep, req);
	}
}

/*-------------------------------------------------------------------------*/

static void rx_complete(struct usb_ep *ep, struct usb_request *req)
{
	struct printer_dev	*dev = ep->driver_data;
	int			status = req->status;
	unsigned long		flags;

	spin_lock_irqsave(&dev->lock, flags);

	list_del_init(&req->list);	/* Remode from Active List */

	switch (status) {

	/* normal completion */
	case 0:
		if (req->actual > 0) {
			list_add_tail(&req->list, &dev->rx_buffers);
			DBG(dev, "G_Printer : rx length %d\n", req->actual);
		} else {
			list_add(&req->list, &dev->rx_reqs);
		}
		break;

	/* software-driven interface shutdown */
	case -ECONNRESET:		/* unlink */
	case -ESHUTDOWN:		/* disconnect etc */
		VDBG(dev, "rx shutdown, code %d\n", status);
		list_add(&req->list, &dev->rx_reqs);
		break;

	/* for hardware automagic (such as pxa) */
	case -ECONNABORTED:		/* endpoint reset */
		DBG(dev, "rx %s reset\n", ep->name);
		list_add(&req->list, &dev->rx_reqs);
		break;

	/* data overrun */
	case -EOVERFLOW:
		/* FALLTHROUGH */

	default:
		DBG(dev, "rx status %d\n", status);
		list_add(&req->list, &dev->rx_reqs);
		break;
	}

	wake_up_interruptible(&dev->rx_wait);
	spin_unlock_irqrestore(&dev->lock, flags);
}

static void tx_complete(struct usb_ep *ep, struct usb_request *req)
{
	struct printer_dev	*dev = ep->driver_data;

	switch (req->status) {
	default:
		VDBG(dev, "tx err %d\n", req->status);
		/* FALLTHROUGH */
	case -ECONNRESET:		/* unlink */
	case -ESHUTDOWN:		/* disconnect etc */
		break;
	case 0:
		break;
	}

	spin_lock(&dev->lock);
	/* Take the request struct off the active list and put it on the
	 * free list.
	 */
	list_del_init(&req->list);
	list_add(&req->list, &dev->tx_reqs);
	wake_up_interruptible(&dev->tx_wait);
	if (likely(list_empty(&dev->tx_reqs_active)))
		wake_up_interruptible(&dev->tx_flush_wait);

	spin_unlock(&dev->lock);
}

/*-------------------------------------------------------------------------*/

static int
printer_open(struct inode *inode, struct file *fd)
{
	struct printer_dev	*dev;
	unsigned long		flags;
	int			ret = -EBUSY;

	mutex_lock(&printer_mutex);
	dev = container_of(inode->i_cdev, struct printer_dev, printer_cdev);

	spin_lock_irqsave(&dev->lock, flags);

	if (!dev->printer_cdev_open) {
		dev->printer_cdev_open = 1;
		fd->private_data = dev;
		ret = 0;
		/* Change the printer status to show that it's on-line. */
		dev->printer_status |= PRINTER_SELECTED;
	}

	spin_unlock_irqrestore(&dev->lock, flags);

	DBG(dev, "printer_open returned %x\n", ret);
	mutex_unlock(&printer_mutex);
	return ret;
}

static int
printer_close(struct inode *inode, struct file *fd)
{
	struct printer_dev	*dev = fd->private_data;
	unsigned long		flags;

	spin_lock_irqsave(&dev->lock, flags);
	dev->printer_cdev_open = 0;
	fd->private_data = NULL;
	/* Change printer status to show that the printer is off-line. */
	dev->printer_status &= ~PRINTER_SELECTED;
	spin_unlock_irqrestore(&dev->lock, flags);

	DBG(dev, "printer_close\n");

	return 0;
}

/* This function must be called with interrupts turned off. */
static void
setup_rx_reqs(struct printer_dev *dev)
{
	struct usb_request              *req;

	while (likely(!list_empty(&dev->rx_reqs))) {
		int error;

		req = container_of(dev->rx_reqs.next,
				struct usb_request, list);
		list_del_init(&req->list);

		/* The USB Host sends us whatever amount of data it wants to
		 * so we always set the length field to the full USB_BUFSIZE.
		 * If the amount of data is more than the read() caller asked
		 * for it will be stored in the request buffer until it is
		 * asked for by read().
		 */
		req->length = USB_BUFSIZE;
		req->complete = rx_complete;

		/* here, we unlock, and only unlock, to avoid deadlock. */
		spin_unlock(&dev->lock);
		error = usb_ep_queue(dev->out_ep, req, GFP_ATOMIC);
		spin_lock(&dev->lock);
		if (error) {
			DBG(dev, "rx submit --> %d\n", error);
			list_add(&req->list, &dev->rx_reqs);
			break;
		}
		/* if the req is empty, then add it into dev->rx_reqs_active. */
		else if (list_empty(&req->list)) {
			list_add(&req->list, &dev->rx_reqs_active);
		}
	}
}

static ssize_t
printer_read(struct file *fd, char __user *buf, size_t len, loff_t *ptr)
{
	struct printer_dev		*dev = fd->private_data;
	unsigned long			flags;
	size_t				size;
	size_t				bytes_copied;
	struct usb_request		*req;
	/* This is a pointer to the current USB rx request. */
	struct usb_request		*current_rx_req;
	/* This is the number of bytes in the current rx buffer. */
	size_t				current_rx_bytes;
	/* This is a pointer to the current rx buffer. */
	u8				*current_rx_buf;

	if (len == 0)
		return -EINVAL;

	DBG(dev, "printer_read trying to read %d bytes\n", (int)len);

	mutex_lock(&dev->lock_printer_io);
	spin_lock_irqsave(&dev->lock, flags);

	/* We will use this flag later to check if a printer reset happened
	 * after we turn interrupts back on.
	 */
	dev->reset_printer = 0;

	setup_rx_reqs(dev);

	bytes_copied = 0;
	current_rx_req = dev->current_rx_req;
	current_rx_bytes = dev->current_rx_bytes;
	current_rx_buf = dev->current_rx_buf;
	dev->current_rx_req = NULL;
	dev->current_rx_bytes = 0;
	dev->current_rx_buf = NULL;

	/* Check if there is any data in the read buffers. Please note that
	 * current_rx_bytes is the number of bytes in the current rx buffer.
	 * If it is zero then check if there are any other rx_buffers that
	 * are on the completed list. We are only out of data if all rx
	 * buffers are empty.
	 */
	if ((current_rx_bytes == 0) &&
			(likely(list_empty(&dev->rx_buffers)))) {
		/* Turn interrupts back on before sleeping. */
		spin_unlock_irqrestore(&dev->lock, flags);

		/*
		 * If no data is available check if this is a NON-Blocking
		 * call or not.
		 */
		if (fd->f_flags & (O_NONBLOCK|O_NDELAY)) {
			mutex_unlock(&dev->lock_printer_io);
			return -EAGAIN;
		}

		/* Sleep until data is available */
		wait_event_interruptible(dev->rx_wait,
				(likely(!list_empty(&dev->rx_buffers))));
		spin_lock_irqsave(&dev->lock, flags);
	}

	/* We have data to return then copy it to the caller's buffer.*/
	while ((current_rx_bytes || likely(!list_empty(&dev->rx_buffers)))
			&& len) {
		if (current_rx_bytes == 0) {
			req = container_of(dev->rx_buffers.next,
					struct usb_request, list);
			list_del_init(&req->list);

			if (req->actual && req->buf) {
				current_rx_req = req;
				current_rx_bytes = req->actual;
				current_rx_buf = req->buf;
			} else {
				list_add(&req->list, &dev->rx_reqs);
				continue;
			}
		}

		/* Don't leave irqs off while doing memory copies */
		spin_unlock_irqrestore(&dev->lock, flags);

		if (len > current_rx_bytes)
			size = current_rx_bytes;
		else
			size = len;

		size -= copy_to_user(buf, current_rx_buf, size);
		bytes_copied += size;
		len -= size;
		buf += size;

		spin_lock_irqsave(&dev->lock, flags);

		/* We've disconnected or reset so return. */
		if (dev->reset_printer) {
			list_add(&current_rx_req->list, &dev->rx_reqs);
			spin_unlock_irqrestore(&dev->lock, flags);
			mutex_unlock(&dev->lock_printer_io);
			return -EAGAIN;
		}

		/* If we not returning all the data left in this RX request
		 * buffer then adjust the amount of data left in the buffer.
		 * Othewise if we are done with this RX request buffer then
		 * requeue it to get any incoming data from the USB host.
		 */
		if (size < current_rx_bytes) {
			current_rx_bytes -= size;
			current_rx_buf += size;
		} else {
			list_add(&current_rx_req->list, &dev->rx_reqs);
			current_rx_bytes = 0;
			current_rx_buf = NULL;
			current_rx_req = NULL;
		}
	}

	dev->current_rx_req = current_rx_req;
	dev->current_rx_bytes = current_rx_bytes;
	dev->current_rx_buf = current_rx_buf;

	spin_unlock_irqrestore(&dev->lock, flags);
	mutex_unlock(&dev->lock_printer_io);

	DBG(dev, "printer_read returned %d bytes\n", (int)bytes_copied);

	if (bytes_copied)
		return bytes_copied;
	else
		return -EAGAIN;
}

static ssize_t
printer_write(struct file *fd, const char __user *buf, size_t len, loff_t *ptr)
{
	struct printer_dev	*dev = fd->private_data;
	unsigned long		flags;
	size_t			size;	/* Amount of data in a TX request. */
	size_t			bytes_copied = 0;
	struct usb_request	*req;

	DBG(dev, "printer_write trying to send %d bytes\n", (int)len);

	if (len == 0)
		return -EINVAL;

	mutex_lock(&dev->lock_printer_io);
	spin_lock_irqsave(&dev->lock, flags);

	/* Check if a printer reset happens while we have interrupts on */
	dev->reset_printer = 0;

	/* Check if there is any available write buffers */
	if (likely(list_empty(&dev->tx_reqs))) {
		/* Turn interrupts back on before sleeping. */
		spin_unlock_irqrestore(&dev->lock, flags);

		/*
		 * If write buffers are available check if this is
		 * a NON-Blocking call or not.
		 */
		if (fd->f_flags & (O_NONBLOCK|O_NDELAY)) {
			mutex_unlock(&dev->lock_printer_io);
			return -EAGAIN;
		}

		/* Sleep until a write buffer is available */
		wait_event_interruptible(dev->tx_wait,
				(likely(!list_empty(&dev->tx_reqs))));
		spin_lock_irqsave(&dev->lock, flags);
	}

	while (likely(!list_empty(&dev->tx_reqs)) && len) {

		if (len > USB_BUFSIZE)
			size = USB_BUFSIZE;
		else
			size = len;

		req = container_of(dev->tx_reqs.next, struct usb_request,
				list);
		list_del_init(&req->list);

		req->complete = tx_complete;
		req->length = size;

		/* Check if we need to send a zero length packet. */
		if (len > size)
			/* They will be more TX requests so no yet. */
			req->zero = 0;
		else
			/* If the data amount is not a multple of the
			 * maxpacket size then send a zero length packet.
			 */
			req->zero = ((len % dev->in_ep->maxpacket) == 0);

		/* Don't leave irqs off while doing memory copies */
		spin_unlock_irqrestore(&dev->lock, flags);

		if (copy_from_user(req->buf, buf, size)) {
			list_add(&req->list, &dev->tx_reqs);
			mutex_unlock(&dev->lock_printer_io);
			return bytes_copied;
		}

		bytes_copied += size;
		len -= size;
		buf += size;

		spin_lock_irqsave(&dev->lock, flags);

		/* We've disconnected or reset so free the req and buffer */
		if (dev->reset_printer) {
			list_add(&req->list, &dev->tx_reqs);
			spin_unlock_irqrestore(&dev->lock, flags);
			mutex_unlock(&dev->lock_printer_io);
			return -EAGAIN;
		}

		if (usb_ep_queue(dev->in_ep, req, GFP_ATOMIC)) {
			list_add(&req->list, &dev->tx_reqs);
			spin_unlock_irqrestore(&dev->lock, flags);
			mutex_unlock(&dev->lock_printer_io);
			return -EAGAIN;
		}

		list_add(&req->list, &dev->tx_reqs_active);

	}

	spin_unlock_irqrestore(&dev->lock, flags);
	mutex_unlock(&dev->lock_printer_io);

	DBG(dev, "printer_write sent %d bytes\n", (int)bytes_copied);

	if (bytes_copied) {
		return bytes_copied;
	} else {
		return -EAGAIN;
	}
}

static int
printer_fsync(struct file *fd, loff_t start, loff_t end, int datasync)
{
	struct printer_dev	*dev = fd->private_data;
	struct inode *inode = file_inode(fd);
	unsigned long		flags;
	int			tx_list_empty;

	mutex_lock(&inode->i_mutex);
	spin_lock_irqsave(&dev->lock, flags);
	tx_list_empty = (likely(list_empty(&dev->tx_reqs)));
	spin_unlock_irqrestore(&dev->lock, flags);

	if (!tx_list_empty) {
		/* Sleep until all data has been sent */
		wait_event_interruptible(dev->tx_flush_wait,
				(likely(list_empty(&dev->tx_reqs_active))));
	}
	mutex_unlock(&inode->i_mutex);

	return 0;
}

static unsigned int
printer_poll(struct file *fd, poll_table *wait)
{
	struct printer_dev	*dev = fd->private_data;
	unsigned long		flags;
	int			status = 0;

	mutex_lock(&dev->lock_printer_io);
	spin_lock_irqsave(&dev->lock, flags);
	setup_rx_reqs(dev);
	spin_unlock_irqrestore(&dev->lock, flags);
	mutex_unlock(&dev->lock_printer_io);

	poll_wait(fd, &dev->rx_wait, wait);
	poll_wait(fd, &dev->tx_wait, wait);

	spin_lock_irqsave(&dev->lock, flags);
	if (likely(!list_empty(&dev->tx_reqs)))
		status |= POLLOUT | POLLWRNORM;

	if (likely(dev->current_rx_bytes) ||
			likely(!list_empty(&dev->rx_buffers)))
		status |= POLLIN | POLLRDNORM;

	spin_unlock_irqrestore(&dev->lock, flags);

	return status;
}

static long
printer_ioctl(struct file *fd, unsigned int code, unsigned long arg)
{
	struct printer_dev	*dev = fd->private_data;
	unsigned long		flags;
	int			status = 0;

	DBG(dev, "printer_ioctl: cmd=0x%4.4x, arg=%lu\n", code, arg);

	/* handle ioctls */

	spin_lock_irqsave(&dev->lock, flags);

	switch (code) {
	case GADGET_GET_PRINTER_STATUS:
		status = (int)dev->printer_status;
		break;
	case GADGET_SET_PRINTER_STATUS:
		dev->printer_status = (u8)arg;
		break;
	default:
		/* could not handle ioctl */
		DBG(dev, "printer_ioctl: ERROR cmd=0x%4.4xis not supported\n",
				code);
		status = -ENOTTY;
	}

	spin_unlock_irqrestore(&dev->lock, flags);

	return status;
}

/* used after endpoint configuration */
static const struct file_operations printer_io_operations = {
	.owner =	THIS_MODULE,
	.open =		printer_open,
	.read =		printer_read,
	.write =	printer_write,
	.fsync =	printer_fsync,
	.poll =		printer_poll,
	.unlocked_ioctl = printer_ioctl,
	.release =	printer_close,
	.llseek =	noop_llseek,
};

/*-------------------------------------------------------------------------*/

static int
set_printer_interface(struct printer_dev *dev)
{
	int			result = 0;

	dev->in_ep->desc = ep_desc(dev->gadget, &fs_ep_in_desc, &hs_ep_in_desc,
				&ss_ep_in_desc);
	dev->in_ep->driver_data = dev;

	dev->out_ep->desc = ep_desc(dev->gadget, &fs_ep_out_desc,
				    &hs_ep_out_desc, &ss_ep_out_desc);
	dev->out_ep->driver_data = dev;

	result = usb_ep_enable(dev->in_ep);
	if (result != 0) {
		DBG(dev, "enable %s --> %d\n", dev->in_ep->name, result);
		goto done;
	}

	result = usb_ep_enable(dev->out_ep);
	if (result != 0) {
		DBG(dev, "enable %s --> %d\n", dev->in_ep->name, result);
		goto done;
	}

done:
	/* on error, disable any endpoints  */
	if (result != 0) {
		(void) usb_ep_disable(dev->in_ep);
		(void) usb_ep_disable(dev->out_ep);
		dev->in_ep->desc = NULL;
		dev->out_ep->desc = NULL;
	}

	/* caller is responsible for cleanup on error */
	return result;
}

static void printer_reset_interface(struct printer_dev *dev)
{
	if (dev->interface < 0)
		return;

	DBG(dev, "%s\n", __func__);

	if (dev->in_ep->desc)
		usb_ep_disable(dev->in_ep);

	if (dev->out_ep->desc)
		usb_ep_disable(dev->out_ep);

	dev->in_ep->desc = NULL;
	dev->out_ep->desc = NULL;
	dev->interface = -1;
}

/* Change our operational Interface. */
static int set_interface(struct printer_dev *dev, unsigned number)
{
	int			result = 0;

	/* Free the current interface */
	printer_reset_interface(dev);

	result = set_printer_interface(dev);
	if (result)
		printer_reset_interface(dev);
	else
		dev->interface = number;

	if (!result)
		INFO(dev, "Using interface %x\n", number);

	return result;
}

static void printer_soft_reset(struct printer_dev *dev)
{
	struct usb_request	*req;

	INFO(dev, "Received Printer Reset Request\n");

	if (usb_ep_disable(dev->in_ep))
		DBG(dev, "Failed to disable USB in_ep\n");
	if (usb_ep_disable(dev->out_ep))
		DBG(dev, "Failed to disable USB out_ep\n");

	if (dev->current_rx_req != NULL) {
		list_add(&dev->current_rx_req->list, &dev->rx_reqs);
		dev->current_rx_req = NULL;
	}
	dev->current_rx_bytes = 0;
	dev->current_rx_buf = NULL;
	dev->reset_printer = 1;

	while (likely(!(list_empty(&dev->rx_buffers)))) {
		req = container_of(dev->rx_buffers.next, struct usb_request,
				list);
		list_del_init(&req->list);
		list_add(&req->list, &dev->rx_reqs);
	}

	while (likely(!(list_empty(&dev->rx_reqs_active)))) {
		req = container_of(dev->rx_buffers.next, struct usb_request,
				list);
		list_del_init(&req->list);
		list_add(&req->list, &dev->rx_reqs);
	}

	while (likely(!(list_empty(&dev->tx_reqs_active)))) {
		req = container_of(dev->tx_reqs_active.next,
				struct usb_request, list);
		list_del_init(&req->list);
		list_add(&req->list, &dev->tx_reqs);
	}

	if (usb_ep_enable(dev->in_ep))
		DBG(dev, "Failed to enable USB in_ep\n");
	if (usb_ep_enable(dev->out_ep))
		DBG(dev, "Failed to enable USB out_ep\n");

	wake_up_interruptible(&dev->rx_wait);
	wake_up_interruptible(&dev->tx_wait);
	wake_up_interruptible(&dev->tx_flush_wait);
}

/*-------------------------------------------------------------------------*/

/*
 * The setup() callback implements all the ep0 functionality that's not
 * handled lower down.
 */
static int printer_func_setup(struct usb_function *f,
		const struct usb_ctrlrequest *ctrl)
{
	struct printer_dev *dev = container_of(f, struct printer_dev, function);
	struct usb_composite_dev *cdev = f->config->cdev;
	struct usb_request	*req = cdev->req;
	int			value = -EOPNOTSUPP;
	u16			wIndex = le16_to_cpu(ctrl->wIndex);
	u16			wValue = le16_to_cpu(ctrl->wValue);
	u16			wLength = le16_to_cpu(ctrl->wLength);

	DBG(dev, "ctrl req%02x.%02x v%04x i%04x l%d\n",
		ctrl->bRequestType, ctrl->bRequest, wValue, wIndex, wLength);

	switch (ctrl->bRequestType&USB_TYPE_MASK) {
	case USB_TYPE_CLASS:
		switch (ctrl->bRequest) {
		case 0: /* Get the IEEE-1284 PNP String */
			/* Only one printer interface is supported. */
			if ((wIndex>>8) != dev->interface)
				break;

			value = (pnp_string[0]<<8)|pnp_string[1];
			memcpy(req->buf, pnp_string, value);
			DBG(dev, "1284 PNP String: %x %s\n", value,
					&pnp_string[2]);
			break;

		case 1: /* Get Port Status */
			/* Only one printer interface is supported. */
			if (wIndex != dev->interface)
				break;

			*(u8 *)req->buf = dev->printer_status;
			value = min(wLength, (u16) 1);
			break;

		case 2: /* Soft Reset */
			/* Only one printer interface is supported. */
			if (wIndex != dev->interface)
				break;

			printer_soft_reset(dev);

			value = 0;
			break;

		default:
			goto unknown;
		}
		break;

	default:
unknown:
		VDBG(dev,
			"unknown ctrl req%02x.%02x v%04x i%04x l%d\n",
			ctrl->bRequestType, ctrl->bRequest,
			wValue, wIndex, wLength);
		break;
	}
	/* host either stalls (value < 0) or reports success */
	if (value >= 0) {
		req->length = value;
		req->zero = value < wLength;
		value = usb_ep_queue(cdev->gadget->ep0, req, GFP_ATOMIC);
		if (value < 0) {
			ERROR(dev, "%s:%d Error!\n", __func__, __LINE__);
			req->status = 0;
		}
	}
	return value;
}

static int __init printer_func_bind(struct usb_configuration *c,
		struct usb_function *f)
{
	struct printer_dev *dev = container_of(f, struct printer_dev, function);
	struct usb_composite_dev *cdev = c->cdev;
	struct usb_ep *in_ep;
	struct usb_ep *out_ep = NULL;
	int id;
	int ret;

	id = usb_interface_id(c, f);
	if (id < 0)
		return id;
	intf_desc.bInterfaceNumber = id;

	/* all we really need is bulk IN/OUT */
	in_ep = usb_ep_autoconfig(cdev->gadget, &fs_ep_in_desc);
	if (!in_ep) {
autoconf_fail:
		dev_err(&cdev->gadget->dev, "can't autoconfigure on %s\n",
			cdev->gadget->name);
		return -ENODEV;
	}
	in_ep->driver_data = in_ep;	/* claim */

	out_ep = usb_ep_autoconfig(cdev->gadget, &fs_ep_out_desc);
	if (!out_ep)
		goto autoconf_fail;
	out_ep->driver_data = out_ep;	/* claim */

	/* assumes that all endpoints are dual-speed */
	hs_ep_in_desc.bEndpointAddress = fs_ep_in_desc.bEndpointAddress;
	hs_ep_out_desc.bEndpointAddress = fs_ep_out_desc.bEndpointAddress;
	ss_ep_in_desc.bEndpointAddress = fs_ep_in_desc.bEndpointAddress;
	ss_ep_out_desc.bEndpointAddress = fs_ep_out_desc.bEndpointAddress;

	ret = usb_assign_descriptors(f, fs_printer_function,
			hs_printer_function, ss_printer_function);
	if (ret)
		return ret;

	dev->in_ep = in_ep;
	dev->out_ep = out_ep;
	return 0;
}

static void printer_func_unbind(struct usb_configuration *c,
		struct usb_function *f)
{
	usb_free_all_descriptors(f);
}

static int printer_func_set_alt(struct usb_function *f,
		unsigned intf, unsigned alt)
{
	struct printer_dev *dev = container_of(f, struct printer_dev, function);
	int ret = -ENOTSUPP;

	if (!alt)
		ret = set_interface(dev, intf);

	return ret;
}

static void printer_func_disable(struct usb_function *f)
{
	struct printer_dev *dev = container_of(f, struct printer_dev, function);
	unsigned long		flags;

	DBG(dev, "%s\n", __func__);

	spin_lock_irqsave(&dev->lock, flags);
	printer_reset_interface(dev);
	spin_unlock_irqrestore(&dev->lock, flags);
}

static void printer_cfg_unbind(struct usb_configuration *c)
{
	struct printer_dev	*dev;
	struct usb_request	*req;

	dev = &usb_printer_gadget;

	DBG(dev, "%s\n", __func__);

	/* Remove sysfs files */
	device_destroy(usb_gadget_class, g_printer_devno);

	/* Remove Character Device */
	cdev_del(&dev->printer_cdev);

	/* we must already have been disconnected ... no i/o may be active */
	WARN_ON(!list_empty(&dev->tx_reqs_active));
	WARN_ON(!list_empty(&dev->rx_reqs_active));

	/* Free all memory for this driver. */
	while (!list_empty(&dev->tx_reqs)) {
		req = container_of(dev->tx_reqs.next, struct usb_request,
				list);
		list_del(&req->list);
		printer_req_free(dev->in_ep, req);
	}

	if (dev->current_rx_req != NULL)
		printer_req_free(dev->out_ep, dev->current_rx_req);

	while (!list_empty(&dev->rx_reqs)) {
		req = container_of(dev->rx_reqs.next,
				struct usb_request, list);
		list_del(&req->list);
		printer_req_free(dev->out_ep, req);
	}

	while (!list_empty(&dev->rx_buffers)) {
		req = container_of(dev->rx_buffers.next,
				struct usb_request, list);
		list_del(&req->list);
		printer_req_free(dev->out_ep, req);
	}
}

=======
>>>>>>> 53b729de
static struct usb_configuration printer_cfg_driver = {
	.label			= "printer",
	.bConfigurationValue	= 1,
	.bmAttributes		= USB_CONFIG_ATT_ONE | USB_CONFIG_ATT_SELFPOWER,
};

static int printer_do_config(struct usb_configuration *c)
{
	struct usb_gadget	*gadget = c->cdev->gadget;
	int			status = 0;

	usb_ep_autoconfig_reset(gadget);

	usb_gadget_set_selfpowered(gadget);

	if (gadget_is_otg(gadget)) {
		otg_descriptor.bmAttributes |= USB_OTG_HNP;
		printer_cfg_driver.descriptors = otg_desc;
		printer_cfg_driver.bmAttributes |= USB_CONFIG_ATT_WAKEUP;
	}

	f_printer = usb_get_function(fi_printer);
	if (IS_ERR(f_printer))
		return PTR_ERR(f_printer);

	status = usb_add_function(c, f_printer);
	if (status < 0)
		usb_put_function(f_printer);

	return status;
}

static int printer_bind(struct usb_composite_dev *cdev)
{
	struct f_printer_opts *opts;
	int ret, len;

	fi_printer = usb_get_function_instance("printer");
	if (IS_ERR(fi_printer))
		return PTR_ERR(fi_printer);

	if (iPNPstring)
		strlcpy(&pnp_string[2], iPNPstring, PNP_STRING_LEN - 2);

	len = strlen(pnp_string);
	pnp_string[0] = (len >> 8) & 0xFF;
	pnp_string[1] = len & 0xFF;

	opts = container_of(fi_printer, struct f_printer_opts, func_inst);
	opts->minor = 0;
	memcpy(opts->pnp_string, pnp_string, PNP_STRING_LEN);
	opts->q_len = QLEN;

	ret = usb_string_ids_tab(cdev, strings);
	if (ret < 0) {
		usb_put_function_instance(fi_printer);
		return ret;
	}
	device_desc.iManufacturer = strings[USB_GADGET_MANUFACTURER_IDX].id;
	device_desc.iProduct = strings[USB_GADGET_PRODUCT_IDX].id;
	device_desc.iSerialNumber = strings[USB_GADGET_SERIAL_IDX].id;

	ret = usb_add_config(cdev, &printer_cfg_driver, printer_do_config);
	if (ret) {
		usb_put_function_instance(fi_printer);
		return ret;
	}
	usb_composite_overwrite_options(cdev, &coverwrite);
	return ret;
}

static int printer_unbind(struct usb_composite_dev *cdev)
{
	usb_put_function(f_printer);
	usb_put_function_instance(fi_printer);

	return 0;
}

static struct usb_composite_driver printer_driver = {
	.name           = shortname,
	.dev            = &device_desc,
	.strings        = dev_strings,
	.max_speed      = USB_SPEED_SUPER,
	.bind		= printer_bind,
	.unbind		= printer_unbind,
};

module_usb_composite_driver(printer_driver);

MODULE_DESCRIPTION(DRIVER_DESC);
MODULE_AUTHOR("Craig Nadler");
MODULE_LICENSE("GPL");<|MERGE_RESOLUTION|>--- conflicted
+++ resolved
@@ -120,874 +120,6 @@
 	NULL,
 };
 
-<<<<<<< HEAD
-/*-------------------------------------------------------------------------*/
-
-static struct usb_request *
-printer_req_alloc(struct usb_ep *ep, unsigned len, gfp_t gfp_flags)
-{
-	struct usb_request	*req;
-
-	req = usb_ep_alloc_request(ep, gfp_flags);
-
-	if (req != NULL) {
-		req->length = len;
-		req->buf = kmalloc(len, gfp_flags);
-		if (req->buf == NULL) {
-			usb_ep_free_request(ep, req);
-			return NULL;
-		}
-	}
-
-	return req;
-}
-
-static void
-printer_req_free(struct usb_ep *ep, struct usb_request *req)
-{
-	if (ep != NULL && req != NULL) {
-		kfree(req->buf);
-		usb_ep_free_request(ep, req);
-	}
-}
-
-/*-------------------------------------------------------------------------*/
-
-static void rx_complete(struct usb_ep *ep, struct usb_request *req)
-{
-	struct printer_dev	*dev = ep->driver_data;
-	int			status = req->status;
-	unsigned long		flags;
-
-	spin_lock_irqsave(&dev->lock, flags);
-
-	list_del_init(&req->list);	/* Remode from Active List */
-
-	switch (status) {
-
-	/* normal completion */
-	case 0:
-		if (req->actual > 0) {
-			list_add_tail(&req->list, &dev->rx_buffers);
-			DBG(dev, "G_Printer : rx length %d\n", req->actual);
-		} else {
-			list_add(&req->list, &dev->rx_reqs);
-		}
-		break;
-
-	/* software-driven interface shutdown */
-	case -ECONNRESET:		/* unlink */
-	case -ESHUTDOWN:		/* disconnect etc */
-		VDBG(dev, "rx shutdown, code %d\n", status);
-		list_add(&req->list, &dev->rx_reqs);
-		break;
-
-	/* for hardware automagic (such as pxa) */
-	case -ECONNABORTED:		/* endpoint reset */
-		DBG(dev, "rx %s reset\n", ep->name);
-		list_add(&req->list, &dev->rx_reqs);
-		break;
-
-	/* data overrun */
-	case -EOVERFLOW:
-		/* FALLTHROUGH */
-
-	default:
-		DBG(dev, "rx status %d\n", status);
-		list_add(&req->list, &dev->rx_reqs);
-		break;
-	}
-
-	wake_up_interruptible(&dev->rx_wait);
-	spin_unlock_irqrestore(&dev->lock, flags);
-}
-
-static void tx_complete(struct usb_ep *ep, struct usb_request *req)
-{
-	struct printer_dev	*dev = ep->driver_data;
-
-	switch (req->status) {
-	default:
-		VDBG(dev, "tx err %d\n", req->status);
-		/* FALLTHROUGH */
-	case -ECONNRESET:		/* unlink */
-	case -ESHUTDOWN:		/* disconnect etc */
-		break;
-	case 0:
-		break;
-	}
-
-	spin_lock(&dev->lock);
-	/* Take the request struct off the active list and put it on the
-	 * free list.
-	 */
-	list_del_init(&req->list);
-	list_add(&req->list, &dev->tx_reqs);
-	wake_up_interruptible(&dev->tx_wait);
-	if (likely(list_empty(&dev->tx_reqs_active)))
-		wake_up_interruptible(&dev->tx_flush_wait);
-
-	spin_unlock(&dev->lock);
-}
-
-/*-------------------------------------------------------------------------*/
-
-static int
-printer_open(struct inode *inode, struct file *fd)
-{
-	struct printer_dev	*dev;
-	unsigned long		flags;
-	int			ret = -EBUSY;
-
-	mutex_lock(&printer_mutex);
-	dev = container_of(inode->i_cdev, struct printer_dev, printer_cdev);
-
-	spin_lock_irqsave(&dev->lock, flags);
-
-	if (!dev->printer_cdev_open) {
-		dev->printer_cdev_open = 1;
-		fd->private_data = dev;
-		ret = 0;
-		/* Change the printer status to show that it's on-line. */
-		dev->printer_status |= PRINTER_SELECTED;
-	}
-
-	spin_unlock_irqrestore(&dev->lock, flags);
-
-	DBG(dev, "printer_open returned %x\n", ret);
-	mutex_unlock(&printer_mutex);
-	return ret;
-}
-
-static int
-printer_close(struct inode *inode, struct file *fd)
-{
-	struct printer_dev	*dev = fd->private_data;
-	unsigned long		flags;
-
-	spin_lock_irqsave(&dev->lock, flags);
-	dev->printer_cdev_open = 0;
-	fd->private_data = NULL;
-	/* Change printer status to show that the printer is off-line. */
-	dev->printer_status &= ~PRINTER_SELECTED;
-	spin_unlock_irqrestore(&dev->lock, flags);
-
-	DBG(dev, "printer_close\n");
-
-	return 0;
-}
-
-/* This function must be called with interrupts turned off. */
-static void
-setup_rx_reqs(struct printer_dev *dev)
-{
-	struct usb_request              *req;
-
-	while (likely(!list_empty(&dev->rx_reqs))) {
-		int error;
-
-		req = container_of(dev->rx_reqs.next,
-				struct usb_request, list);
-		list_del_init(&req->list);
-
-		/* The USB Host sends us whatever amount of data it wants to
-		 * so we always set the length field to the full USB_BUFSIZE.
-		 * If the amount of data is more than the read() caller asked
-		 * for it will be stored in the request buffer until it is
-		 * asked for by read().
-		 */
-		req->length = USB_BUFSIZE;
-		req->complete = rx_complete;
-
-		/* here, we unlock, and only unlock, to avoid deadlock. */
-		spin_unlock(&dev->lock);
-		error = usb_ep_queue(dev->out_ep, req, GFP_ATOMIC);
-		spin_lock(&dev->lock);
-		if (error) {
-			DBG(dev, "rx submit --> %d\n", error);
-			list_add(&req->list, &dev->rx_reqs);
-			break;
-		}
-		/* if the req is empty, then add it into dev->rx_reqs_active. */
-		else if (list_empty(&req->list)) {
-			list_add(&req->list, &dev->rx_reqs_active);
-		}
-	}
-}
-
-static ssize_t
-printer_read(struct file *fd, char __user *buf, size_t len, loff_t *ptr)
-{
-	struct printer_dev		*dev = fd->private_data;
-	unsigned long			flags;
-	size_t				size;
-	size_t				bytes_copied;
-	struct usb_request		*req;
-	/* This is a pointer to the current USB rx request. */
-	struct usb_request		*current_rx_req;
-	/* This is the number of bytes in the current rx buffer. */
-	size_t				current_rx_bytes;
-	/* This is a pointer to the current rx buffer. */
-	u8				*current_rx_buf;
-
-	if (len == 0)
-		return -EINVAL;
-
-	DBG(dev, "printer_read trying to read %d bytes\n", (int)len);
-
-	mutex_lock(&dev->lock_printer_io);
-	spin_lock_irqsave(&dev->lock, flags);
-
-	/* We will use this flag later to check if a printer reset happened
-	 * after we turn interrupts back on.
-	 */
-	dev->reset_printer = 0;
-
-	setup_rx_reqs(dev);
-
-	bytes_copied = 0;
-	current_rx_req = dev->current_rx_req;
-	current_rx_bytes = dev->current_rx_bytes;
-	current_rx_buf = dev->current_rx_buf;
-	dev->current_rx_req = NULL;
-	dev->current_rx_bytes = 0;
-	dev->current_rx_buf = NULL;
-
-	/* Check if there is any data in the read buffers. Please note that
-	 * current_rx_bytes is the number of bytes in the current rx buffer.
-	 * If it is zero then check if there are any other rx_buffers that
-	 * are on the completed list. We are only out of data if all rx
-	 * buffers are empty.
-	 */
-	if ((current_rx_bytes == 0) &&
-			(likely(list_empty(&dev->rx_buffers)))) {
-		/* Turn interrupts back on before sleeping. */
-		spin_unlock_irqrestore(&dev->lock, flags);
-
-		/*
-		 * If no data is available check if this is a NON-Blocking
-		 * call or not.
-		 */
-		if (fd->f_flags & (O_NONBLOCK|O_NDELAY)) {
-			mutex_unlock(&dev->lock_printer_io);
-			return -EAGAIN;
-		}
-
-		/* Sleep until data is available */
-		wait_event_interruptible(dev->rx_wait,
-				(likely(!list_empty(&dev->rx_buffers))));
-		spin_lock_irqsave(&dev->lock, flags);
-	}
-
-	/* We have data to return then copy it to the caller's buffer.*/
-	while ((current_rx_bytes || likely(!list_empty(&dev->rx_buffers)))
-			&& len) {
-		if (current_rx_bytes == 0) {
-			req = container_of(dev->rx_buffers.next,
-					struct usb_request, list);
-			list_del_init(&req->list);
-
-			if (req->actual && req->buf) {
-				current_rx_req = req;
-				current_rx_bytes = req->actual;
-				current_rx_buf = req->buf;
-			} else {
-				list_add(&req->list, &dev->rx_reqs);
-				continue;
-			}
-		}
-
-		/* Don't leave irqs off while doing memory copies */
-		spin_unlock_irqrestore(&dev->lock, flags);
-
-		if (len > current_rx_bytes)
-			size = current_rx_bytes;
-		else
-			size = len;
-
-		size -= copy_to_user(buf, current_rx_buf, size);
-		bytes_copied += size;
-		len -= size;
-		buf += size;
-
-		spin_lock_irqsave(&dev->lock, flags);
-
-		/* We've disconnected or reset so return. */
-		if (dev->reset_printer) {
-			list_add(&current_rx_req->list, &dev->rx_reqs);
-			spin_unlock_irqrestore(&dev->lock, flags);
-			mutex_unlock(&dev->lock_printer_io);
-			return -EAGAIN;
-		}
-
-		/* If we not returning all the data left in this RX request
-		 * buffer then adjust the amount of data left in the buffer.
-		 * Othewise if we are done with this RX request buffer then
-		 * requeue it to get any incoming data from the USB host.
-		 */
-		if (size < current_rx_bytes) {
-			current_rx_bytes -= size;
-			current_rx_buf += size;
-		} else {
-			list_add(&current_rx_req->list, &dev->rx_reqs);
-			current_rx_bytes = 0;
-			current_rx_buf = NULL;
-			current_rx_req = NULL;
-		}
-	}
-
-	dev->current_rx_req = current_rx_req;
-	dev->current_rx_bytes = current_rx_bytes;
-	dev->current_rx_buf = current_rx_buf;
-
-	spin_unlock_irqrestore(&dev->lock, flags);
-	mutex_unlock(&dev->lock_printer_io);
-
-	DBG(dev, "printer_read returned %d bytes\n", (int)bytes_copied);
-
-	if (bytes_copied)
-		return bytes_copied;
-	else
-		return -EAGAIN;
-}
-
-static ssize_t
-printer_write(struct file *fd, const char __user *buf, size_t len, loff_t *ptr)
-{
-	struct printer_dev	*dev = fd->private_data;
-	unsigned long		flags;
-	size_t			size;	/* Amount of data in a TX request. */
-	size_t			bytes_copied = 0;
-	struct usb_request	*req;
-
-	DBG(dev, "printer_write trying to send %d bytes\n", (int)len);
-
-	if (len == 0)
-		return -EINVAL;
-
-	mutex_lock(&dev->lock_printer_io);
-	spin_lock_irqsave(&dev->lock, flags);
-
-	/* Check if a printer reset happens while we have interrupts on */
-	dev->reset_printer = 0;
-
-	/* Check if there is any available write buffers */
-	if (likely(list_empty(&dev->tx_reqs))) {
-		/* Turn interrupts back on before sleeping. */
-		spin_unlock_irqrestore(&dev->lock, flags);
-
-		/*
-		 * If write buffers are available check if this is
-		 * a NON-Blocking call or not.
-		 */
-		if (fd->f_flags & (O_NONBLOCK|O_NDELAY)) {
-			mutex_unlock(&dev->lock_printer_io);
-			return -EAGAIN;
-		}
-
-		/* Sleep until a write buffer is available */
-		wait_event_interruptible(dev->tx_wait,
-				(likely(!list_empty(&dev->tx_reqs))));
-		spin_lock_irqsave(&dev->lock, flags);
-	}
-
-	while (likely(!list_empty(&dev->tx_reqs)) && len) {
-
-		if (len > USB_BUFSIZE)
-			size = USB_BUFSIZE;
-		else
-			size = len;
-
-		req = container_of(dev->tx_reqs.next, struct usb_request,
-				list);
-		list_del_init(&req->list);
-
-		req->complete = tx_complete;
-		req->length = size;
-
-		/* Check if we need to send a zero length packet. */
-		if (len > size)
-			/* They will be more TX requests so no yet. */
-			req->zero = 0;
-		else
-			/* If the data amount is not a multple of the
-			 * maxpacket size then send a zero length packet.
-			 */
-			req->zero = ((len % dev->in_ep->maxpacket) == 0);
-
-		/* Don't leave irqs off while doing memory copies */
-		spin_unlock_irqrestore(&dev->lock, flags);
-
-		if (copy_from_user(req->buf, buf, size)) {
-			list_add(&req->list, &dev->tx_reqs);
-			mutex_unlock(&dev->lock_printer_io);
-			return bytes_copied;
-		}
-
-		bytes_copied += size;
-		len -= size;
-		buf += size;
-
-		spin_lock_irqsave(&dev->lock, flags);
-
-		/* We've disconnected or reset so free the req and buffer */
-		if (dev->reset_printer) {
-			list_add(&req->list, &dev->tx_reqs);
-			spin_unlock_irqrestore(&dev->lock, flags);
-			mutex_unlock(&dev->lock_printer_io);
-			return -EAGAIN;
-		}
-
-		if (usb_ep_queue(dev->in_ep, req, GFP_ATOMIC)) {
-			list_add(&req->list, &dev->tx_reqs);
-			spin_unlock_irqrestore(&dev->lock, flags);
-			mutex_unlock(&dev->lock_printer_io);
-			return -EAGAIN;
-		}
-
-		list_add(&req->list, &dev->tx_reqs_active);
-
-	}
-
-	spin_unlock_irqrestore(&dev->lock, flags);
-	mutex_unlock(&dev->lock_printer_io);
-
-	DBG(dev, "printer_write sent %d bytes\n", (int)bytes_copied);
-
-	if (bytes_copied) {
-		return bytes_copied;
-	} else {
-		return -EAGAIN;
-	}
-}
-
-static int
-printer_fsync(struct file *fd, loff_t start, loff_t end, int datasync)
-{
-	struct printer_dev	*dev = fd->private_data;
-	struct inode *inode = file_inode(fd);
-	unsigned long		flags;
-	int			tx_list_empty;
-
-	mutex_lock(&inode->i_mutex);
-	spin_lock_irqsave(&dev->lock, flags);
-	tx_list_empty = (likely(list_empty(&dev->tx_reqs)));
-	spin_unlock_irqrestore(&dev->lock, flags);
-
-	if (!tx_list_empty) {
-		/* Sleep until all data has been sent */
-		wait_event_interruptible(dev->tx_flush_wait,
-				(likely(list_empty(&dev->tx_reqs_active))));
-	}
-	mutex_unlock(&inode->i_mutex);
-
-	return 0;
-}
-
-static unsigned int
-printer_poll(struct file *fd, poll_table *wait)
-{
-	struct printer_dev	*dev = fd->private_data;
-	unsigned long		flags;
-	int			status = 0;
-
-	mutex_lock(&dev->lock_printer_io);
-	spin_lock_irqsave(&dev->lock, flags);
-	setup_rx_reqs(dev);
-	spin_unlock_irqrestore(&dev->lock, flags);
-	mutex_unlock(&dev->lock_printer_io);
-
-	poll_wait(fd, &dev->rx_wait, wait);
-	poll_wait(fd, &dev->tx_wait, wait);
-
-	spin_lock_irqsave(&dev->lock, flags);
-	if (likely(!list_empty(&dev->tx_reqs)))
-		status |= POLLOUT | POLLWRNORM;
-
-	if (likely(dev->current_rx_bytes) ||
-			likely(!list_empty(&dev->rx_buffers)))
-		status |= POLLIN | POLLRDNORM;
-
-	spin_unlock_irqrestore(&dev->lock, flags);
-
-	return status;
-}
-
-static long
-printer_ioctl(struct file *fd, unsigned int code, unsigned long arg)
-{
-	struct printer_dev	*dev = fd->private_data;
-	unsigned long		flags;
-	int			status = 0;
-
-	DBG(dev, "printer_ioctl: cmd=0x%4.4x, arg=%lu\n", code, arg);
-
-	/* handle ioctls */
-
-	spin_lock_irqsave(&dev->lock, flags);
-
-	switch (code) {
-	case GADGET_GET_PRINTER_STATUS:
-		status = (int)dev->printer_status;
-		break;
-	case GADGET_SET_PRINTER_STATUS:
-		dev->printer_status = (u8)arg;
-		break;
-	default:
-		/* could not handle ioctl */
-		DBG(dev, "printer_ioctl: ERROR cmd=0x%4.4xis not supported\n",
-				code);
-		status = -ENOTTY;
-	}
-
-	spin_unlock_irqrestore(&dev->lock, flags);
-
-	return status;
-}
-
-/* used after endpoint configuration */
-static const struct file_operations printer_io_operations = {
-	.owner =	THIS_MODULE,
-	.open =		printer_open,
-	.read =		printer_read,
-	.write =	printer_write,
-	.fsync =	printer_fsync,
-	.poll =		printer_poll,
-	.unlocked_ioctl = printer_ioctl,
-	.release =	printer_close,
-	.llseek =	noop_llseek,
-};
-
-/*-------------------------------------------------------------------------*/
-
-static int
-set_printer_interface(struct printer_dev *dev)
-{
-	int			result = 0;
-
-	dev->in_ep->desc = ep_desc(dev->gadget, &fs_ep_in_desc, &hs_ep_in_desc,
-				&ss_ep_in_desc);
-	dev->in_ep->driver_data = dev;
-
-	dev->out_ep->desc = ep_desc(dev->gadget, &fs_ep_out_desc,
-				    &hs_ep_out_desc, &ss_ep_out_desc);
-	dev->out_ep->driver_data = dev;
-
-	result = usb_ep_enable(dev->in_ep);
-	if (result != 0) {
-		DBG(dev, "enable %s --> %d\n", dev->in_ep->name, result);
-		goto done;
-	}
-
-	result = usb_ep_enable(dev->out_ep);
-	if (result != 0) {
-		DBG(dev, "enable %s --> %d\n", dev->in_ep->name, result);
-		goto done;
-	}
-
-done:
-	/* on error, disable any endpoints  */
-	if (result != 0) {
-		(void) usb_ep_disable(dev->in_ep);
-		(void) usb_ep_disable(dev->out_ep);
-		dev->in_ep->desc = NULL;
-		dev->out_ep->desc = NULL;
-	}
-
-	/* caller is responsible for cleanup on error */
-	return result;
-}
-
-static void printer_reset_interface(struct printer_dev *dev)
-{
-	if (dev->interface < 0)
-		return;
-
-	DBG(dev, "%s\n", __func__);
-
-	if (dev->in_ep->desc)
-		usb_ep_disable(dev->in_ep);
-
-	if (dev->out_ep->desc)
-		usb_ep_disable(dev->out_ep);
-
-	dev->in_ep->desc = NULL;
-	dev->out_ep->desc = NULL;
-	dev->interface = -1;
-}
-
-/* Change our operational Interface. */
-static int set_interface(struct printer_dev *dev, unsigned number)
-{
-	int			result = 0;
-
-	/* Free the current interface */
-	printer_reset_interface(dev);
-
-	result = set_printer_interface(dev);
-	if (result)
-		printer_reset_interface(dev);
-	else
-		dev->interface = number;
-
-	if (!result)
-		INFO(dev, "Using interface %x\n", number);
-
-	return result;
-}
-
-static void printer_soft_reset(struct printer_dev *dev)
-{
-	struct usb_request	*req;
-
-	INFO(dev, "Received Printer Reset Request\n");
-
-	if (usb_ep_disable(dev->in_ep))
-		DBG(dev, "Failed to disable USB in_ep\n");
-	if (usb_ep_disable(dev->out_ep))
-		DBG(dev, "Failed to disable USB out_ep\n");
-
-	if (dev->current_rx_req != NULL) {
-		list_add(&dev->current_rx_req->list, &dev->rx_reqs);
-		dev->current_rx_req = NULL;
-	}
-	dev->current_rx_bytes = 0;
-	dev->current_rx_buf = NULL;
-	dev->reset_printer = 1;
-
-	while (likely(!(list_empty(&dev->rx_buffers)))) {
-		req = container_of(dev->rx_buffers.next, struct usb_request,
-				list);
-		list_del_init(&req->list);
-		list_add(&req->list, &dev->rx_reqs);
-	}
-
-	while (likely(!(list_empty(&dev->rx_reqs_active)))) {
-		req = container_of(dev->rx_buffers.next, struct usb_request,
-				list);
-		list_del_init(&req->list);
-		list_add(&req->list, &dev->rx_reqs);
-	}
-
-	while (likely(!(list_empty(&dev->tx_reqs_active)))) {
-		req = container_of(dev->tx_reqs_active.next,
-				struct usb_request, list);
-		list_del_init(&req->list);
-		list_add(&req->list, &dev->tx_reqs);
-	}
-
-	if (usb_ep_enable(dev->in_ep))
-		DBG(dev, "Failed to enable USB in_ep\n");
-	if (usb_ep_enable(dev->out_ep))
-		DBG(dev, "Failed to enable USB out_ep\n");
-
-	wake_up_interruptible(&dev->rx_wait);
-	wake_up_interruptible(&dev->tx_wait);
-	wake_up_interruptible(&dev->tx_flush_wait);
-}
-
-/*-------------------------------------------------------------------------*/
-
-/*
- * The setup() callback implements all the ep0 functionality that's not
- * handled lower down.
- */
-static int printer_func_setup(struct usb_function *f,
-		const struct usb_ctrlrequest *ctrl)
-{
-	struct printer_dev *dev = container_of(f, struct printer_dev, function);
-	struct usb_composite_dev *cdev = f->config->cdev;
-	struct usb_request	*req = cdev->req;
-	int			value = -EOPNOTSUPP;
-	u16			wIndex = le16_to_cpu(ctrl->wIndex);
-	u16			wValue = le16_to_cpu(ctrl->wValue);
-	u16			wLength = le16_to_cpu(ctrl->wLength);
-
-	DBG(dev, "ctrl req%02x.%02x v%04x i%04x l%d\n",
-		ctrl->bRequestType, ctrl->bRequest, wValue, wIndex, wLength);
-
-	switch (ctrl->bRequestType&USB_TYPE_MASK) {
-	case USB_TYPE_CLASS:
-		switch (ctrl->bRequest) {
-		case 0: /* Get the IEEE-1284 PNP String */
-			/* Only one printer interface is supported. */
-			if ((wIndex>>8) != dev->interface)
-				break;
-
-			value = (pnp_string[0]<<8)|pnp_string[1];
-			memcpy(req->buf, pnp_string, value);
-			DBG(dev, "1284 PNP String: %x %s\n", value,
-					&pnp_string[2]);
-			break;
-
-		case 1: /* Get Port Status */
-			/* Only one printer interface is supported. */
-			if (wIndex != dev->interface)
-				break;
-
-			*(u8 *)req->buf = dev->printer_status;
-			value = min(wLength, (u16) 1);
-			break;
-
-		case 2: /* Soft Reset */
-			/* Only one printer interface is supported. */
-			if (wIndex != dev->interface)
-				break;
-
-			printer_soft_reset(dev);
-
-			value = 0;
-			break;
-
-		default:
-			goto unknown;
-		}
-		break;
-
-	default:
-unknown:
-		VDBG(dev,
-			"unknown ctrl req%02x.%02x v%04x i%04x l%d\n",
-			ctrl->bRequestType, ctrl->bRequest,
-			wValue, wIndex, wLength);
-		break;
-	}
-	/* host either stalls (value < 0) or reports success */
-	if (value >= 0) {
-		req->length = value;
-		req->zero = value < wLength;
-		value = usb_ep_queue(cdev->gadget->ep0, req, GFP_ATOMIC);
-		if (value < 0) {
-			ERROR(dev, "%s:%d Error!\n", __func__, __LINE__);
-			req->status = 0;
-		}
-	}
-	return value;
-}
-
-static int __init printer_func_bind(struct usb_configuration *c,
-		struct usb_function *f)
-{
-	struct printer_dev *dev = container_of(f, struct printer_dev, function);
-	struct usb_composite_dev *cdev = c->cdev;
-	struct usb_ep *in_ep;
-	struct usb_ep *out_ep = NULL;
-	int id;
-	int ret;
-
-	id = usb_interface_id(c, f);
-	if (id < 0)
-		return id;
-	intf_desc.bInterfaceNumber = id;
-
-	/* all we really need is bulk IN/OUT */
-	in_ep = usb_ep_autoconfig(cdev->gadget, &fs_ep_in_desc);
-	if (!in_ep) {
-autoconf_fail:
-		dev_err(&cdev->gadget->dev, "can't autoconfigure on %s\n",
-			cdev->gadget->name);
-		return -ENODEV;
-	}
-	in_ep->driver_data = in_ep;	/* claim */
-
-	out_ep = usb_ep_autoconfig(cdev->gadget, &fs_ep_out_desc);
-	if (!out_ep)
-		goto autoconf_fail;
-	out_ep->driver_data = out_ep;	/* claim */
-
-	/* assumes that all endpoints are dual-speed */
-	hs_ep_in_desc.bEndpointAddress = fs_ep_in_desc.bEndpointAddress;
-	hs_ep_out_desc.bEndpointAddress = fs_ep_out_desc.bEndpointAddress;
-	ss_ep_in_desc.bEndpointAddress = fs_ep_in_desc.bEndpointAddress;
-	ss_ep_out_desc.bEndpointAddress = fs_ep_out_desc.bEndpointAddress;
-
-	ret = usb_assign_descriptors(f, fs_printer_function,
-			hs_printer_function, ss_printer_function);
-	if (ret)
-		return ret;
-
-	dev->in_ep = in_ep;
-	dev->out_ep = out_ep;
-	return 0;
-}
-
-static void printer_func_unbind(struct usb_configuration *c,
-		struct usb_function *f)
-{
-	usb_free_all_descriptors(f);
-}
-
-static int printer_func_set_alt(struct usb_function *f,
-		unsigned intf, unsigned alt)
-{
-	struct printer_dev *dev = container_of(f, struct printer_dev, function);
-	int ret = -ENOTSUPP;
-
-	if (!alt)
-		ret = set_interface(dev, intf);
-
-	return ret;
-}
-
-static void printer_func_disable(struct usb_function *f)
-{
-	struct printer_dev *dev = container_of(f, struct printer_dev, function);
-	unsigned long		flags;
-
-	DBG(dev, "%s\n", __func__);
-
-	spin_lock_irqsave(&dev->lock, flags);
-	printer_reset_interface(dev);
-	spin_unlock_irqrestore(&dev->lock, flags);
-}
-
-static void printer_cfg_unbind(struct usb_configuration *c)
-{
-	struct printer_dev	*dev;
-	struct usb_request	*req;
-
-	dev = &usb_printer_gadget;
-
-	DBG(dev, "%s\n", __func__);
-
-	/* Remove sysfs files */
-	device_destroy(usb_gadget_class, g_printer_devno);
-
-	/* Remove Character Device */
-	cdev_del(&dev->printer_cdev);
-
-	/* we must already have been disconnected ... no i/o may be active */
-	WARN_ON(!list_empty(&dev->tx_reqs_active));
-	WARN_ON(!list_empty(&dev->rx_reqs_active));
-
-	/* Free all memory for this driver. */
-	while (!list_empty(&dev->tx_reqs)) {
-		req = container_of(dev->tx_reqs.next, struct usb_request,
-				list);
-		list_del(&req->list);
-		printer_req_free(dev->in_ep, req);
-	}
-
-	if (dev->current_rx_req != NULL)
-		printer_req_free(dev->out_ep, dev->current_rx_req);
-
-	while (!list_empty(&dev->rx_reqs)) {
-		req = container_of(dev->rx_reqs.next,
-				struct usb_request, list);
-		list_del(&req->list);
-		printer_req_free(dev->out_ep, req);
-	}
-
-	while (!list_empty(&dev->rx_buffers)) {
-		req = container_of(dev->rx_buffers.next,
-				struct usb_request, list);
-		list_del(&req->list);
-		printer_req_free(dev->out_ep, req);
-	}
-}
-
-=======
->>>>>>> 53b729de
 static struct usb_configuration printer_cfg_driver = {
 	.label			= "printer",
 	.bConfigurationValue	= 1,
