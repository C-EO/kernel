/*
 * inode.c -- user mode filesystem api for usb gadget controllers
 *
 * Copyright (C) 2003-2004 David Brownell
 * Copyright (C) 2003 Agilent Technologies
 *
 * This program is free software; you can redistribute it and/or modify
 * it under the terms of the GNU General Public License as published by
 * the Free Software Foundation; either version 2 of the License, or
 * (at your option) any later version.
 */


/* #define VERBOSE_DEBUG */

#include <linux/init.h>
#include <linux/module.h>
#include <linux/fs.h>
#include <linux/pagemap.h>
#include <linux/uts.h>
#include <linux/wait.h>
#include <linux/compiler.h>
#include <asm/uaccess.h>
#include <linux/sched.h>
#include <linux/slab.h>
#include <linux/poll.h>
#include <linux/mmu_context.h>
#include <linux/aio.h>

#include <linux/device.h>
#include <linux/moduleparam.h>

#include <linux/usb/gadgetfs.h>
#include <linux/usb/gadget.h>


/*
 * The gadgetfs API maps each endpoint to a file descriptor so that you
 * can use standard synchronous read/write calls for I/O.  There's some
 * O_NONBLOCK and O_ASYNC/FASYNC style i/o support.  Example usermode
 * drivers show how this works in practice.  You can also use AIO to
 * eliminate I/O gaps between requests, to help when streaming data.
 *
 * Key parts that must be USB-specific are protocols defining how the
 * read/write operations relate to the hardware state machines.  There
 * are two types of files.  One type is for the device, implementing ep0.
 * The other type is for each IN or OUT endpoint.  In both cases, the
 * user mode driver must configure the hardware before using it.
 *
 * - First, dev_config() is called when /dev/gadget/$CHIP is configured
 *   (by writing configuration and device descriptors).  Afterwards it
 *   may serve as a source of device events, used to handle all control
 *   requests other than basic enumeration.
 *
 * - Then, after a SET_CONFIGURATION control request, ep_config() is
 *   called when each /dev/gadget/ep* file is configured (by writing
 *   endpoint descriptors).  Afterwards these files are used to write()
 *   IN data or to read() OUT data.  To halt the endpoint, a "wrong
 *   direction" request is issued (like reading an IN endpoint).
 *
 * Unlike "usbfs" the only ioctl()s are for things that are rare, and maybe
 * not possible on all hardware.  For example, precise fault handling with
 * respect to data left in endpoint fifos after aborted operations; or
 * selective clearing of endpoint halts, to implement SET_INTERFACE.
 */

#define	DRIVER_DESC	"USB Gadget filesystem"
#define	DRIVER_VERSION	"24 Aug 2004"

static const char driver_desc [] = DRIVER_DESC;
static const char shortname [] = "gadgetfs";

MODULE_DESCRIPTION (DRIVER_DESC);
MODULE_AUTHOR ("David Brownell");
MODULE_LICENSE ("GPL");

static int ep_open(struct inode *, struct file *);


/*----------------------------------------------------------------------*/

#define GADGETFS_MAGIC		0xaee71ee7

/* /dev/gadget/$CHIP represents ep0 and the whole device */
enum ep0_state {
	/* DISBLED is the initial state.
	 */
	STATE_DEV_DISABLED = 0,

	/* Only one open() of /dev/gadget/$CHIP; only one file tracks
	 * ep0/device i/o modes and binding to the controller.  Driver
	 * must always write descriptors to initialize the device, then
	 * the device becomes UNCONNECTED until enumeration.
	 */
	STATE_DEV_OPENED,

	/* From then on, ep0 fd is in either of two basic modes:
	 * - (UN)CONNECTED: read usb_gadgetfs_event(s) from it
	 * - SETUP: read/write will transfer control data and succeed;
	 *   or if "wrong direction", performs protocol stall
	 */
	STATE_DEV_UNCONNECTED,
	STATE_DEV_CONNECTED,
	STATE_DEV_SETUP,

	/* UNBOUND means the driver closed ep0, so the device won't be
	 * accessible again (DEV_DISABLED) until all fds are closed.
	 */
	STATE_DEV_UNBOUND,
};

/* enough for the whole queue: most events invalidate others */
#define	N_EVENT			5

struct dev_data {
	spinlock_t			lock;
	atomic_t			count;
	enum ep0_state			state;		/* P: lock */
	struct usb_gadgetfs_event	event [N_EVENT];
	unsigned			ev_next;
	struct fasync_struct		*fasync;
	u8				current_config;

	/* drivers reading ep0 MUST handle control requests (SETUP)
	 * reported that way; else the host will time out.
	 */
	unsigned			usermode_setup : 1,
					setup_in : 1,
					setup_can_stall : 1,
					setup_out_ready : 1,
					setup_out_error : 1,
					setup_abort : 1;
	unsigned			setup_wLength;

	/* the rest is basically write-once */
	struct usb_config_descriptor	*config, *hs_config;
	struct usb_device_descriptor	*dev;
	struct usb_request		*req;
	struct usb_gadget		*gadget;
	struct list_head		epfiles;
	void				*buf;
	wait_queue_head_t		wait;
	struct super_block		*sb;
	struct dentry			*dentry;

	/* except this scratch i/o buffer for ep0 */
	u8				rbuf [256];
};

static inline void get_dev (struct dev_data *data)
{
	atomic_inc (&data->count);
}

static void put_dev (struct dev_data *data)
{
	if (likely (!atomic_dec_and_test (&data->count)))
		return;
	/* needs no more cleanup */
	BUG_ON (waitqueue_active (&data->wait));
	kfree (data);
}

static struct dev_data *dev_new (void)
{
	struct dev_data		*dev;

	dev = kzalloc(sizeof(*dev), GFP_KERNEL);
	if (!dev)
		return NULL;
	dev->state = STATE_DEV_DISABLED;
	atomic_set (&dev->count, 1);
	spin_lock_init (&dev->lock);
	INIT_LIST_HEAD (&dev->epfiles);
	init_waitqueue_head (&dev->wait);
	return dev;
}

/*----------------------------------------------------------------------*/

/* other /dev/gadget/$ENDPOINT files represent endpoints */
enum ep_state {
	STATE_EP_DISABLED = 0,
	STATE_EP_READY,
	STATE_EP_ENABLED,
	STATE_EP_UNBOUND,
};

struct ep_data {
	struct mutex			lock;
	enum ep_state			state;
	atomic_t			count;
	struct dev_data			*dev;
	/* must hold dev->lock before accessing ep or req */
	struct usb_ep			*ep;
	struct usb_request		*req;
	ssize_t				status;
	char				name [16];
	struct usb_endpoint_descriptor	desc, hs_desc;
	struct list_head		epfiles;
	wait_queue_head_t		wait;
	struct dentry			*dentry;
};

static inline void get_ep (struct ep_data *data)
{
	atomic_inc (&data->count);
}

static void put_ep (struct ep_data *data)
{
	if (likely (!atomic_dec_and_test (&data->count)))
		return;
	put_dev (data->dev);
	/* needs no more cleanup */
	BUG_ON (!list_empty (&data->epfiles));
	BUG_ON (waitqueue_active (&data->wait));
	kfree (data);
}

/*----------------------------------------------------------------------*/

/* most "how to use the hardware" policy choices are in userspace:
 * mapping endpoint roles (which the driver needs) to the capabilities
 * which the usb controller has.  most of those capabilities are exposed
 * implicitly, starting with the driver name and then endpoint names.
 */

static const char *CHIP;

/*----------------------------------------------------------------------*/

/* NOTE:  don't use dev_printk calls before binding to the gadget
 * at the end of ep0 configuration, or after unbind.
 */

/* too wordy: dev_printk(level , &(d)->gadget->dev , fmt , ## args) */
#define xprintk(d,level,fmt,args...) \
	printk(level "%s: " fmt , shortname , ## args)

#ifdef DEBUG
#define DBG(dev,fmt,args...) \
	xprintk(dev , KERN_DEBUG , fmt , ## args)
#else
#define DBG(dev,fmt,args...) \
	do { } while (0)
#endif /* DEBUG */

#ifdef VERBOSE_DEBUG
#define VDEBUG	DBG
#else
#define VDEBUG(dev,fmt,args...) \
	do { } while (0)
#endif /* DEBUG */

#define ERROR(dev,fmt,args...) \
	xprintk(dev , KERN_ERR , fmt , ## args)
#define INFO(dev,fmt,args...) \
	xprintk(dev , KERN_INFO , fmt , ## args)


/*----------------------------------------------------------------------*/

/* SYNCHRONOUS ENDPOINT OPERATIONS (bulk/intr/iso)
 *
 * After opening, configure non-control endpoints.  Then use normal
 * stream read() and write() requests; and maybe ioctl() to get more
 * precise FIFO status when recovering from cancellation.
 */

static void epio_complete (struct usb_ep *ep, struct usb_request *req)
{
	struct ep_data	*epdata = ep->driver_data;

	if (!req->context)
		return;
	if (req->status)
		epdata->status = req->status;
	else
		epdata->status = req->actual;
	complete ((struct completion *)req->context);
}

/* tasklock endpoint, returning when it's connected.
 * still need dev->lock to use epdata->ep.
 */
static int
get_ready_ep (unsigned f_flags, struct ep_data *epdata, bool is_write)
{
	int	val;

	if (f_flags & O_NONBLOCK) {
		if (!mutex_trylock(&epdata->lock))
			goto nonblock;
		if (epdata->state != STATE_EP_ENABLED &&
		    (!is_write || epdata->state != STATE_EP_READY)) {
			mutex_unlock(&epdata->lock);
nonblock:
			val = -EAGAIN;
		} else
			val = 0;
		return val;
	}

	val = mutex_lock_interruptible(&epdata->lock);
	if (val < 0)
		return val;

	switch (epdata->state) {
	case STATE_EP_ENABLED:
		return 0;
	case STATE_EP_READY:			/* not configured yet */
		if (is_write)
			return 0;
		// FALLTHRU
	case STATE_EP_UNBOUND:			/* clean disconnect */
		break;
	// case STATE_EP_DISABLED:		/* "can't happen" */
	default:				/* error! */
		pr_debug ("%s: ep %p not available, state %d\n",
				shortname, epdata, epdata->state);
	}
	mutex_unlock(&epdata->lock);
	return -ENODEV;
}

static ssize_t
ep_io (struct ep_data *epdata, void *buf, unsigned len)
{
	DECLARE_COMPLETION_ONSTACK (done);
	int value;

	spin_lock_irq (&epdata->dev->lock);
	if (likely (epdata->ep != NULL)) {
		struct usb_request	*req = epdata->req;

		req->context = &done;
		req->complete = epio_complete;
		req->buf = buf;
		req->length = len;
		value = usb_ep_queue (epdata->ep, req, GFP_ATOMIC);
	} else
		value = -ENODEV;
	spin_unlock_irq (&epdata->dev->lock);

	if (likely (value == 0)) {
		value = wait_event_interruptible (done.wait, done.done);
		if (value != 0) {
			spin_lock_irq (&epdata->dev->lock);
			if (likely (epdata->ep != NULL)) {
				DBG (epdata->dev, "%s i/o interrupted\n",
						epdata->name);
				usb_ep_dequeue (epdata->ep, epdata->req);
				spin_unlock_irq (&epdata->dev->lock);

				wait_event (done.wait, done.done);
				if (epdata->status == -ECONNRESET)
					epdata->status = -EINTR;
			} else {
				spin_unlock_irq (&epdata->dev->lock);

				DBG (epdata->dev, "endpoint gone\n");
				epdata->status = -ENODEV;
			}
		}
		return epdata->status;
	}
	return value;
}

static int
ep_release (struct inode *inode, struct file *fd)
{
	struct ep_data		*data = fd->private_data;
	int value;

	value = mutex_lock_interruptible(&data->lock);
	if (value < 0)
		return value;

	/* clean up if this can be reopened */
	if (data->state != STATE_EP_UNBOUND) {
		data->state = STATE_EP_DISABLED;
		data->desc.bDescriptorType = 0;
		data->hs_desc.bDescriptorType = 0;
		usb_ep_disable(data->ep);
	}
	mutex_unlock(&data->lock);
	put_ep (data);
	return 0;
}

static long ep_ioctl(struct file *fd, unsigned code, unsigned long value)
{
	struct ep_data		*data = fd->private_data;
	int			status;

	if ((status = get_ready_ep (fd->f_flags, data, false)) < 0)
		return status;

	spin_lock_irq (&data->dev->lock);
	if (likely (data->ep != NULL)) {
		switch (code) {
		case GADGETFS_FIFO_STATUS:
			status = usb_ep_fifo_status (data->ep);
			break;
		case GADGETFS_FIFO_FLUSH:
			usb_ep_fifo_flush (data->ep);
			break;
		case GADGETFS_CLEAR_HALT:
			status = usb_ep_clear_halt (data->ep);
			break;
		default:
			status = -ENOTTY;
		}
	} else
		status = -ENODEV;
	spin_unlock_irq (&data->dev->lock);
	mutex_unlock(&data->lock);
	return status;
}

/*----------------------------------------------------------------------*/

/* ASYNCHRONOUS ENDPOINT I/O OPERATIONS (bulk/intr/iso) */

struct kiocb_priv {
	struct usb_request	*req;
	struct ep_data		*epdata;
	struct kiocb		*iocb;
	struct mm_struct	*mm;
	struct work_struct	work;
	void			*buf;
	struct iov_iter		to;
	const void		*to_free;
	unsigned		actual;
};

static int ep_aio_cancel(struct kiocb *iocb)
{
	struct kiocb_priv	*priv = iocb->private;
	struct ep_data		*epdata;
	int			value;

	local_irq_disable();
	epdata = priv->epdata;
	// spin_lock(&epdata->dev->lock);
	if (likely(epdata && epdata->ep && priv->req))
		value = usb_ep_dequeue (epdata->ep, priv->req);
	else
		value = -EINVAL;
	// spin_unlock(&epdata->dev->lock);
	local_irq_enable();

	return value;
}

<<<<<<< HEAD
static ssize_t ep_copy_to_user(struct kiocb_priv *priv)
{
	ssize_t			len, total;
	void			*to_copy;
	int			i;

	/* copy stuff into user buffers */
	total = priv->actual;
	len = 0;
	to_copy = priv->buf;
	for (i=0; i < priv->nr_segs; i++) {
		ssize_t this = min((ssize_t)(priv->iv[i].iov_len), total);

		if (copy_to_user(priv->iv[i].iov_base, to_copy, this)) {
			if (len == 0)
				len = -EFAULT;
			break;
		}

		total -= this;
		len += this;
		to_copy += this;
		if (total == 0)
			break;
	}
	return len;
}

=======
>>>>>>> 4e467d03
static void ep_user_copy_worker(struct work_struct *work)
{
	struct kiocb_priv *priv = container_of(work, struct kiocb_priv, work);
	struct mm_struct *mm = priv->mm;
	struct kiocb *iocb = priv->iocb;
	size_t ret;

	use_mm(mm);
	ret = copy_to_iter(priv->buf, priv->actual, &priv->to);
	unuse_mm(mm);
	if (!ret)
		ret = -EFAULT;

	/* completing the iocb can drop the ctx and mm, don't touch mm after */
	aio_complete(iocb, ret, ret);

	kfree(priv->buf);
<<<<<<< HEAD
	kfree(priv->iv);
=======
	kfree(priv->to_free);
>>>>>>> 4e467d03
	kfree(priv);
}

static void ep_aio_complete(struct usb_ep *ep, struct usb_request *req)
{
	struct kiocb		*iocb = req->context;
	struct kiocb_priv	*priv = iocb->private;
	struct ep_data		*epdata = priv->epdata;

	/* lock against disconnect (and ideally, cancel) */
	spin_lock(&epdata->dev->lock);
	priv->req = NULL;
	priv->epdata = NULL;

	/* if this was a write or a read returning no data then we
	 * don't need to copy anything to userspace, so we can
	 * complete the aio request immediately.
	 */
	if (priv->to_free == NULL || unlikely(req->actual == 0)) {
		kfree(req->buf);
<<<<<<< HEAD
		kfree(priv->iv);
=======
		kfree(priv->to_free);
>>>>>>> 4e467d03
		kfree(priv);
		iocb->private = NULL;
		/* aio_complete() reports bytes-transferred _and_ faults */
		aio_complete(iocb, req->actual ? req->actual : req->status,
				req->status);
	} else {
		/* ep_copy_to_user() won't report both; we hide some faults */
		if (unlikely(0 != req->status))
			DBG(epdata->dev, "%s fault %d len %d\n",
				ep->name, req->status, req->actual);

		priv->buf = req->buf;
		priv->actual = req->actual;
		INIT_WORK(&priv->work, ep_user_copy_worker);
		schedule_work(&priv->work);
	}
	spin_unlock(&epdata->dev->lock);

	usb_ep_free_request(ep, req);
	put_ep(epdata);
}

static ssize_t ep_aio(struct kiocb *iocb,
		      struct kiocb_priv *priv,
		      struct ep_data *epdata,
		      char *buf,
		      size_t len)
{
	struct usb_request *req;
	ssize_t value;

<<<<<<< HEAD
	priv = kzalloc(sizeof *priv, GFP_KERNEL);
	if (!priv) {
		value = -ENOMEM;
fail:
		kfree(buf);
		return value;
	}
	iocb->private = priv;
	priv->iocb = iocb;
	if (iv) {
		priv->iv = kmemdup(iv, nr_segs * sizeof(struct iovec),
				   GFP_KERNEL);
		if (!priv->iv) {
			kfree(priv);
			goto fail;
		}
	}
	priv->nr_segs = nr_segs;
	INIT_WORK(&priv->work, ep_user_copy_worker);

	value = get_ready_ep(iocb->ki_filp->f_flags, epdata);
	if (unlikely(value < 0)) {
		kfree(priv);
		goto fail;
	}
=======
	iocb->private = priv;
	priv->iocb = iocb;
>>>>>>> 4e467d03

	kiocb_set_cancel_fn(iocb, ep_aio_cancel);
	get_ep(epdata);
	priv->epdata = epdata;
	priv->actual = 0;
	priv->mm = current->mm; /* mm teardown waits for iocbs in exit_aio() */

	/* each kiocb is coupled to one usb_request, but we can't
	 * allocate or submit those if the host disconnected.
	 */
	spin_lock_irq(&epdata->dev->lock);
	value = -ENODEV;
	if (unlikely(epdata->ep))
		goto fail;

	req = usb_ep_alloc_request(epdata->ep, GFP_ATOMIC);
	value = -ENOMEM;
	if (unlikely(!req))
		goto fail;

<<<<<<< HEAD
	if (unlikely(value)) {
		kfree(priv->iv);
		kfree(priv);
		put_ep(epdata);
	} else
		value = -EIOCBQUEUED;
=======
	priv->req = req;
	req->buf = buf;
	req->length = len;
	req->complete = ep_aio_complete;
	req->context = iocb;
	value = usb_ep_queue(epdata->ep, req, GFP_ATOMIC);
	if (unlikely(0 != value)) {
		usb_ep_free_request(epdata->ep, req);
		goto fail;
	}
	spin_unlock_irq(&epdata->dev->lock);
	return -EIOCBQUEUED;

fail:
	spin_unlock_irq(&epdata->dev->lock);
	kfree(priv->to_free);
	kfree(priv);
	put_ep(epdata);
>>>>>>> 4e467d03
	return value;
}

static ssize_t
ep_read_iter(struct kiocb *iocb, struct iov_iter *to)
{
	struct file *file = iocb->ki_filp;
	struct ep_data *epdata = file->private_data;
	size_t len = iov_iter_count(to);
	ssize_t value;
	char *buf;

	if ((value = get_ready_ep(file->f_flags, epdata, false)) < 0)
		return value;

	/* halt any endpoint by doing a "wrong direction" i/o call */
	if (usb_endpoint_dir_in(&epdata->desc)) {
		if (usb_endpoint_xfer_isoc(&epdata->desc) ||
		    !is_sync_kiocb(iocb)) {
			mutex_unlock(&epdata->lock);
			return -EINVAL;
		}
		DBG (epdata->dev, "%s halt\n", epdata->name);
		spin_lock_irq(&epdata->dev->lock);
		if (likely(epdata->ep != NULL))
			usb_ep_set_halt(epdata->ep);
		spin_unlock_irq(&epdata->dev->lock);
		mutex_unlock(&epdata->lock);
		return -EBADMSG;
	}

	buf = kmalloc(len, GFP_KERNEL);
	if (unlikely(!buf)) {
		mutex_unlock(&epdata->lock);
		return -ENOMEM;
	}
	if (is_sync_kiocb(iocb)) {
		value = ep_io(epdata, buf, len);
		if (value >= 0 && copy_to_iter(buf, value, to))
			value = -EFAULT;
	} else {
		struct kiocb_priv *priv = kzalloc(sizeof *priv, GFP_KERNEL);
		value = -ENOMEM;
		if (!priv)
			goto fail;
		priv->to_free = dup_iter(&priv->to, to, GFP_KERNEL);
		if (!priv->to_free) {
			kfree(priv);
			goto fail;
		}
		value = ep_aio(iocb, priv, epdata, buf, len);
		if (value == -EIOCBQUEUED)
			buf = NULL;
	}
fail:
	kfree(buf);
	mutex_unlock(&epdata->lock);
	return value;
}

static ssize_t ep_config(struct ep_data *, const char *, size_t);

static ssize_t
ep_write_iter(struct kiocb *iocb, struct iov_iter *from)
{
	struct file *file = iocb->ki_filp;
	struct ep_data *epdata = file->private_data;
	size_t len = iov_iter_count(from);
	bool configured;
	ssize_t value;
	char *buf;

	if ((value = get_ready_ep(file->f_flags, epdata, true)) < 0)
		return value;

	configured = epdata->state == STATE_EP_ENABLED;

	/* halt any endpoint by doing a "wrong direction" i/o call */
	if (configured && !usb_endpoint_dir_in(&epdata->desc)) {
		if (usb_endpoint_xfer_isoc(&epdata->desc) ||
		    !is_sync_kiocb(iocb)) {
			mutex_unlock(&epdata->lock);
			return -EINVAL;
		}
		DBG (epdata->dev, "%s halt\n", epdata->name);
		spin_lock_irq(&epdata->dev->lock);
		if (likely(epdata->ep != NULL))
			usb_ep_set_halt(epdata->ep);
		spin_unlock_irq(&epdata->dev->lock);
		mutex_unlock(&epdata->lock);
		return -EBADMSG;
	}

	buf = kmalloc(len, GFP_KERNEL);
	if (unlikely(!buf)) {
		mutex_unlock(&epdata->lock);
		return -ENOMEM;
	}

	if (unlikely(copy_from_iter(buf, len, from) != len)) {
		value = -EFAULT;
		goto out;
	}

	if (unlikely(!configured)) {
		value = ep_config(epdata, buf, len);
	} else if (is_sync_kiocb(iocb)) {
		value = ep_io(epdata, buf, len);
	} else {
		struct kiocb_priv *priv = kzalloc(sizeof *priv, GFP_KERNEL);
		value = -ENOMEM;
		if (priv) {
			value = ep_aio(iocb, priv, epdata, buf, len);
			if (value == -EIOCBQUEUED)
				buf = NULL;
		}
	}
out:
	kfree(buf);
	mutex_unlock(&epdata->lock);
	return value;
}

/*----------------------------------------------------------------------*/

/* used after endpoint configuration */
static const struct file_operations ep_io_operations = {
	.owner =	THIS_MODULE,

	.open =		ep_open,
	.release =	ep_release,
	.llseek =	no_llseek,
	.read =		new_sync_read,
	.write =	new_sync_write,
	.unlocked_ioctl = ep_ioctl,
	.read_iter =	ep_read_iter,
	.write_iter =	ep_write_iter,
};

/* ENDPOINT INITIALIZATION
 *
 *     fd = open ("/dev/gadget/$ENDPOINT", O_RDWR)
 *     status = write (fd, descriptors, sizeof descriptors)
 *
 * That write establishes the endpoint configuration, configuring
 * the controller to process bulk, interrupt, or isochronous transfers
 * at the right maxpacket size, and so on.
 *
 * The descriptors are message type 1, identified by a host order u32
 * at the beginning of what's written.  Descriptor order is: full/low
 * speed descriptor, then optional high speed descriptor.
 */
static ssize_t
ep_config (struct ep_data *data, const char *buf, size_t len)
{
	struct usb_ep		*ep;
	u32			tag;
	int			value, length = len;

	if (data->state != STATE_EP_READY) {
		value = -EL2HLT;
		goto fail;
	}

	value = len;
	if (len < USB_DT_ENDPOINT_SIZE + 4)
		goto fail0;

	/* we might need to change message format someday */
	memcpy(&tag, buf, 4);
	if (tag != 1) {
		DBG(data->dev, "config %s, bad tag %d\n", data->name, tag);
		goto fail0;
	}
	buf += 4;
	len -= 4;

	/* NOTE:  audio endpoint extensions not accepted here;
	 * just don't include the extra bytes.
	 */

	/* full/low speed descriptor, then high speed */
	memcpy(&data->desc, buf, USB_DT_ENDPOINT_SIZE);
	if (data->desc.bLength != USB_DT_ENDPOINT_SIZE
			|| data->desc.bDescriptorType != USB_DT_ENDPOINT)
		goto fail0;
	if (len != USB_DT_ENDPOINT_SIZE) {
		if (len != 2 * USB_DT_ENDPOINT_SIZE)
			goto fail0;
		memcpy(&data->hs_desc, buf + USB_DT_ENDPOINT_SIZE,
			USB_DT_ENDPOINT_SIZE);
		if (data->hs_desc.bLength != USB_DT_ENDPOINT_SIZE
				|| data->hs_desc.bDescriptorType
					!= USB_DT_ENDPOINT) {
			DBG(data->dev, "config %s, bad hs length or type\n",
					data->name);
			goto fail0;
		}
	}

	spin_lock_irq (&data->dev->lock);
	if (data->dev->state == STATE_DEV_UNBOUND) {
		value = -ENOENT;
		goto gone;
	} else if ((ep = data->ep) == NULL) {
		value = -ENODEV;
		goto gone;
	}
	switch (data->dev->gadget->speed) {
	case USB_SPEED_LOW:
	case USB_SPEED_FULL:
		ep->desc = &data->desc;
		break;
	case USB_SPEED_HIGH:
		/* fails if caller didn't provide that descriptor... */
		ep->desc = &data->hs_desc;
		break;
	default:
		DBG(data->dev, "unconnected, %s init abandoned\n",
				data->name);
		value = -EINVAL;
		goto gone;
	}
	value = usb_ep_enable(ep);
	if (value == 0) {
		data->state = STATE_EP_ENABLED;
		value = length;
	}
gone:
	spin_unlock_irq (&data->dev->lock);
	if (value < 0) {
fail:
		data->desc.bDescriptorType = 0;
		data->hs_desc.bDescriptorType = 0;
	}
	return value;
fail0:
	value = -EINVAL;
	goto fail;
}

static int
ep_open (struct inode *inode, struct file *fd)
{
	struct ep_data		*data = inode->i_private;
	int			value = -EBUSY;

	if (mutex_lock_interruptible(&data->lock) != 0)
		return -EINTR;
	spin_lock_irq (&data->dev->lock);
	if (data->dev->state == STATE_DEV_UNBOUND)
		value = -ENOENT;
	else if (data->state == STATE_EP_DISABLED) {
		value = 0;
		data->state = STATE_EP_READY;
		get_ep (data);
		fd->private_data = data;
		VDEBUG (data->dev, "%s ready\n", data->name);
	} else
		DBG (data->dev, "%s state %d\n",
			data->name, data->state);
	spin_unlock_irq (&data->dev->lock);
	mutex_unlock(&data->lock);
	return value;
}

/*----------------------------------------------------------------------*/

/* EP0 IMPLEMENTATION can be partly in userspace.
 *
 * Drivers that use this facility receive various events, including
 * control requests the kernel doesn't handle.  Drivers that don't
 * use this facility may be too simple-minded for real applications.
 */

static inline void ep0_readable (struct dev_data *dev)
{
	wake_up (&dev->wait);
	kill_fasync (&dev->fasync, SIGIO, POLL_IN);
}

static void clean_req (struct usb_ep *ep, struct usb_request *req)
{
	struct dev_data		*dev = ep->driver_data;

	if (req->buf != dev->rbuf) {
		kfree(req->buf);
		req->buf = dev->rbuf;
	}
	req->complete = epio_complete;
	dev->setup_out_ready = 0;
}

static void ep0_complete (struct usb_ep *ep, struct usb_request *req)
{
	struct dev_data		*dev = ep->driver_data;
	unsigned long		flags;
	int			free = 1;

	/* for control OUT, data must still get to userspace */
	spin_lock_irqsave(&dev->lock, flags);
	if (!dev->setup_in) {
		dev->setup_out_error = (req->status != 0);
		if (!dev->setup_out_error)
			free = 0;
		dev->setup_out_ready = 1;
		ep0_readable (dev);
	}

	/* clean up as appropriate */
	if (free && req->buf != &dev->rbuf)
		clean_req (ep, req);
	req->complete = epio_complete;
	spin_unlock_irqrestore(&dev->lock, flags);
}

static int setup_req (struct usb_ep *ep, struct usb_request *req, u16 len)
{
	struct dev_data	*dev = ep->driver_data;

	if (dev->setup_out_ready) {
		DBG (dev, "ep0 request busy!\n");
		return -EBUSY;
	}
	if (len > sizeof (dev->rbuf))
		req->buf = kmalloc(len, GFP_ATOMIC);
	if (req->buf == NULL) {
		req->buf = dev->rbuf;
		return -ENOMEM;
	}
	req->complete = ep0_complete;
	req->length = len;
	req->zero = 0;
	return 0;
}

static ssize_t
ep0_read (struct file *fd, char __user *buf, size_t len, loff_t *ptr)
{
	struct dev_data			*dev = fd->private_data;
	ssize_t				retval;
	enum ep0_state			state;

	spin_lock_irq (&dev->lock);
	if (dev->state <= STATE_DEV_OPENED) {
		retval = -EINVAL;
		goto done;
	}

	/* report fd mode change before acting on it */
	if (dev->setup_abort) {
		dev->setup_abort = 0;
		retval = -EIDRM;
		goto done;
	}

	/* control DATA stage */
	if ((state = dev->state) == STATE_DEV_SETUP) {

		if (dev->setup_in) {		/* stall IN */
			VDEBUG(dev, "ep0in stall\n");
			(void) usb_ep_set_halt (dev->gadget->ep0);
			retval = -EL2HLT;
			dev->state = STATE_DEV_CONNECTED;

		} else if (len == 0) {		/* ack SET_CONFIGURATION etc */
			struct usb_ep		*ep = dev->gadget->ep0;
			struct usb_request	*req = dev->req;

			if ((retval = setup_req (ep, req, 0)) == 0)
				retval = usb_ep_queue (ep, req, GFP_ATOMIC);
			dev->state = STATE_DEV_CONNECTED;

			/* assume that was SET_CONFIGURATION */
			if (dev->current_config) {
				unsigned power;

				if (gadget_is_dualspeed(dev->gadget)
						&& (dev->gadget->speed
							== USB_SPEED_HIGH))
					power = dev->hs_config->bMaxPower;
				else
					power = dev->config->bMaxPower;
				usb_gadget_vbus_draw(dev->gadget, 2 * power);
			}

		} else {			/* collect OUT data */
			if ((fd->f_flags & O_NONBLOCK) != 0
					&& !dev->setup_out_ready) {
				retval = -EAGAIN;
				goto done;
			}
			spin_unlock_irq (&dev->lock);
			retval = wait_event_interruptible (dev->wait,
					dev->setup_out_ready != 0);

			/* FIXME state could change from under us */
			spin_lock_irq (&dev->lock);
			if (retval)
				goto done;

			if (dev->state != STATE_DEV_SETUP) {
				retval = -ECANCELED;
				goto done;
			}
			dev->state = STATE_DEV_CONNECTED;

			if (dev->setup_out_error)
				retval = -EIO;
			else {
				len = min (len, (size_t)dev->req->actual);
// FIXME don't call this with the spinlock held ...
				if (copy_to_user (buf, dev->req->buf, len))
					retval = -EFAULT;
				else
					retval = len;
				clean_req (dev->gadget->ep0, dev->req);
				/* NOTE userspace can't yet choose to stall */
			}
		}
		goto done;
	}

	/* else normal: return event data */
	if (len < sizeof dev->event [0]) {
		retval = -EINVAL;
		goto done;
	}
	len -= len % sizeof (struct usb_gadgetfs_event);
	dev->usermode_setup = 1;

scan:
	/* return queued events right away */
	if (dev->ev_next != 0) {
		unsigned		i, n;

		n = len / sizeof (struct usb_gadgetfs_event);
		if (dev->ev_next < n)
			n = dev->ev_next;

		/* ep0 i/o has special semantics during STATE_DEV_SETUP */
		for (i = 0; i < n; i++) {
			if (dev->event [i].type == GADGETFS_SETUP) {
				dev->state = STATE_DEV_SETUP;
				n = i + 1;
				break;
			}
		}
		spin_unlock_irq (&dev->lock);
		len = n * sizeof (struct usb_gadgetfs_event);
		if (copy_to_user (buf, &dev->event, len))
			retval = -EFAULT;
		else
			retval = len;
		if (len > 0) {
			/* NOTE this doesn't guard against broken drivers;
			 * concurrent ep0 readers may lose events.
			 */
			spin_lock_irq (&dev->lock);
			if (dev->ev_next > n) {
				memmove(&dev->event[0], &dev->event[n],
					sizeof (struct usb_gadgetfs_event)
						* (dev->ev_next - n));
			}
			dev->ev_next -= n;
			spin_unlock_irq (&dev->lock);
		}
		return retval;
	}
	if (fd->f_flags & O_NONBLOCK) {
		retval = -EAGAIN;
		goto done;
	}

	switch (state) {
	default:
		DBG (dev, "fail %s, state %d\n", __func__, state);
		retval = -ESRCH;
		break;
	case STATE_DEV_UNCONNECTED:
	case STATE_DEV_CONNECTED:
		spin_unlock_irq (&dev->lock);
		DBG (dev, "%s wait\n", __func__);

		/* wait for events */
		retval = wait_event_interruptible (dev->wait,
				dev->ev_next != 0);
		if (retval < 0)
			return retval;
		spin_lock_irq (&dev->lock);
		goto scan;
	}

done:
	spin_unlock_irq (&dev->lock);
	return retval;
}

static struct usb_gadgetfs_event *
next_event (struct dev_data *dev, enum usb_gadgetfs_event_type type)
{
	struct usb_gadgetfs_event	*event;
	unsigned			i;

	switch (type) {
	/* these events purge the queue */
	case GADGETFS_DISCONNECT:
		if (dev->state == STATE_DEV_SETUP)
			dev->setup_abort = 1;
		// FALL THROUGH
	case GADGETFS_CONNECT:
		dev->ev_next = 0;
		break;
	case GADGETFS_SETUP:		/* previous request timed out */
	case GADGETFS_SUSPEND:		/* same effect */
		/* these events can't be repeated */
		for (i = 0; i != dev->ev_next; i++) {
			if (dev->event [i].type != type)
				continue;
			DBG(dev, "discard old event[%d] %d\n", i, type);
			dev->ev_next--;
			if (i == dev->ev_next)
				break;
			/* indices start at zero, for simplicity */
			memmove (&dev->event [i], &dev->event [i + 1],
				sizeof (struct usb_gadgetfs_event)
					* (dev->ev_next - i));
		}
		break;
	default:
		BUG ();
	}
	VDEBUG(dev, "event[%d] = %d\n", dev->ev_next, type);
	event = &dev->event [dev->ev_next++];
	BUG_ON (dev->ev_next > N_EVENT);
	memset (event, 0, sizeof *event);
	event->type = type;
	return event;
}

static ssize_t
ep0_write (struct file *fd, const char __user *buf, size_t len, loff_t *ptr)
{
	struct dev_data		*dev = fd->private_data;
	ssize_t			retval = -ESRCH;

	/* report fd mode change before acting on it */
	if (dev->setup_abort) {
		dev->setup_abort = 0;
		retval = -EIDRM;

	/* data and/or status stage for control request */
	} else if (dev->state == STATE_DEV_SETUP) {

		/* IN DATA+STATUS caller makes len <= wLength */
		if (dev->setup_in) {
			retval = setup_req (dev->gadget->ep0, dev->req, len);
			if (retval == 0) {
				dev->state = STATE_DEV_CONNECTED;
				spin_unlock_irq (&dev->lock);
				if (copy_from_user (dev->req->buf, buf, len))
					retval = -EFAULT;
				else {
					if (len < dev->setup_wLength)
						dev->req->zero = 1;
					retval = usb_ep_queue (
						dev->gadget->ep0, dev->req,
						GFP_KERNEL);
				}
				if (retval < 0) {
					spin_lock_irq (&dev->lock);
					clean_req (dev->gadget->ep0, dev->req);
					spin_unlock_irq (&dev->lock);
				} else
					retval = len;

				return retval;
			}

		/* can stall some OUT transfers */
		} else if (dev->setup_can_stall) {
			VDEBUG(dev, "ep0out stall\n");
			(void) usb_ep_set_halt (dev->gadget->ep0);
			retval = -EL2HLT;
			dev->state = STATE_DEV_CONNECTED;
		} else {
			DBG(dev, "bogus ep0out stall!\n");
		}
	} else
		DBG (dev, "fail %s, state %d\n", __func__, dev->state);

	return retval;
}

static int
ep0_fasync (int f, struct file *fd, int on)
{
	struct dev_data		*dev = fd->private_data;
	// caller must F_SETOWN before signal delivery happens
	VDEBUG (dev, "%s %s\n", __func__, on ? "on" : "off");
	return fasync_helper (f, fd, on, &dev->fasync);
}

static struct usb_gadget_driver gadgetfs_driver;

static int
dev_release (struct inode *inode, struct file *fd)
{
	struct dev_data		*dev = fd->private_data;

	/* closing ep0 === shutdown all */

	usb_gadget_unregister_driver (&gadgetfs_driver);

	/* at this point "good" hardware has disconnected the
	 * device from USB; the host won't see it any more.
	 * alternatively, all host requests will time out.
	 */

	kfree (dev->buf);
	dev->buf = NULL;

	/* other endpoints were all decoupled from this device */
	spin_lock_irq(&dev->lock);
	dev->state = STATE_DEV_DISABLED;
	spin_unlock_irq(&dev->lock);

	put_dev (dev);
	return 0;
}

static unsigned int
ep0_poll (struct file *fd, poll_table *wait)
{
       struct dev_data         *dev = fd->private_data;
       int                     mask = 0;

	if (dev->state <= STATE_DEV_OPENED)
		return DEFAULT_POLLMASK;

       poll_wait(fd, &dev->wait, wait);

       spin_lock_irq (&dev->lock);

       /* report fd mode change before acting on it */
       if (dev->setup_abort) {
               dev->setup_abort = 0;
               mask = POLLHUP;
               goto out;
       }

       if (dev->state == STATE_DEV_SETUP) {
               if (dev->setup_in || dev->setup_can_stall)
                       mask = POLLOUT;
       } else {
               if (dev->ev_next != 0)
                       mask = POLLIN;
       }
out:
       spin_unlock_irq(&dev->lock);
       return mask;
}

static long dev_ioctl (struct file *fd, unsigned code, unsigned long value)
{
	struct dev_data		*dev = fd->private_data;
	struct usb_gadget	*gadget = dev->gadget;
	long ret = -ENOTTY;

	if (gadget->ops->ioctl)
		ret = gadget->ops->ioctl (gadget, code, value);

	return ret;
}

/*----------------------------------------------------------------------*/

/* The in-kernel gadget driver handles most ep0 issues, in particular
 * enumerating the single configuration (as provided from user space).
 *
 * Unrecognized ep0 requests may be handled in user space.
 */

static void make_qualifier (struct dev_data *dev)
{
	struct usb_qualifier_descriptor		qual;
	struct usb_device_descriptor		*desc;

	qual.bLength = sizeof qual;
	qual.bDescriptorType = USB_DT_DEVICE_QUALIFIER;
	qual.bcdUSB = cpu_to_le16 (0x0200);

	desc = dev->dev;
	qual.bDeviceClass = desc->bDeviceClass;
	qual.bDeviceSubClass = desc->bDeviceSubClass;
	qual.bDeviceProtocol = desc->bDeviceProtocol;

	/* assumes ep0 uses the same value for both speeds ... */
	qual.bMaxPacketSize0 = dev->gadget->ep0->maxpacket;

	qual.bNumConfigurations = 1;
	qual.bRESERVED = 0;

	memcpy (dev->rbuf, &qual, sizeof qual);
}

static int
config_buf (struct dev_data *dev, u8 type, unsigned index)
{
	int		len;
	int		hs = 0;

	/* only one configuration */
	if (index > 0)
		return -EINVAL;

	if (gadget_is_dualspeed(dev->gadget)) {
		hs = (dev->gadget->speed == USB_SPEED_HIGH);
		if (type == USB_DT_OTHER_SPEED_CONFIG)
			hs = !hs;
	}
	if (hs) {
		dev->req->buf = dev->hs_config;
		len = le16_to_cpu(dev->hs_config->wTotalLength);
	} else {
		dev->req->buf = dev->config;
		len = le16_to_cpu(dev->config->wTotalLength);
	}
	((u8 *)dev->req->buf) [1] = type;
	return len;
}

static int
gadgetfs_setup (struct usb_gadget *gadget, const struct usb_ctrlrequest *ctrl)
{
	struct dev_data			*dev = get_gadget_data (gadget);
	struct usb_request		*req = dev->req;
	int				value = -EOPNOTSUPP;
	struct usb_gadgetfs_event	*event;
	u16				w_value = le16_to_cpu(ctrl->wValue);
	u16				w_length = le16_to_cpu(ctrl->wLength);

	spin_lock (&dev->lock);
	dev->setup_abort = 0;
	if (dev->state == STATE_DEV_UNCONNECTED) {
		if (gadget_is_dualspeed(gadget)
				&& gadget->speed == USB_SPEED_HIGH
				&& dev->hs_config == NULL) {
			spin_unlock(&dev->lock);
			ERROR (dev, "no high speed config??\n");
			return -EINVAL;
		}

		dev->state = STATE_DEV_CONNECTED;

		INFO (dev, "connected\n");
		event = next_event (dev, GADGETFS_CONNECT);
		event->u.speed = gadget->speed;
		ep0_readable (dev);

	/* host may have given up waiting for response.  we can miss control
	 * requests handled lower down (device/endpoint status and features);
	 * then ep0_{read,write} will report the wrong status. controller
	 * driver will have aborted pending i/o.
	 */
	} else if (dev->state == STATE_DEV_SETUP)
		dev->setup_abort = 1;

	req->buf = dev->rbuf;
	req->context = NULL;
	value = -EOPNOTSUPP;
	switch (ctrl->bRequest) {

	case USB_REQ_GET_DESCRIPTOR:
		if (ctrl->bRequestType != USB_DIR_IN)
			goto unrecognized;
		switch (w_value >> 8) {

		case USB_DT_DEVICE:
			value = min (w_length, (u16) sizeof *dev->dev);
			dev->dev->bMaxPacketSize0 = dev->gadget->ep0->maxpacket;
			req->buf = dev->dev;
			break;
		case USB_DT_DEVICE_QUALIFIER:
			if (!dev->hs_config)
				break;
			value = min (w_length, (u16)
				sizeof (struct usb_qualifier_descriptor));
			make_qualifier (dev);
			break;
		case USB_DT_OTHER_SPEED_CONFIG:
			// FALLTHROUGH
		case USB_DT_CONFIG:
			value = config_buf (dev,
					w_value >> 8,
					w_value & 0xff);
			if (value >= 0)
				value = min (w_length, (u16) value);
			break;
		case USB_DT_STRING:
			goto unrecognized;

		default:		// all others are errors
			break;
		}
		break;

	/* currently one config, two speeds */
	case USB_REQ_SET_CONFIGURATION:
		if (ctrl->bRequestType != 0)
			goto unrecognized;
		if (0 == (u8) w_value) {
			value = 0;
			dev->current_config = 0;
			usb_gadget_vbus_draw(gadget, 8 /* mA */ );
			// user mode expected to disable endpoints
		} else {
			u8	config, power;

			if (gadget_is_dualspeed(gadget)
					&& gadget->speed == USB_SPEED_HIGH) {
				config = dev->hs_config->bConfigurationValue;
				power = dev->hs_config->bMaxPower;
			} else {
				config = dev->config->bConfigurationValue;
				power = dev->config->bMaxPower;
			}

			if (config == (u8) w_value) {
				value = 0;
				dev->current_config = config;
				usb_gadget_vbus_draw(gadget, 2 * power);
			}
		}

		/* report SET_CONFIGURATION like any other control request,
		 * except that usermode may not stall this.  the next
		 * request mustn't be allowed start until this finishes:
		 * endpoints and threads set up, etc.
		 *
		 * NOTE:  older PXA hardware (before PXA 255: without UDCCFR)
		 * has bad/racey automagic that prevents synchronizing here.
		 * even kernel mode drivers often miss them.
		 */
		if (value == 0) {
			INFO (dev, "configuration #%d\n", dev->current_config);
			usb_gadget_set_state(gadget, USB_STATE_CONFIGURED);
			if (dev->usermode_setup) {
				dev->setup_can_stall = 0;
				goto delegate;
			}
		}
		break;

#ifndef	CONFIG_USB_PXA25X
	/* PXA automagically handles this request too */
	case USB_REQ_GET_CONFIGURATION:
		if (ctrl->bRequestType != 0x80)
			goto unrecognized;
		*(u8 *)req->buf = dev->current_config;
		value = min (w_length, (u16) 1);
		break;
#endif

	default:
unrecognized:
		VDEBUG (dev, "%s req%02x.%02x v%04x i%04x l%d\n",
			dev->usermode_setup ? "delegate" : "fail",
			ctrl->bRequestType, ctrl->bRequest,
			w_value, le16_to_cpu(ctrl->wIndex), w_length);

		/* if there's an ep0 reader, don't stall */
		if (dev->usermode_setup) {
			dev->setup_can_stall = 1;
delegate:
			dev->setup_in = (ctrl->bRequestType & USB_DIR_IN)
						? 1 : 0;
			dev->setup_wLength = w_length;
			dev->setup_out_ready = 0;
			dev->setup_out_error = 0;
			value = 0;

			/* read DATA stage for OUT right away */
			if (unlikely (!dev->setup_in && w_length)) {
				value = setup_req (gadget->ep0, dev->req,
							w_length);
				if (value < 0)
					break;
				value = usb_ep_queue (gadget->ep0, dev->req,
							GFP_ATOMIC);
				if (value < 0) {
					clean_req (gadget->ep0, dev->req);
					break;
				}

				/* we can't currently stall these */
				dev->setup_can_stall = 0;
			}

			/* state changes when reader collects event */
			event = next_event (dev, GADGETFS_SETUP);
			event->u.setup = *ctrl;
			ep0_readable (dev);
			spin_unlock (&dev->lock);
			return 0;
		}
	}

	/* proceed with data transfer and status phases? */
	if (value >= 0 && dev->state != STATE_DEV_SETUP) {
		req->length = value;
		req->zero = value < w_length;
		value = usb_ep_queue (gadget->ep0, req, GFP_ATOMIC);
		if (value < 0) {
			DBG (dev, "ep_queue --> %d\n", value);
			req->status = 0;
		}
	}

	/* device stalls when value < 0 */
	spin_unlock (&dev->lock);
	return value;
}

static void destroy_ep_files (struct dev_data *dev)
{
	DBG (dev, "%s %d\n", __func__, dev->state);

	/* dev->state must prevent interference */
	spin_lock_irq (&dev->lock);
	while (!list_empty(&dev->epfiles)) {
		struct ep_data	*ep;
		struct inode	*parent;
		struct dentry	*dentry;

		/* break link to FS */
		ep = list_first_entry (&dev->epfiles, struct ep_data, epfiles);
		list_del_init (&ep->epfiles);
		dentry = ep->dentry;
		ep->dentry = NULL;
		parent = dentry->d_parent->d_inode;

		/* break link to controller */
		if (ep->state == STATE_EP_ENABLED)
			(void) usb_ep_disable (ep->ep);
		ep->state = STATE_EP_UNBOUND;
		usb_ep_free_request (ep->ep, ep->req);
		ep->ep = NULL;
		wake_up (&ep->wait);
		put_ep (ep);

		spin_unlock_irq (&dev->lock);

		/* break link to dcache */
		mutex_lock (&parent->i_mutex);
		d_delete (dentry);
		dput (dentry);
		mutex_unlock (&parent->i_mutex);

		spin_lock_irq (&dev->lock);
	}
	spin_unlock_irq (&dev->lock);
}


static struct dentry *
gadgetfs_create_file (struct super_block *sb, char const *name,
		void *data, const struct file_operations *fops);

static int activate_ep_files (struct dev_data *dev)
{
	struct usb_ep	*ep;
	struct ep_data	*data;

	gadget_for_each_ep (ep, dev->gadget) {

		data = kzalloc(sizeof(*data), GFP_KERNEL);
		if (!data)
			goto enomem0;
		data->state = STATE_EP_DISABLED;
		mutex_init(&data->lock);
		init_waitqueue_head (&data->wait);

		strncpy (data->name, ep->name, sizeof (data->name) - 1);
		atomic_set (&data->count, 1);
		data->dev = dev;
		get_dev (dev);

		data->ep = ep;
		ep->driver_data = data;

		data->req = usb_ep_alloc_request (ep, GFP_KERNEL);
		if (!data->req)
			goto enomem1;

		data->dentry = gadgetfs_create_file (dev->sb, data->name,
				data, &ep_io_operations);
		if (!data->dentry)
			goto enomem2;
		list_add_tail (&data->epfiles, &dev->epfiles);
	}
	return 0;

enomem2:
	usb_ep_free_request (ep, data->req);
enomem1:
	put_dev (dev);
	kfree (data);
enomem0:
	DBG (dev, "%s enomem\n", __func__);
	destroy_ep_files (dev);
	return -ENOMEM;
}

static void
gadgetfs_unbind (struct usb_gadget *gadget)
{
	struct dev_data		*dev = get_gadget_data (gadget);

	DBG (dev, "%s\n", __func__);

	spin_lock_irq (&dev->lock);
	dev->state = STATE_DEV_UNBOUND;
	spin_unlock_irq (&dev->lock);

	destroy_ep_files (dev);
	gadget->ep0->driver_data = NULL;
	set_gadget_data (gadget, NULL);

	/* we've already been disconnected ... no i/o is active */
	if (dev->req)
		usb_ep_free_request (gadget->ep0, dev->req);
	DBG (dev, "%s done\n", __func__);
	put_dev (dev);
}

static struct dev_data		*the_device;

static int gadgetfs_bind(struct usb_gadget *gadget,
		struct usb_gadget_driver *driver)
{
	struct dev_data		*dev = the_device;

	if (!dev)
		return -ESRCH;
	if (0 != strcmp (CHIP, gadget->name)) {
		pr_err("%s expected %s controller not %s\n",
			shortname, CHIP, gadget->name);
		return -ENODEV;
	}

	set_gadget_data (gadget, dev);
	dev->gadget = gadget;
	gadget->ep0->driver_data = dev;

	/* preallocate control response and buffer */
	dev->req = usb_ep_alloc_request (gadget->ep0, GFP_KERNEL);
	if (!dev->req)
		goto enomem;
	dev->req->context = NULL;
	dev->req->complete = epio_complete;

	if (activate_ep_files (dev) < 0)
		goto enomem;

	INFO (dev, "bound to %s driver\n", gadget->name);
	spin_lock_irq(&dev->lock);
	dev->state = STATE_DEV_UNCONNECTED;
	spin_unlock_irq(&dev->lock);
	get_dev (dev);
	return 0;

enomem:
	gadgetfs_unbind (gadget);
	return -ENOMEM;
}

static void
gadgetfs_disconnect (struct usb_gadget *gadget)
{
	struct dev_data		*dev = get_gadget_data (gadget);
	unsigned long		flags;

	spin_lock_irqsave (&dev->lock, flags);
	if (dev->state == STATE_DEV_UNCONNECTED)
		goto exit;
	dev->state = STATE_DEV_UNCONNECTED;

	INFO (dev, "disconnected\n");
	next_event (dev, GADGETFS_DISCONNECT);
	ep0_readable (dev);
exit:
	spin_unlock_irqrestore (&dev->lock, flags);
}

static void
gadgetfs_suspend (struct usb_gadget *gadget)
{
	struct dev_data		*dev = get_gadget_data (gadget);

	INFO (dev, "suspended from state %d\n", dev->state);
	spin_lock (&dev->lock);
	switch (dev->state) {
	case STATE_DEV_SETUP:		// VERY odd... host died??
	case STATE_DEV_CONNECTED:
	case STATE_DEV_UNCONNECTED:
		next_event (dev, GADGETFS_SUSPEND);
		ep0_readable (dev);
		/* FALLTHROUGH */
	default:
		break;
	}
	spin_unlock (&dev->lock);
}

static struct usb_gadget_driver gadgetfs_driver = {
	.function	= (char *) driver_desc,
	.bind		= gadgetfs_bind,
	.unbind		= gadgetfs_unbind,
	.setup		= gadgetfs_setup,
	.reset		= gadgetfs_disconnect,
	.disconnect	= gadgetfs_disconnect,
	.suspend	= gadgetfs_suspend,

	.driver	= {
		.name		= (char *) shortname,
	},
};

/*----------------------------------------------------------------------*/

static void gadgetfs_nop(struct usb_gadget *arg) { }

static int gadgetfs_probe(struct usb_gadget *gadget,
		struct usb_gadget_driver *driver)
{
	CHIP = gadget->name;
	return -EISNAM;
}

static struct usb_gadget_driver probe_driver = {
	.max_speed	= USB_SPEED_HIGH,
	.bind		= gadgetfs_probe,
	.unbind		= gadgetfs_nop,
	.setup		= (void *)gadgetfs_nop,
	.disconnect	= gadgetfs_nop,
	.driver	= {
		.name		= "nop",
	},
};


/* DEVICE INITIALIZATION
 *
 *     fd = open ("/dev/gadget/$CHIP", O_RDWR)
 *     status = write (fd, descriptors, sizeof descriptors)
 *
 * That write establishes the device configuration, so the kernel can
 * bind to the controller ... guaranteeing it can handle enumeration
 * at all necessary speeds.  Descriptor order is:
 *
 * . message tag (u32, host order) ... for now, must be zero; it
 *	would change to support features like multi-config devices
 * . full/low speed config ... all wTotalLength bytes (with interface,
 *	class, altsetting, endpoint, and other descriptors)
 * . high speed config ... all descriptors, for high speed operation;
 *	this one's optional except for high-speed hardware
 * . device descriptor
 *
 * Endpoints are not yet enabled. Drivers must wait until device
 * configuration and interface altsetting changes create
 * the need to configure (or unconfigure) them.
 *
 * After initialization, the device stays active for as long as that
 * $CHIP file is open.  Events must then be read from that descriptor,
 * such as configuration notifications.
 */

static int is_valid_config (struct usb_config_descriptor *config)
{
	return config->bDescriptorType == USB_DT_CONFIG
		&& config->bLength == USB_DT_CONFIG_SIZE
		&& config->bConfigurationValue != 0
		&& (config->bmAttributes & USB_CONFIG_ATT_ONE) != 0
		&& (config->bmAttributes & USB_CONFIG_ATT_WAKEUP) == 0;
	/* FIXME if gadget->is_otg, _must_ include an otg descriptor */
	/* FIXME check lengths: walk to end */
}

static ssize_t
dev_config (struct file *fd, const char __user *buf, size_t len, loff_t *ptr)
{
	struct dev_data		*dev = fd->private_data;
	ssize_t			value = len, length = len;
	unsigned		total;
	u32			tag;
	char			*kbuf;

	spin_lock_irq(&dev->lock);
	if (dev->state > STATE_DEV_OPENED) {
		value = ep0_write(fd, buf, len, ptr);
		spin_unlock_irq(&dev->lock);
		return value;
	}
	spin_unlock_irq(&dev->lock);

	if (len < (USB_DT_CONFIG_SIZE + USB_DT_DEVICE_SIZE + 4))
		return -EINVAL;

	/* we might need to change message format someday */
	if (copy_from_user (&tag, buf, 4))
		return -EFAULT;
	if (tag != 0)
		return -EINVAL;
	buf += 4;
	length -= 4;

	kbuf = memdup_user(buf, length);
	if (IS_ERR(kbuf))
		return PTR_ERR(kbuf);

	spin_lock_irq (&dev->lock);
	value = -EINVAL;
	if (dev->buf)
		goto fail;
	dev->buf = kbuf;

	/* full or low speed config */
	dev->config = (void *) kbuf;
	total = le16_to_cpu(dev->config->wTotalLength);
	if (!is_valid_config (dev->config) || total >= length)
		goto fail;
	kbuf += total;
	length -= total;

	/* optional high speed config */
	if (kbuf [1] == USB_DT_CONFIG) {
		dev->hs_config = (void *) kbuf;
		total = le16_to_cpu(dev->hs_config->wTotalLength);
		if (!is_valid_config (dev->hs_config) || total >= length)
			goto fail;
		kbuf += total;
		length -= total;
	}

	/* could support multiple configs, using another encoding! */

	/* device descriptor (tweaked for paranoia) */
	if (length != USB_DT_DEVICE_SIZE)
		goto fail;
	dev->dev = (void *)kbuf;
	if (dev->dev->bLength != USB_DT_DEVICE_SIZE
			|| dev->dev->bDescriptorType != USB_DT_DEVICE
			|| dev->dev->bNumConfigurations != 1)
		goto fail;
	dev->dev->bNumConfigurations = 1;
	dev->dev->bcdUSB = cpu_to_le16 (0x0200);

	/* triggers gadgetfs_bind(); then we can enumerate. */
	spin_unlock_irq (&dev->lock);
	if (dev->hs_config)
		gadgetfs_driver.max_speed = USB_SPEED_HIGH;
	else
		gadgetfs_driver.max_speed = USB_SPEED_FULL;

	value = usb_gadget_probe_driver(&gadgetfs_driver);
	if (value != 0) {
		kfree (dev->buf);
		dev->buf = NULL;
	} else {
		/* at this point "good" hardware has for the first time
		 * let the USB the host see us.  alternatively, if users
		 * unplug/replug that will clear all the error state.
		 *
		 * note:  everything running before here was guaranteed
		 * to choke driver model style diagnostics.  from here
		 * on, they can work ... except in cleanup paths that
		 * kick in after the ep0 descriptor is closed.
		 */
		value = len;
	}
	return value;

fail:
	spin_unlock_irq (&dev->lock);
	pr_debug ("%s: %s fail %Zd, %p\n", shortname, __func__, value, dev);
	kfree (dev->buf);
	dev->buf = NULL;
	return value;
}

static int
dev_open (struct inode *inode, struct file *fd)
{
	struct dev_data		*dev = inode->i_private;
	int			value = -EBUSY;

	spin_lock_irq(&dev->lock);
	if (dev->state == STATE_DEV_DISABLED) {
		dev->ev_next = 0;
		dev->state = STATE_DEV_OPENED;
		fd->private_data = dev;
		get_dev (dev);
		value = 0;
	}
	spin_unlock_irq(&dev->lock);
	return value;
}

static const struct file_operations ep0_operations = {
	.llseek =	no_llseek,

	.open =		dev_open,
	.read =		ep0_read,
	.write =	dev_config,
	.fasync =	ep0_fasync,
	.poll =		ep0_poll,
	.unlocked_ioctl = dev_ioctl,
	.release =	dev_release,
};

/*----------------------------------------------------------------------*/

/* FILESYSTEM AND SUPERBLOCK OPERATIONS
 *
 * Mounting the filesystem creates a controller file, used first for
 * device configuration then later for event monitoring.
 */


/* FIXME PAM etc could set this security policy without mount options
 * if epfiles inherited ownership and permissons from ep0 ...
 */

static unsigned default_uid;
static unsigned default_gid;
static unsigned default_perm = S_IRUSR | S_IWUSR;

module_param (default_uid, uint, 0644);
module_param (default_gid, uint, 0644);
module_param (default_perm, uint, 0644);


static struct inode *
gadgetfs_make_inode (struct super_block *sb,
		void *data, const struct file_operations *fops,
		int mode)
{
	struct inode *inode = new_inode (sb);

	if (inode) {
		inode->i_ino = get_next_ino();
		inode->i_mode = mode;
		inode->i_uid = make_kuid(&init_user_ns, default_uid);
		inode->i_gid = make_kgid(&init_user_ns, default_gid);
		inode->i_atime = inode->i_mtime = inode->i_ctime
				= CURRENT_TIME;
		inode->i_private = data;
		inode->i_fop = fops;
	}
	return inode;
}

/* creates in fs root directory, so non-renamable and non-linkable.
 * so inode and dentry are paired, until device reconfig.
 */
static struct dentry *
gadgetfs_create_file (struct super_block *sb, char const *name,
		void *data, const struct file_operations *fops)
{
	struct dentry	*dentry;
	struct inode	*inode;

	dentry = d_alloc_name(sb->s_root, name);
	if (!dentry)
		return NULL;

	inode = gadgetfs_make_inode (sb, data, fops,
			S_IFREG | (default_perm & S_IRWXUGO));
	if (!inode) {
		dput(dentry);
		return NULL;
	}
	d_add (dentry, inode);
	return dentry;
}

static const struct super_operations gadget_fs_operations = {
	.statfs =	simple_statfs,
	.drop_inode =	generic_delete_inode,
};

static int
gadgetfs_fill_super (struct super_block *sb, void *opts, int silent)
{
	struct inode	*inode;
	struct dev_data	*dev;

	if (the_device)
		return -ESRCH;

	/* fake probe to determine $CHIP */
	CHIP = NULL;
	usb_gadget_probe_driver(&probe_driver);
	if (!CHIP)
		return -ENODEV;

	/* superblock */
	sb->s_blocksize = PAGE_CACHE_SIZE;
	sb->s_blocksize_bits = PAGE_CACHE_SHIFT;
	sb->s_magic = GADGETFS_MAGIC;
	sb->s_op = &gadget_fs_operations;
	sb->s_time_gran = 1;

	/* root inode */
	inode = gadgetfs_make_inode (sb,
			NULL, &simple_dir_operations,
			S_IFDIR | S_IRUGO | S_IXUGO);
	if (!inode)
		goto Enomem;
	inode->i_op = &simple_dir_inode_operations;
	if (!(sb->s_root = d_make_root (inode)))
		goto Enomem;

	/* the ep0 file is named after the controller we expect;
	 * user mode code can use it for sanity checks, like we do.
	 */
	dev = dev_new ();
	if (!dev)
		goto Enomem;

	dev->sb = sb;
	dev->dentry = gadgetfs_create_file(sb, CHIP, dev, &ep0_operations);
	if (!dev->dentry) {
		put_dev(dev);
		goto Enomem;
	}

	/* other endpoint files are available after hardware setup,
	 * from binding to a controller.
	 */
	the_device = dev;
	return 0;

Enomem:
	return -ENOMEM;
}

/* "mount -t gadgetfs path /dev/gadget" ends up here */
static struct dentry *
gadgetfs_mount (struct file_system_type *t, int flags,
		const char *path, void *opts)
{
	return mount_single (t, flags, opts, gadgetfs_fill_super);
}

static void
gadgetfs_kill_sb (struct super_block *sb)
{
	kill_litter_super (sb);
	if (the_device) {
		put_dev (the_device);
		the_device = NULL;
	}
}

/*----------------------------------------------------------------------*/

static struct file_system_type gadgetfs_type = {
	.owner		= THIS_MODULE,
	.name		= shortname,
	.mount		= gadgetfs_mount,
	.kill_sb	= gadgetfs_kill_sb,
};
MODULE_ALIAS_FS("gadgetfs");

/*----------------------------------------------------------------------*/

static int __init init (void)
{
	int status;

	status = register_filesystem (&gadgetfs_type);
	if (status == 0)
		pr_info ("%s: %s, version " DRIVER_VERSION "\n",
			shortname, driver_desc);
	return status;
}
module_init (init);

static void __exit cleanup (void)
{
	pr_debug ("unregister %s\n", shortname);
	unregister_filesystem (&gadgetfs_type);
}
module_exit (cleanup);
<|MERGE_RESOLUTION|>--- conflicted
+++ resolved
@@ -455,37 +455,6 @@
 	return value;
 }
 
-<<<<<<< HEAD
-static ssize_t ep_copy_to_user(struct kiocb_priv *priv)
-{
-	ssize_t			len, total;
-	void			*to_copy;
-	int			i;
-
-	/* copy stuff into user buffers */
-	total = priv->actual;
-	len = 0;
-	to_copy = priv->buf;
-	for (i=0; i < priv->nr_segs; i++) {
-		ssize_t this = min((ssize_t)(priv->iv[i].iov_len), total);
-
-		if (copy_to_user(priv->iv[i].iov_base, to_copy, this)) {
-			if (len == 0)
-				len = -EFAULT;
-			break;
-		}
-
-		total -= this;
-		len += this;
-		to_copy += this;
-		if (total == 0)
-			break;
-	}
-	return len;
-}
-
-=======
->>>>>>> 4e467d03
 static void ep_user_copy_worker(struct work_struct *work)
 {
 	struct kiocb_priv *priv = container_of(work, struct kiocb_priv, work);
@@ -503,11 +472,7 @@
 	aio_complete(iocb, ret, ret);
 
 	kfree(priv->buf);
-<<<<<<< HEAD
-	kfree(priv->iv);
-=======
 	kfree(priv->to_free);
->>>>>>> 4e467d03
 	kfree(priv);
 }
 
@@ -528,11 +493,7 @@
 	 */
 	if (priv->to_free == NULL || unlikely(req->actual == 0)) {
 		kfree(req->buf);
-<<<<<<< HEAD
-		kfree(priv->iv);
-=======
 		kfree(priv->to_free);
->>>>>>> 4e467d03
 		kfree(priv);
 		iocb->private = NULL;
 		/* aio_complete() reports bytes-transferred _and_ faults */
@@ -564,36 +525,8 @@
 	struct usb_request *req;
 	ssize_t value;
 
-<<<<<<< HEAD
-	priv = kzalloc(sizeof *priv, GFP_KERNEL);
-	if (!priv) {
-		value = -ENOMEM;
-fail:
-		kfree(buf);
-		return value;
-	}
 	iocb->private = priv;
 	priv->iocb = iocb;
-	if (iv) {
-		priv->iv = kmemdup(iv, nr_segs * sizeof(struct iovec),
-				   GFP_KERNEL);
-		if (!priv->iv) {
-			kfree(priv);
-			goto fail;
-		}
-	}
-	priv->nr_segs = nr_segs;
-	INIT_WORK(&priv->work, ep_user_copy_worker);
-
-	value = get_ready_ep(iocb->ki_filp->f_flags, epdata);
-	if (unlikely(value < 0)) {
-		kfree(priv);
-		goto fail;
-	}
-=======
-	iocb->private = priv;
-	priv->iocb = iocb;
->>>>>>> 4e467d03
 
 	kiocb_set_cancel_fn(iocb, ep_aio_cancel);
 	get_ep(epdata);
@@ -614,14 +547,6 @@
 	if (unlikely(!req))
 		goto fail;
 
-<<<<<<< HEAD
-	if (unlikely(value)) {
-		kfree(priv->iv);
-		kfree(priv);
-		put_ep(epdata);
-	} else
-		value = -EIOCBQUEUED;
-=======
 	priv->req = req;
 	req->buf = buf;
 	req->length = len;
@@ -640,7 +565,6 @@
 	kfree(priv->to_free);
 	kfree(priv);
 	put_ep(epdata);
->>>>>>> 4e467d03
 	return value;
 }
 
