--- conflicted
+++ resolved
@@ -3836,10 +3836,7 @@
 	}
 
 	/* Find all the endpoints we will use */
-<<<<<<< HEAD
-=======
 	usb_ep_autoconfig_reset(gadget);
->>>>>>> 30e74fea
 	ep = usb_ep_autoconfig(gadget, &fs_bulk_in_desc);
 	if (!ep)
 		goto autoconf_fail;
