// SPDX-License-Identifier: GPL-2.0+
/*
 * f_fs.c -- user mode file system API for USB composite function controllers
 *
 * Copyright (C) 2010 Samsung Electronics
 * Author: Michal Nazarewicz <mina86@mina86.com>
 *
 * Based on inode.c (GadgetFS) which was:
 * Copyright (C) 2003-2004 David Brownell
 * Copyright (C) 2003 Agilent Technologies
 */


/* #define DEBUG */
/* #define VERBOSE_DEBUG */

#include <linux/blkdev.h>
#include <linux/pagemap.h>
#include <linux/export.h>
#include <linux/hid.h>
#include <linux/module.h>
#include <linux/sched/signal.h>
#include <linux/uio.h>
#include <asm/unaligned.h>

#include <linux/usb/composite.h>
#include <linux/usb/functionfs.h>

#include <linux/aio.h>
#include <linux/mmu_context.h>
#include <linux/poll.h>
#include <linux/eventfd.h>

#include "u_fs.h"
#include "u_f.h"
#include "u_os_desc.h"
#include "configfs.h"

#define FUNCTIONFS_MAGIC	0xa647361 /* Chosen by a honest dice roll ;) */

/* Reference counter handling */
static void ffs_data_get(struct ffs_data *ffs);
static void ffs_data_put(struct ffs_data *ffs);
/* Creates new ffs_data object. */
static struct ffs_data *__must_check ffs_data_new(const char *dev_name)
	__attribute__((malloc));

/* Opened counter handling. */
static void ffs_data_opened(struct ffs_data *ffs);
static void ffs_data_closed(struct ffs_data *ffs);

/* Called with ffs->mutex held; take over ownership of data. */
static int __must_check
__ffs_data_got_descs(struct ffs_data *ffs, char *data, size_t len);
static int __must_check
__ffs_data_got_strings(struct ffs_data *ffs, char *data, size_t len);


/* The function structure ***************************************************/

struct ffs_ep;

struct ffs_function {
	struct usb_configuration	*conf;
	struct usb_gadget		*gadget;
	struct ffs_data			*ffs;

	struct ffs_ep			*eps;
	u8				eps_revmap[16];
	short				*interfaces_nums;

	struct usb_function		function;
};


static struct ffs_function *ffs_func_from_usb(struct usb_function *f)
{
	return container_of(f, struct ffs_function, function);
}


static inline enum ffs_setup_state
ffs_setup_state_clear_cancelled(struct ffs_data *ffs)
{
	return (enum ffs_setup_state)
		cmpxchg(&ffs->setup_state, FFS_SETUP_CANCELLED, FFS_NO_SETUP);
}


static void ffs_func_eps_disable(struct ffs_function *func);
static int __must_check ffs_func_eps_enable(struct ffs_function *func);

static int ffs_func_bind(struct usb_configuration *,
			 struct usb_function *);
static int ffs_func_set_alt(struct usb_function *, unsigned, unsigned);
static void ffs_func_disable(struct usb_function *);
static int ffs_func_setup(struct usb_function *,
			  const struct usb_ctrlrequest *);
static bool ffs_func_req_match(struct usb_function *,
			       const struct usb_ctrlrequest *,
			       bool config0);
static void ffs_func_suspend(struct usb_function *);
static void ffs_func_resume(struct usb_function *);


static int ffs_func_revmap_ep(struct ffs_function *func, u8 num);
static int ffs_func_revmap_intf(struct ffs_function *func, u8 intf);


/* The endpoints structures *************************************************/

struct ffs_ep {
	struct usb_ep			*ep;	/* P: ffs->eps_lock */
	struct usb_request		*req;	/* P: epfile->mutex */

	/* [0]: full speed, [1]: high speed, [2]: super speed */
	struct usb_endpoint_descriptor	*descs[3];

	u8				num;

	int				status;	/* P: epfile->mutex */
};

struct ffs_epfile {
	/* Protects ep->ep and ep->req. */
	struct mutex			mutex;

	struct ffs_data			*ffs;
	struct ffs_ep			*ep;	/* P: ffs->eps_lock */

	struct dentry			*dentry;

	/*
	 * Buffer for holding data from partial reads which may happen since
	 * we’re rounding user read requests to a multiple of a max packet size.
	 *
	 * The pointer is initialised with NULL value and may be set by
	 * __ffs_epfile_read_data function to point to a temporary buffer.
	 *
	 * In normal operation, calls to __ffs_epfile_read_buffered will consume
	 * data from said buffer and eventually free it.  Importantly, while the
	 * function is using the buffer, it sets the pointer to NULL.  This is
	 * all right since __ffs_epfile_read_data and __ffs_epfile_read_buffered
	 * can never run concurrently (they are synchronised by epfile->mutex)
	 * so the latter will not assign a new value to the pointer.
	 *
	 * Meanwhile ffs_func_eps_disable frees the buffer (if the pointer is
	 * valid) and sets the pointer to READ_BUFFER_DROP value.  This special
	 * value is crux of the synchronisation between ffs_func_eps_disable and
	 * __ffs_epfile_read_data.
	 *
	 * Once __ffs_epfile_read_data is about to finish it will try to set the
	 * pointer back to its old value (as described above), but seeing as the
	 * pointer is not-NULL (namely READ_BUFFER_DROP) it will instead free
	 * the buffer.
	 *
	 * == State transitions ==
	 *
	 * • ptr == NULL:  (initial state)
	 *   ◦ __ffs_epfile_read_buffer_free: go to ptr == DROP
	 *   ◦ __ffs_epfile_read_buffered:    nop
	 *   ◦ __ffs_epfile_read_data allocates temp buffer: go to ptr == buf
	 *   ◦ reading finishes:              n/a, not in ‘and reading’ state
	 * • ptr == DROP:
	 *   ◦ __ffs_epfile_read_buffer_free: nop
	 *   ◦ __ffs_epfile_read_buffered:    go to ptr == NULL
	 *   ◦ __ffs_epfile_read_data allocates temp buffer: free buf, nop
	 *   ◦ reading finishes:              n/a, not in ‘and reading’ state
	 * • ptr == buf:
	 *   ◦ __ffs_epfile_read_buffer_free: free buf, go to ptr == DROP
	 *   ◦ __ffs_epfile_read_buffered:    go to ptr == NULL and reading
	 *   ◦ __ffs_epfile_read_data:        n/a, __ffs_epfile_read_buffered
	 *                                    is always called first
	 *   ◦ reading finishes:              n/a, not in ‘and reading’ state
	 * • ptr == NULL and reading:
	 *   ◦ __ffs_epfile_read_buffer_free: go to ptr == DROP and reading
	 *   ◦ __ffs_epfile_read_buffered:    n/a, mutex is held
	 *   ◦ __ffs_epfile_read_data:        n/a, mutex is held
	 *   ◦ reading finishes and …
	 *     … all data read:               free buf, go to ptr == NULL
	 *     … otherwise:                   go to ptr == buf and reading
	 * • ptr == DROP and reading:
	 *   ◦ __ffs_epfile_read_buffer_free: nop
	 *   ◦ __ffs_epfile_read_buffered:    n/a, mutex is held
	 *   ◦ __ffs_epfile_read_data:        n/a, mutex is held
	 *   ◦ reading finishes:              free buf, go to ptr == DROP
	 */
	struct ffs_buffer		*read_buffer;
#define READ_BUFFER_DROP ((struct ffs_buffer *)ERR_PTR(-ESHUTDOWN))

	char				name[5];

	unsigned char			in;	/* P: ffs->eps_lock */
	unsigned char			isoc;	/* P: ffs->eps_lock */

	unsigned char			_pad;
};

struct ffs_buffer {
	size_t length;
	char *data;
	char storage[];
};

/*  ffs_io_data structure ***************************************************/

struct ffs_io_data {
	bool aio;
	bool read;

	struct kiocb *kiocb;
	struct iov_iter data;
	const void *to_free;
	char *buf;

	struct mm_struct *mm;
	struct work_struct work;

	struct usb_ep *ep;
	struct usb_request *req;

	struct ffs_data *ffs;
};

struct ffs_desc_helper {
	struct ffs_data *ffs;
	unsigned interfaces_count;
	unsigned eps_count;
};

static int  __must_check ffs_epfiles_create(struct ffs_data *ffs);
static void ffs_epfiles_destroy(struct ffs_epfile *epfiles, unsigned count);

static struct dentry *
ffs_sb_create_file(struct super_block *sb, const char *name, void *data,
		   const struct file_operations *fops);

/* Devices management *******************************************************/

DEFINE_MUTEX(ffs_lock);
EXPORT_SYMBOL_GPL(ffs_lock);

static struct ffs_dev *_ffs_find_dev(const char *name);
static struct ffs_dev *_ffs_alloc_dev(void);
static void _ffs_free_dev(struct ffs_dev *dev);
static void *ffs_acquire_dev(const char *dev_name);
static void ffs_release_dev(struct ffs_data *ffs_data);
static int ffs_ready(struct ffs_data *ffs);
static void ffs_closed(struct ffs_data *ffs);

/* Misc helper functions ****************************************************/

static int ffs_mutex_lock(struct mutex *mutex, unsigned nonblock)
	__attribute__((warn_unused_result, nonnull));
static char *ffs_prepare_buffer(const char __user *buf, size_t len)
	__attribute__((warn_unused_result, nonnull));


/* Control file aka ep0 *****************************************************/

static void ffs_ep0_complete(struct usb_ep *ep, struct usb_request *req)
{
	struct ffs_data *ffs = req->context;

	complete(&ffs->ep0req_completion);
}

static int __ffs_ep0_queue_wait(struct ffs_data *ffs, char *data, size_t len)
	__releases(&ffs->ev.waitq.lock)
{
	struct usb_request *req = ffs->ep0req;
	int ret;

	req->zero     = len < le16_to_cpu(ffs->ev.setup.wLength);

	spin_unlock_irq(&ffs->ev.waitq.lock);

	req->buf      = data;
	req->length   = len;

	/*
	 * UDC layer requires to provide a buffer even for ZLP, but should
	 * not use it at all. Let's provide some poisoned pointer to catch
	 * possible bug in the driver.
	 */
	if (req->buf == NULL)
		req->buf = (void *)0xDEADBABE;

	reinit_completion(&ffs->ep0req_completion);

	ret = usb_ep_queue(ffs->gadget->ep0, req, GFP_ATOMIC);
	if (unlikely(ret < 0))
		return ret;

	ret = wait_for_completion_interruptible(&ffs->ep0req_completion);
	if (unlikely(ret)) {
		usb_ep_dequeue(ffs->gadget->ep0, req);
		return -EINTR;
	}

	ffs->setup_state = FFS_NO_SETUP;
	return req->status ? req->status : req->actual;
}

static int __ffs_ep0_stall(struct ffs_data *ffs)
{
	if (ffs->ev.can_stall) {
		pr_vdebug("ep0 stall\n");
		usb_ep_set_halt(ffs->gadget->ep0);
		ffs->setup_state = FFS_NO_SETUP;
		return -EL2HLT;
	} else {
		pr_debug("bogus ep0 stall!\n");
		return -ESRCH;
	}
}

static ssize_t ffs_ep0_write(struct file *file, const char __user *buf,
			     size_t len, loff_t *ptr)
{
	struct ffs_data *ffs = file->private_data;
	ssize_t ret;
	char *data;

	ENTER();

	/* Fast check if setup was canceled */
	if (ffs_setup_state_clear_cancelled(ffs) == FFS_SETUP_CANCELLED)
		return -EIDRM;

	/* Acquire mutex */
	ret = ffs_mutex_lock(&ffs->mutex, file->f_flags & O_NONBLOCK);
	if (unlikely(ret < 0))
		return ret;

	/* Check state */
	switch (ffs->state) {
	case FFS_READ_DESCRIPTORS:
	case FFS_READ_STRINGS:
		/* Copy data */
		if (unlikely(len < 16)) {
			ret = -EINVAL;
			break;
		}

		data = ffs_prepare_buffer(buf, len);
		if (IS_ERR(data)) {
			ret = PTR_ERR(data);
			break;
		}

		/* Handle data */
		if (ffs->state == FFS_READ_DESCRIPTORS) {
			pr_info("read descriptors\n");
			ret = __ffs_data_got_descs(ffs, data, len);
			if (unlikely(ret < 0))
				break;

			ffs->state = FFS_READ_STRINGS;
			ret = len;
		} else {
			pr_info("read strings\n");
			ret = __ffs_data_got_strings(ffs, data, len);
			if (unlikely(ret < 0))
				break;

			ret = ffs_epfiles_create(ffs);
			if (unlikely(ret)) {
				ffs->state = FFS_CLOSING;
				break;
			}

			ffs->state = FFS_ACTIVE;
			mutex_unlock(&ffs->mutex);

			ret = ffs_ready(ffs);
			if (unlikely(ret < 0)) {
				ffs->state = FFS_CLOSING;
				return ret;
			}

			return len;
		}
		break;

	case FFS_ACTIVE:
		data = NULL;
		/*
		 * We're called from user space, we can use _irq
		 * rather then _irqsave
		 */
		spin_lock_irq(&ffs->ev.waitq.lock);
		switch (ffs_setup_state_clear_cancelled(ffs)) {
		case FFS_SETUP_CANCELLED:
			ret = -EIDRM;
			goto done_spin;

		case FFS_NO_SETUP:
			ret = -ESRCH;
			goto done_spin;

		case FFS_SETUP_PENDING:
			break;
		}

		/* FFS_SETUP_PENDING */
		if (!(ffs->ev.setup.bRequestType & USB_DIR_IN)) {
			spin_unlock_irq(&ffs->ev.waitq.lock);
			ret = __ffs_ep0_stall(ffs);
			break;
		}

		/* FFS_SETUP_PENDING and not stall */
		len = min(len, (size_t)le16_to_cpu(ffs->ev.setup.wLength));

		spin_unlock_irq(&ffs->ev.waitq.lock);

		data = ffs_prepare_buffer(buf, len);
		if (IS_ERR(data)) {
			ret = PTR_ERR(data);
			break;
		}

		spin_lock_irq(&ffs->ev.waitq.lock);

		/*
		 * We are guaranteed to be still in FFS_ACTIVE state
		 * but the state of setup could have changed from
		 * FFS_SETUP_PENDING to FFS_SETUP_CANCELLED so we need
		 * to check for that.  If that happened we copied data
		 * from user space in vain but it's unlikely.
		 *
		 * For sure we are not in FFS_NO_SETUP since this is
		 * the only place FFS_SETUP_PENDING -> FFS_NO_SETUP
		 * transition can be performed and it's protected by
		 * mutex.
		 */
		if (ffs_setup_state_clear_cancelled(ffs) ==
		    FFS_SETUP_CANCELLED) {
			ret = -EIDRM;
done_spin:
			spin_unlock_irq(&ffs->ev.waitq.lock);
		} else {
			/* unlocks spinlock */
			ret = __ffs_ep0_queue_wait(ffs, data, len);
		}
		kfree(data);
		break;

	default:
		ret = -EBADFD;
		break;
	}

	mutex_unlock(&ffs->mutex);
	return ret;
}

/* Called with ffs->ev.waitq.lock and ffs->mutex held, both released on exit. */
static ssize_t __ffs_ep0_read_events(struct ffs_data *ffs, char __user *buf,
				     size_t n)
	__releases(&ffs->ev.waitq.lock)
{
	/*
	 * n cannot be bigger than ffs->ev.count, which cannot be bigger than
	 * size of ffs->ev.types array (which is four) so that's how much space
	 * we reserve.
	 */
	struct usb_functionfs_event events[ARRAY_SIZE(ffs->ev.types)];
	const size_t size = n * sizeof *events;
	unsigned i = 0;

	memset(events, 0, size);

	do {
		events[i].type = ffs->ev.types[i];
		if (events[i].type == FUNCTIONFS_SETUP) {
			events[i].u.setup = ffs->ev.setup;
			ffs->setup_state = FFS_SETUP_PENDING;
		}
	} while (++i < n);

	ffs->ev.count -= n;
	if (ffs->ev.count)
		memmove(ffs->ev.types, ffs->ev.types + n,
			ffs->ev.count * sizeof *ffs->ev.types);

	spin_unlock_irq(&ffs->ev.waitq.lock);
	mutex_unlock(&ffs->mutex);

	return unlikely(copy_to_user(buf, events, size)) ? -EFAULT : size;
}

static ssize_t ffs_ep0_read(struct file *file, char __user *buf,
			    size_t len, loff_t *ptr)
{
	struct ffs_data *ffs = file->private_data;
	char *data = NULL;
	size_t n;
	int ret;

	ENTER();

	/* Fast check if setup was canceled */
	if (ffs_setup_state_clear_cancelled(ffs) == FFS_SETUP_CANCELLED)
		return -EIDRM;

	/* Acquire mutex */
	ret = ffs_mutex_lock(&ffs->mutex, file->f_flags & O_NONBLOCK);
	if (unlikely(ret < 0))
		return ret;

	/* Check state */
	if (ffs->state != FFS_ACTIVE) {
		ret = -EBADFD;
		goto done_mutex;
	}

	/*
	 * We're called from user space, we can use _irq rather then
	 * _irqsave
	 */
	spin_lock_irq(&ffs->ev.waitq.lock);

	switch (ffs_setup_state_clear_cancelled(ffs)) {
	case FFS_SETUP_CANCELLED:
		ret = -EIDRM;
		break;

	case FFS_NO_SETUP:
		n = len / sizeof(struct usb_functionfs_event);
		if (unlikely(!n)) {
			ret = -EINVAL;
			break;
		}

		if ((file->f_flags & O_NONBLOCK) && !ffs->ev.count) {
			ret = -EAGAIN;
			break;
		}

		if (wait_event_interruptible_exclusive_locked_irq(ffs->ev.waitq,
							ffs->ev.count)) {
			ret = -EINTR;
			break;
		}

		/* unlocks spinlock */
		return __ffs_ep0_read_events(ffs, buf,
					     min(n, (size_t)ffs->ev.count));

	case FFS_SETUP_PENDING:
		if (ffs->ev.setup.bRequestType & USB_DIR_IN) {
			spin_unlock_irq(&ffs->ev.waitq.lock);
			ret = __ffs_ep0_stall(ffs);
			goto done_mutex;
		}

		len = min(len, (size_t)le16_to_cpu(ffs->ev.setup.wLength));

		spin_unlock_irq(&ffs->ev.waitq.lock);

		if (likely(len)) {
			data = kmalloc(len, GFP_KERNEL);
			if (unlikely(!data)) {
				ret = -ENOMEM;
				goto done_mutex;
			}
		}

		spin_lock_irq(&ffs->ev.waitq.lock);

		/* See ffs_ep0_write() */
		if (ffs_setup_state_clear_cancelled(ffs) ==
		    FFS_SETUP_CANCELLED) {
			ret = -EIDRM;
			break;
		}

		/* unlocks spinlock */
		ret = __ffs_ep0_queue_wait(ffs, data, len);
		if (likely(ret > 0) && unlikely(copy_to_user(buf, data, len)))
			ret = -EFAULT;
		goto done_mutex;

	default:
		ret = -EBADFD;
		break;
	}

	spin_unlock_irq(&ffs->ev.waitq.lock);
done_mutex:
	mutex_unlock(&ffs->mutex);
	kfree(data);
	return ret;
}

static int ffs_ep0_open(struct inode *inode, struct file *file)
{
	struct ffs_data *ffs = inode->i_private;

	ENTER();

	if (unlikely(ffs->state == FFS_CLOSING))
		return -EBUSY;

	file->private_data = ffs;
	ffs_data_opened(ffs);

	return 0;
}

static int ffs_ep0_release(struct inode *inode, struct file *file)
{
	struct ffs_data *ffs = file->private_data;

	ENTER();

	ffs_data_closed(ffs);

	return 0;
}

static long ffs_ep0_ioctl(struct file *file, unsigned code, unsigned long value)
{
	struct ffs_data *ffs = file->private_data;
	struct usb_gadget *gadget = ffs->gadget;
	long ret;

	ENTER();

	if (code == FUNCTIONFS_INTERFACE_REVMAP) {
		struct ffs_function *func = ffs->func;
		ret = func ? ffs_func_revmap_intf(func, value) : -ENODEV;
	} else if (gadget && gadget->ops->ioctl) {
		ret = gadget->ops->ioctl(gadget, code, value);
	} else {
		ret = -ENOTTY;
	}

	return ret;
}

static __poll_t ffs_ep0_poll(struct file *file, poll_table *wait)
{
	struct ffs_data *ffs = file->private_data;
<<<<<<< HEAD
	__poll_t mask = POLLWRNORM;
=======
	__poll_t mask = EPOLLWRNORM;
>>>>>>> 7928b2cb
	int ret;

	poll_wait(file, &ffs->ev.waitq, wait);

	ret = ffs_mutex_lock(&ffs->mutex, file->f_flags & O_NONBLOCK);
	if (unlikely(ret < 0))
		return mask;

	switch (ffs->state) {
	case FFS_READ_DESCRIPTORS:
	case FFS_READ_STRINGS:
		mask |= EPOLLOUT;
		break;

	case FFS_ACTIVE:
		switch (ffs->setup_state) {
		case FFS_NO_SETUP:
			if (ffs->ev.count)
				mask |= EPOLLIN;
			break;

		case FFS_SETUP_PENDING:
		case FFS_SETUP_CANCELLED:
			mask |= (EPOLLIN | EPOLLOUT);
			break;
		}
	case FFS_CLOSING:
		break;
	case FFS_DEACTIVATED:
		break;
	}

	mutex_unlock(&ffs->mutex);

	return mask;
}

static const struct file_operations ffs_ep0_operations = {
	.llseek =	no_llseek,

	.open =		ffs_ep0_open,
	.write =	ffs_ep0_write,
	.read =		ffs_ep0_read,
	.release =	ffs_ep0_release,
	.unlocked_ioctl =	ffs_ep0_ioctl,
	.poll =		ffs_ep0_poll,
};


/* "Normal" endpoints operations ********************************************/

static void ffs_epfile_io_complete(struct usb_ep *_ep, struct usb_request *req)
{
	ENTER();
	if (likely(req->context)) {
		struct ffs_ep *ep = _ep->driver_data;
		ep->status = req->status ? req->status : req->actual;
		complete(req->context);
	}
}

static ssize_t ffs_copy_to_iter(void *data, int data_len, struct iov_iter *iter)
{
	ssize_t ret = copy_to_iter(data, data_len, iter);
	if (likely(ret == data_len))
		return ret;

	if (unlikely(iov_iter_count(iter)))
		return -EFAULT;

	/*
	 * Dear user space developer!
	 *
	 * TL;DR: To stop getting below error message in your kernel log, change
	 * user space code using functionfs to align read buffers to a max
	 * packet size.
	 *
	 * Some UDCs (e.g. dwc3) require request sizes to be a multiple of a max
	 * packet size.  When unaligned buffer is passed to functionfs, it
	 * internally uses a larger, aligned buffer so that such UDCs are happy.
	 *
	 * Unfortunately, this means that host may send more data than was
	 * requested in read(2) system call.  f_fs doesn’t know what to do with
	 * that excess data so it simply drops it.
	 *
	 * Was the buffer aligned in the first place, no such problem would
	 * happen.
	 *
	 * Data may be dropped only in AIO reads.  Synchronous reads are handled
	 * by splitting a request into multiple parts.  This splitting may still
	 * be a problem though so it’s likely best to align the buffer
	 * regardless of it being AIO or not..
	 *
	 * This only affects OUT endpoints, i.e. reading data with a read(2),
	 * aio_read(2) etc. system calls.  Writing data to an IN endpoint is not
	 * affected.
	 */
	pr_err("functionfs read size %d > requested size %zd, dropping excess data. "
	       "Align read buffer size to max packet size to avoid the problem.\n",
	       data_len, ret);

	return ret;
}

static void ffs_user_copy_worker(struct work_struct *work)
{
	struct ffs_io_data *io_data = container_of(work, struct ffs_io_data,
						   work);
	int ret = io_data->req->status ? io_data->req->status :
					 io_data->req->actual;
	bool kiocb_has_eventfd = io_data->kiocb->ki_flags & IOCB_EVENTFD;

	if (io_data->read && ret > 0) {
		use_mm(io_data->mm);
		ret = ffs_copy_to_iter(io_data->buf, ret, &io_data->data);
		unuse_mm(io_data->mm);
	}

	io_data->kiocb->ki_complete(io_data->kiocb, ret, ret);

	if (io_data->ffs->ffs_eventfd && !kiocb_has_eventfd)
		eventfd_signal(io_data->ffs->ffs_eventfd, 1);

	usb_ep_free_request(io_data->ep, io_data->req);

	if (io_data->read)
		kfree(io_data->to_free);
	kfree(io_data->buf);
	kfree(io_data);
}

static void ffs_epfile_async_io_complete(struct usb_ep *_ep,
					 struct usb_request *req)
{
	struct ffs_io_data *io_data = req->context;
	struct ffs_data *ffs = io_data->ffs;

	ENTER();

	INIT_WORK(&io_data->work, ffs_user_copy_worker);
	queue_work(ffs->io_completion_wq, &io_data->work);
}

static void __ffs_epfile_read_buffer_free(struct ffs_epfile *epfile)
{
	/*
	 * See comment in struct ffs_epfile for full read_buffer pointer
	 * synchronisation story.
	 */
	struct ffs_buffer *buf = xchg(&epfile->read_buffer, READ_BUFFER_DROP);
	if (buf && buf != READ_BUFFER_DROP)
		kfree(buf);
}

/* Assumes epfile->mutex is held. */
static ssize_t __ffs_epfile_read_buffered(struct ffs_epfile *epfile,
					  struct iov_iter *iter)
{
	/*
	 * Null out epfile->read_buffer so ffs_func_eps_disable does not free
	 * the buffer while we are using it.  See comment in struct ffs_epfile
	 * for full read_buffer pointer synchronisation story.
	 */
	struct ffs_buffer *buf = xchg(&epfile->read_buffer, NULL);
	ssize_t ret;
	if (!buf || buf == READ_BUFFER_DROP)
		return 0;

	ret = copy_to_iter(buf->data, buf->length, iter);
	if (buf->length == ret) {
		kfree(buf);
		return ret;
	}

	if (unlikely(iov_iter_count(iter))) {
		ret = -EFAULT;
	} else {
		buf->length -= ret;
		buf->data += ret;
	}

	if (cmpxchg(&epfile->read_buffer, NULL, buf))
		kfree(buf);

	return ret;
}

/* Assumes epfile->mutex is held. */
static ssize_t __ffs_epfile_read_data(struct ffs_epfile *epfile,
				      void *data, int data_len,
				      struct iov_iter *iter)
{
	struct ffs_buffer *buf;

	ssize_t ret = copy_to_iter(data, data_len, iter);
	if (likely(data_len == ret))
		return ret;

	if (unlikely(iov_iter_count(iter)))
		return -EFAULT;

	/* See ffs_copy_to_iter for more context. */
	pr_warn("functionfs read size %d > requested size %zd, splitting request into multiple reads.",
		data_len, ret);

	data_len -= ret;
	buf = kmalloc(sizeof(*buf) + data_len, GFP_KERNEL);
	if (!buf)
		return -ENOMEM;
	buf->length = data_len;
	buf->data = buf->storage;
	memcpy(buf->storage, data + ret, data_len);

	/*
	 * At this point read_buffer is NULL or READ_BUFFER_DROP (if
	 * ffs_func_eps_disable has been called in the meanwhile).  See comment
	 * in struct ffs_epfile for full read_buffer pointer synchronisation
	 * story.
	 */
	if (unlikely(cmpxchg(&epfile->read_buffer, NULL, buf)))
		kfree(buf);

	return ret;
}

static ssize_t ffs_epfile_io(struct file *file, struct ffs_io_data *io_data)
{
	struct ffs_epfile *epfile = file->private_data;
	struct usb_request *req;
	struct ffs_ep *ep;
	char *data = NULL;
	ssize_t ret, data_len = -EINVAL;
	int halt;

	/* Are we still active? */
	if (WARN_ON(epfile->ffs->state != FFS_ACTIVE))
		return -ENODEV;

	/* Wait for endpoint to be enabled */
	ep = epfile->ep;
	if (!ep) {
		if (file->f_flags & O_NONBLOCK)
			return -EAGAIN;

		ret = wait_event_interruptible(
				epfile->ffs->wait, (ep = epfile->ep));
		if (ret)
			return -EINTR;
	}

	/* Do we halt? */
	halt = (!io_data->read == !epfile->in);
	if (halt && epfile->isoc)
		return -EINVAL;

	/* We will be using request and read_buffer */
	ret = ffs_mutex_lock(&epfile->mutex, file->f_flags & O_NONBLOCK);
	if (unlikely(ret))
		goto error;

	/* Allocate & copy */
	if (!halt) {
		struct usb_gadget *gadget;

		/*
		 * Do we have buffered data from previous partial read?  Check
		 * that for synchronous case only because we do not have
		 * facility to ‘wake up’ a pending asynchronous read and push
		 * buffered data to it which we would need to make things behave
		 * consistently.
		 */
		if (!io_data->aio && io_data->read) {
			ret = __ffs_epfile_read_buffered(epfile, &io_data->data);
			if (ret)
				goto error_mutex;
		}

		/*
		 * if we _do_ wait above, the epfile->ffs->gadget might be NULL
		 * before the waiting completes, so do not assign to 'gadget'
		 * earlier
		 */
		gadget = epfile->ffs->gadget;

		spin_lock_irq(&epfile->ffs->eps_lock);
		/* In the meantime, endpoint got disabled or changed. */
		if (epfile->ep != ep) {
			ret = -ESHUTDOWN;
			goto error_lock;
		}
		data_len = iov_iter_count(&io_data->data);
		/*
		 * Controller may require buffer size to be aligned to
		 * maxpacketsize of an out endpoint.
		 */
		if (io_data->read)
			data_len = usb_ep_align_maybe(gadget, ep->ep, data_len);
		spin_unlock_irq(&epfile->ffs->eps_lock);

		data = kmalloc(data_len, GFP_KERNEL);
		if (unlikely(!data)) {
			ret = -ENOMEM;
			goto error_mutex;
		}
		if (!io_data->read &&
		    !copy_from_iter_full(data, data_len, &io_data->data)) {
			ret = -EFAULT;
			goto error_mutex;
		}
	}

	spin_lock_irq(&epfile->ffs->eps_lock);

	if (epfile->ep != ep) {
		/* In the meantime, endpoint got disabled or changed. */
		ret = -ESHUTDOWN;
	} else if (halt) {
		ret = usb_ep_set_halt(ep->ep);
		if (!ret)
			ret = -EBADMSG;
	} else if (unlikely(data_len == -EINVAL)) {
		/*
		 * Sanity Check: even though data_len can't be used
		 * uninitialized at the time I write this comment, some
		 * compilers complain about this situation.
		 * In order to keep the code clean from warnings, data_len is
		 * being initialized to -EINVAL during its declaration, which
		 * means we can't rely on compiler anymore to warn no future
		 * changes won't result in data_len being used uninitialized.
		 * For such reason, we're adding this redundant sanity check
		 * here.
		 */
		WARN(1, "%s: data_len == -EINVAL\n", __func__);
		ret = -EINVAL;
	} else if (!io_data->aio) {
		DECLARE_COMPLETION_ONSTACK(done);
		bool interrupted = false;

		req = ep->req;
		req->buf      = data;
		req->length   = data_len;

		req->context  = &done;
		req->complete = ffs_epfile_io_complete;

		ret = usb_ep_queue(ep->ep, req, GFP_ATOMIC);
		if (unlikely(ret < 0))
			goto error_lock;

		spin_unlock_irq(&epfile->ffs->eps_lock);

		if (unlikely(wait_for_completion_interruptible(&done))) {
			/*
			 * To avoid race condition with ffs_epfile_io_complete,
			 * dequeue the request first then check
			 * status. usb_ep_dequeue API should guarantee no race
			 * condition with req->complete callback.
			 */
			usb_ep_dequeue(ep->ep, req);
			interrupted = ep->status < 0;
		}

		if (interrupted)
			ret = -EINTR;
		else if (io_data->read && ep->status > 0)
			ret = __ffs_epfile_read_data(epfile, data, ep->status,
						     &io_data->data);
		else
			ret = ep->status;
		goto error_mutex;
	} else if (!(req = usb_ep_alloc_request(ep->ep, GFP_ATOMIC))) {
		ret = -ENOMEM;
	} else {
		req->buf      = data;
		req->length   = data_len;

		io_data->buf = data;
		io_data->ep = ep->ep;
		io_data->req = req;
		io_data->ffs = epfile->ffs;

		req->context  = io_data;
		req->complete = ffs_epfile_async_io_complete;

		ret = usb_ep_queue(ep->ep, req, GFP_ATOMIC);
		if (unlikely(ret)) {
			usb_ep_free_request(ep->ep, req);
			goto error_lock;
		}

		ret = -EIOCBQUEUED;
		/*
		 * Do not kfree the buffer in this function.  It will be freed
		 * by ffs_user_copy_worker.
		 */
		data = NULL;
	}

error_lock:
	spin_unlock_irq(&epfile->ffs->eps_lock);
error_mutex:
	mutex_unlock(&epfile->mutex);
error:
	kfree(data);
	return ret;
}

static int
ffs_epfile_open(struct inode *inode, struct file *file)
{
	struct ffs_epfile *epfile = inode->i_private;

	ENTER();

	if (WARN_ON(epfile->ffs->state != FFS_ACTIVE))
		return -ENODEV;

	file->private_data = epfile;
	ffs_data_opened(epfile->ffs);

	return 0;
}

static int ffs_aio_cancel(struct kiocb *kiocb)
{
	struct ffs_io_data *io_data = kiocb->private;
	struct ffs_epfile *epfile = kiocb->ki_filp->private_data;
	int value;

	ENTER();

	spin_lock_irq(&epfile->ffs->eps_lock);

	if (likely(io_data && io_data->ep && io_data->req))
		value = usb_ep_dequeue(io_data->ep, io_data->req);
	else
		value = -EINVAL;

	spin_unlock_irq(&epfile->ffs->eps_lock);

	return value;
}

static ssize_t ffs_epfile_write_iter(struct kiocb *kiocb, struct iov_iter *from)
{
	struct ffs_io_data io_data, *p = &io_data;
	ssize_t res;

	ENTER();

	if (!is_sync_kiocb(kiocb)) {
		p = kmalloc(sizeof(io_data), GFP_KERNEL);
		if (unlikely(!p))
			return -ENOMEM;
		p->aio = true;
	} else {
		p->aio = false;
	}

	p->read = false;
	p->kiocb = kiocb;
	p->data = *from;
	p->mm = current->mm;

	kiocb->private = p;

	if (p->aio)
		kiocb_set_cancel_fn(kiocb, ffs_aio_cancel);

	res = ffs_epfile_io(kiocb->ki_filp, p);
	if (res == -EIOCBQUEUED)
		return res;
	if (p->aio)
		kfree(p);
	else
		*from = p->data;
	return res;
}

static ssize_t ffs_epfile_read_iter(struct kiocb *kiocb, struct iov_iter *to)
{
	struct ffs_io_data io_data, *p = &io_data;
	ssize_t res;

	ENTER();

	if (!is_sync_kiocb(kiocb)) {
		p = kmalloc(sizeof(io_data), GFP_KERNEL);
		if (unlikely(!p))
			return -ENOMEM;
		p->aio = true;
	} else {
		p->aio = false;
	}

	p->read = true;
	p->kiocb = kiocb;
	if (p->aio) {
		p->to_free = dup_iter(&p->data, to, GFP_KERNEL);
		if (!p->to_free) {
			kfree(p);
			return -ENOMEM;
		}
	} else {
		p->data = *to;
		p->to_free = NULL;
	}
	p->mm = current->mm;

	kiocb->private = p;

	if (p->aio)
		kiocb_set_cancel_fn(kiocb, ffs_aio_cancel);

	res = ffs_epfile_io(kiocb->ki_filp, p);
	if (res == -EIOCBQUEUED)
		return res;

	if (p->aio) {
		kfree(p->to_free);
		kfree(p);
	} else {
		*to = p->data;
	}
	return res;
}

static int
ffs_epfile_release(struct inode *inode, struct file *file)
{
	struct ffs_epfile *epfile = inode->i_private;

	ENTER();

	__ffs_epfile_read_buffer_free(epfile);
	ffs_data_closed(epfile->ffs);

	return 0;
}

static long ffs_epfile_ioctl(struct file *file, unsigned code,
			     unsigned long value)
{
	struct ffs_epfile *epfile = file->private_data;
	struct ffs_ep *ep;
	int ret;

	ENTER();

	if (WARN_ON(epfile->ffs->state != FFS_ACTIVE))
		return -ENODEV;

	/* Wait for endpoint to be enabled */
	ep = epfile->ep;
	if (!ep) {
		if (file->f_flags & O_NONBLOCK)
			return -EAGAIN;

		ret = wait_event_interruptible(
				epfile->ffs->wait, (ep = epfile->ep));
		if (ret)
			return -EINTR;
	}

	spin_lock_irq(&epfile->ffs->eps_lock);

	/* In the meantime, endpoint got disabled or changed. */
	if (epfile->ep != ep) {
		spin_unlock_irq(&epfile->ffs->eps_lock);
		return -ESHUTDOWN;
	}

	switch (code) {
	case FUNCTIONFS_FIFO_STATUS:
		ret = usb_ep_fifo_status(epfile->ep->ep);
		break;
	case FUNCTIONFS_FIFO_FLUSH:
		usb_ep_fifo_flush(epfile->ep->ep);
		ret = 0;
		break;
	case FUNCTIONFS_CLEAR_HALT:
		ret = usb_ep_clear_halt(epfile->ep->ep);
		break;
	case FUNCTIONFS_ENDPOINT_REVMAP:
		ret = epfile->ep->num;
		break;
	case FUNCTIONFS_ENDPOINT_DESC:
	{
		int desc_idx;
		struct usb_endpoint_descriptor *desc;

		switch (epfile->ffs->gadget->speed) {
		case USB_SPEED_SUPER:
			desc_idx = 2;
			break;
		case USB_SPEED_HIGH:
			desc_idx = 1;
			break;
		default:
			desc_idx = 0;
		}
		desc = epfile->ep->descs[desc_idx];

		spin_unlock_irq(&epfile->ffs->eps_lock);
		ret = copy_to_user((void __user *)value, desc, desc->bLength);
		if (ret)
			ret = -EFAULT;
		return ret;
	}
	default:
		ret = -ENOTTY;
	}
	spin_unlock_irq(&epfile->ffs->eps_lock);

	return ret;
}

static const struct file_operations ffs_epfile_operations = {
	.llseek =	no_llseek,

	.open =		ffs_epfile_open,
	.write_iter =	ffs_epfile_write_iter,
	.read_iter =	ffs_epfile_read_iter,
	.release =	ffs_epfile_release,
	.unlocked_ioctl =	ffs_epfile_ioctl,
};


/* File system and super block operations ***********************************/

/*
 * Mounting the file system creates a controller file, used first for
 * function configuration then later for event monitoring.
 */

static struct inode *__must_check
ffs_sb_make_inode(struct super_block *sb, void *data,
		  const struct file_operations *fops,
		  const struct inode_operations *iops,
		  struct ffs_file_perms *perms)
{
	struct inode *inode;

	ENTER();

	inode = new_inode(sb);

	if (likely(inode)) {
		struct timespec ts = current_time(inode);

		inode->i_ino	 = get_next_ino();
		inode->i_mode    = perms->mode;
		inode->i_uid     = perms->uid;
		inode->i_gid     = perms->gid;
		inode->i_atime   = ts;
		inode->i_mtime   = ts;
		inode->i_ctime   = ts;
		inode->i_private = data;
		if (fops)
			inode->i_fop = fops;
		if (iops)
			inode->i_op  = iops;
	}

	return inode;
}

/* Create "regular" file */
static struct dentry *ffs_sb_create_file(struct super_block *sb,
					const char *name, void *data,
					const struct file_operations *fops)
{
	struct ffs_data	*ffs = sb->s_fs_info;
	struct dentry	*dentry;
	struct inode	*inode;

	ENTER();

	dentry = d_alloc_name(sb->s_root, name);
	if (unlikely(!dentry))
		return NULL;

	inode = ffs_sb_make_inode(sb, data, fops, NULL, &ffs->file_perms);
	if (unlikely(!inode)) {
		dput(dentry);
		return NULL;
	}

	d_add(dentry, inode);
	return dentry;
}

/* Super block */
static const struct super_operations ffs_sb_operations = {
	.statfs =	simple_statfs,
	.drop_inode =	generic_delete_inode,
};

struct ffs_sb_fill_data {
	struct ffs_file_perms perms;
	umode_t root_mode;
	const char *dev_name;
	bool no_disconnect;
	struct ffs_data *ffs_data;
};

static int ffs_sb_fill(struct super_block *sb, void *_data, int silent)
{
	struct ffs_sb_fill_data *data = _data;
	struct inode	*inode;
	struct ffs_data	*ffs = data->ffs_data;

	ENTER();

	ffs->sb              = sb;
	data->ffs_data       = NULL;
	sb->s_fs_info        = ffs;
	sb->s_blocksize      = PAGE_SIZE;
	sb->s_blocksize_bits = PAGE_SHIFT;
	sb->s_magic          = FUNCTIONFS_MAGIC;
	sb->s_op             = &ffs_sb_operations;
	sb->s_time_gran      = 1;

	/* Root inode */
	data->perms.mode = data->root_mode;
	inode = ffs_sb_make_inode(sb, NULL,
				  &simple_dir_operations,
				  &simple_dir_inode_operations,
				  &data->perms);
	sb->s_root = d_make_root(inode);
	if (unlikely(!sb->s_root))
		return -ENOMEM;

	/* EP0 file */
	if (unlikely(!ffs_sb_create_file(sb, "ep0", ffs,
					 &ffs_ep0_operations)))
		return -ENOMEM;

	return 0;
}

static int ffs_fs_parse_opts(struct ffs_sb_fill_data *data, char *opts)
{
	ENTER();

	if (!opts || !*opts)
		return 0;

	for (;;) {
		unsigned long value;
		char *eq, *comma;

		/* Option limit */
		comma = strchr(opts, ',');
		if (comma)
			*comma = 0;

		/* Value limit */
		eq = strchr(opts, '=');
		if (unlikely(!eq)) {
			pr_err("'=' missing in %s\n", opts);
			return -EINVAL;
		}
		*eq = 0;

		/* Parse value */
		if (kstrtoul(eq + 1, 0, &value)) {
			pr_err("%s: invalid value: %s\n", opts, eq + 1);
			return -EINVAL;
		}

		/* Interpret option */
		switch (eq - opts) {
		case 13:
			if (!memcmp(opts, "no_disconnect", 13))
				data->no_disconnect = !!value;
			else
				goto invalid;
			break;
		case 5:
			if (!memcmp(opts, "rmode", 5))
				data->root_mode  = (value & 0555) | S_IFDIR;
			else if (!memcmp(opts, "fmode", 5))
				data->perms.mode = (value & 0666) | S_IFREG;
			else
				goto invalid;
			break;

		case 4:
			if (!memcmp(opts, "mode", 4)) {
				data->root_mode  = (value & 0555) | S_IFDIR;
				data->perms.mode = (value & 0666) | S_IFREG;
			} else {
				goto invalid;
			}
			break;

		case 3:
			if (!memcmp(opts, "uid", 3)) {
				data->perms.uid = make_kuid(current_user_ns(), value);
				if (!uid_valid(data->perms.uid)) {
					pr_err("%s: unmapped value: %lu\n", opts, value);
					return -EINVAL;
				}
			} else if (!memcmp(opts, "gid", 3)) {
				data->perms.gid = make_kgid(current_user_ns(), value);
				if (!gid_valid(data->perms.gid)) {
					pr_err("%s: unmapped value: %lu\n", opts, value);
					return -EINVAL;
				}
			} else {
				goto invalid;
			}
			break;

		default:
invalid:
			pr_err("%s: invalid option\n", opts);
			return -EINVAL;
		}

		/* Next iteration */
		if (!comma)
			break;
		opts = comma + 1;
	}

	return 0;
}

/* "mount -t functionfs dev_name /dev/function" ends up here */

static struct dentry *
ffs_fs_mount(struct file_system_type *t, int flags,
	      const char *dev_name, void *opts)
{
	struct ffs_sb_fill_data data = {
		.perms = {
			.mode = S_IFREG | 0600,
			.uid = GLOBAL_ROOT_UID,
			.gid = GLOBAL_ROOT_GID,
		},
		.root_mode = S_IFDIR | 0500,
		.no_disconnect = false,
	};
	struct dentry *rv;
	int ret;
	void *ffs_dev;
	struct ffs_data	*ffs;

	ENTER();

	ret = ffs_fs_parse_opts(&data, opts);
	if (unlikely(ret < 0))
		return ERR_PTR(ret);

	ffs = ffs_data_new(dev_name);
	if (unlikely(!ffs))
		return ERR_PTR(-ENOMEM);
	ffs->file_perms = data.perms;
	ffs->no_disconnect = data.no_disconnect;

	ffs->dev_name = kstrdup(dev_name, GFP_KERNEL);
	if (unlikely(!ffs->dev_name)) {
		ffs_data_put(ffs);
		return ERR_PTR(-ENOMEM);
	}

	ffs_dev = ffs_acquire_dev(dev_name);
	if (IS_ERR(ffs_dev)) {
		ffs_data_put(ffs);
		return ERR_CAST(ffs_dev);
	}
	ffs->private_data = ffs_dev;
	data.ffs_data = ffs;

	rv = mount_nodev(t, flags, &data, ffs_sb_fill);
	if (IS_ERR(rv) && data.ffs_data) {
		ffs_release_dev(data.ffs_data);
		ffs_data_put(data.ffs_data);
	}
	return rv;
}

static void
ffs_fs_kill_sb(struct super_block *sb)
{
	ENTER();

	kill_litter_super(sb);
	if (sb->s_fs_info) {
		ffs_release_dev(sb->s_fs_info);
		ffs_data_closed(sb->s_fs_info);
		ffs_data_put(sb->s_fs_info);
	}
}

static struct file_system_type ffs_fs_type = {
	.owner		= THIS_MODULE,
	.name		= "functionfs",
	.mount		= ffs_fs_mount,
	.kill_sb	= ffs_fs_kill_sb,
};
MODULE_ALIAS_FS("functionfs");


/* Driver's main init/cleanup functions *************************************/

static int functionfs_init(void)
{
	int ret;

	ENTER();

	ret = register_filesystem(&ffs_fs_type);
	if (likely(!ret))
		pr_info("file system registered\n");
	else
		pr_err("failed registering file system (%d)\n", ret);

	return ret;
}

static void functionfs_cleanup(void)
{
	ENTER();

	pr_info("unloading\n");
	unregister_filesystem(&ffs_fs_type);
}


/* ffs_data and ffs_function construction and destruction code **************/

static void ffs_data_clear(struct ffs_data *ffs);
static void ffs_data_reset(struct ffs_data *ffs);

static void ffs_data_get(struct ffs_data *ffs)
{
	ENTER();

	refcount_inc(&ffs->ref);
}

static void ffs_data_opened(struct ffs_data *ffs)
{
	ENTER();

	refcount_inc(&ffs->ref);
	if (atomic_add_return(1, &ffs->opened) == 1 &&
			ffs->state == FFS_DEACTIVATED) {
		ffs->state = FFS_CLOSING;
		ffs_data_reset(ffs);
	}
}

static void ffs_data_put(struct ffs_data *ffs)
{
	ENTER();

	if (unlikely(refcount_dec_and_test(&ffs->ref))) {
		pr_info("%s(): freeing\n", __func__);
		ffs_data_clear(ffs);
		BUG_ON(waitqueue_active(&ffs->ev.waitq) ||
		       waitqueue_active(&ffs->ep0req_completion.wait) ||
		       waitqueue_active(&ffs->wait));
		destroy_workqueue(ffs->io_completion_wq);
		kfree(ffs->dev_name);
		kfree(ffs);
	}
}

static void ffs_data_closed(struct ffs_data *ffs)
{
	ENTER();

	if (atomic_dec_and_test(&ffs->opened)) {
		if (ffs->no_disconnect) {
			ffs->state = FFS_DEACTIVATED;
			if (ffs->epfiles) {
				ffs_epfiles_destroy(ffs->epfiles,
						   ffs->eps_count);
				ffs->epfiles = NULL;
			}
			if (ffs->setup_state == FFS_SETUP_PENDING)
				__ffs_ep0_stall(ffs);
		} else {
			ffs->state = FFS_CLOSING;
			ffs_data_reset(ffs);
		}
	}
	if (atomic_read(&ffs->opened) < 0) {
		ffs->state = FFS_CLOSING;
		ffs_data_reset(ffs);
	}

	ffs_data_put(ffs);
}

static struct ffs_data *ffs_data_new(const char *dev_name)
{
	struct ffs_data *ffs = kzalloc(sizeof *ffs, GFP_KERNEL);
	if (unlikely(!ffs))
		return NULL;

	ENTER();

	ffs->io_completion_wq = alloc_ordered_workqueue("%s", 0, dev_name);
	if (!ffs->io_completion_wq) {
		kfree(ffs);
		return NULL;
	}

	refcount_set(&ffs->ref, 1);
	atomic_set(&ffs->opened, 0);
	ffs->state = FFS_READ_DESCRIPTORS;
	mutex_init(&ffs->mutex);
	spin_lock_init(&ffs->eps_lock);
	init_waitqueue_head(&ffs->ev.waitq);
	init_waitqueue_head(&ffs->wait);
	init_completion(&ffs->ep0req_completion);

	/* XXX REVISIT need to update it in some places, or do we? */
	ffs->ev.can_stall = 1;

	return ffs;
}

static void ffs_data_clear(struct ffs_data *ffs)
{
	ENTER();

	ffs_closed(ffs);

	BUG_ON(ffs->gadget);

	if (ffs->epfiles)
		ffs_epfiles_destroy(ffs->epfiles, ffs->eps_count);

	if (ffs->ffs_eventfd)
		eventfd_ctx_put(ffs->ffs_eventfd);

	kfree(ffs->raw_descs_data);
	kfree(ffs->raw_strings);
	kfree(ffs->stringtabs);
}

static void ffs_data_reset(struct ffs_data *ffs)
{
	ENTER();

	ffs_data_clear(ffs);

	ffs->epfiles = NULL;
	ffs->raw_descs_data = NULL;
	ffs->raw_descs = NULL;
	ffs->raw_strings = NULL;
	ffs->stringtabs = NULL;

	ffs->raw_descs_length = 0;
	ffs->fs_descs_count = 0;
	ffs->hs_descs_count = 0;
	ffs->ss_descs_count = 0;

	ffs->strings_count = 0;
	ffs->interfaces_count = 0;
	ffs->eps_count = 0;

	ffs->ev.count = 0;

	ffs->state = FFS_READ_DESCRIPTORS;
	ffs->setup_state = FFS_NO_SETUP;
	ffs->flags = 0;
}


static int functionfs_bind(struct ffs_data *ffs, struct usb_composite_dev *cdev)
{
	struct usb_gadget_strings **lang;
	int first_id;

	ENTER();

	if (WARN_ON(ffs->state != FFS_ACTIVE
		 || test_and_set_bit(FFS_FL_BOUND, &ffs->flags)))
		return -EBADFD;

	first_id = usb_string_ids_n(cdev, ffs->strings_count);
	if (unlikely(first_id < 0))
		return first_id;

	ffs->ep0req = usb_ep_alloc_request(cdev->gadget->ep0, GFP_KERNEL);
	if (unlikely(!ffs->ep0req))
		return -ENOMEM;
	ffs->ep0req->complete = ffs_ep0_complete;
	ffs->ep0req->context = ffs;

	lang = ffs->stringtabs;
	if (lang) {
		for (; *lang; ++lang) {
			struct usb_string *str = (*lang)->strings;
			int id = first_id;
			for (; str->s; ++id, ++str)
				str->id = id;
		}
	}

	ffs->gadget = cdev->gadget;
	ffs_data_get(ffs);
	return 0;
}

static void functionfs_unbind(struct ffs_data *ffs)
{
	ENTER();

	if (!WARN_ON(!ffs->gadget)) {
		usb_ep_free_request(ffs->gadget->ep0, ffs->ep0req);
		ffs->ep0req = NULL;
		ffs->gadget = NULL;
		clear_bit(FFS_FL_BOUND, &ffs->flags);
		ffs_data_put(ffs);
	}
}

static int ffs_epfiles_create(struct ffs_data *ffs)
{
	struct ffs_epfile *epfile, *epfiles;
	unsigned i, count;

	ENTER();

	count = ffs->eps_count;
	epfiles = kcalloc(count, sizeof(*epfiles), GFP_KERNEL);
	if (!epfiles)
		return -ENOMEM;

	epfile = epfiles;
	for (i = 1; i <= count; ++i, ++epfile) {
		epfile->ffs = ffs;
		mutex_init(&epfile->mutex);
		if (ffs->user_flags & FUNCTIONFS_VIRTUAL_ADDR)
			sprintf(epfile->name, "ep%02x", ffs->eps_addrmap[i]);
		else
			sprintf(epfile->name, "ep%u", i);
		epfile->dentry = ffs_sb_create_file(ffs->sb, epfile->name,
						 epfile,
						 &ffs_epfile_operations);
		if (unlikely(!epfile->dentry)) {
			ffs_epfiles_destroy(epfiles, i - 1);
			return -ENOMEM;
		}
	}

	ffs->epfiles = epfiles;
	return 0;
}

static void ffs_epfiles_destroy(struct ffs_epfile *epfiles, unsigned count)
{
	struct ffs_epfile *epfile = epfiles;

	ENTER();

	for (; count; --count, ++epfile) {
		BUG_ON(mutex_is_locked(&epfile->mutex));
		if (epfile->dentry) {
			d_delete(epfile->dentry);
			dput(epfile->dentry);
			epfile->dentry = NULL;
		}
	}

	kfree(epfiles);
}

static void ffs_func_eps_disable(struct ffs_function *func)
{
	struct ffs_ep *ep         = func->eps;
	struct ffs_epfile *epfile = func->ffs->epfiles;
	unsigned count            = func->ffs->eps_count;
	unsigned long flags;

	spin_lock_irqsave(&func->ffs->eps_lock, flags);
	while (count--) {
		/* pending requests get nuked */
		if (likely(ep->ep))
			usb_ep_disable(ep->ep);
		++ep;

		if (epfile) {
			epfile->ep = NULL;
			__ffs_epfile_read_buffer_free(epfile);
			++epfile;
		}
	}
	spin_unlock_irqrestore(&func->ffs->eps_lock, flags);
}

static int ffs_func_eps_enable(struct ffs_function *func)
{
	struct ffs_data *ffs      = func->ffs;
	struct ffs_ep *ep         = func->eps;
	struct ffs_epfile *epfile = ffs->epfiles;
	unsigned count            = ffs->eps_count;
	unsigned long flags;
	int ret = 0;

	spin_lock_irqsave(&func->ffs->eps_lock, flags);
	while(count--) {
		struct usb_endpoint_descriptor *ds;
		struct usb_ss_ep_comp_descriptor *comp_desc = NULL;
		int needs_comp_desc = false;
		int desc_idx;

		if (ffs->gadget->speed == USB_SPEED_SUPER) {
			desc_idx = 2;
			needs_comp_desc = true;
		} else if (ffs->gadget->speed == USB_SPEED_HIGH)
			desc_idx = 1;
		else
			desc_idx = 0;

		/* fall-back to lower speed if desc missing for current speed */
		do {
			ds = ep->descs[desc_idx];
		} while (!ds && --desc_idx >= 0);

		if (!ds) {
			ret = -EINVAL;
			break;
		}

		ep->ep->driver_data = ep;
		ep->ep->desc = ds;

		if (needs_comp_desc) {
			comp_desc = (struct usb_ss_ep_comp_descriptor *)(ds +
					USB_DT_ENDPOINT_SIZE);
			ep->ep->maxburst = comp_desc->bMaxBurst + 1;
			ep->ep->comp_desc = comp_desc;
		}

		ret = usb_ep_enable(ep->ep);
		if (likely(!ret)) {
			epfile->ep = ep;
			epfile->in = usb_endpoint_dir_in(ds);
			epfile->isoc = usb_endpoint_xfer_isoc(ds);
		} else {
			break;
		}

		++ep;
		++epfile;
	}

	wake_up_interruptible(&ffs->wait);
	spin_unlock_irqrestore(&func->ffs->eps_lock, flags);

	return ret;
}


/* Parsing and building descriptors and strings *****************************/

/*
 * This validates if data pointed by data is a valid USB descriptor as
 * well as record how many interfaces, endpoints and strings are
 * required by given configuration.  Returns address after the
 * descriptor or NULL if data is invalid.
 */

enum ffs_entity_type {
	FFS_DESCRIPTOR, FFS_INTERFACE, FFS_STRING, FFS_ENDPOINT
};

enum ffs_os_desc_type {
	FFS_OS_DESC, FFS_OS_DESC_EXT_COMPAT, FFS_OS_DESC_EXT_PROP
};

typedef int (*ffs_entity_callback)(enum ffs_entity_type entity,
				   u8 *valuep,
				   struct usb_descriptor_header *desc,
				   void *priv);

typedef int (*ffs_os_desc_callback)(enum ffs_os_desc_type entity,
				    struct usb_os_desc_header *h, void *data,
				    unsigned len, void *priv);

static int __must_check ffs_do_single_desc(char *data, unsigned len,
					   ffs_entity_callback entity,
					   void *priv)
{
	struct usb_descriptor_header *_ds = (void *)data;
	u8 length;
	int ret;

	ENTER();

	/* At least two bytes are required: length and type */
	if (len < 2) {
		pr_vdebug("descriptor too short\n");
		return -EINVAL;
	}

	/* If we have at least as many bytes as the descriptor takes? */
	length = _ds->bLength;
	if (len < length) {
		pr_vdebug("descriptor longer then available data\n");
		return -EINVAL;
	}

#define __entity_check_INTERFACE(val)  1
#define __entity_check_STRING(val)     (val)
#define __entity_check_ENDPOINT(val)   ((val) & USB_ENDPOINT_NUMBER_MASK)
#define __entity(type, val) do {					\
		pr_vdebug("entity " #type "(%02x)\n", (val));		\
		if (unlikely(!__entity_check_ ##type(val))) {		\
			pr_vdebug("invalid entity's value\n");		\
			return -EINVAL;					\
		}							\
		ret = entity(FFS_ ##type, &val, _ds, priv);		\
		if (unlikely(ret < 0)) {				\
			pr_debug("entity " #type "(%02x); ret = %d\n",	\
				 (val), ret);				\
			return ret;					\
		}							\
	} while (0)

	/* Parse descriptor depending on type. */
	switch (_ds->bDescriptorType) {
	case USB_DT_DEVICE:
	case USB_DT_CONFIG:
	case USB_DT_STRING:
	case USB_DT_DEVICE_QUALIFIER:
		/* function can't have any of those */
		pr_vdebug("descriptor reserved for gadget: %d\n",
		      _ds->bDescriptorType);
		return -EINVAL;

	case USB_DT_INTERFACE: {
		struct usb_interface_descriptor *ds = (void *)_ds;
		pr_vdebug("interface descriptor\n");
		if (length != sizeof *ds)
			goto inv_length;

		__entity(INTERFACE, ds->bInterfaceNumber);
		if (ds->iInterface)
			__entity(STRING, ds->iInterface);
	}
		break;

	case USB_DT_ENDPOINT: {
		struct usb_endpoint_descriptor *ds = (void *)_ds;
		pr_vdebug("endpoint descriptor\n");
		if (length != USB_DT_ENDPOINT_SIZE &&
		    length != USB_DT_ENDPOINT_AUDIO_SIZE)
			goto inv_length;
		__entity(ENDPOINT, ds->bEndpointAddress);
	}
		break;

	case HID_DT_HID:
		pr_vdebug("hid descriptor\n");
		if (length != sizeof(struct hid_descriptor))
			goto inv_length;
		break;

	case USB_DT_OTG:
		if (length != sizeof(struct usb_otg_descriptor))
			goto inv_length;
		break;

	case USB_DT_INTERFACE_ASSOCIATION: {
		struct usb_interface_assoc_descriptor *ds = (void *)_ds;
		pr_vdebug("interface association descriptor\n");
		if (length != sizeof *ds)
			goto inv_length;
		if (ds->iFunction)
			__entity(STRING, ds->iFunction);
	}
		break;

	case USB_DT_SS_ENDPOINT_COMP:
		pr_vdebug("EP SS companion descriptor\n");
		if (length != sizeof(struct usb_ss_ep_comp_descriptor))
			goto inv_length;
		break;

	case USB_DT_OTHER_SPEED_CONFIG:
	case USB_DT_INTERFACE_POWER:
	case USB_DT_DEBUG:
	case USB_DT_SECURITY:
	case USB_DT_CS_RADIO_CONTROL:
		/* TODO */
		pr_vdebug("unimplemented descriptor: %d\n", _ds->bDescriptorType);
		return -EINVAL;

	default:
		/* We should never be here */
		pr_vdebug("unknown descriptor: %d\n", _ds->bDescriptorType);
		return -EINVAL;

inv_length:
		pr_vdebug("invalid length: %d (descriptor %d)\n",
			  _ds->bLength, _ds->bDescriptorType);
		return -EINVAL;
	}

#undef __entity
#undef __entity_check_DESCRIPTOR
#undef __entity_check_INTERFACE
#undef __entity_check_STRING
#undef __entity_check_ENDPOINT

	return length;
}

static int __must_check ffs_do_descs(unsigned count, char *data, unsigned len,
				     ffs_entity_callback entity, void *priv)
{
	const unsigned _len = len;
	unsigned long num = 0;

	ENTER();

	for (;;) {
		int ret;

		if (num == count)
			data = NULL;

		/* Record "descriptor" entity */
		ret = entity(FFS_DESCRIPTOR, (u8 *)num, (void *)data, priv);
		if (unlikely(ret < 0)) {
			pr_debug("entity DESCRIPTOR(%02lx); ret = %d\n",
				 num, ret);
			return ret;
		}

		if (!data)
			return _len - len;

		ret = ffs_do_single_desc(data, len, entity, priv);
		if (unlikely(ret < 0)) {
			pr_debug("%s returns %d\n", __func__, ret);
			return ret;
		}

		len -= ret;
		data += ret;
		++num;
	}
}

static int __ffs_data_do_entity(enum ffs_entity_type type,
				u8 *valuep, struct usb_descriptor_header *desc,
				void *priv)
{
	struct ffs_desc_helper *helper = priv;
	struct usb_endpoint_descriptor *d;

	ENTER();

	switch (type) {
	case FFS_DESCRIPTOR:
		break;

	case FFS_INTERFACE:
		/*
		 * Interfaces are indexed from zero so if we
		 * encountered interface "n" then there are at least
		 * "n+1" interfaces.
		 */
		if (*valuep >= helper->interfaces_count)
			helper->interfaces_count = *valuep + 1;
		break;

	case FFS_STRING:
		/*
		 * Strings are indexed from 1 (0 is reserved
		 * for languages list)
		 */
		if (*valuep > helper->ffs->strings_count)
			helper->ffs->strings_count = *valuep;
		break;

	case FFS_ENDPOINT:
		d = (void *)desc;
		helper->eps_count++;
		if (helper->eps_count >= FFS_MAX_EPS_COUNT)
			return -EINVAL;
		/* Check if descriptors for any speed were already parsed */
		if (!helper->ffs->eps_count && !helper->ffs->interfaces_count)
			helper->ffs->eps_addrmap[helper->eps_count] =
				d->bEndpointAddress;
		else if (helper->ffs->eps_addrmap[helper->eps_count] !=
				d->bEndpointAddress)
			return -EINVAL;
		break;
	}

	return 0;
}

static int __ffs_do_os_desc_header(enum ffs_os_desc_type *next_type,
				   struct usb_os_desc_header *desc)
{
	u16 bcd_version = le16_to_cpu(desc->bcdVersion);
	u16 w_index = le16_to_cpu(desc->wIndex);

	if (bcd_version != 1) {
		pr_vdebug("unsupported os descriptors version: %d",
			  bcd_version);
		return -EINVAL;
	}
	switch (w_index) {
	case 0x4:
		*next_type = FFS_OS_DESC_EXT_COMPAT;
		break;
	case 0x5:
		*next_type = FFS_OS_DESC_EXT_PROP;
		break;
	default:
		pr_vdebug("unsupported os descriptor type: %d", w_index);
		return -EINVAL;
	}

	return sizeof(*desc);
}

/*
 * Process all extended compatibility/extended property descriptors
 * of a feature descriptor
 */
static int __must_check ffs_do_single_os_desc(char *data, unsigned len,
					      enum ffs_os_desc_type type,
					      u16 feature_count,
					      ffs_os_desc_callback entity,
					      void *priv,
					      struct usb_os_desc_header *h)
{
	int ret;
	const unsigned _len = len;

	ENTER();

	/* loop over all ext compat/ext prop descriptors */
	while (feature_count--) {
		ret = entity(type, h, data, len, priv);
		if (unlikely(ret < 0)) {
			pr_debug("bad OS descriptor, type: %d\n", type);
			return ret;
		}
		data += ret;
		len -= ret;
	}
	return _len - len;
}

/* Process a number of complete Feature Descriptors (Ext Compat or Ext Prop) */
static int __must_check ffs_do_os_descs(unsigned count,
					char *data, unsigned len,
					ffs_os_desc_callback entity, void *priv)
{
	const unsigned _len = len;
	unsigned long num = 0;

	ENTER();

	for (num = 0; num < count; ++num) {
		int ret;
		enum ffs_os_desc_type type;
		u16 feature_count;
		struct usb_os_desc_header *desc = (void *)data;

		if (len < sizeof(*desc))
			return -EINVAL;

		/*
		 * Record "descriptor" entity.
		 * Process dwLength, bcdVersion, wIndex, get b/wCount.
		 * Move the data pointer to the beginning of extended
		 * compatibilities proper or extended properties proper
		 * portions of the data
		 */
		if (le32_to_cpu(desc->dwLength) > len)
			return -EINVAL;

		ret = __ffs_do_os_desc_header(&type, desc);
		if (unlikely(ret < 0)) {
			pr_debug("entity OS_DESCRIPTOR(%02lx); ret = %d\n",
				 num, ret);
			return ret;
		}
		/*
		 * 16-bit hex "?? 00" Little Endian looks like 8-bit hex "??"
		 */
		feature_count = le16_to_cpu(desc->wCount);
		if (type == FFS_OS_DESC_EXT_COMPAT &&
		    (feature_count > 255 || desc->Reserved))
				return -EINVAL;
		len -= ret;
		data += ret;

		/*
		 * Process all function/property descriptors
		 * of this Feature Descriptor
		 */
		ret = ffs_do_single_os_desc(data, len, type,
					    feature_count, entity, priv, desc);
		if (unlikely(ret < 0)) {
			pr_debug("%s returns %d\n", __func__, ret);
			return ret;
		}

		len -= ret;
		data += ret;
	}
	return _len - len;
}

/**
 * Validate contents of the buffer from userspace related to OS descriptors.
 */
static int __ffs_data_do_os_desc(enum ffs_os_desc_type type,
				 struct usb_os_desc_header *h, void *data,
				 unsigned len, void *priv)
{
	struct ffs_data *ffs = priv;
	u8 length;

	ENTER();

	switch (type) {
	case FFS_OS_DESC_EXT_COMPAT: {
		struct usb_ext_compat_desc *d = data;
		int i;

		if (len < sizeof(*d) ||
		    d->bFirstInterfaceNumber >= ffs->interfaces_count)
			return -EINVAL;
		if (d->Reserved1 != 1) {
			/*
			 * According to the spec, Reserved1 must be set to 1
			 * but older kernels incorrectly rejected non-zero
			 * values.  We fix it here to avoid returning EINVAL
			 * in response to values we used to accept.
			 */
			pr_debug("usb_ext_compat_desc::Reserved1 forced to 1\n");
			d->Reserved1 = 1;
		}
		for (i = 0; i < ARRAY_SIZE(d->Reserved2); ++i)
			if (d->Reserved2[i])
				return -EINVAL;

		length = sizeof(struct usb_ext_compat_desc);
	}
		break;
	case FFS_OS_DESC_EXT_PROP: {
		struct usb_ext_prop_desc *d = data;
		u32 type, pdl;
		u16 pnl;

		if (len < sizeof(*d) || h->interface >= ffs->interfaces_count)
			return -EINVAL;
		length = le32_to_cpu(d->dwSize);
		if (len < length)
			return -EINVAL;
		type = le32_to_cpu(d->dwPropertyDataType);
		if (type < USB_EXT_PROP_UNICODE ||
		    type > USB_EXT_PROP_UNICODE_MULTI) {
			pr_vdebug("unsupported os descriptor property type: %d",
				  type);
			return -EINVAL;
		}
		pnl = le16_to_cpu(d->wPropertyNameLength);
		if (length < 14 + pnl) {
			pr_vdebug("invalid os descriptor length: %d pnl:%d (descriptor %d)\n",
				  length, pnl, type);
			return -EINVAL;
		}
		pdl = le32_to_cpu(*(__le32 *)((u8 *)data + 10 + pnl));
		if (length != 14 + pnl + pdl) {
			pr_vdebug("invalid os descriptor length: %d pnl:%d pdl:%d (descriptor %d)\n",
				  length, pnl, pdl, type);
			return -EINVAL;
		}
		++ffs->ms_os_descs_ext_prop_count;
		/* property name reported to the host as "WCHAR"s */
		ffs->ms_os_descs_ext_prop_name_len += pnl * 2;
		ffs->ms_os_descs_ext_prop_data_len += pdl;
	}
		break;
	default:
		pr_vdebug("unknown descriptor: %d\n", type);
		return -EINVAL;
	}
	return length;
}

static int __ffs_data_got_descs(struct ffs_data *ffs,
				char *const _data, size_t len)
{
	char *data = _data, *raw_descs;
	unsigned os_descs_count = 0, counts[3], flags;
	int ret = -EINVAL, i;
	struct ffs_desc_helper helper;

	ENTER();

	if (get_unaligned_le32(data + 4) != len)
		goto error;

	switch (get_unaligned_le32(data)) {
	case FUNCTIONFS_DESCRIPTORS_MAGIC:
		flags = FUNCTIONFS_HAS_FS_DESC | FUNCTIONFS_HAS_HS_DESC;
		data += 8;
		len  -= 8;
		break;
	case FUNCTIONFS_DESCRIPTORS_MAGIC_V2:
		flags = get_unaligned_le32(data + 8);
		ffs->user_flags = flags;
		if (flags & ~(FUNCTIONFS_HAS_FS_DESC |
			      FUNCTIONFS_HAS_HS_DESC |
			      FUNCTIONFS_HAS_SS_DESC |
			      FUNCTIONFS_HAS_MS_OS_DESC |
			      FUNCTIONFS_VIRTUAL_ADDR |
			      FUNCTIONFS_EVENTFD |
			      FUNCTIONFS_ALL_CTRL_RECIP |
			      FUNCTIONFS_CONFIG0_SETUP)) {
			ret = -ENOSYS;
			goto error;
		}
		data += 12;
		len  -= 12;
		break;
	default:
		goto error;
	}

	if (flags & FUNCTIONFS_EVENTFD) {
		if (len < 4)
			goto error;
		ffs->ffs_eventfd =
			eventfd_ctx_fdget((int)get_unaligned_le32(data));
		if (IS_ERR(ffs->ffs_eventfd)) {
			ret = PTR_ERR(ffs->ffs_eventfd);
			ffs->ffs_eventfd = NULL;
			goto error;
		}
		data += 4;
		len  -= 4;
	}

	/* Read fs_count, hs_count and ss_count (if present) */
	for (i = 0; i < 3; ++i) {
		if (!(flags & (1 << i))) {
			counts[i] = 0;
		} else if (len < 4) {
			goto error;
		} else {
			counts[i] = get_unaligned_le32(data);
			data += 4;
			len  -= 4;
		}
	}
	if (flags & (1 << i)) {
		if (len < 4) {
			goto error;
		}
		os_descs_count = get_unaligned_le32(data);
		data += 4;
		len -= 4;
	};

	/* Read descriptors */
	raw_descs = data;
	helper.ffs = ffs;
	for (i = 0; i < 3; ++i) {
		if (!counts[i])
			continue;
		helper.interfaces_count = 0;
		helper.eps_count = 0;
		ret = ffs_do_descs(counts[i], data, len,
				   __ffs_data_do_entity, &helper);
		if (ret < 0)
			goto error;
		if (!ffs->eps_count && !ffs->interfaces_count) {
			ffs->eps_count = helper.eps_count;
			ffs->interfaces_count = helper.interfaces_count;
		} else {
			if (ffs->eps_count != helper.eps_count) {
				ret = -EINVAL;
				goto error;
			}
			if (ffs->interfaces_count != helper.interfaces_count) {
				ret = -EINVAL;
				goto error;
			}
		}
		data += ret;
		len  -= ret;
	}
	if (os_descs_count) {
		ret = ffs_do_os_descs(os_descs_count, data, len,
				      __ffs_data_do_os_desc, ffs);
		if (ret < 0)
			goto error;
		data += ret;
		len -= ret;
	}

	if (raw_descs == data || len) {
		ret = -EINVAL;
		goto error;
	}

	ffs->raw_descs_data	= _data;
	ffs->raw_descs		= raw_descs;
	ffs->raw_descs_length	= data - raw_descs;
	ffs->fs_descs_count	= counts[0];
	ffs->hs_descs_count	= counts[1];
	ffs->ss_descs_count	= counts[2];
	ffs->ms_os_descs_count	= os_descs_count;

	return 0;

error:
	kfree(_data);
	return ret;
}

static int __ffs_data_got_strings(struct ffs_data *ffs,
				  char *const _data, size_t len)
{
	u32 str_count, needed_count, lang_count;
	struct usb_gadget_strings **stringtabs, *t;
	const char *data = _data;
	struct usb_string *s;

	ENTER();

	if (unlikely(len < 16 ||
		     get_unaligned_le32(data) != FUNCTIONFS_STRINGS_MAGIC ||
		     get_unaligned_le32(data + 4) != len))
		goto error;
	str_count  = get_unaligned_le32(data + 8);
	lang_count = get_unaligned_le32(data + 12);

	/* if one is zero the other must be zero */
	if (unlikely(!str_count != !lang_count))
		goto error;

	/* Do we have at least as many strings as descriptors need? */
	needed_count = ffs->strings_count;
	if (unlikely(str_count < needed_count))
		goto error;

	/*
	 * If we don't need any strings just return and free all
	 * memory.
	 */
	if (!needed_count) {
		kfree(_data);
		return 0;
	}

	/* Allocate everything in one chunk so there's less maintenance. */
	{
		unsigned i = 0;
		vla_group(d);
		vla_item(d, struct usb_gadget_strings *, stringtabs,
			lang_count + 1);
		vla_item(d, struct usb_gadget_strings, stringtab, lang_count);
		vla_item(d, struct usb_string, strings,
			lang_count*(needed_count+1));

		char *vlabuf = kmalloc(vla_group_size(d), GFP_KERNEL);

		if (unlikely(!vlabuf)) {
			kfree(_data);
			return -ENOMEM;
		}

		/* Initialize the VLA pointers */
		stringtabs = vla_ptr(vlabuf, d, stringtabs);
		t = vla_ptr(vlabuf, d, stringtab);
		i = lang_count;
		do {
			*stringtabs++ = t++;
		} while (--i);
		*stringtabs = NULL;

		/* stringtabs = vlabuf = d_stringtabs for later kfree */
		stringtabs = vla_ptr(vlabuf, d, stringtabs);
		t = vla_ptr(vlabuf, d, stringtab);
		s = vla_ptr(vlabuf, d, strings);
	}

	/* For each language */
	data += 16;
	len -= 16;

	do { /* lang_count > 0 so we can use do-while */
		unsigned needed = needed_count;

		if (unlikely(len < 3))
			goto error_free;
		t->language = get_unaligned_le16(data);
		t->strings  = s;
		++t;

		data += 2;
		len -= 2;

		/* For each string */
		do { /* str_count > 0 so we can use do-while */
			size_t length = strnlen(data, len);

			if (unlikely(length == len))
				goto error_free;

			/*
			 * User may provide more strings then we need,
			 * if that's the case we simply ignore the
			 * rest
			 */
			if (likely(needed)) {
				/*
				 * s->id will be set while adding
				 * function to configuration so for
				 * now just leave garbage here.
				 */
				s->s = data;
				--needed;
				++s;
			}

			data += length + 1;
			len -= length + 1;
		} while (--str_count);

		s->id = 0;   /* terminator */
		s->s = NULL;
		++s;

	} while (--lang_count);

	/* Some garbage left? */
	if (unlikely(len))
		goto error_free;

	/* Done! */
	ffs->stringtabs = stringtabs;
	ffs->raw_strings = _data;

	return 0;

error_free:
	kfree(stringtabs);
error:
	kfree(_data);
	return -EINVAL;
}


/* Events handling and management *******************************************/

static void __ffs_event_add(struct ffs_data *ffs,
			    enum usb_functionfs_event_type type)
{
	enum usb_functionfs_event_type rem_type1, rem_type2 = type;
	int neg = 0;

	/*
	 * Abort any unhandled setup
	 *
	 * We do not need to worry about some cmpxchg() changing value
	 * of ffs->setup_state without holding the lock because when
	 * state is FFS_SETUP_PENDING cmpxchg() in several places in
	 * the source does nothing.
	 */
	if (ffs->setup_state == FFS_SETUP_PENDING)
		ffs->setup_state = FFS_SETUP_CANCELLED;

	/*
	 * Logic of this function guarantees that there are at most four pending
	 * evens on ffs->ev.types queue.  This is important because the queue
	 * has space for four elements only and __ffs_ep0_read_events function
	 * depends on that limit as well.  If more event types are added, those
	 * limits have to be revisited or guaranteed to still hold.
	 */
	switch (type) {
	case FUNCTIONFS_RESUME:
		rem_type2 = FUNCTIONFS_SUSPEND;
		/* FALL THROUGH */
	case FUNCTIONFS_SUSPEND:
	case FUNCTIONFS_SETUP:
		rem_type1 = type;
		/* Discard all similar events */
		break;

	case FUNCTIONFS_BIND:
	case FUNCTIONFS_UNBIND:
	case FUNCTIONFS_DISABLE:
	case FUNCTIONFS_ENABLE:
		/* Discard everything other then power management. */
		rem_type1 = FUNCTIONFS_SUSPEND;
		rem_type2 = FUNCTIONFS_RESUME;
		neg = 1;
		break;

	default:
		WARN(1, "%d: unknown event, this should not happen\n", type);
		return;
	}

	{
		u8 *ev  = ffs->ev.types, *out = ev;
		unsigned n = ffs->ev.count;
		for (; n; --n, ++ev)
			if ((*ev == rem_type1 || *ev == rem_type2) == neg)
				*out++ = *ev;
			else
				pr_vdebug("purging event %d\n", *ev);
		ffs->ev.count = out - ffs->ev.types;
	}

	pr_vdebug("adding event %d\n", type);
	ffs->ev.types[ffs->ev.count++] = type;
	wake_up_locked(&ffs->ev.waitq);
	if (ffs->ffs_eventfd)
		eventfd_signal(ffs->ffs_eventfd, 1);
}

static void ffs_event_add(struct ffs_data *ffs,
			  enum usb_functionfs_event_type type)
{
	unsigned long flags;
	spin_lock_irqsave(&ffs->ev.waitq.lock, flags);
	__ffs_event_add(ffs, type);
	spin_unlock_irqrestore(&ffs->ev.waitq.lock, flags);
}

/* Bind/unbind USB function hooks *******************************************/

static int ffs_ep_addr2idx(struct ffs_data *ffs, u8 endpoint_address)
{
	int i;

	for (i = 1; i < ARRAY_SIZE(ffs->eps_addrmap); ++i)
		if (ffs->eps_addrmap[i] == endpoint_address)
			return i;
	return -ENOENT;
}

static int __ffs_func_bind_do_descs(enum ffs_entity_type type, u8 *valuep,
				    struct usb_descriptor_header *desc,
				    void *priv)
{
	struct usb_endpoint_descriptor *ds = (void *)desc;
	struct ffs_function *func = priv;
	struct ffs_ep *ffs_ep;
	unsigned ep_desc_id;
	int idx;
	static const char *speed_names[] = { "full", "high", "super" };

	if (type != FFS_DESCRIPTOR)
		return 0;

	/*
	 * If ss_descriptors is not NULL, we are reading super speed
	 * descriptors; if hs_descriptors is not NULL, we are reading high
	 * speed descriptors; otherwise, we are reading full speed
	 * descriptors.
	 */
	if (func->function.ss_descriptors) {
		ep_desc_id = 2;
		func->function.ss_descriptors[(long)valuep] = desc;
	} else if (func->function.hs_descriptors) {
		ep_desc_id = 1;
		func->function.hs_descriptors[(long)valuep] = desc;
	} else {
		ep_desc_id = 0;
		func->function.fs_descriptors[(long)valuep]    = desc;
	}

	if (!desc || desc->bDescriptorType != USB_DT_ENDPOINT)
		return 0;

	idx = ffs_ep_addr2idx(func->ffs, ds->bEndpointAddress) - 1;
	if (idx < 0)
		return idx;

	ffs_ep = func->eps + idx;

	if (unlikely(ffs_ep->descs[ep_desc_id])) {
		pr_err("two %sspeed descriptors for EP %d\n",
			  speed_names[ep_desc_id],
			  ds->bEndpointAddress & USB_ENDPOINT_NUMBER_MASK);
		return -EINVAL;
	}
	ffs_ep->descs[ep_desc_id] = ds;

	ffs_dump_mem(": Original  ep desc", ds, ds->bLength);
	if (ffs_ep->ep) {
		ds->bEndpointAddress = ffs_ep->descs[0]->bEndpointAddress;
		if (!ds->wMaxPacketSize)
			ds->wMaxPacketSize = ffs_ep->descs[0]->wMaxPacketSize;
	} else {
		struct usb_request *req;
		struct usb_ep *ep;
		u8 bEndpointAddress;

		/*
		 * We back up bEndpointAddress because autoconfig overwrites
		 * it with physical endpoint address.
		 */
		bEndpointAddress = ds->bEndpointAddress;
		pr_vdebug("autoconfig\n");
		ep = usb_ep_autoconfig(func->gadget, ds);
		if (unlikely(!ep))
			return -ENOTSUPP;
		ep->driver_data = func->eps + idx;

		req = usb_ep_alloc_request(ep, GFP_KERNEL);
		if (unlikely(!req))
			return -ENOMEM;

		ffs_ep->ep  = ep;
		ffs_ep->req = req;
		func->eps_revmap[ds->bEndpointAddress &
				 USB_ENDPOINT_NUMBER_MASK] = idx + 1;
		/*
		 * If we use virtual address mapping, we restore
		 * original bEndpointAddress value.
		 */
		if (func->ffs->user_flags & FUNCTIONFS_VIRTUAL_ADDR)
			ds->bEndpointAddress = bEndpointAddress;
	}
	ffs_dump_mem(": Rewritten ep desc", ds, ds->bLength);

	return 0;
}

static int __ffs_func_bind_do_nums(enum ffs_entity_type type, u8 *valuep,
				   struct usb_descriptor_header *desc,
				   void *priv)
{
	struct ffs_function *func = priv;
	unsigned idx;
	u8 newValue;

	switch (type) {
	default:
	case FFS_DESCRIPTOR:
		/* Handled in previous pass by __ffs_func_bind_do_descs() */
		return 0;

	case FFS_INTERFACE:
		idx = *valuep;
		if (func->interfaces_nums[idx] < 0) {
			int id = usb_interface_id(func->conf, &func->function);
			if (unlikely(id < 0))
				return id;
			func->interfaces_nums[idx] = id;
		}
		newValue = func->interfaces_nums[idx];
		break;

	case FFS_STRING:
		/* String' IDs are allocated when fsf_data is bound to cdev */
		newValue = func->ffs->stringtabs[0]->strings[*valuep - 1].id;
		break;

	case FFS_ENDPOINT:
		/*
		 * USB_DT_ENDPOINT are handled in
		 * __ffs_func_bind_do_descs().
		 */
		if (desc->bDescriptorType == USB_DT_ENDPOINT)
			return 0;

		idx = (*valuep & USB_ENDPOINT_NUMBER_MASK) - 1;
		if (unlikely(!func->eps[idx].ep))
			return -EINVAL;

		{
			struct usb_endpoint_descriptor **descs;
			descs = func->eps[idx].descs;
			newValue = descs[descs[0] ? 0 : 1]->bEndpointAddress;
		}
		break;
	}

	pr_vdebug("%02x -> %02x\n", *valuep, newValue);
	*valuep = newValue;
	return 0;
}

static int __ffs_func_bind_do_os_desc(enum ffs_os_desc_type type,
				      struct usb_os_desc_header *h, void *data,
				      unsigned len, void *priv)
{
	struct ffs_function *func = priv;
	u8 length = 0;

	switch (type) {
	case FFS_OS_DESC_EXT_COMPAT: {
		struct usb_ext_compat_desc *desc = data;
		struct usb_os_desc_table *t;

		t = &func->function.os_desc_table[desc->bFirstInterfaceNumber];
		t->if_id = func->interfaces_nums[desc->bFirstInterfaceNumber];
		memcpy(t->os_desc->ext_compat_id, &desc->CompatibleID,
		       ARRAY_SIZE(desc->CompatibleID) +
		       ARRAY_SIZE(desc->SubCompatibleID));
		length = sizeof(*desc);
	}
		break;
	case FFS_OS_DESC_EXT_PROP: {
		struct usb_ext_prop_desc *desc = data;
		struct usb_os_desc_table *t;
		struct usb_os_desc_ext_prop *ext_prop;
		char *ext_prop_name;
		char *ext_prop_data;

		t = &func->function.os_desc_table[h->interface];
		t->if_id = func->interfaces_nums[h->interface];

		ext_prop = func->ffs->ms_os_descs_ext_prop_avail;
		func->ffs->ms_os_descs_ext_prop_avail += sizeof(*ext_prop);

		ext_prop->type = le32_to_cpu(desc->dwPropertyDataType);
		ext_prop->name_len = le16_to_cpu(desc->wPropertyNameLength);
		ext_prop->data_len = le32_to_cpu(*(__le32 *)
			usb_ext_prop_data_len_ptr(data, ext_prop->name_len));
		length = ext_prop->name_len + ext_prop->data_len + 14;

		ext_prop_name = func->ffs->ms_os_descs_ext_prop_name_avail;
		func->ffs->ms_os_descs_ext_prop_name_avail +=
			ext_prop->name_len;

		ext_prop_data = func->ffs->ms_os_descs_ext_prop_data_avail;
		func->ffs->ms_os_descs_ext_prop_data_avail +=
			ext_prop->data_len;
		memcpy(ext_prop_data,
		       usb_ext_prop_data_ptr(data, ext_prop->name_len),
		       ext_prop->data_len);
		/* unicode data reported to the host as "WCHAR"s */
		switch (ext_prop->type) {
		case USB_EXT_PROP_UNICODE:
		case USB_EXT_PROP_UNICODE_ENV:
		case USB_EXT_PROP_UNICODE_LINK:
		case USB_EXT_PROP_UNICODE_MULTI:
			ext_prop->data_len *= 2;
			break;
		}
		ext_prop->data = ext_prop_data;

		memcpy(ext_prop_name, usb_ext_prop_name_ptr(data),
		       ext_prop->name_len);
		/* property name reported to the host as "WCHAR"s */
		ext_prop->name_len *= 2;
		ext_prop->name = ext_prop_name;

		t->os_desc->ext_prop_len +=
			ext_prop->name_len + ext_prop->data_len + 14;
		++t->os_desc->ext_prop_count;
		list_add_tail(&ext_prop->entry, &t->os_desc->ext_prop);
	}
		break;
	default:
		pr_vdebug("unknown descriptor: %d\n", type);
	}

	return length;
}

static inline struct f_fs_opts *ffs_do_functionfs_bind(struct usb_function *f,
						struct usb_configuration *c)
{
	struct ffs_function *func = ffs_func_from_usb(f);
	struct f_fs_opts *ffs_opts =
		container_of(f->fi, struct f_fs_opts, func_inst);
	int ret;

	ENTER();

	/*
	 * Legacy gadget triggers binding in functionfs_ready_callback,
	 * which already uses locking; taking the same lock here would
	 * cause a deadlock.
	 *
	 * Configfs-enabled gadgets however do need ffs_dev_lock.
	 */
	if (!ffs_opts->no_configfs)
		ffs_dev_lock();
	ret = ffs_opts->dev->desc_ready ? 0 : -ENODEV;
	func->ffs = ffs_opts->dev->ffs_data;
	if (!ffs_opts->no_configfs)
		ffs_dev_unlock();
	if (ret)
		return ERR_PTR(ret);

	func->conf = c;
	func->gadget = c->cdev->gadget;

	/*
	 * in drivers/usb/gadget/configfs.c:configfs_composite_bind()
	 * configurations are bound in sequence with list_for_each_entry,
	 * in each configuration its functions are bound in sequence
	 * with list_for_each_entry, so we assume no race condition
	 * with regard to ffs_opts->bound access
	 */
	if (!ffs_opts->refcnt) {
		ret = functionfs_bind(func->ffs, c->cdev);
		if (ret)
			return ERR_PTR(ret);
	}
	ffs_opts->refcnt++;
	func->function.strings = func->ffs->stringtabs;

	return ffs_opts;
}

static int _ffs_func_bind(struct usb_configuration *c,
			  struct usb_function *f)
{
	struct ffs_function *func = ffs_func_from_usb(f);
	struct ffs_data *ffs = func->ffs;

	const int full = !!func->ffs->fs_descs_count;
	const int high = gadget_is_dualspeed(func->gadget) &&
		func->ffs->hs_descs_count;
	const int super = gadget_is_superspeed(func->gadget) &&
		func->ffs->ss_descs_count;

	int fs_len, hs_len, ss_len, ret, i;
	struct ffs_ep *eps_ptr;

	/* Make it a single chunk, less management later on */
	vla_group(d);
	vla_item_with_sz(d, struct ffs_ep, eps, ffs->eps_count);
	vla_item_with_sz(d, struct usb_descriptor_header *, fs_descs,
		full ? ffs->fs_descs_count + 1 : 0);
	vla_item_with_sz(d, struct usb_descriptor_header *, hs_descs,
		high ? ffs->hs_descs_count + 1 : 0);
	vla_item_with_sz(d, struct usb_descriptor_header *, ss_descs,
		super ? ffs->ss_descs_count + 1 : 0);
	vla_item_with_sz(d, short, inums, ffs->interfaces_count);
	vla_item_with_sz(d, struct usb_os_desc_table, os_desc_table,
			 c->cdev->use_os_string ? ffs->interfaces_count : 0);
	vla_item_with_sz(d, char[16], ext_compat,
			 c->cdev->use_os_string ? ffs->interfaces_count : 0);
	vla_item_with_sz(d, struct usb_os_desc, os_desc,
			 c->cdev->use_os_string ? ffs->interfaces_count : 0);
	vla_item_with_sz(d, struct usb_os_desc_ext_prop, ext_prop,
			 ffs->ms_os_descs_ext_prop_count);
	vla_item_with_sz(d, char, ext_prop_name,
			 ffs->ms_os_descs_ext_prop_name_len);
	vla_item_with_sz(d, char, ext_prop_data,
			 ffs->ms_os_descs_ext_prop_data_len);
	vla_item_with_sz(d, char, raw_descs, ffs->raw_descs_length);
	char *vlabuf;

	ENTER();

	/* Has descriptors only for speeds gadget does not support */
	if (unlikely(!(full | high | super)))
		return -ENOTSUPP;

	/* Allocate a single chunk, less management later on */
	vlabuf = kzalloc(vla_group_size(d), GFP_KERNEL);
	if (unlikely(!vlabuf))
		return -ENOMEM;

	ffs->ms_os_descs_ext_prop_avail = vla_ptr(vlabuf, d, ext_prop);
	ffs->ms_os_descs_ext_prop_name_avail =
		vla_ptr(vlabuf, d, ext_prop_name);
	ffs->ms_os_descs_ext_prop_data_avail =
		vla_ptr(vlabuf, d, ext_prop_data);

	/* Copy descriptors  */
	memcpy(vla_ptr(vlabuf, d, raw_descs), ffs->raw_descs,
	       ffs->raw_descs_length);

	memset(vla_ptr(vlabuf, d, inums), 0xff, d_inums__sz);
	eps_ptr = vla_ptr(vlabuf, d, eps);
	for (i = 0; i < ffs->eps_count; i++)
		eps_ptr[i].num = -1;

	/* Save pointers
	 * d_eps == vlabuf, func->eps used to kfree vlabuf later
	*/
	func->eps             = vla_ptr(vlabuf, d, eps);
	func->interfaces_nums = vla_ptr(vlabuf, d, inums);

	/*
	 * Go through all the endpoint descriptors and allocate
	 * endpoints first, so that later we can rewrite the endpoint
	 * numbers without worrying that it may be described later on.
	 */
	if (likely(full)) {
		func->function.fs_descriptors = vla_ptr(vlabuf, d, fs_descs);
		fs_len = ffs_do_descs(ffs->fs_descs_count,
				      vla_ptr(vlabuf, d, raw_descs),
				      d_raw_descs__sz,
				      __ffs_func_bind_do_descs, func);
		if (unlikely(fs_len < 0)) {
			ret = fs_len;
			goto error;
		}
	} else {
		fs_len = 0;
	}

	if (likely(high)) {
		func->function.hs_descriptors = vla_ptr(vlabuf, d, hs_descs);
		hs_len = ffs_do_descs(ffs->hs_descs_count,
				      vla_ptr(vlabuf, d, raw_descs) + fs_len,
				      d_raw_descs__sz - fs_len,
				      __ffs_func_bind_do_descs, func);
		if (unlikely(hs_len < 0)) {
			ret = hs_len;
			goto error;
		}
	} else {
		hs_len = 0;
	}

	if (likely(super)) {
		func->function.ss_descriptors = vla_ptr(vlabuf, d, ss_descs);
		ss_len = ffs_do_descs(ffs->ss_descs_count,
				vla_ptr(vlabuf, d, raw_descs) + fs_len + hs_len,
				d_raw_descs__sz - fs_len - hs_len,
				__ffs_func_bind_do_descs, func);
		if (unlikely(ss_len < 0)) {
			ret = ss_len;
			goto error;
		}
	} else {
		ss_len = 0;
	}

	/*
	 * Now handle interface numbers allocation and interface and
	 * endpoint numbers rewriting.  We can do that in one go
	 * now.
	 */
	ret = ffs_do_descs(ffs->fs_descs_count +
			   (high ? ffs->hs_descs_count : 0) +
			   (super ? ffs->ss_descs_count : 0),
			   vla_ptr(vlabuf, d, raw_descs), d_raw_descs__sz,
			   __ffs_func_bind_do_nums, func);
	if (unlikely(ret < 0))
		goto error;

	func->function.os_desc_table = vla_ptr(vlabuf, d, os_desc_table);
	if (c->cdev->use_os_string) {
		for (i = 0; i < ffs->interfaces_count; ++i) {
			struct usb_os_desc *desc;

			desc = func->function.os_desc_table[i].os_desc =
				vla_ptr(vlabuf, d, os_desc) +
				i * sizeof(struct usb_os_desc);
			desc->ext_compat_id =
				vla_ptr(vlabuf, d, ext_compat) + i * 16;
			INIT_LIST_HEAD(&desc->ext_prop);
		}
		ret = ffs_do_os_descs(ffs->ms_os_descs_count,
				      vla_ptr(vlabuf, d, raw_descs) +
				      fs_len + hs_len + ss_len,
				      d_raw_descs__sz - fs_len - hs_len -
				      ss_len,
				      __ffs_func_bind_do_os_desc, func);
		if (unlikely(ret < 0))
			goto error;
	}
	func->function.os_desc_n =
		c->cdev->use_os_string ? ffs->interfaces_count : 0;

	/* And we're done */
	ffs_event_add(ffs, FUNCTIONFS_BIND);
	return 0;

error:
	/* XXX Do we need to release all claimed endpoints here? */
	return ret;
}

static int ffs_func_bind(struct usb_configuration *c,
			 struct usb_function *f)
{
	struct f_fs_opts *ffs_opts = ffs_do_functionfs_bind(f, c);
	struct ffs_function *func = ffs_func_from_usb(f);
	int ret;

	if (IS_ERR(ffs_opts))
		return PTR_ERR(ffs_opts);

	ret = _ffs_func_bind(c, f);
	if (ret && !--ffs_opts->refcnt)
		functionfs_unbind(func->ffs);

	return ret;
}


/* Other USB function hooks *************************************************/

static void ffs_reset_work(struct work_struct *work)
{
	struct ffs_data *ffs = container_of(work,
		struct ffs_data, reset_work);
	ffs_data_reset(ffs);
}

static int ffs_func_set_alt(struct usb_function *f,
			    unsigned interface, unsigned alt)
{
	struct ffs_function *func = ffs_func_from_usb(f);
	struct ffs_data *ffs = func->ffs;
	int ret = 0, intf;

	if (alt != (unsigned)-1) {
		intf = ffs_func_revmap_intf(func, interface);
		if (unlikely(intf < 0))
			return intf;
	}

	if (ffs->func)
		ffs_func_eps_disable(ffs->func);

	if (ffs->state == FFS_DEACTIVATED) {
		ffs->state = FFS_CLOSING;
		INIT_WORK(&ffs->reset_work, ffs_reset_work);
		schedule_work(&ffs->reset_work);
		return -ENODEV;
	}

	if (ffs->state != FFS_ACTIVE)
		return -ENODEV;

	if (alt == (unsigned)-1) {
		ffs->func = NULL;
		ffs_event_add(ffs, FUNCTIONFS_DISABLE);
		return 0;
	}

	ffs->func = func;
	ret = ffs_func_eps_enable(func);
	if (likely(ret >= 0))
		ffs_event_add(ffs, FUNCTIONFS_ENABLE);
	return ret;
}

static void ffs_func_disable(struct usb_function *f)
{
	ffs_func_set_alt(f, 0, (unsigned)-1);
}

static int ffs_func_setup(struct usb_function *f,
			  const struct usb_ctrlrequest *creq)
{
	struct ffs_function *func = ffs_func_from_usb(f);
	struct ffs_data *ffs = func->ffs;
	unsigned long flags;
	int ret;

	ENTER();

	pr_vdebug("creq->bRequestType = %02x\n", creq->bRequestType);
	pr_vdebug("creq->bRequest     = %02x\n", creq->bRequest);
	pr_vdebug("creq->wValue       = %04x\n", le16_to_cpu(creq->wValue));
	pr_vdebug("creq->wIndex       = %04x\n", le16_to_cpu(creq->wIndex));
	pr_vdebug("creq->wLength      = %04x\n", le16_to_cpu(creq->wLength));

	/*
	 * Most requests directed to interface go through here
	 * (notable exceptions are set/get interface) so we need to
	 * handle them.  All other either handled by composite or
	 * passed to usb_configuration->setup() (if one is set).  No
	 * matter, we will handle requests directed to endpoint here
	 * as well (as it's straightforward).  Other request recipient
	 * types are only handled when the user flag FUNCTIONFS_ALL_CTRL_RECIP
	 * is being used.
	 */
	if (ffs->state != FFS_ACTIVE)
		return -ENODEV;

	switch (creq->bRequestType & USB_RECIP_MASK) {
	case USB_RECIP_INTERFACE:
		ret = ffs_func_revmap_intf(func, le16_to_cpu(creq->wIndex));
		if (unlikely(ret < 0))
			return ret;
		break;

	case USB_RECIP_ENDPOINT:
		ret = ffs_func_revmap_ep(func, le16_to_cpu(creq->wIndex));
		if (unlikely(ret < 0))
			return ret;
		if (func->ffs->user_flags & FUNCTIONFS_VIRTUAL_ADDR)
			ret = func->ffs->eps_addrmap[ret];
		break;

	default:
		if (func->ffs->user_flags & FUNCTIONFS_ALL_CTRL_RECIP)
			ret = le16_to_cpu(creq->wIndex);
		else
			return -EOPNOTSUPP;
	}

	spin_lock_irqsave(&ffs->ev.waitq.lock, flags);
	ffs->ev.setup = *creq;
	ffs->ev.setup.wIndex = cpu_to_le16(ret);
	__ffs_event_add(ffs, FUNCTIONFS_SETUP);
	spin_unlock_irqrestore(&ffs->ev.waitq.lock, flags);

	return 0;
}

static bool ffs_func_req_match(struct usb_function *f,
			       const struct usb_ctrlrequest *creq,
			       bool config0)
{
	struct ffs_function *func = ffs_func_from_usb(f);

	if (config0 && !(func->ffs->user_flags & FUNCTIONFS_CONFIG0_SETUP))
		return false;

	switch (creq->bRequestType & USB_RECIP_MASK) {
	case USB_RECIP_INTERFACE:
		return (ffs_func_revmap_intf(func,
					     le16_to_cpu(creq->wIndex)) >= 0);
	case USB_RECIP_ENDPOINT:
		return (ffs_func_revmap_ep(func,
					   le16_to_cpu(creq->wIndex)) >= 0);
	default:
		return (bool) (func->ffs->user_flags &
			       FUNCTIONFS_ALL_CTRL_RECIP);
	}
}

static void ffs_func_suspend(struct usb_function *f)
{
	ENTER();
	ffs_event_add(ffs_func_from_usb(f)->ffs, FUNCTIONFS_SUSPEND);
}

static void ffs_func_resume(struct usb_function *f)
{
	ENTER();
	ffs_event_add(ffs_func_from_usb(f)->ffs, FUNCTIONFS_RESUME);
}


/* Endpoint and interface numbers reverse mapping ***************************/

static int ffs_func_revmap_ep(struct ffs_function *func, u8 num)
{
	num = func->eps_revmap[num & USB_ENDPOINT_NUMBER_MASK];
	return num ? num : -EDOM;
}

static int ffs_func_revmap_intf(struct ffs_function *func, u8 intf)
{
	short *nums = func->interfaces_nums;
	unsigned count = func->ffs->interfaces_count;

	for (; count; --count, ++nums) {
		if (*nums >= 0 && *nums == intf)
			return nums - func->interfaces_nums;
	}

	return -EDOM;
}


/* Devices management *******************************************************/

static LIST_HEAD(ffs_devices);

static struct ffs_dev *_ffs_do_find_dev(const char *name)
{
	struct ffs_dev *dev;

	if (!name)
		return NULL;

	list_for_each_entry(dev, &ffs_devices, entry) {
		if (strcmp(dev->name, name) == 0)
			return dev;
	}

	return NULL;
}

/*
 * ffs_lock must be taken by the caller of this function
 */
static struct ffs_dev *_ffs_get_single_dev(void)
{
	struct ffs_dev *dev;

	if (list_is_singular(&ffs_devices)) {
		dev = list_first_entry(&ffs_devices, struct ffs_dev, entry);
		if (dev->single)
			return dev;
	}

	return NULL;
}

/*
 * ffs_lock must be taken by the caller of this function
 */
static struct ffs_dev *_ffs_find_dev(const char *name)
{
	struct ffs_dev *dev;

	dev = _ffs_get_single_dev();
	if (dev)
		return dev;

	return _ffs_do_find_dev(name);
}

/* Configfs support *********************************************************/

static inline struct f_fs_opts *to_ffs_opts(struct config_item *item)
{
	return container_of(to_config_group(item), struct f_fs_opts,
			    func_inst.group);
}

static void ffs_attr_release(struct config_item *item)
{
	struct f_fs_opts *opts = to_ffs_opts(item);

	usb_put_function_instance(&opts->func_inst);
}

static struct configfs_item_operations ffs_item_ops = {
	.release	= ffs_attr_release,
};

static const struct config_item_type ffs_func_type = {
	.ct_item_ops	= &ffs_item_ops,
	.ct_owner	= THIS_MODULE,
};


/* Function registration interface ******************************************/

static void ffs_free_inst(struct usb_function_instance *f)
{
	struct f_fs_opts *opts;

	opts = to_f_fs_opts(f);
	ffs_dev_lock();
	_ffs_free_dev(opts->dev);
	ffs_dev_unlock();
	kfree(opts);
}

static int ffs_set_inst_name(struct usb_function_instance *fi, const char *name)
{
	if (strlen(name) >= FIELD_SIZEOF(struct ffs_dev, name))
		return -ENAMETOOLONG;
	return ffs_name_dev(to_f_fs_opts(fi)->dev, name);
}

static struct usb_function_instance *ffs_alloc_inst(void)
{
	struct f_fs_opts *opts;
	struct ffs_dev *dev;

	opts = kzalloc(sizeof(*opts), GFP_KERNEL);
	if (!opts)
		return ERR_PTR(-ENOMEM);

	opts->func_inst.set_inst_name = ffs_set_inst_name;
	opts->func_inst.free_func_inst = ffs_free_inst;
	ffs_dev_lock();
	dev = _ffs_alloc_dev();
	ffs_dev_unlock();
	if (IS_ERR(dev)) {
		kfree(opts);
		return ERR_CAST(dev);
	}
	opts->dev = dev;
	dev->opts = opts;

	config_group_init_type_name(&opts->func_inst.group, "",
				    &ffs_func_type);
	return &opts->func_inst;
}

static void ffs_free(struct usb_function *f)
{
	kfree(ffs_func_from_usb(f));
}

static void ffs_func_unbind(struct usb_configuration *c,
			    struct usb_function *f)
{
	struct ffs_function *func = ffs_func_from_usb(f);
	struct ffs_data *ffs = func->ffs;
	struct f_fs_opts *opts =
		container_of(f->fi, struct f_fs_opts, func_inst);
	struct ffs_ep *ep = func->eps;
	unsigned count = ffs->eps_count;
	unsigned long flags;

	ENTER();
	if (ffs->func == func) {
		ffs_func_eps_disable(func);
		ffs->func = NULL;
	}

	if (!--opts->refcnt)
		functionfs_unbind(ffs);

	/* cleanup after autoconfig */
	spin_lock_irqsave(&func->ffs->eps_lock, flags);
	while (count--) {
		if (ep->ep && ep->req)
			usb_ep_free_request(ep->ep, ep->req);
		ep->req = NULL;
		++ep;
	}
	spin_unlock_irqrestore(&func->ffs->eps_lock, flags);
	kfree(func->eps);
	func->eps = NULL;
	/*
	 * eps, descriptors and interfaces_nums are allocated in the
	 * same chunk so only one free is required.
	 */
	func->function.fs_descriptors = NULL;
	func->function.hs_descriptors = NULL;
	func->function.ss_descriptors = NULL;
	func->interfaces_nums = NULL;

	ffs_event_add(ffs, FUNCTIONFS_UNBIND);
}

static struct usb_function *ffs_alloc(struct usb_function_instance *fi)
{
	struct ffs_function *func;

	ENTER();

	func = kzalloc(sizeof(*func), GFP_KERNEL);
	if (unlikely(!func))
		return ERR_PTR(-ENOMEM);

	func->function.name    = "Function FS Gadget";

	func->function.bind    = ffs_func_bind;
	func->function.unbind  = ffs_func_unbind;
	func->function.set_alt = ffs_func_set_alt;
	func->function.disable = ffs_func_disable;
	func->function.setup   = ffs_func_setup;
	func->function.req_match = ffs_func_req_match;
	func->function.suspend = ffs_func_suspend;
	func->function.resume  = ffs_func_resume;
	func->function.free_func = ffs_free;

	return &func->function;
}

/*
 * ffs_lock must be taken by the caller of this function
 */
static struct ffs_dev *_ffs_alloc_dev(void)
{
	struct ffs_dev *dev;
	int ret;

	if (_ffs_get_single_dev())
			return ERR_PTR(-EBUSY);

	dev = kzalloc(sizeof(*dev), GFP_KERNEL);
	if (!dev)
		return ERR_PTR(-ENOMEM);

	if (list_empty(&ffs_devices)) {
		ret = functionfs_init();
		if (ret) {
			kfree(dev);
			return ERR_PTR(ret);
		}
	}

	list_add(&dev->entry, &ffs_devices);

	return dev;
}

int ffs_name_dev(struct ffs_dev *dev, const char *name)
{
	struct ffs_dev *existing;
	int ret = 0;

	ffs_dev_lock();

	existing = _ffs_do_find_dev(name);
	if (!existing)
		strlcpy(dev->name, name, ARRAY_SIZE(dev->name));
	else if (existing != dev)
		ret = -EBUSY;

	ffs_dev_unlock();

	return ret;
}
EXPORT_SYMBOL_GPL(ffs_name_dev);

int ffs_single_dev(struct ffs_dev *dev)
{
	int ret;

	ret = 0;
	ffs_dev_lock();

	if (!list_is_singular(&ffs_devices))
		ret = -EBUSY;
	else
		dev->single = true;

	ffs_dev_unlock();
	return ret;
}
EXPORT_SYMBOL_GPL(ffs_single_dev);

/*
 * ffs_lock must be taken by the caller of this function
 */
static void _ffs_free_dev(struct ffs_dev *dev)
{
	list_del(&dev->entry);

	/* Clear the private_data pointer to stop incorrect dev access */
	if (dev->ffs_data)
		dev->ffs_data->private_data = NULL;

	kfree(dev);
	if (list_empty(&ffs_devices))
		functionfs_cleanup();
}

static void *ffs_acquire_dev(const char *dev_name)
{
	struct ffs_dev *ffs_dev;

	ENTER();
	ffs_dev_lock();

	ffs_dev = _ffs_find_dev(dev_name);
	if (!ffs_dev)
		ffs_dev = ERR_PTR(-ENOENT);
	else if (ffs_dev->mounted)
		ffs_dev = ERR_PTR(-EBUSY);
	else if (ffs_dev->ffs_acquire_dev_callback &&
	    ffs_dev->ffs_acquire_dev_callback(ffs_dev))
		ffs_dev = ERR_PTR(-ENOENT);
	else
		ffs_dev->mounted = true;

	ffs_dev_unlock();
	return ffs_dev;
}

static void ffs_release_dev(struct ffs_data *ffs_data)
{
	struct ffs_dev *ffs_dev;

	ENTER();
	ffs_dev_lock();

	ffs_dev = ffs_data->private_data;
	if (ffs_dev) {
		ffs_dev->mounted = false;

		if (ffs_dev->ffs_release_dev_callback)
			ffs_dev->ffs_release_dev_callback(ffs_dev);
	}

	ffs_dev_unlock();
}

static int ffs_ready(struct ffs_data *ffs)
{
	struct ffs_dev *ffs_obj;
	int ret = 0;

	ENTER();
	ffs_dev_lock();

	ffs_obj = ffs->private_data;
	if (!ffs_obj) {
		ret = -EINVAL;
		goto done;
	}
	if (WARN_ON(ffs_obj->desc_ready)) {
		ret = -EBUSY;
		goto done;
	}

	ffs_obj->desc_ready = true;
	ffs_obj->ffs_data = ffs;

	if (ffs_obj->ffs_ready_callback) {
		ret = ffs_obj->ffs_ready_callback(ffs);
		if (ret)
			goto done;
	}

	set_bit(FFS_FL_CALL_CLOSED_CALLBACK, &ffs->flags);
done:
	ffs_dev_unlock();
	return ret;
}

static void ffs_closed(struct ffs_data *ffs)
{
	struct ffs_dev *ffs_obj;
	struct f_fs_opts *opts;
	struct config_item *ci;

	ENTER();
	ffs_dev_lock();

	ffs_obj = ffs->private_data;
	if (!ffs_obj)
		goto done;

	ffs_obj->desc_ready = false;
	ffs_obj->ffs_data = NULL;

	if (test_and_clear_bit(FFS_FL_CALL_CLOSED_CALLBACK, &ffs->flags) &&
	    ffs_obj->ffs_closed_callback)
		ffs_obj->ffs_closed_callback(ffs);

	if (ffs_obj->opts)
		opts = ffs_obj->opts;
	else
		goto done;

	if (opts->no_configfs || !opts->func_inst.group.cg_item.ci_parent
	    || !kref_read(&opts->func_inst.group.cg_item.ci_kref))
		goto done;

	ci = opts->func_inst.group.cg_item.ci_parent->ci_parent;
	ffs_dev_unlock();

	if (test_bit(FFS_FL_BOUND, &ffs->flags))
		unregister_gadget_item(ci);
	return;
done:
	ffs_dev_unlock();
}

/* Misc helper functions ****************************************************/

static int ffs_mutex_lock(struct mutex *mutex, unsigned nonblock)
{
	return nonblock
		? likely(mutex_trylock(mutex)) ? 0 : -EAGAIN
		: mutex_lock_interruptible(mutex);
}

static char *ffs_prepare_buffer(const char __user *buf, size_t len)
{
	char *data;

	if (unlikely(!len))
		return NULL;

	data = kmalloc(len, GFP_KERNEL);
	if (unlikely(!data))
		return ERR_PTR(-ENOMEM);

	if (unlikely(copy_from_user(data, buf, len))) {
		kfree(data);
		return ERR_PTR(-EFAULT);
	}

	pr_vdebug("Buffer from user space:\n");
	ffs_dump_mem("", data, len);

	return data;
}

DECLARE_USB_FUNCTION_INIT(ffs, ffs_alloc_inst, ffs_alloc);
MODULE_LICENSE("GPL");
MODULE_AUTHOR("Michal Nazarewicz");<|MERGE_RESOLUTION|>--- conflicted
+++ resolved
@@ -644,11 +644,7 @@
 static __poll_t ffs_ep0_poll(struct file *file, poll_table *wait)
 {
 	struct ffs_data *ffs = file->private_data;
-<<<<<<< HEAD
-	__poll_t mask = POLLWRNORM;
-=======
 	__poll_t mask = EPOLLWRNORM;
->>>>>>> 7928b2cb
 	int ret;
 
 	poll_wait(file, &ffs->ev.waitq, wait);
