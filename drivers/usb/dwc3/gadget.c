/**
 * gadget.c - DesignWare USB3 DRD Controller Gadget Framework Link
 *
 * Copyright (C) 2010-2011 Texas Instruments Incorporated - http://www.ti.com
 *
 * Authors: Felipe Balbi <balbi@ti.com>,
 *	    Sebastian Andrzej Siewior <bigeasy@linutronix.de>
 *
 * This program is free software: you can redistribute it and/or modify
 * it under the terms of the GNU General Public License version 2  of
 * the License as published by the Free Software Foundation.
 *
 * This program is distributed in the hope that it will be useful,
 * but WITHOUT ANY WARRANTY; without even the implied warranty of
 * MERCHANTABILITY or FITNESS FOR A PARTICULAR PURPOSE.  See the
 * GNU General Public License for more details.
 */

#include <linux/kernel.h>
#include <linux/delay.h>
#include <linux/slab.h>
#include <linux/spinlock.h>
#include <linux/platform_device.h>
#include <linux/pm_runtime.h>
#include <linux/interrupt.h>
#include <linux/io.h>
#include <linux/list.h>
#include <linux/dma-mapping.h>

#include <linux/usb/ch9.h>
#include <linux/usb/gadget.h>

#include "debug.h"
#include "core.h"
#include "gadget.h"
#include "io.h"

/**
 * dwc3_gadget_set_test_mode - Enables USB2 Test Modes
 * @dwc: pointer to our context structure
 * @mode: the mode to set (J, K SE0 NAK, Force Enable)
 *
 * Caller should take care of locking. This function will
 * return 0 on success or -EINVAL if wrong Test Selector
 * is passed
 */
int dwc3_gadget_set_test_mode(struct dwc3 *dwc, int mode)
{
	u32		reg;

	reg = dwc3_readl(dwc->regs, DWC3_DCTL);
	reg &= ~DWC3_DCTL_TSTCTRL_MASK;

	switch (mode) {
	case TEST_J:
	case TEST_K:
	case TEST_SE0_NAK:
	case TEST_PACKET:
	case TEST_FORCE_EN:
		reg |= mode << 1;
		break;
	default:
		return -EINVAL;
	}

	dwc3_writel(dwc->regs, DWC3_DCTL, reg);

	return 0;
}

/**
 * dwc3_gadget_get_link_state - Gets current state of USB Link
 * @dwc: pointer to our context structure
 *
 * Caller should take care of locking. This function will
 * return the link state on success (>= 0) or -ETIMEDOUT.
 */
int dwc3_gadget_get_link_state(struct dwc3 *dwc)
{
	u32		reg;

	reg = dwc3_readl(dwc->regs, DWC3_DSTS);

	return DWC3_DSTS_USBLNKST(reg);
}

/**
 * dwc3_gadget_set_link_state - Sets USB Link to a particular State
 * @dwc: pointer to our context structure
 * @state: the state to put link into
 *
 * Caller should take care of locking. This function will
 * return 0 on success or -ETIMEDOUT.
 */
int dwc3_gadget_set_link_state(struct dwc3 *dwc, enum dwc3_link_state state)
{
	int		retries = 10000;
	u32		reg;

	/*
	 * Wait until device controller is ready. Only applies to 1.94a and
	 * later RTL.
	 */
	if (dwc->revision >= DWC3_REVISION_194A) {
		while (--retries) {
			reg = dwc3_readl(dwc->regs, DWC3_DSTS);
			if (reg & DWC3_DSTS_DCNRD)
				udelay(5);
			else
				break;
		}

		if (retries <= 0)
			return -ETIMEDOUT;
	}

	reg = dwc3_readl(dwc->regs, DWC3_DCTL);
	reg &= ~DWC3_DCTL_ULSTCHNGREQ_MASK;

	/* set requested state */
	reg |= DWC3_DCTL_ULSTCHNGREQ(state);
	dwc3_writel(dwc->regs, DWC3_DCTL, reg);

	/*
	 * The following code is racy when called from dwc3_gadget_wakeup,
	 * and is not needed, at least on newer versions
	 */
	if (dwc->revision >= DWC3_REVISION_194A)
		return 0;

	/* wait for a change in DSTS */
	retries = 10000;
	while (--retries) {
		reg = dwc3_readl(dwc->regs, DWC3_DSTS);

		if (DWC3_DSTS_USBLNKST(reg) == state)
			return 0;

		udelay(5);
	}

	return -ETIMEDOUT;
}

/**
 * dwc3_ep_inc_trb() - Increment a TRB index.
 * @index - Pointer to the TRB index to increment.
 *
 * The index should never point to the link TRB. After incrementing,
 * if it is point to the link TRB, wrap around to the beginning. The
 * link TRB is always at the last TRB entry.
 */
static void dwc3_ep_inc_trb(u8 *index)
{
	(*index)++;
	if (*index == (DWC3_TRB_NUM - 1))
		*index = 0;
}

static void dwc3_ep_inc_enq(struct dwc3_ep *dep)
{
	dwc3_ep_inc_trb(&dep->trb_enqueue);
}

static void dwc3_ep_inc_deq(struct dwc3_ep *dep)
{
	dwc3_ep_inc_trb(&dep->trb_dequeue);
}

void dwc3_gadget_giveback(struct dwc3_ep *dep, struct dwc3_request *req,
		int status)
{
	struct dwc3			*dwc = dep->dwc;

	req->started = false;
	list_del(&req->list);
	req->trb = NULL;
	req->remaining = 0;

	if (req->request.status == -EINPROGRESS)
		req->request.status = status;

	if (dwc->ep0_bounced && dep->number <= 1)
		dwc->ep0_bounced = false;

<<<<<<< HEAD
	usb_gadget_unmap_request(&dwc->gadget, &req->request,
			req->direction);
=======
	usb_gadget_unmap_request_by_dev(dwc->sysdev,
			&req->request, req->direction);
>>>>>>> a062067a

	trace_dwc3_gadget_giveback(req);

	spin_unlock(&dwc->lock);
	usb_gadget_giveback_request(&dep->endpoint, &req->request);
	spin_lock(&dwc->lock);

	if (dep->number > 1)
		pm_runtime_put(dwc->dev);
}

int dwc3_send_gadget_generic_command(struct dwc3 *dwc, unsigned cmd, u32 param)
{
	u32		timeout = 500;
	int		status = 0;
	int		ret = 0;
	u32		reg;

	dwc3_writel(dwc->regs, DWC3_DGCMDPAR, param);
	dwc3_writel(dwc->regs, DWC3_DGCMD, cmd | DWC3_DGCMD_CMDACT);

	do {
		reg = dwc3_readl(dwc->regs, DWC3_DGCMD);
		if (!(reg & DWC3_DGCMD_CMDACT)) {
			status = DWC3_DGCMD_STATUS(reg);
			if (status)
				ret = -EINVAL;
			break;
		}
	} while (--timeout);

	if (!timeout) {
		ret = -ETIMEDOUT;
		status = -ETIMEDOUT;
	}

	trace_dwc3_gadget_generic_cmd(cmd, param, status);

	return ret;
}

static int __dwc3_gadget_wakeup(struct dwc3 *dwc);

int dwc3_send_gadget_ep_cmd(struct dwc3_ep *dep, unsigned cmd,
		struct dwc3_gadget_ep_cmd_params *params)
{
	const struct usb_endpoint_descriptor *desc = dep->endpoint.desc;
	struct dwc3		*dwc = dep->dwc;
	u32			timeout = 500;
	u32			reg;

	int			cmd_status = 0;
	int			susphy = false;
	int			ret = -EINVAL;

	/*
	 * Synopsys Databook 2.60a states, on section 6.3.2.5.[1-8], that if
	 * we're issuing an endpoint command, we must check if
	 * GUSB2PHYCFG.SUSPHY bit is set. If it is, then we need to clear it.
	 *
	 * We will also set SUSPHY bit to what it was before returning as stated
	 * by the same section on Synopsys databook.
	 */
	if (dwc->gadget.speed <= USB_SPEED_HIGH) {
		reg = dwc3_readl(dwc->regs, DWC3_GUSB2PHYCFG(0));
		if (unlikely(reg & DWC3_GUSB2PHYCFG_SUSPHY)) {
			susphy = true;
			reg &= ~DWC3_GUSB2PHYCFG_SUSPHY;
			dwc3_writel(dwc->regs, DWC3_GUSB2PHYCFG(0), reg);
		}
	}

	if (DWC3_DEPCMD_CMD(cmd) == DWC3_DEPCMD_STARTTRANSFER) {
		int		needs_wakeup;

		needs_wakeup = (dwc->link_state == DWC3_LINK_STATE_U1 ||
				dwc->link_state == DWC3_LINK_STATE_U2 ||
				dwc->link_state == DWC3_LINK_STATE_U3);

		if (unlikely(needs_wakeup)) {
			ret = __dwc3_gadget_wakeup(dwc);
			dev_WARN_ONCE(dwc->dev, ret, "wakeup failed --> %d\n",
					ret);
		}
	}

	dwc3_writel(dep->regs, DWC3_DEPCMDPAR0, params->param0);
	dwc3_writel(dep->regs, DWC3_DEPCMDPAR1, params->param1);
	dwc3_writel(dep->regs, DWC3_DEPCMDPAR2, params->param2);

	/*
	 * Synopsys Databook 2.60a states in section 6.3.2.5.6 of that if we're
	 * not relying on XferNotReady, we can make use of a special "No
	 * Response Update Transfer" command where we should clear both CmdAct
	 * and CmdIOC bits.
	 *
	 * With this, we don't need to wait for command completion and can
	 * straight away issue further commands to the endpoint.
	 *
	 * NOTICE: We're making an assumption that control endpoints will never
	 * make use of Update Transfer command. This is a safe assumption
	 * because we can never have more than one request at a time with
	 * Control Endpoints. If anybody changes that assumption, this chunk
	 * needs to be updated accordingly.
	 */
	if (DWC3_DEPCMD_CMD(cmd) == DWC3_DEPCMD_UPDATETRANSFER &&
			!usb_endpoint_xfer_isoc(desc))
		cmd &= ~(DWC3_DEPCMD_CMDIOC | DWC3_DEPCMD_CMDACT);
	else
		cmd |= DWC3_DEPCMD_CMDACT;

	dwc3_writel(dep->regs, DWC3_DEPCMD, cmd);
	do {
		reg = dwc3_readl(dep->regs, DWC3_DEPCMD);
		if (!(reg & DWC3_DEPCMD_CMDACT)) {
			cmd_status = DWC3_DEPCMD_STATUS(reg);

			switch (cmd_status) {
			case 0:
				ret = 0;
				break;
			case DEPEVT_TRANSFER_NO_RESOURCE:
				ret = -EINVAL;
				break;
			case DEPEVT_TRANSFER_BUS_EXPIRY:
				/*
				 * SW issues START TRANSFER command to
				 * isochronous ep with future frame interval. If
				 * future interval time has already passed when
				 * core receives the command, it will respond
				 * with an error status of 'Bus Expiry'.
				 *
				 * Instead of always returning -EINVAL, let's
				 * give a hint to the gadget driver that this is
				 * the case by returning -EAGAIN.
				 */
				ret = -EAGAIN;
				break;
			default:
				dev_WARN(dwc->dev, "UNKNOWN cmd status\n");
			}

			break;
		}
	} while (--timeout);

	if (timeout == 0) {
		ret = -ETIMEDOUT;
		cmd_status = -ETIMEDOUT;
	}

	trace_dwc3_gadget_ep_cmd(dep, cmd, params, cmd_status);

	if (ret == 0) {
		switch (DWC3_DEPCMD_CMD(cmd)) {
		case DWC3_DEPCMD_STARTTRANSFER:
			dep->flags |= DWC3_EP_TRANSFER_STARTED;
			break;
		case DWC3_DEPCMD_ENDTRANSFER:
			dep->flags &= ~DWC3_EP_TRANSFER_STARTED;
			break;
		default:
			/* nothing */
			break;
		}
	}

	if (unlikely(susphy)) {
		reg = dwc3_readl(dwc->regs, DWC3_GUSB2PHYCFG(0));
		reg |= DWC3_GUSB2PHYCFG_SUSPHY;
		dwc3_writel(dwc->regs, DWC3_GUSB2PHYCFG(0), reg);
	}

	return ret;
}

static int dwc3_send_clear_stall_ep_cmd(struct dwc3_ep *dep)
{
	struct dwc3 *dwc = dep->dwc;
	struct dwc3_gadget_ep_cmd_params params;
	u32 cmd = DWC3_DEPCMD_CLEARSTALL;

	/*
	 * As of core revision 2.60a the recommended programming model
	 * is to set the ClearPendIN bit when issuing a Clear Stall EP
	 * command for IN endpoints. This is to prevent an issue where
	 * some (non-compliant) hosts may not send ACK TPs for pending
	 * IN transfers due to a mishandled error condition. Synopsys
	 * STAR 9000614252.
	 */
	if (dep->direction && (dwc->revision >= DWC3_REVISION_260A) &&
	    (dwc->gadget.speed >= USB_SPEED_SUPER))
		cmd |= DWC3_DEPCMD_CLEARPENDIN;

	memset(&params, 0, sizeof(params));

	return dwc3_send_gadget_ep_cmd(dep, cmd, &params);
}

static dma_addr_t dwc3_trb_dma_offset(struct dwc3_ep *dep,
		struct dwc3_trb *trb)
{
	u32		offset = (char *) trb - (char *) dep->trb_pool;

	return dep->trb_pool_dma + offset;
}

static int dwc3_alloc_trb_pool(struct dwc3_ep *dep)
{
	struct dwc3		*dwc = dep->dwc;

	if (dep->trb_pool)
		return 0;

	dep->trb_pool = dma_alloc_coherent(dwc->sysdev,
			sizeof(struct dwc3_trb) * DWC3_TRB_NUM,
			&dep->trb_pool_dma, GFP_KERNEL);
	if (!dep->trb_pool) {
		dev_err(dep->dwc->dev, "failed to allocate trb pool for %s\n",
				dep->name);
		return -ENOMEM;
	}

	return 0;
}

static void dwc3_free_trb_pool(struct dwc3_ep *dep)
{
	struct dwc3		*dwc = dep->dwc;

	dma_free_coherent(dwc->sysdev, sizeof(struct dwc3_trb) * DWC3_TRB_NUM,
			dep->trb_pool, dep->trb_pool_dma);

	dep->trb_pool = NULL;
	dep->trb_pool_dma = 0;
}

static int dwc3_gadget_set_xfer_resource(struct dwc3 *dwc, struct dwc3_ep *dep);

/**
 * dwc3_gadget_start_config - Configure EP resources
 * @dwc: pointer to our controller context structure
 * @dep: endpoint that is being enabled
 *
 * The assignment of transfer resources cannot perfectly follow the
 * data book due to the fact that the controller driver does not have
 * all knowledge of the configuration in advance. It is given this
 * information piecemeal by the composite gadget framework after every
 * SET_CONFIGURATION and SET_INTERFACE. Trying to follow the databook
 * programming model in this scenario can cause errors. For two
 * reasons:
 *
 * 1) The databook says to do DEPSTARTCFG for every SET_CONFIGURATION
 * and SET_INTERFACE (8.1.5). This is incorrect in the scenario of
 * multiple interfaces.
 *
 * 2) The databook does not mention doing more DEPXFERCFG for new
 * endpoint on alt setting (8.1.6).
 *
 * The following simplified method is used instead:
 *
 * All hardware endpoints can be assigned a transfer resource and this
 * setting will stay persistent until either a core reset or
 * hibernation. So whenever we do a DEPSTARTCFG(0) we can go ahead and
 * do DEPXFERCFG for every hardware endpoint as well. We are
 * guaranteed that there are as many transfer resources as endpoints.
 *
 * This function is called for each endpoint when it is being enabled
 * but is triggered only when called for EP0-out, which always happens
 * first, and which should only happen in one of the above conditions.
 */
static int dwc3_gadget_start_config(struct dwc3 *dwc, struct dwc3_ep *dep)
{
	struct dwc3_gadget_ep_cmd_params params;
	u32			cmd;
	int			i;
	int			ret;

	if (dep->number)
		return 0;

	memset(&params, 0x00, sizeof(params));
	cmd = DWC3_DEPCMD_DEPSTARTCFG;

	ret = dwc3_send_gadget_ep_cmd(dep, cmd, &params);
	if (ret)
		return ret;

	for (i = 0; i < DWC3_ENDPOINTS_NUM; i++) {
		struct dwc3_ep *dep = dwc->eps[i];

		if (!dep)
			continue;

		ret = dwc3_gadget_set_xfer_resource(dwc, dep);
		if (ret)
			return ret;
	}

	return 0;
}

static int dwc3_gadget_set_ep_config(struct dwc3 *dwc, struct dwc3_ep *dep,
		bool modify, bool restore)
{
	const struct usb_ss_ep_comp_descriptor *comp_desc;
	const struct usb_endpoint_descriptor *desc;
	struct dwc3_gadget_ep_cmd_params params;

	if (dev_WARN_ONCE(dwc->dev, modify && restore,
					"Can't modify and restore\n"))
		return -EINVAL;

	comp_desc = dep->endpoint.comp_desc;
	desc = dep->endpoint.desc;

	memset(&params, 0x00, sizeof(params));

	params.param0 = DWC3_DEPCFG_EP_TYPE(usb_endpoint_type(desc))
		| DWC3_DEPCFG_MAX_PACKET_SIZE(usb_endpoint_maxp(desc));

	/* Burst size is only needed in SuperSpeed mode */
	if (dwc->gadget.speed >= USB_SPEED_SUPER) {
		u32 burst = dep->endpoint.maxburst;
		params.param0 |= DWC3_DEPCFG_BURST_SIZE(burst - 1);
	}

	if (modify) {
		params.param0 |= DWC3_DEPCFG_ACTION_MODIFY;
	} else if (restore) {
		params.param0 |= DWC3_DEPCFG_ACTION_RESTORE;
		params.param2 |= dep->saved_state;
	} else {
		params.param0 |= DWC3_DEPCFG_ACTION_INIT;
	}

	if (usb_endpoint_xfer_control(desc))
		params.param1 = DWC3_DEPCFG_XFER_COMPLETE_EN;

	if (dep->number <= 1 || usb_endpoint_xfer_isoc(desc))
		params.param1 |= DWC3_DEPCFG_XFER_NOT_READY_EN;

	if (usb_ss_max_streams(comp_desc) && usb_endpoint_xfer_bulk(desc)) {
		params.param1 |= DWC3_DEPCFG_STREAM_CAPABLE
			| DWC3_DEPCFG_STREAM_EVENT_EN;
		dep->stream_capable = true;
	}

	if (!usb_endpoint_xfer_control(desc))
		params.param1 |= DWC3_DEPCFG_XFER_IN_PROGRESS_EN;

	/*
	 * We are doing 1:1 mapping for endpoints, meaning
	 * Physical Endpoints 2 maps to Logical Endpoint 2 and
	 * so on. We consider the direction bit as part of the physical
	 * endpoint number. So USB endpoint 0x81 is 0x03.
	 */
	params.param1 |= DWC3_DEPCFG_EP_NUMBER(dep->number);

	/*
	 * We must use the lower 16 TX FIFOs even though
	 * HW might have more
	 */
	if (dep->direction)
		params.param0 |= DWC3_DEPCFG_FIFO_NUMBER(dep->number >> 1);

	if (desc->bInterval) {
		params.param1 |= DWC3_DEPCFG_BINTERVAL_M1(desc->bInterval - 1);
		dep->interval = 1 << (desc->bInterval - 1);
	}

	return dwc3_send_gadget_ep_cmd(dep, DWC3_DEPCMD_SETEPCONFIG, &params);
}

static int dwc3_gadget_set_xfer_resource(struct dwc3 *dwc, struct dwc3_ep *dep)
{
	struct dwc3_gadget_ep_cmd_params params;

	memset(&params, 0x00, sizeof(params));

	params.param0 = DWC3_DEPXFERCFG_NUM_XFER_RES(1);

	return dwc3_send_gadget_ep_cmd(dep, DWC3_DEPCMD_SETTRANSFRESOURCE,
			&params);
}

/**
 * __dwc3_gadget_ep_enable - Initializes a HW endpoint
 * @dep: endpoint to be initialized
 * @desc: USB Endpoint Descriptor
 *
 * Caller should take care of locking
 */
static int __dwc3_gadget_ep_enable(struct dwc3_ep *dep,
		bool modify, bool restore)
{
	const struct usb_endpoint_descriptor *desc = dep->endpoint.desc;
	struct dwc3		*dwc = dep->dwc;

	u32			reg;
	int			ret;

	if (!(dep->flags & DWC3_EP_ENABLED)) {
		ret = dwc3_gadget_start_config(dwc, dep);
		if (ret)
			return ret;
	}

	ret = dwc3_gadget_set_ep_config(dwc, dep, modify, restore);
	if (ret)
		return ret;

	if (!(dep->flags & DWC3_EP_ENABLED)) {
		struct dwc3_trb	*trb_st_hw;
		struct dwc3_trb	*trb_link;

		dep->type = usb_endpoint_type(desc);
		dep->flags |= DWC3_EP_ENABLED;
		dep->flags &= ~DWC3_EP_END_TRANSFER_PENDING;

		reg = dwc3_readl(dwc->regs, DWC3_DALEPENA);
		reg |= DWC3_DALEPENA_EP(dep->number);
		dwc3_writel(dwc->regs, DWC3_DALEPENA, reg);

		init_waitqueue_head(&dep->wait_end_transfer);

		if (usb_endpoint_xfer_control(desc))
			goto out;

		/* Initialize the TRB ring */
		dep->trb_dequeue = 0;
		dep->trb_enqueue = 0;
		memset(dep->trb_pool, 0,
		       sizeof(struct dwc3_trb) * DWC3_TRB_NUM);

		/* Link TRB. The HWO bit is never reset */
		trb_st_hw = &dep->trb_pool[0];

		trb_link = &dep->trb_pool[DWC3_TRB_NUM - 1];
		trb_link->bpl = lower_32_bits(dwc3_trb_dma_offset(dep, trb_st_hw));
		trb_link->bph = upper_32_bits(dwc3_trb_dma_offset(dep, trb_st_hw));
		trb_link->ctrl |= DWC3_TRBCTL_LINK_TRB;
		trb_link->ctrl |= DWC3_TRB_CTRL_HWO;
	}

	/*
	 * Issue StartTransfer here with no-op TRB so we can always rely on No
	 * Response Update Transfer command.
	 */
	if (usb_endpoint_xfer_bulk(desc)) {
		struct dwc3_gadget_ep_cmd_params params;
		struct dwc3_trb	*trb;
		dma_addr_t trb_dma;
		u32 cmd;

		memset(&params, 0, sizeof(params));
		trb = &dep->trb_pool[0];
		trb_dma = dwc3_trb_dma_offset(dep, trb);

		params.param0 = upper_32_bits(trb_dma);
		params.param1 = lower_32_bits(trb_dma);

		cmd = DWC3_DEPCMD_STARTTRANSFER;

		ret = dwc3_send_gadget_ep_cmd(dep, cmd, &params);
		if (ret < 0)
			return ret;

		dep->flags |= DWC3_EP_BUSY;

		dep->resource_index = dwc3_gadget_ep_get_transfer_index(dep);
		WARN_ON_ONCE(!dep->resource_index);
	}


out:
	trace_dwc3_gadget_ep_enable(dep);

	return 0;
}

static void dwc3_stop_active_transfer(struct dwc3 *dwc, u32 epnum, bool force);
static void dwc3_remove_requests(struct dwc3 *dwc, struct dwc3_ep *dep)
{
	struct dwc3_request		*req;

	dwc3_stop_active_transfer(dwc, dep->number, true);

	/* - giveback all requests to gadget driver */
	while (!list_empty(&dep->started_list)) {
		req = next_request(&dep->started_list);

		dwc3_gadget_giveback(dep, req, -ESHUTDOWN);
	}

	while (!list_empty(&dep->pending_list)) {
		req = next_request(&dep->pending_list);

		dwc3_gadget_giveback(dep, req, -ESHUTDOWN);
	}
}

/**
 * __dwc3_gadget_ep_disable - Disables a HW endpoint
 * @dep: the endpoint to disable
 *
 * This function also removes requests which are currently processed ny the
 * hardware and those which are not yet scheduled.
 * Caller should take care of locking.
 */
static int __dwc3_gadget_ep_disable(struct dwc3_ep *dep)
{
	struct dwc3		*dwc = dep->dwc;
	u32			reg;

	trace_dwc3_gadget_ep_disable(dep);

	dwc3_remove_requests(dwc, dep);

	/* make sure HW endpoint isn't stalled */
	if (dep->flags & DWC3_EP_STALL)
		__dwc3_gadget_ep_set_halt(dep, 0, false);

	reg = dwc3_readl(dwc->regs, DWC3_DALEPENA);
	reg &= ~DWC3_DALEPENA_EP(dep->number);
	dwc3_writel(dwc->regs, DWC3_DALEPENA, reg);

	dep->stream_capable = false;
	dep->type = 0;
	dep->flags &= DWC3_EP_END_TRANSFER_PENDING;

	/* Clear out the ep descriptors for non-ep0 */
	if (dep->number > 1) {
		dep->endpoint.comp_desc = NULL;
		dep->endpoint.desc = NULL;
	}

	return 0;
}

/* -------------------------------------------------------------------------- */

static int dwc3_gadget_ep0_enable(struct usb_ep *ep,
		const struct usb_endpoint_descriptor *desc)
{
	return -EINVAL;
}

static int dwc3_gadget_ep0_disable(struct usb_ep *ep)
{
	return -EINVAL;
}

/* -------------------------------------------------------------------------- */

static int dwc3_gadget_ep_enable(struct usb_ep *ep,
		const struct usb_endpoint_descriptor *desc)
{
	struct dwc3_ep			*dep;
	struct dwc3			*dwc;
	unsigned long			flags;
	int				ret;

	if (!ep || !desc || desc->bDescriptorType != USB_DT_ENDPOINT) {
		pr_debug("dwc3: invalid parameters\n");
		return -EINVAL;
	}

	if (!desc->wMaxPacketSize) {
		pr_debug("dwc3: missing wMaxPacketSize\n");
		return -EINVAL;
	}

	dep = to_dwc3_ep(ep);
	dwc = dep->dwc;

	if (dev_WARN_ONCE(dwc->dev, dep->flags & DWC3_EP_ENABLED,
					"%s is already enabled\n",
					dep->name))
		return 0;

	spin_lock_irqsave(&dwc->lock, flags);
	ret = __dwc3_gadget_ep_enable(dep, false, false);
	spin_unlock_irqrestore(&dwc->lock, flags);

	return ret;
}

static int dwc3_gadget_ep_disable(struct usb_ep *ep)
{
	struct dwc3_ep			*dep;
	struct dwc3			*dwc;
	unsigned long			flags;
	int				ret;

	if (!ep) {
		pr_debug("dwc3: invalid parameters\n");
		return -EINVAL;
	}

	dep = to_dwc3_ep(ep);
	dwc = dep->dwc;

	if (dev_WARN_ONCE(dwc->dev, !(dep->flags & DWC3_EP_ENABLED),
					"%s is already disabled\n",
					dep->name))
		return 0;

	spin_lock_irqsave(&dwc->lock, flags);
	ret = __dwc3_gadget_ep_disable(dep);
	spin_unlock_irqrestore(&dwc->lock, flags);

	return ret;
}

static struct usb_request *dwc3_gadget_ep_alloc_request(struct usb_ep *ep,
	gfp_t gfp_flags)
{
	struct dwc3_request		*req;
	struct dwc3_ep			*dep = to_dwc3_ep(ep);

	req = kzalloc(sizeof(*req), gfp_flags);
	if (!req)
		return NULL;

	req->epnum	= dep->number;
	req->dep	= dep;

	dep->allocated_requests++;

	trace_dwc3_alloc_request(req);

	return &req->request;
}

static void dwc3_gadget_ep_free_request(struct usb_ep *ep,
		struct usb_request *request)
{
	struct dwc3_request		*req = to_dwc3_request(request);
	struct dwc3_ep			*dep = to_dwc3_ep(ep);

	dep->allocated_requests--;
	trace_dwc3_free_request(req);
	kfree(req);
}

static u32 dwc3_calc_trbs_left(struct dwc3_ep *dep);

/**
 * dwc3_prepare_one_trb - setup one TRB from one request
 * @dep: endpoint for which this request is prepared
 * @req: dwc3_request pointer
 */
static void dwc3_prepare_one_trb(struct dwc3_ep *dep,
		struct dwc3_request *req, dma_addr_t dma,
		unsigned length, unsigned chain, unsigned node)
{
	struct dwc3_trb		*trb;
	struct dwc3		*dwc = dep->dwc;
	struct usb_gadget	*gadget = &dwc->gadget;
	enum usb_device_speed	speed = gadget->speed;
<<<<<<< HEAD

	dwc3_trace(trace_dwc3_gadget, "%s: req %p dma %08llx length %d%s",
			dep->name, req, (unsigned long long) dma,
			length, chain ? " chain" : "");
=======
>>>>>>> a062067a

	trb = &dep->trb_pool[dep->trb_enqueue];

	if (!req->trb) {
		dwc3_gadget_move_started_request(req);
		req->trb = trb;
		req->trb_dma = dwc3_trb_dma_offset(dep, trb);
		dep->queued_requests++;
	}

	dwc3_ep_inc_enq(dep);

	trb->size = DWC3_TRB_SIZE_LENGTH(length);
	trb->bpl = lower_32_bits(dma);
	trb->bph = upper_32_bits(dma);

	switch (usb_endpoint_type(dep->endpoint.desc)) {
	case USB_ENDPOINT_XFER_CONTROL:
		trb->ctrl = DWC3_TRBCTL_CONTROL_SETUP;
		break;

	case USB_ENDPOINT_XFER_ISOC:
		if (!node) {
			trb->ctrl = DWC3_TRBCTL_ISOCHRONOUS_FIRST;

			if (speed == USB_SPEED_HIGH) {
				struct usb_ep *ep = &dep->endpoint;
				trb->size |= DWC3_TRB_SIZE_PCM1(ep->mult - 1);
			}
		} else {
			trb->ctrl = DWC3_TRBCTL_ISOCHRONOUS;
		}

		/* always enable Interrupt on Missed ISOC */
		trb->ctrl |= DWC3_TRB_CTRL_ISP_IMI;
		break;

	case USB_ENDPOINT_XFER_BULK:
	case USB_ENDPOINT_XFER_INT:
		trb->ctrl = DWC3_TRBCTL_NORMAL;
		break;
	default:
		/*
		 * This is only possible with faulty memory because we
		 * checked it already :)
		 */
		dev_WARN(dwc->dev, "Unknown endpoint type %d\n",
				usb_endpoint_type(dep->endpoint.desc));
	}

	/* always enable Continue on Short Packet */
	if (usb_endpoint_dir_out(dep->endpoint.desc)) {
		trb->ctrl |= DWC3_TRB_CTRL_CSP;

		if (req->request.short_not_ok)
			trb->ctrl |= DWC3_TRB_CTRL_ISP_IMI;
	}

	if ((!req->request.no_interrupt && !chain) ||
			(dwc3_calc_trbs_left(dep) == 0))
		trb->ctrl |= DWC3_TRB_CTRL_IOC;

	if (chain)
		trb->ctrl |= DWC3_TRB_CTRL_CHN;

	if (usb_endpoint_xfer_bulk(dep->endpoint.desc) && dep->stream_capable)
		trb->ctrl |= DWC3_TRB_CTRL_SID_SOFN(req->request.stream_id);

	trb->ctrl |= DWC3_TRB_CTRL_HWO;

	trace_dwc3_prepare_trb(dep, trb);
}

/**
 * dwc3_ep_prev_trb() - Returns the previous TRB in the ring
 * @dep: The endpoint with the TRB ring
 * @index: The index of the current TRB in the ring
 *
 * Returns the TRB prior to the one pointed to by the index. If the
 * index is 0, we will wrap backwards, skip the link TRB, and return
 * the one just before that.
 */
static struct dwc3_trb *dwc3_ep_prev_trb(struct dwc3_ep *dep, u8 index)
{
	u8 tmp = index;

	if (!tmp)
		tmp = DWC3_TRB_NUM - 1;

	return &dep->trb_pool[tmp - 1];
}

static u32 dwc3_calc_trbs_left(struct dwc3_ep *dep)
{
	struct dwc3_trb		*tmp;
	struct dwc3		*dwc = dep->dwc;
	u8			trbs_left;

	/*
	 * If enqueue & dequeue are equal than it is either full or empty.
	 *
	 * One way to know for sure is if the TRB right before us has HWO bit
	 * set or not. If it has, then we're definitely full and can't fit any
	 * more transfers in our ring.
	 */
	if (dep->trb_enqueue == dep->trb_dequeue) {
		tmp = dwc3_ep_prev_trb(dep, dep->trb_enqueue);
		if (dev_WARN_ONCE(dwc->dev, tmp->ctrl & DWC3_TRB_CTRL_HWO,
				  "%s No TRBS left\n", dep->name))
			return 0;

		return DWC3_TRB_NUM - 1;
	}

	trbs_left = dep->trb_dequeue - dep->trb_enqueue;
	trbs_left &= (DWC3_TRB_NUM - 1);

	if (dep->trb_dequeue < dep->trb_enqueue)
		trbs_left--;

	return trbs_left;
}

static void dwc3_prepare_one_trb_sg(struct dwc3_ep *dep,
		struct dwc3_request *req)
{
	struct scatterlist *sg = req->sg;
	struct scatterlist *s;
	unsigned int	length;
	dma_addr_t	dma;
	int		i;

	for_each_sg(sg, s, req->num_pending_sgs, i) {
		unsigned chain = true;

		length = sg_dma_len(s);
		dma = sg_dma_address(s);

		if (sg_is_last(s))
			chain = false;

		dwc3_prepare_one_trb(dep, req, dma, length,
				chain, i);

		if (!dwc3_calc_trbs_left(dep))
			break;
	}
}

static void dwc3_prepare_one_trb_linear(struct dwc3_ep *dep,
		struct dwc3_request *req)
{
	unsigned int	length;
	dma_addr_t	dma;

	dma = req->request.dma;
	length = req->request.length;

	dwc3_prepare_one_trb(dep, req, dma, length,
			false, 0);
}

/*
 * dwc3_prepare_trbs - setup TRBs from requests
 * @dep: endpoint for which requests are being prepared
 *
 * The function goes through the requests list and sets up TRBs for the
 * transfers. The function returns once there are no more TRBs available or
 * it runs out of requests.
 */
static void dwc3_prepare_trbs(struct dwc3_ep *dep)
{
	struct dwc3_request	*req, *n;

	BUILD_BUG_ON_NOT_POWER_OF_2(DWC3_TRB_NUM);

	if (!dwc3_calc_trbs_left(dep))
		return;

	/*
	 * We can get in a situation where there's a request in the started list
	 * but there weren't enough TRBs to fully kick it in the first time
	 * around, so it has been waiting for more TRBs to be freed up.
	 *
	 * In that case, we should check if we have a request with pending_sgs
	 * in the started list and prepare TRBs for that request first,
	 * otherwise we will prepare TRBs completely out of order and that will
	 * break things.
	 */
	list_for_each_entry(req, &dep->started_list, list) {
		if (req->num_pending_sgs > 0)
			dwc3_prepare_one_trb_sg(dep, req);

		if (!dwc3_calc_trbs_left(dep))
			return;
	}

	list_for_each_entry_safe(req, n, &dep->pending_list, list) {
		if (req->num_pending_sgs > 0)
			dwc3_prepare_one_trb_sg(dep, req);
		else
			dwc3_prepare_one_trb_linear(dep, req);

		if (!dwc3_calc_trbs_left(dep))
			return;
	}
}

static int __dwc3_gadget_kick_transfer(struct dwc3_ep *dep, u16 cmd_param)
{
	struct dwc3_gadget_ep_cmd_params params;
	struct dwc3_request		*req;
	int				starting;
	int				ret;
	u32				cmd;

	starting = !(dep->flags & DWC3_EP_BUSY);

	dwc3_prepare_trbs(dep);
	req = next_request(&dep->started_list);
	if (!req) {
		dep->flags |= DWC3_EP_PENDING_REQUEST;
		return 0;
	}

	memset(&params, 0, sizeof(params));

	if (starting) {
		params.param0 = upper_32_bits(req->trb_dma);
		params.param1 = lower_32_bits(req->trb_dma);
		cmd = DWC3_DEPCMD_STARTTRANSFER |
			DWC3_DEPCMD_PARAM(cmd_param);
	} else {
		cmd = DWC3_DEPCMD_UPDATETRANSFER |
			DWC3_DEPCMD_PARAM(dep->resource_index);
	}

	ret = dwc3_send_gadget_ep_cmd(dep, cmd, &params);
	if (ret < 0) {
		/*
		 * FIXME we need to iterate over the list of requests
		 * here and stop, unmap, free and del each of the linked
		 * requests instead of what we do now.
		 */
		if (req->trb)
			memset(req->trb, 0, sizeof(struct dwc3_trb));
		dep->queued_requests--;
		dwc3_gadget_giveback(dep, req, ret);
		return ret;
	}

	dep->flags |= DWC3_EP_BUSY;

	if (starting) {
		dep->resource_index = dwc3_gadget_ep_get_transfer_index(dep);
		WARN_ON_ONCE(!dep->resource_index);
	}

	return 0;
}

static int __dwc3_gadget_get_frame(struct dwc3 *dwc)
{
	u32			reg;

	reg = dwc3_readl(dwc->regs, DWC3_DSTS);
	return DWC3_DSTS_SOFFN(reg);
}

static void __dwc3_gadget_start_isoc(struct dwc3 *dwc,
		struct dwc3_ep *dep, u32 cur_uf)
{
	u32 uf;

	if (list_empty(&dep->pending_list)) {
		dev_info(dwc->dev, "%s: ran out of requests\n",
				dep->name);
		dep->flags |= DWC3_EP_PENDING_REQUEST;
		return;
	}

	/* 4 micro frames in the future */
	uf = cur_uf + dep->interval * 4;

	__dwc3_gadget_kick_transfer(dep, uf);
}

static void dwc3_gadget_start_isoc(struct dwc3 *dwc,
		struct dwc3_ep *dep, const struct dwc3_event_depevt *event)
{
	u32 cur_uf, mask;

	mask = ~(dep->interval - 1);
	cur_uf = event->parameters & mask;

	__dwc3_gadget_start_isoc(dwc, dep, cur_uf);
}

static int __dwc3_gadget_ep_queue(struct dwc3_ep *dep, struct dwc3_request *req)
{
	struct dwc3		*dwc = dep->dwc;
	int			ret;

	if (!dep->endpoint.desc) {
		dev_err(dwc->dev, "%s: can't queue to disabled endpoint\n",
				dep->name);
		return -ESHUTDOWN;
	}

	if (WARN(req->dep != dep, "request %p belongs to '%s'\n",
				&req->request, req->dep->name)) {
		dev_err(dwc->dev, "%s: request %p belongs to '%s'\n",
				dep->name, &req->request, req->dep->name);
		return -EINVAL;
	}

	pm_runtime_get(dwc->dev);

	req->request.actual	= 0;
	req->request.status	= -EINPROGRESS;
	req->direction		= dep->direction;
	req->epnum		= dep->number;

	trace_dwc3_ep_queue(req);

	ret = usb_gadget_map_request_by_dev(dwc->sysdev, &req->request,
					    dep->direction);
	if (ret)
		return ret;

	req->sg			= req->request.sg;
	req->num_pending_sgs	= req->request.num_mapped_sgs;

	list_add_tail(&req->list, &dep->pending_list);

	/*
	 * NOTICE: Isochronous endpoints should NEVER be prestarted. We must
	 * wait for a XferNotReady event so we will know what's the current
	 * (micro-)frame number.
	 *
	 * Without this trick, we are very, very likely gonna get Bus Expiry
	 * errors which will force us issue EndTransfer command.
	 */
	if (usb_endpoint_xfer_isoc(dep->endpoint.desc)) {
		if ((dep->flags & DWC3_EP_PENDING_REQUEST)) {
			if (dep->flags & DWC3_EP_TRANSFER_STARTED) {
				dwc3_stop_active_transfer(dwc, dep->number, true);
				dep->flags = DWC3_EP_ENABLED;
			} else {
				u32 cur_uf;

				cur_uf = __dwc3_gadget_get_frame(dwc);
				__dwc3_gadget_start_isoc(dwc, dep, cur_uf);
				dep->flags &= ~DWC3_EP_PENDING_REQUEST;
			}
		}
		return 0;
	}

	if (!dwc3_calc_trbs_left(dep))
		return 0;

	ret = __dwc3_gadget_kick_transfer(dep, 0);
	if (ret == -EBUSY)
		ret = 0;

	return ret;
}

static void __dwc3_gadget_ep_zlp_complete(struct usb_ep *ep,
		struct usb_request *request)
{
	dwc3_gadget_ep_free_request(ep, request);
}

static int __dwc3_gadget_ep_queue_zlp(struct dwc3 *dwc, struct dwc3_ep *dep)
{
	struct dwc3_request		*req;
	struct usb_request		*request;
	struct usb_ep			*ep = &dep->endpoint;

	request = dwc3_gadget_ep_alloc_request(ep, GFP_ATOMIC);
	if (!request)
		return -ENOMEM;

	request->length = 0;
	request->buf = dwc->zlp_buf;
	request->complete = __dwc3_gadget_ep_zlp_complete;

	req = to_dwc3_request(request);

	return __dwc3_gadget_ep_queue(dep, req);
}

static int dwc3_gadget_ep_queue(struct usb_ep *ep, struct usb_request *request,
	gfp_t gfp_flags)
{
	struct dwc3_request		*req = to_dwc3_request(request);
	struct dwc3_ep			*dep = to_dwc3_ep(ep);
	struct dwc3			*dwc = dep->dwc;

	unsigned long			flags;

	int				ret;

	spin_lock_irqsave(&dwc->lock, flags);
	ret = __dwc3_gadget_ep_queue(dep, req);

	/*
	 * Okay, here's the thing, if gadget driver has requested for a ZLP by
	 * setting request->zero, instead of doing magic, we will just queue an
	 * extra usb_request ourselves so that it gets handled the same way as
	 * any other request.
	 */
	if (ret == 0 && request->zero && request->length &&
	    (request->length % ep->maxpacket == 0))
		ret = __dwc3_gadget_ep_queue_zlp(dwc, dep);

	spin_unlock_irqrestore(&dwc->lock, flags);

	return ret;
}

static int dwc3_gadget_ep_dequeue(struct usb_ep *ep,
		struct usb_request *request)
{
	struct dwc3_request		*req = to_dwc3_request(request);
	struct dwc3_request		*r = NULL;

	struct dwc3_ep			*dep = to_dwc3_ep(ep);
	struct dwc3			*dwc = dep->dwc;

	unsigned long			flags;
	int				ret = 0;

	trace_dwc3_ep_dequeue(req);

	spin_lock_irqsave(&dwc->lock, flags);

	list_for_each_entry(r, &dep->pending_list, list) {
		if (r == req)
			break;
	}

	if (r != req) {
		list_for_each_entry(r, &dep->started_list, list) {
			if (r == req)
				break;
		}
		if (r == req) {
			/* wait until it is processed */
			dwc3_stop_active_transfer(dwc, dep->number, true);
			goto out1;
		}
		dev_err(dwc->dev, "request %p was not queued to %s\n",
				request, ep->name);
		ret = -EINVAL;
		goto out0;
	}

out1:
	/* giveback the request */
	dwc3_gadget_giveback(dep, req, -ECONNRESET);

out0:
	spin_unlock_irqrestore(&dwc->lock, flags);

	return ret;
}

int __dwc3_gadget_ep_set_halt(struct dwc3_ep *dep, int value, int protocol)
{
	struct dwc3_gadget_ep_cmd_params	params;
	struct dwc3				*dwc = dep->dwc;
	int					ret;

	if (usb_endpoint_xfer_isoc(dep->endpoint.desc)) {
		dev_err(dwc->dev, "%s is of Isochronous type\n", dep->name);
		return -EINVAL;
	}

	memset(&params, 0x00, sizeof(params));

	if (value) {
		struct dwc3_trb *trb;

		unsigned transfer_in_flight;
		unsigned started;

		if (dep->number > 1)
			trb = dwc3_ep_prev_trb(dep, dep->trb_enqueue);
		else
			trb = &dwc->ep0_trb[dep->trb_enqueue];

		transfer_in_flight = trb->ctrl & DWC3_TRB_CTRL_HWO;
		started = !list_empty(&dep->started_list);

		if (!protocol && ((dep->direction && transfer_in_flight) ||
				(!dep->direction && started))) {
			return -EAGAIN;
		}

		ret = dwc3_send_gadget_ep_cmd(dep, DWC3_DEPCMD_SETSTALL,
				&params);
		if (ret)
			dev_err(dwc->dev, "failed to set STALL on %s\n",
					dep->name);
		else
			dep->flags |= DWC3_EP_STALL;
	} else {

		ret = dwc3_send_clear_stall_ep_cmd(dep);
		if (ret)
			dev_err(dwc->dev, "failed to clear STALL on %s\n",
					dep->name);
		else
			dep->flags &= ~(DWC3_EP_STALL | DWC3_EP_WEDGE);
	}

	return ret;
}

static int dwc3_gadget_ep_set_halt(struct usb_ep *ep, int value)
{
	struct dwc3_ep			*dep = to_dwc3_ep(ep);
	struct dwc3			*dwc = dep->dwc;

	unsigned long			flags;

	int				ret;

	spin_lock_irqsave(&dwc->lock, flags);
	ret = __dwc3_gadget_ep_set_halt(dep, value, false);
	spin_unlock_irqrestore(&dwc->lock, flags);

	return ret;
}

static int dwc3_gadget_ep_set_wedge(struct usb_ep *ep)
{
	struct dwc3_ep			*dep = to_dwc3_ep(ep);
	struct dwc3			*dwc = dep->dwc;
	unsigned long			flags;
	int				ret;

	spin_lock_irqsave(&dwc->lock, flags);
	dep->flags |= DWC3_EP_WEDGE;

	if (dep->number == 0 || dep->number == 1)
		ret = __dwc3_gadget_ep0_set_halt(ep, 1);
	else
		ret = __dwc3_gadget_ep_set_halt(dep, 1, false);
	spin_unlock_irqrestore(&dwc->lock, flags);

	return ret;
}

/* -------------------------------------------------------------------------- */

static struct usb_endpoint_descriptor dwc3_gadget_ep0_desc = {
	.bLength	= USB_DT_ENDPOINT_SIZE,
	.bDescriptorType = USB_DT_ENDPOINT,
	.bmAttributes	= USB_ENDPOINT_XFER_CONTROL,
};

static const struct usb_ep_ops dwc3_gadget_ep0_ops = {
	.enable		= dwc3_gadget_ep0_enable,
	.disable	= dwc3_gadget_ep0_disable,
	.alloc_request	= dwc3_gadget_ep_alloc_request,
	.free_request	= dwc3_gadget_ep_free_request,
	.queue		= dwc3_gadget_ep0_queue,
	.dequeue	= dwc3_gadget_ep_dequeue,
	.set_halt	= dwc3_gadget_ep0_set_halt,
	.set_wedge	= dwc3_gadget_ep_set_wedge,
};

static const struct usb_ep_ops dwc3_gadget_ep_ops = {
	.enable		= dwc3_gadget_ep_enable,
	.disable	= dwc3_gadget_ep_disable,
	.alloc_request	= dwc3_gadget_ep_alloc_request,
	.free_request	= dwc3_gadget_ep_free_request,
	.queue		= dwc3_gadget_ep_queue,
	.dequeue	= dwc3_gadget_ep_dequeue,
	.set_halt	= dwc3_gadget_ep_set_halt,
	.set_wedge	= dwc3_gadget_ep_set_wedge,
};

/* -------------------------------------------------------------------------- */

static int dwc3_gadget_get_frame(struct usb_gadget *g)
{
	struct dwc3		*dwc = gadget_to_dwc(g);

	return __dwc3_gadget_get_frame(dwc);
}

static int __dwc3_gadget_wakeup(struct dwc3 *dwc)
{
	int			retries;

	int			ret;
	u32			reg;

	u8			link_state;
	u8			speed;

	/*
	 * According to the Databook Remote wakeup request should
	 * be issued only when the device is in early suspend state.
	 *
	 * We can check that via USB Link State bits in DSTS register.
	 */
	reg = dwc3_readl(dwc->regs, DWC3_DSTS);

	speed = reg & DWC3_DSTS_CONNECTSPD;
	if ((speed == DWC3_DSTS_SUPERSPEED) ||
	    (speed == DWC3_DSTS_SUPERSPEED_PLUS))
		return 0;

	link_state = DWC3_DSTS_USBLNKST(reg);

	switch (link_state) {
	case DWC3_LINK_STATE_RX_DET:	/* in HS, means Early Suspend */
	case DWC3_LINK_STATE_U3:	/* in HS, means SUSPEND */
		break;
	default:
		return -EINVAL;
	}

	ret = dwc3_gadget_set_link_state(dwc, DWC3_LINK_STATE_RECOV);
	if (ret < 0) {
		dev_err(dwc->dev, "failed to put link in Recovery\n");
		return ret;
	}

	/* Recent versions do this automatically */
	if (dwc->revision < DWC3_REVISION_194A) {
		/* write zeroes to Link Change Request */
		reg = dwc3_readl(dwc->regs, DWC3_DCTL);
		reg &= ~DWC3_DCTL_ULSTCHNGREQ_MASK;
		dwc3_writel(dwc->regs, DWC3_DCTL, reg);
	}

	/* poll until Link State changes to ON */
	retries = 20000;

	while (retries--) {
		reg = dwc3_readl(dwc->regs, DWC3_DSTS);

		/* in HS, means ON */
		if (DWC3_DSTS_USBLNKST(reg) == DWC3_LINK_STATE_U0)
			break;
	}

	if (DWC3_DSTS_USBLNKST(reg) != DWC3_LINK_STATE_U0) {
		dev_err(dwc->dev, "failed to send remote wakeup\n");
		return -EINVAL;
	}

	return 0;
}

static int dwc3_gadget_wakeup(struct usb_gadget *g)
{
	struct dwc3		*dwc = gadget_to_dwc(g);
	unsigned long		flags;
	int			ret;

	spin_lock_irqsave(&dwc->lock, flags);
	ret = __dwc3_gadget_wakeup(dwc);
	spin_unlock_irqrestore(&dwc->lock, flags);

	return ret;
}

static int dwc3_gadget_set_selfpowered(struct usb_gadget *g,
		int is_selfpowered)
{
	struct dwc3		*dwc = gadget_to_dwc(g);
	unsigned long		flags;

	spin_lock_irqsave(&dwc->lock, flags);
	g->is_selfpowered = !!is_selfpowered;
	spin_unlock_irqrestore(&dwc->lock, flags);

	return 0;
}

static int dwc3_gadget_run_stop(struct dwc3 *dwc, int is_on, int suspend)
{
	u32			reg;
	u32			timeout = 500;

	if (pm_runtime_suspended(dwc->dev))
		return 0;

	reg = dwc3_readl(dwc->regs, DWC3_DCTL);
	if (is_on) {
		if (dwc->revision <= DWC3_REVISION_187A) {
			reg &= ~DWC3_DCTL_TRGTULST_MASK;
			reg |= DWC3_DCTL_TRGTULST_RX_DET;
		}

		if (dwc->revision >= DWC3_REVISION_194A)
			reg &= ~DWC3_DCTL_KEEP_CONNECT;
		reg |= DWC3_DCTL_RUN_STOP;

		if (dwc->has_hibernation)
			reg |= DWC3_DCTL_KEEP_CONNECT;

		dwc->pullups_connected = true;
	} else {
		reg &= ~DWC3_DCTL_RUN_STOP;

		if (dwc->has_hibernation && !suspend)
			reg &= ~DWC3_DCTL_KEEP_CONNECT;

		dwc->pullups_connected = false;
	}

	dwc3_writel(dwc->regs, DWC3_DCTL, reg);

	do {
		reg = dwc3_readl(dwc->regs, DWC3_DSTS);
		reg &= DWC3_DSTS_DEVCTRLHLT;
	} while (--timeout && !(!is_on ^ !reg));

	if (!timeout)
		return -ETIMEDOUT;

	return 0;
}

static int dwc3_gadget_pullup(struct usb_gadget *g, int is_on)
{
	struct dwc3		*dwc = gadget_to_dwc(g);
	unsigned long		flags;
	int			ret;

	is_on = !!is_on;

	/*
	 * Per databook, when we want to stop the gadget, if a control transfer
	 * is still in process, complete it and get the core into setup phase.
	 */
	if (!is_on && dwc->ep0state != EP0_SETUP_PHASE) {
		reinit_completion(&dwc->ep0_in_setup);

		ret = wait_for_completion_timeout(&dwc->ep0_in_setup,
				msecs_to_jiffies(DWC3_PULL_UP_TIMEOUT));
		if (ret == 0) {
			dev_err(dwc->dev, "timed out waiting for SETUP phase\n");
			return -ETIMEDOUT;
		}
	}

	spin_lock_irqsave(&dwc->lock, flags);
	ret = dwc3_gadget_run_stop(dwc, is_on, false);
	spin_unlock_irqrestore(&dwc->lock, flags);

	return ret;
}

static void dwc3_gadget_enable_irq(struct dwc3 *dwc)
{
	u32			reg;

	/* Enable all but Start and End of Frame IRQs */
	reg = (DWC3_DEVTEN_VNDRDEVTSTRCVEDEN |
			DWC3_DEVTEN_EVNTOVERFLOWEN |
			DWC3_DEVTEN_CMDCMPLTEN |
			DWC3_DEVTEN_ERRTICERREN |
			DWC3_DEVTEN_WKUPEVTEN |
			DWC3_DEVTEN_CONNECTDONEEN |
			DWC3_DEVTEN_USBRSTEN |
			DWC3_DEVTEN_DISCONNEVTEN);

	if (dwc->revision < DWC3_REVISION_250A)
		reg |= DWC3_DEVTEN_ULSTCNGEN;

	dwc3_writel(dwc->regs, DWC3_DEVTEN, reg);
}

static void dwc3_gadget_disable_irq(struct dwc3 *dwc)
{
	/* mask all interrupts */
	dwc3_writel(dwc->regs, DWC3_DEVTEN, 0x00);
}

static irqreturn_t dwc3_interrupt(int irq, void *_dwc);
static irqreturn_t dwc3_thread_interrupt(int irq, void *_dwc);

/**
 * dwc3_gadget_setup_nump - Calculate and initialize NUMP field of DCFG
 * dwc: pointer to our context structure
 *
 * The following looks like complex but it's actually very simple. In order to
 * calculate the number of packets we can burst at once on OUT transfers, we're
 * gonna use RxFIFO size.
 *
 * To calculate RxFIFO size we need two numbers:
 * MDWIDTH = size, in bits, of the internal memory bus
 * RAM2_DEPTH = depth, in MDWIDTH, of internal RAM2 (where RxFIFO sits)
 *
 * Given these two numbers, the formula is simple:
 *
 * RxFIFO Size = (RAM2_DEPTH * MDWIDTH / 8) - 24 - 16;
 *
 * 24 bytes is for 3x SETUP packets
 * 16 bytes is a clock domain crossing tolerance
 *
 * Given RxFIFO Size, NUMP = RxFIFOSize / 1024;
 */
static void dwc3_gadget_setup_nump(struct dwc3 *dwc)
{
	u32 ram2_depth;
	u32 mdwidth;
	u32 nump;
	u32 reg;

	ram2_depth = DWC3_GHWPARAMS7_RAM2_DEPTH(dwc->hwparams.hwparams7);
	mdwidth = DWC3_GHWPARAMS0_MDWIDTH(dwc->hwparams.hwparams0);

	nump = ((ram2_depth * mdwidth / 8) - 24 - 16) / 1024;
	nump = min_t(u32, nump, 16);

	/* update NumP */
	reg = dwc3_readl(dwc->regs, DWC3_DCFG);
	reg &= ~DWC3_DCFG_NUMP_MASK;
	reg |= nump << DWC3_DCFG_NUMP_SHIFT;
	dwc3_writel(dwc->regs, DWC3_DCFG, reg);
}

static int __dwc3_gadget_start(struct dwc3 *dwc)
{
	struct dwc3_ep		*dep;
	int			ret = 0;
	u32			reg;

	/*
	 * Use IMOD if enabled via dwc->imod_interval. Otherwise, if
	 * the core supports IMOD, disable it.
	 */
	if (dwc->imod_interval) {
		dwc3_writel(dwc->regs, DWC3_DEV_IMOD(0), dwc->imod_interval);
		dwc3_writel(dwc->regs, DWC3_GEVNTCOUNT(0), DWC3_GEVNTCOUNT_EHB);
	} else if (dwc3_has_imod(dwc)) {
		dwc3_writel(dwc->regs, DWC3_DEV_IMOD(0), 0);
	}

	reg = dwc3_readl(dwc->regs, DWC3_DCFG);
	reg &= ~(DWC3_DCFG_SPEED_MASK);

	/**
	 * WORKAROUND: DWC3 revision < 2.20a have an issue
	 * which would cause metastability state on Run/Stop
	 * bit if we try to force the IP to USB2-only mode.
	 *
	 * Because of that, we cannot configure the IP to any
	 * speed other than the SuperSpeed
	 *
	 * Refers to:
	 *
	 * STAR#9000525659: Clock Domain Crossing on DCTL in
	 * USB 2.0 Mode
	 */
	if (dwc->revision < DWC3_REVISION_220A) {
		reg |= DWC3_DCFG_SUPERSPEED;
	} else {
		switch (dwc->maximum_speed) {
		case USB_SPEED_LOW:
			reg |= DWC3_DCFG_LOWSPEED;
			break;
		case USB_SPEED_FULL:
			reg |= DWC3_DCFG_FULLSPEED;
			break;
		case USB_SPEED_HIGH:
			reg |= DWC3_DCFG_HIGHSPEED;
			break;
		case USB_SPEED_SUPER_PLUS:
			reg |= DWC3_DCFG_SUPERSPEED_PLUS;
			break;
		default:
			dev_err(dwc->dev, "invalid dwc->maximum_speed (%d)\n",
				dwc->maximum_speed);
			/* fall through */
		case USB_SPEED_SUPER:
			reg |= DWC3_DCFG_SUPERSPEED;
			break;
		}
	}
	dwc3_writel(dwc->regs, DWC3_DCFG, reg);

	/*
	 * We are telling dwc3 that we want to use DCFG.NUMP as ACK TP's NUMP
	 * field instead of letting dwc3 itself calculate that automatically.
	 *
	 * This way, we maximize the chances that we'll be able to get several
	 * bursts of data without going through any sort of endpoint throttling.
	 */
	reg = dwc3_readl(dwc->regs, DWC3_GRXTHRCFG);
	reg &= ~DWC3_GRXTHRCFG_PKTCNTSEL;
	dwc3_writel(dwc->regs, DWC3_GRXTHRCFG, reg);

	dwc3_gadget_setup_nump(dwc);

	/* Start with SuperSpeed Default */
	dwc3_gadget_ep0_desc.wMaxPacketSize = cpu_to_le16(512);

	dep = dwc->eps[0];
	ret = __dwc3_gadget_ep_enable(dep, false, false);
	if (ret) {
		dev_err(dwc->dev, "failed to enable %s\n", dep->name);
		goto err0;
	}

	dep = dwc->eps[1];
	ret = __dwc3_gadget_ep_enable(dep, false, false);
	if (ret) {
		dev_err(dwc->dev, "failed to enable %s\n", dep->name);
		goto err1;
	}

	/* begin to receive SETUP packets */
	dwc->ep0state = EP0_SETUP_PHASE;
	dwc3_ep0_out_start(dwc);

	dwc3_gadget_enable_irq(dwc);

	return 0;

err1:
	__dwc3_gadget_ep_disable(dwc->eps[0]);

err0:
	return ret;
}

static int dwc3_gadget_start(struct usb_gadget *g,
		struct usb_gadget_driver *driver)
{
	struct dwc3		*dwc = gadget_to_dwc(g);
	unsigned long		flags;
	int			ret = 0;
	int			irq;

	irq = dwc->irq_gadget;
	ret = request_threaded_irq(irq, dwc3_interrupt, dwc3_thread_interrupt,
			IRQF_SHARED, "dwc3", dwc->ev_buf);
	if (ret) {
		dev_err(dwc->dev, "failed to request irq #%d --> %d\n",
				irq, ret);
		goto err0;
	}

	spin_lock_irqsave(&dwc->lock, flags);
	if (dwc->gadget_driver) {
		dev_err(dwc->dev, "%s is already bound to %s\n",
				dwc->gadget.name,
				dwc->gadget_driver->driver.name);
		ret = -EBUSY;
		goto err1;
	}

	dwc->gadget_driver	= driver;

	if (pm_runtime_active(dwc->dev))
		__dwc3_gadget_start(dwc);

	spin_unlock_irqrestore(&dwc->lock, flags);

	return 0;

err1:
	spin_unlock_irqrestore(&dwc->lock, flags);
	free_irq(irq, dwc);

err0:
	return ret;
}

static void __dwc3_gadget_stop(struct dwc3 *dwc)
{
	dwc3_gadget_disable_irq(dwc);
	__dwc3_gadget_ep_disable(dwc->eps[0]);
	__dwc3_gadget_ep_disable(dwc->eps[1]);
}

static int dwc3_gadget_stop(struct usb_gadget *g)
{
	struct dwc3		*dwc = gadget_to_dwc(g);
	unsigned long		flags;
	int			epnum;

	spin_lock_irqsave(&dwc->lock, flags);

	if (pm_runtime_suspended(dwc->dev))
		goto out;

	__dwc3_gadget_stop(dwc);

	for (epnum = 2; epnum < DWC3_ENDPOINTS_NUM; epnum++) {
		struct dwc3_ep  *dep = dwc->eps[epnum];

		if (!dep)
			continue;

		if (!(dep->flags & DWC3_EP_END_TRANSFER_PENDING))
			continue;

		wait_event_lock_irq(dep->wait_end_transfer,
				    !(dep->flags & DWC3_EP_END_TRANSFER_PENDING),
				    dwc->lock);
	}

out:
	dwc->gadget_driver	= NULL;
	spin_unlock_irqrestore(&dwc->lock, flags);

	free_irq(dwc->irq_gadget, dwc->ev_buf);

	return 0;
}

static const struct usb_gadget_ops dwc3_gadget_ops = {
	.get_frame		= dwc3_gadget_get_frame,
	.wakeup			= dwc3_gadget_wakeup,
	.set_selfpowered	= dwc3_gadget_set_selfpowered,
	.pullup			= dwc3_gadget_pullup,
	.udc_start		= dwc3_gadget_start,
	.udc_stop		= dwc3_gadget_stop,
};

/* -------------------------------------------------------------------------- */

static int dwc3_gadget_init_hw_endpoints(struct dwc3 *dwc,
		u8 num, u32 direction)
{
	struct dwc3_ep			*dep;
	u8				i;

	for (i = 0; i < num; i++) {
		u8 epnum = (i << 1) | (direction ? 1 : 0);

		dep = kzalloc(sizeof(*dep), GFP_KERNEL);
		if (!dep)
			return -ENOMEM;

		dep->dwc = dwc;
		dep->number = epnum;
		dep->direction = !!direction;
		dep->regs = dwc->regs + DWC3_DEP_BASE(epnum);
		dwc->eps[epnum] = dep;

		snprintf(dep->name, sizeof(dep->name), "ep%d%s", epnum >> 1,
				(epnum & 1) ? "in" : "out");

		dep->endpoint.name = dep->name;

		if (!(dep->number > 1)) {
			dep->endpoint.desc = &dwc3_gadget_ep0_desc;
			dep->endpoint.comp_desc = NULL;
		}

		spin_lock_init(&dep->lock);

		if (epnum == 0 || epnum == 1) {
			usb_ep_set_maxpacket_limit(&dep->endpoint, 512);
			dep->endpoint.maxburst = 1;
			dep->endpoint.ops = &dwc3_gadget_ep0_ops;
			if (!epnum)
				dwc->gadget.ep0 = &dep->endpoint;
		} else {
			int		ret;

			usb_ep_set_maxpacket_limit(&dep->endpoint, 1024);
			dep->endpoint.max_streams = 15;
			dep->endpoint.ops = &dwc3_gadget_ep_ops;
			list_add_tail(&dep->endpoint.ep_list,
					&dwc->gadget.ep_list);

			ret = dwc3_alloc_trb_pool(dep);
			if (ret)
				return ret;
		}

		if (epnum == 0 || epnum == 1) {
			dep->endpoint.caps.type_control = true;
		} else {
			dep->endpoint.caps.type_iso = true;
			dep->endpoint.caps.type_bulk = true;
			dep->endpoint.caps.type_int = true;
		}

		dep->endpoint.caps.dir_in = !!direction;
		dep->endpoint.caps.dir_out = !direction;

		INIT_LIST_HEAD(&dep->pending_list);
		INIT_LIST_HEAD(&dep->started_list);
	}

	return 0;
}

static int dwc3_gadget_init_endpoints(struct dwc3 *dwc)
{
	int				ret;

	INIT_LIST_HEAD(&dwc->gadget.ep_list);

	ret = dwc3_gadget_init_hw_endpoints(dwc, dwc->num_out_eps, 0);
	if (ret < 0) {
		dev_err(dwc->dev, "failed to initialize OUT endpoints\n");
		return ret;
	}

	ret = dwc3_gadget_init_hw_endpoints(dwc, dwc->num_in_eps, 1);
	if (ret < 0) {
		dev_err(dwc->dev, "failed to initialize IN endpoints\n");
		return ret;
	}

	return 0;
}

static void dwc3_gadget_free_endpoints(struct dwc3 *dwc)
{
	struct dwc3_ep			*dep;
	u8				epnum;

	for (epnum = 0; epnum < DWC3_ENDPOINTS_NUM; epnum++) {
		dep = dwc->eps[epnum];
		if (!dep)
			continue;
		/*
		 * Physical endpoints 0 and 1 are special; they form the
		 * bi-directional USB endpoint 0.
		 *
		 * For those two physical endpoints, we don't allocate a TRB
		 * pool nor do we add them the endpoints list. Due to that, we
		 * shouldn't do these two operations otherwise we would end up
		 * with all sorts of bugs when removing dwc3.ko.
		 */
		if (epnum != 0 && epnum != 1) {
			dwc3_free_trb_pool(dep);
			list_del(&dep->endpoint.ep_list);
		}

		kfree(dep);
	}
}

/* -------------------------------------------------------------------------- */

static int __dwc3_cleanup_done_trbs(struct dwc3 *dwc, struct dwc3_ep *dep,
		struct dwc3_request *req, struct dwc3_trb *trb,
		const struct dwc3_event_depevt *event, int status,
		int chain)
{
	unsigned int		count;
	unsigned int		s_pkt = 0;
	unsigned int		trb_status;

	dwc3_ep_inc_deq(dep);

	if (req->trb == trb)
		dep->queued_requests--;

	trace_dwc3_complete_trb(dep, trb);

	/*
	 * If we're in the middle of series of chained TRBs and we
	 * receive a short transfer along the way, DWC3 will skip
	 * through all TRBs including the last TRB in the chain (the
	 * where CHN bit is zero. DWC3 will also avoid clearing HWO
	 * bit and SW has to do it manually.
	 *
	 * We're going to do that here to avoid problems of HW trying
	 * to use bogus TRBs for transfers.
	 */
	if (chain && (trb->ctrl & DWC3_TRB_CTRL_HWO))
		trb->ctrl &= ~DWC3_TRB_CTRL_HWO;

	if ((trb->ctrl & DWC3_TRB_CTRL_HWO) && status != -ESHUTDOWN)
		return 1;

	count = trb->size & DWC3_TRB_SIZE_MASK;
	req->remaining += count;

	if (dep->direction) {
		if (count) {
			trb_status = DWC3_TRB_SIZE_TRBSTS(trb->size);
			if (trb_status == DWC3_TRBSTS_MISSED_ISOC) {
				/*
				 * If missed isoc occurred and there is
				 * no request queued then issue END
				 * TRANSFER, so that core generates
				 * next xfernotready and we will issue
				 * a fresh START TRANSFER.
				 * If there are still queued request
				 * then wait, do not issue either END
				 * or UPDATE TRANSFER, just attach next
				 * request in pending_list during
				 * giveback.If any future queued request
				 * is successfully transferred then we
				 * will issue UPDATE TRANSFER for all
				 * request in the pending_list.
				 */
				dep->flags |= DWC3_EP_MISSED_ISOC;
			} else {
				dev_err(dwc->dev, "incomplete IN transfer %s\n",
						dep->name);
				status = -ECONNRESET;
			}
		} else {
			dep->flags &= ~DWC3_EP_MISSED_ISOC;
		}
	} else {
		if (count && (event->status & DEPEVT_STATUS_SHORT))
			s_pkt = 1;
	}

	if (s_pkt && !chain)
		return 1;

	if ((event->status & DEPEVT_STATUS_IOC) &&
			(trb->ctrl & DWC3_TRB_CTRL_IOC))
		return 1;

	return 0;
}

static int dwc3_cleanup_done_reqs(struct dwc3 *dwc, struct dwc3_ep *dep,
		const struct dwc3_event_depevt *event, int status)
{
	struct dwc3_request	*req, *n;
	struct dwc3_trb		*trb;
	bool			ioc = false;
	int			ret = 0;

	list_for_each_entry_safe(req, n, &dep->started_list, list) {
		unsigned length;
		int chain;

		length = req->request.length;
		chain = req->num_pending_sgs > 0;
		if (chain) {
			struct scatterlist *sg = req->sg;
			struct scatterlist *s;
			unsigned int pending = req->num_pending_sgs;
			unsigned int i;

			for_each_sg(sg, s, pending, i) {
				trb = &dep->trb_pool[dep->trb_dequeue];

				if (trb->ctrl & DWC3_TRB_CTRL_HWO)
					break;

				req->sg = sg_next(s);
				req->num_pending_sgs--;

				ret = __dwc3_cleanup_done_trbs(dwc, dep, req, trb,
						event, status, chain);
				if (ret)
					break;
			}
		} else {
			trb = &dep->trb_pool[dep->trb_dequeue];
			ret = __dwc3_cleanup_done_trbs(dwc, dep, req, trb,
					event, status, chain);
		}

		req->request.actual = length - req->remaining;

		if ((req->request.actual < length) && req->num_pending_sgs)
			return __dwc3_gadget_kick_transfer(dep, 0);

		dwc3_gadget_giveback(dep, req, status);

		if (ret) {
			if ((event->status & DEPEVT_STATUS_IOC) &&
			    (trb->ctrl & DWC3_TRB_CTRL_IOC))
				ioc = true;
			break;
		}
	}

	/*
	 * Our endpoint might get disabled by another thread during
	 * dwc3_gadget_giveback(). If that happens, we're just gonna return 1
	 * early on so DWC3_EP_BUSY flag gets cleared
	 */
	if (!dep->endpoint.desc)
		return 1;

	if (usb_endpoint_xfer_isoc(dep->endpoint.desc) &&
			list_empty(&dep->started_list)) {
		if (list_empty(&dep->pending_list)) {
			/*
			 * If there is no entry in request list then do
			 * not issue END TRANSFER now. Just set PENDING
			 * flag, so that END TRANSFER is issued when an
			 * entry is added into request list.
			 */
			dep->flags = DWC3_EP_PENDING_REQUEST;
		} else {
			dwc3_stop_active_transfer(dwc, dep->number, true);
			dep->flags = DWC3_EP_ENABLED;
		}
		return 1;
	}

	if (usb_endpoint_xfer_isoc(dep->endpoint.desc) && ioc)
		return 0;

	return 1;
}

static void dwc3_endpoint_transfer_complete(struct dwc3 *dwc,
		struct dwc3_ep *dep, const struct dwc3_event_depevt *event)
{
	unsigned		status = 0;
	int			clean_busy;
	u32			is_xfer_complete;

	is_xfer_complete = (event->endpoint_event == DWC3_DEPEVT_XFERCOMPLETE);

	if (event->status & DEPEVT_STATUS_BUSERR)
		status = -ECONNRESET;

	clean_busy = dwc3_cleanup_done_reqs(dwc, dep, event, status);
	if (clean_busy && (!dep->endpoint.desc || is_xfer_complete ||
				usb_endpoint_xfer_isoc(dep->endpoint.desc)))
		dep->flags &= ~DWC3_EP_BUSY;

	/*
	 * WORKAROUND: This is the 2nd half of U1/U2 -> U0 workaround.
	 * See dwc3_gadget_linksts_change_interrupt() for 1st half.
	 */
	if (dwc->revision < DWC3_REVISION_183A) {
		u32		reg;
		int		i;

		for (i = 0; i < DWC3_ENDPOINTS_NUM; i++) {
			dep = dwc->eps[i];

			if (!(dep->flags & DWC3_EP_ENABLED))
				continue;

			if (!list_empty(&dep->started_list))
				return;
		}

		reg = dwc3_readl(dwc->regs, DWC3_DCTL);
		reg |= dwc->u1u2;
		dwc3_writel(dwc->regs, DWC3_DCTL, reg);

		dwc->u1u2 = 0;
	}

	/*
	 * Our endpoint might get disabled by another thread during
	 * dwc3_gadget_giveback(). If that happens, we're just gonna return 1
	 * early on so DWC3_EP_BUSY flag gets cleared
	 */
	if (!dep->endpoint.desc)
		return;

	if (!usb_endpoint_xfer_isoc(dep->endpoint.desc)) {
		int ret;

		ret = __dwc3_gadget_kick_transfer(dep, 0);
		if (!ret || ret == -EBUSY)
			return;
	}
}

static void dwc3_endpoint_interrupt(struct dwc3 *dwc,
		const struct dwc3_event_depevt *event)
{
	struct dwc3_ep		*dep;
	u8			epnum = event->endpoint_number;
	u8			cmd;

	dep = dwc->eps[epnum];

	if (!(dep->flags & DWC3_EP_ENABLED)) {
		if (!(dep->flags & DWC3_EP_END_TRANSFER_PENDING))
			return;

		/* Handle only EPCMDCMPLT when EP disabled */
		if (event->endpoint_event != DWC3_DEPEVT_EPCMDCMPLT)
			return;
	}

	if (epnum == 0 || epnum == 1) {
		dwc3_ep0_interrupt(dwc, event);
		return;
	}

	switch (event->endpoint_event) {
	case DWC3_DEPEVT_XFERCOMPLETE:
		dep->resource_index = 0;

		if (usb_endpoint_xfer_isoc(dep->endpoint.desc)) {
			dev_err(dwc->dev, "XferComplete for Isochronous endpoint\n");
			return;
		}

		dwc3_endpoint_transfer_complete(dwc, dep, event);
		break;
	case DWC3_DEPEVT_XFERINPROGRESS:
		dwc3_endpoint_transfer_complete(dwc, dep, event);
		break;
	case DWC3_DEPEVT_XFERNOTREADY:
		if (usb_endpoint_xfer_isoc(dep->endpoint.desc)) {
			dwc3_gadget_start_isoc(dwc, dep, event);
		} else {
			int ret;

			ret = __dwc3_gadget_kick_transfer(dep, 0);
			if (!ret || ret == -EBUSY)
				return;
		}

		break;
	case DWC3_DEPEVT_STREAMEVT:
		if (!usb_endpoint_xfer_bulk(dep->endpoint.desc)) {
			dev_err(dwc->dev, "Stream event for non-Bulk %s\n",
					dep->name);
			return;
		}
		break;
	case DWC3_DEPEVT_EPCMDCMPLT:
		cmd = DEPEVT_PARAMETER_CMD(event->parameters);

		if (cmd == DWC3_DEPCMD_ENDTRANSFER) {
			dep->flags &= ~DWC3_EP_END_TRANSFER_PENDING;
			wake_up(&dep->wait_end_transfer);
		}
		break;
	case DWC3_DEPEVT_RXTXFIFOEVT:
		break;
	}
}

static void dwc3_disconnect_gadget(struct dwc3 *dwc)
{
	if (dwc->gadget_driver && dwc->gadget_driver->disconnect) {
		spin_unlock(&dwc->lock);
		dwc->gadget_driver->disconnect(&dwc->gadget);
		spin_lock(&dwc->lock);
	}
}

static void dwc3_suspend_gadget(struct dwc3 *dwc)
{
	if (dwc->gadget_driver && dwc->gadget_driver->suspend) {
		spin_unlock(&dwc->lock);
		dwc->gadget_driver->suspend(&dwc->gadget);
		spin_lock(&dwc->lock);
	}
}

static void dwc3_resume_gadget(struct dwc3 *dwc)
{
	if (dwc->gadget_driver && dwc->gadget_driver->resume) {
		spin_unlock(&dwc->lock);
		dwc->gadget_driver->resume(&dwc->gadget);
		spin_lock(&dwc->lock);
	}
}

static void dwc3_reset_gadget(struct dwc3 *dwc)
{
	if (!dwc->gadget_driver)
		return;

	if (dwc->gadget.speed != USB_SPEED_UNKNOWN) {
		spin_unlock(&dwc->lock);
		usb_gadget_udc_reset(&dwc->gadget, dwc->gadget_driver);
		spin_lock(&dwc->lock);
	}
}

static void dwc3_stop_active_transfer(struct dwc3 *dwc, u32 epnum, bool force)
{
	struct dwc3_ep *dep;
	struct dwc3_gadget_ep_cmd_params params;
	u32 cmd;
	int ret;

	dep = dwc->eps[epnum];

	if ((dep->flags & DWC3_EP_END_TRANSFER_PENDING) ||
	    !dep->resource_index)
		return;

	/*
	 * NOTICE: We are violating what the Databook says about the
	 * EndTransfer command. Ideally we would _always_ wait for the
	 * EndTransfer Command Completion IRQ, but that's causing too
	 * much trouble synchronizing between us and gadget driver.
	 *
	 * We have discussed this with the IP Provider and it was
	 * suggested to giveback all requests here, but give HW some
	 * extra time to synchronize with the interconnect. We're using
	 * an arbitrary 100us delay for that.
	 *
	 * Note also that a similar handling was tested by Synopsys
	 * (thanks a lot Paul) and nothing bad has come out of it.
	 * In short, what we're doing is:
	 *
	 * - Issue EndTransfer WITH CMDIOC bit set
	 * - Wait 100us
	 *
	 * As of IP version 3.10a of the DWC_usb3 IP, the controller
	 * supports a mode to work around the above limitation. The
	 * software can poll the CMDACT bit in the DEPCMD register
	 * after issuing a EndTransfer command. This mode is enabled
	 * by writing GUCTL2[14]. This polling is already done in the
	 * dwc3_send_gadget_ep_cmd() function so if the mode is
	 * enabled, the EndTransfer command will have completed upon
	 * returning from this function and we don't need to delay for
	 * 100us.
	 *
	 * This mode is NOT available on the DWC_usb31 IP.
	 */

	cmd = DWC3_DEPCMD_ENDTRANSFER;
	cmd |= force ? DWC3_DEPCMD_HIPRI_FORCERM : 0;
	cmd |= DWC3_DEPCMD_CMDIOC;
	cmd |= DWC3_DEPCMD_PARAM(dep->resource_index);
	memset(&params, 0, sizeof(params));
	ret = dwc3_send_gadget_ep_cmd(dep, cmd, &params);
	WARN_ON_ONCE(ret);
	dep->resource_index = 0;
	dep->flags &= ~DWC3_EP_BUSY;

	if (dwc3_is_usb31(dwc) || dwc->revision < DWC3_REVISION_310A) {
		dep->flags |= DWC3_EP_END_TRANSFER_PENDING;
		udelay(100);
	}
}

static void dwc3_clear_stall_all_ep(struct dwc3 *dwc)
{
	u32 epnum;

	for (epnum = 1; epnum < DWC3_ENDPOINTS_NUM; epnum++) {
		struct dwc3_ep *dep;
		int ret;

		dep = dwc->eps[epnum];
		if (!dep)
			continue;

		if (!(dep->flags & DWC3_EP_STALL))
			continue;

		dep->flags &= ~DWC3_EP_STALL;

		ret = dwc3_send_clear_stall_ep_cmd(dep);
		WARN_ON_ONCE(ret);
	}
}

static void dwc3_gadget_disconnect_interrupt(struct dwc3 *dwc)
{
	int			reg;

	reg = dwc3_readl(dwc->regs, DWC3_DCTL);
	reg &= ~DWC3_DCTL_INITU1ENA;
	dwc3_writel(dwc->regs, DWC3_DCTL, reg);

	reg &= ~DWC3_DCTL_INITU2ENA;
	dwc3_writel(dwc->regs, DWC3_DCTL, reg);

	dwc3_disconnect_gadget(dwc);

	dwc->gadget.speed = USB_SPEED_UNKNOWN;
	dwc->setup_packet_pending = false;
	usb_gadget_set_state(&dwc->gadget, USB_STATE_NOTATTACHED);

	dwc->connected = false;
}

static void dwc3_gadget_reset_interrupt(struct dwc3 *dwc)
{
	u32			reg;

	dwc->connected = true;

	/*
	 * WORKAROUND: DWC3 revisions <1.88a have an issue which
	 * would cause a missing Disconnect Event if there's a
	 * pending Setup Packet in the FIFO.
	 *
	 * There's no suggested workaround on the official Bug
	 * report, which states that "unless the driver/application
	 * is doing any special handling of a disconnect event,
	 * there is no functional issue".
	 *
	 * Unfortunately, it turns out that we _do_ some special
	 * handling of a disconnect event, namely complete all
	 * pending transfers, notify gadget driver of the
	 * disconnection, and so on.
	 *
	 * Our suggested workaround is to follow the Disconnect
	 * Event steps here, instead, based on a setup_packet_pending
	 * flag. Such flag gets set whenever we have a SETUP_PENDING
	 * status for EP0 TRBs and gets cleared on XferComplete for the
	 * same endpoint.
	 *
	 * Refers to:
	 *
	 * STAR#9000466709: RTL: Device : Disconnect event not
	 * generated if setup packet pending in FIFO
	 */
	if (dwc->revision < DWC3_REVISION_188A) {
		if (dwc->setup_packet_pending)
			dwc3_gadget_disconnect_interrupt(dwc);
	}

	dwc3_reset_gadget(dwc);

	reg = dwc3_readl(dwc->regs, DWC3_DCTL);
	reg &= ~DWC3_DCTL_TSTCTRL_MASK;
	dwc3_writel(dwc->regs, DWC3_DCTL, reg);
	dwc->test_mode = false;
	dwc3_clear_stall_all_ep(dwc);

	/* Reset device address to zero */
	reg = dwc3_readl(dwc->regs, DWC3_DCFG);
	reg &= ~(DWC3_DCFG_DEVADDR_MASK);
	dwc3_writel(dwc->regs, DWC3_DCFG, reg);
}

static void dwc3_gadget_conndone_interrupt(struct dwc3 *dwc)
{
	struct dwc3_ep		*dep;
	int			ret;
	u32			reg;
	u8			speed;

	reg = dwc3_readl(dwc->regs, DWC3_DSTS);
	speed = reg & DWC3_DSTS_CONNECTSPD;
	dwc->speed = speed;

	/*
	 * RAMClkSel is reset to 0 after USB reset, so it must be reprogrammed
	 * each time on Connect Done.
	 *
	 * Currently we always use the reset value. If any platform
	 * wants to set this to a different value, we need to add a
	 * setting and update GCTL.RAMCLKSEL here.
	 */

	switch (speed) {
	case DWC3_DSTS_SUPERSPEED_PLUS:
		dwc3_gadget_ep0_desc.wMaxPacketSize = cpu_to_le16(512);
		dwc->gadget.ep0->maxpacket = 512;
		dwc->gadget.speed = USB_SPEED_SUPER_PLUS;
		break;
	case DWC3_DSTS_SUPERSPEED:
		/*
		 * WORKAROUND: DWC3 revisions <1.90a have an issue which
		 * would cause a missing USB3 Reset event.
		 *
		 * In such situations, we should force a USB3 Reset
		 * event by calling our dwc3_gadget_reset_interrupt()
		 * routine.
		 *
		 * Refers to:
		 *
		 * STAR#9000483510: RTL: SS : USB3 reset event may
		 * not be generated always when the link enters poll
		 */
		if (dwc->revision < DWC3_REVISION_190A)
			dwc3_gadget_reset_interrupt(dwc);

		dwc3_gadget_ep0_desc.wMaxPacketSize = cpu_to_le16(512);
		dwc->gadget.ep0->maxpacket = 512;
		dwc->gadget.speed = USB_SPEED_SUPER;
		break;
	case DWC3_DSTS_HIGHSPEED:
		dwc3_gadget_ep0_desc.wMaxPacketSize = cpu_to_le16(64);
		dwc->gadget.ep0->maxpacket = 64;
		dwc->gadget.speed = USB_SPEED_HIGH;
		break;
	case DWC3_DSTS_FULLSPEED:
		dwc3_gadget_ep0_desc.wMaxPacketSize = cpu_to_le16(64);
		dwc->gadget.ep0->maxpacket = 64;
		dwc->gadget.speed = USB_SPEED_FULL;
		break;
	case DWC3_DSTS_LOWSPEED:
		dwc3_gadget_ep0_desc.wMaxPacketSize = cpu_to_le16(8);
		dwc->gadget.ep0->maxpacket = 8;
		dwc->gadget.speed = USB_SPEED_LOW;
		break;
	}

	/* Enable USB2 LPM Capability */

	if ((dwc->revision > DWC3_REVISION_194A) &&
	    (speed != DWC3_DSTS_SUPERSPEED) &&
	    (speed != DWC3_DSTS_SUPERSPEED_PLUS)) {
		reg = dwc3_readl(dwc->regs, DWC3_DCFG);
		reg |= DWC3_DCFG_LPM_CAP;
		dwc3_writel(dwc->regs, DWC3_DCFG, reg);

		reg = dwc3_readl(dwc->regs, DWC3_DCTL);
		reg &= ~(DWC3_DCTL_HIRD_THRES_MASK | DWC3_DCTL_L1_HIBER_EN);

		reg |= DWC3_DCTL_HIRD_THRES(dwc->hird_threshold);

		/*
		 * When dwc3 revisions >= 2.40a, LPM Erratum is enabled and
		 * DCFG.LPMCap is set, core responses with an ACK and the
		 * BESL value in the LPM token is less than or equal to LPM
		 * NYET threshold.
		 */
		WARN_ONCE(dwc->revision < DWC3_REVISION_240A
				&& dwc->has_lpm_erratum,
				"LPM Erratum not available on dwc3 revisions < 2.40a\n");

		if (dwc->has_lpm_erratum && dwc->revision >= DWC3_REVISION_240A)
			reg |= DWC3_DCTL_LPM_ERRATA(dwc->lpm_nyet_threshold);

		dwc3_writel(dwc->regs, DWC3_DCTL, reg);
	} else {
		reg = dwc3_readl(dwc->regs, DWC3_DCTL);
		reg &= ~DWC3_DCTL_HIRD_THRES_MASK;
		dwc3_writel(dwc->regs, DWC3_DCTL, reg);
	}

	dep = dwc->eps[0];
	ret = __dwc3_gadget_ep_enable(dep, true, false);
	if (ret) {
		dev_err(dwc->dev, "failed to enable %s\n", dep->name);
		return;
	}

	dep = dwc->eps[1];
	ret = __dwc3_gadget_ep_enable(dep, true, false);
	if (ret) {
		dev_err(dwc->dev, "failed to enable %s\n", dep->name);
		return;
	}

	/*
	 * Configure PHY via GUSB3PIPECTLn if required.
	 *
	 * Update GTXFIFOSIZn
	 *
	 * In both cases reset values should be sufficient.
	 */
}

static void dwc3_gadget_wakeup_interrupt(struct dwc3 *dwc)
{
	/*
	 * TODO take core out of low power mode when that's
	 * implemented.
	 */

	if (dwc->gadget_driver && dwc->gadget_driver->resume) {
		spin_unlock(&dwc->lock);
		dwc->gadget_driver->resume(&dwc->gadget);
		spin_lock(&dwc->lock);
	}
}

static void dwc3_gadget_linksts_change_interrupt(struct dwc3 *dwc,
		unsigned int evtinfo)
{
	enum dwc3_link_state	next = evtinfo & DWC3_LINK_STATE_MASK;
	unsigned int		pwropt;

	/*
	 * WORKAROUND: DWC3 < 2.50a have an issue when configured without
	 * Hibernation mode enabled which would show up when device detects
	 * host-initiated U3 exit.
	 *
	 * In that case, device will generate a Link State Change Interrupt
	 * from U3 to RESUME which is only necessary if Hibernation is
	 * configured in.
	 *
	 * There are no functional changes due to such spurious event and we
	 * just need to ignore it.
	 *
	 * Refers to:
	 *
	 * STAR#9000570034 RTL: SS Resume event generated in non-Hibernation
	 * operational mode
	 */
	pwropt = DWC3_GHWPARAMS1_EN_PWROPT(dwc->hwparams.hwparams1);
	if ((dwc->revision < DWC3_REVISION_250A) &&
			(pwropt != DWC3_GHWPARAMS1_EN_PWROPT_HIB)) {
		if ((dwc->link_state == DWC3_LINK_STATE_U3) &&
				(next == DWC3_LINK_STATE_RESUME)) {
			return;
		}
	}

	/*
	 * WORKAROUND: DWC3 Revisions <1.83a have an issue which, depending
	 * on the link partner, the USB session might do multiple entry/exit
	 * of low power states before a transfer takes place.
	 *
	 * Due to this problem, we might experience lower throughput. The
	 * suggested workaround is to disable DCTL[12:9] bits if we're
	 * transitioning from U1/U2 to U0 and enable those bits again
	 * after a transfer completes and there are no pending transfers
	 * on any of the enabled endpoints.
	 *
	 * This is the first half of that workaround.
	 *
	 * Refers to:
	 *
	 * STAR#9000446952: RTL: Device SS : if U1/U2 ->U0 takes >128us
	 * core send LGO_Ux entering U0
	 */
	if (dwc->revision < DWC3_REVISION_183A) {
		if (next == DWC3_LINK_STATE_U0) {
			u32	u1u2;
			u32	reg;

			switch (dwc->link_state) {
			case DWC3_LINK_STATE_U1:
			case DWC3_LINK_STATE_U2:
				reg = dwc3_readl(dwc->regs, DWC3_DCTL);
				u1u2 = reg & (DWC3_DCTL_INITU2ENA
						| DWC3_DCTL_ACCEPTU2ENA
						| DWC3_DCTL_INITU1ENA
						| DWC3_DCTL_ACCEPTU1ENA);

				if (!dwc->u1u2)
					dwc->u1u2 = reg & u1u2;

				reg &= ~u1u2;

				dwc3_writel(dwc->regs, DWC3_DCTL, reg);
				break;
			default:
				/* do nothing */
				break;
			}
		}
	}

	switch (next) {
	case DWC3_LINK_STATE_U1:
		if (dwc->speed == USB_SPEED_SUPER)
			dwc3_suspend_gadget(dwc);
		break;
	case DWC3_LINK_STATE_U2:
	case DWC3_LINK_STATE_U3:
		dwc3_suspend_gadget(dwc);
		break;
	case DWC3_LINK_STATE_RESUME:
		dwc3_resume_gadget(dwc);
		break;
	default:
		/* do nothing */
		break;
	}

	dwc->link_state = next;
}

static void dwc3_gadget_suspend_interrupt(struct dwc3 *dwc,
					  unsigned int evtinfo)
{
	enum dwc3_link_state next = evtinfo & DWC3_LINK_STATE_MASK;

	if (dwc->link_state != next && next == DWC3_LINK_STATE_U3)
		dwc3_suspend_gadget(dwc);

	dwc->link_state = next;
}

static void dwc3_gadget_hibernation_interrupt(struct dwc3 *dwc,
		unsigned int evtinfo)
{
	unsigned int is_ss = evtinfo & BIT(4);

	/**
	 * WORKAROUND: DWC3 revison 2.20a with hibernation support
	 * have a known issue which can cause USB CV TD.9.23 to fail
	 * randomly.
	 *
	 * Because of this issue, core could generate bogus hibernation
	 * events which SW needs to ignore.
	 *
	 * Refers to:
	 *
	 * STAR#9000546576: Device Mode Hibernation: Issue in USB 2.0
	 * Device Fallback from SuperSpeed
	 */
	if (is_ss ^ (dwc->speed == USB_SPEED_SUPER))
		return;

	/* enter hibernation here */
}

static void dwc3_gadget_interrupt(struct dwc3 *dwc,
		const struct dwc3_event_devt *event)
{
	switch (event->type) {
	case DWC3_DEVICE_EVENT_DISCONNECT:
		dwc3_gadget_disconnect_interrupt(dwc);
		break;
	case DWC3_DEVICE_EVENT_RESET:
		dwc3_gadget_reset_interrupt(dwc);
		break;
	case DWC3_DEVICE_EVENT_CONNECT_DONE:
		dwc3_gadget_conndone_interrupt(dwc);
		break;
	case DWC3_DEVICE_EVENT_WAKEUP:
		dwc3_gadget_wakeup_interrupt(dwc);
		break;
	case DWC3_DEVICE_EVENT_HIBER_REQ:
		if (dev_WARN_ONCE(dwc->dev, !dwc->has_hibernation,
					"unexpected hibernation event\n"))
			break;

		dwc3_gadget_hibernation_interrupt(dwc, event->event_info);
		break;
	case DWC3_DEVICE_EVENT_LINK_STATUS_CHANGE:
		dwc3_gadget_linksts_change_interrupt(dwc, event->event_info);
		break;
	case DWC3_DEVICE_EVENT_EOPF:
		/* It changed to be suspend event for version 2.30a and above */
		if (dwc->revision >= DWC3_REVISION_230A) {
			/*
			 * Ignore suspend event until the gadget enters into
			 * USB_STATE_CONFIGURED state.
			 */
			if (dwc->gadget.state >= USB_STATE_CONFIGURED)
				dwc3_gadget_suspend_interrupt(dwc,
						event->event_info);
		}
		break;
	case DWC3_DEVICE_EVENT_SOF:
	case DWC3_DEVICE_EVENT_ERRATIC_ERROR:
	case DWC3_DEVICE_EVENT_CMD_CMPL:
	case DWC3_DEVICE_EVENT_OVERFLOW:
		break;
	default:
		dev_WARN(dwc->dev, "UNKNOWN IRQ %d\n", event->type);
	}
}

static void dwc3_process_event_entry(struct dwc3 *dwc,
		const union dwc3_event *event)
{
	trace_dwc3_event(event->raw, dwc);

	/* Endpoint IRQ, handle it and return early */
	if (event->type.is_devspec == 0) {
		/* depevt */
		return dwc3_endpoint_interrupt(dwc, &event->depevt);
	}

	switch (event->type.type) {
	case DWC3_EVENT_TYPE_DEV:
		dwc3_gadget_interrupt(dwc, &event->devt);
		break;
	/* REVISIT what to do with Carkit and I2C events ? */
	default:
		dev_err(dwc->dev, "UNKNOWN IRQ type %d\n", event->raw);
	}
}

static irqreturn_t dwc3_process_event_buf(struct dwc3_event_buffer *evt)
{
	struct dwc3 *dwc = evt->dwc;
	irqreturn_t ret = IRQ_NONE;
	int left;
	u32 reg;

	left = evt->count;

	if (!(evt->flags & DWC3_EVENT_PENDING))
		return IRQ_NONE;

	while (left > 0) {
		union dwc3_event event;

		event.raw = *(u32 *) (evt->cache + evt->lpos);

		dwc3_process_event_entry(dwc, &event);

		/*
		 * FIXME we wrap around correctly to the next entry as
		 * almost all entries are 4 bytes in size. There is one
		 * entry which has 12 bytes which is a regular entry
		 * followed by 8 bytes data. ATM I don't know how
		 * things are organized if we get next to the a
		 * boundary so I worry about that once we try to handle
		 * that.
		 */
		evt->lpos = (evt->lpos + 4) % evt->length;
		left -= 4;
	}

	evt->count = 0;
	evt->flags &= ~DWC3_EVENT_PENDING;
	ret = IRQ_HANDLED;

	/* Unmask interrupt */
	reg = dwc3_readl(dwc->regs, DWC3_GEVNTSIZ(0));
	reg &= ~DWC3_GEVNTSIZ_INTMASK;
	dwc3_writel(dwc->regs, DWC3_GEVNTSIZ(0), reg);

	if (dwc->imod_interval) {
		dwc3_writel(dwc->regs, DWC3_GEVNTCOUNT(0), DWC3_GEVNTCOUNT_EHB);
		dwc3_writel(dwc->regs, DWC3_DEV_IMOD(0), dwc->imod_interval);
	}

	return ret;
}

static irqreturn_t dwc3_thread_interrupt(int irq, void *_evt)
{
	struct dwc3_event_buffer *evt = _evt;
	struct dwc3 *dwc = evt->dwc;
	unsigned long flags;
	irqreturn_t ret = IRQ_NONE;

	spin_lock_irqsave(&dwc->lock, flags);
	ret = dwc3_process_event_buf(evt);
	spin_unlock_irqrestore(&dwc->lock, flags);

	return ret;
}

static irqreturn_t dwc3_check_event_buf(struct dwc3_event_buffer *evt)
{
	struct dwc3 *dwc = evt->dwc;
	u32 amount;
	u32 count;
	u32 reg;

	if (pm_runtime_suspended(dwc->dev)) {
		pm_runtime_get(dwc->dev);
		disable_irq_nosync(dwc->irq_gadget);
		dwc->pending_events = true;
		return IRQ_HANDLED;
	}

	count = dwc3_readl(dwc->regs, DWC3_GEVNTCOUNT(0));
	count &= DWC3_GEVNTCOUNT_MASK;
	if (!count)
		return IRQ_NONE;

	evt->count = count;
	evt->flags |= DWC3_EVENT_PENDING;

	/* Mask interrupt */
	reg = dwc3_readl(dwc->regs, DWC3_GEVNTSIZ(0));
	reg |= DWC3_GEVNTSIZ_INTMASK;
	dwc3_writel(dwc->regs, DWC3_GEVNTSIZ(0), reg);

	amount = min(count, evt->length - evt->lpos);
	memcpy(evt->cache + evt->lpos, evt->buf + evt->lpos, amount);

	if (amount < count)
		memcpy(evt->cache, evt->buf, count - amount);

	dwc3_writel(dwc->regs, DWC3_GEVNTCOUNT(0), count);

	return IRQ_WAKE_THREAD;
}

static irqreturn_t dwc3_interrupt(int irq, void *_evt)
{
	struct dwc3_event_buffer	*evt = _evt;

	return dwc3_check_event_buf(evt);
}

static int dwc3_gadget_get_irq(struct dwc3 *dwc)
{
	struct platform_device *dwc3_pdev = to_platform_device(dwc->dev);
	int irq;

	irq = platform_get_irq_byname(dwc3_pdev, "peripheral");
	if (irq > 0)
		goto out;

	if (irq == -EPROBE_DEFER)
		goto out;

	irq = platform_get_irq_byname(dwc3_pdev, "dwc_usb3");
	if (irq > 0)
		goto out;

	if (irq == -EPROBE_DEFER)
		goto out;

	irq = platform_get_irq(dwc3_pdev, 0);
	if (irq > 0)
		goto out;

	if (irq != -EPROBE_DEFER)
		dev_err(dwc->dev, "missing peripheral IRQ\n");

	if (!irq)
		irq = -EINVAL;

out:
	return irq;
}

/**
 * dwc3_gadget_init - Initializes gadget related registers
 * @dwc: pointer to our controller context structure
 *
 * Returns 0 on success otherwise negative errno.
 */
int dwc3_gadget_init(struct dwc3 *dwc)
{
	int ret;
	int irq;

	irq = dwc3_gadget_get_irq(dwc);
	if (irq < 0) {
		ret = irq;
		goto err0;
	}

	dwc->irq_gadget = irq;

	dwc->ctrl_req = dma_alloc_coherent(dwc->sysdev, sizeof(*dwc->ctrl_req),
			&dwc->ctrl_req_addr, GFP_KERNEL);
	if (!dwc->ctrl_req) {
		dev_err(dwc->dev, "failed to allocate ctrl request\n");
		ret = -ENOMEM;
		goto err0;
	}

	dwc->ep0_trb = dma_alloc_coherent(dwc->sysdev,
					  sizeof(*dwc->ep0_trb) * 2,
					  &dwc->ep0_trb_addr, GFP_KERNEL);
	if (!dwc->ep0_trb) {
		dev_err(dwc->dev, "failed to allocate ep0 trb\n");
		ret = -ENOMEM;
		goto err1;
	}

	dwc->setup_buf = kzalloc(DWC3_EP0_BOUNCE_SIZE, GFP_KERNEL);
	if (!dwc->setup_buf) {
		ret = -ENOMEM;
		goto err2;
	}

	dwc->ep0_bounce = dma_alloc_coherent(dwc->sysdev,
			DWC3_EP0_BOUNCE_SIZE, &dwc->ep0_bounce_addr,
			GFP_KERNEL);
	if (!dwc->ep0_bounce) {
		dev_err(dwc->dev, "failed to allocate ep0 bounce buffer\n");
		ret = -ENOMEM;
		goto err3;
	}

	dwc->zlp_buf = kzalloc(DWC3_ZLP_BUF_SIZE, GFP_KERNEL);
	if (!dwc->zlp_buf) {
		ret = -ENOMEM;
		goto err4;
	}

	init_completion(&dwc->ep0_in_setup);

	dwc->gadget.ops			= &dwc3_gadget_ops;
	dwc->gadget.speed		= USB_SPEED_UNKNOWN;
	dwc->gadget.sg_supported	= true;
	dwc->gadget.name		= "dwc3-gadget";
	dwc->gadget.is_otg		= dwc->dr_mode == USB_DR_MODE_OTG;

	/*
	 * FIXME We might be setting max_speed to <SUPER, however versions
	 * <2.20a of dwc3 have an issue with metastability (documented
	 * elsewhere in this driver) which tells us we can't set max speed to
	 * anything lower than SUPER.
	 *
	 * Because gadget.max_speed is only used by composite.c and function
	 * drivers (i.e. it won't go into dwc3's registers) we are allowing this
	 * to happen so we avoid sending SuperSpeed Capability descriptor
	 * together with our BOS descriptor as that could confuse host into
	 * thinking we can handle super speed.
	 *
	 * Note that, in fact, we won't even support GetBOS requests when speed
	 * is less than super speed because we don't have means, yet, to tell
	 * composite.c that we are USB 2.0 + LPM ECN.
	 */
	if (dwc->revision < DWC3_REVISION_220A)
		dev_info(dwc->dev, "changing max_speed on rev %08x\n",
				dwc->revision);

	dwc->gadget.max_speed		= dwc->maximum_speed;

	/*
	 * Per databook, DWC3 needs buffer size to be aligned to MaxPacketSize
	 * on ep out.
	 */
	dwc->gadget.quirk_ep_out_aligned_size = true;

	/*
	 * REVISIT: Here we should clear all pending IRQs to be
	 * sure we're starting from a well known location.
	 */

	ret = dwc3_gadget_init_endpoints(dwc);
	if (ret)
		goto err5;

	ret = usb_add_gadget_udc(dwc->dev, &dwc->gadget);
	if (ret) {
		dev_err(dwc->dev, "failed to register udc\n");
		goto err5;
	}

	return 0;

err5:
	kfree(dwc->zlp_buf);

err4:
	dwc3_gadget_free_endpoints(dwc);
	dma_free_coherent(dwc->sysdev, DWC3_EP0_BOUNCE_SIZE,
			dwc->ep0_bounce, dwc->ep0_bounce_addr);

err3:
	kfree(dwc->setup_buf);

err2:
	dma_free_coherent(dwc->sysdev, sizeof(*dwc->ep0_trb) * 2,
			dwc->ep0_trb, dwc->ep0_trb_addr);

err1:
	dma_free_coherent(dwc->sysdev, sizeof(*dwc->ctrl_req),
			dwc->ctrl_req, dwc->ctrl_req_addr);

err0:
	return ret;
}

/* -------------------------------------------------------------------------- */

void dwc3_gadget_exit(struct dwc3 *dwc)
{
	usb_del_gadget_udc(&dwc->gadget);

	dwc3_gadget_free_endpoints(dwc);

	dma_free_coherent(dwc->sysdev, DWC3_EP0_BOUNCE_SIZE,
			dwc->ep0_bounce, dwc->ep0_bounce_addr);

	kfree(dwc->setup_buf);
	kfree(dwc->zlp_buf);

	dma_free_coherent(dwc->sysdev, sizeof(*dwc->ep0_trb) * 2,
			dwc->ep0_trb, dwc->ep0_trb_addr);

	dma_free_coherent(dwc->sysdev, sizeof(*dwc->ctrl_req),
			dwc->ctrl_req, dwc->ctrl_req_addr);
}

int dwc3_gadget_suspend(struct dwc3 *dwc)
{
	int ret;

	if (!dwc->gadget_driver)
		return 0;

	ret = dwc3_gadget_run_stop(dwc, false, false);
	if (ret < 0)
		return ret;

	dwc3_disconnect_gadget(dwc);
	__dwc3_gadget_stop(dwc);

	return 0;
}

int dwc3_gadget_resume(struct dwc3 *dwc)
{
	int			ret;

	if (!dwc->gadget_driver)
		return 0;

	ret = __dwc3_gadget_start(dwc);
	if (ret < 0)
		goto err0;

	ret = dwc3_gadget_run_stop(dwc, true, false);
	if (ret < 0)
		goto err1;

	return 0;

err1:
	__dwc3_gadget_stop(dwc);

err0:
	return ret;
}

void dwc3_gadget_process_pending_events(struct dwc3 *dwc)
{
	if (dwc->pending_events) {
		dwc3_interrupt(dwc->irq_gadget, dwc->ev_buf);
		dwc->pending_events = false;
		enable_irq(dwc->irq_gadget);
	}
}<|MERGE_RESOLUTION|>--- conflicted
+++ resolved
@@ -183,13 +183,8 @@
 	if (dwc->ep0_bounced && dep->number <= 1)
 		dwc->ep0_bounced = false;
 
-<<<<<<< HEAD
-	usb_gadget_unmap_request(&dwc->gadget, &req->request,
-			req->direction);
-=======
 	usb_gadget_unmap_request_by_dev(dwc->sysdev,
 			&req->request, req->direction);
->>>>>>> a062067a
 
 	trace_dwc3_gadget_giveback(req);
 
@@ -851,13 +846,6 @@
 	struct dwc3		*dwc = dep->dwc;
 	struct usb_gadget	*gadget = &dwc->gadget;
 	enum usb_device_speed	speed = gadget->speed;
-<<<<<<< HEAD
-
-	dwc3_trace(trace_dwc3_gadget, "%s: req %p dma %08llx length %d%s",
-			dep->name, req, (unsigned long long) dma,
-			length, chain ? " chain" : "");
-=======
->>>>>>> a062067a
 
 	trb = &dep->trb_pool[dep->trb_enqueue];
 
