--- conflicted
+++ resolved
@@ -758,16 +758,12 @@
 	/* Get dr_mode */
 	priv->otg_mode = usb_get_dr_mode(dev);
 
-<<<<<<< HEAD
-	ret = dwc3_meson_g12a_usb_init(priv);
-=======
 	if (priv->otg_mode == USB_DR_MODE_PERIPHERAL)
 		priv->otg_phy_mode = PHY_MODE_USB_DEVICE;
 	else
 		priv->otg_phy_mode = PHY_MODE_USB_HOST;
 
 	ret = priv->drvdata->usb_init(priv);
->>>>>>> 40ad9846
 	if (ret)
 		goto err_disable_clks;
 
