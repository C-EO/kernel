--- conflicted
+++ resolved
@@ -260,10 +260,7 @@
 #define HID_QUIRK_POWERBOOK_HAS_FN		0x00001000
 #define HID_QUIRK_POWERBOOK_FN_ON		0x00002000
 #define HID_QUIRK_INVERT_HWHEEL			0x00004000
-<<<<<<< HEAD
-#define HID_QUIRK_IGNORE_MOUSE          0x00008000
-=======
->>>>>>> c929bdcb
+#define HID_QUIRK_IGNORE_MOUSE			0x00008000
 #define HID_QUIRK_POWERBOOK_ISO_KEYBOARD	0x00010000
 
 /*
