/*
 * $Id: hid-input.c,v 1.2 2002/04/23 00:59:25 rdamazio Exp $
 *
 *  Copyright (c) 2000-2001 Vojtech Pavlik
 *
 *  USB HID to Linux Input mapping
 */

/*
 * This program is free software; you can redistribute it and/or modify
 * it under the terms of the GNU General Public License as published by
 * the Free Software Foundation; either version 2 of the License, or
 * (at your option) any later version.
 *
 * This program is distributed in the hope that it will be useful,
 * but WITHOUT ANY WARRANTY; without even the implied warranty of
 * MERCHANTABILITY or FITNESS FOR A PARTICULAR PURPOSE.  See the
 * GNU General Public License for more details.
 *
 * You should have received a copy of the GNU General Public License
 * along with this program; if not, write to the Free Software
 * Foundation, Inc., 59 Temple Place, Suite 330, Boston, MA 02111-1307 USA
 *
 * Should you need to contact me, the author, you can do so either by
 * e-mail - mail your message to <vojtech@ucw.cz>, or by paper mail:
 * Vojtech Pavlik, Simunkova 1594, Prague 8, 182 00 Czech Republic
 */

#include <linux/module.h>
#include <linux/slab.h>
#include <linux/kernel.h>
#include <linux/usb/input.h>

#undef DEBUG

#include "hid.h"

#define unk	KEY_UNKNOWN

static const unsigned char hid_keyboard[256] = {
	  0,  0,  0,  0, 30, 48, 46, 32, 18, 33, 34, 35, 23, 36, 37, 38,
	 50, 49, 24, 25, 16, 19, 31, 20, 22, 47, 17, 45, 21, 44,  2,  3,
	  4,  5,  6,  7,  8,  9, 10, 11, 28,  1, 14, 15, 57, 12, 13, 26,
	 27, 43, 43, 39, 40, 41, 51, 52, 53, 58, 59, 60, 61, 62, 63, 64,
	 65, 66, 67, 68, 87, 88, 99, 70,119,110,102,104,111,107,109,106,
	105,108,103, 69, 98, 55, 74, 78, 96, 79, 80, 81, 75, 76, 77, 71,
	 72, 73, 82, 83, 86,127,116,117,183,184,185,186,187,188,189,190,
	191,192,193,194,134,138,130,132,128,129,131,137,133,135,136,113,
	115,114,unk,unk,unk,121,unk, 89, 93,124, 92, 94, 95,unk,unk,unk,
	122,123, 90, 91, 85,unk,unk,unk,unk,unk,unk,unk,unk,unk,unk,unk,
	unk,unk,unk,unk,unk,unk,unk,unk,unk,unk,unk,unk,unk,unk,unk,unk,
	unk,unk,unk,unk,unk,unk,unk,unk,unk,unk,unk,unk,unk,unk,unk,unk,
	unk,unk,unk,unk,unk,unk,unk,unk,unk,unk,unk,unk,unk,unk,unk,unk,
	unk,unk,unk,unk,unk,unk,unk,unk,unk,unk,unk,unk,unk,unk,unk,unk,
	 29, 42, 56,125, 97, 54,100,126,164,166,165,163,161,115,114,113,
	150,158,159,128,136,177,178,176,142,152,173,140,unk,unk,unk,unk
};

static const struct {
	__s32 x;
	__s32 y;
}  hid_hat_to_axis[] = {{ 0, 0}, { 0,-1}, { 1,-1}, { 1, 0}, { 1, 1}, { 0, 1}, {-1, 1}, {-1, 0}, {-1,-1}};

#define map_abs(c)	do { usage->code = c; usage->type = EV_ABS; bit = input->absbit; max = ABS_MAX; } while (0)
#define map_rel(c)	do { usage->code = c; usage->type = EV_REL; bit = input->relbit; max = REL_MAX; } while (0)
#define map_key(c)	do { usage->code = c; usage->type = EV_KEY; bit = input->keybit; max = KEY_MAX; } while (0)
#define map_led(c)	do { usage->code = c; usage->type = EV_LED; bit = input->ledbit; max = LED_MAX; } while (0)
#define map_ff(c)	do { usage->code = c; usage->type = EV_FF;  bit = input->ffbit;  max =  FF_MAX; } while (0)

#define map_abs_clear(c)	do { map_abs(c); clear_bit(c, bit); } while (0)
#define map_key_clear(c)	do { map_key(c); clear_bit(c, bit); } while (0)
#define map_ff_effect(c)	do { set_bit(c, input->ffbit); } while (0)

#ifdef CONFIG_USB_HIDINPUT_POWERBOOK

struct hidinput_key_translation {
	u16 from;
	u16 to;
	u8 flags;
};

#define POWERBOOK_FLAG_FKEY 0x01

static struct hidinput_key_translation powerbook_fn_keys[] = {
	{ KEY_BACKSPACE, KEY_DELETE },
	{ KEY_F1,	KEY_BRIGHTNESSDOWN,	POWERBOOK_FLAG_FKEY },
	{ KEY_F2,	KEY_BRIGHTNESSUP,	POWERBOOK_FLAG_FKEY },
	{ KEY_F3,	KEY_MUTE,		POWERBOOK_FLAG_FKEY },
	{ KEY_F4,	KEY_VOLUMEDOWN,		POWERBOOK_FLAG_FKEY },
	{ KEY_F5,	KEY_VOLUMEUP,		POWERBOOK_FLAG_FKEY },
	{ KEY_F6,	KEY_NUMLOCK,		POWERBOOK_FLAG_FKEY },
	{ KEY_F7,	KEY_SWITCHVIDEOMODE,	POWERBOOK_FLAG_FKEY },
	{ KEY_F8,	KEY_KBDILLUMTOGGLE,	POWERBOOK_FLAG_FKEY },
	{ KEY_F9,	KEY_KBDILLUMDOWN,	POWERBOOK_FLAG_FKEY },
	{ KEY_F10,	KEY_KBDILLUMUP,		POWERBOOK_FLAG_FKEY },
	{ KEY_UP,	KEY_PAGEUP },
	{ KEY_DOWN,	KEY_PAGEDOWN },
	{ KEY_LEFT,	KEY_HOME },
	{ KEY_RIGHT,	KEY_END },
	{ }
};

static struct hidinput_key_translation powerbook_numlock_keys[] = {
	{ KEY_J,	KEY_KP1 },
	{ KEY_K,	KEY_KP2 },
	{ KEY_L,	KEY_KP3 },
	{ KEY_U,	KEY_KP4 },
	{ KEY_I,	KEY_KP5 },
	{ KEY_O,	KEY_KP6 },
	{ KEY_7,	KEY_KP7 },
	{ KEY_8,	KEY_KP8 },
	{ KEY_9,	KEY_KP9 },
	{ KEY_M,	KEY_KP0 },
	{ KEY_DOT,	KEY_KPDOT },
	{ KEY_SLASH,	KEY_KPPLUS },
	{ KEY_SEMICOLON, KEY_KPMINUS },
	{ KEY_P,	KEY_KPASTERISK },
	{ KEY_MINUS,	KEY_KPEQUAL },
	{ KEY_0,	KEY_KPSLASH },
	{ KEY_F6,	KEY_NUMLOCK },
	{ KEY_KPENTER,	KEY_KPENTER },
	{ KEY_BACKSPACE, KEY_BACKSPACE },
	{ }
};

static struct hidinput_key_translation powerbook_iso_keyboard[] = {
	{ KEY_GRAVE,    KEY_102ND },
	{ KEY_102ND,    KEY_GRAVE },
	{ }
};

<<<<<<< HEAD
static int usbhid_pb_fnmode = 2;
=======
static int usbhid_pb_fnmode = 1;
>>>>>>> c929bdcb
module_param_named(pb_fnmode, usbhid_pb_fnmode, int, 0644);
MODULE_PARM_DESC(pb_fnmode,
	"Mode of fn key on PowerBooks (0 = disabled, 1 = fkeyslast, 2 = fkeysfirst)");

static struct hidinput_key_translation *find_translation(struct hidinput_key_translation *table, u16 from)
{
	struct hidinput_key_translation *trans;

	/* Look for the translation */
	for (trans = table; trans->from; trans++)
		if (trans->from == from)
			return trans;

	return NULL;
}

static int hidinput_pb_event(struct hid_device *hid, struct input_dev *input,
			     struct hid_usage *usage, __s32 value)
{
	struct hidinput_key_translation *trans;

	if (usage->code == KEY_FN) {
		if (value) hid->quirks |=  HID_QUIRK_POWERBOOK_FN_ON;
		else       hid->quirks &= ~HID_QUIRK_POWERBOOK_FN_ON;

		input_event(input, usage->type, usage->code, value);

		return 1;
	}

	if (usbhid_pb_fnmode) {
		int do_translate;

		trans = find_translation(powerbook_fn_keys, usage->code);
		if (trans) {
			if (test_bit(usage->code, hid->pb_pressed_fn))
				do_translate = 1;
			else if (trans->flags & POWERBOOK_FLAG_FKEY)
				do_translate =
					(usbhid_pb_fnmode == 2 &&  (hid->quirks & HID_QUIRK_POWERBOOK_FN_ON)) ||
					(usbhid_pb_fnmode == 1 && !(hid->quirks & HID_QUIRK_POWERBOOK_FN_ON));
			else
				do_translate = (hid->quirks & HID_QUIRK_POWERBOOK_FN_ON);

			if (do_translate) {
				if (value)
					set_bit(usage->code, hid->pb_pressed_fn);
				else
					clear_bit(usage->code, hid->pb_pressed_fn);

				input_event(input, usage->type, trans->to, value);

				return 1;
			}
		}

		if (test_bit(usage->code, hid->pb_pressed_numlock) ||
		    test_bit(LED_NUML, input->led)) {
			trans = find_translation(powerbook_numlock_keys, usage->code);

			if (trans) {
				if (value)
					set_bit(usage->code, hid->pb_pressed_numlock);
				else
					clear_bit(usage->code, hid->pb_pressed_numlock);

				input_event(input, usage->type, trans->to, value);
			}

			return 1;
		}
	}

	if (hid->quirks & HID_QUIRK_POWERBOOK_ISO_KEYBOARD) {
		trans = find_translation(powerbook_iso_keyboard, usage->code);
		if (trans) {
			input_event(input, usage->type, trans->to, value);
			return 1;
		}
	}

	return 0;
}

static void hidinput_pb_setup(struct input_dev *input)
{
	struct hidinput_key_translation *trans;

	set_bit(KEY_NUMLOCK, input->keybit);

	/* Enable all needed keys */
	for (trans = powerbook_fn_keys; trans->from; trans++)
		set_bit(trans->to, input->keybit);

	for (trans = powerbook_numlock_keys; trans->from; trans++)
		set_bit(trans->to, input->keybit);

	for (trans = powerbook_iso_keyboard; trans->from; trans++)
		set_bit(trans->to, input->keybit);
}
#else
static inline int hidinput_pb_event(struct hid_device *hid, struct input_dev *input,
				    struct hid_usage *usage, __s32 value)
{
	return 0;
}

static inline void hidinput_pb_setup(struct input_dev *input)
{
}
#endif

static void hidinput_configure_usage(struct hid_input *hidinput, struct hid_field *field,
				     struct hid_usage *usage)
{
	struct input_dev *input = hidinput->input;
	struct hid_device *device = input->private;
	int max = 0, code;
	unsigned long *bit = NULL;

	field->hidinput = hidinput;

#ifdef DEBUG
	printk(KERN_DEBUG "Mapping: ");
	resolv_usage(usage->hid);
	printk(" ---> ");
#endif

	if (field->flags & HID_MAIN_ITEM_CONSTANT)
		goto ignore;

	switch (usage->hid & HID_USAGE_PAGE) {

		case HID_UP_UNDEFINED:
			goto ignore;

		case HID_UP_KEYBOARD:

			set_bit(EV_REP, input->evbit);

			if ((usage->hid & HID_USAGE) < 256) {
				if (!hid_keyboard[usage->hid & HID_USAGE]) goto ignore;
				map_key_clear(hid_keyboard[usage->hid & HID_USAGE]);
			} else
				map_key(KEY_UNKNOWN);

			break;

		case HID_UP_BUTTON:

			code = ((usage->hid - 1) & 0xf);

			switch (field->application) {
				case HID_GD_MOUSE:
				case HID_GD_POINTER:  code += 0x110; break;
				case HID_GD_JOYSTICK: code += 0x120; break;
				case HID_GD_GAMEPAD:  code += 0x130; break;
				default:
					switch (field->physical) {
						case HID_GD_MOUSE:
						case HID_GD_POINTER:  code += 0x110; break;
						case HID_GD_JOYSTICK: code += 0x120; break;
						case HID_GD_GAMEPAD:  code += 0x130; break;
						default:              code += 0x100;
					}
			}

			map_key(code);
			break;


		case HID_UP_SIMULATION:

			switch (usage->hid & 0xffff) {
				case 0xba: map_abs(ABS_RUDDER);   break;
				case 0xbb: map_abs(ABS_THROTTLE); break;
				case 0xc4: map_abs(ABS_GAS);      break;
				case 0xc5: map_abs(ABS_BRAKE);    break;
				case 0xc8: map_abs(ABS_WHEEL);    break;
				default:   goto ignore;
			}
			break;

		case HID_UP_GENDESK:

			if ((usage->hid & 0xf0) == 0x80) {	/* SystemControl */
				switch (usage->hid & 0xf) {
					case 0x1: map_key_clear(KEY_POWER);  break;
					case 0x2: map_key_clear(KEY_SLEEP);  break;
					case 0x3: map_key_clear(KEY_WAKEUP); break;
					default: goto unknown;
				}
				break;
			}

			if ((usage->hid & 0xf0) == 0x90) {	/* D-pad */
				switch (usage->hid) {
					case HID_GD_UP:	   usage->hat_dir = 1; break;
					case HID_GD_DOWN:  usage->hat_dir = 5; break;
					case HID_GD_RIGHT: usage->hat_dir = 3; break;
					case HID_GD_LEFT:  usage->hat_dir = 7; break;
					default: goto unknown;
				}
				if (field->dpad) {
					map_abs(field->dpad);
					goto ignore;
				}
				map_abs(ABS_HAT0X);
				break;
			}

			switch (usage->hid) {

				/* These usage IDs map directly to the usage codes. */
				case HID_GD_X: case HID_GD_Y: case HID_GD_Z:
				case HID_GD_RX: case HID_GD_RY: case HID_GD_RZ:
				case HID_GD_SLIDER: case HID_GD_DIAL: case HID_GD_WHEEL:
					if (field->flags & HID_MAIN_ITEM_RELATIVE)
						map_rel(usage->hid & 0xf);
					else
						map_abs(usage->hid & 0xf);
					break;

				case HID_GD_HATSWITCH:
					usage->hat_min = field->logical_minimum;
					usage->hat_max = field->logical_maximum;
					map_abs(ABS_HAT0X);
					break;

				case HID_GD_START:	map_key_clear(BTN_START);	break;
				case HID_GD_SELECT:	map_key_clear(BTN_SELECT);	break;

				default: goto unknown;
			}

			break;

		case HID_UP_LED:
			if (((usage->hid - 1) & 0xffff) >= LED_MAX)
				goto ignore;
			map_led((usage->hid - 1) & 0xffff);
			break;

		case HID_UP_DIGITIZER:

			switch (usage->hid & 0xff) {

				case 0x30: /* TipPressure */
					if (!test_bit(BTN_TOUCH, input->keybit)) {
						device->quirks |= HID_QUIRK_NOTOUCH;
						set_bit(EV_KEY, input->evbit);
						set_bit(BTN_TOUCH, input->keybit);
					}

					map_abs_clear(ABS_PRESSURE);
					break;

				case 0x32: /* InRange */
					switch (field->physical & 0xff) {
						case 0x21: map_key(BTN_TOOL_MOUSE); break;
						case 0x22: map_key(BTN_TOOL_FINGER); break;
						default: map_key(BTN_TOOL_PEN); break;
					}
					break;

				case 0x3c: /* Invert */
					map_key_clear(BTN_TOOL_RUBBER);
					break;

				case 0x33: /* Touch */
				case 0x42: /* TipSwitch */
				case 0x43: /* TipSwitch2 */
					device->quirks &= ~HID_QUIRK_NOTOUCH;
					map_key_clear(BTN_TOUCH);
					break;

				case 0x44: /* BarrelSwitch */
					map_key_clear(BTN_STYLUS);
					break;

				default:  goto unknown;
			}
			break;

		case HID_UP_CONSUMER:	/* USB HUT v1.1, pages 56-62 */

			switch (usage->hid & HID_USAGE) {
				case 0x000: goto ignore;
				case 0x034: map_key_clear(KEY_SLEEP);		break;
				case 0x036: map_key_clear(BTN_MISC);		break;
				case 0x045: map_key_clear(KEY_RADIO);		break;
				case 0x08a: map_key_clear(KEY_WWW);		break;
				case 0x08d: map_key_clear(KEY_PROGRAM);		break;
				case 0x095: map_key_clear(KEY_HELP);		break;
				case 0x09c: map_key_clear(KEY_CHANNELUP);	break;
				case 0x09d: map_key_clear(KEY_CHANNELDOWN);	break;
				case 0x0b0: map_key_clear(KEY_PLAY);		break;
				case 0x0b1: map_key_clear(KEY_PAUSE);		break;
				case 0x0b2: map_key_clear(KEY_RECORD);		break;
				case 0x0b3: map_key_clear(KEY_FASTFORWARD);	break;
				case 0x0b4: map_key_clear(KEY_REWIND);		break;
				case 0x0b5: map_key_clear(KEY_NEXTSONG);	break;
				case 0x0b6: map_key_clear(KEY_PREVIOUSSONG);	break;
				case 0x0b7: map_key_clear(KEY_STOPCD);		break;
				case 0x0b8: map_key_clear(KEY_EJECTCD);		break;
				case 0x0cd: map_key_clear(KEY_PLAYPAUSE);	break;
			        case 0x0e0: map_abs_clear(ABS_VOLUME);		break;
				case 0x0e2: map_key_clear(KEY_MUTE);		break;
				case 0x0e5: map_key_clear(KEY_BASSBOOST);	break;
				case 0x0e9: map_key_clear(KEY_VOLUMEUP);	break;
				case 0x0ea: map_key_clear(KEY_VOLUMEDOWN);	break;
				case 0x183: map_key_clear(KEY_CONFIG);		break;
				case 0x18a: map_key_clear(KEY_MAIL);		break;
				case 0x192: map_key_clear(KEY_CALC);		break;
				case 0x194: map_key_clear(KEY_FILE);		break;
				case 0x1a7: map_key_clear(KEY_DOCUMENTS);	break;
				case 0x201: map_key_clear(KEY_NEW);		break;
				case 0x207: map_key_clear(KEY_SAVE);		break;
				case 0x208: map_key_clear(KEY_PRINT);		break;
				case 0x209: map_key_clear(KEY_PROPS);		break;
				case 0x21a: map_key_clear(KEY_UNDO);		break;
				case 0x21b: map_key_clear(KEY_COPY);		break;
				case 0x21c: map_key_clear(KEY_CUT);		break;
				case 0x21d: map_key_clear(KEY_PASTE);		break;
				case 0x221: map_key_clear(KEY_FIND);		break;
				case 0x223: map_key_clear(KEY_HOMEPAGE);	break;
				case 0x224: map_key_clear(KEY_BACK);		break;
				case 0x225: map_key_clear(KEY_FORWARD);		break;
				case 0x226: map_key_clear(KEY_STOP);		break;
				case 0x227: map_key_clear(KEY_REFRESH);		break;
				case 0x22a: map_key_clear(KEY_BOOKMARKS);	break;
				case 0x233: map_key_clear(KEY_SCROLLUP);	break;
				case 0x234: map_key_clear(KEY_SCROLLDOWN);	break;
				case 0x238: map_rel(REL_HWHEEL);		break;
				case 0x279: map_key_clear(KEY_REDO);		break;
				case 0x289: map_key_clear(KEY_REPLY);		break;
				case 0x28b: map_key_clear(KEY_FORWARDMAIL);	break;
				case 0x28c: map_key_clear(KEY_SEND);		break;

				/* Reported on a Cherry Cymotion keyboard */
				case 0x301: map_key_clear(KEY_PROG1);		break;
				case 0x302: map_key_clear(KEY_PROG2);		break;
				case 0x303: map_key_clear(KEY_PROG3);		break;

				default:    goto ignore;
			}
			break;

		case HID_UP_HPVENDOR:	/* Reported on a Dutch layout HP5308 */

			set_bit(EV_REP, input->evbit);
			switch (usage->hid & HID_USAGE) {
			        case 0x021: map_key_clear(KEY_PRINT);           break;
				case 0x070: map_key_clear(KEY_HP);		break;
				case 0x071: map_key_clear(KEY_CAMERA);		break;
				case 0x072: map_key_clear(KEY_SOUND);		break;
				case 0x073: map_key_clear(KEY_QUESTION);	break;
				case 0x080: map_key_clear(KEY_EMAIL);		break;
				case 0x081: map_key_clear(KEY_CHAT);		break;
				case 0x082: map_key_clear(KEY_SEARCH);		break;
				case 0x083: map_key_clear(KEY_CONNECT);	        break;
				case 0x084: map_key_clear(KEY_FINANCE);		break;
				case 0x085: map_key_clear(KEY_SPORT);		break;
				case 0x086: map_key_clear(KEY_SHOP);	        break;
				default:    goto ignore;
			}
			break;

		case HID_UP_MSVENDOR:
			goto ignore;

		case HID_UP_CUSTOM: /* Reported on Logitech and Powerbook USB keyboards */

			set_bit(EV_REP, input->evbit);
			switch(usage->hid & HID_USAGE) {
				case 0x003:
					/* The fn key on Apple PowerBooks */
					map_key_clear(KEY_FN);
					hidinput_pb_setup(input);
					break;

				default:    goto ignore;
			}
			break;

		case HID_UP_LOGIVENDOR: /* Reported on Logitech Ultra X Media Remote */

			set_bit(EV_REP, input->evbit);
			switch(usage->hid & HID_USAGE) {
				case 0x004: map_key_clear(KEY_AGAIN);		break;
				case 0x00d: map_key_clear(KEY_HOME);		break;
				case 0x024: map_key_clear(KEY_SHUFFLE);		break;
				case 0x025: map_key_clear(KEY_TV);		break;
				case 0x026: map_key_clear(KEY_MENU);		break;
				case 0x031: map_key_clear(KEY_AUDIO);		break;
				case 0x032: map_key_clear(KEY_TEXT);		break;
				case 0x033: map_key_clear(KEY_LAST);		break;
				case 0x047: map_key_clear(KEY_MP3);		break;
				case 0x048: map_key_clear(KEY_DVD);		break;
				case 0x049: map_key_clear(KEY_MEDIA);		break;
				case 0x04a: map_key_clear(KEY_VIDEO);		break;
				case 0x04b: map_key_clear(KEY_ANGLE);		break;
				case 0x04c: map_key_clear(KEY_LANGUAGE);	break;
				case 0x04d: map_key_clear(KEY_SUBTITLE);	break;
				case 0x051: map_key_clear(KEY_RED);		break;
				case 0x052: map_key_clear(KEY_CLOSE);		break;
				default:    goto ignore;
			}
			break;

		case HID_UP_PID:

			set_bit(EV_FF, input->evbit);
			switch(usage->hid & HID_USAGE) {
				case 0x26: map_ff_effect(FF_CONSTANT);	goto ignore;
				case 0x27: map_ff_effect(FF_RAMP);	goto ignore;
				case 0x28: map_ff_effect(FF_CUSTOM);	goto ignore;
				case 0x30: map_ff_effect(FF_SQUARE);	map_ff_effect(FF_PERIODIC); goto ignore;
				case 0x31: map_ff_effect(FF_SINE);	map_ff_effect(FF_PERIODIC); goto ignore;
				case 0x32: map_ff_effect(FF_TRIANGLE);	map_ff_effect(FF_PERIODIC); goto ignore;
				case 0x33: map_ff_effect(FF_SAW_UP);	map_ff_effect(FF_PERIODIC); goto ignore;
				case 0x34: map_ff_effect(FF_SAW_DOWN);	map_ff_effect(FF_PERIODIC); goto ignore;
				case 0x40: map_ff_effect(FF_SPRING);	goto ignore;
				case 0x41: map_ff_effect(FF_DAMPER);	goto ignore;
				case 0x42: map_ff_effect(FF_INERTIA);	goto ignore;
				case 0x43: map_ff_effect(FF_FRICTION);	goto ignore;
				case 0x7e: map_ff(FF_GAIN);		break;
				case 0x83: input->ff_effects_max = field->value[0]; goto ignore;
				case 0x98: map_ff(FF_AUTOCENTER);	break;
				case 0xa4: map_key_clear(BTN_DEAD);	break;
				default: goto ignore;
			}
			break;

		default:
		unknown:
			if (field->report_size == 1) {
				if (field->report->type == HID_OUTPUT_REPORT) {
					map_led(LED_MISC);
					break;
				}
				map_key(BTN_MISC);
				break;
			}
			if (field->flags & HID_MAIN_ITEM_RELATIVE) {
				map_rel(REL_MISC);
				break;
			}
			map_abs(ABS_MISC);
			break;
	}

	if (device->quirks & HID_QUIRK_MIGHTYMOUSE) {
		if (usage->hid == HID_GD_Z)
			map_rel(REL_HWHEEL);
		else if (usage->code == BTN_1)
			map_key(BTN_2);
		else if (usage->code == BTN_2)
			map_key(BTN_1);
	}

	if ((device->quirks & (HID_QUIRK_2WHEEL_MOUSE_HACK_7 | HID_QUIRK_2WHEEL_MOUSE_HACK_5)) &&
		 (usage->type == EV_REL) && (usage->code == REL_WHEEL))
			set_bit(REL_HWHEEL, bit);

	if (((device->quirks & HID_QUIRK_2WHEEL_MOUSE_HACK_5) && (usage->hid == 0x00090005))
		|| ((device->quirks & HID_QUIRK_2WHEEL_MOUSE_HACK_7) && (usage->hid == 0x00090007)))
		goto ignore;

	set_bit(usage->type, input->evbit);

	while (usage->code <= max && test_and_set_bit(usage->code, bit))
		usage->code = find_next_zero_bit(bit, max + 1, usage->code);

	if (usage->code > max)
		goto ignore;


	if (usage->type == EV_ABS) {

		int a = field->logical_minimum;
		int b = field->logical_maximum;

		if ((device->quirks & HID_QUIRK_BADPAD) && (usage->code == ABS_X || usage->code == ABS_Y)) {
			a = field->logical_minimum = 0;
			b = field->logical_maximum = 255;
		}

		if (field->application == HID_GD_GAMEPAD || field->application == HID_GD_JOYSTICK)
			input_set_abs_params(input, usage->code, a, b, (b - a) >> 8, (b - a) >> 4);
		else	input_set_abs_params(input, usage->code, a, b, 0, 0);

	}

	if (usage->type == EV_ABS &&
	    (usage->hat_min < usage->hat_max || usage->hat_dir)) {
		int i;
		for (i = usage->code; i < usage->code + 2 && i <= max; i++) {
			input_set_abs_params(input, i, -1, 1, 0, 0);
			set_bit(i, input->absbit);
		}
		if (usage->hat_dir && !field->dpad)
			field->dpad = usage->code;
	}

#ifdef DEBUG
	resolv_event(usage->type, usage->code);
	printk("\n");
#endif
	return;

ignore:
#ifdef DEBUG
	printk("IGNORED\n");
#endif
	return;
}

void hidinput_hid_event(struct hid_device *hid, struct hid_field *field, struct hid_usage *usage, __s32 value, struct pt_regs *regs)
{
	struct input_dev *input;
	int *quirks = &hid->quirks;

	if (!field->hidinput)
		return;

	input = field->hidinput->input;

	input_regs(input, regs);

	if (!usage->type)
		return;

	if (((hid->quirks & HID_QUIRK_2WHEEL_MOUSE_HACK_5) && (usage->hid == 0x00090005))
		|| ((hid->quirks & HID_QUIRK_2WHEEL_MOUSE_HACK_7) && (usage->hid == 0x00090007))) {
		if (value) hid->quirks |=  HID_QUIRK_2WHEEL_MOUSE_HACK_ON;
		else       hid->quirks &= ~HID_QUIRK_2WHEEL_MOUSE_HACK_ON;
		return;
	}

	if ((hid->quirks & HID_QUIRK_INVERT_HWHEEL) && (usage->code == REL_HWHEEL)) {
		input_event(input, usage->type, usage->code, -value);
		return;
	}

	if ((hid->quirks & HID_QUIRK_2WHEEL_MOUSE_HACK_ON) && (usage->code == REL_WHEEL)) {
		input_event(input, usage->type, REL_HWHEEL, value);
		return;
	}

	if ((hid->quirks & HID_QUIRK_POWERBOOK_HAS_FN) && hidinput_pb_event(hid, input, usage, value))
		return;

	if (usage->hat_min < usage->hat_max || usage->hat_dir) {
		int hat_dir = usage->hat_dir;
		if (!hat_dir)
			hat_dir = (value - usage->hat_min) * 8 / (usage->hat_max - usage->hat_min + 1) + 1;
		if (hat_dir < 0 || hat_dir > 8) hat_dir = 0;
		input_event(input, usage->type, usage->code    , hid_hat_to_axis[hat_dir].x);
                input_event(input, usage->type, usage->code + 1, hid_hat_to_axis[hat_dir].y);
                return;
        }

	if (usage->hid == (HID_UP_DIGITIZER | 0x003c)) { /* Invert */
		*quirks = value ? (*quirks | HID_QUIRK_INVERT) : (*quirks & ~HID_QUIRK_INVERT);
		return;
	}

	if (usage->hid == (HID_UP_DIGITIZER | 0x0032)) { /* InRange */
		if (value) {
			input_event(input, usage->type, (*quirks & HID_QUIRK_INVERT) ? BTN_TOOL_RUBBER : usage->code, 1);
			return;
		}
		input_event(input, usage->type, usage->code, 0);
		input_event(input, usage->type, BTN_TOOL_RUBBER, 0);
		return;
	}

	if (usage->hid == (HID_UP_DIGITIZER | 0x0030) && (*quirks & HID_QUIRK_NOTOUCH)) { /* Pressure */
		int a = field->logical_minimum;
		int b = field->logical_maximum;
		input_event(input, EV_KEY, BTN_TOUCH, value > a + ((b - a) >> 3));
	}

	if (usage->hid == (HID_UP_PID | 0x83UL)) { /* Simultaneous Effects Max */
		input->ff_effects_max = value;
		dbg("Maximum Effects - %d",input->ff_effects_max);
		return;
	}

	if (usage->hid == (HID_UP_PID | 0x7fUL)) {
		dbg("PID Pool Report\n");
		return;
	}

	if ((usage->type == EV_KEY) && (usage->code == 0)) /* Key 0 is "unassigned", not KEY_UNKNOWN */
		return;

	input_event(input, usage->type, usage->code, value);

	if ((field->flags & HID_MAIN_ITEM_RELATIVE) && (usage->type == EV_KEY))
		input_event(input, usage->type, usage->code, 0);
}

void hidinput_report_event(struct hid_device *hid, struct hid_report *report)
{
	struct hid_input *hidinput;

	list_for_each_entry(hidinput, &hid->inputs, list)
		input_sync(hidinput->input);
}

static int hidinput_find_field(struct hid_device *hid, unsigned int type, unsigned int code, struct hid_field **field)
{
	struct hid_report *report;
	int i, j;

	list_for_each_entry(report, &hid->report_enum[HID_OUTPUT_REPORT].report_list, list) {
		for (i = 0; i < report->maxfield; i++) {
			*field = report->field[i];
			for (j = 0; j < (*field)->maxusage; j++)
				if ((*field)->usage[j].type == type && (*field)->usage[j].code == code)
					return j;
		}
	}
	return -1;
}

static int hidinput_input_event(struct input_dev *dev, unsigned int type, unsigned int code, int value)
{
	struct hid_device *hid = dev->private;
	struct hid_field *field;
	int offset;

	if (type == EV_FF)
		return hid_ff_event(hid, dev, type, code, value);

	if (type != EV_LED)
		return -1;

	if ((offset = hidinput_find_field(hid, type, code, &field)) == -1) {
		warn("event field not found");
		return -1;
	}

	hid_set_field(field, offset, value);
	hid_submit_report(hid, field->report, USB_DIR_OUT);

	return 0;
}

static int hidinput_open(struct input_dev *dev)
{
	struct hid_device *hid = dev->private;
	return hid_open(hid);
}

static void hidinput_close(struct input_dev *dev)
{
	struct hid_device *hid = dev->private;
	hid_close(hid);
}

/*
 * Register the input device; print a message.
 * Configure the input layer interface
 * Read all reports and initialize the absolute field values.
 */

int hidinput_connect(struct hid_device *hid)
{
	struct usb_device *dev = hid->dev;
	struct hid_report *report;
	struct hid_input *hidinput = NULL;
	struct input_dev *input_dev;
	int i, j, k;

	INIT_LIST_HEAD(&hid->inputs);

	for (i = 0; i < hid->maxcollection; i++)
		if (hid->collection[i].type == HID_COLLECTION_APPLICATION ||
		    hid->collection[i].type == HID_COLLECTION_PHYSICAL)
			if (IS_INPUT_APPLICATION(hid->collection[i].usage))
				break;

	if (i == hid->maxcollection)
		return -1;

	for (k = HID_INPUT_REPORT; k <= HID_OUTPUT_REPORT; k++)
		list_for_each_entry(report, &hid->report_enum[k].report_list, list) {

			if (!report->maxfield)
				continue;

			if (!hidinput) {
				hidinput = kzalloc(sizeof(*hidinput), GFP_KERNEL);
				input_dev = input_allocate_device();
				if (!hidinput || !input_dev) {
					kfree(hidinput);
					input_free_device(input_dev);
					err("Out of memory during hid input probe");
					return -1;
				}

				input_dev->private = hid;
				input_dev->event = hidinput_input_event;
				input_dev->open = hidinput_open;
				input_dev->close = hidinput_close;

				input_dev->name = hid->name;
				input_dev->phys = hid->phys;
				input_dev->uniq = hid->uniq;
				usb_to_input_id(dev, &input_dev->id);
				input_dev->cdev.dev = &hid->intf->dev;

				hidinput->input = input_dev;
				list_add_tail(&hidinput->list, &hid->inputs);
			}

			for (i = 0; i < report->maxfield; i++)
				for (j = 0; j < report->field[i]->maxusage; j++)
					hidinput_configure_usage(hidinput, report->field[i],
								 report->field[i]->usage + j);

			if (hid->quirks & HID_QUIRK_MULTI_INPUT) {
				/* This will leave hidinput NULL, so that it
				 * allocates another one if we have more inputs on
				 * the same interface. Some devices (e.g. Happ's
				 * UGCI) cram a lot of unrelated inputs into the
				 * same interface. */
				hidinput->report = report;
				input_register_device(hidinput->input);
				hidinput = NULL;
			}
		}

	/* This only gets called when we are a single-input (most of the
	 * time). IOW, not a HID_QUIRK_MULTI_INPUT. The hid_ff_init() is
	 * only useful in this case, and not for multi-input quirks. */
	if (hidinput) {
		hid_ff_init(hid);
		input_register_device(hidinput->input);
	}

	return 0;
}

void hidinput_disconnect(struct hid_device *hid)
{
	struct hid_input *hidinput, *next;

	list_for_each_entry_safe(hidinput, next, &hid->inputs, list) {
		list_del(&hidinput->list);
		input_unregister_device(hidinput->input);
		kfree(hidinput);
	}
}<|MERGE_RESOLUTION|>--- conflicted
+++ resolved
@@ -129,11 +129,13 @@
 	{ }
 };
 
-<<<<<<< HEAD
+static struct hidinput_key_translation powerbook_iso_keyboard[] = {
+	{ KEY_GRAVE,    KEY_102ND },
+	{ KEY_102ND,    KEY_GRAVE },
+	{ }
+};
+
 static int usbhid_pb_fnmode = 2;
-=======
-static int usbhid_pb_fnmode = 1;
->>>>>>> c929bdcb
 module_param_named(pb_fnmode, usbhid_pb_fnmode, int, 0644);
 MODULE_PARM_DESC(pb_fnmode,
 	"Mode of fn key on PowerBooks (0 = disabled, 1 = fkeyslast, 2 = fkeysfirst)");
@@ -215,6 +217,14 @@
 		}
 	}
 
+	if (hid->quirks & HID_QUIRK_POWERBOOK_ISO_KEYBOARD) {
+		trans = find_translation(powerbook_iso_keyboard, usage->code);
+		if (trans) {
+			input_event(input, usage->type, trans->to, value);
+			return 1;
+		}
+	}
+
 	return 0;
 }
 
@@ -229,6 +239,9 @@
 		set_bit(trans->to, input->keybit);
 
 	for (trans = powerbook_numlock_keys; trans->from; trans++)
+		set_bit(trans->to, input->keybit);
+
+	for (trans = powerbook_iso_keyboard; trans->from; trans++)
 		set_bit(trans->to, input->keybit);
 
 	for (trans = powerbook_iso_keyboard; trans->from; trans++)
