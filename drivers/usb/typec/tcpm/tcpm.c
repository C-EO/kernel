--- conflicted
+++ resolved
@@ -3276,12 +3276,8 @@
 	case SNK_HARD_RESET_SINK_OFF:
 		memset(&port->pps_data, 0, sizeof(port->pps_data));
 		tcpm_set_vconn(port, false);
-<<<<<<< HEAD
-		tcpm_set_charge(port, false);
-=======
 		if (port->pd_capable)
 			tcpm_set_charge(port, false);
->>>>>>> 8ccc0d69
 		tcpm_set_roles(port, port->self_powered, TYPEC_SINK,
 			       TYPEC_DEVICE);
 		/*
