--- conflicted
+++ resolved
@@ -558,12 +558,6 @@
 
 	if (srb->result == SAM_STAT_GOOD && scsi_get_resid(srb) == 0) {
 
-<<<<<<< HEAD
-		/* The command succeeded.  We know this device doesn't
-		 * have the last-sector bug, so stop checking it.
-		 */
-		us->use_last_sector_hacks = 0;
-=======
 		/* The command succeeded.  If the capacity is odd
 		 * (i.e., if the sector number is even) then the
 		 * "always-even" heuristic would be wrong for this
@@ -590,7 +584,6 @@
 					vid, pid, rev);
 			us->use_last_sector_hacks = -1;
 		}
->>>>>>> 18e352e4
 
 	} else {
 		/* The command failed.  Allow up to 3 retries in case this
@@ -606,8 +599,6 @@
 		srb->result = SAM_STAT_CHECK_CONDITION;
 		memcpy(srb->sense_buffer, record_not_found,
 				sizeof(record_not_found));
-<<<<<<< HEAD
-=======
 
 		/* In theory we might want to issue a WARN() here if the
 		 * capacity is even, since it could indicate the device
@@ -616,7 +607,6 @@
 		 * simply can't access its last sector, a failure mode
 		 * which is surprisingly common.  So no warning.
 		 */
->>>>>>> 18e352e4
 	}
 
  done:
