--- conflicted
+++ resolved
@@ -1314,17 +1314,10 @@
 	struct digi_port *priv;
 
 	serial_priv = usb_get_serial_data(serial);
-<<<<<<< HEAD
 
 	priv = usb_get_serial_port_data(serial_priv->ds_oob_port);
 	kfree(priv);
 
-=======
-
-	priv = usb_get_serial_port_data(serial_priv->ds_oob_port);
-	kfree(priv);
-
->>>>>>> 35681f62
 	kfree(serial_priv);
 }
 
