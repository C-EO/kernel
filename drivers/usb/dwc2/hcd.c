--- conflicted
+++ resolved
@@ -2642,11 +2642,6 @@
 	    chan->max_packet > DWC2_KMEM_UNALIGNED_BUF_SIZE)
 		return -ENOMEM;
 
-<<<<<<< HEAD
-static void dwc2_free_dma_aligned_buffer(struct urb *urb)
-{
-	void *stored_xfer_buffer;
-=======
 	if (!qh->dw_align_buf) {
 		qh->dw_align_buf = kmem_cache_alloc(hsotg->unaligned_cache,
 						    GFP_ATOMIC | GFP_DMA);
@@ -2674,7 +2669,6 @@
 {
 	void *stored_xfer_buffer;
 	size_t length;
->>>>>>> 22cb595e
 
 	if (!(urb->transfer_flags & URB_ALIGNED_TEMP_BUFFER))
 		return;
@@ -2683,11 +2677,6 @@
 	memcpy(&stored_xfer_buffer, urb->transfer_buffer +
 	       urb->transfer_buffer_length, sizeof(urb->transfer_buffer));
 
-<<<<<<< HEAD
-	if (usb_urb_dir_in(urb))
-		memcpy(stored_xfer_buffer, urb->transfer_buffer,
-		       urb->transfer_buffer_length);
-=======
 	if (usb_urb_dir_in(urb)) {
 		if (usb_pipeisoc(urb->pipe))
 			length = urb->transfer_buffer_length;
@@ -2696,7 +2685,6 @@
 
 		memcpy(stored_xfer_buffer, urb->transfer_buffer, length);
 	}
->>>>>>> 22cb595e
 	kfree(urb->transfer_buffer);
 	urb->transfer_buffer = stored_xfer_buffer;
 
