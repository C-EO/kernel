--- conflicted
+++ resolved
@@ -146,11 +146,7 @@
 			/* The descriptor may claim to be longer than it
 			 * really is.  Here is the actual allocated length. */
 			unsigned alloclen =
-<<<<<<< HEAD
-				ps->dev->config[i].desc.wTotalLength;
-=======
 				dev->config[i].desc.wTotalLength;
->>>>>>> 30e74fea
 
 			len = length - (*ppos - pos);
 			if (len > nbytes)
@@ -160,11 +156,7 @@
 			if (alloclen > (*ppos - pos)) {
 				alloclen -= (*ppos - pos);
 				if (copy_to_user(buf,
-<<<<<<< HEAD
-				    ps->dev->rawdescriptors[i] + (*ppos - pos),
-=======
 				    dev->rawdescriptors[i] + (*ppos - pos),
->>>>>>> 30e74fea
 				    min(len, alloclen))) {
 					ret = -EFAULT;
 					goto err;
@@ -347,16 +339,6 @@
 	/* NOTE:  this relies on usbcore having canceled and completed
 	 * all pending I/O requests; 2.6 does that.
 	 */
-<<<<<<< HEAD
-
-	/* prevent new I/O requests */
-	ps->dev = 0;
-	clear_bit(intf->cur_altsetting->desc.bInterfaceNumber, &ps->ifclaimed);
-	usb_set_intfdata (intf, NULL);
-
-	/* force async requests to complete */
-	destroy_all_async (ps);
-=======
 
 	if (likely(ifnum < 8*sizeof(ps->ifclaimed)))
 		clear_bit(ifnum, &ps->ifclaimed);
@@ -367,7 +349,6 @@
 
 	/* force async requests to complete */
 	destroy_async_on_interface(ps, ifnum);
->>>>>>> 30e74fea
 }
 
 struct usb_driver usbdevfs_driver = {
@@ -388,19 +369,6 @@
 	/* already claimed */
 	if (test_bit(ifnum, &ps->ifclaimed))
 		return 0;
-<<<<<<< HEAD
-	iface = dev->actconfig->interface[intf];
-	err = -EBUSY;
-
-	/* lock against other changes to driver bindings */
-	down_write(&usb_bus_type.subsys.rwsem);
-	if (!usb_interface_claimed(iface)) {
-		usb_driver_claim_interface(&usbdevfs_driver, iface, ps);
-		set_bit(intf, &ps->ifclaimed);
-		err = 0;
-	}
-	up_write(&usb_bus_type.subsys.rwsem);
-=======
 
 	/* lock against other changes to driver bindings */
 	down_write(&usb_bus_type.subsys.rwsem);
@@ -412,7 +380,6 @@
 	up_write(&usb_bus_type.subsys.rwsem);
 	if (err == 0)
 		set_bit(ifnum, &ps->ifclaimed);
->>>>>>> 30e74fea
 	return err;
 }
 
@@ -426,18 +393,6 @@
 	if (ifnum >= 8*sizeof(ps->ifclaimed))
 		return err;
 	dev = ps->dev;
-<<<<<<< HEAD
-	down(&dev->serialize);
-	/* lock against other changes to driver bindings */
-	down_write(&usb_bus_type.subsys.rwsem);
-	if (test_and_clear_bit(intf, &ps->ifclaimed)) {
-		iface = dev->actconfig->interface[intf];
-		usb_driver_release_interface(&usbdevfs_driver, iface);
-		err = 0;
-	}
-	up_write(&usb_bus_type.subsys.rwsem);
-	up(&dev->serialize);
-=======
 	/* lock against other changes to driver bindings */
 	down_write(&usb_bus_type.subsys.rwsem);
 	intf = usb_ifnum_to_if(dev, ifnum);
@@ -448,7 +403,6 @@
 		err = 0;
 	}
 	up_write(&usb_bus_type.subsys.rwsem);
->>>>>>> 30e74fea
 	return err;
 }
 
@@ -489,25 +443,6 @@
 	return -ENOENT; 
 }
 
-<<<<<<< HEAD
-static int findintfif(struct usb_device *dev, unsigned int ifn)
-{
-	unsigned int i;
-
-	if (ifn & ~0xff)
-		return -EINVAL;
-	if (!dev->actconfig)
-		return -ESRCH;
-	for (i = 0; i < dev->actconfig->desc.bNumInterfaces; i++) {
-		if (dev->actconfig->interface[i]->
-				altsetting[0].desc.bInterfaceNumber == ifn)
-			return i;
-	}
-	return -ENOENT; 
-}
-
-=======
->>>>>>> 30e74fea
 static int check_ctrlrecip(struct dev_state *ps, unsigned int requesttype, unsigned int index)
 {
 	int ret = 0;
@@ -761,17 +696,6 @@
 
 	if (copy_from_user(&gd, arg, sizeof(gd)))
 		return -EFAULT;
-<<<<<<< HEAD
-	if ((ret = findintfif(ps->dev, gd.interface)) < 0)
-		return ret;
-	interface = ps->dev->actconfig->interface[ret];
-	if (!interface->dev.driver)
-		return -ENODATA;
-	strncpy(gd.driver, interface->dev.driver->name, sizeof(gd.driver));
-	if (copy_to_user(arg, &gd, sizeof(gd)))
-		return -EFAULT;
-	return 0;
-=======
 	down_read(&usb_bus_type.subsys.rwsem);
 	intf = usb_ifnum_to_if(ps->dev, gd.interface);
 	if (!intf || !intf->dev.driver)
@@ -783,7 +707,6 @@
 	}
 	up_read(&usb_bus_type.subsys.rwsem);
 	return ret;
->>>>>>> 30e74fea
 }
 
 static int proc_connectinfo(struct dev_state *ps, void __user *arg)
@@ -799,14 +722,7 @@
 
 static int proc_resetdevice(struct dev_state *ps)
 {
-<<<<<<< HEAD
-	/* FIXME when usb_reset_device() is fixed we'll need to grab
-	 * ps->dev->serialize before calling it.
-	 */
-	return usb_reset_device(ps->dev);
-=======
 	return __usb_reset_device(ps->dev);
->>>>>>> 30e74fea
 
 }
 
@@ -819,19 +735,8 @@
 		return -EFAULT;
 	if ((ret = checkintf(ps, setintf.interface)))
 		return ret;
-<<<<<<< HEAD
-	interface = ps->dev->actconfig->interface[ret];
-	if (interface->dev.driver) {
-		if ((ret = checkintf(ps, ret)))
-			return ret;
-	}
-	if (usb_set_interface(ps->dev, setintf.interface, setintf.altsetting))
-		return -EINVAL;
-	return 0;
-=======
 	return usb_set_interface(ps->dev, setintf.interface,
 			setintf.altsetting);
->>>>>>> 30e74fea
 }
 
 static int proc_setconfig(struct dev_state *ps, void __user *arg)
@@ -843,10 +748,6 @@
 	if (get_user(u, (unsigned int __user *)arg))
 		return -EFAULT;
 
-<<<<<<< HEAD
-	down(&ps->dev->serialize);
-=======
->>>>>>> 30e74fea
  	actconfig = ps->dev->actconfig;
  
  	/* Don't touch the device if any interfaces are claimed.
@@ -882,10 +783,6 @@
 		else
 			status = usb_set_configuration(ps->dev, u);
 	}
-<<<<<<< HEAD
-	up(&ps->dev->serialize);
-=======
->>>>>>> 30e74fea
 
 	return status;
 }
@@ -964,11 +861,7 @@
 			return -EINVAL;
 		if (!(ep_desc = usb_epnum_to_ep_desc(ps->dev, uurb.endpoint)))
 			return -ENOENT;
-<<<<<<< HEAD
-		interval = (1 << (min ((u8)16,ep_desc->bInterval) - 1));
-=======
 		interval = 1 << min (15, ep_desc->bInterval - 1);
->>>>>>> 30e74fea
 		isofrmlen = sizeof(struct usbdevfs_iso_packet_desc) * uurb.number_of_packets;
 		if (!(isopkt = kmalloc(isofrmlen, GFP_KERNEL)))
 			return -ENOMEM;
@@ -995,11 +888,7 @@
 		if (!(ep_desc = usb_epnum_to_ep_desc(ps->dev, uurb.endpoint)))
 			return -ENOENT;
 		if (ps->dev->speed == USB_SPEED_HIGH)
-<<<<<<< HEAD
-			interval = (1 << (min ((u8)16,ep_desc->bInterval) - 1));
-=======
 			interval = 1 << min (15, ep_desc->bInterval - 1);
->>>>>>> 30e74fea
 		else
 			interval = ep_desc->bInterval;
 		if (uurb.buffer_length > 16384)
@@ -1222,43 +1111,25 @@
 		}
 	}
 
-<<<<<<< HEAD
-	if (!ps->dev) {
-=======
 	if (!connected(ps->dev)) {
->>>>>>> 30e74fea
 		if (buf)
 			kfree(buf);
 		return -ENODEV;
 	}
 
-<<<<<<< HEAD
-	down(&ps->dev->serialize);
-	if (ps->dev->state != USB_STATE_CONFIGURED)
-		retval = -ENODEV;
-	else if (!(ifp = usb_ifnum_to_if (ps->dev, ctrl.ifno)))
-=======
 	if (ps->dev->state != USB_STATE_CONFIGURED)
 		retval = -ENODEV;
 	else if (!(intf = usb_ifnum_to_if (ps->dev, ctrl.ifno)))
->>>>>>> 30e74fea
                retval = -EINVAL;
 	else switch (ctrl.ioctl_code) {
 
 	/* disconnect kernel driver from interface */
 	case USBDEVFS_DISCONNECT:
 		down_write(&usb_bus_type.subsys.rwsem);
-<<<<<<< HEAD
-		if (ifp->dev.driver) {
-			driver = to_usb_driver(ifp->dev.driver);
-			dev_dbg (&ifp->dev, "disconnect by usbfs\n");
-			usb_driver_release_interface(driver, ifp);
-=======
 		if (intf->dev.driver) {
 			driver = to_usb_driver(intf->dev.driver);
 			dev_dbg (&intf->dev, "disconnect by usbfs\n");
 			usb_driver_release_interface(driver, intf);
->>>>>>> 30e74fea
 		} else
 			retval = -ENODATA;
 		up_write(&usb_bus_type.subsys.rwsem);
@@ -1266,37 +1137,23 @@
 
 	/* let kernel drivers try to (re)bind to the interface */
 	case USBDEVFS_CONNECT:
-<<<<<<< HEAD
-		bus_rescan_devices(ifp->dev.bus);
-=======
 		bus_rescan_devices(intf->dev.bus);
->>>>>>> 30e74fea
 		break;
 
 	/* talk directly to the interface's driver */
 	default:
 		down_read(&usb_bus_type.subsys.rwsem);
-<<<<<<< HEAD
-		if (ifp->dev.driver)
-			driver = to_usb_driver(ifp->dev.driver);
-		if (driver == 0 || driver->ioctl == 0) {
-			retval = -ENOTTY;
-		} else {
-			retval = driver->ioctl (ifp, ctrl.ioctl_code, buf);
-=======
 		if (intf->dev.driver)
 			driver = to_usb_driver(intf->dev.driver);
 		if (driver == 0 || driver->ioctl == 0) {
 			retval = -ENOTTY;
 		} else {
 			retval = driver->ioctl (intf, ctrl.ioctl_code, buf);
->>>>>>> 30e74fea
 			if (retval == -ENOIOCTLCMD)
 				retval = -ENOTTY;
 		}
 		up_read(&usb_bus_type.subsys.rwsem);
 	}
-	up(&ps->dev->serialize);
 
 	/* cleanup and return */
 	if (retval >= 0
