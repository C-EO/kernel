// SPDX-License-Identifier: GPL-2.0
/*
 * xhci-dbgtty.c - tty glue for xHCI debug capability
 *
 * Copyright (C) 2017 Intel Corporation
 *
 * Author: Lu Baolu <baolu.lu@linux.intel.com>
 */

#include <linux/slab.h>
#include <linux/tty.h>
#include <linux/tty_flip.h>

#include "xhci.h"
#include "xhci-dbgcap.h"

static int dbc_tty_init(void);
static void dbc_tty_exit(void);

static struct tty_driver *dbc_tty_driver;

static inline struct dbc_port *dbc_to_port(struct xhci_dbc *dbc)
{
	return dbc->priv;
}

static unsigned int
dbc_send_packet(struct dbc_port *port, char *packet, unsigned int size)
{
	unsigned int		len;

	len = kfifo_len(&port->write_fifo);
	if (len < size)
		size = len;
	if (size != 0)
		size = kfifo_out(&port->write_fifo, packet, size);
	return size;
}

static int dbc_start_tx(struct dbc_port *port)
	__releases(&port->port_lock)
	__acquires(&port->port_lock)
{
	int			len;
	struct dbc_request	*req;
	int			status = 0;
	bool			do_tty_wake = false;
	struct list_head	*pool = &port->write_pool;

	while (!list_empty(pool)) {
		req = list_entry(pool->next, struct dbc_request, list_pool);
		len = dbc_send_packet(port, req->buf, DBC_MAX_PACKET);
		if (len == 0)
			break;
		do_tty_wake = true;

		req->length = len;
		list_del(&req->list_pool);

		spin_unlock(&port->port_lock);
		status = dbc_ep_queue(req);
		spin_lock(&port->port_lock);

		if (status) {
			list_add(&req->list_pool, pool);
			break;
		}
	}

	if (do_tty_wake && port->port.tty)
		tty_wakeup(port->port.tty);

	return status;
}

static void dbc_start_rx(struct dbc_port *port)
	__releases(&port->port_lock)
	__acquires(&port->port_lock)
{
	struct dbc_request	*req;
	int			status;
	struct list_head	*pool = &port->read_pool;

	while (!list_empty(pool)) {
		if (!port->port.tty)
			break;

		req = list_entry(pool->next, struct dbc_request, list_pool);
		list_del(&req->list_pool);
		req->length = DBC_MAX_PACKET;

		spin_unlock(&port->port_lock);
		status = dbc_ep_queue(req);
		spin_lock(&port->port_lock);

		if (status) {
			list_add(&req->list_pool, pool);
			break;
		}
	}
}

static void
dbc_read_complete(struct xhci_dbc *dbc, struct dbc_request *req)
{
	unsigned long		flags;
	struct dbc_port		*port = dbc_to_port(dbc);

	spin_lock_irqsave(&port->port_lock, flags);
	list_add_tail(&req->list_pool, &port->read_queue);
	tasklet_schedule(&port->push);
	spin_unlock_irqrestore(&port->port_lock, flags);
}

static void dbc_write_complete(struct xhci_dbc *dbc, struct dbc_request *req)
{
	unsigned long		flags;
	struct dbc_port		*port = dbc_to_port(dbc);

	spin_lock_irqsave(&port->port_lock, flags);
	list_add(&req->list_pool, &port->write_pool);
	switch (req->status) {
	case 0:
		dbc_start_tx(port);
		break;
	case -ESHUTDOWN:
		break;
	default:
		dev_warn(dbc->dev, "unexpected write complete status %d\n",
			  req->status);
		break;
	}
	spin_unlock_irqrestore(&port->port_lock, flags);
}

static void xhci_dbc_free_req(struct dbc_request *req)
{
	kfree(req->buf);
	dbc_free_request(req);
}

static int
xhci_dbc_alloc_requests(struct xhci_dbc *dbc, unsigned int direction,
			struct list_head *head,
			void (*fn)(struct xhci_dbc *, struct dbc_request *))
{
	int			i;
	struct dbc_request	*req;

	for (i = 0; i < DBC_QUEUE_SIZE; i++) {
		req = dbc_alloc_request(dbc, direction, GFP_KERNEL);
		if (!req)
			break;

		req->length = DBC_MAX_PACKET;
		req->buf = kmalloc(req->length, GFP_KERNEL);
		if (!req->buf) {
			dbc_free_request(req);
			break;
		}

		req->complete = fn;
		list_add_tail(&req->list_pool, head);
	}

	return list_empty(head) ? -ENOMEM : 0;
}

static void
xhci_dbc_free_requests(struct list_head *head)
{
	struct dbc_request	*req;

	while (!list_empty(head)) {
		req = list_entry(head->next, struct dbc_request, list_pool);
		list_del(&req->list_pool);
		xhci_dbc_free_req(req);
	}
}

static int dbc_tty_install(struct tty_driver *driver, struct tty_struct *tty)
{
	struct dbc_port		*port = driver->driver_state;

	tty->driver_data = port;

	return tty_port_install(&port->port, driver, tty);
}

static int dbc_tty_open(struct tty_struct *tty, struct file *file)
{
	struct dbc_port		*port = tty->driver_data;

	return tty_port_open(&port->port, tty, file);
}

static void dbc_tty_close(struct tty_struct *tty, struct file *file)
{
	struct dbc_port		*port = tty->driver_data;

	tty_port_close(&port->port, tty, file);
}

static int dbc_tty_write(struct tty_struct *tty,
			 const unsigned char *buf,
			 int count)
{
	struct dbc_port		*port = tty->driver_data;
	unsigned long		flags;

	spin_lock_irqsave(&port->port_lock, flags);
	if (count)
		count = kfifo_in(&port->write_fifo, buf, count);
	dbc_start_tx(port);
	spin_unlock_irqrestore(&port->port_lock, flags);

	return count;
}

static int dbc_tty_put_char(struct tty_struct *tty, unsigned char ch)
{
	struct dbc_port		*port = tty->driver_data;
	unsigned long		flags;
	int			status;

	spin_lock_irqsave(&port->port_lock, flags);
	status = kfifo_put(&port->write_fifo, ch);
	spin_unlock_irqrestore(&port->port_lock, flags);

	return status;
}

static void dbc_tty_flush_chars(struct tty_struct *tty)
{
	struct dbc_port		*port = tty->driver_data;
	unsigned long		flags;

	spin_lock_irqsave(&port->port_lock, flags);
	dbc_start_tx(port);
	spin_unlock_irqrestore(&port->port_lock, flags);
}

static unsigned int dbc_tty_write_room(struct tty_struct *tty)
{
	struct dbc_port		*port = tty->driver_data;
	unsigned long		flags;
	unsigned int		room;

	spin_lock_irqsave(&port->port_lock, flags);
	room = kfifo_avail(&port->write_fifo);
	spin_unlock_irqrestore(&port->port_lock, flags);

	return room;
}

static unsigned int dbc_tty_chars_in_buffer(struct tty_struct *tty)
{
	struct dbc_port		*port = tty->driver_data;
	unsigned long		flags;
	unsigned int		chars;

	spin_lock_irqsave(&port->port_lock, flags);
	chars = kfifo_len(&port->write_fifo);
	spin_unlock_irqrestore(&port->port_lock, flags);

	return chars;
}

static void dbc_tty_unthrottle(struct tty_struct *tty)
{
	struct dbc_port		*port = tty->driver_data;
	unsigned long		flags;

	spin_lock_irqsave(&port->port_lock, flags);
	tasklet_schedule(&port->push);
	spin_unlock_irqrestore(&port->port_lock, flags);
}

static const struct tty_operations dbc_tty_ops = {
	.install		= dbc_tty_install,
	.open			= dbc_tty_open,
	.close			= dbc_tty_close,
	.write			= dbc_tty_write,
	.put_char		= dbc_tty_put_char,
	.flush_chars		= dbc_tty_flush_chars,
	.write_room		= dbc_tty_write_room,
	.chars_in_buffer	= dbc_tty_chars_in_buffer,
	.unthrottle		= dbc_tty_unthrottle,
};

<<<<<<< HEAD
static void dbc_rx_push(unsigned long _port)
=======
static void dbc_rx_push(struct tasklet_struct *t)
>>>>>>> 7d2a07b7
{
	struct dbc_request	*req;
	struct tty_struct	*tty;
	unsigned long		flags;
	bool			do_push = false;
	bool			disconnect = false;
	struct dbc_port		*port = from_tasklet(port, t, push);
	struct list_head	*queue = &port->read_queue;

	spin_lock_irqsave(&port->port_lock, flags);
	tty = port->port.tty;
	while (!list_empty(queue)) {
		req = list_first_entry(queue, struct dbc_request, list_pool);

		if (tty && tty_throttled(tty))
			break;

		switch (req->status) {
		case 0:
			break;
		case -ESHUTDOWN:
			disconnect = true;
			break;
		default:
			pr_warn("ttyDBC0: unexpected RX status %d\n",
				req->status);
			break;
		}

		if (req->actual) {
			char		*packet = req->buf;
			unsigned int	n, size = req->actual;
			int		count;

			n = port->n_read;
			if (n) {
				packet += n;
				size -= n;
			}

			count = tty_insert_flip_string(&port->port, packet,
						       size);
			if (count)
				do_push = true;
			if (count != size) {
				port->n_read += count;
				break;
			}
			port->n_read = 0;
		}

		list_move(&req->list_pool, &port->read_pool);
	}

	if (do_push)
		tty_flip_buffer_push(&port->port);

	if (!list_empty(queue) && tty) {
		if (!tty_throttled(tty)) {
			if (do_push)
				tasklet_schedule(&port->push);
			else
				pr_warn("ttyDBC0: RX not scheduled?\n");
		}
	}

	if (!disconnect)
		dbc_start_rx(port);

	spin_unlock_irqrestore(&port->port_lock, flags);
}

static int dbc_port_activate(struct tty_port *_port, struct tty_struct *tty)
{
	unsigned long	flags;
	struct dbc_port	*port = container_of(_port, struct dbc_port, port);

	spin_lock_irqsave(&port->port_lock, flags);
	dbc_start_rx(port);
	spin_unlock_irqrestore(&port->port_lock, flags);

	return 0;
}

static const struct tty_port_operations dbc_port_ops = {
	.activate =	dbc_port_activate,
};

static void
xhci_dbc_tty_init_port(struct xhci_dbc *dbc, struct dbc_port *port)
{
	tty_port_init(&port->port);
	spin_lock_init(&port->port_lock);
	tasklet_setup(&port->push, dbc_rx_push);
	INIT_LIST_HEAD(&port->read_pool);
	INIT_LIST_HEAD(&port->read_queue);
	INIT_LIST_HEAD(&port->write_pool);

	port->port.ops =	&dbc_port_ops;
	port->n_read =		0;
}

static void
xhci_dbc_tty_exit_port(struct dbc_port *port)
{
	tasklet_kill(&port->push);
	tty_port_destroy(&port->port);
}

static int xhci_dbc_tty_register_device(struct xhci_dbc *dbc)
{
	int			ret;
	struct device		*tty_dev;
	struct dbc_port		*port = dbc_to_port(dbc);

	if (port->registered)
		return -EBUSY;

	xhci_dbc_tty_init_port(dbc, port);
	tty_dev = tty_port_register_device(&port->port,
					   dbc_tty_driver, 0, NULL);
	if (IS_ERR(tty_dev)) {
		ret = PTR_ERR(tty_dev);
		goto register_fail;
	}

	ret = kfifo_alloc(&port->write_fifo, DBC_WRITE_BUF_SIZE, GFP_KERNEL);
	if (ret)
		goto buf_alloc_fail;

	ret = xhci_dbc_alloc_requests(dbc, BULK_IN, &port->read_pool,
				      dbc_read_complete);
	if (ret)
		goto request_fail;

	ret = xhci_dbc_alloc_requests(dbc, BULK_OUT, &port->write_pool,
				      dbc_write_complete);
	if (ret)
		goto request_fail;

	port->registered = true;

	return 0;

request_fail:
	xhci_dbc_free_requests(&port->read_pool);
	xhci_dbc_free_requests(&port->write_pool);
	kfifo_free(&port->write_fifo);

buf_alloc_fail:
	tty_unregister_device(dbc_tty_driver, 0);

register_fail:
	xhci_dbc_tty_exit_port(port);

	dev_err(dbc->dev, "can't register tty port, err %d\n", ret);

	return ret;
}

static void xhci_dbc_tty_unregister_device(struct xhci_dbc *dbc)
{
	struct dbc_port		*port = dbc_to_port(dbc);

	if (!port->registered)
		return;
	tty_unregister_device(dbc_tty_driver, 0);
	xhci_dbc_tty_exit_port(port);
	port->registered = false;

	kfifo_free(&port->write_fifo);
	xhci_dbc_free_requests(&port->read_pool);
	xhci_dbc_free_requests(&port->read_queue);
	xhci_dbc_free_requests(&port->write_pool);
}

static const struct dbc_driver dbc_driver = {
	.configure		= xhci_dbc_tty_register_device,
	.disconnect		= xhci_dbc_tty_unregister_device,
};

int xhci_dbc_tty_probe(struct xhci_hcd *xhci)
{
	struct xhci_dbc		*dbc = xhci->dbc;
	struct dbc_port		*port;
	int			status;

	/* dbc_tty_init will be called by module init() in the future */
	status = dbc_tty_init();
	if (status)
		return status;

	port = kzalloc(sizeof(*port), GFP_KERNEL);
	if (!port) {
		status = -ENOMEM;
		goto out;
	}

	dbc->driver = &dbc_driver;
	dbc->priv = port;


	dbc_tty_driver->driver_state = port;

	return 0;
out:
	/* dbc_tty_exit will be called by module_exit() in the future */
	dbc_tty_exit();
	return status;
}

/*
 * undo what probe did, assume dbc is stopped already.
 * we also assume tty_unregister_device() is called before this
 */
void xhci_dbc_tty_remove(struct xhci_dbc *dbc)
{
	struct dbc_port         *port = dbc_to_port(dbc);

	dbc->driver = NULL;
	dbc->priv = NULL;
	kfree(port);

	/* dbc_tty_exit will be called by  module_exit() in the future */
	dbc_tty_exit();
}

static int dbc_tty_init(void)
{
	int		ret;

	dbc_tty_driver = tty_alloc_driver(1, TTY_DRIVER_REAL_RAW |
					  TTY_DRIVER_DYNAMIC_DEV);
	if (IS_ERR(dbc_tty_driver))
		return PTR_ERR(dbc_tty_driver);

	dbc_tty_driver->driver_name = "dbc_serial";
	dbc_tty_driver->name = "ttyDBC";

	dbc_tty_driver->type = TTY_DRIVER_TYPE_SERIAL;
	dbc_tty_driver->subtype = SERIAL_TYPE_NORMAL;
	dbc_tty_driver->init_termios = tty_std_termios;
	dbc_tty_driver->init_termios.c_cflag =
			B9600 | CS8 | CREAD | HUPCL | CLOCAL;
	dbc_tty_driver->init_termios.c_ispeed = 9600;
	dbc_tty_driver->init_termios.c_ospeed = 9600;

	tty_set_operations(dbc_tty_driver, &dbc_tty_ops);

	ret = tty_register_driver(dbc_tty_driver);
	if (ret) {
		pr_err("Can't register dbc tty driver\n");
		put_tty_driver(dbc_tty_driver);
	}
	return ret;
}

static void dbc_tty_exit(void)
{
	if (dbc_tty_driver) {
		tty_unregister_driver(dbc_tty_driver);
		put_tty_driver(dbc_tty_driver);
		dbc_tty_driver = NULL;
	}
}<|MERGE_RESOLUTION|>--- conflicted
+++ resolved
@@ -288,11 +288,7 @@
 	.unthrottle		= dbc_tty_unthrottle,
 };
 
-<<<<<<< HEAD
-static void dbc_rx_push(unsigned long _port)
-=======
 static void dbc_rx_push(struct tasklet_struct *t)
->>>>>>> 7d2a07b7
 {
 	struct dbc_request	*req;
 	struct tty_struct	*tty;
