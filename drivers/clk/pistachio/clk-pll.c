/*
 * Copyright (C) 2014 Google, Inc.
 *
 * This program is free software; you can redistribute it and/or modify it
 * under the terms and conditions of the GNU General Public License,
 * version 2, as published by the Free Software Foundation.
 */

#define pr_fmt(fmt) "%s: " fmt, __func__

#include <linux/clk-provider.h>
#include <linux/io.h>
#include <linux/kernel.h>
#include <linux/printk.h>
#include <linux/slab.h>

#include "clk.h"

#define PLL_STATUS			0x0
#define PLL_STATUS_LOCK			BIT(0)

#define PLL_CTRL1			0x4
#define PLL_CTRL1_REFDIV_SHIFT		0
#define PLL_CTRL1_REFDIV_MASK		0x3f
#define PLL_CTRL1_FBDIV_SHIFT		6
#define PLL_CTRL1_FBDIV_MASK		0xfff
#define PLL_INT_CTRL1_POSTDIV1_SHIFT	18
#define PLL_INT_CTRL1_POSTDIV1_MASK	0x7
#define PLL_INT_CTRL1_POSTDIV2_SHIFT	21
#define PLL_INT_CTRL1_POSTDIV2_MASK	0x7
#define PLL_INT_CTRL1_PD		BIT(24)
#define PLL_INT_CTRL1_DSMPD		BIT(25)
#define PLL_INT_CTRL1_FOUTPOSTDIVPD	BIT(26)
#define PLL_INT_CTRL1_FOUTVCOPD		BIT(27)

#define PLL_CTRL2			0x8
#define PLL_FRAC_CTRL2_FRAC_SHIFT	0
#define PLL_FRAC_CTRL2_FRAC_MASK	0xffffff
#define PLL_FRAC_CTRL2_POSTDIV1_SHIFT	24
#define PLL_FRAC_CTRL2_POSTDIV1_MASK	0x7
#define PLL_FRAC_CTRL2_POSTDIV2_SHIFT	27
#define PLL_FRAC_CTRL2_POSTDIV2_MASK	0x7
#define PLL_INT_CTRL2_BYPASS		BIT(28)

#define PLL_CTRL3			0xc
#define PLL_FRAC_CTRL3_PD		BIT(0)
#define PLL_FRAC_CTRL3_DACPD		BIT(1)
#define PLL_FRAC_CTRL3_DSMPD		BIT(2)
#define PLL_FRAC_CTRL3_FOUTPOSTDIVPD	BIT(3)
#define PLL_FRAC_CTRL3_FOUT4PHASEPD	BIT(4)
#define PLL_FRAC_CTRL3_FOUTVCOPD	BIT(5)

#define PLL_CTRL4			0x10
#define PLL_FRAC_CTRL4_BYPASS		BIT(28)

#define MIN_PFD				9600000UL
#define MIN_VCO_LA			400000000UL
#define MAX_VCO_LA			1600000000UL
#define MIN_VCO_FRAC_INT		600000000UL
#define MAX_VCO_FRAC_INT		1600000000UL
#define MIN_VCO_FRAC_FRAC		600000000UL
#define MAX_VCO_FRAC_FRAC		2400000000UL
#define MIN_OUTPUT_LA			8000000UL
#define MAX_OUTPUT_LA			1600000000UL
#define MIN_OUTPUT_FRAC			12000000UL
#define MAX_OUTPUT_FRAC			1600000000UL

/* Fractional PLL operating modes */
enum pll_mode {
	PLL_MODE_FRAC,
	PLL_MODE_INT,
};

struct pistachio_clk_pll {
	struct clk_hw hw;
	void __iomem *base;
	struct pistachio_pll_rate_table *rates;
	unsigned int nr_rates;
};

static inline u32 pll_readl(struct pistachio_clk_pll *pll, u32 reg)
{
	return readl(pll->base + reg);
}

static inline void pll_writel(struct pistachio_clk_pll *pll, u32 val, u32 reg)
{
	writel(val, pll->base + reg);
}

static inline void pll_lock(struct pistachio_clk_pll *pll)
{
	while (!(pll_readl(pll, PLL_STATUS) & PLL_STATUS_LOCK))
		cpu_relax();
}

static inline u64 do_div_round_closest(u64 dividend, u64 divisor)
{
	dividend += divisor / 2;
	return div64_u64(dividend, divisor);
}

static inline struct pistachio_clk_pll *to_pistachio_pll(struct clk_hw *hw)
{
	return container_of(hw, struct pistachio_clk_pll, hw);
}

static inline enum pll_mode pll_frac_get_mode(struct clk_hw *hw)
{
	struct pistachio_clk_pll *pll = to_pistachio_pll(hw);
	u32 val;

	val = pll_readl(pll, PLL_CTRL3) & PLL_FRAC_CTRL3_DSMPD;
	return val ? PLL_MODE_INT : PLL_MODE_FRAC;
}

static inline void pll_frac_set_mode(struct clk_hw *hw, enum pll_mode mode)
{
	struct pistachio_clk_pll *pll = to_pistachio_pll(hw);
	u32 val;

	val = pll_readl(pll, PLL_CTRL3);
	if (mode == PLL_MODE_INT)
		val |= PLL_FRAC_CTRL3_DSMPD | PLL_FRAC_CTRL3_DACPD;
	else
		val &= ~(PLL_FRAC_CTRL3_DSMPD | PLL_FRAC_CTRL3_DACPD);

	pll_writel(pll, val, PLL_CTRL3);
}

static struct pistachio_pll_rate_table *
pll_get_params(struct pistachio_clk_pll *pll, unsigned long fref,
	       unsigned long fout)
{
	unsigned int i;

	for (i = 0; i < pll->nr_rates; i++) {
		if (pll->rates[i].fref == fref && pll->rates[i].fout == fout)
			return &pll->rates[i];
	}

	return NULL;
}

static long pll_round_rate(struct clk_hw *hw, unsigned long rate,
			   unsigned long *parent_rate)
{
	struct pistachio_clk_pll *pll = to_pistachio_pll(hw);
	unsigned int i;

	for (i = 0; i < pll->nr_rates; i++) {
		if (i > 0 && pll->rates[i].fref == *parent_rate &&
		    pll->rates[i].fout <= rate)
			return pll->rates[i - 1].fout;
	}

	return pll->rates[0].fout;
}

static int pll_gf40lp_frac_enable(struct clk_hw *hw)
{
	struct pistachio_clk_pll *pll = to_pistachio_pll(hw);
	u32 val;

	val = pll_readl(pll, PLL_CTRL3);
	val &= ~(PLL_FRAC_CTRL3_PD | PLL_FRAC_CTRL3_FOUTPOSTDIVPD |
		 PLL_FRAC_CTRL3_FOUT4PHASEPD | PLL_FRAC_CTRL3_FOUTVCOPD);
	pll_writel(pll, val, PLL_CTRL3);

	val = pll_readl(pll, PLL_CTRL4);
	val &= ~PLL_FRAC_CTRL4_BYPASS;
	pll_writel(pll, val, PLL_CTRL4);

	pll_lock(pll);

	return 0;
}

static void pll_gf40lp_frac_disable(struct clk_hw *hw)
{
	struct pistachio_clk_pll *pll = to_pistachio_pll(hw);
	u32 val;

	val = pll_readl(pll, PLL_CTRL3);
	val |= PLL_FRAC_CTRL3_PD;
	pll_writel(pll, val, PLL_CTRL3);
}

static int pll_gf40lp_frac_is_enabled(struct clk_hw *hw)
{
	struct pistachio_clk_pll *pll = to_pistachio_pll(hw);

	return !(pll_readl(pll, PLL_CTRL3) & PLL_FRAC_CTRL3_PD);
}

static int pll_gf40lp_frac_set_rate(struct clk_hw *hw, unsigned long rate,
				    unsigned long parent_rate)
{
	struct pistachio_clk_pll *pll = to_pistachio_pll(hw);
	struct pistachio_pll_rate_table *params;
	int enabled = pll_gf40lp_frac_is_enabled(hw);
	u64 val, vco, old_postdiv1, old_postdiv2;
<<<<<<< HEAD
	const char *name = __clk_get_name(hw->clk);
=======
	const char *name = clk_hw_get_name(hw);
>>>>>>> 61328de2

	if (rate < MIN_OUTPUT_FRAC || rate > MAX_OUTPUT_FRAC)
		return -EINVAL;

	params = pll_get_params(pll, parent_rate, rate);
	if (!params || !params->refdiv)
		return -EINVAL;

	/* calculate vco */
	vco = params->fref;
	vco *= (params->fbdiv << 24) + params->frac;
	vco = div64_u64(vco, params->refdiv << 24);

	if (vco < MIN_VCO_FRAC_FRAC || vco > MAX_VCO_FRAC_FRAC)
		pr_warn("%s: VCO %llu is out of range %lu..%lu\n", name, vco,
			MIN_VCO_FRAC_FRAC, MAX_VCO_FRAC_FRAC);

	val = div64_u64(params->fref, params->refdiv);
	if (val < MIN_PFD)
		pr_warn("%s: PFD %llu is too low (min %lu)\n",
			name, val, MIN_PFD);
	if (val > vco / 16)
		pr_warn("%s: PFD %llu is too high (max %llu)\n",
			name, val, vco / 16);

	val = pll_readl(pll, PLL_CTRL1);
	val &= ~((PLL_CTRL1_REFDIV_MASK << PLL_CTRL1_REFDIV_SHIFT) |
		 (PLL_CTRL1_FBDIV_MASK << PLL_CTRL1_FBDIV_SHIFT));
	val |= (params->refdiv << PLL_CTRL1_REFDIV_SHIFT) |
		(params->fbdiv << PLL_CTRL1_FBDIV_SHIFT);
	pll_writel(pll, val, PLL_CTRL1);

	val = pll_readl(pll, PLL_CTRL2);

	old_postdiv1 = (val >> PLL_FRAC_CTRL2_POSTDIV1_SHIFT) &
		       PLL_FRAC_CTRL2_POSTDIV1_MASK;
	old_postdiv2 = (val >> PLL_FRAC_CTRL2_POSTDIV2_SHIFT) &
		       PLL_FRAC_CTRL2_POSTDIV2_MASK;
	if (enabled &&
	    (params->postdiv1 != old_postdiv1 ||
	     params->postdiv2 != old_postdiv2))
		pr_warn("%s: changing postdiv while PLL is enabled\n", name);

	if (params->postdiv2 > params->postdiv1)
		pr_warn("%s: postdiv2 should not exceed postdiv1\n", name);

	val &= ~((PLL_FRAC_CTRL2_FRAC_MASK << PLL_FRAC_CTRL2_FRAC_SHIFT) |
		 (PLL_FRAC_CTRL2_POSTDIV1_MASK <<
		  PLL_FRAC_CTRL2_POSTDIV1_SHIFT) |
		 (PLL_FRAC_CTRL2_POSTDIV2_MASK <<
		  PLL_FRAC_CTRL2_POSTDIV2_SHIFT));
	val |= (params->frac << PLL_FRAC_CTRL2_FRAC_SHIFT) |
		(params->postdiv1 << PLL_FRAC_CTRL2_POSTDIV1_SHIFT) |
		(params->postdiv2 << PLL_FRAC_CTRL2_POSTDIV2_SHIFT);
	pll_writel(pll, val, PLL_CTRL2);

	/* set operating mode */
	if (params->frac)
		pll_frac_set_mode(hw, PLL_MODE_FRAC);
	else
		pll_frac_set_mode(hw, PLL_MODE_INT);

	if (enabled)
		pll_lock(pll);

	return 0;
}

static unsigned long pll_gf40lp_frac_recalc_rate(struct clk_hw *hw,
						 unsigned long parent_rate)
{
	struct pistachio_clk_pll *pll = to_pistachio_pll(hw);
	u64 val, prediv, fbdiv, frac, postdiv1, postdiv2, rate;

	val = pll_readl(pll, PLL_CTRL1);
	prediv = (val >> PLL_CTRL1_REFDIV_SHIFT) & PLL_CTRL1_REFDIV_MASK;
	fbdiv = (val >> PLL_CTRL1_FBDIV_SHIFT) & PLL_CTRL1_FBDIV_MASK;

	val = pll_readl(pll, PLL_CTRL2);
	postdiv1 = (val >> PLL_FRAC_CTRL2_POSTDIV1_SHIFT) &
		PLL_FRAC_CTRL2_POSTDIV1_MASK;
	postdiv2 = (val >> PLL_FRAC_CTRL2_POSTDIV2_SHIFT) &
		PLL_FRAC_CTRL2_POSTDIV2_MASK;
	frac = (val >> PLL_FRAC_CTRL2_FRAC_SHIFT) & PLL_FRAC_CTRL2_FRAC_MASK;

	/* get operating mode (int/frac) and calculate rate accordingly */
	rate = parent_rate;
	if (pll_frac_get_mode(hw) == PLL_MODE_FRAC)
		rate *= (fbdiv << 24) + frac;
	else
		rate *= (fbdiv << 24);

	rate = do_div_round_closest(rate, (prediv * postdiv1 * postdiv2) << 24);

	return rate;
}

static struct clk_ops pll_gf40lp_frac_ops = {
	.enable = pll_gf40lp_frac_enable,
	.disable = pll_gf40lp_frac_disable,
	.is_enabled = pll_gf40lp_frac_is_enabled,
	.recalc_rate = pll_gf40lp_frac_recalc_rate,
	.round_rate = pll_round_rate,
	.set_rate = pll_gf40lp_frac_set_rate,
};

static struct clk_ops pll_gf40lp_frac_fixed_ops = {
	.enable = pll_gf40lp_frac_enable,
	.disable = pll_gf40lp_frac_disable,
	.is_enabled = pll_gf40lp_frac_is_enabled,
	.recalc_rate = pll_gf40lp_frac_recalc_rate,
};

static int pll_gf40lp_laint_enable(struct clk_hw *hw)
{
	struct pistachio_clk_pll *pll = to_pistachio_pll(hw);
	u32 val;

	val = pll_readl(pll, PLL_CTRL1);
	val &= ~(PLL_INT_CTRL1_PD |
		 PLL_INT_CTRL1_FOUTPOSTDIVPD | PLL_INT_CTRL1_FOUTVCOPD);
	pll_writel(pll, val, PLL_CTRL1);

	val = pll_readl(pll, PLL_CTRL2);
	val &= ~PLL_INT_CTRL2_BYPASS;
	pll_writel(pll, val, PLL_CTRL2);

	pll_lock(pll);

	return 0;
}

static void pll_gf40lp_laint_disable(struct clk_hw *hw)
{
	struct pistachio_clk_pll *pll = to_pistachio_pll(hw);
	u32 val;

	val = pll_readl(pll, PLL_CTRL1);
	val |= PLL_INT_CTRL1_PD;
	pll_writel(pll, val, PLL_CTRL1);
}

static int pll_gf40lp_laint_is_enabled(struct clk_hw *hw)
{
	struct pistachio_clk_pll *pll = to_pistachio_pll(hw);

	return !(pll_readl(pll, PLL_CTRL1) & PLL_INT_CTRL1_PD);
}

static int pll_gf40lp_laint_set_rate(struct clk_hw *hw, unsigned long rate,
				     unsigned long parent_rate)
{
	struct pistachio_clk_pll *pll = to_pistachio_pll(hw);
	struct pistachio_pll_rate_table *params;
	int enabled = pll_gf40lp_laint_is_enabled(hw);
	u32 val, vco, old_postdiv1, old_postdiv2;
	const char *name = clk_hw_get_name(hw);

	if (rate < MIN_OUTPUT_LA || rate > MAX_OUTPUT_LA)
		return -EINVAL;

	params = pll_get_params(pll, parent_rate, rate);
	if (!params || !params->refdiv)
		return -EINVAL;

	vco = div_u64(params->fref * params->fbdiv, params->refdiv);
	if (vco < MIN_VCO_LA || vco > MAX_VCO_LA)
		pr_warn("%s: VCO %u is out of range %lu..%lu\n", name, vco,
			MIN_VCO_LA, MAX_VCO_LA);

	val = div_u64(params->fref, params->refdiv);
	if (val < MIN_PFD)
		pr_warn("%s: PFD %u is too low (min %lu)\n",
			name, val, MIN_PFD);
	if (val > vco / 16)
		pr_warn("%s: PFD %u is too high (max %u)\n",
			name, val, vco / 16);

	val = pll_readl(pll, PLL_CTRL1);

	old_postdiv1 = (val >> PLL_INT_CTRL1_POSTDIV1_SHIFT) &
		       PLL_INT_CTRL1_POSTDIV1_MASK;
	old_postdiv2 = (val >> PLL_INT_CTRL1_POSTDIV2_SHIFT) &
		       PLL_INT_CTRL1_POSTDIV2_MASK;
	if (enabled &&
	    (params->postdiv1 != old_postdiv1 ||
	     params->postdiv2 != old_postdiv2))
		pr_warn("%s: changing postdiv while PLL is enabled\n", name);

	if (params->postdiv2 > params->postdiv1)
		pr_warn("%s: postdiv2 should not exceed postdiv1\n", name);

	val &= ~((PLL_CTRL1_REFDIV_MASK << PLL_CTRL1_REFDIV_SHIFT) |
		 (PLL_CTRL1_FBDIV_MASK << PLL_CTRL1_FBDIV_SHIFT) |
		 (PLL_INT_CTRL1_POSTDIV1_MASK << PLL_INT_CTRL1_POSTDIV1_SHIFT) |
		 (PLL_INT_CTRL1_POSTDIV2_MASK << PLL_INT_CTRL1_POSTDIV2_SHIFT));
	val |= (params->refdiv << PLL_CTRL1_REFDIV_SHIFT) |
		(params->fbdiv << PLL_CTRL1_FBDIV_SHIFT) |
		(params->postdiv1 << PLL_INT_CTRL1_POSTDIV1_SHIFT) |
		(params->postdiv2 << PLL_INT_CTRL1_POSTDIV2_SHIFT);
	pll_writel(pll, val, PLL_CTRL1);

	if (enabled)
		pll_lock(pll);

	return 0;
}

static unsigned long pll_gf40lp_laint_recalc_rate(struct clk_hw *hw,
						  unsigned long parent_rate)
{
	struct pistachio_clk_pll *pll = to_pistachio_pll(hw);
	u32 val, prediv, fbdiv, postdiv1, postdiv2;
	u64 rate = parent_rate;

	val = pll_readl(pll, PLL_CTRL1);
	prediv = (val >> PLL_CTRL1_REFDIV_SHIFT) & PLL_CTRL1_REFDIV_MASK;
	fbdiv = (val >> PLL_CTRL1_FBDIV_SHIFT) & PLL_CTRL1_FBDIV_MASK;
	postdiv1 = (val >> PLL_INT_CTRL1_POSTDIV1_SHIFT) &
		PLL_INT_CTRL1_POSTDIV1_MASK;
	postdiv2 = (val >> PLL_INT_CTRL1_POSTDIV2_SHIFT) &
		PLL_INT_CTRL1_POSTDIV2_MASK;

	rate *= fbdiv;
	rate = do_div_round_closest(rate, prediv * postdiv1 * postdiv2);

	return rate;
}

static struct clk_ops pll_gf40lp_laint_ops = {
	.enable = pll_gf40lp_laint_enable,
	.disable = pll_gf40lp_laint_disable,
	.is_enabled = pll_gf40lp_laint_is_enabled,
	.recalc_rate = pll_gf40lp_laint_recalc_rate,
	.round_rate = pll_round_rate,
	.set_rate = pll_gf40lp_laint_set_rate,
};

static struct clk_ops pll_gf40lp_laint_fixed_ops = {
	.enable = pll_gf40lp_laint_enable,
	.disable = pll_gf40lp_laint_disable,
	.is_enabled = pll_gf40lp_laint_is_enabled,
	.recalc_rate = pll_gf40lp_laint_recalc_rate,
};

static struct clk *pll_register(const char *name, const char *parent_name,
				unsigned long flags, void __iomem *base,
				enum pistachio_pll_type type,
				struct pistachio_pll_rate_table *rates,
				unsigned int nr_rates)
{
	struct pistachio_clk_pll *pll;
	struct clk_init_data init;
	struct clk *clk;

	pll = kzalloc(sizeof(*pll), GFP_KERNEL);
	if (!pll)
		return ERR_PTR(-ENOMEM);

	init.name = name;
	init.flags = flags | CLK_GET_RATE_NOCACHE;
	init.parent_names = &parent_name;
	init.num_parents = 1;

	switch (type) {
	case PLL_GF40LP_FRAC:
		if (rates)
			init.ops = &pll_gf40lp_frac_ops;
		else
			init.ops = &pll_gf40lp_frac_fixed_ops;
		break;
	case PLL_GF40LP_LAINT:
		if (rates)
			init.ops = &pll_gf40lp_laint_ops;
		else
			init.ops = &pll_gf40lp_laint_fixed_ops;
		break;
	default:
		pr_err("Unrecognized PLL type %u\n", type);
		kfree(pll);
		return ERR_PTR(-EINVAL);
	}

	pll->hw.init = &init;
	pll->base = base;
	pll->rates = rates;
	pll->nr_rates = nr_rates;

	clk = clk_register(NULL, &pll->hw);
	if (IS_ERR(clk))
		kfree(pll);

	return clk;
}

void pistachio_clk_register_pll(struct pistachio_clk_provider *p,
				struct pistachio_pll *pll,
				unsigned int num)
{
	struct clk *clk;
	unsigned int i;

	for (i = 0; i < num; i++) {
		clk = pll_register(pll[i].name, pll[i].parent,
				   0, p->base + pll[i].reg_base,
				   pll[i].type, pll[i].rates,
				   pll[i].nr_rates);
		p->clk_data.clks[pll[i].id] = clk;
	}
}<|MERGE_RESOLUTION|>--- conflicted
+++ resolved
@@ -200,11 +200,7 @@
 	struct pistachio_pll_rate_table *params;
 	int enabled = pll_gf40lp_frac_is_enabled(hw);
 	u64 val, vco, old_postdiv1, old_postdiv2;
-<<<<<<< HEAD
-	const char *name = __clk_get_name(hw->clk);
-=======
 	const char *name = clk_hw_get_name(hw);
->>>>>>> 61328de2
 
 	if (rate < MIN_OUTPUT_FRAC || rate > MAX_OUTPUT_FRAC)
 		return -EINVAL;
