/*
 * Copyright (C) 2016-2017 Imagination Technologies
 * Author: Paul Burton <paul.burton@mips.com>
 *
 * This program is free software; you can redistribute it and/or modify it
 * under the terms of the GNU General Public License as published by the
 * Free Software Foundation;  either version 2 of the  License, or (at your
 * option) any later version.
 */

#define pr_fmt(fmt) "clk-boston: " fmt

#include <linux/clk-provider.h>
#include <linux/kernel.h>
#include <linux/of.h>
#include <linux/regmap.h>
#include <linux/slab.h>
#include <linux/mfd/syscon.h>

#include <dt-bindings/clock/boston-clock.h>

#define BOSTON_PLAT_MMCMDIV		0x30
# define BOSTON_PLAT_MMCMDIV_CLK0DIV	(0xff << 0)
# define BOSTON_PLAT_MMCMDIV_INPUT	(0xff << 8)
# define BOSTON_PLAT_MMCMDIV_MUL	(0xff << 16)
# define BOSTON_PLAT_MMCMDIV_CLK1DIV	(0xff << 24)

#define BOSTON_CLK_COUNT 3

static u32 ext_field(u32 val, u32 mask)
{
	return (val & mask) >> (ffs(mask) - 1);
}

static void __init clk_boston_setup(struct device_node *np)
{
	unsigned long in_freq, cpu_freq, sys_freq;
	uint mmcmdiv, mul, cpu_div, sys_div;
	struct clk_hw_onecell_data *onecell;
	struct regmap *regmap;
	struct clk_hw *hw;
	int err;

	regmap = syscon_node_to_regmap(np->parent);
	if (IS_ERR(regmap)) {
		pr_err("failed to find regmap\n");
		return;
	}

	err = regmap_read(regmap, BOSTON_PLAT_MMCMDIV, &mmcmdiv);
	if (err) {
		pr_err("failed to read mmcm_div register: %d\n", err);
		return;
	}

	in_freq = ext_field(mmcmdiv, BOSTON_PLAT_MMCMDIV_INPUT) * 1000000;
	mul = ext_field(mmcmdiv, BOSTON_PLAT_MMCMDIV_MUL);

	sys_div = ext_field(mmcmdiv, BOSTON_PLAT_MMCMDIV_CLK0DIV);
	sys_freq = mult_frac(in_freq, mul, sys_div);

	cpu_div = ext_field(mmcmdiv, BOSTON_PLAT_MMCMDIV_CLK1DIV);
	cpu_freq = mult_frac(in_freq, mul, cpu_div);

	onecell = kzalloc(sizeof(*onecell) +
			  (BOSTON_CLK_COUNT * sizeof(struct clk_hw *)),
			  GFP_KERNEL);
	if (!onecell)
		return;

	onecell->num = BOSTON_CLK_COUNT;

	hw = clk_hw_register_fixed_rate(NULL, "input", NULL, 0, in_freq);
	if (IS_ERR(hw)) {
		pr_err("failed to register input clock: %ld\n", PTR_ERR(hw));
<<<<<<< HEAD
		goto error;
=======
		goto fail_input;
>>>>>>> 8ccc0d69
	}
	onecell->hws[BOSTON_CLK_INPUT] = hw;

	hw = clk_hw_register_fixed_rate(NULL, "sys", "input", 0, sys_freq);
	if (IS_ERR(hw)) {
		pr_err("failed to register sys clock: %ld\n", PTR_ERR(hw));
<<<<<<< HEAD
		goto error;
=======
		goto fail_sys;
>>>>>>> 8ccc0d69
	}
	onecell->hws[BOSTON_CLK_SYS] = hw;

	hw = clk_hw_register_fixed_rate(NULL, "cpu", "input", 0, cpu_freq);
	if (IS_ERR(hw)) {
		pr_err("failed to register cpu clock: %ld\n", PTR_ERR(hw));
<<<<<<< HEAD
		goto error;
=======
		goto fail_cpu;
>>>>>>> 8ccc0d69
	}
	onecell->hws[BOSTON_CLK_CPU] = hw;

	err = of_clk_add_hw_provider(np, of_clk_hw_onecell_get, onecell);
	if (err) {
		pr_err("failed to add DT provider: %d\n", err);
<<<<<<< HEAD

	return;

error:
=======
		goto fail_clk_add;
	}

	return;

fail_clk_add:
	clk_hw_unregister_fixed_rate(onecell->hws[BOSTON_CLK_CPU]);
fail_cpu:
	clk_hw_unregister_fixed_rate(onecell->hws[BOSTON_CLK_SYS]);
fail_sys:
	clk_hw_unregister_fixed_rate(onecell->hws[BOSTON_CLK_INPUT]);
fail_input:
>>>>>>> 8ccc0d69
	kfree(onecell);
}

/*
 * Use CLK_OF_DECLARE so that this driver is probed early enough to provide the
 * CPU frequency for use with the GIC or cop0 counters/timers.
 */
CLK_OF_DECLARE(clk_boston, "img,boston-clock", clk_boston_setup);<|MERGE_RESOLUTION|>--- conflicted
+++ resolved
@@ -73,45 +73,27 @@
 	hw = clk_hw_register_fixed_rate(NULL, "input", NULL, 0, in_freq);
 	if (IS_ERR(hw)) {
 		pr_err("failed to register input clock: %ld\n", PTR_ERR(hw));
-<<<<<<< HEAD
-		goto error;
-=======
 		goto fail_input;
->>>>>>> 8ccc0d69
 	}
 	onecell->hws[BOSTON_CLK_INPUT] = hw;
 
 	hw = clk_hw_register_fixed_rate(NULL, "sys", "input", 0, sys_freq);
 	if (IS_ERR(hw)) {
 		pr_err("failed to register sys clock: %ld\n", PTR_ERR(hw));
-<<<<<<< HEAD
-		goto error;
-=======
 		goto fail_sys;
->>>>>>> 8ccc0d69
 	}
 	onecell->hws[BOSTON_CLK_SYS] = hw;
 
 	hw = clk_hw_register_fixed_rate(NULL, "cpu", "input", 0, cpu_freq);
 	if (IS_ERR(hw)) {
 		pr_err("failed to register cpu clock: %ld\n", PTR_ERR(hw));
-<<<<<<< HEAD
-		goto error;
-=======
 		goto fail_cpu;
->>>>>>> 8ccc0d69
 	}
 	onecell->hws[BOSTON_CLK_CPU] = hw;
 
 	err = of_clk_add_hw_provider(np, of_clk_hw_onecell_get, onecell);
 	if (err) {
 		pr_err("failed to add DT provider: %d\n", err);
-<<<<<<< HEAD
-
-	return;
-
-error:
-=======
 		goto fail_clk_add;
 	}
 
@@ -124,7 +106,6 @@
 fail_sys:
 	clk_hw_unregister_fixed_rate(onecell->hws[BOSTON_CLK_INPUT]);
 fail_input:
->>>>>>> 8ccc0d69
 	kfree(onecell);
 }
 
