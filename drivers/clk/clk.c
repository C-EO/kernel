--- conflicted
+++ resolved
@@ -1838,11 +1838,7 @@
 static unsigned long clk_core_req_round_rate_nolock(struct clk_core *core,
 						     unsigned long req_rate)
 {
-<<<<<<< HEAD
-	int ret;
-=======
 	int ret, cnt;
->>>>>>> 022a1d6c
 	struct clk_rate_request req;
 
 	lockdep_assert_held(&prepare_lock);
@@ -1850,25 +1846,19 @@
 	if (!core)
 		return 0;
 
-<<<<<<< HEAD
-=======
 	/* simulate what the rate would be if it could be freely set */
 	cnt = clk_core_rate_nuke_protect(core);
 	if (cnt < 0)
 		return cnt;
 
->>>>>>> 022a1d6c
 	clk_core_get_boundaries(core, &req.min_rate, &req.max_rate);
 	req.rate = req_rate;
 
 	ret = clk_core_round_rate_nolock(core, &req);
 
-<<<<<<< HEAD
-=======
 	/* restore the protection */
 	clk_core_rate_restore_protect(core, cnt);
 
->>>>>>> 022a1d6c
 	return ret ? 0 : req.rate;
 }
 
