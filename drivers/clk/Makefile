--- conflicted
+++ resolved
@@ -26,11 +26,8 @@
 obj-$(CONFIG_ARCH_U8500)	+= ux500/
 obj-$(CONFIG_ARCH_VT8500)	+= clk-vt8500.o
 obj-$(CONFIG_ARCH_ZYNQ)		+= clk-zynq.o
-<<<<<<< HEAD
-=======
 obj-$(CONFIG_ARCH_TEGRA)	+= tegra/
 
->>>>>>> 2ef14f46
 obj-$(CONFIG_X86)		+= x86/
 
 # Chip specific
