# SPDX-License-Identifier: GPL-2.0
#
# Configuration for initramfs
#

config INITRAMFS_SOURCE
	string "Initramfs source file(s)"
	default ""
	help
	  This can be either a single cpio archive with a .cpio suffix or a
	  space-separated list of directories and files for building the
	  initramfs image.  A cpio archive should contain a filesystem archive
	  to be used as an initramfs image.  Directories should contain a
	  filesystem layout to be included in the initramfs image.  Files
	  should contain entries according to the format described by the
	  "usr/gen_init_cpio" program in the kernel tree.

	  When multiple directories and files are specified then the
	  initramfs image will be the aggregate of all of them.

	  See <file:Documentation/driver-api/early-userspace/early_userspace_support.rst> for more details.

	  If you are not sure, leave it blank.

config INITRAMFS_FORCE
	bool "Ignore the initramfs passed by the bootloader"
	depends on CMDLINE_EXTEND || CMDLINE_FORCE
	help
	  This option causes the kernel to ignore the initramfs image
	  (or initrd image) passed to it by the bootloader. This is
	  analogous to CMDLINE_FORCE, which is found on some architectures,
	  and is useful if you cannot or don't want to change the image
	  your bootloader passes to the kernel.

config INITRAMFS_ROOT_UID
	int "User ID to map to 0 (user root)"
	depends on INITRAMFS_SOURCE!=""
	default "0"
	help
	  If INITRAMFS_SOURCE points to a directory, files owned by this UID
	  (-1 = current user) will be owned by root in the resulting image.

	  If you are not sure, leave it set to "0".

config INITRAMFS_ROOT_GID
	int "Group ID to map to 0 (group root)"
	depends on INITRAMFS_SOURCE!=""
	default "0"
	help
	  If INITRAMFS_SOURCE points to a directory, files owned by this GID
	  (-1 = current group) will be owned by root in the resulting image.

	  If you are not sure, leave it set to "0".

config RD_GZIP
	bool "Support initial ramdisk/ramfs compressed using gzip"
	default y
	select DECOMPRESS_GZIP
	help
	  Support loading of a gzip encoded initial ramdisk or cpio buffer.
	  If unsure, say Y.

config RD_BZIP2
	bool "Support initial ramdisk/ramfs compressed using bzip2"
	default y
	select DECOMPRESS_BZIP2
	help
	  Support loading of a bzip2 encoded initial ramdisk or cpio buffer
	  If unsure, say N.

config RD_LZMA
	bool "Support initial ramdisk/ramfs compressed using LZMA"
	default y
	select DECOMPRESS_LZMA
	help
	  Support loading of a LZMA encoded initial ramdisk or cpio buffer
	  If unsure, say N.

config RD_XZ
	bool "Support initial ramdisk/ramfs compressed using XZ"
	default y
	select DECOMPRESS_XZ
	help
	  Support loading of a XZ encoded initial ramdisk or cpio buffer.
	  If unsure, say N.

config RD_LZO
	bool "Support initial ramdisk/ramfs compressed using LZO"
	default y
	select DECOMPRESS_LZO
	help
	  Support loading of a LZO encoded initial ramdisk or cpio buffer
	  If unsure, say N.

config RD_LZ4
	bool "Support initial ramdisk/ramfs compressed using LZ4"
	default y
	select DECOMPRESS_LZ4
	help
	  Support loading of a LZ4 encoded initial ramdisk or cpio buffer
	  If unsure, say N.

config RD_ZSTD
	bool "Support initial ramdisk/ramfs compressed using ZSTD"
	default y
<<<<<<< HEAD
	depends on BLK_DEV_INITRD
=======
>>>>>>> 7d2a07b7
	select DECOMPRESS_ZSTD
	help
	  Support loading of a ZSTD encoded initial ramdisk or cpio buffer.
	  If unsure, say N.

choice
	prompt "Built-in initramfs compression mode"
	depends on INITRAMFS_SOURCE != ""
	help
	  This option allows you to decide by which algorithm the builtin
	  initramfs will be compressed.  Several compression algorithms are
	  available, which differ in efficiency, compression and
	  decompression speed.  Compression speed is only relevant
	  when building a kernel.  Decompression speed is relevant at
	  each boot. Also the memory usage during decompression may become
	  relevant on memory constrained systems. This is usually based on the
	  dictionary size of the algorithm with algorithms like XZ and LZMA
	  featuring large dictionary sizes.

	  High compression options are mostly useful for users who are
	  low on RAM, since it reduces the memory consumption during
	  boot.

	  Keep in mind that your build system needs to provide the appropriate
	  compression tool to compress the generated initram cpio file for
	  embedding.

	  If in doubt, select 'None'

<<<<<<< HEAD
config INITRAMFS_COMPRESSION_ZSTD
	bool "ZSTD"
	depends on RD_ZSTD
	help
	  ZSTD is a compression algorithm targeting intermediate compression
	  with fast decompression speed. It will compress better than GZIP and
	  decompress around the same speed as LZO, but slower than LZ4.

	  If you choose this, keep in mind that you may need to install the zstd
	  tool to be able to compress the initram.

config INITRAMFS_COMPRESSION_NONE
	bool "None"
	help
	  Do not compress the built-in initramfs at all. This may sound wasteful
	  in space, but, you should be aware that the built-in initramfs will be
	  compressed at a later stage anyways along with the rest of the kernel,
	  on those architectures that support this. However, not compressing the
	  initramfs may lead to slightly higher memory consumption during a
	  short time at boot, while both the cpio image and the unpacked
	  filesystem image will be present in memory simultaneously

=======
>>>>>>> 7d2a07b7
config INITRAMFS_COMPRESSION_GZIP
	bool "Gzip"
	depends on RD_GZIP
	help
	  Use the old and well tested gzip compression algorithm. Gzip provides
	  a good balance between compression ratio and decompression speed and
	  has a reasonable compression speed. It is also more likely to be
	  supported by your build system as the gzip tool is present by default
	  on most distros.

config INITRAMFS_COMPRESSION_BZIP2
	bool "Bzip2"
	depends on RD_BZIP2
	help
	  It's compression ratio and speed is intermediate. Decompression speed
	  is slowest among the choices. The initramfs size is about 10% smaller
	  with bzip2, in comparison to gzip. Bzip2 uses a large amount of
	  memory. For modern kernels you will need at least 8MB RAM or more for
	  booting.

	  If you choose this, keep in mind that you need to have the bzip2 tool
	  available to be able to compress the initram.

config INITRAMFS_COMPRESSION_LZMA
	bool "LZMA"
	depends on RD_LZMA
	help
	  This algorithm's compression ratio is best but has a large dictionary
	  size which might cause issues in memory constrained systems.
	  Decompression speed is between the other choices. Compression is
	  slowest. The initramfs size is about 33% smaller with LZMA in
	  comparison to gzip.

	  If you choose this, keep in mind that you may need to install the xz
	  or lzma tools to be able to compress the initram.

config INITRAMFS_COMPRESSION_XZ
	bool "XZ"
	depends on RD_XZ
	help
	  XZ uses the LZMA2 algorithm and has a large dictionary which may cause
	  problems on memory constrained systems. The initramfs size is about
	  30% smaller with XZ in comparison to gzip. Decompression speed is
	  better than that of bzip2 but worse than gzip and LZO. Compression is
	  slow.

	  If you choose this, keep in mind that you may need to install the xz
	  tool to be able to compress the initram.

config INITRAMFS_COMPRESSION_LZO
	bool "LZO"
	depends on RD_LZO
	help
	  It's compression ratio is the second poorest amongst the choices. The
	  kernel size is about 10% bigger than gzip. Despite that, it's
	  decompression speed is the second fastest and it's compression speed
	  is quite fast too.

	  If you choose this, keep in mind that you may need to install the lzop
	  tool to be able to compress the initram.

config INITRAMFS_COMPRESSION_LZ4
	bool "LZ4"
	depends on RD_LZ4
	help
	  It's compression ratio is the poorest amongst the choices. The kernel
	  size is about 15% bigger than gzip; however its decompression speed
	  is the fastest.

	  If you choose this, keep in mind that most distros don't provide lz4
	  by default which could cause a build failure.

config INITRAMFS_COMPRESSION_ZSTD
	bool "ZSTD"
	depends on RD_ZSTD
	help
	  ZSTD is a compression algorithm targeting intermediate compression
	  with fast decompression speed. It will compress better than GZIP and
	  decompress around the same speed as LZO, but slower than LZ4.

	  If you choose this, keep in mind that you may need to install the zstd
	  tool to be able to compress the initram.

config INITRAMFS_COMPRESSION_NONE
	bool "None"
	help
	  Do not compress the built-in initramfs at all. This may sound wasteful
	  in space, but, you should be aware that the built-in initramfs will be
	  compressed at a later stage anyways along with the rest of the kernel,
	  on those architectures that support this. However, not compressing the
	  initramfs may lead to slightly higher memory consumption during a
	  short time at boot, while both the cpio image and the unpacked
	  filesystem image will be present in memory simultaneously

endchoice<|MERGE_RESOLUTION|>--- conflicted
+++ resolved
@@ -103,10 +103,6 @@
 config RD_ZSTD
 	bool "Support initial ramdisk/ramfs compressed using ZSTD"
 	default y
-<<<<<<< HEAD
-	depends on BLK_DEV_INITRD
-=======
->>>>>>> 7d2a07b7
 	select DECOMPRESS_ZSTD
 	help
 	  Support loading of a ZSTD encoded initial ramdisk or cpio buffer.
@@ -136,7 +132,78 @@
 
 	  If in doubt, select 'None'
 
-<<<<<<< HEAD
+config INITRAMFS_COMPRESSION_GZIP
+	bool "Gzip"
+	depends on RD_GZIP
+	help
+	  Use the old and well tested gzip compression algorithm. Gzip provides
+	  a good balance between compression ratio and decompression speed and
+	  has a reasonable compression speed. It is also more likely to be
+	  supported by your build system as the gzip tool is present by default
+	  on most distros.
+
+config INITRAMFS_COMPRESSION_BZIP2
+	bool "Bzip2"
+	depends on RD_BZIP2
+	help
+	  It's compression ratio and speed is intermediate. Decompression speed
+	  is slowest among the choices. The initramfs size is about 10% smaller
+	  with bzip2, in comparison to gzip. Bzip2 uses a large amount of
+	  memory. For modern kernels you will need at least 8MB RAM or more for
+	  booting.
+
+	  If you choose this, keep in mind that you need to have the bzip2 tool
+	  available to be able to compress the initram.
+
+config INITRAMFS_COMPRESSION_LZMA
+	bool "LZMA"
+	depends on RD_LZMA
+	help
+	  This algorithm's compression ratio is best but has a large dictionary
+	  size which might cause issues in memory constrained systems.
+	  Decompression speed is between the other choices. Compression is
+	  slowest. The initramfs size is about 33% smaller with LZMA in
+	  comparison to gzip.
+
+	  If you choose this, keep in mind that you may need to install the xz
+	  or lzma tools to be able to compress the initram.
+
+config INITRAMFS_COMPRESSION_XZ
+	bool "XZ"
+	depends on RD_XZ
+	help
+	  XZ uses the LZMA2 algorithm and has a large dictionary which may cause
+	  problems on memory constrained systems. The initramfs size is about
+	  30% smaller with XZ in comparison to gzip. Decompression speed is
+	  better than that of bzip2 but worse than gzip and LZO. Compression is
+	  slow.
+
+	  If you choose this, keep in mind that you may need to install the xz
+	  tool to be able to compress the initram.
+
+config INITRAMFS_COMPRESSION_LZO
+	bool "LZO"
+	depends on RD_LZO
+	help
+	  It's compression ratio is the second poorest amongst the choices. The
+	  kernel size is about 10% bigger than gzip. Despite that, it's
+	  decompression speed is the second fastest and it's compression speed
+	  is quite fast too.
+
+	  If you choose this, keep in mind that you may need to install the lzop
+	  tool to be able to compress the initram.
+
+config INITRAMFS_COMPRESSION_LZ4
+	bool "LZ4"
+	depends on RD_LZ4
+	help
+	  It's compression ratio is the poorest amongst the choices. The kernel
+	  size is about 15% bigger than gzip; however its decompression speed
+	  is the fastest.
+
+	  If you choose this, keep in mind that most distros don't provide lz4
+	  by default which could cause a build failure.
+
 config INITRAMFS_COMPRESSION_ZSTD
 	bool "ZSTD"
 	depends on RD_ZSTD
@@ -159,100 +226,4 @@
 	  short time at boot, while both the cpio image and the unpacked
 	  filesystem image will be present in memory simultaneously
 
-=======
->>>>>>> 7d2a07b7
-config INITRAMFS_COMPRESSION_GZIP
-	bool "Gzip"
-	depends on RD_GZIP
-	help
-	  Use the old and well tested gzip compression algorithm. Gzip provides
-	  a good balance between compression ratio and decompression speed and
-	  has a reasonable compression speed. It is also more likely to be
-	  supported by your build system as the gzip tool is present by default
-	  on most distros.
-
-config INITRAMFS_COMPRESSION_BZIP2
-	bool "Bzip2"
-	depends on RD_BZIP2
-	help
-	  It's compression ratio and speed is intermediate. Decompression speed
-	  is slowest among the choices. The initramfs size is about 10% smaller
-	  with bzip2, in comparison to gzip. Bzip2 uses a large amount of
-	  memory. For modern kernels you will need at least 8MB RAM or more for
-	  booting.
-
-	  If you choose this, keep in mind that you need to have the bzip2 tool
-	  available to be able to compress the initram.
-
-config INITRAMFS_COMPRESSION_LZMA
-	bool "LZMA"
-	depends on RD_LZMA
-	help
-	  This algorithm's compression ratio is best but has a large dictionary
-	  size which might cause issues in memory constrained systems.
-	  Decompression speed is between the other choices. Compression is
-	  slowest. The initramfs size is about 33% smaller with LZMA in
-	  comparison to gzip.
-
-	  If you choose this, keep in mind that you may need to install the xz
-	  or lzma tools to be able to compress the initram.
-
-config INITRAMFS_COMPRESSION_XZ
-	bool "XZ"
-	depends on RD_XZ
-	help
-	  XZ uses the LZMA2 algorithm and has a large dictionary which may cause
-	  problems on memory constrained systems. The initramfs size is about
-	  30% smaller with XZ in comparison to gzip. Decompression speed is
-	  better than that of bzip2 but worse than gzip and LZO. Compression is
-	  slow.
-
-	  If you choose this, keep in mind that you may need to install the xz
-	  tool to be able to compress the initram.
-
-config INITRAMFS_COMPRESSION_LZO
-	bool "LZO"
-	depends on RD_LZO
-	help
-	  It's compression ratio is the second poorest amongst the choices. The
-	  kernel size is about 10% bigger than gzip. Despite that, it's
-	  decompression speed is the second fastest and it's compression speed
-	  is quite fast too.
-
-	  If you choose this, keep in mind that you may need to install the lzop
-	  tool to be able to compress the initram.
-
-config INITRAMFS_COMPRESSION_LZ4
-	bool "LZ4"
-	depends on RD_LZ4
-	help
-	  It's compression ratio is the poorest amongst the choices. The kernel
-	  size is about 15% bigger than gzip; however its decompression speed
-	  is the fastest.
-
-	  If you choose this, keep in mind that most distros don't provide lz4
-	  by default which could cause a build failure.
-
-config INITRAMFS_COMPRESSION_ZSTD
-	bool "ZSTD"
-	depends on RD_ZSTD
-	help
-	  ZSTD is a compression algorithm targeting intermediate compression
-	  with fast decompression speed. It will compress better than GZIP and
-	  decompress around the same speed as LZO, but slower than LZ4.
-
-	  If you choose this, keep in mind that you may need to install the zstd
-	  tool to be able to compress the initram.
-
-config INITRAMFS_COMPRESSION_NONE
-	bool "None"
-	help
-	  Do not compress the built-in initramfs at all. This may sound wasteful
-	  in space, but, you should be aware that the built-in initramfs will be
-	  compressed at a later stage anyways along with the rest of the kernel,
-	  on those architectures that support this. However, not compressing the
-	  initramfs may lead to slightly higher memory consumption during a
-	  short time at boot, while both the cpio image and the unpacked
-	  filesystem image will be present in memory simultaneously
-
 endchoice