--- conflicted
+++ resolved
@@ -713,20 +713,12 @@
 		goto out_warn;
 
 	phys_addr = swiotlb_tbl_map_single(dev,
-<<<<<<< HEAD
-			swiotlb_phys_to_dma(dev, io_tlb_start),
-=======
 			__phys_to_dma(dev, io_tlb_start),
->>>>>>> 144482d4
 			0, size, DMA_FROM_DEVICE, attrs);
 	if (phys_addr == SWIOTLB_MAP_ERROR)
 		goto out_warn;
 
-<<<<<<< HEAD
-	*dma_handle = swiotlb_phys_to_dma(dev, phys_addr);
-=======
 	*dma_handle = __phys_to_dma(dev, phys_addr);
->>>>>>> 144482d4
 	if (!dma_coherent_ok(dev, *dma_handle, size))
 		goto out_unmap;
 
