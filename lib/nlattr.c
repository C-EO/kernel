// SPDX-License-Identifier: GPL-2.0
/*
 * NETLINK      Netlink attributes
 *
 * 		Authors:	Thomas Graf <tgraf@suug.ch>
 * 				Alexey Kuznetsov <kuznet@ms2.inr.ac.ru>
 */

#include <linux/export.h>
#include <linux/kernel.h>
#include <linux/errno.h>
#include <linux/jiffies.h>
#include <linux/skbuff.h>
#include <linux/string.h>
#include <linux/types.h>
#include <net/netlink.h>

/* For these data types, attribute length should be exactly the given
 * size. However, to maintain compatibility with broken commands, if the
 * attribute length does not match the expected size a warning is emitted
 * to the user that the command is sending invalid data and needs to be fixed.
 */
static const u8 nla_attr_len[NLA_TYPE_MAX+1] = {
	[NLA_U8]	= sizeof(u8),
	[NLA_U16]	= sizeof(u16),
	[NLA_U32]	= sizeof(u32),
	[NLA_U64]	= sizeof(u64),
	[NLA_S8]	= sizeof(s8),
	[NLA_S16]	= sizeof(s16),
	[NLA_S32]	= sizeof(s32),
	[NLA_S64]	= sizeof(s64),
};

static const u8 nla_attr_minlen[NLA_TYPE_MAX+1] = {
	[NLA_U8]	= sizeof(u8),
	[NLA_U16]	= sizeof(u16),
	[NLA_U32]	= sizeof(u32),
	[NLA_U64]	= sizeof(u64),
	[NLA_MSECS]	= sizeof(u64),
	[NLA_NESTED]	= NLA_HDRLEN,
	[NLA_S8]	= sizeof(s8),
	[NLA_S16]	= sizeof(s16),
	[NLA_S32]	= sizeof(s32),
	[NLA_S64]	= sizeof(s64),
};

/*
 * Nested policies might refer back to the original
 * policy in some cases, and userspace could try to
 * abuse that and recurse by nesting in the right
 * ways. Limit recursion to avoid this problem.
 */
#define MAX_POLICY_RECURSION_DEPTH	10

static int __nla_validate_parse(const struct nlattr *head, int len, int maxtype,
				const struct nla_policy *policy,
				unsigned int validate,
				struct netlink_ext_ack *extack,
				struct nlattr **tb, unsigned int depth);

static int validate_nla_bitfield32(const struct nlattr *nla,
				   const u32 valid_flags_mask)
{
	const struct nla_bitfield32 *bf = nla_data(nla);

	if (!valid_flags_mask)
		return -EINVAL;

	/*disallow invalid bit selector */
	if (bf->selector & ~valid_flags_mask)
		return -EINVAL;

	/*disallow invalid bit values */
	if (bf->value & ~valid_flags_mask)
		return -EINVAL;

	/*disallow valid bit values that are not selected*/
	if (bf->value & ~bf->selector)
		return -EINVAL;

	return 0;
}

static int nla_validate_array(const struct nlattr *head, int len, int maxtype,
			      const struct nla_policy *policy,
			      struct netlink_ext_ack *extack,
			      unsigned int validate, unsigned int depth)
{
	const struct nlattr *entry;
	int rem;

	nla_for_each_attr(entry, head, len, rem) {
		int ret;

		if (nla_len(entry) == 0)
			continue;

		if (nla_len(entry) < NLA_HDRLEN) {
			NL_SET_ERR_MSG_ATTR_POL(extack, entry, policy,
						"Array element too short");
			return -ERANGE;
		}

		ret = __nla_validate_parse(nla_data(entry), nla_len(entry),
					   maxtype, policy, validate, extack,
					   NULL, depth + 1);
		if (ret < 0)
			return ret;
	}

	return 0;
}

void nla_get_range_unsigned(const struct nla_policy *pt,
			    struct netlink_range_validation *range)
{
	WARN_ON_ONCE(pt->validation_type != NLA_VALIDATE_RANGE_PTR &&
		     (pt->min < 0 || pt->max < 0));

	range->min = 0;

	switch (pt->type) {
	case NLA_U8:
		range->max = U8_MAX;
		break;
	case NLA_U16:
	case NLA_BINARY:
		range->max = U16_MAX;
		break;
	case NLA_U32:
		range->max = U32_MAX;
		break;
	case NLA_U64:
	case NLA_MSECS:
		range->max = U64_MAX;
		break;
	default:
		WARN_ON_ONCE(1);
		return;
	}

	switch (pt->validation_type) {
	case NLA_VALIDATE_RANGE:
	case NLA_VALIDATE_RANGE_WARN_TOO_LONG:
		range->min = pt->min;
		range->max = pt->max;
		break;
	case NLA_VALIDATE_RANGE_PTR:
		*range = *pt->range;
		break;
	case NLA_VALIDATE_MIN:
		range->min = pt->min;
		break;
	case NLA_VALIDATE_MAX:
		range->max = pt->max;
		break;
	default:
		break;
	}
}

static int nla_validate_range_unsigned(const struct nla_policy *pt,
				       const struct nlattr *nla,
				       struct netlink_ext_ack *extack,
				       unsigned int validate)
{
	struct netlink_range_validation range;
	u64 value;

	switch (pt->type) {
	case NLA_U8:
		value = nla_get_u8(nla);
		break;
	case NLA_U16:
		value = nla_get_u16(nla);
		break;
	case NLA_U32:
		value = nla_get_u32(nla);
		break;
	case NLA_U64:
	case NLA_MSECS:
		value = nla_get_u64(nla);
		break;
	case NLA_BINARY:
		value = nla_len(nla);
		break;
	default:
		return -EINVAL;
	}

	nla_get_range_unsigned(pt, &range);

	if (pt->validation_type == NLA_VALIDATE_RANGE_WARN_TOO_LONG &&
	    pt->type == NLA_BINARY && value > range.max) {
		pr_warn_ratelimited("netlink: '%s': attribute type %d has an invalid length.\n",
				    current->comm, pt->type);
		if (validate & NL_VALIDATE_STRICT_ATTRS) {
			NL_SET_ERR_MSG_ATTR_POL(extack, nla, pt,
						"invalid attribute length");
			return -EINVAL;
		}

		/* this assumes min <= max (don't validate against min) */
		return 0;
	}

	if (value < range.min || value > range.max) {
		bool binary = pt->type == NLA_BINARY;

		if (binary)
			NL_SET_ERR_MSG_ATTR_POL(extack, nla, pt,
						"binary attribute size out of range");
		else
			NL_SET_ERR_MSG_ATTR_POL(extack, nla, pt,
						"integer out of range");

		return -ERANGE;
	}

	return 0;
}

void nla_get_range_signed(const struct nla_policy *pt,
			  struct netlink_range_validation_signed *range)
{
	switch (pt->type) {
	case NLA_S8:
		range->min = S8_MIN;
		range->max = S8_MAX;
		break;
	case NLA_S16:
		range->min = S16_MIN;
		range->max = S16_MAX;
		break;
	case NLA_S32:
		range->min = S32_MIN;
		range->max = S32_MAX;
		break;
	case NLA_S64:
		range->min = S64_MIN;
		range->max = S64_MAX;
		break;
	default:
		WARN_ON_ONCE(1);
		return;
	}

	switch (pt->validation_type) {
	case NLA_VALIDATE_RANGE:
		range->min = pt->min;
		range->max = pt->max;
		break;
	case NLA_VALIDATE_RANGE_PTR:
		*range = *pt->range_signed;
		break;
	case NLA_VALIDATE_MIN:
		range->min = pt->min;
		break;
	case NLA_VALIDATE_MAX:
		range->max = pt->max;
		break;
	default:
		break;
	}
}

static int nla_validate_int_range_signed(const struct nla_policy *pt,
					 const struct nlattr *nla,
					 struct netlink_ext_ack *extack)
{
	struct netlink_range_validation_signed range;
	s64 value;

	switch (pt->type) {
	case NLA_S8:
		value = nla_get_s8(nla);
		break;
	case NLA_S16:
		value = nla_get_s16(nla);
		break;
	case NLA_S32:
		value = nla_get_s32(nla);
		break;
	case NLA_S64:
		value = nla_get_s64(nla);
		break;
	default:
		return -EINVAL;
	}

	nla_get_range_signed(pt, &range);

	if (value < range.min || value > range.max) {
		NL_SET_ERR_MSG_ATTR_POL(extack, nla, pt,
					"integer out of range");
		return -ERANGE;
	}

	return 0;
}

static int nla_validate_int_range(const struct nla_policy *pt,
				  const struct nlattr *nla,
				  struct netlink_ext_ack *extack,
				  unsigned int validate)
{
	switch (pt->type) {
	case NLA_U8:
	case NLA_U16:
	case NLA_U32:
	case NLA_U64:
	case NLA_MSECS:
	case NLA_BINARY:
		return nla_validate_range_unsigned(pt, nla, extack, validate);
	case NLA_S8:
	case NLA_S16:
	case NLA_S32:
	case NLA_S64:
		return nla_validate_int_range_signed(pt, nla, extack);
	default:
		WARN_ON(1);
		return -EINVAL;
	}
}

static int nla_validate_mask(const struct nla_policy *pt,
			     const struct nlattr *nla,
			     struct netlink_ext_ack *extack)
{
	u64 value;

	switch (pt->type) {
	case NLA_U8:
		value = nla_get_u8(nla);
		break;
	case NLA_U16:
		value = nla_get_u16(nla);
		break;
	case NLA_U32:
		value = nla_get_u32(nla);
		break;
	case NLA_U64:
		value = nla_get_u64(nla);
		break;
	default:
		return -EINVAL;
	}

	if (value & ~(u64)pt->mask) {
		NL_SET_ERR_MSG_ATTR(extack, nla, "reserved bit set");
		return -EINVAL;
	}

	return 0;
}

static int validate_nla(const struct nlattr *nla, int maxtype,
			const struct nla_policy *policy, unsigned int validate,
			struct netlink_ext_ack *extack, unsigned int depth)
{
	u16 strict_start_type = policy[0].strict_start_type;
	const struct nla_policy *pt;
	int minlen = 0, attrlen = nla_len(nla), type = nla_type(nla);
	int err = -ERANGE;

	if (strict_start_type && type >= strict_start_type)
		validate |= NL_VALIDATE_STRICT;

	if (type <= 0 || type > maxtype)
		return 0;

	pt = &policy[type];

	BUG_ON(pt->type > NLA_TYPE_MAX);

<<<<<<< HEAD
	if ((nla_attr_len[pt->type] && attrlen != nla_attr_len[pt->type]) ||
	    (pt->type == NLA_EXACT_LEN &&
	     pt->validation_type == NLA_VALIDATE_WARN_TOO_LONG &&
	     attrlen != pt->len)) {
=======
	if (nla_attr_len[pt->type] && attrlen != nla_attr_len[pt->type]) {
>>>>>>> 7d2a07b7
		pr_warn_ratelimited("netlink: '%s': attribute type %d has an invalid length.\n",
				    current->comm, type);
		if (validate & NL_VALIDATE_STRICT_ATTRS) {
			NL_SET_ERR_MSG_ATTR_POL(extack, nla, pt,
						"invalid attribute length");
			return -EINVAL;
		}
	}

	if (validate & NL_VALIDATE_NESTED) {
		if ((pt->type == NLA_NESTED || pt->type == NLA_NESTED_ARRAY) &&
		    !(nla->nla_type & NLA_F_NESTED)) {
			NL_SET_ERR_MSG_ATTR_POL(extack, nla, pt,
						"NLA_F_NESTED is missing");
			return -EINVAL;
		}
		if (pt->type != NLA_NESTED && pt->type != NLA_NESTED_ARRAY &&
		    pt->type != NLA_UNSPEC && (nla->nla_type & NLA_F_NESTED)) {
			NL_SET_ERR_MSG_ATTR_POL(extack, nla, pt,
						"NLA_F_NESTED not expected");
			return -EINVAL;
		}
	}

	switch (pt->type) {
	case NLA_REJECT:
		if (extack && pt->reject_message) {
			NL_SET_BAD_ATTR(extack, nla);
			extack->_msg = pt->reject_message;
			return -EINVAL;
		}
		err = -EINVAL;
		goto out_err;

	case NLA_FLAG:
		if (attrlen > 0)
			goto out_err;
		break;

	case NLA_BITFIELD32:
		if (attrlen != sizeof(struct nla_bitfield32))
			goto out_err;

		err = validate_nla_bitfield32(nla, pt->bitfield32_valid);
		if (err)
			goto out_err;
		break;

	case NLA_NUL_STRING:
		if (pt->len)
			minlen = min_t(int, attrlen, pt->len + 1);
		else
			minlen = attrlen;

		if (!minlen || memchr(nla_data(nla), '\0', minlen) == NULL) {
			err = -EINVAL;
			goto out_err;
		}
		fallthrough;

	case NLA_STRING:
		if (attrlen < 1)
			goto out_err;

		if (pt->len) {
			char *buf = nla_data(nla);

			if (buf[attrlen - 1] == '\0')
				attrlen--;

			if (attrlen > pt->len)
				goto out_err;
		}
		break;

	case NLA_BINARY:
		if (pt->len && attrlen > pt->len)
			goto out_err;
		break;

	case NLA_NESTED:
		/* a nested attributes is allowed to be empty; if its not,
		 * it must have a size of at least NLA_HDRLEN.
		 */
		if (attrlen == 0)
			break;
		if (attrlen < NLA_HDRLEN)
			goto out_err;
		if (pt->nested_policy) {
<<<<<<< HEAD
			err = __nla_validate(nla_data(nla), nla_len(nla), pt->len,
					     pt->nested_policy, validate,
					     extack);
=======
			err = __nla_validate_parse(nla_data(nla), nla_len(nla),
						   pt->len, pt->nested_policy,
						   validate, extack, NULL,
						   depth + 1);
>>>>>>> 7d2a07b7
			if (err < 0) {
				/*
				 * return directly to preserve the inner
				 * error message/attribute pointer
				 */
				return err;
			}
		}
		break;
	case NLA_NESTED_ARRAY:
		/* a nested array attribute is allowed to be empty; if its not,
		 * it must have a size of at least NLA_HDRLEN.
		 */
		if (attrlen == 0)
			break;
		if (attrlen < NLA_HDRLEN)
			goto out_err;
		if (pt->nested_policy) {
			int err;

			err = nla_validate_array(nla_data(nla), nla_len(nla),
						 pt->len, pt->nested_policy,
<<<<<<< HEAD
						 extack, validate);
=======
						 extack, validate, depth);
>>>>>>> 7d2a07b7
			if (err < 0) {
				/*
				 * return directly to preserve the inner
				 * error message/attribute pointer
				 */
				return err;
			}
		}
		break;

	case NLA_UNSPEC:
		if (validate & NL_VALIDATE_UNSPEC) {
			NL_SET_ERR_MSG_ATTR(extack, nla,
					    "Unsupported attribute");
			return -EINVAL;
		}
		if (attrlen < pt->len)
			goto out_err;
		break;

	case NLA_EXACT_LEN:
		if (pt->validation_type != NLA_VALIDATE_WARN_TOO_LONG) {
			if (attrlen != pt->len)
				goto out_err;
			break;
		}
		/* fall through */
	default:
		if (pt->len)
			minlen = pt->len;
		else
			minlen = nla_attr_minlen[pt->type];

		if (attrlen < minlen)
			goto out_err;
	}

	/* further validation */
	switch (pt->validation_type) {
	case NLA_VALIDATE_NONE:
		/* nothing to do */
		break;
	case NLA_VALIDATE_RANGE_PTR:
	case NLA_VALIDATE_RANGE:
	case NLA_VALIDATE_RANGE_WARN_TOO_LONG:
	case NLA_VALIDATE_MIN:
	case NLA_VALIDATE_MAX:
		err = nla_validate_int_range(pt, nla, extack, validate);
		if (err)
			return err;
		break;
	case NLA_VALIDATE_MASK:
		err = nla_validate_mask(pt, nla, extack);
		if (err)
			return err;
		break;
	case NLA_VALIDATE_FUNCTION:
		if (pt->validate) {
			err = pt->validate(nla, extack);
			if (err)
				return err;
		}
		break;
	}

	return 0;
out_err:
	NL_SET_ERR_MSG_ATTR_POL(extack, nla, pt,
				"Attribute failed policy validation");
	return err;
}

static int __nla_validate_parse(const struct nlattr *head, int len, int maxtype,
				const struct nla_policy *policy,
				unsigned int validate,
				struct netlink_ext_ack *extack,
				struct nlattr **tb, unsigned int depth)
{
	const struct nlattr *nla;
	int rem;

	if (depth >= MAX_POLICY_RECURSION_DEPTH) {
		NL_SET_ERR_MSG(extack,
			       "allowed policy recursion depth exceeded");
		return -EINVAL;
	}

	if (tb)
		memset(tb, 0, sizeof(struct nlattr *) * (maxtype + 1));

	nla_for_each_attr(nla, head, len, rem) {
		u16 type = nla_type(nla);

		if (type == 0 || type > maxtype) {
			if (validate & NL_VALIDATE_MAXTYPE) {
				NL_SET_ERR_MSG_ATTR(extack, nla,
						    "Unknown attribute type");
				return -EINVAL;
			}
			continue;
		}
		if (policy) {
			int err = validate_nla(nla, maxtype, policy,
					       validate, extack, depth);

			if (err < 0)
				return err;
		}

		if (tb)
			tb[type] = (struct nlattr *)nla;
	}

	if (unlikely(rem > 0)) {
		pr_warn_ratelimited("netlink: %d bytes leftover after parsing attributes in process `%s'.\n",
				    rem, current->comm);
		NL_SET_ERR_MSG(extack, "bytes leftover after parsing attributes");
		if (validate & NL_VALIDATE_TRAILING)
			return -EINVAL;
	}

	return 0;
}

/**
 * __nla_validate - Validate a stream of attributes
 * @head: head of attribute stream
 * @len: length of attribute stream
 * @maxtype: maximum attribute type to be expected
 * @policy: validation policy
 * @validate: validation strictness
 * @extack: extended ACK report struct
 *
 * Validates all attributes in the specified attribute stream against the
 * specified policy. Validation depends on the validate flags passed, see
 * &enum netlink_validation for more details on that.
 * See documentation of struct nla_policy for more details.
 *
 * Returns 0 on success or a negative error code.
 */
int __nla_validate(const struct nlattr *head, int len, int maxtype,
		   const struct nla_policy *policy, unsigned int validate,
		   struct netlink_ext_ack *extack)
{
	return __nla_validate_parse(head, len, maxtype, policy, validate,
				    extack, NULL, 0);
}
EXPORT_SYMBOL(__nla_validate);

/**
 * nla_policy_len - Determine the max. length of a policy
 * @policy: policy to use
 * @n: number of policies
 *
 * Determines the max. length of the policy.  It is currently used
 * to allocated Netlink buffers roughly the size of the actual
 * message.
 *
 * Returns 0 on success or a negative error code.
 */
int
nla_policy_len(const struct nla_policy *p, int n)
{
	int i, len = 0;

	for (i = 0; i < n; i++, p++) {
		if (p->len)
			len += nla_total_size(p->len);
		else if (nla_attr_len[p->type])
			len += nla_total_size(nla_attr_len[p->type]);
		else if (nla_attr_minlen[p->type])
			len += nla_total_size(nla_attr_minlen[p->type]);
	}

	return len;
}
EXPORT_SYMBOL(nla_policy_len);

/**
 * __nla_parse - Parse a stream of attributes into a tb buffer
 * @tb: destination array with maxtype+1 elements
 * @maxtype: maximum attribute type to be expected
 * @head: head of attribute stream
 * @len: length of attribute stream
 * @policy: validation policy
 * @validate: validation strictness
 * @extack: extended ACK pointer
 *
 * Parses a stream of attributes and stores a pointer to each attribute in
 * the tb array accessible via the attribute type.
 * Validation is controlled by the @validate parameter.
 *
 * Returns 0 on success or a negative error code.
 */
int __nla_parse(struct nlattr **tb, int maxtype,
		const struct nlattr *head, int len,
		const struct nla_policy *policy, unsigned int validate,
		struct netlink_ext_ack *extack)
{
	return __nla_validate_parse(head, len, maxtype, policy, validate,
				    extack, tb, 0);
}
EXPORT_SYMBOL(__nla_parse);

/**
 * nla_find - Find a specific attribute in a stream of attributes
 * @head: head of attribute stream
 * @len: length of attribute stream
 * @attrtype: type of attribute to look for
 *
 * Returns the first attribute in the stream matching the specified type.
 */
struct nlattr *nla_find(const struct nlattr *head, int len, int attrtype)
{
	const struct nlattr *nla;
	int rem;

	nla_for_each_attr(nla, head, len, rem)
		if (nla_type(nla) == attrtype)
			return (struct nlattr *)nla;

	return NULL;
}
EXPORT_SYMBOL(nla_find);

/**
 * nla_strscpy - Copy string attribute payload into a sized buffer
 * @dst: Where to copy the string to.
 * @nla: Attribute to copy the string from.
 * @dstsize: Size of destination buffer.
 *
 * Copies at most dstsize - 1 bytes into the destination buffer.
 * Unlike strlcpy the destination buffer is always padded out.
 *
 * Return:
 * * srclen - Returns @nla length (not including the trailing %NUL).
 * * -E2BIG - If @dstsize is 0 or greater than U16_MAX or @nla length greater
 *            than @dstsize.
 */
ssize_t nla_strscpy(char *dst, const struct nlattr *nla, size_t dstsize)
{
	size_t srclen = nla_len(nla);
	char *src = nla_data(nla);
	ssize_t ret;
	size_t len;

	if (dstsize == 0 || WARN_ON_ONCE(dstsize > U16_MAX))
		return -E2BIG;

	if (srclen > 0 && src[srclen - 1] == '\0')
		srclen--;

	if (srclen >= dstsize) {
		len = dstsize - 1;
		ret = -E2BIG;
	} else {
		len = srclen;
		ret = len;
	}

	memcpy(dst, src, len);
	/* Zero pad end of dst. */
	memset(dst + len, 0, dstsize - len);

	return ret;
}
EXPORT_SYMBOL(nla_strscpy);

/**
 * nla_strdup - Copy string attribute payload into a newly allocated buffer
 * @nla: attribute to copy the string from
 * @flags: the type of memory to allocate (see kmalloc).
 *
 * Returns a pointer to the allocated buffer or NULL on error.
 */
char *nla_strdup(const struct nlattr *nla, gfp_t flags)
{
	size_t srclen = nla_len(nla);
	char *src = nla_data(nla), *dst;

	if (srclen > 0 && src[srclen - 1] == '\0')
		srclen--;

	dst = kmalloc(srclen + 1, flags);
	if (dst != NULL) {
		memcpy(dst, src, srclen);
		dst[srclen] = '\0';
	}
	return dst;
}
EXPORT_SYMBOL(nla_strdup);

/**
 * nla_memcpy - Copy a netlink attribute into another memory area
 * @dest: where to copy to memcpy
 * @src: netlink attribute to copy from
 * @count: size of the destination area
 *
 * Note: The number of bytes copied is limited by the length of
 *       attribute's payload. memcpy
 *
 * Returns the number of bytes copied.
 */
int nla_memcpy(void *dest, const struct nlattr *src, int count)
{
	int minlen = min_t(int, count, nla_len(src));

	memcpy(dest, nla_data(src), minlen);
	if (count > minlen)
		memset(dest + minlen, 0, count - minlen);

	return minlen;
}
EXPORT_SYMBOL(nla_memcpy);

/**
 * nla_memcmp - Compare an attribute with sized memory area
 * @nla: netlink attribute
 * @data: memory area
 * @size: size of memory area
 */
int nla_memcmp(const struct nlattr *nla, const void *data,
			     size_t size)
{
	int d = nla_len(nla) - size;

	if (d == 0)
		d = memcmp(nla_data(nla), data, size);

	return d;
}
EXPORT_SYMBOL(nla_memcmp);

/**
 * nla_strcmp - Compare a string attribute against a string
 * @nla: netlink string attribute
 * @str: another string
 */
int nla_strcmp(const struct nlattr *nla, const char *str)
{
	int len = strlen(str);
	char *buf = nla_data(nla);
	int attrlen = nla_len(nla);
	int d;

	while (attrlen > 0 && buf[attrlen - 1] == '\0')
		attrlen--;

	d = attrlen - len;
	if (d == 0)
		d = memcmp(nla_data(nla), str, len);

	return d;
}
EXPORT_SYMBOL(nla_strcmp);

#ifdef CONFIG_NET
/**
 * __nla_reserve - reserve room for attribute on the skb
 * @skb: socket buffer to reserve room on
 * @attrtype: attribute type
 * @attrlen: length of attribute payload
 *
 * Adds a netlink attribute header to a socket buffer and reserves
 * room for the payload but does not copy it.
 *
 * The caller is responsible to ensure that the skb provides enough
 * tailroom for the attribute header and payload.
 */
struct nlattr *__nla_reserve(struct sk_buff *skb, int attrtype, int attrlen)
{
	struct nlattr *nla;

	nla = skb_put(skb, nla_total_size(attrlen));
	nla->nla_type = attrtype;
	nla->nla_len = nla_attr_size(attrlen);

	memset((unsigned char *) nla + nla->nla_len, 0, nla_padlen(attrlen));

	return nla;
}
EXPORT_SYMBOL(__nla_reserve);

/**
 * __nla_reserve_64bit - reserve room for attribute on the skb and align it
 * @skb: socket buffer to reserve room on
 * @attrtype: attribute type
 * @attrlen: length of attribute payload
 * @padattr: attribute type for the padding
 *
 * Adds a netlink attribute header to a socket buffer and reserves
 * room for the payload but does not copy it. It also ensure that this
 * attribute will have a 64-bit aligned nla_data() area.
 *
 * The caller is responsible to ensure that the skb provides enough
 * tailroom for the attribute header and payload.
 */
struct nlattr *__nla_reserve_64bit(struct sk_buff *skb, int attrtype,
				   int attrlen, int padattr)
{
	nla_align_64bit(skb, padattr);

	return __nla_reserve(skb, attrtype, attrlen);
}
EXPORT_SYMBOL(__nla_reserve_64bit);

/**
 * __nla_reserve_nohdr - reserve room for attribute without header
 * @skb: socket buffer to reserve room on
 * @attrlen: length of attribute payload
 *
 * Reserves room for attribute payload without a header.
 *
 * The caller is responsible to ensure that the skb provides enough
 * tailroom for the payload.
 */
void *__nla_reserve_nohdr(struct sk_buff *skb, int attrlen)
{
	return skb_put_zero(skb, NLA_ALIGN(attrlen));
}
EXPORT_SYMBOL(__nla_reserve_nohdr);

/**
 * nla_reserve - reserve room for attribute on the skb
 * @skb: socket buffer to reserve room on
 * @attrtype: attribute type
 * @attrlen: length of attribute payload
 *
 * Adds a netlink attribute header to a socket buffer and reserves
 * room for the payload but does not copy it.
 *
 * Returns NULL if the tailroom of the skb is insufficient to store
 * the attribute header and payload.
 */
struct nlattr *nla_reserve(struct sk_buff *skb, int attrtype, int attrlen)
{
	if (unlikely(skb_tailroom(skb) < nla_total_size(attrlen)))
		return NULL;

	return __nla_reserve(skb, attrtype, attrlen);
}
EXPORT_SYMBOL(nla_reserve);

/**
 * nla_reserve_64bit - reserve room for attribute on the skb and align it
 * @skb: socket buffer to reserve room on
 * @attrtype: attribute type
 * @attrlen: length of attribute payload
 * @padattr: attribute type for the padding
 *
 * Adds a netlink attribute header to a socket buffer and reserves
 * room for the payload but does not copy it. It also ensure that this
 * attribute will have a 64-bit aligned nla_data() area.
 *
 * Returns NULL if the tailroom of the skb is insufficient to store
 * the attribute header and payload.
 */
struct nlattr *nla_reserve_64bit(struct sk_buff *skb, int attrtype, int attrlen,
				 int padattr)
{
	size_t len;

	if (nla_need_padding_for_64bit(skb))
		len = nla_total_size_64bit(attrlen);
	else
		len = nla_total_size(attrlen);
	if (unlikely(skb_tailroom(skb) < len))
		return NULL;

	return __nla_reserve_64bit(skb, attrtype, attrlen, padattr);
}
EXPORT_SYMBOL(nla_reserve_64bit);

/**
 * nla_reserve_nohdr - reserve room for attribute without header
 * @skb: socket buffer to reserve room on
 * @attrlen: length of attribute payload
 *
 * Reserves room for attribute payload without a header.
 *
 * Returns NULL if the tailroom of the skb is insufficient to store
 * the attribute payload.
 */
void *nla_reserve_nohdr(struct sk_buff *skb, int attrlen)
{
	if (unlikely(skb_tailroom(skb) < NLA_ALIGN(attrlen)))
		return NULL;

	return __nla_reserve_nohdr(skb, attrlen);
}
EXPORT_SYMBOL(nla_reserve_nohdr);

/**
 * __nla_put - Add a netlink attribute to a socket buffer
 * @skb: socket buffer to add attribute to
 * @attrtype: attribute type
 * @attrlen: length of attribute payload
 * @data: head of attribute payload
 *
 * The caller is responsible to ensure that the skb provides enough
 * tailroom for the attribute header and payload.
 */
void __nla_put(struct sk_buff *skb, int attrtype, int attrlen,
			     const void *data)
{
	struct nlattr *nla;

	nla = __nla_reserve(skb, attrtype, attrlen);
	memcpy(nla_data(nla), data, attrlen);
}
EXPORT_SYMBOL(__nla_put);

/**
 * __nla_put_64bit - Add a netlink attribute to a socket buffer and align it
 * @skb: socket buffer to add attribute to
 * @attrtype: attribute type
 * @attrlen: length of attribute payload
 * @data: head of attribute payload
 * @padattr: attribute type for the padding
 *
 * The caller is responsible to ensure that the skb provides enough
 * tailroom for the attribute header and payload.
 */
void __nla_put_64bit(struct sk_buff *skb, int attrtype, int attrlen,
		     const void *data, int padattr)
{
	struct nlattr *nla;

	nla = __nla_reserve_64bit(skb, attrtype, attrlen, padattr);
	memcpy(nla_data(nla), data, attrlen);
}
EXPORT_SYMBOL(__nla_put_64bit);

/**
 * __nla_put_nohdr - Add a netlink attribute without header
 * @skb: socket buffer to add attribute to
 * @attrlen: length of attribute payload
 * @data: head of attribute payload
 *
 * The caller is responsible to ensure that the skb provides enough
 * tailroom for the attribute payload.
 */
void __nla_put_nohdr(struct sk_buff *skb, int attrlen, const void *data)
{
	void *start;

	start = __nla_reserve_nohdr(skb, attrlen);
	memcpy(start, data, attrlen);
}
EXPORT_SYMBOL(__nla_put_nohdr);

/**
 * nla_put - Add a netlink attribute to a socket buffer
 * @skb: socket buffer to add attribute to
 * @attrtype: attribute type
 * @attrlen: length of attribute payload
 * @data: head of attribute payload
 *
 * Returns -EMSGSIZE if the tailroom of the skb is insufficient to store
 * the attribute header and payload.
 */
int nla_put(struct sk_buff *skb, int attrtype, int attrlen, const void *data)
{
	if (unlikely(skb_tailroom(skb) < nla_total_size(attrlen)))
		return -EMSGSIZE;

	__nla_put(skb, attrtype, attrlen, data);
	return 0;
}
EXPORT_SYMBOL(nla_put);

/**
 * nla_put_64bit - Add a netlink attribute to a socket buffer and align it
 * @skb: socket buffer to add attribute to
 * @attrtype: attribute type
 * @attrlen: length of attribute payload
 * @data: head of attribute payload
 * @padattr: attribute type for the padding
 *
 * Returns -EMSGSIZE if the tailroom of the skb is insufficient to store
 * the attribute header and payload.
 */
int nla_put_64bit(struct sk_buff *skb, int attrtype, int attrlen,
		  const void *data, int padattr)
{
	size_t len;

	if (nla_need_padding_for_64bit(skb))
		len = nla_total_size_64bit(attrlen);
	else
		len = nla_total_size(attrlen);
	if (unlikely(skb_tailroom(skb) < len))
		return -EMSGSIZE;

	__nla_put_64bit(skb, attrtype, attrlen, data, padattr);
	return 0;
}
EXPORT_SYMBOL(nla_put_64bit);

/**
 * nla_put_nohdr - Add a netlink attribute without header
 * @skb: socket buffer to add attribute to
 * @attrlen: length of attribute payload
 * @data: head of attribute payload
 *
 * Returns -EMSGSIZE if the tailroom of the skb is insufficient to store
 * the attribute payload.
 */
int nla_put_nohdr(struct sk_buff *skb, int attrlen, const void *data)
{
	if (unlikely(skb_tailroom(skb) < NLA_ALIGN(attrlen)))
		return -EMSGSIZE;

	__nla_put_nohdr(skb, attrlen, data);
	return 0;
}
EXPORT_SYMBOL(nla_put_nohdr);

/**
 * nla_append - Add a netlink attribute without header or padding
 * @skb: socket buffer to add attribute to
 * @attrlen: length of attribute payload
 * @data: head of attribute payload
 *
 * Returns -EMSGSIZE if the tailroom of the skb is insufficient to store
 * the attribute payload.
 */
int nla_append(struct sk_buff *skb, int attrlen, const void *data)
{
	if (unlikely(skb_tailroom(skb) < NLA_ALIGN(attrlen)))
		return -EMSGSIZE;

	skb_put_data(skb, data, attrlen);
	return 0;
}
EXPORT_SYMBOL(nla_append);
#endif<|MERGE_RESOLUTION|>--- conflicted
+++ resolved
@@ -373,14 +373,7 @@
 
 	BUG_ON(pt->type > NLA_TYPE_MAX);
 
-<<<<<<< HEAD
-	if ((nla_attr_len[pt->type] && attrlen != nla_attr_len[pt->type]) ||
-	    (pt->type == NLA_EXACT_LEN &&
-	     pt->validation_type == NLA_VALIDATE_WARN_TOO_LONG &&
-	     attrlen != pt->len)) {
-=======
 	if (nla_attr_len[pt->type] && attrlen != nla_attr_len[pt->type]) {
->>>>>>> 7d2a07b7
 		pr_warn_ratelimited("netlink: '%s': attribute type %d has an invalid length.\n",
 				    current->comm, type);
 		if (validate & NL_VALIDATE_STRICT_ATTRS) {
@@ -470,16 +463,10 @@
 		if (attrlen < NLA_HDRLEN)
 			goto out_err;
 		if (pt->nested_policy) {
-<<<<<<< HEAD
-			err = __nla_validate(nla_data(nla), nla_len(nla), pt->len,
-					     pt->nested_policy, validate,
-					     extack);
-=======
 			err = __nla_validate_parse(nla_data(nla), nla_len(nla),
 						   pt->len, pt->nested_policy,
 						   validate, extack, NULL,
 						   depth + 1);
->>>>>>> 7d2a07b7
 			if (err < 0) {
 				/*
 				 * return directly to preserve the inner
@@ -502,11 +489,7 @@
 
 			err = nla_validate_array(nla_data(nla), nla_len(nla),
 						 pt->len, pt->nested_policy,
-<<<<<<< HEAD
-						 extack, validate);
-=======
 						 extack, validate, depth);
->>>>>>> 7d2a07b7
 			if (err < 0) {
 				/*
 				 * return directly to preserve the inner
@@ -527,13 +510,6 @@
 			goto out_err;
 		break;
 
-	case NLA_EXACT_LEN:
-		if (pt->validation_type != NLA_VALIDATE_WARN_TOO_LONG) {
-			if (attrlen != pt->len)
-				goto out_err;
-			break;
-		}
-		/* fall through */
 	default:
 		if (pt->len)
 			minlen = pt->len;
