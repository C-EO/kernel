# SPDX-License-Identifier: GPL-2.0
#
# Makefile for some libs needed in the kernel.
#

ifdef CONFIG_FUNCTION_TRACER
ORIG_CFLAGS := $(KBUILD_CFLAGS)
KBUILD_CFLAGS = $(subst $(CC_FLAGS_FTRACE),,$(ORIG_CFLAGS))
endif

# These files are disabled because they produce lots of non-interesting and/or
# flaky coverage that is not a function of syscall inputs. For example,
# rbtree can be global and individual rotations don't correlate with inputs.
KCOV_INSTRUMENT_string.o := n
KCOV_INSTRUMENT_rbtree.o := n
KCOV_INSTRUMENT_list_debug.o := n
KCOV_INSTRUMENT_debugobjects.o := n
KCOV_INSTRUMENT_dynamic_debug.o := n

# Early boot use of cmdline, don't instrument it
ifdef CONFIG_AMD_MEM_ENCRYPT
KASAN_SANITIZE_string.o := n

ifdef CONFIG_FUNCTION_TRACER
CFLAGS_REMOVE_string.o = -pg
endif

CFLAGS_string.o := $(call cc-option, -fno-stack-protector)
endif

lib-y := ctype.o string.o vsprintf.o cmdline.o \
	 rbtree.o radix-tree.o timerqueue.o xarray.o \
<<<<<<< HEAD
	 idr.o extable.o printk_ringbuffer.o \
	 sha1.o chacha.o irq_regs.o argv_split.o \
=======
	 idr.o extable.o sha1.o irq_regs.o argv_split.o \
>>>>>>> d0058b6d
	 flex_proportions.o ratelimit.o show_mem.o \
	 is_single_threaded.o plist.o decompress.o kobject_uevent.o \
	 earlycpio.o seq_buf.o siphash.o dec_and_lock.o \
	 nmi_backtrace.o nodemask.o win_minmax.o memcat_p.o

lib-$(CONFIG_PRINTK) += dump_stack.o
lib-$(CONFIG_MMU) += ioremap.o
lib-$(CONFIG_SMP) += cpumask.o

lib-y	+= kobject.o klist.o
obj-y	+= lockref.o

obj-y += bcd.o sort.o parser.o debug_locks.o random32.o \
	 bust_spinlocks.o kasprintf.o bitmap.o scatterlist.o \
	 list_sort.o uuid.o iov_iter.o clz_ctz.o \
	 bsearch.o find_bit.o llist.o memweight.o kfifo.o \
	 percpu-refcount.o rhashtable.o \
	 once.o refcount.o usercopy.o errseq.o bucket_locks.o \
	 generic-radix-tree.o
obj-$(CONFIG_STRING_SELFTEST) += test_string.o
obj-y += string_helpers.o
obj-$(CONFIG_TEST_STRING_HELPERS) += test-string_helpers.o
obj-y += hexdump.o
obj-$(CONFIG_TEST_HEXDUMP) += test_hexdump.o
obj-y += kstrtox.o
obj-$(CONFIG_FIND_BIT_BENCHMARK) += find_bit_benchmark.o
obj-$(CONFIG_TEST_BPF) += test_bpf.o
obj-$(CONFIG_TEST_FIRMWARE) += test_firmware.o
obj-$(CONFIG_TEST_SYSCTL) += test_sysctl.o
obj-$(CONFIG_TEST_HASH) += test_hash.o test_siphash.o
obj-$(CONFIG_TEST_IDA) += test_ida.o
obj-$(CONFIG_TEST_KASAN) += test_kasan.o
CFLAGS_test_kasan.o += -fno-builtin
CFLAGS_test_kasan.o += $(call cc-disable-warning, vla)
obj-$(CONFIG_TEST_UBSAN) += test_ubsan.o
CFLAGS_test_ubsan.o += $(call cc-disable-warning, vla)
UBSAN_SANITIZE_test_ubsan.o := y
obj-$(CONFIG_TEST_KSTRTOX) += test-kstrtox.o
obj-$(CONFIG_TEST_LIST_SORT) += test_list_sort.o
obj-$(CONFIG_TEST_LKM) += test_module.o
obj-$(CONFIG_TEST_VMALLOC) += test_vmalloc.o
obj-$(CONFIG_TEST_OVERFLOW) += test_overflow.o
obj-$(CONFIG_TEST_RHASHTABLE) += test_rhashtable.o
obj-$(CONFIG_TEST_SORT) += test_sort.o
obj-$(CONFIG_TEST_USER_COPY) += test_user_copy.o
obj-$(CONFIG_TEST_STATIC_KEYS) += test_static_keys.o
obj-$(CONFIG_TEST_STATIC_KEYS) += test_static_key_base.o
obj-$(CONFIG_TEST_PRINTF) += test_printf.o
obj-$(CONFIG_TEST_BITMAP) += test_bitmap.o
obj-$(CONFIG_TEST_STRSCPY) += test_strscpy.o
obj-$(CONFIG_TEST_BITFIELD) += test_bitfield.o
obj-$(CONFIG_TEST_UUID) += test_uuid.o
obj-$(CONFIG_TEST_XARRAY) += test_xarray.o
obj-$(CONFIG_TEST_PARMAN) += test_parman.o
obj-$(CONFIG_TEST_KMOD) += test_kmod.o
obj-$(CONFIG_TEST_DEBUG_VIRTUAL) += test_debug_virtual.o
obj-$(CONFIG_TEST_MEMCAT_P) += test_memcat_p.o
obj-$(CONFIG_TEST_OBJAGG) += test_objagg.o
obj-$(CONFIG_TEST_STACKINIT) += test_stackinit.o
obj-$(CONFIG_TEST_BLACKHOLE_DEV) += test_blackhole_dev.o
obj-$(CONFIG_TEST_MEMINIT) += test_meminit.o

obj-$(CONFIG_TEST_LIVEPATCH) += livepatch/

ifeq ($(CONFIG_DEBUG_KOBJECT),y)
CFLAGS_kobject.o += -DDEBUG
CFLAGS_kobject_uevent.o += -DDEBUG
endif

obj-$(CONFIG_DEBUG_INFO_REDUCED) += debug_info.o
CFLAGS_debug_info.o += $(call cc-option, -femit-struct-debug-detailed=any)

obj-y += math/ crypto/

obj-$(CONFIG_GENERIC_IOMAP) += iomap.o
obj-$(CONFIG_GENERIC_PCI_IOMAP) += pci_iomap.o
obj-$(CONFIG_HAS_IOMEM) += iomap_copy.o devres.o
obj-$(CONFIG_CHECK_SIGNATURE) += check_signature.o
obj-$(CONFIG_DEBUG_LOCKING_API_SELFTESTS) += locking-selftest.o

obj-y += logic_pio.o

obj-$(CONFIG_GENERIC_HWEIGHT) += hweight.o

obj-$(CONFIG_BTREE) += btree.o
obj-$(CONFIG_INTERVAL_TREE) += interval_tree.o
obj-$(CONFIG_ASSOCIATIVE_ARRAY) += assoc_array.o
obj-$(CONFIG_DEBUG_PREEMPT) += smp_processor_id.o
obj-$(CONFIG_DEBUG_LIST) += list_debug.o
obj-$(CONFIG_DEBUG_OBJECTS) += debugobjects.o

obj-$(CONFIG_BITREVERSE) += bitrev.o
obj-$(CONFIG_PACKING)	+= packing.o
obj-$(CONFIG_CRC_CCITT)	+= crc-ccitt.o
obj-$(CONFIG_CRC16)	+= crc16.o
obj-$(CONFIG_CRC_T10DIF)+= crc-t10dif.o
obj-$(CONFIG_CRC_ITU_T)	+= crc-itu-t.o
obj-$(CONFIG_CRC32)	+= crc32.o
obj-$(CONFIG_CRC64)     += crc64.o
obj-$(CONFIG_CRC32_SELFTEST)	+= crc32test.o
obj-$(CONFIG_CRC4)	+= crc4.o
obj-$(CONFIG_CRC7)	+= crc7.o
obj-$(CONFIG_LIBCRC32C)	+= libcrc32c.o
obj-$(CONFIG_CRC8)	+= crc8.o
obj-$(CONFIG_XXHASH)	+= xxhash.o
obj-$(CONFIG_GENERIC_ALLOCATOR) += genalloc.o

obj-$(CONFIG_842_COMPRESS) += 842/
obj-$(CONFIG_842_DECOMPRESS) += 842/
obj-$(CONFIG_ZLIB_INFLATE) += zlib_inflate/
obj-$(CONFIG_ZLIB_DEFLATE) += zlib_deflate/
obj-$(CONFIG_REED_SOLOMON) += reed_solomon/
obj-$(CONFIG_BCH) += bch.o
obj-$(CONFIG_LZO_COMPRESS) += lzo/
obj-$(CONFIG_LZO_DECOMPRESS) += lzo/
obj-$(CONFIG_LZ4_COMPRESS) += lz4/
obj-$(CONFIG_LZ4HC_COMPRESS) += lz4/
obj-$(CONFIG_LZ4_DECOMPRESS) += lz4/
obj-$(CONFIG_ZSTD_COMPRESS) += zstd/
obj-$(CONFIG_ZSTD_DECOMPRESS) += zstd/
obj-$(CONFIG_XZ_DEC) += xz/
obj-$(CONFIG_RAID6_PQ) += raid6/

lib-$(CONFIG_DECOMPRESS_GZIP) += decompress_inflate.o
lib-$(CONFIG_DECOMPRESS_BZIP2) += decompress_bunzip2.o
lib-$(CONFIG_DECOMPRESS_LZMA) += decompress_unlzma.o
lib-$(CONFIG_DECOMPRESS_XZ) += decompress_unxz.o
lib-$(CONFIG_DECOMPRESS_LZO) += decompress_unlzo.o
lib-$(CONFIG_DECOMPRESS_LZ4) += decompress_unlz4.o

obj-$(CONFIG_TEXTSEARCH) += textsearch.o
obj-$(CONFIG_TEXTSEARCH_KMP) += ts_kmp.o
obj-$(CONFIG_TEXTSEARCH_BM) += ts_bm.o
obj-$(CONFIG_TEXTSEARCH_FSM) += ts_fsm.o
obj-$(CONFIG_SMP) += percpu_counter.o
obj-$(CONFIG_AUDIT_GENERIC) += audit.o
obj-$(CONFIG_AUDIT_COMPAT_GENERIC) += compat_audit.o

obj-$(CONFIG_IOMMU_HELPER) += iommu-helper.o
obj-$(CONFIG_FAULT_INJECTION) += fault-inject.o
obj-$(CONFIG_NOTIFIER_ERROR_INJECTION) += notifier-error-inject.o
obj-$(CONFIG_PM_NOTIFIER_ERROR_INJECT) += pm-notifier-error-inject.o
obj-$(CONFIG_NETDEV_NOTIFIER_ERROR_INJECT) += netdev-notifier-error-inject.o
obj-$(CONFIG_MEMORY_NOTIFIER_ERROR_INJECT) += memory-notifier-error-inject.o
obj-$(CONFIG_OF_RECONFIG_NOTIFIER_ERROR_INJECT) += \
	of-reconfig-notifier-error-inject.o
obj-$(CONFIG_FUNCTION_ERROR_INJECTION) += error-inject.o

lib-$(CONFIG_GENERIC_BUG) += bug.o

obj-$(CONFIG_HAVE_ARCH_TRACEHOOK) += syscall.o

obj-$(CONFIG_DYNAMIC_DEBUG) += dynamic_debug.o

obj-$(CONFIG_NLATTR) += nlattr.o

obj-$(CONFIG_LRU_CACHE) += lru_cache.o

obj-$(CONFIG_GENERIC_CSUM) += checksum.o

obj-$(CONFIG_GENERIC_ATOMIC64) += atomic64.o

obj-$(CONFIG_ATOMIC64_SELFTEST) += atomic64_test.o

obj-$(CONFIG_CPU_RMAP) += cpu_rmap.o

obj-$(CONFIG_DQL) += dynamic_queue_limits.o

obj-$(CONFIG_GLOB) += glob.o
obj-$(CONFIG_GLOB_SELFTEST) += globtest.o

obj-$(CONFIG_MPILIB) += mpi/
obj-$(CONFIG_DIMLIB) += dim/
obj-$(CONFIG_SIGNATURE) += digsig.o

lib-$(CONFIG_CLZ_TAB) += clz_tab.o

obj-$(CONFIG_GENERIC_STRNCPY_FROM_USER) += strncpy_from_user.o
obj-$(CONFIG_GENERIC_STRNLEN_USER) += strnlen_user.o

obj-$(CONFIG_GENERIC_NET_UTILS) += net_utils.o

obj-$(CONFIG_SG_SPLIT) += sg_split.o
obj-$(CONFIG_SG_POOL) += sg_pool.o
obj-$(CONFIG_STMP_DEVICE) += stmp_device.o
obj-$(CONFIG_IRQ_POLL) += irq_poll.o

obj-$(CONFIG_STACKDEPOT) += stackdepot.o
KASAN_SANITIZE_stackdepot.o := n
KCOV_INSTRUMENT_stackdepot.o := n

libfdt_files = fdt.o fdt_ro.o fdt_wip.o fdt_rw.o fdt_sw.o fdt_strerror.o \
	       fdt_empty_tree.o
$(foreach file, $(libfdt_files), \
	$(eval CFLAGS_$(file) = -I $(srctree)/scripts/dtc/libfdt))
lib-$(CONFIG_LIBFDT) += $(libfdt_files)

obj-$(CONFIG_RBTREE_TEST) += rbtree_test.o
obj-$(CONFIG_INTERVAL_TREE_TEST) += interval_tree_test.o

obj-$(CONFIG_PERCPU_TEST) += percpu_test.o

obj-$(CONFIG_ASN1) += asn1_decoder.o

obj-$(CONFIG_FONT_SUPPORT) += fonts/

hostprogs-y	:= gen_crc32table
hostprogs-y	+= gen_crc64table
clean-files	:= crc32table.h
clean-files	+= crc64table.h

$(obj)/crc32.o: $(obj)/crc32table.h

quiet_cmd_crc32 = GEN     $@
      cmd_crc32 = $< > $@

$(obj)/crc32table.h: $(obj)/gen_crc32table
	$(call cmd,crc32)

$(obj)/crc64.o: $(obj)/crc64table.h

quiet_cmd_crc64 = GEN     $@
      cmd_crc64 = $< > $@

$(obj)/crc64table.h: $(obj)/gen_crc64table
	$(call cmd,crc64)

#
# Build a fast OID lookip registry from include/linux/oid_registry.h
#
obj-$(CONFIG_OID_REGISTRY) += oid_registry.o

$(obj)/oid_registry.o: $(obj)/oid_registry_data.c

$(obj)/oid_registry_data.c: $(srctree)/include/linux/oid_registry.h \
			    $(src)/build_OID_registry
	$(call cmd,build_OID_registry)

quiet_cmd_build_OID_registry = GEN     $@
      cmd_build_OID_registry = perl $(srctree)/$(src)/build_OID_registry $< $@

clean-files	+= oid_registry_data.c

obj-$(CONFIG_UCS2_STRING) += ucs2_string.o
obj-$(CONFIG_UBSAN) += ubsan.o

UBSAN_SANITIZE_ubsan.o := n
KASAN_SANITIZE_ubsan.o := n
CFLAGS_ubsan.o := $(call cc-option, -fno-stack-protector) $(DISABLE_STACKLEAK_PLUGIN)

obj-$(CONFIG_SBITMAP) += sbitmap.o

obj-$(CONFIG_PARMAN) += parman.o

# GCC library routines
obj-$(CONFIG_GENERIC_LIB_ASHLDI3) += ashldi3.o
obj-$(CONFIG_GENERIC_LIB_ASHRDI3) += ashrdi3.o
obj-$(CONFIG_GENERIC_LIB_LSHRDI3) += lshrdi3.o
obj-$(CONFIG_GENERIC_LIB_MULDI3) += muldi3.o
obj-$(CONFIG_GENERIC_LIB_CMPDI2) += cmpdi2.o
obj-$(CONFIG_GENERIC_LIB_UCMPDI2) += ucmpdi2.o
obj-$(CONFIG_OBJAGG) += objagg.o<|MERGE_RESOLUTION|>--- conflicted
+++ resolved
@@ -28,14 +28,9 @@
 CFLAGS_string.o := $(call cc-option, -fno-stack-protector)
 endif
 
-lib-y := ctype.o string.o vsprintf.o cmdline.o \
+lib-y := ctype.o string.o vsprintf.o cmdline.o printk_ringbuffer.o \
 	 rbtree.o radix-tree.o timerqueue.o xarray.o \
-<<<<<<< HEAD
-	 idr.o extable.o printk_ringbuffer.o \
-	 sha1.o chacha.o irq_regs.o argv_split.o \
-=======
 	 idr.o extable.o sha1.o irq_regs.o argv_split.o \
->>>>>>> d0058b6d
 	 flex_proportions.o ratelimit.o show_mem.o \
 	 is_single_threaded.o plist.o decompress.o kobject_uevent.o \
 	 earlycpio.o seq_buf.o siphash.o dec_and_lock.o \
