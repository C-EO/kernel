// SPDX-License-Identifier: GPL-2.0-only
/*
 *  linux/lib/vsprintf.c
 *
 *  Copyright (C) 1991, 1992  Linus Torvalds
 */

/* vsprintf.c -- Lars Wirzenius & Linus Torvalds. */
/*
 * Wirzenius wrote this portably, Torvalds fucked it up :-)
 */

/*
 * Fri Jul 13 2001 Crutcher Dunnavant <crutcher+kernel@datastacks.com>
 * - changed to provide snprintf and vsnprintf functions
 * So Feb  1 16:51:32 CET 2004 Juergen Quade <quade@hsnr.de>
 * - scnprintf and vscnprintf
 */

#include <stdarg.h>
#include <linux/build_bug.h>
#include <linux/clk.h>
#include <linux/clk-provider.h>
#include <linux/errname.h>
#include <linux/module.h>	/* for KSYM_SYMBOL_LEN */
#include <linux/types.h>
#include <linux/string.h>
#include <linux/ctype.h>
#include <linux/kernel.h>
#include <linux/kallsyms.h>
#include <linux/math64.h>
#include <linux/uaccess.h>
#include <linux/ioport.h>
#include <linux/dcache.h>
#include <linux/cred.h>
#include <linux/rtc.h>
#include <linux/time.h>
#include <linux/uuid.h>
#include <linux/of.h>
#include <net/addrconf.h>
#include <linux/siphash.h>
#include <linux/compiler.h>
#include <linux/property.h>
#ifdef CONFIG_BLOCK
#include <linux/blkdev.h>
#endif

#include "../mm/internal.h"	/* For the trace_print_flags arrays */

#include <asm/page.h>		/* for PAGE_SIZE */
#include <asm/byteorder.h>	/* cpu_to_le16 */

#include <linux/string_helpers.h>
#include "kstrtox.h"

static unsigned long long simple_strntoull(const char *startp, size_t max_chars,
					   char **endp, unsigned int base)
{
	const char *cp;
	unsigned long long result = 0ULL;
	size_t prefix_chars;
	unsigned int rv;

	cp = _parse_integer_fixup_radix(startp, &base);
	prefix_chars = cp - startp;
	if (prefix_chars < max_chars) {
		rv = _parse_integer_limit(cp, base, &result, max_chars - prefix_chars);
		/* FIXME */
		cp += (rv & ~KSTRTOX_OVERFLOW);
	} else {
		/* Field too short for prefix + digit, skip over without converting */
		cp = startp + max_chars;
	}

	if (endp)
		*endp = (char *)cp;

	return result;
}

/**
 * simple_strtoull - convert a string to an unsigned long long
 * @cp: The start of the string
 * @endp: A pointer to the end of the parsed string will be placed here
 * @base: The number base to use
 *
 * This function has caveats. Please use kstrtoull instead.
 */
noinline
unsigned long long simple_strtoull(const char *cp, char **endp, unsigned int base)
{
	return simple_strntoull(cp, INT_MAX, endp, base);
}
EXPORT_SYMBOL(simple_strtoull);

/**
 * simple_strtoul - convert a string to an unsigned long
 * @cp: The start of the string
 * @endp: A pointer to the end of the parsed string will be placed here
 * @base: The number base to use
 *
 * This function has caveats. Please use kstrtoul instead.
 */
unsigned long simple_strtoul(const char *cp, char **endp, unsigned int base)
{
	return simple_strtoull(cp, endp, base);
}
EXPORT_SYMBOL(simple_strtoul);

/**
 * simple_strtol - convert a string to a signed long
 * @cp: The start of the string
 * @endp: A pointer to the end of the parsed string will be placed here
 * @base: The number base to use
 *
 * This function has caveats. Please use kstrtol instead.
 */
long simple_strtol(const char *cp, char **endp, unsigned int base)
{
	if (*cp == '-')
		return -simple_strtoul(cp + 1, endp, base);

	return simple_strtoul(cp, endp, base);
}
EXPORT_SYMBOL(simple_strtol);

static long long simple_strntoll(const char *cp, size_t max_chars, char **endp,
				 unsigned int base)
{
	/*
	 * simple_strntoull() safely handles receiving max_chars==0 in the
	 * case cp[0] == '-' && max_chars == 1.
	 * If max_chars == 0 we can drop through and pass it to simple_strntoull()
	 * and the content of *cp is irrelevant.
	 */
	if (*cp == '-' && max_chars > 0)
		return -simple_strntoull(cp + 1, max_chars - 1, endp, base);

	return simple_strntoull(cp, max_chars, endp, base);
}

/**
 * simple_strtoll - convert a string to a signed long long
 * @cp: The start of the string
 * @endp: A pointer to the end of the parsed string will be placed here
 * @base: The number base to use
 *
 * This function has caveats. Please use kstrtoll instead.
 */
long long simple_strtoll(const char *cp, char **endp, unsigned int base)
{
	return simple_strntoll(cp, INT_MAX, endp, base);
}
EXPORT_SYMBOL(simple_strtoll);

static noinline_for_stack
int skip_atoi(const char **s)
{
	int i = 0;

	do {
		i = i*10 + *((*s)++) - '0';
	} while (isdigit(**s));

	return i;
}

/*
 * Decimal conversion is by far the most typical, and is used for
 * /proc and /sys data. This directly impacts e.g. top performance
 * with many processes running. We optimize it for speed by emitting
 * two characters at a time, using a 200 byte lookup table. This
 * roughly halves the number of multiplications compared to computing
 * the digits one at a time. Implementation strongly inspired by the
 * previous version, which in turn used ideas described at
 * <http://www.cs.uiowa.edu/~jones/bcd/divide.html> (with permission
 * from the author, Douglas W. Jones).
 *
 * It turns out there is precisely one 26 bit fixed-point
 * approximation a of 64/100 for which x/100 == (x * (u64)a) >> 32
 * holds for all x in [0, 10^8-1], namely a = 0x28f5c29. The actual
 * range happens to be somewhat larger (x <= 1073741898), but that's
 * irrelevant for our purpose.
 *
 * For dividing a number in the range [10^4, 10^6-1] by 100, we still
 * need a 32x32->64 bit multiply, so we simply use the same constant.
 *
 * For dividing a number in the range [100, 10^4-1] by 100, there are
 * several options. The simplest is (x * 0x147b) >> 19, which is valid
 * for all x <= 43698.
 */

static const u16 decpair[100] = {
#define _(x) (__force u16) cpu_to_le16(((x % 10) | ((x / 10) << 8)) + 0x3030)
	_( 0), _( 1), _( 2), _( 3), _( 4), _( 5), _( 6), _( 7), _( 8), _( 9),
	_(10), _(11), _(12), _(13), _(14), _(15), _(16), _(17), _(18), _(19),
	_(20), _(21), _(22), _(23), _(24), _(25), _(26), _(27), _(28), _(29),
	_(30), _(31), _(32), _(33), _(34), _(35), _(36), _(37), _(38), _(39),
	_(40), _(41), _(42), _(43), _(44), _(45), _(46), _(47), _(48), _(49),
	_(50), _(51), _(52), _(53), _(54), _(55), _(56), _(57), _(58), _(59),
	_(60), _(61), _(62), _(63), _(64), _(65), _(66), _(67), _(68), _(69),
	_(70), _(71), _(72), _(73), _(74), _(75), _(76), _(77), _(78), _(79),
	_(80), _(81), _(82), _(83), _(84), _(85), _(86), _(87), _(88), _(89),
	_(90), _(91), _(92), _(93), _(94), _(95), _(96), _(97), _(98), _(99),
#undef _
};

/*
 * This will print a single '0' even if r == 0, since we would
 * immediately jump to out_r where two 0s would be written but only
 * one of them accounted for in buf. This is needed by ip4_string
 * below. All other callers pass a non-zero value of r.
*/
static noinline_for_stack
char *put_dec_trunc8(char *buf, unsigned r)
{
	unsigned q;

	/* 1 <= r < 10^8 */
	if (r < 100)
		goto out_r;

	/* 100 <= r < 10^8 */
	q = (r * (u64)0x28f5c29) >> 32;
	*((u16 *)buf) = decpair[r - 100*q];
	buf += 2;

	/* 1 <= q < 10^6 */
	if (q < 100)
		goto out_q;

	/*  100 <= q < 10^6 */
	r = (q * (u64)0x28f5c29) >> 32;
	*((u16 *)buf) = decpair[q - 100*r];
	buf += 2;

	/* 1 <= r < 10^4 */
	if (r < 100)
		goto out_r;

	/* 100 <= r < 10^4 */
	q = (r * 0x147b) >> 19;
	*((u16 *)buf) = decpair[r - 100*q];
	buf += 2;
out_q:
	/* 1 <= q < 100 */
	r = q;
out_r:
	/* 1 <= r < 100 */
	*((u16 *)buf) = decpair[r];
	buf += r < 10 ? 1 : 2;
	return buf;
}

#if BITS_PER_LONG == 64 && BITS_PER_LONG_LONG == 64
static noinline_for_stack
char *put_dec_full8(char *buf, unsigned r)
{
	unsigned q;

	/* 0 <= r < 10^8 */
	q = (r * (u64)0x28f5c29) >> 32;
	*((u16 *)buf) = decpair[r - 100*q];
	buf += 2;

	/* 0 <= q < 10^6 */
	r = (q * (u64)0x28f5c29) >> 32;
	*((u16 *)buf) = decpair[q - 100*r];
	buf += 2;

	/* 0 <= r < 10^4 */
	q = (r * 0x147b) >> 19;
	*((u16 *)buf) = decpair[r - 100*q];
	buf += 2;

	/* 0 <= q < 100 */
	*((u16 *)buf) = decpair[q];
	buf += 2;
	return buf;
}

static noinline_for_stack
char *put_dec(char *buf, unsigned long long n)
{
	if (n >= 100*1000*1000)
		buf = put_dec_full8(buf, do_div(n, 100*1000*1000));
	/* 1 <= n <= 1.6e11 */
	if (n >= 100*1000*1000)
		buf = put_dec_full8(buf, do_div(n, 100*1000*1000));
	/* 1 <= n < 1e8 */
	return put_dec_trunc8(buf, n);
}

#elif BITS_PER_LONG == 32 && BITS_PER_LONG_LONG == 64

static void
put_dec_full4(char *buf, unsigned r)
{
	unsigned q;

	/* 0 <= r < 10^4 */
	q = (r * 0x147b) >> 19;
	*((u16 *)buf) = decpair[r - 100*q];
	buf += 2;
	/* 0 <= q < 100 */
	*((u16 *)buf) = decpair[q];
}

/*
 * Call put_dec_full4 on x % 10000, return x / 10000.
 * The approximation x/10000 == (x * 0x346DC5D7) >> 43
 * holds for all x < 1,128,869,999.  The largest value this
 * helper will ever be asked to convert is 1,125,520,955.
 * (second call in the put_dec code, assuming n is all-ones).
 */
static noinline_for_stack
unsigned put_dec_helper4(char *buf, unsigned x)
{
        uint32_t q = (x * (uint64_t)0x346DC5D7) >> 43;

        put_dec_full4(buf, x - q * 10000);
        return q;
}

/* Based on code by Douglas W. Jones found at
 * <http://www.cs.uiowa.edu/~jones/bcd/decimal.html#sixtyfour>
 * (with permission from the author).
 * Performs no 64-bit division and hence should be fast on 32-bit machines.
 */
static
char *put_dec(char *buf, unsigned long long n)
{
	uint32_t d3, d2, d1, q, h;

	if (n < 100*1000*1000)
		return put_dec_trunc8(buf, n);

	d1  = ((uint32_t)n >> 16); /* implicit "& 0xffff" */
	h   = (n >> 32);
	d2  = (h      ) & 0xffff;
	d3  = (h >> 16); /* implicit "& 0xffff" */

	/* n = 2^48 d3 + 2^32 d2 + 2^16 d1 + d0
	     = 281_4749_7671_0656 d3 + 42_9496_7296 d2 + 6_5536 d1 + d0 */
	q   = 656 * d3 + 7296 * d2 + 5536 * d1 + ((uint32_t)n & 0xffff);
	q = put_dec_helper4(buf, q);

	q += 7671 * d3 + 9496 * d2 + 6 * d1;
	q = put_dec_helper4(buf+4, q);

	q += 4749 * d3 + 42 * d2;
	q = put_dec_helper4(buf+8, q);

	q += 281 * d3;
	buf += 12;
	if (q)
		buf = put_dec_trunc8(buf, q);
	else while (buf[-1] == '0')
		--buf;

	return buf;
}

#endif

/*
 * Convert passed number to decimal string.
 * Returns the length of string.  On buffer overflow, returns 0.
 *
 * If speed is not important, use snprintf(). It's easy to read the code.
 */
int num_to_str(char *buf, int size, unsigned long long num, unsigned int width)
{
	/* put_dec requires 2-byte alignment of the buffer. */
	char tmp[sizeof(num) * 3] __aligned(2);
	int idx, len;

	/* put_dec() may work incorrectly for num = 0 (generate "", not "0") */
	if (num <= 9) {
		tmp[0] = '0' + num;
		len = 1;
	} else {
		len = put_dec(tmp, num) - tmp;
	}

	if (len > size || width > size)
		return 0;

	if (width > len) {
		width = width - len;
		for (idx = 0; idx < width; idx++)
			buf[idx] = ' ';
	} else {
		width = 0;
	}

	for (idx = 0; idx < len; ++idx)
		buf[idx + width] = tmp[len - idx - 1];

	return len + width;
}

#define SIGN	1		/* unsigned/signed, must be 1 */
#define LEFT	2		/* left justified */
#define PLUS	4		/* show plus */
#define SPACE	8		/* space if plus */
#define ZEROPAD	16		/* pad with zero, must be 16 == '0' - ' ' */
#define SMALL	32		/* use lowercase in hex (must be 32 == 0x20) */
#define SPECIAL	64		/* prefix hex with "0x", octal with "0" */

static_assert(ZEROPAD == ('0' - ' '));
static_assert(SMALL == ' ');

enum format_type {
	FORMAT_TYPE_NONE, /* Just a string part */
	FORMAT_TYPE_WIDTH,
	FORMAT_TYPE_PRECISION,
	FORMAT_TYPE_CHAR,
	FORMAT_TYPE_STR,
	FORMAT_TYPE_PTR,
	FORMAT_TYPE_PERCENT_CHAR,
	FORMAT_TYPE_INVALID,
	FORMAT_TYPE_LONG_LONG,
	FORMAT_TYPE_ULONG,
	FORMAT_TYPE_LONG,
	FORMAT_TYPE_UBYTE,
	FORMAT_TYPE_BYTE,
	FORMAT_TYPE_USHORT,
	FORMAT_TYPE_SHORT,
	FORMAT_TYPE_UINT,
	FORMAT_TYPE_INT,
	FORMAT_TYPE_SIZE_T,
	FORMAT_TYPE_PTRDIFF
};

struct printf_spec {
	unsigned int	type:8;		/* format_type enum */
	signed int	field_width:24;	/* width of output field */
	unsigned int	flags:8;	/* flags to number() */
	unsigned int	base:8;		/* number base, 8, 10 or 16 only */
	signed int	precision:16;	/* # of digits/chars */
} __packed;
static_assert(sizeof(struct printf_spec) == 8);

#define FIELD_WIDTH_MAX ((1 << 23) - 1)
#define PRECISION_MAX ((1 << 15) - 1)

static noinline_for_stack
char *number(char *buf, char *end, unsigned long long num,
	     struct printf_spec spec)
{
	/* put_dec requires 2-byte alignment of the buffer. */
	char tmp[3 * sizeof(num)] __aligned(2);
	char sign;
	char locase;
	int need_pfx = ((spec.flags & SPECIAL) && spec.base != 10);
	int i;
	bool is_zero = num == 0LL;
	int field_width = spec.field_width;
	int precision = spec.precision;

	/* locase = 0 or 0x20. ORing digits or letters with 'locase'
	 * produces same digits or (maybe lowercased) letters */
	locase = (spec.flags & SMALL);
	if (spec.flags & LEFT)
		spec.flags &= ~ZEROPAD;
	sign = 0;
	if (spec.flags & SIGN) {
		if ((signed long long)num < 0) {
			sign = '-';
			num = -(signed long long)num;
			field_width--;
		} else if (spec.flags & PLUS) {
			sign = '+';
			field_width--;
		} else if (spec.flags & SPACE) {
			sign = ' ';
			field_width--;
		}
	}
	if (need_pfx) {
		if (spec.base == 16)
			field_width -= 2;
		else if (!is_zero)
			field_width--;
	}

	/* generate full string in tmp[], in reverse order */
	i = 0;
	if (num < spec.base)
		tmp[i++] = hex_asc_upper[num] | locase;
	else if (spec.base != 10) { /* 8 or 16 */
		int mask = spec.base - 1;
		int shift = 3;

		if (spec.base == 16)
			shift = 4;
		do {
			tmp[i++] = (hex_asc_upper[((unsigned char)num) & mask] | locase);
			num >>= shift;
		} while (num);
	} else { /* base 10 */
		i = put_dec(tmp, num) - tmp;
	}

	/* printing 100 using %2d gives "100", not "00" */
	if (i > precision)
		precision = i;
	/* leading space padding */
	field_width -= precision;
	if (!(spec.flags & (ZEROPAD | LEFT))) {
		while (--field_width >= 0) {
			if (buf < end)
				*buf = ' ';
			++buf;
		}
	}
	/* sign */
	if (sign) {
		if (buf < end)
			*buf = sign;
		++buf;
	}
	/* "0x" / "0" prefix */
	if (need_pfx) {
		if (spec.base == 16 || !is_zero) {
			if (buf < end)
				*buf = '0';
			++buf;
		}
		if (spec.base == 16) {
			if (buf < end)
				*buf = ('X' | locase);
			++buf;
		}
	}
	/* zero or space padding */
	if (!(spec.flags & LEFT)) {
		char c = ' ' + (spec.flags & ZEROPAD);

		while (--field_width >= 0) {
			if (buf < end)
				*buf = c;
			++buf;
		}
	}
	/* hmm even more zero padding? */
	while (i <= --precision) {
		if (buf < end)
			*buf = '0';
		++buf;
	}
	/* actual digits of result */
	while (--i >= 0) {
		if (buf < end)
			*buf = tmp[i];
		++buf;
	}
	/* trailing space padding */
	while (--field_width >= 0) {
		if (buf < end)
			*buf = ' ';
		++buf;
	}

	return buf;
}

static noinline_for_stack
char *special_hex_number(char *buf, char *end, unsigned long long num, int size)
{
	struct printf_spec spec;

	spec.type = FORMAT_TYPE_PTR;
	spec.field_width = 2 + 2 * size;	/* 0x + hex */
	spec.flags = SPECIAL | SMALL | ZEROPAD;
	spec.base = 16;
	spec.precision = -1;

	return number(buf, end, num, spec);
}

static void move_right(char *buf, char *end, unsigned len, unsigned spaces)
{
	size_t size;
	if (buf >= end)	/* nowhere to put anything */
		return;
	size = end - buf;
	if (size <= spaces) {
		memset(buf, ' ', size);
		return;
	}
	if (len) {
		if (len > size - spaces)
			len = size - spaces;
		memmove(buf + spaces, buf, len);
	}
	memset(buf, ' ', spaces);
}

/*
 * Handle field width padding for a string.
 * @buf: current buffer position
 * @n: length of string
 * @end: end of output buffer
 * @spec: for field width and flags
 * Returns: new buffer position after padding.
 */
static noinline_for_stack
char *widen_string(char *buf, int n, char *end, struct printf_spec spec)
{
	unsigned spaces;

	if (likely(n >= spec.field_width))
		return buf;
	/* we want to pad the sucker */
	spaces = spec.field_width - n;
	if (!(spec.flags & LEFT)) {
		move_right(buf - n, end, n, spaces);
		return buf + spaces;
	}
	while (spaces--) {
		if (buf < end)
			*buf = ' ';
		++buf;
	}
	return buf;
}

/* Handle string from a well known address. */
static char *string_nocheck(char *buf, char *end, const char *s,
			    struct printf_spec spec)
{
	int len = 0;
	int lim = spec.precision;

	while (lim--) {
		char c = *s++;
		if (!c)
			break;
		if (buf < end)
			*buf = c;
		++buf;
		++len;
	}
	return widen_string(buf, len, end, spec);
}

static char *err_ptr(char *buf, char *end, void *ptr,
		     struct printf_spec spec)
{
	int err = PTR_ERR(ptr);
	const char *sym = errname(err);

	if (sym)
		return string_nocheck(buf, end, sym, spec);

	/*
	 * Somebody passed ERR_PTR(-1234) or some other non-existing
	 * Efoo - or perhaps CONFIG_SYMBOLIC_ERRNAME=n. Fall back to
	 * printing it as its decimal representation.
	 */
	spec.flags |= SIGN;
	spec.base = 10;
	return number(buf, end, err, spec);
}

/* Be careful: error messages must fit into the given buffer. */
static char *error_string(char *buf, char *end, const char *s,
			  struct printf_spec spec)
{
	/*
	 * Hard limit to avoid a completely insane messages. It actually
	 * works pretty well because most error messages are in
	 * the many pointer format modifiers.
	 */
	if (spec.precision == -1)
		spec.precision = 2 * sizeof(void *);

	return string_nocheck(buf, end, s, spec);
}

/*
 * Do not call any complex external code here. Nested printk()/vsprintf()
 * might cause infinite loops. Failures might break printk() and would
 * be hard to debug.
 */
static const char *check_pointer_msg(const void *ptr)
{
	if (!ptr)
		return "(null)";

	if ((unsigned long)ptr < PAGE_SIZE || IS_ERR_VALUE(ptr))
		return "(efault)";

	return NULL;
}

static int check_pointer(char **buf, char *end, const void *ptr,
			 struct printf_spec spec)
{
	const char *err_msg;

	err_msg = check_pointer_msg(ptr);
	if (err_msg) {
		*buf = error_string(*buf, end, err_msg, spec);
		return -EFAULT;
	}

	return 0;
}

static noinline_for_stack
char *string(char *buf, char *end, const char *s,
	     struct printf_spec spec)
{
	if (check_pointer(&buf, end, s, spec))
		return buf;

	return string_nocheck(buf, end, s, spec);
}

static char *pointer_string(char *buf, char *end,
			    const void *ptr,
			    struct printf_spec spec)
{
	spec.base = 16;
	spec.flags |= SMALL;
	if (spec.field_width == -1) {
		spec.field_width = 2 * sizeof(ptr);
		spec.flags |= ZEROPAD;
	}

	return number(buf, end, (unsigned long int)ptr, spec);
}

/* Make pointers available for printing early in the boot sequence. */
static int debug_boot_weak_hash __ro_after_init;

static int __init debug_boot_weak_hash_enable(char *str)
{
	debug_boot_weak_hash = 1;
	pr_info("debug_boot_weak_hash enabled\n");
	return 0;
}
early_param("debug_boot_weak_hash", debug_boot_weak_hash_enable);

static DEFINE_STATIC_KEY_TRUE(not_filled_random_ptr_key);
static siphash_key_t ptr_key __read_mostly;

static void enable_ptr_key_workfn(struct work_struct *work)
{
	get_random_bytes(&ptr_key, sizeof(ptr_key));
	/* Needs to run from preemptible context */
	static_branch_disable(&not_filled_random_ptr_key);
}

static DECLARE_WORK(enable_ptr_key_work, enable_ptr_key_workfn);

static void fill_random_ptr_key(struct random_ready_callback *unused)
{
	/* This may be in an interrupt handler. */
	queue_work(system_unbound_wq, &enable_ptr_key_work);
}

static struct random_ready_callback random_ready = {
	.func = fill_random_ptr_key
};

static int __init initialize_ptr_random(void)
{
	int key_size = sizeof(ptr_key);
	int ret;

	/* Use hw RNG if available. */
	if (get_random_bytes_arch(&ptr_key, key_size) == key_size) {
		static_branch_disable(&not_filled_random_ptr_key);
		return 0;
	}

	ret = add_random_ready_callback(&random_ready);
	if (!ret) {
		return 0;
	} else if (ret == -EALREADY) {
		/* This is in preemptible context */
		enable_ptr_key_workfn(&enable_ptr_key_work);
		return 0;
	}

	return ret;
}
early_initcall(initialize_ptr_random);

/* Maps a pointer to a 32 bit unique identifier. */
static inline int __ptr_to_hashval(const void *ptr, unsigned long *hashval_out)
{
	unsigned long hashval;

	if (static_branch_unlikely(&not_filled_random_ptr_key))
		return -EAGAIN;

#ifdef CONFIG_64BIT
	hashval = (unsigned long)siphash_1u64((u64)ptr, &ptr_key);
	/*
	 * Mask off the first 32 bits, this makes explicit that we have
	 * modified the address (and 32 bits is plenty for a unique ID).
	 */
	hashval = hashval & 0xffffffff;
#else
	hashval = (unsigned long)siphash_1u32((u32)ptr, &ptr_key);
#endif
	*hashval_out = hashval;
	return 0;
}

int ptr_to_hashval(const void *ptr, unsigned long *hashval_out)
{
	return __ptr_to_hashval(ptr, hashval_out);
}

static char *ptr_to_id(char *buf, char *end, const void *ptr,
		       struct printf_spec spec)
{
	const char *str = sizeof(ptr) == 8 ? "(____ptrval____)" : "(ptrval)";
	unsigned long hashval;
	int ret;

	/*
	 * Print the real pointer value for NULL and error pointers,
	 * as they are not actual addresses.
	 */
	if (IS_ERR_OR_NULL(ptr))
		return pointer_string(buf, end, ptr, spec);

	/* When debugging early boot use non-cryptographically secure hash. */
	if (unlikely(debug_boot_weak_hash)) {
		hashval = hash_long((unsigned long)ptr, 32);
		return pointer_string(buf, end, (const void *)hashval, spec);
	}

	ret = __ptr_to_hashval(ptr, &hashval);
	if (ret) {
		spec.field_width = 2 * sizeof(ptr);
		/* string length must be less than default_width */
		return error_string(buf, end, str, spec);
	}

	return pointer_string(buf, end, (const void *)hashval, spec);
}

int kptr_restrict __read_mostly;

static noinline_for_stack
char *restricted_pointer(char *buf, char *end, const void *ptr,
			 struct printf_spec spec)
{
	switch (kptr_restrict) {
	case 0:
		/* Handle as %p, hash and do _not_ leak addresses. */
		return ptr_to_id(buf, end, ptr, spec);
	case 1: {
		const struct cred *cred;

		/*
		 * kptr_restrict==1 cannot be used in IRQ context
		 * because its test for CAP_SYSLOG would be meaningless.
		 */
		if (in_irq() || in_serving_softirq() || in_nmi()) {
			if (spec.field_width == -1)
				spec.field_width = 2 * sizeof(ptr);
			return error_string(buf, end, "pK-error", spec);
		}

		/*
		 * Only print the real pointer value if the current
		 * process has CAP_SYSLOG and is running with the
		 * same credentials it started with. This is because
		 * access to files is checked at open() time, but %pK
		 * checks permission at read() time. We don't want to
		 * leak pointer values if a binary opens a file using
		 * %pK and then elevates privileges before reading it.
		 */
		cred = current_cred();
		if (!has_capability_noaudit(current, CAP_SYSLOG) ||
		    !uid_eq(cred->euid, cred->uid) ||
		    !gid_eq(cred->egid, cred->gid))
			ptr = NULL;
		break;
	}
	case 2:
	default:
		/* Always print 0's for %pK */
		ptr = NULL;
		break;
	}

	return pointer_string(buf, end, ptr, spec);
}

static noinline_for_stack
char *dentry_name(char *buf, char *end, const struct dentry *d, struct printf_spec spec,
		  const char *fmt)
{
	const char *array[4], *s;
	const struct dentry *p;
	int depth;
	int i, n;

	switch (fmt[1]) {
		case '2': case '3': case '4':
			depth = fmt[1] - '0';
			break;
		default:
			depth = 1;
	}

	rcu_read_lock();
	for (i = 0; i < depth; i++, d = p) {
		if (check_pointer(&buf, end, d, spec)) {
			rcu_read_unlock();
			return buf;
		}

		p = READ_ONCE(d->d_parent);
		array[i] = READ_ONCE(d->d_name.name);
		if (p == d) {
			if (i)
				array[i] = "";
			i++;
			break;
		}
	}
	s = array[--i];
	for (n = 0; n != spec.precision; n++, buf++) {
		char c = *s++;
		if (!c) {
			if (!i)
				break;
			c = '/';
			s = array[--i];
		}
		if (buf < end)
			*buf = c;
	}
	rcu_read_unlock();
	return widen_string(buf, n, end, spec);
}

static noinline_for_stack
char *file_dentry_name(char *buf, char *end, const struct file *f,
			struct printf_spec spec, const char *fmt)
{
	if (check_pointer(&buf, end, f, spec))
		return buf;

	return dentry_name(buf, end, f->f_path.dentry, spec, fmt);
}
#ifdef CONFIG_BLOCK
static noinline_for_stack
char *bdev_name(char *buf, char *end, struct block_device *bdev,
		struct printf_spec spec, const char *fmt)
{
	struct gendisk *hd;

	if (check_pointer(&buf, end, bdev, spec))
		return buf;

	hd = bdev->bd_disk;
	buf = string(buf, end, hd->disk_name, spec);
	if (bdev->bd_partno) {
		if (isdigit(hd->disk_name[strlen(hd->disk_name)-1])) {
			if (buf < end)
				*buf = 'p';
			buf++;
		}
		buf = number(buf, end, bdev->bd_partno, spec);
	}
	return buf;
}
#endif

static noinline_for_stack
char *symbol_string(char *buf, char *end, void *ptr,
		    struct printf_spec spec, const char *fmt)
{
	unsigned long value;
#ifdef CONFIG_KALLSYMS
	char sym[KSYM_SYMBOL_LEN];
#endif

	if (fmt[1] == 'R')
		ptr = __builtin_extract_return_addr(ptr);
	value = (unsigned long)ptr;

#ifdef CONFIG_KALLSYMS
	if (*fmt == 'B' && fmt[1] == 'b')
		sprint_backtrace_build_id(sym, value);
	else if (*fmt == 'B')
		sprint_backtrace(sym, value);
	else if (*fmt == 'S' && (fmt[1] == 'b' || (fmt[1] == 'R' && fmt[2] == 'b')))
		sprint_symbol_build_id(sym, value);
	else if (*fmt != 's')
		sprint_symbol(sym, value);
	else
		sprint_symbol_no_offset(sym, value);

	return string_nocheck(buf, end, sym, spec);
#else
	return special_hex_number(buf, end, value, sizeof(void *));
#endif
}

static const struct printf_spec default_str_spec = {
	.field_width = -1,
	.precision = -1,
};

static const struct printf_spec default_flag_spec = {
	.base = 16,
	.precision = -1,
	.flags = SPECIAL | SMALL,
};

static const struct printf_spec default_dec_spec = {
	.base = 10,
	.precision = -1,
};

static const struct printf_spec default_dec02_spec = {
	.base = 10,
	.field_width = 2,
	.precision = -1,
	.flags = ZEROPAD,
};

static const struct printf_spec default_dec04_spec = {
	.base = 10,
	.field_width = 4,
	.precision = -1,
	.flags = ZEROPAD,
};

static noinline_for_stack
char *resource_string(char *buf, char *end, struct resource *res,
		      struct printf_spec spec, const char *fmt)
{
#ifndef IO_RSRC_PRINTK_SIZE
#define IO_RSRC_PRINTK_SIZE	6
#endif

#ifndef MEM_RSRC_PRINTK_SIZE
#define MEM_RSRC_PRINTK_SIZE	10
#endif
	static const struct printf_spec io_spec = {
		.base = 16,
		.field_width = IO_RSRC_PRINTK_SIZE,
		.precision = -1,
		.flags = SPECIAL | SMALL | ZEROPAD,
	};
	static const struct printf_spec mem_spec = {
		.base = 16,
		.field_width = MEM_RSRC_PRINTK_SIZE,
		.precision = -1,
		.flags = SPECIAL | SMALL | ZEROPAD,
	};
	static const struct printf_spec bus_spec = {
		.base = 16,
		.field_width = 2,
		.precision = -1,
		.flags = SMALL | ZEROPAD,
	};
	static const struct printf_spec str_spec = {
		.field_width = -1,
		.precision = 10,
		.flags = LEFT,
	};

	/* 32-bit res (sizeof==4): 10 chars in dec, 10 in hex ("0x" + 8)
	 * 64-bit res (sizeof==8): 20 chars in dec, 18 in hex ("0x" + 16) */
#define RSRC_BUF_SIZE		((2 * sizeof(resource_size_t)) + 4)
#define FLAG_BUF_SIZE		(2 * sizeof(res->flags))
#define DECODED_BUF_SIZE	sizeof("[mem - 64bit pref window disabled]")
#define RAW_BUF_SIZE		sizeof("[mem - flags 0x]")
	char sym[max(2*RSRC_BUF_SIZE + DECODED_BUF_SIZE,
		     2*RSRC_BUF_SIZE + FLAG_BUF_SIZE + RAW_BUF_SIZE)];

	char *p = sym, *pend = sym + sizeof(sym);
	int decode = (fmt[0] == 'R') ? 1 : 0;
	const struct printf_spec *specp;

	if (check_pointer(&buf, end, res, spec))
		return buf;

	*p++ = '[';
	if (res->flags & IORESOURCE_IO) {
		p = string_nocheck(p, pend, "io  ", str_spec);
		specp = &io_spec;
	} else if (res->flags & IORESOURCE_MEM) {
		p = string_nocheck(p, pend, "mem ", str_spec);
		specp = &mem_spec;
	} else if (res->flags & IORESOURCE_IRQ) {
		p = string_nocheck(p, pend, "irq ", str_spec);
		specp = &default_dec_spec;
	} else if (res->flags & IORESOURCE_DMA) {
		p = string_nocheck(p, pend, "dma ", str_spec);
		specp = &default_dec_spec;
	} else if (res->flags & IORESOURCE_BUS) {
		p = string_nocheck(p, pend, "bus ", str_spec);
		specp = &bus_spec;
	} else {
		p = string_nocheck(p, pend, "??? ", str_spec);
		specp = &mem_spec;
		decode = 0;
	}
	if (decode && res->flags & IORESOURCE_UNSET) {
		p = string_nocheck(p, pend, "size ", str_spec);
		p = number(p, pend, resource_size(res), *specp);
	} else {
		p = number(p, pend, res->start, *specp);
		if (res->start != res->end) {
			*p++ = '-';
			p = number(p, pend, res->end, *specp);
		}
	}
	if (decode) {
		if (res->flags & IORESOURCE_MEM_64)
			p = string_nocheck(p, pend, " 64bit", str_spec);
		if (res->flags & IORESOURCE_PREFETCH)
			p = string_nocheck(p, pend, " pref", str_spec);
		if (res->flags & IORESOURCE_WINDOW)
			p = string_nocheck(p, pend, " window", str_spec);
		if (res->flags & IORESOURCE_DISABLED)
			p = string_nocheck(p, pend, " disabled", str_spec);
	} else {
		p = string_nocheck(p, pend, " flags ", str_spec);
		p = number(p, pend, res->flags, default_flag_spec);
	}
	*p++ = ']';
	*p = '\0';

	return string_nocheck(buf, end, sym, spec);
}

static noinline_for_stack
char *hex_string(char *buf, char *end, u8 *addr, struct printf_spec spec,
		 const char *fmt)
{
	int i, len = 1;		/* if we pass '%ph[CDN]', field width remains
				   negative value, fallback to the default */
	char separator;

	if (spec.field_width == 0)
		/* nothing to print */
		return buf;

	if (check_pointer(&buf, end, addr, spec))
		return buf;

	switch (fmt[1]) {
	case 'C':
		separator = ':';
		break;
	case 'D':
		separator = '-';
		break;
	case 'N':
		separator = 0;
		break;
	default:
		separator = ' ';
		break;
	}

	if (spec.field_width > 0)
		len = min_t(int, spec.field_width, 64);

	for (i = 0; i < len; ++i) {
		if (buf < end)
			*buf = hex_asc_hi(addr[i]);
		++buf;
		if (buf < end)
			*buf = hex_asc_lo(addr[i]);
		++buf;

		if (separator && i != len - 1) {
			if (buf < end)
				*buf = separator;
			++buf;
		}
	}

	return buf;
}

static noinline_for_stack
char *bitmap_string(char *buf, char *end, unsigned long *bitmap,
		    struct printf_spec spec, const char *fmt)
{
	const int CHUNKSZ = 32;
	int nr_bits = max_t(int, spec.field_width, 0);
	int i, chunksz;
	bool first = true;

	if (check_pointer(&buf, end, bitmap, spec))
		return buf;

	/* reused to print numbers */
	spec = (struct printf_spec){ .flags = SMALL | ZEROPAD, .base = 16 };

	chunksz = nr_bits & (CHUNKSZ - 1);
	if (chunksz == 0)
		chunksz = CHUNKSZ;

	i = ALIGN(nr_bits, CHUNKSZ) - CHUNKSZ;
	for (; i >= 0; i -= CHUNKSZ) {
		u32 chunkmask, val;
		int word, bit;

		chunkmask = ((1ULL << chunksz) - 1);
		word = i / BITS_PER_LONG;
		bit = i % BITS_PER_LONG;
		val = (bitmap[word] >> bit) & chunkmask;

		if (!first) {
			if (buf < end)
				*buf = ',';
			buf++;
		}
		first = false;

		spec.field_width = DIV_ROUND_UP(chunksz, 4);
		buf = number(buf, end, val, spec);

		chunksz = CHUNKSZ;
	}
	return buf;
}

static noinline_for_stack
char *bitmap_list_string(char *buf, char *end, unsigned long *bitmap,
			 struct printf_spec spec, const char *fmt)
{
	int nr_bits = max_t(int, spec.field_width, 0);
	/* current bit is 'cur', most recently seen range is [rbot, rtop] */
	int cur, rbot, rtop;
	bool first = true;

	if (check_pointer(&buf, end, bitmap, spec))
		return buf;

	rbot = cur = find_first_bit(bitmap, nr_bits);
	while (cur < nr_bits) {
		rtop = cur;
		cur = find_next_bit(bitmap, nr_bits, cur + 1);
		if (cur < nr_bits && cur <= rtop + 1)
			continue;

		if (!first) {
			if (buf < end)
				*buf = ',';
			buf++;
		}
		first = false;

		buf = number(buf, end, rbot, default_dec_spec);
		if (rbot < rtop) {
			if (buf < end)
				*buf = '-';
			buf++;

			buf = number(buf, end, rtop, default_dec_spec);
		}

		rbot = cur;
	}
	return buf;
}

static noinline_for_stack
char *mac_address_string(char *buf, char *end, u8 *addr,
			 struct printf_spec spec, const char *fmt)
{
	char mac_addr[sizeof("xx:xx:xx:xx:xx:xx")];
	char *p = mac_addr;
	int i;
	char separator;
	bool reversed = false;

	if (check_pointer(&buf, end, addr, spec))
		return buf;

	switch (fmt[1]) {
	case 'F':
		separator = '-';
		break;

	case 'R':
		reversed = true;
		fallthrough;

	default:
		separator = ':';
		break;
	}

	for (i = 0; i < 6; i++) {
		if (reversed)
			p = hex_byte_pack(p, addr[5 - i]);
		else
			p = hex_byte_pack(p, addr[i]);

		if (fmt[0] == 'M' && i != 5)
			*p++ = separator;
	}
	*p = '\0';

	return string_nocheck(buf, end, mac_addr, spec);
}

static noinline_for_stack
char *ip4_string(char *p, const u8 *addr, const char *fmt)
{
	int i;
	bool leading_zeros = (fmt[0] == 'i');
	int index;
	int step;

	switch (fmt[2]) {
	case 'h':
#ifdef __BIG_ENDIAN
		index = 0;
		step = 1;
#else
		index = 3;
		step = -1;
#endif
		break;
	case 'l':
		index = 3;
		step = -1;
		break;
	case 'n':
	case 'b':
	default:
		index = 0;
		step = 1;
		break;
	}
	for (i = 0; i < 4; i++) {
		char temp[4] __aligned(2);	/* hold each IP quad in reverse order */
		int digits = put_dec_trunc8(temp, addr[index]) - temp;
		if (leading_zeros) {
			if (digits < 3)
				*p++ = '0';
			if (digits < 2)
				*p++ = '0';
		}
		/* reverse the digits in the quad */
		while (digits--)
			*p++ = temp[digits];
		if (i < 3)
			*p++ = '.';
		index += step;
	}
	*p = '\0';

	return p;
}

static noinline_for_stack
char *ip6_compressed_string(char *p, const char *addr)
{
	int i, j, range;
	unsigned char zerolength[8];
	int longest = 1;
	int colonpos = -1;
	u16 word;
	u8 hi, lo;
	bool needcolon = false;
	bool useIPv4;
	struct in6_addr in6;

	memcpy(&in6, addr, sizeof(struct in6_addr));

	useIPv4 = ipv6_addr_v4mapped(&in6) || ipv6_addr_is_isatap(&in6);

	memset(zerolength, 0, sizeof(zerolength));

	if (useIPv4)
		range = 6;
	else
		range = 8;

	/* find position of longest 0 run */
	for (i = 0; i < range; i++) {
		for (j = i; j < range; j++) {
			if (in6.s6_addr16[j] != 0)
				break;
			zerolength[i]++;
		}
	}
	for (i = 0; i < range; i++) {
		if (zerolength[i] > longest) {
			longest = zerolength[i];
			colonpos = i;
		}
	}
	if (longest == 1)		/* don't compress a single 0 */
		colonpos = -1;

	/* emit address */
	for (i = 0; i < range; i++) {
		if (i == colonpos) {
			if (needcolon || i == 0)
				*p++ = ':';
			*p++ = ':';
			needcolon = false;
			i += longest - 1;
			continue;
		}
		if (needcolon) {
			*p++ = ':';
			needcolon = false;
		}
		/* hex u16 without leading 0s */
		word = ntohs(in6.s6_addr16[i]);
		hi = word >> 8;
		lo = word & 0xff;
		if (hi) {
			if (hi > 0x0f)
				p = hex_byte_pack(p, hi);
			else
				*p++ = hex_asc_lo(hi);
			p = hex_byte_pack(p, lo);
		}
		else if (lo > 0x0f)
			p = hex_byte_pack(p, lo);
		else
			*p++ = hex_asc_lo(lo);
		needcolon = true;
	}

	if (useIPv4) {
		if (needcolon)
			*p++ = ':';
		p = ip4_string(p, &in6.s6_addr[12], "I4");
	}
	*p = '\0';

	return p;
}

static noinline_for_stack
char *ip6_string(char *p, const char *addr, const char *fmt)
{
	int i;

	for (i = 0; i < 8; i++) {
		p = hex_byte_pack(p, *addr++);
		p = hex_byte_pack(p, *addr++);
		if (fmt[0] == 'I' && i != 7)
			*p++ = ':';
	}
	*p = '\0';

	return p;
}

static noinline_for_stack
char *ip6_addr_string(char *buf, char *end, const u8 *addr,
		      struct printf_spec spec, const char *fmt)
{
	char ip6_addr[sizeof("xxxx:xxxx:xxxx:xxxx:xxxx:xxxx:255.255.255.255")];

	if (fmt[0] == 'I' && fmt[2] == 'c')
		ip6_compressed_string(ip6_addr, addr);
	else
		ip6_string(ip6_addr, addr, fmt);

	return string_nocheck(buf, end, ip6_addr, spec);
}

static noinline_for_stack
char *ip4_addr_string(char *buf, char *end, const u8 *addr,
		      struct printf_spec spec, const char *fmt)
{
	char ip4_addr[sizeof("255.255.255.255")];

	ip4_string(ip4_addr, addr, fmt);

	return string_nocheck(buf, end, ip4_addr, spec);
}

static noinline_for_stack
char *ip6_addr_string_sa(char *buf, char *end, const struct sockaddr_in6 *sa,
			 struct printf_spec spec, const char *fmt)
{
	bool have_p = false, have_s = false, have_f = false, have_c = false;
	char ip6_addr[sizeof("[xxxx:xxxx:xxxx:xxxx:xxxx:xxxx:255.255.255.255]") +
		      sizeof(":12345") + sizeof("/123456789") +
		      sizeof("%1234567890")];
	char *p = ip6_addr, *pend = ip6_addr + sizeof(ip6_addr);
	const u8 *addr = (const u8 *) &sa->sin6_addr;
	char fmt6[2] = { fmt[0], '6' };
	u8 off = 0;

	fmt++;
	while (isalpha(*++fmt)) {
		switch (*fmt) {
		case 'p':
			have_p = true;
			break;
		case 'f':
			have_f = true;
			break;
		case 's':
			have_s = true;
			break;
		case 'c':
			have_c = true;
			break;
		}
	}

	if (have_p || have_s || have_f) {
		*p = '[';
		off = 1;
	}

	if (fmt6[0] == 'I' && have_c)
		p = ip6_compressed_string(ip6_addr + off, addr);
	else
		p = ip6_string(ip6_addr + off, addr, fmt6);

	if (have_p || have_s || have_f)
		*p++ = ']';

	if (have_p) {
		*p++ = ':';
		p = number(p, pend, ntohs(sa->sin6_port), spec);
	}
	if (have_f) {
		*p++ = '/';
		p = number(p, pend, ntohl(sa->sin6_flowinfo &
					  IPV6_FLOWINFO_MASK), spec);
	}
	if (have_s) {
		*p++ = '%';
		p = number(p, pend, sa->sin6_scope_id, spec);
	}
	*p = '\0';

	return string_nocheck(buf, end, ip6_addr, spec);
}

static noinline_for_stack
char *ip4_addr_string_sa(char *buf, char *end, const struct sockaddr_in *sa,
			 struct printf_spec spec, const char *fmt)
{
	bool have_p = false;
	char *p, ip4_addr[sizeof("255.255.255.255") + sizeof(":12345")];
	char *pend = ip4_addr + sizeof(ip4_addr);
	const u8 *addr = (const u8 *) &sa->sin_addr.s_addr;
	char fmt4[3] = { fmt[0], '4', 0 };

	fmt++;
	while (isalpha(*++fmt)) {
		switch (*fmt) {
		case 'p':
			have_p = true;
			break;
		case 'h':
		case 'l':
		case 'n':
		case 'b':
			fmt4[2] = *fmt;
			break;
		}
	}

	p = ip4_string(ip4_addr, addr, fmt4);
	if (have_p) {
		*p++ = ':';
		p = number(p, pend, ntohs(sa->sin_port), spec);
	}
	*p = '\0';

	return string_nocheck(buf, end, ip4_addr, spec);
}

static noinline_for_stack
char *ip_addr_string(char *buf, char *end, const void *ptr,
		     struct printf_spec spec, const char *fmt)
{
	char *err_fmt_msg;

	if (check_pointer(&buf, end, ptr, spec))
		return buf;

	switch (fmt[1]) {
	case '6':
		return ip6_addr_string(buf, end, ptr, spec, fmt);
	case '4':
		return ip4_addr_string(buf, end, ptr, spec, fmt);
	case 'S': {
		const union {
			struct sockaddr		raw;
			struct sockaddr_in	v4;
			struct sockaddr_in6	v6;
		} *sa = ptr;

		switch (sa->raw.sa_family) {
		case AF_INET:
			return ip4_addr_string_sa(buf, end, &sa->v4, spec, fmt);
		case AF_INET6:
			return ip6_addr_string_sa(buf, end, &sa->v6, spec, fmt);
		default:
			return error_string(buf, end, "(einval)", spec);
		}}
	}

	err_fmt_msg = fmt[0] == 'i' ? "(%pi?)" : "(%pI?)";
	return error_string(buf, end, err_fmt_msg, spec);
}

static noinline_for_stack
char *escaped_string(char *buf, char *end, u8 *addr, struct printf_spec spec,
		     const char *fmt)
{
	bool found = true;
	int count = 1;
	unsigned int flags = 0;
	int len;

	if (spec.field_width == 0)
		return buf;				/* nothing to print */

	if (check_pointer(&buf, end, addr, spec))
		return buf;

	do {
		switch (fmt[count++]) {
		case 'a':
			flags |= ESCAPE_ANY;
			break;
		case 'c':
			flags |= ESCAPE_SPECIAL;
			break;
		case 'h':
			flags |= ESCAPE_HEX;
			break;
		case 'n':
			flags |= ESCAPE_NULL;
			break;
		case 'o':
			flags |= ESCAPE_OCTAL;
			break;
		case 'p':
			flags |= ESCAPE_NP;
			break;
		case 's':
			flags |= ESCAPE_SPACE;
			break;
		default:
			found = false;
			break;
		}
	} while (found);

	if (!flags)
		flags = ESCAPE_ANY_NP;

	len = spec.field_width < 0 ? 1 : spec.field_width;

	/*
	 * string_escape_mem() writes as many characters as it can to
	 * the given buffer, and returns the total size of the output
	 * had the buffer been big enough.
	 */
	buf += string_escape_mem(addr, len, buf, buf < end ? end - buf : 0, flags, NULL);

	return buf;
}

static char *va_format(char *buf, char *end, struct va_format *va_fmt,
		       struct printf_spec spec, const char *fmt)
{
	va_list va;

	if (check_pointer(&buf, end, va_fmt, spec))
		return buf;

	va_copy(va, *va_fmt->va);
	buf += vsnprintf(buf, end > buf ? end - buf : 0, va_fmt->fmt, va);
	va_end(va);

	return buf;
}

static noinline_for_stack
char *uuid_string(char *buf, char *end, const u8 *addr,
		  struct printf_spec spec, const char *fmt)
{
	char uuid[UUID_STRING_LEN + 1];
	char *p = uuid;
	int i;
	const u8 *index = uuid_index;
	bool uc = false;

	if (check_pointer(&buf, end, addr, spec))
		return buf;

	switch (*(++fmt)) {
	case 'L':
		uc = true;
		fallthrough;
	case 'l':
		index = guid_index;
		break;
	case 'B':
		uc = true;
		break;
	}

	for (i = 0; i < 16; i++) {
		if (uc)
			p = hex_byte_pack_upper(p, addr[index[i]]);
		else
			p = hex_byte_pack(p, addr[index[i]]);
		switch (i) {
		case 3:
		case 5:
		case 7:
		case 9:
			*p++ = '-';
			break;
		}
	}

	*p = 0;

	return string_nocheck(buf, end, uuid, spec);
}

static noinline_for_stack
char *netdev_bits(char *buf, char *end, const void *addr,
		  struct printf_spec spec,  const char *fmt)
{
	unsigned long long num;
	int size;

	if (check_pointer(&buf, end, addr, spec))
		return buf;

	switch (fmt[1]) {
	case 'F':
		num = *(const netdev_features_t *)addr;
		size = sizeof(netdev_features_t);
		break;
	default:
		return error_string(buf, end, "(%pN?)", spec);
	}

	return special_hex_number(buf, end, num, size);
}

static noinline_for_stack
char *fourcc_string(char *buf, char *end, const u32 *fourcc,
		    struct printf_spec spec, const char *fmt)
{
	char output[sizeof("0123 little-endian (0x01234567)")];
	char *p = output;
	unsigned int i;
	u32 val;

	if (fmt[1] != 'c' || fmt[2] != 'c')
		return error_string(buf, end, "(%p4?)", spec);

	if (check_pointer(&buf, end, fourcc, spec))
		return buf;

	val = *fourcc & ~BIT(31);

	for (i = 0; i < sizeof(*fourcc); i++) {
		unsigned char c = val >> (i * 8);

		/* Print non-control ASCII characters as-is, dot otherwise */
		*p++ = isascii(c) && isprint(c) ? c : '.';
	}

	strcpy(p, *fourcc & BIT(31) ? " big-endian" : " little-endian");
	p += strlen(p);

	*p++ = ' ';
	*p++ = '(';
	p = special_hex_number(p, output + sizeof(output) - 2, *fourcc, sizeof(u32));
	*p++ = ')';
	*p = '\0';

	return string(buf, end, output, spec);
}

static noinline_for_stack
char *address_val(char *buf, char *end, const void *addr,
		  struct printf_spec spec, const char *fmt)
{
	unsigned long long num;
	int size;

	if (check_pointer(&buf, end, addr, spec))
		return buf;

	switch (fmt[1]) {
	case 'd':
		num = *(const dma_addr_t *)addr;
		size = sizeof(dma_addr_t);
		break;
	case 'p':
	default:
		num = *(const phys_addr_t *)addr;
		size = sizeof(phys_addr_t);
		break;
	}

	return special_hex_number(buf, end, num, size);
}

static noinline_for_stack
char *date_str(char *buf, char *end, const struct rtc_time *tm, bool r)
{
	int year = tm->tm_year + (r ? 0 : 1900);
	int mon = tm->tm_mon + (r ? 0 : 1);

	buf = number(buf, end, year, default_dec04_spec);
	if (buf < end)
		*buf = '-';
	buf++;

	buf = number(buf, end, mon, default_dec02_spec);
	if (buf < end)
		*buf = '-';
	buf++;

	return number(buf, end, tm->tm_mday, default_dec02_spec);
}

static noinline_for_stack
char *time_str(char *buf, char *end, const struct rtc_time *tm, bool r)
{
	buf = number(buf, end, tm->tm_hour, default_dec02_spec);
	if (buf < end)
		*buf = ':';
	buf++;

	buf = number(buf, end, tm->tm_min, default_dec02_spec);
	if (buf < end)
		*buf = ':';
	buf++;

	return number(buf, end, tm->tm_sec, default_dec02_spec);
}

static noinline_for_stack
char *rtc_str(char *buf, char *end, const struct rtc_time *tm,
	      struct printf_spec spec, const char *fmt)
{
	bool have_t = true, have_d = true;
	bool raw = false, iso8601_separator = true;
	bool found = true;
	int count = 2;

	if (check_pointer(&buf, end, tm, spec))
		return buf;

	switch (fmt[count]) {
	case 'd':
		have_t = false;
		count++;
		break;
	case 't':
		have_d = false;
		count++;
		break;
	}

	do {
		switch (fmt[count++]) {
		case 'r':
			raw = true;
			break;
		case 's':
			iso8601_separator = false;
			break;
		default:
			found = false;
			break;
		}
	} while (found);

	if (have_d)
		buf = date_str(buf, end, tm, raw);
	if (have_d && have_t) {
		if (buf < end)
			*buf = iso8601_separator ? 'T' : ' ';
		buf++;
	}
	if (have_t)
		buf = time_str(buf, end, tm, raw);

	return buf;
}

static noinline_for_stack
char *time64_str(char *buf, char *end, const time64_t time,
		 struct printf_spec spec, const char *fmt)
{
	struct rtc_time rtc_time;
	struct tm tm;

	time64_to_tm(time, 0, &tm);

	rtc_time.tm_sec = tm.tm_sec;
	rtc_time.tm_min = tm.tm_min;
	rtc_time.tm_hour = tm.tm_hour;
	rtc_time.tm_mday = tm.tm_mday;
	rtc_time.tm_mon = tm.tm_mon;
	rtc_time.tm_year = tm.tm_year;
	rtc_time.tm_wday = tm.tm_wday;
	rtc_time.tm_yday = tm.tm_yday;

	rtc_time.tm_isdst = 0;

	return rtc_str(buf, end, &rtc_time, spec, fmt);
}

static noinline_for_stack
char *time_and_date(char *buf, char *end, void *ptr, struct printf_spec spec,
		    const char *fmt)
{
	switch (fmt[1]) {
	case 'R':
		return rtc_str(buf, end, (const struct rtc_time *)ptr, spec, fmt);
	case 'T':
		return time64_str(buf, end, *(const time64_t *)ptr, spec, fmt);
	default:
		return error_string(buf, end, "(%pt?)", spec);
	}
}

static noinline_for_stack
char *clock(char *buf, char *end, struct clk *clk, struct printf_spec spec,
	    const char *fmt)
{
	if (!IS_ENABLED(CONFIG_HAVE_CLK))
		return error_string(buf, end, "(%pC?)", spec);

	if (check_pointer(&buf, end, clk, spec))
		return buf;

	switch (fmt[1]) {
	case 'n':
	default:
#ifdef CONFIG_COMMON_CLK
		return string(buf, end, __clk_get_name(clk), spec);
#else
		return ptr_to_id(buf, end, clk, spec);
#endif
	}
}

static
char *format_flags(char *buf, char *end, unsigned long flags,
					const struct trace_print_flags *names)
{
	unsigned long mask;

	for ( ; flags && names->name; names++) {
		mask = names->mask;
		if ((flags & mask) != mask)
			continue;

		buf = string(buf, end, names->name, default_str_spec);

		flags &= ~mask;
		if (flags) {
			if (buf < end)
				*buf = '|';
			buf++;
		}
	}

	if (flags)
		buf = number(buf, end, flags, default_flag_spec);

	return buf;
}

struct page_flags_fields {
	int width;
	int shift;
	int mask;
	const struct printf_spec *spec;
	const char *name;
};

static const struct page_flags_fields pff[] = {
	{SECTIONS_WIDTH, SECTIONS_PGSHIFT, SECTIONS_MASK,
	 &default_dec_spec, "section"},
	{NODES_WIDTH, NODES_PGSHIFT, NODES_MASK,
	 &default_dec_spec, "node"},
	{ZONES_WIDTH, ZONES_PGSHIFT, ZONES_MASK,
	 &default_dec_spec, "zone"},
	{LAST_CPUPID_WIDTH, LAST_CPUPID_PGSHIFT, LAST_CPUPID_MASK,
	 &default_flag_spec, "lastcpupid"},
	{KASAN_TAG_WIDTH, KASAN_TAG_PGSHIFT, KASAN_TAG_MASK,
	 &default_flag_spec, "kasantag"},
};

static
char *format_page_flags(char *buf, char *end, unsigned long flags)
{
	unsigned long main_flags = flags & (BIT(NR_PAGEFLAGS) - 1);
	bool append = false;
	int i;

	/* Page flags from the main area. */
	if (main_flags) {
		buf = format_flags(buf, end, main_flags, pageflag_names);
		append = true;
	}

	/* Page flags from the fields area */
	for (i = 0; i < ARRAY_SIZE(pff); i++) {
		/* Skip undefined fields. */
		if (!pff[i].width)
			continue;

		/* Format: Flag Name + '=' (equals sign) + Number + '|' (separator) */
		if (append) {
			if (buf < end)
				*buf = '|';
			buf++;
		}

		buf = string(buf, end, pff[i].name, default_str_spec);
		if (buf < end)
			*buf = '=';
		buf++;
		buf = number(buf, end, (flags >> pff[i].shift) & pff[i].mask,
			     *pff[i].spec);

		append = true;
	}

	return buf;
}

static noinline_for_stack
char *flags_string(char *buf, char *end, void *flags_ptr,
		   struct printf_spec spec, const char *fmt)
{
	unsigned long flags;
	const struct trace_print_flags *names;

	if (check_pointer(&buf, end, flags_ptr, spec))
		return buf;

	switch (fmt[1]) {
	case 'p':
		return format_page_flags(buf, end, *(unsigned long *)flags_ptr);
	case 'v':
		flags = *(unsigned long *)flags_ptr;
		names = vmaflag_names;
		break;
	case 'g':
		flags = (__force unsigned long)(*(gfp_t *)flags_ptr);
		names = gfpflag_names;
		break;
	default:
		return error_string(buf, end, "(%pG?)", spec);
	}

	return format_flags(buf, end, flags, names);
}

static noinline_for_stack
char *fwnode_full_name_string(struct fwnode_handle *fwnode, char *buf,
			      char *end)
{
	int depth;

	/* Loop starting from the root node to the current node. */
	for (depth = fwnode_count_parents(fwnode); depth >= 0; depth--) {
		struct fwnode_handle *__fwnode =
			fwnode_get_nth_parent(fwnode, depth);

		buf = string(buf, end, fwnode_get_name_prefix(__fwnode),
			     default_str_spec);
		buf = string(buf, end, fwnode_get_name(__fwnode),
			     default_str_spec);

		fwnode_handle_put(__fwnode);
	}

	return buf;
}

static noinline_for_stack
char *device_node_string(char *buf, char *end, struct device_node *dn,
			 struct printf_spec spec, const char *fmt)
{
	char tbuf[sizeof("xxxx") + 1];
	const char *p;
	int ret;
	char *buf_start = buf;
	struct property *prop;
	bool has_mult, pass;

	struct printf_spec str_spec = spec;
	str_spec.field_width = -1;

	if (fmt[0] != 'F')
		return error_string(buf, end, "(%pO?)", spec);

	if (!IS_ENABLED(CONFIG_OF))
		return error_string(buf, end, "(%pOF?)", spec);

	if (check_pointer(&buf, end, dn, spec))
		return buf;

	/* simple case without anything any more format specifiers */
	fmt++;
	if (fmt[0] == '\0' || strcspn(fmt,"fnpPFcC") > 0)
		fmt = "f";

	for (pass = false; strspn(fmt,"fnpPFcC"); fmt++, pass = true) {
		int precision;
		if (pass) {
			if (buf < end)
				*buf = ':';
			buf++;
		}

		switch (*fmt) {
		case 'f':	/* full_name */
			buf = fwnode_full_name_string(of_fwnode_handle(dn), buf,
						      end);
			break;
		case 'n':	/* name */
			p = fwnode_get_name(of_fwnode_handle(dn));
			precision = str_spec.precision;
			str_spec.precision = strchrnul(p, '@') - p;
			buf = string(buf, end, p, str_spec);
			str_spec.precision = precision;
			break;
		case 'p':	/* phandle */
			buf = number(buf, end, (unsigned int)dn->phandle, default_dec_spec);
			break;
		case 'P':	/* path-spec */
			p = fwnode_get_name(of_fwnode_handle(dn));
			if (!p[1])
				p = "/";
			buf = string(buf, end, p, str_spec);
			break;
		case 'F':	/* flags */
			tbuf[0] = of_node_check_flag(dn, OF_DYNAMIC) ? 'D' : '-';
			tbuf[1] = of_node_check_flag(dn, OF_DETACHED) ? 'd' : '-';
			tbuf[2] = of_node_check_flag(dn, OF_POPULATED) ? 'P' : '-';
			tbuf[3] = of_node_check_flag(dn, OF_POPULATED_BUS) ? 'B' : '-';
			tbuf[4] = 0;
			buf = string_nocheck(buf, end, tbuf, str_spec);
			break;
		case 'c':	/* major compatible string */
			ret = of_property_read_string(dn, "compatible", &p);
			if (!ret)
				buf = string(buf, end, p, str_spec);
			break;
		case 'C':	/* full compatible string */
			has_mult = false;
			of_property_for_each_string(dn, "compatible", prop, p) {
				if (has_mult)
					buf = string_nocheck(buf, end, ",", str_spec);
				buf = string_nocheck(buf, end, "\"", str_spec);
				buf = string(buf, end, p, str_spec);
				buf = string_nocheck(buf, end, "\"", str_spec);

				has_mult = true;
			}
			break;
		default:
			break;
		}
	}

	return widen_string(buf, buf - buf_start, end, spec);
}

static noinline_for_stack
char *fwnode_string(char *buf, char *end, struct fwnode_handle *fwnode,
		    struct printf_spec spec, const char *fmt)
{
	struct printf_spec str_spec = spec;
	char *buf_start = buf;

	str_spec.field_width = -1;

	if (*fmt != 'w')
		return error_string(buf, end, "(%pf?)", spec);

	if (check_pointer(&buf, end, fwnode, spec))
		return buf;

	fmt++;

	switch (*fmt) {
	case 'P':	/* name */
		buf = string(buf, end, fwnode_get_name(fwnode), str_spec);
		break;
	case 'f':	/* full_name */
	default:
		buf = fwnode_full_name_string(fwnode, buf, end);
		break;
	}

	return widen_string(buf, buf - buf_start, end, spec);
}

/* Disable pointer hashing if requested */
bool no_hash_pointers __ro_after_init;
EXPORT_SYMBOL_GPL(no_hash_pointers);

<<<<<<< HEAD
static int __init no_hash_pointers_enable(char *str)
{
=======
int __init no_hash_pointers_enable(char *str)
{
	if (no_hash_pointers)
		return 0;

>>>>>>> 7d2a07b7
	no_hash_pointers = true;

	pr_warn("**********************************************************\n");
	pr_warn("**   NOTICE NOTICE NOTICE NOTICE NOTICE NOTICE NOTICE   **\n");
	pr_warn("**                                                      **\n");
	pr_warn("** This system shows unhashed kernel memory addresses   **\n");
	pr_warn("** via the console, logs, and other interfaces. This    **\n");
	pr_warn("** might reduce the security of your system.            **\n");
	pr_warn("**                                                      **\n");
	pr_warn("** If you see this message and you are not debugging    **\n");
	pr_warn("** the kernel, report this immediately to your system   **\n");
	pr_warn("** administrator!                                       **\n");
	pr_warn("**                                                      **\n");
	pr_warn("**   NOTICE NOTICE NOTICE NOTICE NOTICE NOTICE NOTICE   **\n");
	pr_warn("**********************************************************\n");

	return 0;
}
early_param("no_hash_pointers", no_hash_pointers_enable);

/*
 * Show a '%p' thing.  A kernel extension is that the '%p' is followed
 * by an extra set of alphanumeric characters that are extended format
 * specifiers.
 *
 * Please update scripts/checkpatch.pl when adding/removing conversion
 * characters.  (Search for "check for vsprintf extension").
 *
 * Right now we handle:
 *
 * - 'S' For symbolic direct pointers (or function descriptors) with offset
 * - 's' For symbolic direct pointers (or function descriptors) without offset
 * - '[Ss]R' as above with __builtin_extract_return_addr() translation
 * - 'S[R]b' as above with module build ID (for use in backtraces)
 * - '[Ff]' %pf and %pF were obsoleted and later removed in favor of
 *	    %ps and %pS. Be careful when re-using these specifiers.
 * - 'B' For backtraced symbolic direct pointers with offset
 * - 'Bb' as above with module build ID (for use in backtraces)
 * - 'R' For decoded struct resource, e.g., [mem 0x0-0x1f 64bit pref]
 * - 'r' For raw struct resource, e.g., [mem 0x0-0x1f flags 0x201]
 * - 'b[l]' For a bitmap, the number of bits is determined by the field
 *       width which must be explicitly specified either as part of the
 *       format string '%32b[l]' or through '%*b[l]', [l] selects
 *       range-list format instead of hex format
 * - 'M' For a 6-byte MAC address, it prints the address in the
 *       usual colon-separated hex notation
 * - 'm' For a 6-byte MAC address, it prints the hex address without colons
 * - 'MF' For a 6-byte MAC FDDI address, it prints the address
 *       with a dash-separated hex notation
 * - '[mM]R' For a 6-byte MAC address, Reverse order (Bluetooth)
 * - 'I' [46] for IPv4/IPv6 addresses printed in the usual way
 *       IPv4 uses dot-separated decimal without leading 0's (1.2.3.4)
 *       IPv6 uses colon separated network-order 16 bit hex with leading 0's
 *       [S][pfs]
 *       Generic IPv4/IPv6 address (struct sockaddr *) that falls back to
 *       [4] or [6] and is able to print port [p], flowinfo [f], scope [s]
 * - 'i' [46] for 'raw' IPv4/IPv6 addresses
 *       IPv6 omits the colons (01020304...0f)
 *       IPv4 uses dot-separated decimal with leading 0's (010.123.045.006)
 *       [S][pfs]
 *       Generic IPv4/IPv6 address (struct sockaddr *) that falls back to
 *       [4] or [6] and is able to print port [p], flowinfo [f], scope [s]
 * - '[Ii][4S][hnbl]' IPv4 addresses in host, network, big or little endian order
 * - 'I[6S]c' for IPv6 addresses printed as specified by
 *       https://tools.ietf.org/html/rfc5952
 * - 'E[achnops]' For an escaped buffer, where rules are defined by combination
 *                of the following flags (see string_escape_mem() for the
 *                details):
 *                  a - ESCAPE_ANY
 *                  c - ESCAPE_SPECIAL
 *                  h - ESCAPE_HEX
 *                  n - ESCAPE_NULL
 *                  o - ESCAPE_OCTAL
 *                  p - ESCAPE_NP
 *                  s - ESCAPE_SPACE
 *                By default ESCAPE_ANY_NP is used.
 * - 'U' For a 16 byte UUID/GUID, it prints the UUID/GUID in the form
 *       "xxxxxxxx-xxxx-xxxx-xxxx-xxxxxxxxxxxx"
 *       Options for %pU are:
 *         b big endian lower case hex (default)
 *         B big endian UPPER case hex
 *         l little endian lower case hex
 *         L little endian UPPER case hex
 *           big endian output byte order is:
 *             [0][1][2][3]-[4][5]-[6][7]-[8][9]-[10][11][12][13][14][15]
 *           little endian output byte order is:
 *             [3][2][1][0]-[5][4]-[7][6]-[8][9]-[10][11][12][13][14][15]
 * - 'V' For a struct va_format which contains a format string * and va_list *,
 *       call vsnprintf(->format, *->va_list).
 *       Implements a "recursive vsnprintf".
 *       Do not use this feature without some mechanism to verify the
 *       correctness of the format string and va_list arguments.
 * - 'K' For a kernel pointer that should be hidden from unprivileged users.
 *       Use only for procfs, sysfs and similar files, not printk(); please
 *       read the documentation (path below) first.
 * - 'NF' For a netdev_features_t
 * - '4cc' V4L2 or DRM FourCC code, with endianness and raw numerical value.
 * - 'h[CDN]' For a variable-length buffer, it prints it as a hex string with
 *            a certain separator (' ' by default):
 *              C colon
 *              D dash
 *              N no separator
 *            The maximum supported length is 64 bytes of the input. Consider
 *            to use print_hex_dump() for the larger input.
 * - 'a[pd]' For address types [p] phys_addr_t, [d] dma_addr_t and derivatives
 *           (default assumed to be phys_addr_t, passed by reference)
 * - 'd[234]' For a dentry name (optionally 2-4 last components)
 * - 'D[234]' Same as 'd' but for a struct file
 * - 'g' For block_device name (gendisk + partition number)
 * - 't[RT][dt][r][s]' For time and date as represented by:
 *      R    struct rtc_time
 *      T    time64_t
 * - 'C' For a clock, it prints the name (Common Clock Framework) or address
 *       (legacy clock framework) of the clock
 * - 'Cn' For a clock, it prints the name (Common Clock Framework) or address
 *        (legacy clock framework) of the clock
 * - 'G' For flags to be printed as a collection of symbolic strings that would
 *       construct the specific value. Supported flags given by option:
 *       p page flags (see struct page) given as pointer to unsigned long
 *       g gfp flags (GFP_* and __GFP_*) given as pointer to gfp_t
 *       v vma flags (VM_*) given as pointer to unsigned long
 * - 'OF[fnpPcCF]'  For a device tree object
 *                  Without any optional arguments prints the full_name
 *                  f device node full_name
 *                  n device node name
 *                  p device node phandle
 *                  P device node path spec (name + @unit)
 *                  F device node flags
 *                  c major compatible string
 *                  C full compatible string
<<<<<<< HEAD
 * - 'x' For printing the address. Equivalent to "%lx".
=======
 * - 'fw[fP]'	For a firmware node (struct fwnode_handle) pointer
 *		Without an option prints the full name of the node
 *		f full name
 *		P node name, including a possible unit address
 * - 'x' For printing the address unmodified. Equivalent to "%lx".
 *       Please read the documentation (path below) before using!
>>>>>>> 7d2a07b7
 * - '[ku]s' For a BPF/tracing related format specifier, e.g. used out of
 *           bpf_trace_printk() where [ku] prefix specifies either kernel (k)
 *           or user (u) memory to probe, and:
 *              s a string, equivalent to "%s" on direct vsnprintf() use
 *
 * ** When making changes please also update:
 *	Documentation/core-api/printk-formats.rst
 *
 * Note: The default behaviour (unadorned %p) is to hash the address,
 * rendering it useful as a unique identifier.
 */
static noinline_for_stack
char *pointer(const char *fmt, char *buf, char *end, void *ptr,
	      struct printf_spec spec)
{
	switch (*fmt) {
	case 'S':
	case 's':
		ptr = dereference_symbol_descriptor(ptr);
		fallthrough;
	case 'B':
		return symbol_string(buf, end, ptr, spec, fmt);
	case 'R':
	case 'r':
		return resource_string(buf, end, ptr, spec, fmt);
	case 'h':
		return hex_string(buf, end, ptr, spec, fmt);
	case 'b':
		switch (fmt[1]) {
		case 'l':
			return bitmap_list_string(buf, end, ptr, spec, fmt);
		default:
			return bitmap_string(buf, end, ptr, spec, fmt);
		}
	case 'M':			/* Colon separated: 00:01:02:03:04:05 */
	case 'm':			/* Contiguous: 000102030405 */
					/* [mM]F (FDDI) */
					/* [mM]R (Reverse order; Bluetooth) */
		return mac_address_string(buf, end, ptr, spec, fmt);
	case 'I':			/* Formatted IP supported
					 * 4:	1.2.3.4
					 * 6:	0001:0203:...:0708
					 * 6c:	1::708 or 1::1.2.3.4
					 */
	case 'i':			/* Contiguous:
					 * 4:	001.002.003.004
					 * 6:   000102...0f
					 */
		return ip_addr_string(buf, end, ptr, spec, fmt);
	case 'E':
		return escaped_string(buf, end, ptr, spec, fmt);
	case 'U':
		return uuid_string(buf, end, ptr, spec, fmt);
	case 'V':
		return va_format(buf, end, ptr, spec, fmt);
	case 'K':
		return restricted_pointer(buf, end, ptr, spec);
	case 'N':
		return netdev_bits(buf, end, ptr, spec, fmt);
	case '4':
		return fourcc_string(buf, end, ptr, spec, fmt);
	case 'a':
		return address_val(buf, end, ptr, spec, fmt);
	case 'd':
		return dentry_name(buf, end, ptr, spec, fmt);
	case 't':
		return time_and_date(buf, end, ptr, spec, fmt);
	case 'C':
		return clock(buf, end, ptr, spec, fmt);
	case 'D':
		return file_dentry_name(buf, end, ptr, spec, fmt);
#ifdef CONFIG_BLOCK
	case 'g':
		return bdev_name(buf, end, ptr, spec, fmt);
#endif

	case 'G':
		return flags_string(buf, end, ptr, spec, fmt);
	case 'O':
		return device_node_string(buf, end, ptr, spec, fmt + 1);
	case 'f':
		return fwnode_string(buf, end, ptr, spec, fmt + 1);
	case 'x':
		return pointer_string(buf, end, ptr, spec);
<<<<<<< HEAD
=======
	case 'e':
		/* %pe with a non-ERR_PTR gets treated as plain %p */
		if (!IS_ERR(ptr))
			break;
		return err_ptr(buf, end, ptr, spec);
>>>>>>> 7d2a07b7
	case 'u':
	case 'k':
		switch (fmt[1]) {
		case 's':
			return string(buf, end, ptr, spec);
		default:
			return error_string(buf, end, "(einval)", spec);
		}
	}

	/*
	 * default is to _not_ leak addresses, so hash before printing,
	 * unless no_hash_pointers is specified on the command line.
	 */
	if (unlikely(no_hash_pointers))
		return pointer_string(buf, end, ptr, spec);
	else
		return ptr_to_id(buf, end, ptr, spec);
}

/*
 * Helper function to decode printf style format.
 * Each call decode a token from the format and return the
 * number of characters read (or likely the delta where it wants
 * to go on the next call).
 * The decoded token is returned through the parameters
 *
 * 'h', 'l', or 'L' for integer fields
 * 'z' support added 23/7/1999 S.H.
 * 'z' changed to 'Z' --davidm 1/25/99
 * 'Z' changed to 'z' --adobriyan 2017-01-25
 * 't' added for ptrdiff_t
 *
 * @fmt: the format string
 * @type of the token returned
 * @flags: various flags such as +, -, # tokens..
 * @field_width: overwritten width
 * @base: base of the number (octal, hex, ...)
 * @precision: precision of a number
 * @qualifier: qualifier of a number (long, size_t, ...)
 */
static noinline_for_stack
int format_decode(const char *fmt, struct printf_spec *spec)
{
	const char *start = fmt;
	char qualifier;

	/* we finished early by reading the field width */
	if (spec->type == FORMAT_TYPE_WIDTH) {
		if (spec->field_width < 0) {
			spec->field_width = -spec->field_width;
			spec->flags |= LEFT;
		}
		spec->type = FORMAT_TYPE_NONE;
		goto precision;
	}

	/* we finished early by reading the precision */
	if (spec->type == FORMAT_TYPE_PRECISION) {
		if (spec->precision < 0)
			spec->precision = 0;

		spec->type = FORMAT_TYPE_NONE;
		goto qualifier;
	}

	/* By default */
	spec->type = FORMAT_TYPE_NONE;

	for (; *fmt ; ++fmt) {
		if (*fmt == '%')
			break;
	}

	/* Return the current non-format string */
	if (fmt != start || !*fmt)
		return fmt - start;

	/* Process flags */
	spec->flags = 0;

	while (1) { /* this also skips first '%' */
		bool found = true;

		++fmt;

		switch (*fmt) {
		case '-': spec->flags |= LEFT;    break;
		case '+': spec->flags |= PLUS;    break;
		case ' ': spec->flags |= SPACE;   break;
		case '#': spec->flags |= SPECIAL; break;
		case '0': spec->flags |= ZEROPAD; break;
		default:  found = false;
		}

		if (!found)
			break;
	}

	/* get field width */
	spec->field_width = -1;

	if (isdigit(*fmt))
		spec->field_width = skip_atoi(&fmt);
	else if (*fmt == '*') {
		/* it's the next argument */
		spec->type = FORMAT_TYPE_WIDTH;
		return ++fmt - start;
	}

precision:
	/* get the precision */
	spec->precision = -1;
	if (*fmt == '.') {
		++fmt;
		if (isdigit(*fmt)) {
			spec->precision = skip_atoi(&fmt);
			if (spec->precision < 0)
				spec->precision = 0;
		} else if (*fmt == '*') {
			/* it's the next argument */
			spec->type = FORMAT_TYPE_PRECISION;
			return ++fmt - start;
		}
	}

qualifier:
	/* get the conversion qualifier */
	qualifier = 0;
	if (*fmt == 'h' || _tolower(*fmt) == 'l' ||
	    *fmt == 'z' || *fmt == 't') {
		qualifier = *fmt++;
		if (unlikely(qualifier == *fmt)) {
			if (qualifier == 'l') {
				qualifier = 'L';
				++fmt;
			} else if (qualifier == 'h') {
				qualifier = 'H';
				++fmt;
			}
		}
	}

	/* default base */
	spec->base = 10;
	switch (*fmt) {
	case 'c':
		spec->type = FORMAT_TYPE_CHAR;
		return ++fmt - start;

	case 's':
		spec->type = FORMAT_TYPE_STR;
		return ++fmt - start;

	case 'p':
		spec->type = FORMAT_TYPE_PTR;
		return ++fmt - start;

	case '%':
		spec->type = FORMAT_TYPE_PERCENT_CHAR;
		return ++fmt - start;

	/* integer number formats - set up the flags and "break" */
	case 'o':
		spec->base = 8;
		break;

	case 'x':
		spec->flags |= SMALL;
		fallthrough;

	case 'X':
		spec->base = 16;
		break;

	case 'd':
	case 'i':
		spec->flags |= SIGN;
		break;
	case 'u':
		break;

	case 'n':
		/*
		 * Since %n poses a greater security risk than
		 * utility, treat it as any other invalid or
		 * unsupported format specifier.
		 */
		fallthrough;

	default:
		WARN_ONCE(1, "Please remove unsupported %%%c in format string\n", *fmt);
		spec->type = FORMAT_TYPE_INVALID;
		return fmt - start;
	}

	if (qualifier == 'L')
		spec->type = FORMAT_TYPE_LONG_LONG;
	else if (qualifier == 'l') {
		BUILD_BUG_ON(FORMAT_TYPE_ULONG + SIGN != FORMAT_TYPE_LONG);
		spec->type = FORMAT_TYPE_ULONG + (spec->flags & SIGN);
	} else if (qualifier == 'z') {
		spec->type = FORMAT_TYPE_SIZE_T;
	} else if (qualifier == 't') {
		spec->type = FORMAT_TYPE_PTRDIFF;
	} else if (qualifier == 'H') {
		BUILD_BUG_ON(FORMAT_TYPE_UBYTE + SIGN != FORMAT_TYPE_BYTE);
		spec->type = FORMAT_TYPE_UBYTE + (spec->flags & SIGN);
	} else if (qualifier == 'h') {
		BUILD_BUG_ON(FORMAT_TYPE_USHORT + SIGN != FORMAT_TYPE_SHORT);
		spec->type = FORMAT_TYPE_USHORT + (spec->flags & SIGN);
	} else {
		BUILD_BUG_ON(FORMAT_TYPE_UINT + SIGN != FORMAT_TYPE_INT);
		spec->type = FORMAT_TYPE_UINT + (spec->flags & SIGN);
	}

	return ++fmt - start;
}

static void
set_field_width(struct printf_spec *spec, int width)
{
	spec->field_width = width;
	if (WARN_ONCE(spec->field_width != width, "field width %d too large", width)) {
		spec->field_width = clamp(width, -FIELD_WIDTH_MAX, FIELD_WIDTH_MAX);
	}
}

static void
set_precision(struct printf_spec *spec, int prec)
{
	spec->precision = prec;
	if (WARN_ONCE(spec->precision != prec, "precision %d too large", prec)) {
		spec->precision = clamp(prec, 0, PRECISION_MAX);
	}
}

/**
 * vsnprintf - Format a string and place it in a buffer
 * @buf: The buffer to place the result into
 * @size: The size of the buffer, including the trailing null space
 * @fmt: The format string to use
 * @args: Arguments for the format string
 *
 * This function generally follows C99 vsnprintf, but has some
 * extensions and a few limitations:
 *
 *  - ``%n`` is unsupported
 *  - ``%p*`` is handled by pointer()
 *
 * See pointer() or Documentation/core-api/printk-formats.rst for more
 * extensive description.
 *
 * **Please update the documentation in both places when making changes**
 *
 * The return value is the number of characters which would
 * be generated for the given input, excluding the trailing
 * '\0', as per ISO C99. If you want to have the exact
 * number of characters written into @buf as return value
 * (not including the trailing '\0'), use vscnprintf(). If the
 * return is greater than or equal to @size, the resulting
 * string is truncated.
 *
 * If you're not already dealing with a va_list consider using snprintf().
 */
int vsnprintf(char *buf, size_t size, const char *fmt, va_list args)
{
	unsigned long long num;
	char *str, *end;
	struct printf_spec spec = {0};

	/* Reject out-of-range values early.  Large positive sizes are
	   used for unknown buffer sizes. */
	if (WARN_ON_ONCE(size > INT_MAX))
		return 0;

	str = buf;
	end = buf + size;

	/* Make sure end is always >= buf */
	if (end < buf) {
		end = ((void *)-1);
		size = end - buf;
	}

	while (*fmt) {
		const char *old_fmt = fmt;
		int read = format_decode(fmt, &spec);

		fmt += read;

		switch (spec.type) {
		case FORMAT_TYPE_NONE: {
			int copy = read;
			if (str < end) {
				if (copy > end - str)
					copy = end - str;
				memcpy(str, old_fmt, copy);
			}
			str += read;
			break;
		}

		case FORMAT_TYPE_WIDTH:
			set_field_width(&spec, va_arg(args, int));
			break;

		case FORMAT_TYPE_PRECISION:
			set_precision(&spec, va_arg(args, int));
			break;

		case FORMAT_TYPE_CHAR: {
			char c;

			if (!(spec.flags & LEFT)) {
				while (--spec.field_width > 0) {
					if (str < end)
						*str = ' ';
					++str;

				}
			}
			c = (unsigned char) va_arg(args, int);
			if (str < end)
				*str = c;
			++str;
			while (--spec.field_width > 0) {
				if (str < end)
					*str = ' ';
				++str;
			}
			break;
		}

		case FORMAT_TYPE_STR:
			str = string(str, end, va_arg(args, char *), spec);
			break;

		case FORMAT_TYPE_PTR:
			str = pointer(fmt, str, end, va_arg(args, void *),
				      spec);
			while (isalnum(*fmt))
				fmt++;
			break;

		case FORMAT_TYPE_PERCENT_CHAR:
			if (str < end)
				*str = '%';
			++str;
			break;

		case FORMAT_TYPE_INVALID:
			/*
			 * Presumably the arguments passed gcc's type
			 * checking, but there is no safe or sane way
			 * for us to continue parsing the format and
			 * fetching from the va_list; the remaining
			 * specifiers and arguments would be out of
			 * sync.
			 */
			goto out;

		default:
			switch (spec.type) {
			case FORMAT_TYPE_LONG_LONG:
				num = va_arg(args, long long);
				break;
			case FORMAT_TYPE_ULONG:
				num = va_arg(args, unsigned long);
				break;
			case FORMAT_TYPE_LONG:
				num = va_arg(args, long);
				break;
			case FORMAT_TYPE_SIZE_T:
				if (spec.flags & SIGN)
					num = va_arg(args, ssize_t);
				else
					num = va_arg(args, size_t);
				break;
			case FORMAT_TYPE_PTRDIFF:
				num = va_arg(args, ptrdiff_t);
				break;
			case FORMAT_TYPE_UBYTE:
				num = (unsigned char) va_arg(args, int);
				break;
			case FORMAT_TYPE_BYTE:
				num = (signed char) va_arg(args, int);
				break;
			case FORMAT_TYPE_USHORT:
				num = (unsigned short) va_arg(args, int);
				break;
			case FORMAT_TYPE_SHORT:
				num = (short) va_arg(args, int);
				break;
			case FORMAT_TYPE_INT:
				num = (int) va_arg(args, int);
				break;
			default:
				num = va_arg(args, unsigned int);
			}

			str = number(str, end, num, spec);
		}
	}

out:
	if (size > 0) {
		if (str < end)
			*str = '\0';
		else
			end[-1] = '\0';
	}

	/* the trailing null byte doesn't count towards the total */
	return str-buf;

}
EXPORT_SYMBOL(vsnprintf);

/**
 * vscnprintf - Format a string and place it in a buffer
 * @buf: The buffer to place the result into
 * @size: The size of the buffer, including the trailing null space
 * @fmt: The format string to use
 * @args: Arguments for the format string
 *
 * The return value is the number of characters which have been written into
 * the @buf not including the trailing '\0'. If @size is == 0 the function
 * returns 0.
 *
 * If you're not already dealing with a va_list consider using scnprintf().
 *
 * See the vsnprintf() documentation for format string extensions over C99.
 */
int vscnprintf(char *buf, size_t size, const char *fmt, va_list args)
{
	int i;

	i = vsnprintf(buf, size, fmt, args);

	if (likely(i < size))
		return i;
	if (size != 0)
		return size - 1;
	return 0;
}
EXPORT_SYMBOL(vscnprintf);

/**
 * snprintf - Format a string and place it in a buffer
 * @buf: The buffer to place the result into
 * @size: The size of the buffer, including the trailing null space
 * @fmt: The format string to use
 * @...: Arguments for the format string
 *
 * The return value is the number of characters which would be
 * generated for the given input, excluding the trailing null,
 * as per ISO C99.  If the return is greater than or equal to
 * @size, the resulting string is truncated.
 *
 * See the vsnprintf() documentation for format string extensions over C99.
 */
int snprintf(char *buf, size_t size, const char *fmt, ...)
{
	va_list args;
	int i;

	va_start(args, fmt);
	i = vsnprintf(buf, size, fmt, args);
	va_end(args);

	return i;
}
EXPORT_SYMBOL(snprintf);

/**
 * scnprintf - Format a string and place it in a buffer
 * @buf: The buffer to place the result into
 * @size: The size of the buffer, including the trailing null space
 * @fmt: The format string to use
 * @...: Arguments for the format string
 *
 * The return value is the number of characters written into @buf not including
 * the trailing '\0'. If @size is == 0 the function returns 0.
 */

int scnprintf(char *buf, size_t size, const char *fmt, ...)
{
	va_list args;
	int i;

	va_start(args, fmt);
	i = vscnprintf(buf, size, fmt, args);
	va_end(args);

	return i;
}
EXPORT_SYMBOL(scnprintf);

/**
 * vsprintf - Format a string and place it in a buffer
 * @buf: The buffer to place the result into
 * @fmt: The format string to use
 * @args: Arguments for the format string
 *
 * The function returns the number of characters written
 * into @buf. Use vsnprintf() or vscnprintf() in order to avoid
 * buffer overflows.
 *
 * If you're not already dealing with a va_list consider using sprintf().
 *
 * See the vsnprintf() documentation for format string extensions over C99.
 */
int vsprintf(char *buf, const char *fmt, va_list args)
{
	return vsnprintf(buf, INT_MAX, fmt, args);
}
EXPORT_SYMBOL(vsprintf);

/**
 * sprintf - Format a string and place it in a buffer
 * @buf: The buffer to place the result into
 * @fmt: The format string to use
 * @...: Arguments for the format string
 *
 * The function returns the number of characters written
 * into @buf. Use snprintf() or scnprintf() in order to avoid
 * buffer overflows.
 *
 * See the vsnprintf() documentation for format string extensions over C99.
 */
int sprintf(char *buf, const char *fmt, ...)
{
	va_list args;
	int i;

	va_start(args, fmt);
	i = vsnprintf(buf, INT_MAX, fmt, args);
	va_end(args);

	return i;
}
EXPORT_SYMBOL(sprintf);

#ifdef CONFIG_BINARY_PRINTF
/*
 * bprintf service:
 * vbin_printf() - VA arguments to binary data
 * bstr_printf() - Binary data to text string
 */

/**
 * vbin_printf - Parse a format string and place args' binary value in a buffer
 * @bin_buf: The buffer to place args' binary value
 * @size: The size of the buffer(by words(32bits), not characters)
 * @fmt: The format string to use
 * @args: Arguments for the format string
 *
 * The format follows C99 vsnprintf, except %n is ignored, and its argument
 * is skipped.
 *
 * The return value is the number of words(32bits) which would be generated for
 * the given input.
 *
 * NOTE:
 * If the return value is greater than @size, the resulting bin_buf is NOT
 * valid for bstr_printf().
 */
int vbin_printf(u32 *bin_buf, size_t size, const char *fmt, va_list args)
{
	struct printf_spec spec = {0};
	char *str, *end;
	int width;

	str = (char *)bin_buf;
	end = (char *)(bin_buf + size);

#define save_arg(type)							\
({									\
	unsigned long long value;					\
	if (sizeof(type) == 8) {					\
		unsigned long long val8;				\
		str = PTR_ALIGN(str, sizeof(u32));			\
		val8 = va_arg(args, unsigned long long);		\
		if (str + sizeof(type) <= end) {			\
			*(u32 *)str = *(u32 *)&val8;			\
			*(u32 *)(str + 4) = *((u32 *)&val8 + 1);	\
		}							\
		value = val8;						\
	} else {							\
		unsigned int val4;					\
		str = PTR_ALIGN(str, sizeof(type));			\
		val4 = va_arg(args, int);				\
		if (str + sizeof(type) <= end)				\
			*(typeof(type) *)str = (type)(long)val4;	\
		value = (unsigned long long)val4;			\
	}								\
	str += sizeof(type);						\
	value;								\
})

	while (*fmt) {
		int read = format_decode(fmt, &spec);

		fmt += read;

		switch (spec.type) {
		case FORMAT_TYPE_NONE:
		case FORMAT_TYPE_PERCENT_CHAR:
			break;
		case FORMAT_TYPE_INVALID:
			goto out;

		case FORMAT_TYPE_WIDTH:
		case FORMAT_TYPE_PRECISION:
			width = (int)save_arg(int);
			/* Pointers may require the width */
			if (*fmt == 'p')
				set_field_width(&spec, width);
			break;

		case FORMAT_TYPE_CHAR:
			save_arg(char);
			break;

		case FORMAT_TYPE_STR: {
			const char *save_str = va_arg(args, char *);
			const char *err_msg;
			size_t len;

			err_msg = check_pointer_msg(save_str);
			if (err_msg)
				save_str = err_msg;

			len = strlen(save_str) + 1;
			if (str + len < end)
				memcpy(str, save_str, len);
			str += len;
			break;
		}

		case FORMAT_TYPE_PTR:
			/* Dereferenced pointers must be done now */
			switch (*fmt) {
			/* Dereference of functions is still OK */
			case 'S':
			case 's':
			case 'x':
			case 'K':
			case 'e':
				save_arg(void *);
				break;
			default:
				if (!isalnum(*fmt)) {
					save_arg(void *);
					break;
				}
				str = pointer(fmt, str, end, va_arg(args, void *),
					      spec);
				if (str + 1 < end)
					*str++ = '\0';
				else
					end[-1] = '\0'; /* Must be nul terminated */
			}
			/* skip all alphanumeric pointer suffixes */
			while (isalnum(*fmt))
				fmt++;
			break;

		default:
			switch (spec.type) {

			case FORMAT_TYPE_LONG_LONG:
				save_arg(long long);
				break;
			case FORMAT_TYPE_ULONG:
			case FORMAT_TYPE_LONG:
				save_arg(unsigned long);
				break;
			case FORMAT_TYPE_SIZE_T:
				save_arg(size_t);
				break;
			case FORMAT_TYPE_PTRDIFF:
				save_arg(ptrdiff_t);
				break;
			case FORMAT_TYPE_UBYTE:
			case FORMAT_TYPE_BYTE:
				save_arg(char);
				break;
			case FORMAT_TYPE_USHORT:
			case FORMAT_TYPE_SHORT:
				save_arg(short);
				break;
			default:
				save_arg(int);
			}
		}
	}

out:
	return (u32 *)(PTR_ALIGN(str, sizeof(u32))) - bin_buf;
#undef save_arg
}
EXPORT_SYMBOL_GPL(vbin_printf);

/**
 * bstr_printf - Format a string from binary arguments and place it in a buffer
 * @buf: The buffer to place the result into
 * @size: The size of the buffer, including the trailing null space
 * @fmt: The format string to use
 * @bin_buf: Binary arguments for the format string
 *
 * This function like C99 vsnprintf, but the difference is that vsnprintf gets
 * arguments from stack, and bstr_printf gets arguments from @bin_buf which is
 * a binary buffer that generated by vbin_printf.
 *
 * The format follows C99 vsnprintf, but has some extensions:
 *  see vsnprintf comment for details.
 *
 * The return value is the number of characters which would
 * be generated for the given input, excluding the trailing
 * '\0', as per ISO C99. If you want to have the exact
 * number of characters written into @buf as return value
 * (not including the trailing '\0'), use vscnprintf(). If the
 * return is greater than or equal to @size, the resulting
 * string is truncated.
 */
int bstr_printf(char *buf, size_t size, const char *fmt, const u32 *bin_buf)
{
	struct printf_spec spec = {0};
	char *str, *end;
	const char *args = (const char *)bin_buf;

	if (WARN_ON_ONCE(size > INT_MAX))
		return 0;

	str = buf;
	end = buf + size;

#define get_arg(type)							\
({									\
	typeof(type) value;						\
	if (sizeof(type) == 8) {					\
		args = PTR_ALIGN(args, sizeof(u32));			\
		*(u32 *)&value = *(u32 *)args;				\
		*((u32 *)&value + 1) = *(u32 *)(args + 4);		\
	} else {							\
		args = PTR_ALIGN(args, sizeof(type));			\
		value = *(typeof(type) *)args;				\
	}								\
	args += sizeof(type);						\
	value;								\
})

	/* Make sure end is always >= buf */
	if (end < buf) {
		end = ((void *)-1);
		size = end - buf;
	}

	while (*fmt) {
		const char *old_fmt = fmt;
		int read = format_decode(fmt, &spec);

		fmt += read;

		switch (spec.type) {
		case FORMAT_TYPE_NONE: {
			int copy = read;
			if (str < end) {
				if (copy > end - str)
					copy = end - str;
				memcpy(str, old_fmt, copy);
			}
			str += read;
			break;
		}

		case FORMAT_TYPE_WIDTH:
			set_field_width(&spec, get_arg(int));
			break;

		case FORMAT_TYPE_PRECISION:
			set_precision(&spec, get_arg(int));
			break;

		case FORMAT_TYPE_CHAR: {
			char c;

			if (!(spec.flags & LEFT)) {
				while (--spec.field_width > 0) {
					if (str < end)
						*str = ' ';
					++str;
				}
			}
			c = (unsigned char) get_arg(char);
			if (str < end)
				*str = c;
			++str;
			while (--spec.field_width > 0) {
				if (str < end)
					*str = ' ';
				++str;
			}
			break;
		}

		case FORMAT_TYPE_STR: {
			const char *str_arg = args;
			args += strlen(str_arg) + 1;
			str = string(str, end, (char *)str_arg, spec);
			break;
		}

		case FORMAT_TYPE_PTR: {
			bool process = false;
			int copy, len;
			/* Non function dereferences were already done */
			switch (*fmt) {
			case 'S':
			case 's':
			case 'x':
			case 'K':
			case 'e':
				process = true;
				break;
			default:
				if (!isalnum(*fmt)) {
					process = true;
					break;
				}
				/* Pointer dereference was already processed */
				if (str < end) {
					len = copy = strlen(args);
					if (copy > end - str)
						copy = end - str;
					memcpy(str, args, copy);
					str += len;
					args += len + 1;
				}
			}
			if (process)
				str = pointer(fmt, str, end, get_arg(void *), spec);

			while (isalnum(*fmt))
				fmt++;
			break;
		}

		case FORMAT_TYPE_PERCENT_CHAR:
			if (str < end)
				*str = '%';
			++str;
			break;

		case FORMAT_TYPE_INVALID:
			goto out;

		default: {
			unsigned long long num;

			switch (spec.type) {

			case FORMAT_TYPE_LONG_LONG:
				num = get_arg(long long);
				break;
			case FORMAT_TYPE_ULONG:
			case FORMAT_TYPE_LONG:
				num = get_arg(unsigned long);
				break;
			case FORMAT_TYPE_SIZE_T:
				num = get_arg(size_t);
				break;
			case FORMAT_TYPE_PTRDIFF:
				num = get_arg(ptrdiff_t);
				break;
			case FORMAT_TYPE_UBYTE:
				num = get_arg(unsigned char);
				break;
			case FORMAT_TYPE_BYTE:
				num = get_arg(signed char);
				break;
			case FORMAT_TYPE_USHORT:
				num = get_arg(unsigned short);
				break;
			case FORMAT_TYPE_SHORT:
				num = get_arg(short);
				break;
			case FORMAT_TYPE_UINT:
				num = get_arg(unsigned int);
				break;
			default:
				num = get_arg(int);
			}

			str = number(str, end, num, spec);
		} /* default: */
		} /* switch(spec.type) */
	} /* while(*fmt) */

out:
	if (size > 0) {
		if (str < end)
			*str = '\0';
		else
			end[-1] = '\0';
	}

#undef get_arg

	/* the trailing null byte doesn't count towards the total */
	return str - buf;
}
EXPORT_SYMBOL_GPL(bstr_printf);

/**
 * bprintf - Parse a format string and place args' binary value in a buffer
 * @bin_buf: The buffer to place args' binary value
 * @size: The size of the buffer(by words(32bits), not characters)
 * @fmt: The format string to use
 * @...: Arguments for the format string
 *
 * The function returns the number of words(u32) written
 * into @bin_buf.
 */
int bprintf(u32 *bin_buf, size_t size, const char *fmt, ...)
{
	va_list args;
	int ret;

	va_start(args, fmt);
	ret = vbin_printf(bin_buf, size, fmt, args);
	va_end(args);

	return ret;
}
EXPORT_SYMBOL_GPL(bprintf);

#endif /* CONFIG_BINARY_PRINTF */

/**
 * vsscanf - Unformat a buffer into a list of arguments
 * @buf:	input buffer
 * @fmt:	format of buffer
 * @args:	arguments
 */
int vsscanf(const char *buf, const char *fmt, va_list args)
{
	const char *str = buf;
	char *next;
	char digit;
	int num = 0;
	u8 qualifier;
	unsigned int base;
	union {
		long long s;
		unsigned long long u;
	} val;
	s16 field_width;
	bool is_sign;

	while (*fmt) {
		/* skip any white space in format */
		/* white space in format matches any amount of
		 * white space, including none, in the input.
		 */
		if (isspace(*fmt)) {
			fmt = skip_spaces(++fmt);
			str = skip_spaces(str);
		}

		/* anything that is not a conversion must match exactly */
		if (*fmt != '%' && *fmt) {
			if (*fmt++ != *str++)
				break;
			continue;
		}

		if (!*fmt)
			break;
		++fmt;

		/* skip this conversion.
		 * advance both strings to next white space
		 */
		if (*fmt == '*') {
			if (!*str)
				break;
			while (!isspace(*fmt) && *fmt != '%' && *fmt) {
				/* '%*[' not yet supported, invalid format */
				if (*fmt == '[')
					return num;
				fmt++;
			}
			while (!isspace(*str) && *str)
				str++;
			continue;
		}

		/* get field width */
		field_width = -1;
		if (isdigit(*fmt)) {
			field_width = skip_atoi(&fmt);
			if (field_width <= 0)
				break;
		}

		/* get conversion qualifier */
		qualifier = -1;
		if (*fmt == 'h' || _tolower(*fmt) == 'l' ||
		    *fmt == 'z') {
			qualifier = *fmt++;
			if (unlikely(qualifier == *fmt)) {
				if (qualifier == 'h') {
					qualifier = 'H';
					fmt++;
				} else if (qualifier == 'l') {
					qualifier = 'L';
					fmt++;
				}
			}
		}

		if (!*fmt)
			break;

		if (*fmt == 'n') {
			/* return number of characters read so far */
			*va_arg(args, int *) = str - buf;
			++fmt;
			continue;
		}

		if (!*str)
			break;

		base = 10;
		is_sign = false;

		switch (*fmt++) {
		case 'c':
		{
			char *s = (char *)va_arg(args, char*);
			if (field_width == -1)
				field_width = 1;
			do {
				*s++ = *str++;
			} while (--field_width > 0 && *str);
			num++;
		}
		continue;
		case 's':
		{
			char *s = (char *)va_arg(args, char *);
			if (field_width == -1)
				field_width = SHRT_MAX;
			/* first, skip leading white space in buffer */
			str = skip_spaces(str);

			/* now copy until next white space */
			while (*str && !isspace(*str) && field_width--)
				*s++ = *str++;
			*s = '\0';
			num++;
		}
		continue;
		/*
		 * Warning: This implementation of the '[' conversion specifier
		 * deviates from its glibc counterpart in the following ways:
		 * (1) It does NOT support ranges i.e. '-' is NOT a special
		 *     character
		 * (2) It cannot match the closing bracket ']' itself
		 * (3) A field width is required
		 * (4) '%*[' (discard matching input) is currently not supported
		 *
		 * Example usage:
		 * ret = sscanf("00:0a:95","%2[^:]:%2[^:]:%2[^:]",
		 *		buf1, buf2, buf3);
		 * if (ret < 3)
		 *    // etc..
		 */
		case '[':
		{
			char *s = (char *)va_arg(args, char *);
			DECLARE_BITMAP(set, 256) = {0};
			unsigned int len = 0;
			bool negate = (*fmt == '^');

			/* field width is required */
			if (field_width == -1)
				return num;

			if (negate)
				++fmt;

			for ( ; *fmt && *fmt != ']'; ++fmt, ++len)
				set_bit((u8)*fmt, set);

			/* no ']' or no character set found */
			if (!*fmt || !len)
				return num;
			++fmt;

			if (negate) {
				bitmap_complement(set, set, 256);
				/* exclude null '\0' byte */
				clear_bit(0, set);
			}

			/* match must be non-empty */
			if (!test_bit((u8)*str, set))
				return num;

			while (test_bit((u8)*str, set) && field_width--)
				*s++ = *str++;
			*s = '\0';
			++num;
		}
		continue;
		case 'o':
			base = 8;
			break;
		case 'x':
		case 'X':
			base = 16;
			break;
		case 'i':
			base = 0;
			fallthrough;
		case 'd':
			is_sign = true;
			fallthrough;
		case 'u':
			break;
		case '%':
			/* looking for '%' in str */
			if (*str++ != '%')
				return num;
			continue;
		default:
			/* invalid format; stop here */
			return num;
		}

		/* have some sort of integer conversion.
		 * first, skip white space in buffer.
		 */
		str = skip_spaces(str);

		digit = *str;
		if (is_sign && digit == '-') {
			if (field_width == 1)
				break;

			digit = *(str + 1);
		}

		if (!digit
		    || (base == 16 && !isxdigit(digit))
		    || (base == 10 && !isdigit(digit))
		    || (base == 8 && (!isdigit(digit) || digit > '7'))
		    || (base == 0 && !isdigit(digit)))
			break;

		if (is_sign)
			val.s = simple_strntoll(str,
						field_width >= 0 ? field_width : INT_MAX,
						&next, base);
		else
			val.u = simple_strntoull(str,
						 field_width >= 0 ? field_width : INT_MAX,
						 &next, base);

		switch (qualifier) {
		case 'H':	/* that's 'hh' in format */
			if (is_sign)
				*va_arg(args, signed char *) = val.s;
			else
				*va_arg(args, unsigned char *) = val.u;
			break;
		case 'h':
			if (is_sign)
				*va_arg(args, short *) = val.s;
			else
				*va_arg(args, unsigned short *) = val.u;
			break;
		case 'l':
			if (is_sign)
				*va_arg(args, long *) = val.s;
			else
				*va_arg(args, unsigned long *) = val.u;
			break;
		case 'L':
			if (is_sign)
				*va_arg(args, long long *) = val.s;
			else
				*va_arg(args, unsigned long long *) = val.u;
			break;
		case 'z':
			*va_arg(args, size_t *) = val.u;
			break;
		default:
			if (is_sign)
				*va_arg(args, int *) = val.s;
			else
				*va_arg(args, unsigned int *) = val.u;
			break;
		}
		num++;

		if (!next)
			break;
		str = next;
	}

	return num;
}
EXPORT_SYMBOL(vsscanf);

/**
 * sscanf - Unformat a buffer into a list of arguments
 * @buf:	input buffer
 * @fmt:	formatting of buffer
 * @...:	resulting arguments
 */
int sscanf(const char *buf, const char *fmt, ...)
{
	va_list args;
	int i;

	va_start(args, fmt);
	i = vsscanf(buf, fmt, args);
	va_end(args);

	return i;
}
EXPORT_SYMBOL(sscanf);<|MERGE_RESOLUTION|>--- conflicted
+++ resolved
@@ -2229,16 +2229,11 @@
 bool no_hash_pointers __ro_after_init;
 EXPORT_SYMBOL_GPL(no_hash_pointers);
 
-<<<<<<< HEAD
-static int __init no_hash_pointers_enable(char *str)
-{
-=======
 int __init no_hash_pointers_enable(char *str)
 {
 	if (no_hash_pointers)
 		return 0;
 
->>>>>>> 7d2a07b7
 	no_hash_pointers = true;
 
 	pr_warn("**********************************************************\n");
@@ -2369,16 +2364,12 @@
  *                  F device node flags
  *                  c major compatible string
  *                  C full compatible string
-<<<<<<< HEAD
- * - 'x' For printing the address. Equivalent to "%lx".
-=======
  * - 'fw[fP]'	For a firmware node (struct fwnode_handle) pointer
  *		Without an option prints the full name of the node
  *		f full name
  *		P node name, including a possible unit address
  * - 'x' For printing the address unmodified. Equivalent to "%lx".
  *       Please read the documentation (path below) before using!
->>>>>>> 7d2a07b7
  * - '[ku]s' For a BPF/tracing related format specifier, e.g. used out of
  *           bpf_trace_printk() where [ku] prefix specifies either kernel (k)
  *           or user (u) memory to probe, and:
@@ -2463,14 +2454,11 @@
 		return fwnode_string(buf, end, ptr, spec, fmt + 1);
 	case 'x':
 		return pointer_string(buf, end, ptr, spec);
-<<<<<<< HEAD
-=======
 	case 'e':
 		/* %pe with a non-ERR_PTR gets treated as plain %p */
 		if (!IS_ERR(ptr))
 			break;
 		return err_ptr(buf, end, ptr, spec);
->>>>>>> 7d2a07b7
 	case 'u':
 	case 'k':
 		switch (fmt[1]) {
