--- conflicted
+++ resolved
@@ -798,11 +798,7 @@
 		while (1) {
 			size_t n = off - pipe->bufs[idx].offset;
 			if (unroll < n) {
-<<<<<<< HEAD
-				off -= (n - unroll);
-=======
 				off -= unroll;
->>>>>>> f2e5fa84
 				break;
 			}
 			unroll -= n;
