# SPDX-License-Identifier: GPL-2.0-only
config CC_VERSION_TEXT
	string
	default "$(CC_VERSION_TEXT)"
	help
	  This is used in unclear ways:

	  - Re-run Kconfig when the compiler is updated
	    The 'default' property references the environment variable,
	    CC_VERSION_TEXT so it is recorded in include/config/auto.conf.cmd.
	    When the compiler is updated, Kconfig will be invoked.

	  - Ensure full rebuild when the compiler is updated
	    include/linux/compiler-version.h contains this option in the comment
	    line so fixdep adds include/config/CC_VERSION_TEXT into the
	    auto-generated dependency. When the compiler is updated, syncconfig
	    will touch it and then every file will be rebuilt.

config CC_IS_GCC
	def_bool $(success,test "$(cc-name)" = GCC)

config GCC_VERSION
	int
	default $(cc-version) if CC_IS_GCC
	default 0

config CC_IS_CLANG
	def_bool $(success,test "$(cc-name)" = Clang)

config CLANG_VERSION
	int
	default $(cc-version) if CC_IS_CLANG
	default 0

config AS_IS_GNU
	def_bool $(success,test "$(as-name)" = GNU)

config AS_IS_LLVM
	def_bool $(success,test "$(as-name)" = LLVM)

config AS_VERSION
	int
	# Use clang version if this is the integrated assembler
	default CLANG_VERSION if AS_IS_LLVM
	default $(as-version)

config LD_IS_BFD
	def_bool $(success,test "$(ld-name)" = BFD)

config LD_VERSION
	int
	default $(ld-version) if LD_IS_BFD
	default 0

config LD_IS_LLD
	def_bool $(success,test "$(ld-name)" = LLD)

config LLD_VERSION
	int
	default $(ld-version) if LD_IS_LLD
	default 0

config CC_CAN_LINK
	bool
	default $(success,$(srctree)/scripts/cc-can-link.sh $(CC) $(CLANG_FLAGS) $(m64-flag)) if 64BIT
	default $(success,$(srctree)/scripts/cc-can-link.sh $(CC) $(CLANG_FLAGS) $(m32-flag))

config CC_CAN_LINK_STATIC
	bool
	default $(success,$(srctree)/scripts/cc-can-link.sh $(CC) $(CLANG_FLAGS) $(m64-flag) -static) if 64BIT
	default $(success,$(srctree)/scripts/cc-can-link.sh $(CC) $(CLANG_FLAGS) $(m32-flag) -static)

<<<<<<< HEAD
config CC_CAN_LINK_STATIC
	bool
	default $(success,$(srctree)/scripts/cc-can-link.sh $(CC) -static $(m64-flag)) if 64BIT
	default $(success,$(srctree)/scripts/cc-can-link.sh $(CC) -static $(m32-flag))

config CC_HAS_ASM_GOTO
	def_bool $(success,$(srctree)/scripts/gcc-goto.sh $(CC))
=======
config CC_HAS_ASM_GOTO
	def_bool $(success,$(srctree)/scripts/gcc-goto.sh $(CC))

config CC_HAS_ASM_GOTO_OUTPUT
	depends on CC_HAS_ASM_GOTO
	def_bool $(success,echo 'int foo(int x) { asm goto ("": "=r"(x) ::: bar); return x; bar: return 0; }' | $(CC) -x c - -c -o /dev/null)

config TOOLS_SUPPORT_RELR
	def_bool $(success,env "CC=$(CC)" "LD=$(LD)" "NM=$(NM)" "OBJCOPY=$(OBJCOPY)" $(srctree)/scripts/tools-support-relr.sh)

config CC_HAS_ASM_INLINE
	def_bool $(success,echo 'void foo(void) { asm inline (""); }' | $(CC) -x c - -c -o /dev/null)

config CC_HAS_NO_PROFILE_FN_ATTR
	def_bool $(success,echo '__attribute__((no_profile_instrument_function)) int x();' | $(CC) -x c - -c -o /dev/null -Werror)
>>>>>>> 7d2a07b7

config CONSTRUCTORS
	bool

config IRQ_WORK
	bool

config BUILDTIME_TABLE_SORT
	bool

config THREAD_INFO_IN_TASK
	bool
	help
	  Select this to move thread_info off the stack into task_struct.  To
	  make this work, an arch will need to remove all thread_info fields
	  except flags and fix any runtime bugs.

	  One subtle change that will be needed is to use try_get_task_stack()
	  and put_task_stack() in save_thread_stack_tsk() and get_wchan().

menu "General setup"

config BROKEN
	bool

config BROKEN_ON_SMP
	bool
	depends on BROKEN || !SMP
	default y

config INIT_ENV_ARG_LIMIT
	int
	default 32 if !UML
	default 128 if UML
	help
	  Maximum of each of the number of arguments and environment
	  variables passed to init from the kernel command line.

config COMPILE_TEST
	bool "Compile also drivers which will not load"
	depends on HAS_IOMEM
	help
	  Some drivers can be compiled on a different platform than they are
	  intended to be run on. Despite they cannot be loaded there (or even
	  when they load they cannot be used due to missing HW support),
	  developers still, opposing to distributors, might want to build such
	  drivers to compile-test them.

	  If you are a developer and want to build everything available, say Y
	  here. If you are a user/distributor, say N here to exclude useless
	  drivers to be distributed.

config UAPI_HEADER_TEST
	bool "Compile test UAPI headers"
	depends on HEADERS_INSTALL && CC_CAN_LINK
	help
	  Compile test headers exported to user-space to ensure they are
	  self-contained, i.e. compilable as standalone units.

	  If you are a developer or tester and want to ensure the exported
	  headers are self-contained, say Y here. Otherwise, choose N.

config LOCALVERSION
	string "Local version - append to kernel release"
	help
	  Append an extra string to the end of your kernel version.
	  This will show up when you type uname, for example.
	  The string you set here will be appended after the contents of
	  any files with a filename matching localversion* in your
	  object and source tree, in that order.  Your total string can
	  be a maximum of 64 characters.

config LOCALVERSION_AUTO
	bool "Automatically append version information to the version string"
	default y
	depends on !COMPILE_TEST
	help
	  This will try to automatically determine if the current tree is a
	  release tree by looking for git tags that belong to the current
	  top of tree revision.

	  A string of the format -gxxxxxxxx will be added to the localversion
	  if a git-based tree is found.  The string generated by this will be
	  appended after any matching localversion* files, and after the value
	  set in CONFIG_LOCALVERSION.

	  (The actual string used here is the first eight characters produced
	  by running the command:

	    $ git rev-parse --verify HEAD

	  which is done within the script "scripts/setlocalversion".)

config BUILD_SALT
	string "Build ID Salt"
	default ""
	help
	  The build ID is used to link binaries and their debug info. Setting
	  this option will use the value in the calculation of the build id.
	  This is mostly useful for distributions which want to ensure the
	  build is unique between builds. It's safe to leave the default.

config HAVE_KERNEL_GZIP
	bool

config HAVE_KERNEL_BZIP2
	bool

config HAVE_KERNEL_LZMA
	bool

config HAVE_KERNEL_XZ
	bool

config HAVE_KERNEL_LZO
	bool

config HAVE_KERNEL_LZ4
	bool

config HAVE_KERNEL_ZSTD
	bool

config HAVE_KERNEL_UNCOMPRESSED
	bool

choice
	prompt "Kernel compression mode"
	default KERNEL_GZIP
	depends on HAVE_KERNEL_GZIP || HAVE_KERNEL_BZIP2 || HAVE_KERNEL_LZMA || HAVE_KERNEL_XZ || HAVE_KERNEL_LZO || HAVE_KERNEL_LZ4 || HAVE_KERNEL_ZSTD || HAVE_KERNEL_UNCOMPRESSED
	help
	  The linux kernel is a kind of self-extracting executable.
	  Several compression algorithms are available, which differ
	  in efficiency, compression and decompression speed.
	  Compression speed is only relevant when building a kernel.
	  Decompression speed is relevant at each boot.

	  If you have any problems with bzip2 or lzma compressed
	  kernels, mail me (Alain Knaff) <alain@knaff.lu>. (An older
	  version of this functionality (bzip2 only), for 2.4, was
	  supplied by Christian Ludwig)

	  High compression options are mostly useful for users, who
	  are low on disk space (embedded systems), but for whom ram
	  size matters less.

	  If in doubt, select 'gzip'

config KERNEL_GZIP
	bool "Gzip"
	depends on HAVE_KERNEL_GZIP
	help
	  The old and tried gzip compression. It provides a good balance
	  between compression ratio and decompression speed.

config KERNEL_BZIP2
	bool "Bzip2"
	depends on HAVE_KERNEL_BZIP2
	help
	  Its compression ratio and speed is intermediate.
	  Decompression speed is slowest among the choices.  The kernel
	  size is about 10% smaller with bzip2, in comparison to gzip.
	  Bzip2 uses a large amount of memory. For modern kernels you
	  will need at least 8MB RAM or more for booting.

config KERNEL_LZMA
	bool "LZMA"
	depends on HAVE_KERNEL_LZMA
	help
	  This compression algorithm's ratio is best.  Decompression speed
	  is between gzip and bzip2.  Compression is slowest.
	  The kernel size is about 33% smaller with LZMA in comparison to gzip.

config KERNEL_XZ
	bool "XZ"
	depends on HAVE_KERNEL_XZ
	help
	  XZ uses the LZMA2 algorithm and instruction set specific
	  BCJ filters which can improve compression ratio of executable
	  code. The size of the kernel is about 30% smaller with XZ in
	  comparison to gzip. On architectures for which there is a BCJ
	  filter (i386, x86_64, ARM, IA-64, PowerPC, and SPARC), XZ
	  will create a few percent smaller kernel than plain LZMA.

	  The speed is about the same as with LZMA: The decompression
	  speed of XZ is better than that of bzip2 but worse than gzip
	  and LZO. Compression is slow.

config KERNEL_LZO
	bool "LZO"
	depends on HAVE_KERNEL_LZO
	help
	  Its compression ratio is the poorest among the choices. The kernel
	  size is about 10% bigger than gzip; however its speed
	  (both compression and decompression) is the fastest.

config KERNEL_LZ4
	bool "LZ4"
	depends on HAVE_KERNEL_LZ4
	help
	  LZ4 is an LZ77-type compressor with a fixed, byte-oriented encoding.
	  A preliminary version of LZ4 de/compression tool is available at
	  <https://code.google.com/p/lz4/>.

	  Its compression ratio is worse than LZO. The size of the kernel
	  is about 8% bigger than LZO. But the decompression speed is
	  faster than LZO.

config KERNEL_ZSTD
	bool "ZSTD"
	depends on HAVE_KERNEL_ZSTD
	help
	  ZSTD is a compression algorithm targeting intermediate compression
	  with fast decompression speed. It will compress better than GZIP and
	  decompress around the same speed as LZO, but slower than LZ4. You
	  will need at least 192 KB RAM or more for booting. The zstd command
	  line tool is required for compression.

config KERNEL_UNCOMPRESSED
	bool "None"
	depends on HAVE_KERNEL_UNCOMPRESSED
	help
	  Produce uncompressed kernel image. This option is usually not what
	  you want. It is useful for debugging the kernel in slow simulation
	  environments, where decompressing and moving the kernel is awfully
	  slow. This option allows early boot code to skip the decompressor
	  and jump right at uncompressed kernel image.

endchoice

config DEFAULT_INIT
	string "Default init path"
	default ""
	help
	  This option determines the default init for the system if no init=
	  option is passed on the kernel command line. If the requested path is
	  not present, we will still then move on to attempting further
	  locations (e.g. /sbin/init, etc). If this is empty, we will just use
	  the fallback list when init= is not passed.

config DEFAULT_HOSTNAME
	string "Default hostname"
	default "(none)"
	help
	  This option determines the default system hostname before userspace
	  calls sethostname(2). The kernel traditionally uses "(none)" here,
	  but you may wish to use a different default here to make a minimal
	  system more usable with less configuration.

#
# For some reason microblaze and nios2 hard code SWAP=n.  Hopefully we can
# add proper SWAP support to them, in which case this can be remove.
#
config ARCH_NO_SWAP
	bool

config SWAP
	bool "Support for paging of anonymous memory (swap)"
	depends on MMU && BLOCK && !ARCH_NO_SWAP
	default y
	help
	  This option allows you to choose whether you want to have support
	  for so called swap devices or swap files in your kernel that are
	  used to provide more virtual memory than the actual RAM present
	  in your computer.  If unsure say Y.

config SYSVIPC
	bool "System V IPC"
	help
	  Inter Process Communication is a suite of library functions and
	  system calls which let processes (running programs) synchronize and
	  exchange information. It is generally considered to be a good thing,
	  and some programs won't run unless you say Y here. In particular, if
	  you want to run the DOS emulator dosemu under Linux (read the
	  DOSEMU-HOWTO, available from <http://www.tldp.org/docs.html#howto>),
	  you'll need to say Y here.

	  You can find documentation about IPC with "info ipc" and also in
	  section 6.4 of the Linux Programmer's Guide, available from
	  <http://www.tldp.org/guides.html>.

config SYSVIPC_SYSCTL
	bool
	depends on SYSVIPC
	depends on SYSCTL
	default y

config POSIX_MQUEUE
	bool "POSIX Message Queues"
	depends on NET
	help
	  POSIX variant of message queues is a part of IPC. In POSIX message
	  queues every message has a priority which decides about succession
	  of receiving it by a process. If you want to compile and run
	  programs written e.g. for Solaris with use of its POSIX message
	  queues (functions mq_*) say Y here.

	  POSIX message queues are visible as a filesystem called 'mqueue'
	  and can be mounted somewhere if you want to do filesystem
	  operations on message queues.

	  If unsure, say Y.

config POSIX_MQUEUE_SYSCTL
	bool
	depends on POSIX_MQUEUE
	depends on SYSCTL
	default y

config WATCH_QUEUE
	bool "General notification queue"
	default n
	help

	  This is a general notification queue for the kernel to pass events to
	  userspace by splicing them into pipes.  It can be used in conjunction
	  with watches for key/keyring change notifications and device
	  notifications.

	  See Documentation/watch_queue.rst

config CROSS_MEMORY_ATTACH
	bool "Enable process_vm_readv/writev syscalls"
	depends on MMU
	default y
	help
	  Enabling this option adds the system calls process_vm_readv and
	  process_vm_writev which allow a process with the correct privileges
	  to directly read from or write to another process' address space.
	  See the man page for more details.

config USELIB
	bool "uselib syscall"
	def_bool ALPHA || M68K || SPARC || X86_32 || IA32_EMULATION
	help
	  This option enables the uselib syscall, a system call used in the
	  dynamic linker from libc5 and earlier.  glibc does not use this
	  system call.  If you intend to run programs built on libc5 or
	  earlier, you may need to enable this syscall.  Current systems
	  running glibc can safely disable this.

config AUDIT
	bool "Auditing support"
	depends on NET
	help
	  Enable auditing infrastructure that can be used with another
	  kernel subsystem, such as SELinux (which requires this for
	  logging of avc messages output).  System call auditing is included
	  on architectures which support it.

config HAVE_ARCH_AUDITSYSCALL
	bool

config AUDITSYSCALL
	def_bool y
	depends on AUDIT && HAVE_ARCH_AUDITSYSCALL
	select FSNOTIFY

source "kernel/irq/Kconfig"
source "kernel/time/Kconfig"
source "kernel/bpf/Kconfig"
source "kernel/Kconfig.preempt"

menu "CPU/Task time and stats accounting"

config VIRT_CPU_ACCOUNTING
	bool

choice
	prompt "Cputime accounting"
	default TICK_CPU_ACCOUNTING if !PPC64
	default VIRT_CPU_ACCOUNTING_NATIVE if PPC64

# Kind of a stub config for the pure tick based cputime accounting
config TICK_CPU_ACCOUNTING
	bool "Simple tick based cputime accounting"
	depends on !S390 && !NO_HZ_FULL
	help
	  This is the basic tick based cputime accounting that maintains
	  statistics about user, system and idle time spent on per jiffies
	  granularity.

	  If unsure, say Y.

config VIRT_CPU_ACCOUNTING_NATIVE
	bool "Deterministic task and CPU time accounting"
	depends on HAVE_VIRT_CPU_ACCOUNTING && !NO_HZ_FULL
	select VIRT_CPU_ACCOUNTING
	help
	  Select this option to enable more accurate task and CPU time
	  accounting.  This is done by reading a CPU counter on each
	  kernel entry and exit and on transitions within the kernel
	  between system, softirq and hardirq state, so there is a
	  small performance impact.  In the case of s390 or IBM POWER > 5,
	  this also enables accounting of stolen time on logically-partitioned
	  systems.

config VIRT_CPU_ACCOUNTING_GEN
	bool "Full dynticks CPU time accounting"
	depends on HAVE_CONTEXT_TRACKING
	depends on HAVE_VIRT_CPU_ACCOUNTING_GEN
	depends on GENERIC_CLOCKEVENTS
	select VIRT_CPU_ACCOUNTING
	select CONTEXT_TRACKING
	help
	  Select this option to enable task and CPU time accounting on full
	  dynticks systems. This accounting is implemented by watching every
	  kernel-user boundaries using the context tracking subsystem.
	  The accounting is thus performed at the expense of some significant
	  overhead.

	  For now this is only useful if you are working on the full
	  dynticks subsystem development.

	  If unsure, say N.

endchoice

config IRQ_TIME_ACCOUNTING
	bool "Fine granularity task level IRQ time accounting"
	depends on HAVE_IRQ_TIME_ACCOUNTING && !VIRT_CPU_ACCOUNTING_NATIVE
	help
	  Select this option to enable fine granularity task irq time
	  accounting. This is done by reading a timestamp on each
	  transitions between softirq and hardirq state, so there can be a
	  small performance impact.

	  If in doubt, say N here.

config HAVE_SCHED_AVG_IRQ
	def_bool y
	depends on IRQ_TIME_ACCOUNTING || PARAVIRT_TIME_ACCOUNTING
	depends on SMP

config SCHED_THERMAL_PRESSURE
	bool
	default y if ARM && ARM_CPU_TOPOLOGY
	default y if ARM64
	depends on SMP
	depends on CPU_FREQ_THERMAL
	help
	  Select this option to enable thermal pressure accounting in the
	  scheduler. Thermal pressure is the value conveyed to the scheduler
	  that reflects the reduction in CPU compute capacity resulted from
	  thermal throttling. Thermal throttling occurs when the performance of
	  a CPU is capped due to high operating temperatures.

	  If selected, the scheduler will be able to balance tasks accordingly,
	  i.e. put less load on throttled CPUs than on non/less throttled ones.

	  This requires the architecture to implement
	  arch_set_thermal_pressure() and arch_scale_thermal_pressure().

config BSD_PROCESS_ACCT
	bool "BSD Process Accounting"
	depends on MULTIUSER
	help
	  If you say Y here, a user level program will be able to instruct the
	  kernel (via a special system call) to write process accounting
	  information to a file: whenever a process exits, information about
	  that process will be appended to the file by the kernel.  The
	  information includes things such as creation time, owning user,
	  command name, memory usage, controlling terminal etc. (the complete
	  list is in the struct acct in <file:include/linux/acct.h>).  It is
	  up to the user level program to do useful things with this
	  information.  This is generally a good idea, so say Y.

config BSD_PROCESS_ACCT_V3
	bool "BSD Process Accounting version 3 file format"
	depends on BSD_PROCESS_ACCT
	default n
	help
	  If you say Y here, the process accounting information is written
	  in a new file format that also logs the process IDs of each
	  process and its parent. Note that this file format is incompatible
	  with previous v0/v1/v2 file formats, so you will need updated tools
	  for processing it. A preliminary version of these tools is available
	  at <http://www.gnu.org/software/acct/>.

config TASKSTATS
	bool "Export task/process statistics through netlink"
	depends on NET
	depends on MULTIUSER
	default n
	help
	  Export selected statistics for tasks/processes through the
	  generic netlink interface. Unlike BSD process accounting, the
	  statistics are available during the lifetime of tasks/processes as
	  responses to commands. Like BSD accounting, they are sent to user
	  space on task exit.

	  Say N if unsure.

config TASK_DELAY_ACCT
	bool "Enable per-task delay accounting"
	depends on TASKSTATS
	select SCHED_INFO
	help
	  Collect information on time spent by a task waiting for system
	  resources like cpu, synchronous block I/O completion and swapping
	  in pages. Such statistics can help in setting a task's priorities
	  relative to other tasks for cpu, io, rss limits etc.

	  Say N if unsure.

config TASK_XACCT
	bool "Enable extended accounting over taskstats"
	depends on TASKSTATS
	help
	  Collect extended task accounting data and send the data
	  to userland for processing over the taskstats interface.

	  Say N if unsure.

config TASK_IO_ACCOUNTING
	bool "Enable per-task storage I/O accounting"
	depends on TASK_XACCT
	help
	  Collect information on the number of bytes of storage I/O which this
	  task has caused.

	  Say N if unsure.

config PSI
	bool "Pressure stall information tracking"
	help
	  Collect metrics that indicate how overcommitted the CPU, memory,
	  and IO capacity are in the system.

	  If you say Y here, the kernel will create /proc/pressure/ with the
	  pressure statistics files cpu, memory, and io. These will indicate
	  the share of walltime in which some or all tasks in the system are
	  delayed due to contention of the respective resource.

	  In kernels with cgroup support, cgroups (cgroup2 only) will
	  have cpu.pressure, memory.pressure, and io.pressure files,
	  which aggregate pressure stalls for the grouped tasks only.

	  For more details see Documentation/accounting/psi.rst.

	  Say N if unsure.

config PSI_DEFAULT_DISABLED
	bool "Require boot parameter to enable pressure stall information tracking"
	default n
	depends on PSI
	help
	  If set, pressure stall information tracking will be disabled
	  per default but can be enabled through passing psi=1 on the
	  kernel commandline during boot.

	  This feature adds some code to the task wakeup and sleep
	  paths of the scheduler. The overhead is too low to affect
	  common scheduling-intense workloads in practice (such as
	  webservers, memcache), but it does show up in artificial
	  scheduler stress tests, such as hackbench.

	  If you are paranoid and not sure what the kernel will be
	  used for, say Y.

	  Say N if unsure.

endmenu # "CPU/Task time and stats accounting"

config CPU_ISOLATION
	bool "CPU isolation"
	depends on SMP || COMPILE_TEST
	default y
	help
	  Make sure that CPUs running critical tasks are not disturbed by
	  any source of "noise" such as unbound workqueues, timers, kthreads...
	  Unbound jobs get offloaded to housekeeping CPUs. This is driven by
	  the "isolcpus=" boot parameter.

	  Say Y if unsure.

source "kernel/rcu/Kconfig"

config BUILD_BIN2C
	bool
	default n

config IKCONFIG
	tristate "Kernel .config support"
	help
	  This option enables the complete Linux kernel ".config" file
	  contents to be saved in the kernel. It provides documentation
	  of which kernel options are used in a running kernel or in an
	  on-disk kernel.  This information can be extracted from the kernel
	  image file with the script scripts/extract-ikconfig and used as
	  input to rebuild the current kernel or to build another kernel.
	  It can also be extracted from a running kernel by reading
	  /proc/config.gz if enabled (below).

config IKCONFIG_PROC
	bool "Enable access to .config through /proc/config.gz"
	depends on IKCONFIG && PROC_FS
	help
	  This option enables access to the kernel configuration file
	  through /proc/config.gz.

config IKHEADERS
	tristate "Enable kernel headers through /sys/kernel/kheaders.tar.xz"
	depends on SYSFS
	help
	  This option enables access to the in-kernel headers that are generated during
	  the build process. These can be used to build eBPF tracing programs,
	  or similar programs.  If you build the headers as a module, a module called
	  kheaders.ko is built which can be loaded on-demand to get access to headers.

config LOG_BUF_SHIFT
	int "Kernel log buffer size (16 => 64KB, 17 => 128KB)"
	range 12 25 if !H8300
	range 12 19 if H8300
	default 17
	depends on PRINTK
	help
	  Select the minimal kernel log buffer size as a power of 2.
	  The final size is affected by LOG_CPU_MAX_BUF_SHIFT config
	  parameter, see below. Any higher size also might be forced
	  by "log_buf_len" boot parameter.

	  Examples:
		     17 => 128 KB
		     16 => 64 KB
		     15 => 32 KB
		     14 => 16 KB
		     13 =>  8 KB
		     12 =>  4 KB

config LOG_CPU_MAX_BUF_SHIFT
	int "CPU kernel log buffer size contribution (13 => 8 KB, 17 => 128KB)"
	depends on SMP
	range 0 21
	default 12 if !BASE_SMALL
	default 0 if BASE_SMALL
	depends on PRINTK
	help
	  This option allows to increase the default ring buffer size
	  according to the number of CPUs. The value defines the contribution
	  of each CPU as a power of 2. The used space is typically only few
	  lines however it might be much more when problems are reported,
	  e.g. backtraces.

	  The increased size means that a new buffer has to be allocated and
	  the original static one is unused. It makes sense only on systems
	  with more CPUs. Therefore this value is used only when the sum of
	  contributions is greater than the half of the default kernel ring
	  buffer as defined by LOG_BUF_SHIFT. The default values are set
	  so that more than 16 CPUs are needed to trigger the allocation.

	  Also this option is ignored when "log_buf_len" kernel parameter is
	  used as it forces an exact (power of two) size of the ring buffer.

	  The number of possible CPUs is used for this computation ignoring
	  hotplugging making the computation optimal for the worst case
	  scenario while allowing a simple algorithm to be used from bootup.

	  Examples shift values and their meaning:
		     17 => 128 KB for each CPU
		     16 =>  64 KB for each CPU
		     15 =>  32 KB for each CPU
		     14 =>  16 KB for each CPU
		     13 =>   8 KB for each CPU
		     12 =>   4 KB for each CPU

config PRINTK_SAFE_LOG_BUF_SHIFT
	int "Temporary per-CPU printk log buffer size (12 => 4KB, 13 => 8KB)"
	range 10 21
	default 13
	depends on PRINTK
	help
	  Select the size of an alternate printk per-CPU buffer where messages
	  printed from usafe contexts are temporary stored. One example would
	  be NMI messages, another one - printk recursion. The messages are
	  copied to the main log buffer in a safe context to avoid a deadlock.
	  The value defines the size as a power of 2.

	  Those messages are rare and limited. The largest one is when
	  a backtrace is printed. It usually fits into 4KB. Select
	  8KB if you want to be on the safe side.

	  Examples:
		     17 => 128 KB for each CPU
		     16 =>  64 KB for each CPU
		     15 =>  32 KB for each CPU
		     14 =>  16 KB for each CPU
		     13 =>   8 KB for each CPU
		     12 =>   4 KB for each CPU

#
# Architectures with an unreliable sched_clock() should select this:
#
config HAVE_UNSTABLE_SCHED_CLOCK
	bool

config GENERIC_SCHED_CLOCK
	bool

menu "Scheduler features"

config UCLAMP_TASK
	bool "Enable utilization clamping for RT/FAIR tasks"
	depends on CPU_FREQ_GOV_SCHEDUTIL
	help
	  This feature enables the scheduler to track the clamped utilization
	  of each CPU based on RUNNABLE tasks scheduled on that CPU.

	  With this option, the user can specify the min and max CPU
	  utilization allowed for RUNNABLE tasks. The max utilization defines
	  the maximum frequency a task should use while the min utilization
	  defines the minimum frequency it should use.

	  Both min and max utilization clamp values are hints to the scheduler,
	  aiming at improving its frequency selection policy, but they do not
	  enforce or grant any specific bandwidth for tasks.

	  If in doubt, say N.

config UCLAMP_BUCKETS_COUNT
	int "Number of supported utilization clamp buckets"
	range 5 20
	default 5
	depends on UCLAMP_TASK
	help
	  Defines the number of clamp buckets to use. The range of each bucket
	  will be SCHED_CAPACITY_SCALE/UCLAMP_BUCKETS_COUNT. The higher the
	  number of clamp buckets the finer their granularity and the higher
	  the precision of clamping aggregation and tracking at run-time.

	  For example, with the minimum configuration value we will have 5
	  clamp buckets tracking 20% utilization each. A 25% boosted tasks will
	  be refcounted in the [20..39]% bucket and will set the bucket clamp
	  effective value to 25%.
	  If a second 30% boosted task should be co-scheduled on the same CPU,
	  that task will be refcounted in the same bucket of the first task and
	  it will boost the bucket clamp effective value to 30%.
	  The clamp effective value of a bucket is reset to its nominal value
	  (20% in the example above) when there are no more tasks refcounted in
	  that bucket.

	  An additional boost/capping margin can be added to some tasks. In the
	  example above the 25% task will be boosted to 30% until it exits the
	  CPU. If that should be considered not acceptable on certain systems,
	  it's always possible to reduce the margin by increasing the number of
	  clamp buckets to trade off used memory for run-time tracking
	  precision.

	  If in doubt, use the default value.

endmenu

#
# For architectures that want to enable the support for NUMA-affine scheduler
# balancing logic:
#
config ARCH_SUPPORTS_NUMA_BALANCING
	bool

#
# For architectures that prefer to flush all TLBs after a number of pages
# are unmapped instead of sending one IPI per page to flush. The architecture
# must provide guarantees on what happens if a clean TLB cache entry is
# written after the unmap. Details are in mm/rmap.c near the check for
# should_defer_flush. The architecture should also consider if the full flush
# and the refill costs are offset by the savings of sending fewer IPIs.
config ARCH_WANT_BATCHED_UNMAP_TLB_FLUSH
	bool

config CC_HAS_INT128
	def_bool !$(cc-option,$(m64-flag) -D__SIZEOF_INT128__=0) && 64BIT

#
# For architectures that know their GCC __int128 support is sound
#
config ARCH_SUPPORTS_INT128
	bool

# For architectures that (ab)use NUMA to represent different memory regions
# all cpu-local but of different latencies, such as SuperH.
#
config ARCH_WANT_NUMA_VARIABLE_LOCALITY
	bool

config NUMA_BALANCING
	bool "Memory placement aware NUMA scheduler"
	depends on ARCH_SUPPORTS_NUMA_BALANCING
	depends on !ARCH_WANT_NUMA_VARIABLE_LOCALITY
	depends on SMP && NUMA && MIGRATION
	help
	  This option adds support for automatic NUMA aware memory/task placement.
	  The mechanism is quite primitive and is based on migrating memory when
	  it has references to the node the task is running on.

	  This system will be inactive on UMA systems.

config NUMA_BALANCING_DEFAULT_ENABLED
	bool "Automatically enable NUMA aware memory/task placement"
	default y
	depends on NUMA_BALANCING
	help
	  If set, automatic NUMA balancing will be enabled if running on a NUMA
	  machine.

menuconfig CGROUPS
	bool "Control Group support"
	select KERNFS
	help
	  This option adds support for grouping sets of processes together, for
	  use with process control subsystems such as Cpusets, CFS, memory
	  controls or device isolation.
	  See
		- Documentation/scheduler/sched-design-CFS.rst	(CFS)
		- Documentation/admin-guide/cgroup-v1/ (features for grouping, isolation
					  and resource control)

	  Say N if unsure.

if CGROUPS

config PAGE_COUNTER
	bool

config MEMCG
	bool "Memory controller"
	select PAGE_COUNTER
	select EVENTFD
	help
	  Provides control over the memory footprint of tasks in a cgroup.

config MEMCG_SWAP
	bool
	depends on MEMCG && SWAP
	default y

config MEMCG_KMEM
	bool
	depends on MEMCG && !SLOB
	default y

config BLK_CGROUP
	bool "IO controller"
	depends on BLOCK
	default n
	help
	Generic block IO controller cgroup interface. This is the common
	cgroup interface which should be used by various IO controlling
	policies.

	Currently, CFQ IO scheduler uses it to recognize task groups and
	control disk bandwidth allocation (proportional time slice allocation)
	to such task groups. It is also used by bio throttling logic in
	block layer to implement upper limit in IO rates on a device.

	This option only enables generic Block IO controller infrastructure.
	One needs to also enable actual IO controlling logic/policy. For
	enabling proportional weight division of disk bandwidth in CFQ, set
	CONFIG_BFQ_GROUP_IOSCHED=y; for enabling throttling policy, set
	CONFIG_BLK_DEV_THROTTLING=y.

	See Documentation/admin-guide/cgroup-v1/blkio-controller.rst for more information.

config CGROUP_WRITEBACK
	bool
	depends on MEMCG && BLK_CGROUP
	default y

menuconfig CGROUP_SCHED
	bool "CPU controller"
	default n
	help
	  This feature lets CPU scheduler recognize task groups and control CPU
	  bandwidth allocation to such task groups. It uses cgroups to group
	  tasks.

if CGROUP_SCHED
config FAIR_GROUP_SCHED
	bool "Group scheduling for SCHED_OTHER"
	depends on CGROUP_SCHED
	default CGROUP_SCHED

config CFS_BANDWIDTH
	bool "CPU bandwidth provisioning for FAIR_GROUP_SCHED"
	depends on FAIR_GROUP_SCHED
	default n
	help
	  This option allows users to define CPU bandwidth rates (limits) for
	  tasks running within the fair group scheduler.  Groups with no limit
	  set are considered to be unconstrained and will run with no
	  restriction.
	  See Documentation/scheduler/sched-bwc.rst for more information.

config RT_GROUP_SCHED
	bool "Group scheduling for SCHED_RR/FIFO"
	depends on CGROUP_SCHED
	default n
	help
	  This feature lets you explicitly allocate real CPU bandwidth
	  to task groups. If enabled, it will also make it impossible to
	  schedule realtime tasks for non-root users until you allocate
	  realtime bandwidth for them.
	  See Documentation/scheduler/sched-rt-group.rst for more information.

endif #CGROUP_SCHED

config UCLAMP_TASK_GROUP
	bool "Utilization clamping per group of tasks"
	depends on CGROUP_SCHED
	depends on UCLAMP_TASK
	default n
	help
	  This feature enables the scheduler to track the clamped utilization
	  of each CPU based on RUNNABLE tasks currently scheduled on that CPU.

	  When this option is enabled, the user can specify a min and max
	  CPU bandwidth which is allowed for each single task in a group.
	  The max bandwidth allows to clamp the maximum frequency a task
	  can use, while the min bandwidth allows to define a minimum
	  frequency a task will always use.

	  When task group based utilization clamping is enabled, an eventually
	  specified task-specific clamp value is constrained by the cgroup
	  specified clamp value. Both minimum and maximum task clamping cannot
	  be bigger than the corresponding clamping defined at task group level.

	  If in doubt, say N.

config CGROUP_PIDS
	bool "PIDs controller"
	help
	  Provides enforcement of process number limits in the scope of a
	  cgroup. Any attempt to fork more processes than is allowed in the
	  cgroup will fail. PIDs are fundamentally a global resource because it
	  is fairly trivial to reach PID exhaustion before you reach even a
	  conservative kmemcg limit. As a result, it is possible to grind a
	  system to halt without being limited by other cgroup policies. The
	  PIDs controller is designed to stop this from happening.

	  It should be noted that organisational operations (such as attaching
	  to a cgroup hierarchy) will *not* be blocked by the PIDs controller,
	  since the PIDs limit only affects a process's ability to fork, not to
	  attach to a cgroup.

config CGROUP_RDMA
	bool "RDMA controller"
	help
	  Provides enforcement of RDMA resources defined by IB stack.
	  It is fairly easy for consumers to exhaust RDMA resources, which
	  can result into resource unavailability to other consumers.
	  RDMA controller is designed to stop this from happening.
	  Attaching processes with active RDMA resources to the cgroup
	  hierarchy is allowed even if can cross the hierarchy's limit.

config CGROUP_FREEZER
	bool "Freezer controller"
	help
	  Provides a way to freeze and unfreeze all tasks in a
	  cgroup.

	  This option affects the ORIGINAL cgroup interface. The cgroup2 memory
	  controller includes important in-kernel memory consumers per default.

	  If you're using cgroup2, say N.

config CGROUP_HUGETLB
	bool "HugeTLB controller"
	depends on HUGETLB_PAGE
	select PAGE_COUNTER
	default n
	help
	  Provides a cgroup controller for HugeTLB pages.
	  When you enable this, you can put a per cgroup limit on HugeTLB usage.
	  The limit is enforced during page fault. Since HugeTLB doesn't
	  support page reclaim, enforcing the limit at page fault time implies
	  that, the application will get SIGBUS signal if it tries to access
	  HugeTLB pages beyond its limit. This requires the application to know
	  beforehand how much HugeTLB pages it would require for its use. The
	  control group is tracked in the third page lru pointer. This means
	  that we cannot use the controller with huge page less than 3 pages.

config CPUSETS
	bool "Cpuset controller"
	depends on SMP
	help
	  This option will let you create and manage CPUSETs which
	  allow dynamically partitioning a system into sets of CPUs and
	  Memory Nodes and assigning tasks to run only within those sets.
	  This is primarily useful on large SMP or NUMA systems.

	  Say N if unsure.

config PROC_PID_CPUSET
	bool "Include legacy /proc/<pid>/cpuset file"
	depends on CPUSETS
	default y

config CGROUP_DEVICE
	bool "Device controller"
	help
	  Provides a cgroup controller implementing whitelists for
	  devices which a process in the cgroup can mknod or open.

config CGROUP_CPUACCT
	bool "Simple CPU accounting controller"
	help
	  Provides a simple controller for monitoring the
	  total CPU consumed by the tasks in a cgroup.

config CGROUP_PERF
	bool "Perf controller"
	depends on PERF_EVENTS
	help
	  This option extends the perf per-cpu mode to restrict monitoring
	  to threads which belong to the cgroup specified and run on the
	  designated cpu.  Or this can be used to have cgroup ID in samples
	  so that it can monitor performance events among cgroups.

	  Say N if unsure.

config CGROUP_BPF
	bool "Support for eBPF programs attached to cgroups"
	depends on BPF_SYSCALL
	select SOCK_CGROUP_DATA
	help
	  Allow attaching eBPF programs to a cgroup using the bpf(2)
	  syscall command BPF_PROG_ATTACH.

	  In which context these programs are accessed depends on the type
	  of attachment. For instance, programs that are attached using
	  BPF_CGROUP_INET_INGRESS will be executed on the ingress path of
	  inet sockets.

config CGROUP_MISC
	bool "Misc resource controller"
	default n
	help
	  Provides a controller for miscellaneous resources on a host.

	  Miscellaneous scalar resources are the resources on the host system
	  which cannot be abstracted like the other cgroups. This controller
	  tracks and limits the miscellaneous resources used by a process
	  attached to a cgroup hierarchy.

	  For more information, please check misc cgroup section in
	  /Documentation/admin-guide/cgroup-v2.rst.

config CGROUP_DEBUG
	bool "Debug controller"
	default n
	depends on DEBUG_KERNEL
	help
	  This option enables a simple controller that exports
	  debugging information about the cgroups framework. This
	  controller is for control cgroup debugging only. Its
	  interfaces are not stable.

	  Say N.

config SOCK_CGROUP_DATA
	bool
	default n

endif # CGROUPS

menuconfig NAMESPACES
	bool "Namespaces support" if EXPERT
	depends on MULTIUSER
	default !EXPERT
	help
	  Provides the way to make tasks work with different objects using
	  the same id. For example same IPC id may refer to different objects
	  or same user id or pid may refer to different tasks when used in
	  different namespaces.

if NAMESPACES

config UTS_NS
	bool "UTS namespace"
	default y
	help
	  In this namespace tasks see different info provided with the
	  uname() system call

config TIME_NS
	bool "TIME namespace"
	depends on GENERIC_VDSO_TIME_NS
	default y
	help
	  In this namespace boottime and monotonic clocks can be set.
	  The time will keep going with the same pace.

config IPC_NS
	bool "IPC namespace"
	depends on (SYSVIPC || POSIX_MQUEUE)
	default y
	help
	  In this namespace tasks work with IPC ids which correspond to
	  different IPC objects in different namespaces.

config USER_NS
	bool "User namespace"
	default n
	help
	  This allows containers, i.e. vservers, to use user namespaces
	  to provide different user info for different servers.

	  When user namespaces are enabled in the kernel it is
	  recommended that the MEMCG option also be enabled and that
	  user-space use the memory control groups to limit the amount
	  of memory a memory unprivileged users can use.

	  If unsure, say N.

config PID_NS
	bool "PID Namespaces"
	default y
	help
	  Support process id namespaces.  This allows having multiple
	  processes with the same pid as long as they are in different
	  pid namespaces.  This is a building block of containers.

config NET_NS
	bool "Network namespace"
	depends on NET
	default y
	help
	  Allow user space to create what appear to be multiple instances
	  of the network stack.

endif # NAMESPACES

config CHECKPOINT_RESTORE
	bool "Checkpoint/restore support"
	select PROC_CHILDREN
	select KCMP
	default n
	help
	  Enables additional kernel features in a sake of checkpoint/restore.
	  In particular it adds auxiliary prctl codes to setup process text,
	  data and heap segment sizes, and a few additional /proc filesystem
	  entries.

	  If unsure, say N here.

config SCHED_AUTOGROUP
	bool "Automatic process group scheduling"
	select CGROUPS
	select CGROUP_SCHED
	select FAIR_GROUP_SCHED
	help
	  This option optimizes the scheduler for common desktop workloads by
	  automatically creating and populating task groups.  This separation
	  of workloads isolates aggressive CPU burners (like build jobs) from
	  desktop applications.  Task group autogeneration is currently based
	  upon task session.

config SYSFS_DEPRECATED
	bool "Enable deprecated sysfs features to support old userspace tools"
	depends on SYSFS
	default n
	help
	  This option adds code that switches the layout of the "block" class
	  devices, to not show up in /sys/class/block/, but only in
	  /sys/block/.

	  This switch is only active when the sysfs.deprecated=1 boot option is
	  passed or the SYSFS_DEPRECATED_V2 option is set.

	  This option allows new kernels to run on old distributions and tools,
	  which might get confused by /sys/class/block/. Since 2007/2008 all
	  major distributions and tools handle this just fine.

	  Recent distributions and userspace tools after 2009/2010 depend on
	  the existence of /sys/class/block/, and will not work with this
	  option enabled.

	  Only if you are using a new kernel on an old distribution, you might
	  need to say Y here.

config SYSFS_DEPRECATED_V2
	bool "Enable deprecated sysfs features by default"
	default n
	depends on SYSFS
	depends on SYSFS_DEPRECATED
	help
	  Enable deprecated sysfs by default.

	  See the CONFIG_SYSFS_DEPRECATED option for more details about this
	  option.

	  Only if you are using a new kernel on an old distribution, you might
	  need to say Y here. Even then, odds are you would not need it
	  enabled, you can always pass the boot option if absolutely necessary.

config RELAY
	bool "Kernel->user space relay support (formerly relayfs)"
	select IRQ_WORK
	help
	  This option enables support for relay interface support in
	  certain file systems (such as debugfs).
	  It is designed to provide an efficient mechanism for tools and
	  facilities to relay large amounts of data from kernel space to
	  user space.

	  If unsure, say N.

config BLK_DEV_INITRD
	bool "Initial RAM filesystem and RAM disk (initramfs/initrd) support"
	help
	  The initial RAM filesystem is a ramfs which is loaded by the
	  boot loader (loadlin or lilo) and that is mounted as root
	  before the normal boot procedure. It is typically used to
	  load modules needed to mount the "real" root file system,
	  etc. See <file:Documentation/admin-guide/initrd.rst> for details.

	  If RAM disk support (BLK_DEV_RAM) is also included, this
	  also enables initial RAM disk (initrd) support and adds
	  15 Kbytes (more on some other architectures) to the kernel size.

	  If unsure say Y.

if BLK_DEV_INITRD

source "usr/Kconfig"

endif

config BOOT_CONFIG
	bool "Boot config support"
	select BLK_DEV_INITRD
	help
	  Extra boot config allows system admin to pass a config file as
	  complemental extension of kernel cmdline when booting.
	  The boot config file must be attached at the end of initramfs
	  with checksum, size and magic word.
	  See <file:Documentation/admin-guide/bootconfig.rst> for details.

	  If unsure, say Y.

choice
	prompt "Compiler optimization level"
	default CC_OPTIMIZE_FOR_PERFORMANCE

config CC_OPTIMIZE_FOR_PERFORMANCE
	bool "Optimize for performance (-O2)"
	help
	  This is the default optimization level for the kernel, building
	  with the "-O2" compiler flag for best performance and most
	  helpful compile-time warnings.

<<<<<<< HEAD
config CC_OPTIMIZE_FOR_SIZE
	bool "Optimize for size"
=======
config CC_OPTIMIZE_FOR_PERFORMANCE_O3
	bool "Optimize more for performance (-O3)"
	depends on ARC
>>>>>>> 7d2a07b7
	help
	  Choosing this option will pass "-O3" to your compiler to optimize
	  the kernel yet more for performance.

config CC_OPTIMIZE_FOR_SIZE
	bool "Optimize for size (-Os)"
	help
	  Choosing this option will pass "-Os" to your compiler resulting
	  in a smaller kernel.

endchoice

config HAVE_LD_DEAD_CODE_DATA_ELIMINATION
	bool
	help
	  This requires that the arch annotates or otherwise protects
	  its external entry points from being discarded. Linker scripts
	  must also merge .text.*, .data.*, and .bss.* correctly into
	  output sections. Care must be taken not to pull in unrelated
	  sections (e.g., '.text.init'). Typically '.' in section names
	  is used to distinguish them from label names / C identifiers.

config LD_DEAD_CODE_DATA_ELIMINATION
	bool "Dead code and data elimination (EXPERIMENTAL)"
	depends on HAVE_LD_DEAD_CODE_DATA_ELIMINATION
	depends on EXPERT
	depends on $(cc-option,-ffunction-sections -fdata-sections)
	depends on $(ld-option,--gc-sections)
	help
	  Enable this if you want to do dead code and data elimination with
	  the linker by compiling with -ffunction-sections -fdata-sections,
	  and linking with --gc-sections.

	  This can reduce on disk and in-memory size of the kernel
	  code and static data, particularly for small configs and
	  on small systems. This has the possibility of introducing
	  silently broken kernel if the required annotations are not
	  present. This option is not well tested yet, so use at your
	  own risk.

config LD_ORPHAN_WARN
	def_bool y
	depends on ARCH_WANT_LD_ORPHAN_WARN
	depends on !LD_IS_LLD || LLD_VERSION >= 110000
	depends on $(ld-option,--orphan-handling=warn)

config SYSCTL
	bool

config HAVE_UID16
	bool

config SYSCTL_EXCEPTION_TRACE
	bool
	help
	  Enable support for /proc/sys/debug/exception-trace.

config SYSCTL_ARCH_UNALIGN_NO_WARN
	bool
	help
	  Enable support for /proc/sys/kernel/ignore-unaligned-usertrap
	  Allows arch to define/use @no_unaligned_warning to possibly warn
	  about unaligned access emulation going on under the hood.

config SYSCTL_ARCH_UNALIGN_ALLOW
	bool
	help
	  Enable support for /proc/sys/kernel/unaligned-trap
	  Allows arches to define/use @unaligned_enabled to runtime toggle
	  the unaligned access emulation.
	  see arch/parisc/kernel/unaligned.c for reference

config HAVE_PCSPKR_PLATFORM
	bool

# interpreter that classic socket filters depend on
config BPF
	bool

menuconfig EXPERT
	bool "Configure standard kernel features (expert users)"
	# Unhide debug options, to make the on-by-default options visible
	select DEBUG_KERNEL
	help
	  This option allows certain base kernel options and settings
	  to be disabled or tweaked. This is for specialized
	  environments which can tolerate a "non-standard" kernel.
	  Only use this if you really know what you are doing.

config UID16
	bool "Enable 16-bit UID system calls" if EXPERT
	depends on HAVE_UID16 && MULTIUSER
	default y
	help
	  This enables the legacy 16-bit UID syscall wrappers.

config MULTIUSER
	bool "Multiple users, groups and capabilities support" if EXPERT
	default y
	help
	  This option enables support for non-root users, groups and
	  capabilities.

	  If you say N here, all processes will run with UID 0, GID 0, and all
	  possible capabilities.  Saying N here also compiles out support for
	  system calls related to UIDs, GIDs, and capabilities, such as setuid,
	  setgid, and capset.

	  If unsure, say Y here.

config SGETMASK_SYSCALL
	bool "sgetmask/ssetmask syscalls support" if EXPERT
	def_bool PARISC || M68K || PPC || MIPS || X86 || SPARC || MICROBLAZE || SUPERH
	help
	  sys_sgetmask and sys_ssetmask are obsolete system calls
	  no longer supported in libc but still enabled by default in some
	  architectures.

	  If unsure, leave the default option here.

config SYSFS_SYSCALL
	bool "Sysfs syscall support" if EXPERT
	default y
	help
	  sys_sysfs is an obsolete system call no longer supported in libc.
	  Note that disabling this option is more secure but might break
	  compatibility with some systems.

	  If unsure say Y here.

config FHANDLE
	bool "open by fhandle syscalls" if EXPERT
	select EXPORTFS
	default y
	help
	  If you say Y here, a user level program will be able to map
	  file names to handle and then later use the handle for
	  different file system operations. This is useful in implementing
	  userspace file servers, which now track files using handles instead
	  of names. The handle would remain the same even if file names
	  get renamed. Enables open_by_handle_at(2) and name_to_handle_at(2)
	  syscalls.

config POSIX_TIMERS
	bool "Posix Clocks & timers" if EXPERT
	default y
	help
	  This includes native support for POSIX timers to the kernel.
	  Some embedded systems have no use for them and therefore they
	  can be configured out to reduce the size of the kernel image.

	  When this option is disabled, the following syscalls won't be
	  available: timer_create, timer_gettime: timer_getoverrun,
	  timer_settime, timer_delete, clock_adjtime, getitimer,
	  setitimer, alarm. Furthermore, the clock_settime, clock_gettime,
	  clock_getres and clock_nanosleep syscalls will be limited to
	  CLOCK_REALTIME, CLOCK_MONOTONIC and CLOCK_BOOTTIME only.

	  If unsure say y.

config PRINTK
	default y
	bool "Enable support for printk" if EXPERT
	select IRQ_WORK
	help
	  This option enables normal printk support. Removing it
	  eliminates most of the message strings from the kernel image
	  and makes the kernel more or less silent. As this makes it
	  very difficult to diagnose system problems, saying N here is
	  strongly discouraged.

config PRINTK_NMI
	def_bool y
	depends on PRINTK
	depends on HAVE_NMI

config BUG
	bool "BUG() support" if EXPERT
	default y
	help
	  Disabling this option eliminates support for BUG and WARN, reducing
	  the size of your kernel image and potentially quietly ignoring
	  numerous fatal conditions. You should only consider disabling this
	  option for embedded systems with no facilities for reporting errors.
	  Just say Y.

config ELF_CORE
	depends on COREDUMP
	default y
	bool "Enable ELF core dumps" if EXPERT
	help
	  Enable support for generating core dumps. Disabling saves about 4k.


config PCSPKR_PLATFORM
	bool "Enable PC-Speaker support" if EXPERT
	depends on HAVE_PCSPKR_PLATFORM
	select I8253_LOCK
	default y
	help
	  This option allows to disable the internal PC-Speaker
	  support, saving some memory.

config BASE_FULL
	default y
	bool "Enable full-sized data structures for core" if EXPERT
	help
	  Disabling this option reduces the size of miscellaneous core
	  kernel data structures. This saves memory on small machines,
	  but may reduce performance.

config FUTEX
	bool "Enable futex support" if EXPERT
	default y
	imply RT_MUTEXES
	help
	  Disabling this option will cause the kernel to be built without
	  support for "fast userspace mutexes".  The resulting kernel may not
	  run glibc-based applications correctly.

config FUTEX_PI
	bool
	depends on FUTEX && RT_MUTEXES
	default y

config HAVE_FUTEX_CMPXCHG
	bool
	depends on FUTEX
	help
	  Architectures should select this if futex_atomic_cmpxchg_inatomic()
	  is implemented and always working. This removes a couple of runtime
	  checks.

config EPOLL
	bool "Enable eventpoll support" if EXPERT
	default y
	help
	  Disabling this option will cause the kernel to be built without
	  support for epoll family of system calls.

config SIGNALFD
	bool "Enable signalfd() system call" if EXPERT
	default y
	help
	  Enable the signalfd() system call that allows to receive signals
	  on a file descriptor.

	  If unsure, say Y.

config TIMERFD
	bool "Enable timerfd() system call" if EXPERT
	default y
	help
	  Enable the timerfd() system call that allows to receive timer
	  events on a file descriptor.

	  If unsure, say Y.

config EVENTFD
	bool "Enable eventfd() system call" if EXPERT
	default y
	help
	  Enable the eventfd() system call that allows to receive both
	  kernel notification (ie. KAIO) or userspace notifications.

	  If unsure, say Y.

config SHMEM
	bool "Use full shmem filesystem" if EXPERT
	default y
	depends on MMU
	help
	  The shmem is an internal filesystem used to manage shared memory.
	  It is backed by swap and manages resource limits. It is also exported
	  to userspace as tmpfs if TMPFS is enabled. Disabling this
	  option replaces shmem and tmpfs with the much simpler ramfs code,
	  which may be appropriate on small systems without swap.

config AIO
	bool "Enable AIO support" if EXPERT
	default y
	help
	  This option enables POSIX asynchronous I/O which may by used
	  by some high performance threaded applications. Disabling
	  this option saves about 7k.

config IO_URING
	bool "Enable IO uring support" if EXPERT
	select IO_WQ
	default y
	help
	  This option enables support for the io_uring interface, enabling
	  applications to submit and complete IO through submission and
	  completion rings that are shared between the kernel and application.

config ADVISE_SYSCALLS
	bool "Enable madvise/fadvise syscalls" if EXPERT
	default y
	help
	  This option enables the madvise and fadvise syscalls, used by
	  applications to advise the kernel about their future memory or file
	  usage, improving performance. If building an embedded system where no
	  applications use these syscalls, you can disable this option to save
	  space.

config HAVE_ARCH_USERFAULTFD_WP
	bool
	help
	  Arch has userfaultfd write protection support

config HAVE_ARCH_USERFAULTFD_MINOR
	bool
	help
	  Arch has userfaultfd minor fault support

config MEMBARRIER
	bool "Enable membarrier() system call" if EXPERT
	default y
	help
	  Enable the membarrier() system call that allows issuing memory
	  barriers across all running threads, which can be used to distribute
	  the cost of user-space memory barriers asymmetrically by transforming
	  pairs of memory barriers into pairs consisting of membarrier() and a
	  compiler barrier.

	  If unsure, say Y.

config KALLSYMS
	bool "Load all symbols for debugging/ksymoops" if EXPERT
	default y
	help
	  Say Y here to let the kernel print out symbolic crash information and
	  symbolic stack backtraces. This increases the size of the kernel
	  somewhat, as all symbols have to be loaded into the kernel image.

config KALLSYMS_ALL
	bool "Include all symbols in kallsyms"
	depends on DEBUG_KERNEL && KALLSYMS
	help
	  Normally kallsyms only contains the symbols of functions for nicer
	  OOPS messages and backtraces (i.e., symbols from the text and inittext
	  sections). This is sufficient for most cases. And only in very rare
	  cases (e.g., when a debugger is used) all symbols are required (e.g.,
	  names of variables from the data sections, etc).

	  This option makes sure that all symbols are loaded into the kernel
	  image (i.e., symbols from all sections) in cost of increased kernel
	  size (depending on the kernel configuration, it may be 300KiB or
	  something like this).

	  Say N unless you really need all symbols.

config KALLSYMS_ABSOLUTE_PERCPU
	bool
	depends on KALLSYMS
	default X86_64 && SMP

config KALLSYMS_BASE_RELATIVE
	bool
	depends on KALLSYMS
	default !IA64
	help
	  Instead of emitting them as absolute values in the native word size,
	  emit the symbol references in the kallsyms table as 32-bit entries,
	  each containing a relative value in the range [base, base + U32_MAX]
	  or, when KALLSYMS_ABSOLUTE_PERCPU is in effect, each containing either
	  an absolute value in the range [0, S32_MAX] or a relative value in the
	  range [base, base + S32_MAX], where base is the lowest relative symbol
	  address encountered in the image.

	  On 64-bit builds, this reduces the size of the address table by 50%,
	  but more importantly, it results in entries whose values are build
	  time constants, and no relocation pass is required at runtime to fix
	  up the entries based on the runtime load address of the kernel.

# end of the "standard kernel features (expert users)" menu

# syscall, maps, verifier
<<<<<<< HEAD

config BPF_LSM
	bool "LSM Instrumentation with BPF"
	depends on BPF_EVENTS
	depends on BPF_SYSCALL
	depends on SECURITY
	depends on BPF_JIT
	help
	  Enables instrumentation of the security hooks with eBPF programs for
	  implementing dynamic MAC and Audit Policies.

	  If you are unsure how to answer this question, answer N.

config BPF_SYSCALL
	bool "Enable bpf() system call"
	select BPF
	select IRQ_WORK
	default n
	help
	  Enable the bpf() system call that allows to manipulate eBPF
	  programs and maps via file descriptors.

config ARCH_WANT_DEFAULT_BPF_JIT
	bool

config BPF_JIT_ALWAYS_ON
	bool "Permanently enable BPF JIT and remove BPF interpreter"
	depends on BPF_SYSCALL && HAVE_EBPF_JIT && BPF_JIT
	help
	  Enables BPF JIT and removes BPF interpreter to avoid
	  speculative execution of BPF instructions by the interpreter
=======
>>>>>>> 7d2a07b7

config BPF_JIT_DEFAULT_ON
	def_bool ARCH_WANT_DEFAULT_BPF_JIT || BPF_JIT_ALWAYS_ON
	depends on HAVE_EBPF_JIT && BPF_JIT

config USERFAULTFD
	bool "Enable userfaultfd() system call"
	depends on MMU
	help
	  Enable the userfaultfd() system call that allows to intercept and
	  handle page faults in userland.

config ARCH_HAS_MEMBARRIER_CALLBACKS
	bool

config ARCH_HAS_MEMBARRIER_SYNC_CORE
	bool

config KCMP
	bool "Enable kcmp() system call" if EXPERT
	help
	  Enable the kernel resource comparison system call. It provides
	  user-space with the ability to compare two processes to see if they
	  share a common resource, such as a file descriptor or even virtual
	  memory space.

	  If unsure, say N.

config RSEQ
	bool "Enable rseq() system call" if EXPERT
	default y
	depends on HAVE_RSEQ
	select MEMBARRIER
	help
	  Enable the restartable sequences system call. It provides a
	  user-space cache for the current CPU number value, which
	  speeds up getting the current CPU number from user-space,
	  as well as an ABI to speed up user-space operations on
	  per-CPU data.

	  If unsure, say Y.

config DEBUG_RSEQ
	default n
	bool "Enabled debugging of rseq() system call" if EXPERT
	depends on RSEQ && DEBUG_KERNEL
	help
	  Enable extra debugging checks for the rseq system call.

	  If unsure, say N.

config EMBEDDED
	bool "Embedded system"
	select EXPERT
	help
	  This option should be enabled if compiling the kernel for
	  an embedded system so certain expert options are available
	  for configuration.

config HAVE_PERF_EVENTS
	bool
	help
	  See tools/perf/design.txt for details.

config PERF_USE_VMALLOC
	bool
	help
	  See tools/perf/design.txt for details

config PC104
	bool "PC/104 support" if EXPERT
	help
	  Expose PC/104 form factor device drivers and options available for
	  selection and configuration. Enable this option if your target
	  machine has a PC/104 bus.

menu "Kernel Performance Events And Counters"

config PERF_EVENTS
	bool "Kernel performance events and counters"
	default y if PROFILING
	depends on HAVE_PERF_EVENTS
	select IRQ_WORK
	select SRCU
	help
	  Enable kernel support for various performance events provided
	  by software and hardware.

	  Software events are supported either built-in or via the
	  use of generic tracepoints.

	  Most modern CPUs support performance events via performance
	  counter registers. These registers count the number of certain
	  types of hw events: such as instructions executed, cachemisses
	  suffered, or branches mis-predicted - without slowing down the
	  kernel or applications. These registers can also trigger interrupts
	  when a threshold number of events have passed - and can thus be
	  used to profile the code that runs on that CPU.

	  The Linux Performance Event subsystem provides an abstraction of
	  these software and hardware event capabilities, available via a
	  system call and used by the "perf" utility in tools/perf/. It
	  provides per task and per CPU counters, and it provides event
	  capabilities on top of those.

	  Say Y if unsure.

config DEBUG_PERF_USE_VMALLOC
	default n
	bool "Debug: use vmalloc to back perf mmap() buffers"
	depends on PERF_EVENTS && DEBUG_KERNEL && !PPC
	select PERF_USE_VMALLOC
	help
	  Use vmalloc memory to back perf mmap() buffers.

	  Mostly useful for debugging the vmalloc code on platforms
	  that don't require it.

	  Say N if unsure.

endmenu

config VM_EVENT_COUNTERS
	default y
	bool "Enable VM event counters for /proc/vmstat" if EXPERT
	help
	  VM event counters are needed for event counts to be shown.
	  This option allows the disabling of the VM event counters
	  on EXPERT systems.  /proc/vmstat will only show page counts
	  if VM event counters are disabled.

config SLUB_DEBUG
	default y
	bool "Enable SLUB debugging support" if EXPERT
	depends on SLUB && SYSFS
	help
	  SLUB has extensive debug support features. Disabling these can
	  result in significant savings in code size. This also disables
	  SLUB sysfs support. /sys/slab will not exist and there will be
	  no support for cache validation etc.

config COMPAT_BRK
	bool "Disable heap randomization"
	default y
	help
	  Randomizing heap placement makes heap exploits harder, but it
	  also breaks ancient binaries (including anything libc5 based).
	  This option changes the bootup default to heap randomization
	  disabled, and can be overridden at runtime by setting
	  /proc/sys/kernel/randomize_va_space to 2.

	  On non-ancient distros (post-2000 ones) N is usually a safe choice.

choice
	prompt "Choose SLAB allocator"
	default SLUB
	help
	   This option allows to select a slab allocator.

config SLAB
	bool "SLAB"
	select HAVE_HARDENED_USERCOPY_ALLOCATOR
	help
	  The regular slab allocator that is established and known to work
	  well in all environments. It organizes cache hot objects in
	  per cpu and per node queues.

config SLUB
	bool "SLUB (Unqueued Allocator)"
	select HAVE_HARDENED_USERCOPY_ALLOCATOR
	help
	   SLUB is a slab allocator that minimizes cache line usage
	   instead of managing queues of cached objects (SLAB approach).
	   Per cpu caching is realized using slabs of objects instead
	   of queues of objects. SLUB can use memory efficiently
	   and has enhanced diagnostics. SLUB is the default choice for
	   a slab allocator.

config SLOB
	depends on EXPERT
	bool "SLOB (Simple Allocator)"
	help
	   SLOB replaces the stock allocator with a drastically simpler
	   allocator. SLOB is generally more space efficient but
	   does not perform as well on large systems.

endchoice

config SLAB_MERGE_DEFAULT
	bool "Allow slab caches to be merged"
	default y
	help
	  For reduced kernel memory fragmentation, slab caches can be
	  merged when they share the same size and other characteristics.
	  This carries a risk of kernel heap overflows being able to
	  overwrite objects from merged caches (and more easily control
	  cache layout), which makes such heap attacks easier to exploit
	  by attackers. By keeping caches unmerged, these kinds of exploits
	  can usually only damage objects in the same cache. To disable
	  merging at runtime, "slab_nomerge" can be passed on the kernel
	  command line.

config SLAB_FREELIST_RANDOM
	bool "Randomize slab freelist"
	depends on SLAB || SLUB
	help
	  Randomizes the freelist order used on creating new pages. This
	  security feature reduces the predictability of the kernel slab
	  allocator against heap overflows.

config SLAB_FREELIST_HARDENED
	bool "Harden slab freelist metadata"
	depends on SLAB || SLUB
	help
	  Many kernel heap attacks try to target slab cache metadata and
	  other infrastructure. This options makes minor performance
	  sacrifices to harden the kernel slab allocator against common
	  freelist exploit methods. Some slab implementations have more
	  sanity-checking than others. This option is most effective with
	  CONFIG_SLUB.

config SHUFFLE_PAGE_ALLOCATOR
	bool "Page allocator randomization"
	default SLAB_FREELIST_RANDOM && ACPI_NUMA
	help
	  Randomization of the page allocator improves the average
	  utilization of a direct-mapped memory-side-cache. See section
	  5.2.27 Heterogeneous Memory Attribute Table (HMAT) in the ACPI
	  6.2a specification for an example of how a platform advertises
	  the presence of a memory-side-cache. There are also incidental
	  security benefits as it reduces the predictability of page
	  allocations to compliment SLAB_FREELIST_RANDOM, but the
	  default granularity of shuffling on the "MAX_ORDER - 1" i.e,
	  10th order of pages is selected based on cache utilization
	  benefits on x86.

	  While the randomization improves cache utilization it may
	  negatively impact workloads on platforms without a cache. For
	  this reason, by default, the randomization is enabled only
	  after runtime detection of a direct-mapped memory-side-cache.
	  Otherwise, the randomization may be force enabled with the
	  'page_alloc.shuffle' kernel command line parameter.

	  Say Y if unsure.

config SLUB_CPU_PARTIAL
	default y
	depends on SLUB && SMP
	bool "SLUB per cpu partial cache"
	help
	  Per cpu partial caches accelerate objects allocation and freeing
	  that is local to a processor at the price of more indeterminism
	  in the latency of the free. On overflow these caches will be cleared
	  which requires the taking of locks that may cause latency spikes.
	  Typically one would choose no for a realtime system.

config MMAP_ALLOW_UNINITIALIZED
	bool "Allow mmapped anonymous memory to be uninitialized"
	depends on EXPERT && !MMU
	default n
	help
	  Normally, and according to the Linux spec, anonymous memory obtained
	  from mmap() has its contents cleared before it is passed to
	  userspace.  Enabling this config option allows you to request that
	  mmap() skip that if it is given an MAP_UNINITIALIZED flag, thus
	  providing a huge performance boost.  If this option is not enabled,
	  then the flag will be ignored.

	  This is taken advantage of by uClibc's malloc(), and also by
	  ELF-FDPIC binfmt's brk and stack allocator.

	  Because of the obvious security issues, this option should only be
	  enabled on embedded devices where you control what is run in
	  userspace.  Since that isn't generally a problem on no-MMU systems,
	  it is normally safe to say Y here.

	  See Documentation/admin-guide/mm/nommu-mmap.rst for more information.

config SYSTEM_DATA_VERIFICATION
	def_bool n
	select SYSTEM_TRUSTED_KEYRING
	select KEYS
	select CRYPTO
	select CRYPTO_RSA
	select ASYMMETRIC_KEY_TYPE
	select ASYMMETRIC_PUBLIC_KEY_SUBTYPE
	select ASN1
	select OID_REGISTRY
	select X509_CERTIFICATE_PARSER
	select PKCS7_MESSAGE_PARSER
	help
	  Provide PKCS#7 message verification using the contents of the system
	  trusted keyring to provide public keys.  This then can be used for
	  module verification, kexec image verification and firmware blob
	  verification.

config PROFILING
	bool "Profiling support"
	help
	  Say Y here to enable the extended profiling support mechanisms used
	  by profilers.

#
# Place an empty function call at each tracepoint site. Can be
# dynamically changed for a probe function.
#
config TRACEPOINTS
	bool

endmenu		# General setup

source "arch/Kconfig"

config RT_MUTEXES
	bool

config BASE_SMALL
	int
	default 0 if BASE_FULL
	default 1 if !BASE_FULL

config MODULE_SIG_FORMAT
	def_bool n
	select SYSTEM_DATA_VERIFICATION

menuconfig MODULES
	bool "Enable loadable module support"
	modules
	help
	  Kernel modules are small pieces of compiled code which can
	  be inserted in the running kernel, rather than being
	  permanently built into the kernel.  You use the "modprobe"
	  tool to add (and sometimes remove) them.  If you say Y here,
	  many parts of the kernel can be built as modules (by
	  answering M instead of Y where indicated): this is most
	  useful for infrequently used options which are not required
	  for booting.  For more information, see the man pages for
	  modprobe, lsmod, modinfo, insmod and rmmod.

	  If you say Y here, you will need to run "make
	  modules_install" to put the modules under /lib/modules/
	  where modprobe can find them (you may need to be root to do
	  this).

	  If unsure, say Y.

if MODULES

config MODULE_FORCE_LOAD
	bool "Forced module loading"
	default n
	help
	  Allow loading of modules without version information (ie. modprobe
	  --force).  Forced module loading sets the 'F' (forced) taint flag and
	  is usually a really bad idea.

config MODULE_UNLOAD
	bool "Module unloading"
	help
	  Without this option you will not be able to unload any
	  modules (note that some modules may not be unloadable
	  anyway), which makes your kernel smaller, faster
	  and simpler.  If unsure, say Y.

config MODULE_FORCE_UNLOAD
	bool "Forced module unloading"
	depends on MODULE_UNLOAD
	help
	  This option allows you to force a module to unload, even if the
	  kernel believes it is unsafe: the kernel will remove the module
	  without waiting for anyone to stop using it (using the -f option to
	  rmmod).  This is mainly for kernel developers and desperate users.
	  If unsure, say N.

config MODVERSIONS
	bool "Module versioning support"
	help
	  Usually, you have to use modules compiled with your kernel.
	  Saying Y here makes it sometimes possible to use modules
	  compiled for different kernels, by adding enough information
	  to the modules to (hopefully) spot any changes which would
	  make them incompatible with the kernel you are running.  If
	  unsure, say N.

config ASM_MODVERSIONS
	bool
	default HAVE_ASM_MODVERSIONS && MODVERSIONS
	help
	  This enables module versioning for exported symbols also from
	  assembly. This can be enabled only when the target architecture
	  supports it.

config MODULE_REL_CRCS
	bool
	depends on MODVERSIONS

config MODULE_SRCVERSION_ALL
	bool "Source checksum for all modules"
	help
	  Modules which contain a MODULE_VERSION get an extra "srcversion"
	  field inserted into their modinfo section, which contains a
    	  sum of the source files which made it.  This helps maintainers
	  see exactly which source was used to build a module (since
	  others sometimes change the module source without updating
	  the version).  With this option, such a "srcversion" field
	  will be created for all modules.  If unsure, say N.

config MODULE_SIG
	bool "Module signature verification"
<<<<<<< HEAD
	depends on MODULES
=======
>>>>>>> 7d2a07b7
	select MODULE_SIG_FORMAT
	help
	  Check modules for valid signatures upon load: the signature
	  is simply appended to the module. For more information see
	  <file:Documentation/admin-guide/module-signing.rst>.

	  Note that this option adds the OpenSSL development packages as a
	  kernel build dependency so that the signing tool can use its crypto
	  library.

	  You should enable this option if you wish to use either
	  CONFIG_SECURITY_LOCKDOWN_LSM or lockdown functionality imposed via
	  another LSM - otherwise unsigned modules will be loadable regardless
	  of the lockdown policy.

	  !!!WARNING!!!  If you enable this option, you MUST make sure that the
	  module DOES NOT get stripped after being signed.  This includes the
	  debuginfo strip done by some packagers (such as rpmbuild) and
	  inclusion into an initramfs that wants the module size reduced.

config MODULE_SIG_FORCE
	bool "Require modules to be validly signed"
	depends on MODULE_SIG
	help
	  Reject unsigned modules or signed modules for which we don't have a
	  key.  Without this, such modules will simply taint the kernel.

config MODULE_SIG_ALL
	bool "Automatically sign all modules"
	default y
	depends on MODULE_SIG || IMA_APPRAISE_MODSIG
	help
	  Sign all modules during make modules_install. Without this option,
	  modules must be signed manually, using the scripts/sign-file tool.

comment "Do not forget to sign required modules with scripts/sign-file"
	depends on MODULE_SIG_FORCE && !MODULE_SIG_ALL

choice
	prompt "Which hash algorithm should modules be signed with?"
	depends on MODULE_SIG || IMA_APPRAISE_MODSIG
	help
	  This determines which sort of hashing algorithm will be used during
	  signature generation.  This algorithm _must_ be built into the kernel
	  directly so that signature verification can take place.  It is not
	  possible to load a signed module containing the algorithm to check
	  the signature on that module.

config MODULE_SIG_SHA1
	bool "Sign modules with SHA-1"
	select CRYPTO_SHA1

config MODULE_SIG_SHA224
	bool "Sign modules with SHA-224"
	select CRYPTO_SHA256

config MODULE_SIG_SHA256
	bool "Sign modules with SHA-256"
	select CRYPTO_SHA256

config MODULE_SIG_SHA384
	bool "Sign modules with SHA-384"
	select CRYPTO_SHA512

config MODULE_SIG_SHA512
	bool "Sign modules with SHA-512"
	select CRYPTO_SHA512

endchoice

config MODULE_SIG_HASH
	string
	depends on MODULE_SIG || IMA_APPRAISE_MODSIG
	default "sha1" if MODULE_SIG_SHA1
	default "sha224" if MODULE_SIG_SHA224
	default "sha256" if MODULE_SIG_SHA256
	default "sha384" if MODULE_SIG_SHA384
	default "sha512" if MODULE_SIG_SHA512

choice
	prompt "Module compression mode"
	help
	  This option allows you to choose the algorithm which will be used to
	  compress modules when 'make modules_install' is run. (or, you can
	  choose to not compress modules at all.)

	  External modules will also be compressed in the same way during the
	  installation.

	  For modules inside an initrd or initramfs, it's more efficient to
	  compress the whole initrd or initramfs instead.

	  This is fully compatible with signed modules.

	  Please note that the tool used to load modules needs to support the
	  corresponding algorithm. module-init-tools MAY support gzip, and kmod
	  MAY support gzip, xz and zstd.

	  Your build system needs to provide the appropriate compression tool
	  to compress the modules.

	  If in doubt, select 'None'.

config MODULE_COMPRESS_NONE
	bool "None"
	help
	  Do not compress modules. The installed modules are suffixed
	  with .ko.

config MODULE_COMPRESS_GZIP
	bool "GZIP"
	help
	  Compress modules with GZIP. The installed modules are suffixed
	  with .ko.gz.

config MODULE_COMPRESS_XZ
	bool "XZ"
	help
	  Compress modules with XZ. The installed modules are suffixed
	  with .ko.xz.

config MODULE_COMPRESS_ZSTD
	bool "ZSTD"
	help
	  Compress modules with ZSTD. The installed modules are suffixed
	  with .ko.zst.

endchoice

config MODULE_ALLOW_MISSING_NAMESPACE_IMPORTS
	bool "Allow loading of modules with missing namespace imports"
	help
	  Symbols exported with EXPORT_SYMBOL_NS*() are considered exported in
	  a namespace. A module that makes use of a symbol exported with such a
	  namespace is required to import the namespace via MODULE_IMPORT_NS().
	  There is no technical reason to enforce correct namespace imports,
	  but it creates consistency between symbols defining namespaces and
	  users importing namespaces they make use of. This option relaxes this
	  requirement and lifts the enforcement when loading a module.

	  If unsure, say N.

<<<<<<< HEAD
=======
config MODPROBE_PATH
	string "Path to modprobe binary"
	default "/sbin/modprobe"
	help
	  When kernel code requests a module, it does so by calling
	  the "modprobe" userspace utility. This option allows you to
	  set the path where that binary is found. This can be changed
	  at runtime via the sysctl file
	  /proc/sys/kernel/modprobe. Setting this to the empty string
	  removes the kernel's ability to request modules (but
	  userspace can still load modules explicitly).

>>>>>>> 7d2a07b7
config TRIM_UNUSED_KSYMS
	bool "Trim unused exported kernel symbols" if EXPERT
	depends on !COMPILE_TEST
	help
	  The kernel and some modules make many symbols available for
	  other modules to use via EXPORT_SYMBOL() and variants. Depending
	  on the set of modules being selected in your kernel configuration,
	  many of those exported symbols might never be used.

	  This option allows for unused exported symbols to be dropped from
	  the build. In turn, this provides the compiler more opportunities
	  (especially when using LTO) for optimizing the code and reducing
	  binary size.  This might have some security advantages as well.

	  If unsure, or if you need to build out-of-tree modules, say N.

config UNUSED_KSYMS_WHITELIST
	string "Whitelist of symbols to keep in ksymtab"
	depends on TRIM_UNUSED_KSYMS
	help
	  By default, all unused exported symbols will be un-exported from the
	  build when TRIM_UNUSED_KSYMS is selected.

	  UNUSED_KSYMS_WHITELIST allows to whitelist symbols that must be kept
	  exported at all times, even in absence of in-tree users. The value to
	  set here is the path to a text file containing the list of symbols,
	  one per line. The path can be absolute, or relative to the kernel
	  source tree.

endif # MODULES

config MODULES_TREE_LOOKUP
	def_bool y
	depends on PERF_EVENTS || TRACING || CFI_CLANG

config INIT_ALL_POSSIBLE
	bool
	help
	  Back when each arch used to define their own cpu_online_mask and
	  cpu_possible_mask, some of them chose to initialize cpu_possible_mask
	  with all 1s, and others with all 0s.  When they were centralised,
	  it was better to provide this option than to break all the archs
	  and have several arch maintainers pursuing me down dark alleys.

source "block/Kconfig"

config PREEMPT_NOTIFIERS
	bool

config PADATA
	depends on SMP
	bool

config ASN1
	tristate
	help
	  Build a simple ASN.1 grammar compiler that produces a bytecode output
	  that can be interpreted by the ASN.1 stream decoder and used to
	  inform it as to what tags are to be expected in a stream and what
	  functions to call on what tags.

source "kernel/Kconfig.locks"

config ARCH_HAS_NON_OVERLAPPING_ADDRESS_SPACE
	bool

config ARCH_HAS_SYNC_CORE_BEFORE_USERMODE
	bool

# It may be useful for an architecture to override the definitions of the
# SYSCALL_DEFINE() and __SYSCALL_DEFINEx() macros in <linux/syscalls.h>
# and the COMPAT_ variants in <linux/compat.h>, in particular to use a
# different calling convention for syscalls. They can also override the
# macros for not-implemented syscalls in kernel/sys_ni.c and
# kernel/time/posix-stubs.c. All these overrides need to be available in
# <asm/syscall_wrapper.h>.
config ARCH_HAS_SYSCALL_WRAPPER
	def_bool n<|MERGE_RESOLUTION|>--- conflicted
+++ resolved
@@ -70,15 +70,6 @@
 	default $(success,$(srctree)/scripts/cc-can-link.sh $(CC) $(CLANG_FLAGS) $(m64-flag) -static) if 64BIT
 	default $(success,$(srctree)/scripts/cc-can-link.sh $(CC) $(CLANG_FLAGS) $(m32-flag) -static)
 
-<<<<<<< HEAD
-config CC_CAN_LINK_STATIC
-	bool
-	default $(success,$(srctree)/scripts/cc-can-link.sh $(CC) -static $(m64-flag)) if 64BIT
-	default $(success,$(srctree)/scripts/cc-can-link.sh $(CC) -static $(m32-flag))
-
-config CC_HAS_ASM_GOTO
-	def_bool $(success,$(srctree)/scripts/gcc-goto.sh $(CC))
-=======
 config CC_HAS_ASM_GOTO
 	def_bool $(success,$(srctree)/scripts/gcc-goto.sh $(CC))
 
@@ -94,7 +85,6 @@
 
 config CC_HAS_NO_PROFILE_FN_ATTR
 	def_bool $(success,echo '__attribute__((no_profile_instrument_function)) int x();' | $(CC) -x c - -c -o /dev/null -Werror)
->>>>>>> 7d2a07b7
 
 config CONSTRUCTORS
 	bool
@@ -1345,14 +1335,9 @@
 	  with the "-O2" compiler flag for best performance and most
 	  helpful compile-time warnings.
 
-<<<<<<< HEAD
-config CC_OPTIMIZE_FOR_SIZE
-	bool "Optimize for size"
-=======
 config CC_OPTIMIZE_FOR_PERFORMANCE_O3
 	bool "Optimize more for performance (-O3)"
 	depends on ARC
->>>>>>> 7d2a07b7
 	help
 	  Choosing this option will pass "-O3" to your compiler to optimize
 	  the kernel yet more for performance.
@@ -1731,44 +1716,6 @@
 # end of the "standard kernel features (expert users)" menu
 
 # syscall, maps, verifier
-<<<<<<< HEAD
-
-config BPF_LSM
-	bool "LSM Instrumentation with BPF"
-	depends on BPF_EVENTS
-	depends on BPF_SYSCALL
-	depends on SECURITY
-	depends on BPF_JIT
-	help
-	  Enables instrumentation of the security hooks with eBPF programs for
-	  implementing dynamic MAC and Audit Policies.
-
-	  If you are unsure how to answer this question, answer N.
-
-config BPF_SYSCALL
-	bool "Enable bpf() system call"
-	select BPF
-	select IRQ_WORK
-	default n
-	help
-	  Enable the bpf() system call that allows to manipulate eBPF
-	  programs and maps via file descriptors.
-
-config ARCH_WANT_DEFAULT_BPF_JIT
-	bool
-
-config BPF_JIT_ALWAYS_ON
-	bool "Permanently enable BPF JIT and remove BPF interpreter"
-	depends on BPF_SYSCALL && HAVE_EBPF_JIT && BPF_JIT
-	help
-	  Enables BPF JIT and removes BPF interpreter to avoid
-	  speculative execution of BPF instructions by the interpreter
-=======
->>>>>>> 7d2a07b7
-
-config BPF_JIT_DEFAULT_ON
-	def_bool ARCH_WANT_DEFAULT_BPF_JIT || BPF_JIT_ALWAYS_ON
-	depends on HAVE_EBPF_JIT && BPF_JIT
 
 config USERFAULTFD
 	bool "Enable userfaultfd() system call"
@@ -2174,10 +2121,6 @@
 
 config MODULE_SIG
 	bool "Module signature verification"
-<<<<<<< HEAD
-	depends on MODULES
-=======
->>>>>>> 7d2a07b7
 	select MODULE_SIG_FORMAT
 	help
 	  Check modules for valid signatures upon load: the signature
@@ -2320,8 +2263,6 @@
 
 	  If unsure, say N.
 
-<<<<<<< HEAD
-=======
 config MODPROBE_PATH
 	string "Path to modprobe binary"
 	default "/sbin/modprobe"
@@ -2334,7 +2275,6 @@
 	  removes the kernel's ability to request modules (but
 	  userspace can still load modules explicitly).
 
->>>>>>> 7d2a07b7
 config TRIM_UNUSED_KSYMS
 	bool "Trim unused exported kernel symbols" if EXPERT
 	depends on !COMPILE_TEST
