--- conflicted
+++ resolved
@@ -685,8 +685,6 @@
 	return 0;
 }
 
-<<<<<<< HEAD
-=======
 /* acquire buffer_mutex; if it's in r/w operation, return -EBUSY, otherwise
  * block the further r/w operations
  */
@@ -705,7 +703,6 @@
 	atomic_inc(&runtime->buffer_accessing);
 }
 
->>>>>>> 31231092
 #if IS_ENABLED(CONFIG_SND_PCM_OSS)
 #define is_oss_stream(substream)	((substream)->oss.oss)
 #else
@@ -716,20 +713,16 @@
 			     struct snd_pcm_hw_params *params)
 {
 	struct snd_pcm_runtime *runtime;
-	int err = 0, usecs;
+	int err, usecs;
 	unsigned int bits;
 	snd_pcm_uframes_t frames;
 
 	if (PCM_RUNTIME_CHECK(substream))
 		return -ENXIO;
 	runtime = substream->runtime;
-<<<<<<< HEAD
-	mutex_lock(&runtime->buffer_mutex);
-=======
 	err = snd_pcm_buffer_access_lock(runtime);
 	if (err < 0)
 		return err;
->>>>>>> 31231092
 	snd_pcm_stream_lock_irq(substream);
 	switch (runtime->status->state) {
 	case SNDRV_PCM_STATE_OPEN:
@@ -847,11 +840,7 @@
 			snd_pcm_lib_free_pages(substream);
 	}
  unlock:
-<<<<<<< HEAD
-	mutex_unlock(&runtime->buffer_mutex);
-=======
 	snd_pcm_buffer_access_unlock(runtime);
->>>>>>> 31231092
 	return err;
 }
 
@@ -896,13 +885,9 @@
 	if (PCM_RUNTIME_CHECK(substream))
 		return -ENXIO;
 	runtime = substream->runtime;
-<<<<<<< HEAD
-	mutex_lock(&runtime->buffer_mutex);
-=======
 	result = snd_pcm_buffer_access_lock(runtime);
 	if (result < 0)
 		return result;
->>>>>>> 31231092
 	snd_pcm_stream_lock_irq(substream);
 	switch (runtime->status->state) {
 	case SNDRV_PCM_STATE_SETUP:
@@ -921,11 +906,7 @@
 	snd_pcm_set_state(substream, SNDRV_PCM_STATE_OPEN);
 	cpu_latency_qos_remove_request(&substream->latency_pm_qos_req);
  unlock:
-<<<<<<< HEAD
-	mutex_unlock(&runtime->buffer_mutex);
-=======
 	snd_pcm_buffer_access_unlock(runtime);
->>>>>>> 31231092
 	return result;
 }
 
@@ -1410,23 +1391,15 @@
 
 	/* Guarantee the group members won't change during non-atomic action */
 	down_read(&snd_pcm_link_rwsem);
-<<<<<<< HEAD
-	mutex_lock(&substream->runtime->buffer_mutex);
-=======
 	res = snd_pcm_buffer_access_lock(substream->runtime);
 	if (res < 0)
 		goto unlock;
->>>>>>> 31231092
 	if (snd_pcm_stream_linked(substream))
 		res = snd_pcm_action_group(ops, substream, state, false);
 	else
 		res = snd_pcm_action_single(ops, substream, state);
-<<<<<<< HEAD
-	mutex_unlock(&substream->runtime->buffer_mutex);
-=======
 	snd_pcm_buffer_access_unlock(substream->runtime);
  unlock:
->>>>>>> 31231092
 	up_read(&snd_pcm_link_rwsem);
 	return res;
 }
