--- conflicted
+++ resolved
@@ -380,15 +380,12 @@
 	/* set up driver entry */
 	strlcpy(ops->id, id, sizeof(ops->id));
 	mutex_init(&ops->reg_mutex);
-<<<<<<< HEAD
-=======
 	/*
 	 * The ->reg_mutex locking rules are per-driver, so we create
 	 * separate per-driver lock classes:
 	 */
 	lockdep_set_class(&ops->reg_mutex, (struct lock_class_key *)id);
 
->>>>>>> 120bda20
 	ops->driver = DRIVER_EMPTY;
 	INIT_LIST_HEAD(&ops->dev_list);
 	/* lock this instance */
