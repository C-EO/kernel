--- conflicted
+++ resolved
@@ -1620,11 +1620,8 @@
 	struct snd_rawmidi_substream *substream;
 	struct snd_rawmidi_runtime *runtime;
 	unsigned long buffer_size, avail, xruns;
-<<<<<<< HEAD
-=======
 	unsigned int clock_type;
 	static const char *clock_names[4] = { "none", "realtime", "monotonic", "monotonic raw" };
->>>>>>> 7d2a07b7
 
 	rmidi = entry->private_data;
 	snd_iprintf(buffer, "%s\n\n", rmidi->name);
@@ -1680,8 +1677,6 @@
 					    "  Avail        : %lu\n"
 					    "  Overruns     : %lu\n",
 					    buffer_size, avail, xruns);
-<<<<<<< HEAD
-=======
 				if (substream->framing == SNDRV_RAWMIDI_MODE_FRAMING_TSTAMP) {
 					clock_type = substream->clock_type >> SNDRV_RAWMIDI_MODE_CLOCK_SHIFT;
 					if (!snd_BUG_ON(clock_type >= ARRAY_SIZE(clock_names)))
@@ -1690,7 +1685,6 @@
 							    "  Clock type   : %s\n",
 							    clock_names[clock_type]);
 				}
->>>>>>> 7d2a07b7
 			}
 		}
 	}
