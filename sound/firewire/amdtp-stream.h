/* SPDX-License-Identifier: GPL-2.0 */
#ifndef SOUND_FIREWIRE_AMDTP_H_INCLUDED
#define SOUND_FIREWIRE_AMDTP_H_INCLUDED

#include <linux/err.h>
#include <linux/interrupt.h>
#include <linux/mutex.h>
#include <linux/sched.h>
#include <sound/asound.h>
#include "packets-buffer.h"

/**
 * enum cip_flags - describes details of the streaming protocol
 * @CIP_NONBLOCKING: In non-blocking mode, each packet contains
 *	sample_rate/8000 samples, with rounding up or down to adjust
 *	for clock skew and left-over fractional samples.  This should
 *	be used if supported by the device.
 * @CIP_BLOCKING: In blocking mode, each packet contains either zero or
 *	SYT_INTERVAL samples, with these two types alternating so that
 *	the overall sample rate comes out right.
 * @CIP_EMPTY_WITH_TAG0: Only for in-stream. Empty in-packets have TAG0.
 * @CIP_DBC_IS_END_EVENT: The value of dbc in an packet corresponds to the end
 * of event in the packet. Out of IEC 61883.
 * @CIP_WRONG_DBS: Only for in-stream. The value of dbs is wrong in in-packets.
 *	The value of data_block_quadlets is used instead of reported value.
 * @CIP_SKIP_DBC_ZERO_CHECK: Only for in-stream.  Packets with zero in dbc is
 *	skipped for detecting discontinuity.
 * @CIP_EMPTY_HAS_WRONG_DBC: Only for in-stream. The value of dbc in empty
 *	packet is wrong but the others are correct.
 * @CIP_JUMBO_PAYLOAD: Only for in-stream. The number of data blocks in an
 *	packet is larger than IEC 61883-6 defines. Current implementation
 *	allows 5 times as large as IEC 61883-6 defines.
 * @CIP_HEADER_WITHOUT_EOH: Only for in-stream. CIP Header doesn't include
 *	valid EOH.
 * @CIP_NO_HEADERS: a lack of headers in packets
 * @CIP_UNALIGHED_DBC: Only for in-stream. The value of dbc is not alighed to
 *	the value of current SYT_INTERVAL; e.g. initial value is not zero.
<<<<<<< HEAD
=======
 * @CIP_UNAWARE_SYT: For outgoing packet, the value in SYT field of CIP is 0xffff.
 *	For incoming packet, the value in SYT field of CIP is not handled.
>>>>>>> 7d2a07b7
 */
enum cip_flags {
	CIP_NONBLOCKING		= 0x00,
	CIP_BLOCKING		= 0x01,
	CIP_EMPTY_WITH_TAG0	= 0x02,
	CIP_DBC_IS_END_EVENT	= 0x04,
	CIP_WRONG_DBS		= 0x08,
	CIP_SKIP_DBC_ZERO_CHECK	= 0x10,
	CIP_EMPTY_HAS_WRONG_DBC	= 0x20,
	CIP_JUMBO_PAYLOAD	= 0x40,
	CIP_HEADER_WITHOUT_EOH	= 0x80,
	CIP_NO_HEADER		= 0x100,
	CIP_UNALIGHED_DBC	= 0x200,
<<<<<<< HEAD
=======
	CIP_UNAWARE_SYT		= 0x400,
>>>>>>> 7d2a07b7
};

/**
 * enum cip_sfc - supported Sampling Frequency Codes (SFCs)
 * @CIP_SFC_32000:   32,000 data blocks
 * @CIP_SFC_44100:   44,100 data blocks
 * @CIP_SFC_48000:   48,000 data blocks
 * @CIP_SFC_88200:   88,200 data blocks
 * @CIP_SFC_96000:   96,000 data blocks
 * @CIP_SFC_176400: 176,400 data blocks
 * @CIP_SFC_192000: 192,000 data blocks
 * @CIP_SFC_COUNT: the number of supported SFCs
 *
 * These values are used to show nominal Sampling Frequency Code in
 * Format Dependent Field (FDF) of AMDTP packet header. In IEC 61883-6:2002,
 * this code means the number of events per second. Actually the code
 * represents the number of data blocks transferred per second in an AMDTP
 * stream.
 *
 * In IEC 61883-6:2005, some extensions were added to support more types of
 * data such as 'One Bit LInear Audio', therefore the meaning of SFC became
 * different depending on the types.
 *
 * Currently our implementation is compatible with IEC 61883-6:2002.
 */
enum cip_sfc {
	CIP_SFC_32000  = 0,
	CIP_SFC_44100  = 1,
	CIP_SFC_48000  = 2,
	CIP_SFC_88200  = 3,
	CIP_SFC_96000  = 4,
	CIP_SFC_176400 = 5,
	CIP_SFC_192000 = 6,
	CIP_SFC_COUNT
};

struct fw_unit;
struct fw_iso_context;
struct snd_pcm_substream;
struct snd_pcm_runtime;

enum amdtp_stream_direction {
	AMDTP_OUT_STREAM = 0,
	AMDTP_IN_STREAM
};

struct pkt_desc {
	u32 cycle;
	u32 syt;
	unsigned int data_blocks;
	unsigned int data_block_counter;
	__be32 *ctx_payload;
};

struct amdtp_stream;
typedef unsigned int (*amdtp_stream_process_ctx_payloads_t)(
						struct amdtp_stream *s,
						const struct pkt_desc *desc,
						unsigned int packets,
						struct snd_pcm_substream *pcm);

struct amdtp_domain;
struct amdtp_stream {
	struct fw_unit *unit;
	// The combination of cip_flags enumeration-constants.
	unsigned int flags;
	enum amdtp_stream_direction direction;
	struct mutex mutex;

	/* For packet processing. */
	struct fw_iso_context *context;
	struct iso_packets_buffer buffer;
	unsigned int queue_size;
	int packet_index;
	struct pkt_desc *pkt_descs;
	int tag;
	union {
		struct {
			unsigned int ctx_header_size;

			// limit for payload of iso packet.
			unsigned int max_ctx_payload_length;

			// For quirks of CIP headers.
			// Fixed interval of dbc between previos/current
			// packets.
			unsigned int dbc_interval;
<<<<<<< HEAD
=======

			// The device starts multiplexing events to the packet.
			bool event_starts;

			struct {
				struct seq_desc *descs;
				unsigned int size;
				unsigned int tail;
			} cache;
>>>>>>> 7d2a07b7
		} tx;
		struct {
			// To generate CIP header.
			unsigned int fdf;

			// To generate constant hardware IRQ.
			unsigned int event_count;

			// To calculate CIP data blocks and tstamp.
<<<<<<< HEAD
			unsigned int transfer_delay;
			unsigned int seq_index;

			// To generate CIP header.
			unsigned int fdf;
			int syt_override;

			// To generate constant hardware IRQ.
			unsigned int event_count;
			unsigned int events_per_period;
=======
			struct {
				struct seq_desc *descs;
				unsigned int size;
				unsigned int tail;
				unsigned int head;
			} seq;

			unsigned int data_block_state;
			unsigned int syt_offset_state;
			unsigned int last_syt_offset;

			struct amdtp_stream *replay_target;
			unsigned int cache_head;
>>>>>>> 7d2a07b7
		} rx;
	} ctx_data;

	/* For CIP headers. */
	unsigned int source_node_id_field;
	unsigned int data_block_quadlets;
	unsigned int data_block_counter;
	unsigned int sph;
	unsigned int fmt;

	// Internal flags.
	unsigned int transfer_delay;
	enum cip_sfc sfc;
	unsigned int syt_interval;

	/* For a PCM substream processing. */
	struct snd_pcm_substream *pcm;
	snd_pcm_uframes_t pcm_buffer_pointer;
	unsigned int pcm_period_pointer;

	// To start processing content of packets at the same cycle in several contexts for
	// each direction.
	bool ready_processing;
	wait_queue_head_t ready_wait;
	unsigned int next_cycle;

	/* For backends to process data blocks. */
	void *protocol;
	amdtp_stream_process_ctx_payloads_t process_ctx_payloads;

	// For domain.
	int channel;
	int speed;
	struct list_head list;
	struct amdtp_domain *domain;
};

int amdtp_stream_init(struct amdtp_stream *s, struct fw_unit *unit,
		      enum amdtp_stream_direction dir, unsigned int flags,
		      unsigned int fmt,
		      amdtp_stream_process_ctx_payloads_t process_ctx_payloads,
		      unsigned int protocol_size);
void amdtp_stream_destroy(struct amdtp_stream *s);

int amdtp_stream_set_parameters(struct amdtp_stream *s, unsigned int rate,
				unsigned int data_block_quadlets);
unsigned int amdtp_stream_get_max_payload(struct amdtp_stream *s);

void amdtp_stream_update(struct amdtp_stream *s);

int amdtp_stream_add_pcm_hw_constraints(struct amdtp_stream *s,
					struct snd_pcm_runtime *runtime);

void amdtp_stream_pcm_prepare(struct amdtp_stream *s);
void amdtp_stream_pcm_abort(struct amdtp_stream *s);

extern const unsigned int amdtp_syt_intervals[CIP_SFC_COUNT];
extern const unsigned int amdtp_rate_table[CIP_SFC_COUNT];

/**
 * amdtp_stream_running - check stream is running or not
 * @s: the AMDTP stream
 *
 * If this function returns true, the stream is running.
 */
static inline bool amdtp_stream_running(struct amdtp_stream *s)
{
	return !IS_ERR(s->context);
}

/**
 * amdtp_streaming_error - check for streaming error
 * @s: the AMDTP stream
 *
 * If this function returns true, the stream's packet queue has stopped due to
 * an asynchronous error.
 */
static inline bool amdtp_streaming_error(struct amdtp_stream *s)
{
	return s->packet_index < 0;
}

/**
 * amdtp_stream_pcm_running - check PCM substream is running or not
 * @s: the AMDTP stream
 *
 * If this function returns true, PCM substream in the AMDTP stream is running.
 */
static inline bool amdtp_stream_pcm_running(struct amdtp_stream *s)
{
	return !!s->pcm;
}

/**
 * amdtp_stream_pcm_trigger - start/stop playback from a PCM device
 * @s: the AMDTP stream
 * @pcm: the PCM device to be started, or %NULL to stop the current device
 *
 * Call this function on a running isochronous stream to enable the actual
 * transmission of PCM data.  This function should be called from the PCM
 * device's .trigger callback.
 */
static inline void amdtp_stream_pcm_trigger(struct amdtp_stream *s,
					    struct snd_pcm_substream *pcm)
{
	WRITE_ONCE(s->pcm, pcm);
}

static inline bool cip_sfc_is_base_44100(enum cip_sfc sfc)
{
	return sfc & 1;
}

struct seq_desc {
	unsigned int syt_offset;
	unsigned int data_blocks;
};

struct amdtp_domain {
	struct list_head streams;

	unsigned int events_per_period;
	unsigned int events_per_buffer;

	struct amdtp_stream *irq_target;

	struct {
		unsigned int tx_init_skip;
		unsigned int tx_start;
		unsigned int rx_start;
	} processing_cycle;

	struct {
		bool enable:1;
		bool on_the_fly:1;
	} replay;
};

int amdtp_domain_init(struct amdtp_domain *d);
void amdtp_domain_destroy(struct amdtp_domain *d);

int amdtp_domain_add_stream(struct amdtp_domain *d, struct amdtp_stream *s,
			    int channel, int speed);

int amdtp_domain_start(struct amdtp_domain *d, unsigned int tx_init_skip_cycles, bool replay_seq,
		       bool replay_on_the_fly);
void amdtp_domain_stop(struct amdtp_domain *d);

static inline int amdtp_domain_set_events_per_period(struct amdtp_domain *d,
						unsigned int events_per_period,
						unsigned int events_per_buffer)
{
	d->events_per_period = events_per_period;
	d->events_per_buffer = events_per_buffer;

	return 0;
}

unsigned long amdtp_domain_stream_pcm_pointer(struct amdtp_domain *d,
					      struct amdtp_stream *s);
int amdtp_domain_stream_pcm_ack(struct amdtp_domain *d, struct amdtp_stream *s);

/**
 * amdtp_domain_wait_ready - sleep till being ready to process packets or timeout
 * @d: the AMDTP domain
 * @timeout_ms: msec till timeout
 *
 * If this function return false, the AMDTP domain should be stopped.
 */
static inline bool amdtp_domain_wait_ready(struct amdtp_domain *d, unsigned int timeout_ms)
{
	struct amdtp_stream *s;

	list_for_each_entry(s, &d->streams, list) {
		unsigned int j = msecs_to_jiffies(timeout_ms);

		if (wait_event_interruptible_timeout(s->ready_wait, s->ready_processing, j) <= 0)
			return false;
	}

	return true;
}

struct seq_desc {
	unsigned int syt_offset;
	unsigned int data_blocks;
};

struct amdtp_domain {
	struct list_head streams;

	unsigned int events_per_period;
	unsigned int events_per_buffer;

	struct amdtp_stream *irq_target;

	struct seq_desc *seq_descs;
	unsigned int seq_size;
	unsigned int seq_tail;

	unsigned int data_block_state;
	unsigned int syt_offset_state;
	unsigned int last_syt_offset;
};

int amdtp_domain_init(struct amdtp_domain *d);
void amdtp_domain_destroy(struct amdtp_domain *d);

int amdtp_domain_add_stream(struct amdtp_domain *d, struct amdtp_stream *s,
			    int channel, int speed);

int amdtp_domain_start(struct amdtp_domain *d, unsigned int ir_delay_cycle);
void amdtp_domain_stop(struct amdtp_domain *d);

static inline int amdtp_domain_set_events_per_period(struct amdtp_domain *d,
						unsigned int events_per_period,
						unsigned int events_per_buffer)
{
	d->events_per_period = events_per_period;
	d->events_per_buffer = events_per_buffer;

	return 0;
}

unsigned long amdtp_domain_stream_pcm_pointer(struct amdtp_domain *d,
					      struct amdtp_stream *s);
int amdtp_domain_stream_pcm_ack(struct amdtp_domain *d, struct amdtp_stream *s);

#endif<|MERGE_RESOLUTION|>--- conflicted
+++ resolved
@@ -35,11 +35,8 @@
  * @CIP_NO_HEADERS: a lack of headers in packets
  * @CIP_UNALIGHED_DBC: Only for in-stream. The value of dbc is not alighed to
  *	the value of current SYT_INTERVAL; e.g. initial value is not zero.
-<<<<<<< HEAD
-=======
  * @CIP_UNAWARE_SYT: For outgoing packet, the value in SYT field of CIP is 0xffff.
  *	For incoming packet, the value in SYT field of CIP is not handled.
->>>>>>> 7d2a07b7
  */
 enum cip_flags {
 	CIP_NONBLOCKING		= 0x00,
@@ -53,10 +50,7 @@
 	CIP_HEADER_WITHOUT_EOH	= 0x80,
 	CIP_NO_HEADER		= 0x100,
 	CIP_UNALIGHED_DBC	= 0x200,
-<<<<<<< HEAD
-=======
 	CIP_UNAWARE_SYT		= 0x400,
->>>>>>> 7d2a07b7
 };
 
 /**
@@ -144,8 +138,6 @@
 			// Fixed interval of dbc between previos/current
 			// packets.
 			unsigned int dbc_interval;
-<<<<<<< HEAD
-=======
 
 			// The device starts multiplexing events to the packet.
 			bool event_starts;
@@ -155,7 +147,6 @@
 				unsigned int size;
 				unsigned int tail;
 			} cache;
->>>>>>> 7d2a07b7
 		} tx;
 		struct {
 			// To generate CIP header.
@@ -165,18 +156,6 @@
 			unsigned int event_count;
 
 			// To calculate CIP data blocks and tstamp.
-<<<<<<< HEAD
-			unsigned int transfer_delay;
-			unsigned int seq_index;
-
-			// To generate CIP header.
-			unsigned int fdf;
-			int syt_override;
-
-			// To generate constant hardware IRQ.
-			unsigned int event_count;
-			unsigned int events_per_period;
-=======
 			struct {
 				struct seq_desc *descs;
 				unsigned int size;
@@ -190,7 +169,6 @@
 
 			struct amdtp_stream *replay_target;
 			unsigned int cache_head;
->>>>>>> 7d2a07b7
 		} rx;
 	} ctx_data;
 
@@ -374,49 +352,4 @@
 	return true;
 }
 
-struct seq_desc {
-	unsigned int syt_offset;
-	unsigned int data_blocks;
-};
-
-struct amdtp_domain {
-	struct list_head streams;
-
-	unsigned int events_per_period;
-	unsigned int events_per_buffer;
-
-	struct amdtp_stream *irq_target;
-
-	struct seq_desc *seq_descs;
-	unsigned int seq_size;
-	unsigned int seq_tail;
-
-	unsigned int data_block_state;
-	unsigned int syt_offset_state;
-	unsigned int last_syt_offset;
-};
-
-int amdtp_domain_init(struct amdtp_domain *d);
-void amdtp_domain_destroy(struct amdtp_domain *d);
-
-int amdtp_domain_add_stream(struct amdtp_domain *d, struct amdtp_stream *s,
-			    int channel, int speed);
-
-int amdtp_domain_start(struct amdtp_domain *d, unsigned int ir_delay_cycle);
-void amdtp_domain_stop(struct amdtp_domain *d);
-
-static inline int amdtp_domain_set_events_per_period(struct amdtp_domain *d,
-						unsigned int events_per_period,
-						unsigned int events_per_buffer)
-{
-	d->events_per_period = events_per_period;
-	d->events_per_buffer = events_per_buffer;
-
-	return 0;
-}
-
-unsigned long amdtp_domain_stream_pcm_pointer(struct amdtp_domain *d,
-					      struct amdtp_stream *s);
-int amdtp_domain_stream_pcm_ack(struct amdtp_domain *d, struct amdtp_stream *s);
-
 #endif