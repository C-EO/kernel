--- conflicted
+++ resolved
@@ -367,11 +367,7 @@
 */
 static int toneport_setup(struct usb_line6_toneport *toneport)
 {
-<<<<<<< HEAD
-	u32 ticks;
-=======
 	u32 *ticks;
->>>>>>> 69109a50
 	struct usb_line6 *line6 = &toneport->line6;
 	struct usb_device *usbdev = line6->usbdev;
 
@@ -380,15 +376,10 @@
 		return -ENOMEM;
 
 	/* sync time on device with host: */
-<<<<<<< HEAD
 	/* note: 32-bit timestamps overflow in year 2106 */
-	ticks = (u32)ktime_get_real_seconds();
-	line6_write_data(line6, 0x80c6, &ticks, 4);
-=======
-	*ticks = (int)get_seconds();
+	*ticks = (u32)ktime_get_real_seconds();
 	line6_write_data(line6, 0x80c6, ticks, 4);
 	kfree(ticks);
->>>>>>> 69109a50
 
 	/* enable device: */
 	toneport_send_cmd(usbdev, 0x0301, 0x0000);
