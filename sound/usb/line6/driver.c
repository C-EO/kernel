--- conflicted
+++ resolved
@@ -343,13 +343,6 @@
 	if (address > 0xffff || datalen > 0xff)
 		return -EINVAL;
 
-<<<<<<< HEAD
-	len = kmalloc(1, GFP_KERNEL);
-	if (!len)
-		return -ENOMEM;
-
-=======
->>>>>>> 7d2a07b7
 	/* query the serial number: */
 	ret = usb_control_msg_send(usbdev, 0, 0x67,
 				   USB_TYPE_VENDOR | USB_RECIP_DEVICE | USB_DIR_OUT,
