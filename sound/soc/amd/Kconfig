# SPDX-License-Identifier: GPL-2.0-only
config SND_SOC_AMD_ACP
	tristate "AMD Audio Coprocessor support"
	help
	 This option enables ACP DMA support on AMD platform.

config SND_SOC_AMD_CZ_DA7219MX98357_MACH
	tristate "AMD CZ support for DA7219, RT5682 and MAX9835"
	select SND_SOC_DA7219
	select SND_SOC_RT5682_I2C
	select SND_SOC_MAX98357A
	select SND_SOC_ADAU7002
	select REGULATOR
<<<<<<< HEAD
	depends on SND_SOC_AMD_ACP && I2C && GPIOLIB
=======
	depends on SND_SOC_AMD_ACP && I2C && GPIOLIB && ACPI
>>>>>>> 7d2a07b7
	help
	 This option enables machine driver for DA7219, RT5682 and MAX9835.

config SND_SOC_AMD_CZ_RT5645_MACH
	tristate "AMD CZ support for RT5645"
	select SND_SOC_RT5645
	depends on SND_SOC_AMD_ACP && I2C
	help
	 This option enables machine driver for rt5645.

config SND_SOC_AMD_ACP3x
	tristate "AMD Audio Coprocessor-v3.x support"
	depends on X86 && PCI
	help
	 This option enables ACP v3.x I2S support on AMD platform

config SND_SOC_AMD_RV_RT5682_MACH
	tristate "AMD RV support for RT5682"
	select SND_SOC_RT5682_I2C
	select SND_SOC_MAX98357A
	select SND_SOC_CROS_EC_CODEC
	select I2C_CROS_EC_TUNNEL
	select SND_SOC_RT1015
<<<<<<< HEAD
=======
	select SND_SOC_RT1015P
>>>>>>> 7d2a07b7
	depends on SND_SOC_AMD_ACP3x && I2C && CROS_EC
	help
	 This option enables machine driver for RT5682 and MAX9835.

config SND_SOC_AMD_RENOIR
	tristate "AMD Audio Coprocessor - Renoir support"
	depends on X86 && PCI
	help
	 This option enables ACP support for Renoir platform

config SND_SOC_AMD_RENOIR_MACH
	tristate "AMD Renoir support for DMIC"
	select SND_SOC_DMIC
	depends on SND_SOC_AMD_RENOIR
	help
	 This option enables machine driver for DMIC<|MERGE_RESOLUTION|>--- conflicted
+++ resolved
@@ -11,11 +11,7 @@
 	select SND_SOC_MAX98357A
 	select SND_SOC_ADAU7002
 	select REGULATOR
-<<<<<<< HEAD
-	depends on SND_SOC_AMD_ACP && I2C && GPIOLIB
-=======
 	depends on SND_SOC_AMD_ACP && I2C && GPIOLIB && ACPI
->>>>>>> 7d2a07b7
 	help
 	 This option enables machine driver for DA7219, RT5682 and MAX9835.
 
@@ -39,10 +35,7 @@
 	select SND_SOC_CROS_EC_CODEC
 	select I2C_CROS_EC_TUNNEL
 	select SND_SOC_RT1015
-<<<<<<< HEAD
-=======
 	select SND_SOC_RT1015P
->>>>>>> 7d2a07b7
 	depends on SND_SOC_AMD_ACP3x && I2C && CROS_EC
 	help
 	 This option enables machine driver for RT5682 and MAX9835.
