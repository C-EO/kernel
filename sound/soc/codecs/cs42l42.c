// SPDX-License-Identifier: GPL-2.0-only
/*
 * cs42l42.c -- CS42L42 ALSA SoC audio driver
 *
 * Copyright 2016 Cirrus Logic, Inc.
 *
 * Author: James Schulman <james.schulman@cirrus.com>
 * Author: Brian Austin <brian.austin@cirrus.com>
 * Author: Michael White <michael.white@cirrus.com>
 */

#include <linux/module.h>
#include <linux/moduleparam.h>
#include <linux/version.h>
#include <linux/kernel.h>
#include <linux/init.h>
#include <linux/delay.h>
#include <linux/i2c.h>
#include <linux/gpio.h>
#include <linux/regmap.h>
#include <linux/slab.h>
#include <linux/acpi.h>
#include <linux/platform_device.h>
#include <linux/property.h>
#include <linux/regulator/consumer.h>
#include <linux/gpio/consumer.h>
#include <linux/of_device.h>
#include <linux/pm_runtime.h>
#include <sound/core.h>
#include <sound/pcm.h>
#include <sound/pcm_params.h>
#include <sound/soc.h>
#include <sound/soc-dapm.h>
#include <sound/initval.h>
#include <sound/tlv.h>
#include <dt-bindings/sound/cs42l42.h>

#include "cs42l42.h"
#include "cirrus_legacy.h"

static const struct reg_default cs42l42_reg_defaults[] = {
	{ CS42L42_FRZ_CTL,			0x00 },
	{ CS42L42_SRC_CTL,			0x10 },
	{ CS42L42_MCLK_STATUS,			0x02 },
	{ CS42L42_MCLK_CTL,			0x02 },
	{ CS42L42_SFTRAMP_RATE,			0xA4 },
	{ CS42L42_I2C_DEBOUNCE,			0x88 },
	{ CS42L42_I2C_STRETCH,			0x03 },
	{ CS42L42_I2C_TIMEOUT,			0xB7 },
	{ CS42L42_PWR_CTL1,			0xFF },
	{ CS42L42_PWR_CTL2,			0x84 },
	{ CS42L42_PWR_CTL3,			0x20 },
	{ CS42L42_RSENSE_CTL1,			0x40 },
	{ CS42L42_RSENSE_CTL2,			0x00 },
	{ CS42L42_OSC_SWITCH,			0x00 },
	{ CS42L42_OSC_SWITCH_STATUS,		0x05 },
	{ CS42L42_RSENSE_CTL3,			0x1B },
	{ CS42L42_TSENSE_CTL,			0x1B },
	{ CS42L42_TSRS_INT_DISABLE,		0x00 },
	{ CS42L42_TRSENSE_STATUS,		0x00 },
	{ CS42L42_HSDET_CTL1,			0x77 },
	{ CS42L42_HSDET_CTL2,			0x00 },
	{ CS42L42_HS_SWITCH_CTL,		0xF3 },
	{ CS42L42_HS_DET_STATUS,		0x00 },
	{ CS42L42_HS_CLAMP_DISABLE,		0x00 },
	{ CS42L42_MCLK_SRC_SEL,			0x00 },
	{ CS42L42_SPDIF_CLK_CFG,		0x00 },
	{ CS42L42_FSYNC_PW_LOWER,		0x00 },
	{ CS42L42_FSYNC_PW_UPPER,		0x00 },
	{ CS42L42_FSYNC_P_LOWER,		0xF9 },
	{ CS42L42_FSYNC_P_UPPER,		0x00 },
	{ CS42L42_ASP_CLK_CFG,			0x00 },
	{ CS42L42_ASP_FRM_CFG,			0x10 },
	{ CS42L42_FS_RATE_EN,			0x00 },
	{ CS42L42_IN_ASRC_CLK,			0x00 },
	{ CS42L42_OUT_ASRC_CLK,			0x00 },
	{ CS42L42_PLL_DIV_CFG1,			0x00 },
	{ CS42L42_ADC_OVFL_STATUS,		0x00 },
	{ CS42L42_MIXER_STATUS,			0x00 },
	{ CS42L42_SRC_STATUS,			0x00 },
	{ CS42L42_ASP_RX_STATUS,		0x00 },
	{ CS42L42_ASP_TX_STATUS,		0x00 },
	{ CS42L42_CODEC_STATUS,			0x00 },
	{ CS42L42_DET_INT_STATUS1,		0x00 },
	{ CS42L42_DET_INT_STATUS2,		0x00 },
	{ CS42L42_SRCPL_INT_STATUS,		0x00 },
	{ CS42L42_VPMON_STATUS,			0x00 },
	{ CS42L42_PLL_LOCK_STATUS,		0x00 },
	{ CS42L42_TSRS_PLUG_STATUS,		0x00 },
	{ CS42L42_ADC_OVFL_INT_MASK,		0x01 },
	{ CS42L42_MIXER_INT_MASK,		0x0F },
	{ CS42L42_SRC_INT_MASK,			0x0F },
	{ CS42L42_ASP_RX_INT_MASK,		0x1F },
	{ CS42L42_ASP_TX_INT_MASK,		0x0F },
	{ CS42L42_CODEC_INT_MASK,		0x03 },
	{ CS42L42_SRCPL_INT_MASK,		0xFF },
	{ CS42L42_VPMON_INT_MASK,		0x01 },
	{ CS42L42_PLL_LOCK_INT_MASK,		0x01 },
	{ CS42L42_TSRS_PLUG_INT_MASK,		0x0F },
	{ CS42L42_PLL_CTL1,			0x00 },
	{ CS42L42_PLL_DIV_FRAC0,		0x00 },
	{ CS42L42_PLL_DIV_FRAC1,		0x00 },
	{ CS42L42_PLL_DIV_FRAC2,		0x00 },
	{ CS42L42_PLL_DIV_INT,			0x40 },
	{ CS42L42_PLL_CTL3,			0x10 },
	{ CS42L42_PLL_CAL_RATIO,		0x80 },
	{ CS42L42_PLL_CTL4,			0x03 },
	{ CS42L42_LOAD_DET_RCSTAT,		0x00 },
	{ CS42L42_LOAD_DET_DONE,		0x00 },
	{ CS42L42_LOAD_DET_EN,			0x00 },
	{ CS42L42_HSBIAS_SC_AUTOCTL,		0x03 },
	{ CS42L42_WAKE_CTL,			0xC0 },
	{ CS42L42_ADC_DISABLE_MUTE,		0x00 },
	{ CS42L42_TIPSENSE_CTL,			0x02 },
	{ CS42L42_MISC_DET_CTL,			0x03 },
	{ CS42L42_MIC_DET_CTL1,			0x1F },
	{ CS42L42_MIC_DET_CTL2,			0x2F },
	{ CS42L42_DET_STATUS1,			0x00 },
	{ CS42L42_DET_STATUS2,			0x00 },
	{ CS42L42_DET_INT1_MASK,		0xE0 },
	{ CS42L42_DET_INT2_MASK,		0xFF },
	{ CS42L42_HS_BIAS_CTL,			0xC2 },
	{ CS42L42_ADC_CTL,			0x00 },
	{ CS42L42_ADC_VOLUME,			0x00 },
	{ CS42L42_ADC_WNF_HPF_CTL,		0x71 },
	{ CS42L42_DAC_CTL1,			0x00 },
	{ CS42L42_DAC_CTL2,			0x02 },
	{ CS42L42_HP_CTL,			0x0D },
	{ CS42L42_CLASSH_CTL,			0x07 },
	{ CS42L42_MIXER_CHA_VOL,		0x3F },
	{ CS42L42_MIXER_ADC_VOL,		0x3F },
	{ CS42L42_MIXER_CHB_VOL,		0x3F },
	{ CS42L42_EQ_COEF_IN0,			0x22 },
	{ CS42L42_EQ_COEF_IN1,			0x00 },
	{ CS42L42_EQ_COEF_IN2,			0x00 },
	{ CS42L42_EQ_COEF_IN3,			0x00 },
	{ CS42L42_EQ_COEF_RW,			0x00 },
	{ CS42L42_EQ_COEF_OUT0,			0x00 },
	{ CS42L42_EQ_COEF_OUT1,			0x00 },
	{ CS42L42_EQ_COEF_OUT2,			0x00 },
	{ CS42L42_EQ_COEF_OUT3,			0x00 },
	{ CS42L42_EQ_INIT_STAT,			0x00 },
	{ CS42L42_EQ_START_FILT,		0x00 },
	{ CS42L42_EQ_MUTE_CTL,			0x00 },
	{ CS42L42_SP_RX_CH_SEL,			0x04 },
	{ CS42L42_SP_RX_ISOC_CTL,		0x04 },
	{ CS42L42_SP_RX_FS,			0x8C },
	{ CS42l42_SPDIF_CH_SEL,			0x0E },
	{ CS42L42_SP_TX_ISOC_CTL,		0x04 },
	{ CS42L42_SP_TX_FS,			0xCC },
	{ CS42L42_SPDIF_SW_CTL1,		0x3F },
	{ CS42L42_SRC_SDIN_FS,			0x40 },
	{ CS42L42_SRC_SDOUT_FS,			0x40 },
	{ CS42L42_SPDIF_CTL1,			0x01 },
	{ CS42L42_SPDIF_CTL2,			0x00 },
	{ CS42L42_SPDIF_CTL3,			0x00 },
	{ CS42L42_SPDIF_CTL4,			0x42 },
	{ CS42L42_ASP_TX_SZ_EN,			0x00 },
	{ CS42L42_ASP_TX_CH_EN,			0x00 },
	{ CS42L42_ASP_TX_CH_AP_RES,		0x0F },
	{ CS42L42_ASP_TX_CH1_BIT_MSB,		0x00 },
	{ CS42L42_ASP_TX_CH1_BIT_LSB,		0x00 },
	{ CS42L42_ASP_TX_HIZ_DLY_CFG,		0x00 },
	{ CS42L42_ASP_TX_CH2_BIT_MSB,		0x00 },
	{ CS42L42_ASP_TX_CH2_BIT_LSB,		0x00 },
	{ CS42L42_ASP_RX_DAI0_EN,		0x00 },
	{ CS42L42_ASP_RX_DAI0_CH1_AP_RES,	0x03 },
	{ CS42L42_ASP_RX_DAI0_CH1_BIT_MSB,	0x00 },
	{ CS42L42_ASP_RX_DAI0_CH1_BIT_LSB,	0x00 },
	{ CS42L42_ASP_RX_DAI0_CH2_AP_RES,	0x03 },
	{ CS42L42_ASP_RX_DAI0_CH2_BIT_MSB,	0x00 },
	{ CS42L42_ASP_RX_DAI0_CH2_BIT_LSB,	0x00 },
	{ CS42L42_ASP_RX_DAI0_CH3_AP_RES,	0x03 },
	{ CS42L42_ASP_RX_DAI0_CH3_BIT_MSB,	0x00 },
	{ CS42L42_ASP_RX_DAI0_CH3_BIT_LSB,	0x00 },
	{ CS42L42_ASP_RX_DAI0_CH4_AP_RES,	0x03 },
	{ CS42L42_ASP_RX_DAI0_CH4_BIT_MSB,	0x00 },
	{ CS42L42_ASP_RX_DAI0_CH4_BIT_LSB,	0x00 },
	{ CS42L42_ASP_RX_DAI1_CH1_AP_RES,	0x03 },
	{ CS42L42_ASP_RX_DAI1_CH1_BIT_MSB,	0x00 },
	{ CS42L42_ASP_RX_DAI1_CH1_BIT_LSB,	0x00 },
	{ CS42L42_ASP_RX_DAI1_CH2_AP_RES,	0x03 },
	{ CS42L42_ASP_RX_DAI1_CH2_BIT_MSB,	0x00 },
	{ CS42L42_ASP_RX_DAI1_CH2_BIT_LSB,	0x00 },
	{ CS42L42_SUB_REVID,			0x03 },
};

static bool cs42l42_readable_register(struct device *dev, unsigned int reg)
{
	switch (reg) {
	case CS42L42_PAGE_REGISTER:
	case CS42L42_DEVID_AB:
	case CS42L42_DEVID_CD:
	case CS42L42_DEVID_E:
	case CS42L42_FABID:
	case CS42L42_REVID:
	case CS42L42_FRZ_CTL:
	case CS42L42_SRC_CTL:
	case CS42L42_MCLK_STATUS:
	case CS42L42_MCLK_CTL:
	case CS42L42_SFTRAMP_RATE:
	case CS42L42_I2C_DEBOUNCE:
	case CS42L42_I2C_STRETCH:
	case CS42L42_I2C_TIMEOUT:
	case CS42L42_PWR_CTL1:
	case CS42L42_PWR_CTL2:
	case CS42L42_PWR_CTL3:
	case CS42L42_RSENSE_CTL1:
	case CS42L42_RSENSE_CTL2:
	case CS42L42_OSC_SWITCH:
	case CS42L42_OSC_SWITCH_STATUS:
	case CS42L42_RSENSE_CTL3:
	case CS42L42_TSENSE_CTL:
	case CS42L42_TSRS_INT_DISABLE:
	case CS42L42_TRSENSE_STATUS:
	case CS42L42_HSDET_CTL1:
	case CS42L42_HSDET_CTL2:
	case CS42L42_HS_SWITCH_CTL:
	case CS42L42_HS_DET_STATUS:
	case CS42L42_HS_CLAMP_DISABLE:
	case CS42L42_MCLK_SRC_SEL:
	case CS42L42_SPDIF_CLK_CFG:
	case CS42L42_FSYNC_PW_LOWER:
	case CS42L42_FSYNC_PW_UPPER:
	case CS42L42_FSYNC_P_LOWER:
	case CS42L42_FSYNC_P_UPPER:
	case CS42L42_ASP_CLK_CFG:
	case CS42L42_ASP_FRM_CFG:
	case CS42L42_FS_RATE_EN:
	case CS42L42_IN_ASRC_CLK:
	case CS42L42_OUT_ASRC_CLK:
	case CS42L42_PLL_DIV_CFG1:
	case CS42L42_ADC_OVFL_STATUS:
	case CS42L42_MIXER_STATUS:
	case CS42L42_SRC_STATUS:
	case CS42L42_ASP_RX_STATUS:
	case CS42L42_ASP_TX_STATUS:
	case CS42L42_CODEC_STATUS:
	case CS42L42_DET_INT_STATUS1:
	case CS42L42_DET_INT_STATUS2:
	case CS42L42_SRCPL_INT_STATUS:
	case CS42L42_VPMON_STATUS:
	case CS42L42_PLL_LOCK_STATUS:
	case CS42L42_TSRS_PLUG_STATUS:
	case CS42L42_ADC_OVFL_INT_MASK:
	case CS42L42_MIXER_INT_MASK:
	case CS42L42_SRC_INT_MASK:
	case CS42L42_ASP_RX_INT_MASK:
	case CS42L42_ASP_TX_INT_MASK:
	case CS42L42_CODEC_INT_MASK:
	case CS42L42_SRCPL_INT_MASK:
	case CS42L42_VPMON_INT_MASK:
	case CS42L42_PLL_LOCK_INT_MASK:
	case CS42L42_TSRS_PLUG_INT_MASK:
	case CS42L42_PLL_CTL1:
	case CS42L42_PLL_DIV_FRAC0:
	case CS42L42_PLL_DIV_FRAC1:
	case CS42L42_PLL_DIV_FRAC2:
	case CS42L42_PLL_DIV_INT:
	case CS42L42_PLL_CTL3:
	case CS42L42_PLL_CAL_RATIO:
	case CS42L42_PLL_CTL4:
	case CS42L42_LOAD_DET_RCSTAT:
	case CS42L42_LOAD_DET_DONE:
	case CS42L42_LOAD_DET_EN:
	case CS42L42_HSBIAS_SC_AUTOCTL:
	case CS42L42_WAKE_CTL:
	case CS42L42_ADC_DISABLE_MUTE:
	case CS42L42_TIPSENSE_CTL:
	case CS42L42_MISC_DET_CTL:
	case CS42L42_MIC_DET_CTL1:
	case CS42L42_MIC_DET_CTL2:
	case CS42L42_DET_STATUS1:
	case CS42L42_DET_STATUS2:
	case CS42L42_DET_INT1_MASK:
	case CS42L42_DET_INT2_MASK:
	case CS42L42_HS_BIAS_CTL:
	case CS42L42_ADC_CTL:
	case CS42L42_ADC_VOLUME:
	case CS42L42_ADC_WNF_HPF_CTL:
	case CS42L42_DAC_CTL1:
	case CS42L42_DAC_CTL2:
	case CS42L42_HP_CTL:
	case CS42L42_CLASSH_CTL:
	case CS42L42_MIXER_CHA_VOL:
	case CS42L42_MIXER_ADC_VOL:
	case CS42L42_MIXER_CHB_VOL:
	case CS42L42_EQ_COEF_IN0:
	case CS42L42_EQ_COEF_IN1:
	case CS42L42_EQ_COEF_IN2:
	case CS42L42_EQ_COEF_IN3:
	case CS42L42_EQ_COEF_RW:
	case CS42L42_EQ_COEF_OUT0:
	case CS42L42_EQ_COEF_OUT1:
	case CS42L42_EQ_COEF_OUT2:
	case CS42L42_EQ_COEF_OUT3:
	case CS42L42_EQ_INIT_STAT:
	case CS42L42_EQ_START_FILT:
	case CS42L42_EQ_MUTE_CTL:
	case CS42L42_SP_RX_CH_SEL:
	case CS42L42_SP_RX_ISOC_CTL:
	case CS42L42_SP_RX_FS:
	case CS42l42_SPDIF_CH_SEL:
	case CS42L42_SP_TX_ISOC_CTL:
	case CS42L42_SP_TX_FS:
	case CS42L42_SPDIF_SW_CTL1:
	case CS42L42_SRC_SDIN_FS:
	case CS42L42_SRC_SDOUT_FS:
	case CS42L42_SPDIF_CTL1:
	case CS42L42_SPDIF_CTL2:
	case CS42L42_SPDIF_CTL3:
	case CS42L42_SPDIF_CTL4:
	case CS42L42_ASP_TX_SZ_EN:
	case CS42L42_ASP_TX_CH_EN:
	case CS42L42_ASP_TX_CH_AP_RES:
	case CS42L42_ASP_TX_CH1_BIT_MSB:
	case CS42L42_ASP_TX_CH1_BIT_LSB:
	case CS42L42_ASP_TX_HIZ_DLY_CFG:
	case CS42L42_ASP_TX_CH2_BIT_MSB:
	case CS42L42_ASP_TX_CH2_BIT_LSB:
	case CS42L42_ASP_RX_DAI0_EN:
	case CS42L42_ASP_RX_DAI0_CH1_AP_RES:
	case CS42L42_ASP_RX_DAI0_CH1_BIT_MSB:
	case CS42L42_ASP_RX_DAI0_CH1_BIT_LSB:
	case CS42L42_ASP_RX_DAI0_CH2_AP_RES:
	case CS42L42_ASP_RX_DAI0_CH2_BIT_MSB:
	case CS42L42_ASP_RX_DAI0_CH2_BIT_LSB:
	case CS42L42_ASP_RX_DAI0_CH3_AP_RES:
	case CS42L42_ASP_RX_DAI0_CH3_BIT_MSB:
	case CS42L42_ASP_RX_DAI0_CH3_BIT_LSB:
	case CS42L42_ASP_RX_DAI0_CH4_AP_RES:
	case CS42L42_ASP_RX_DAI0_CH4_BIT_MSB:
	case CS42L42_ASP_RX_DAI0_CH4_BIT_LSB:
	case CS42L42_ASP_RX_DAI1_CH1_AP_RES:
	case CS42L42_ASP_RX_DAI1_CH1_BIT_MSB:
	case CS42L42_ASP_RX_DAI1_CH1_BIT_LSB:
	case CS42L42_ASP_RX_DAI1_CH2_AP_RES:
	case CS42L42_ASP_RX_DAI1_CH2_BIT_MSB:
	case CS42L42_ASP_RX_DAI1_CH2_BIT_LSB:
	case CS42L42_SUB_REVID:
		return true;
	default:
		return false;
	}
}

static bool cs42l42_volatile_register(struct device *dev, unsigned int reg)
{
	switch (reg) {
	case CS42L42_DEVID_AB:
	case CS42L42_DEVID_CD:
	case CS42L42_DEVID_E:
	case CS42L42_MCLK_STATUS:
	case CS42L42_TRSENSE_STATUS:
	case CS42L42_HS_DET_STATUS:
	case CS42L42_ADC_OVFL_STATUS:
	case CS42L42_MIXER_STATUS:
	case CS42L42_SRC_STATUS:
	case CS42L42_ASP_RX_STATUS:
	case CS42L42_ASP_TX_STATUS:
	case CS42L42_CODEC_STATUS:
	case CS42L42_DET_INT_STATUS1:
	case CS42L42_DET_INT_STATUS2:
	case CS42L42_SRCPL_INT_STATUS:
	case CS42L42_VPMON_STATUS:
	case CS42L42_PLL_LOCK_STATUS:
	case CS42L42_TSRS_PLUG_STATUS:
	case CS42L42_LOAD_DET_RCSTAT:
	case CS42L42_LOAD_DET_DONE:
	case CS42L42_DET_STATUS1:
	case CS42L42_DET_STATUS2:
		return true;
	default:
		return false;
	}
}

static const struct regmap_range_cfg cs42l42_page_range = {
	.name = "Pages",
	.range_min = 0,
	.range_max = CS42L42_MAX_REGISTER,
	.selector_reg = CS42L42_PAGE_REGISTER,
	.selector_mask = 0xff,
	.selector_shift = 0,
	.window_start = 0,
	.window_len = 256,
};

static const struct regmap_config cs42l42_regmap = {
	.reg_bits = 8,
	.val_bits = 8,

	.readable_reg = cs42l42_readable_register,
	.volatile_reg = cs42l42_volatile_register,

	.ranges = &cs42l42_page_range,
	.num_ranges = 1,

	.max_register = CS42L42_MAX_REGISTER,
	.reg_defaults = cs42l42_reg_defaults,
	.num_reg_defaults = ARRAY_SIZE(cs42l42_reg_defaults),
	.cache_type = REGCACHE_RBTREE,

	.use_single_read = true,
	.use_single_write = true,
};

static DECLARE_TLV_DB_SCALE(adc_tlv, -9700, 100, true);
static DECLARE_TLV_DB_SCALE(mixer_tlv, -6300, 100, true);

static const char * const cs42l42_hpf_freq_text[] = {
	"1.86Hz", "120Hz", "235Hz", "466Hz"
};

static SOC_ENUM_SINGLE_DECL(cs42l42_hpf_freq_enum, CS42L42_ADC_WNF_HPF_CTL,
			    CS42L42_ADC_HPF_CF_SHIFT,
			    cs42l42_hpf_freq_text);

static const char * const cs42l42_wnf3_freq_text[] = {
	"160Hz", "180Hz", "200Hz", "220Hz",
	"240Hz", "260Hz", "280Hz", "300Hz"
};

static SOC_ENUM_SINGLE_DECL(cs42l42_wnf3_freq_enum, CS42L42_ADC_WNF_HPF_CTL,
			    CS42L42_ADC_WNF_CF_SHIFT,
			    cs42l42_wnf3_freq_text);

static const struct snd_kcontrol_new cs42l42_snd_controls[] = {
	/* ADC Volume and Filter Controls */
	SOC_SINGLE("ADC Notch Switch", CS42L42_ADC_CTL,
				CS42L42_ADC_NOTCH_DIS_SHIFT, true, true),
	SOC_SINGLE("ADC Weak Force Switch", CS42L42_ADC_CTL,
				CS42L42_ADC_FORCE_WEAK_VCM_SHIFT, true, false),
	SOC_SINGLE("ADC Invert Switch", CS42L42_ADC_CTL,
				CS42L42_ADC_INV_SHIFT, true, false),
	SOC_SINGLE("ADC Boost Switch", CS42L42_ADC_CTL,
				CS42L42_ADC_DIG_BOOST_SHIFT, true, false),
	SOC_SINGLE_S8_TLV("ADC Volume", CS42L42_ADC_VOLUME, -97, 12, adc_tlv),
	SOC_SINGLE("ADC WNF Switch", CS42L42_ADC_WNF_HPF_CTL,
				CS42L42_ADC_WNF_EN_SHIFT, true, false),
	SOC_SINGLE("ADC HPF Switch", CS42L42_ADC_WNF_HPF_CTL,
				CS42L42_ADC_HPF_EN_SHIFT, true, false),
	SOC_ENUM("HPF Corner Freq", cs42l42_hpf_freq_enum),
	SOC_ENUM("WNF 3dB Freq", cs42l42_wnf3_freq_enum),

	/* DAC Volume and Filter Controls */
	SOC_SINGLE("DACA Invert Switch", CS42L42_DAC_CTL1,
				CS42L42_DACA_INV_SHIFT, true, false),
	SOC_SINGLE("DACB Invert Switch", CS42L42_DAC_CTL1,
				CS42L42_DACB_INV_SHIFT, true, false),
	SOC_SINGLE("DAC HPF Switch", CS42L42_DAC_CTL2,
				CS42L42_DAC_HPF_EN_SHIFT, true, false),
	SOC_DOUBLE_R_TLV("Mixer Volume", CS42L42_MIXER_CHA_VOL,
			 CS42L42_MIXER_CHB_VOL, CS42L42_MIXER_CH_VOL_SHIFT,
				0x3f, 1, mixer_tlv)
};

static const struct snd_soc_dapm_widget cs42l42_dapm_widgets[] = {
	/* Playback Path */
	SND_SOC_DAPM_OUTPUT("HP"),
	SND_SOC_DAPM_DAC("DAC", NULL, CS42L42_PWR_CTL1, CS42L42_HP_PDN_SHIFT, 1),
	SND_SOC_DAPM_MIXER("MIXER", CS42L42_PWR_CTL1, CS42L42_MIXER_PDN_SHIFT, 1, NULL, 0),
	SND_SOC_DAPM_AIF_IN("SDIN1", NULL, 0, SND_SOC_NOPM, 0, 0),
	SND_SOC_DAPM_AIF_IN("SDIN2", NULL, 1, SND_SOC_NOPM, 0, 0),

	/* Playback Requirements */
	SND_SOC_DAPM_SUPPLY("ASP DAI0", CS42L42_PWR_CTL1, CS42L42_ASP_DAI_PDN_SHIFT, 1, NULL, 0),

	/* Capture Path */
	SND_SOC_DAPM_INPUT("HS"),
	SND_SOC_DAPM_ADC("ADC", NULL, CS42L42_PWR_CTL1, CS42L42_ADC_PDN_SHIFT, 1),
	SND_SOC_DAPM_AIF_OUT("SDOUT1", NULL, 0, CS42L42_ASP_TX_CH_EN, CS42L42_ASP_TX0_CH1_SHIFT, 0),
	SND_SOC_DAPM_AIF_OUT("SDOUT2", NULL, 1, CS42L42_ASP_TX_CH_EN, CS42L42_ASP_TX0_CH2_SHIFT, 0),

	/* Capture Requirements */
	SND_SOC_DAPM_SUPPLY("ASP DAO0", CS42L42_PWR_CTL1, CS42L42_ASP_DAO_PDN_SHIFT, 1, NULL, 0),
	SND_SOC_DAPM_SUPPLY("ASP TX EN", CS42L42_ASP_TX_SZ_EN, CS42L42_ASP_TX_EN_SHIFT, 0, NULL, 0),

	/* Playback/Capture Requirements */
	SND_SOC_DAPM_SUPPLY("SCLK", CS42L42_ASP_CLK_CFG, CS42L42_ASP_SCLK_EN_SHIFT, 0, NULL, 0),
};

static const struct snd_soc_dapm_route cs42l42_audio_map[] = {
	/* Playback Path */
	{"HP", NULL, "DAC"},
	{"DAC", NULL, "MIXER"},
	{"MIXER", NULL, "SDIN1"},
	{"MIXER", NULL, "SDIN2"},
	{"SDIN1", NULL, "Playback"},
	{"SDIN2", NULL, "Playback"},

	/* Playback Requirements */
	{"SDIN1", NULL, "ASP DAI0"},
	{"SDIN2", NULL, "ASP DAI0"},
	{"SDIN1", NULL, "SCLK"},
	{"SDIN2", NULL, "SCLK"},

	/* Capture Path */
	{"ADC", NULL, "HS"},
	{ "SDOUT1", NULL, "ADC" },
	{ "SDOUT2", NULL, "ADC" },
	{ "Capture", NULL, "SDOUT1" },
	{ "Capture", NULL, "SDOUT2" },

	/* Capture Requirements */
	{ "SDOUT1", NULL, "ASP DAO0" },
	{ "SDOUT2", NULL, "ASP DAO0" },
	{ "SDOUT1", NULL, "SCLK" },
	{ "SDOUT2", NULL, "SCLK" },
	{ "SDOUT1", NULL, "ASP TX EN" },
	{ "SDOUT2", NULL, "ASP TX EN" },
};

<<<<<<< HEAD
=======
static int cs42l42_set_jack(struct snd_soc_component *component, struct snd_soc_jack *jk, void *d)
{
	struct cs42l42_private *cs42l42 = snd_soc_component_get_drvdata(component);

	cs42l42->jack = jk;

	regmap_update_bits(cs42l42->regmap, CS42L42_TSRS_PLUG_INT_MASK,
			   CS42L42_RS_PLUG_MASK | CS42L42_RS_UNPLUG_MASK |
			   CS42L42_TS_PLUG_MASK | CS42L42_TS_UNPLUG_MASK,
			   (1 << CS42L42_RS_PLUG_SHIFT) | (1 << CS42L42_RS_UNPLUG_SHIFT) |
			   (0 << CS42L42_TS_PLUG_SHIFT) | (0 << CS42L42_TS_UNPLUG_SHIFT));

	return 0;
}

>>>>>>> 7d2a07b7
static int cs42l42_component_probe(struct snd_soc_component *component)
{
	struct cs42l42_private *cs42l42 = snd_soc_component_get_drvdata(component);

	cs42l42->component = component;

	return 0;
}

static const struct snd_soc_component_driver soc_component_dev_cs42l42 = {
	.probe			= cs42l42_component_probe,
<<<<<<< HEAD
=======
	.set_jack		= cs42l42_set_jack,
>>>>>>> 7d2a07b7
	.dapm_widgets		= cs42l42_dapm_widgets,
	.num_dapm_widgets	= ARRAY_SIZE(cs42l42_dapm_widgets),
	.dapm_routes		= cs42l42_audio_map,
	.num_dapm_routes	= ARRAY_SIZE(cs42l42_audio_map),
	.controls		= cs42l42_snd_controls,
	.num_controls		= ARRAY_SIZE(cs42l42_snd_controls),
	.idle_bias_on		= 1,
	.endianness		= 1,
	.non_legacy_dai_naming	= 1,
};

/* Switch to SCLK. Atomic delay after the write to allow the switch to complete. */
static const struct reg_sequence cs42l42_to_sclk_seq[] = {
	{
		.reg = CS42L42_OSC_SWITCH,
		.def = CS42L42_SCLK_PRESENT_MASK,
		.delay_us = CS42L42_CLOCK_SWITCH_DELAY_US,
	},
};

/* Switch to OSC. Atomic delay after the write to allow the switch to complete. */
static const struct reg_sequence cs42l42_to_osc_seq[] = {
	{
		.reg = CS42L42_OSC_SWITCH,
		.def = 0,
		.delay_us = CS42L42_CLOCK_SWITCH_DELAY_US,
	},
};

struct cs42l42_pll_params {
	u32 sclk;
	u8 mclk_div;
	u8 mclk_src_sel;
	u8 sclk_prediv;
	u8 pll_div_int;
	u32 pll_div_frac;
	u8 pll_mode;
	u8 pll_divout;
	u32 mclk_int;
	u8 pll_cal_ratio;
	u8 n;
};

/*
 * Common PLL Settings for given SCLK
 * Table 4-5 from the Datasheet
 */
static const struct cs42l42_pll_params pll_ratio_table[] = {
	{ 1536000, 0, 1, 0x00, 0x7D, 0x000000, 0x03, 0x10, 12000000, 125, 2},
	{ 2304000, 0, 1, 0x00, 0x55, 0xC00000, 0x02, 0x10, 12288000,  85, 2},
	{ 2400000, 0, 1, 0x00, 0x50, 0x000000, 0x03, 0x10, 12000000,  80, 2},
	{ 2822400, 0, 1, 0x00, 0x40, 0x000000, 0x03, 0x10, 11289600, 128, 1},
	{ 3000000, 0, 1, 0x00, 0x40, 0x000000, 0x03, 0x10, 12000000, 128, 1},
	{ 3072000, 0, 1, 0x00, 0x3E, 0x800000, 0x03, 0x10, 12000000, 125, 1},
	{ 4000000, 0, 1, 0x00, 0x30, 0x800000, 0x03, 0x10, 12000000,  96, 1},
	{ 4096000, 0, 1, 0x00, 0x2E, 0xE00000, 0x03, 0x10, 12000000,  94, 1},
	{ 5644800, 0, 1, 0x01, 0x40, 0x000000, 0x03, 0x10, 11289600, 128, 1},
	{ 6000000, 0, 1, 0x01, 0x40, 0x000000, 0x03, 0x10, 12000000, 128, 1},
	{ 6144000, 0, 1, 0x01, 0x3E, 0x800000, 0x03, 0x10, 12000000, 125, 1},
	{ 11289600, 0, 0, 0, 0, 0, 0, 0, 11289600, 0, 1},
	{ 12000000, 0, 0, 0, 0, 0, 0, 0, 12000000, 0, 1},
	{ 12288000, 0, 0, 0, 0, 0, 0, 0, 12288000, 0, 1},
	{ 22579200, 1, 0, 0, 0, 0, 0, 0, 22579200, 0, 1},
	{ 24000000, 1, 0, 0, 0, 0, 0, 0, 24000000, 0, 1},
	{ 24576000, 1, 0, 0, 0, 0, 0, 0, 24576000, 0, 1}
};

static int cs42l42_pll_config(struct snd_soc_component *component)
{
	struct cs42l42_private *cs42l42 = snd_soc_component_get_drvdata(component);
	int i;
	u32 clk;
	u32 fsync;

	if (!cs42l42->sclk)
		clk = cs42l42->bclk;
	else
		clk = cs42l42->sclk;

	for (i = 0; i < ARRAY_SIZE(pll_ratio_table); i++) {
		if (pll_ratio_table[i].sclk == clk) {
			cs42l42->pll_config = i;

			/* Configure the internal sample rate */
			snd_soc_component_update_bits(component, CS42L42_MCLK_CTL,
					CS42L42_INTERNAL_FS_MASK,
					((pll_ratio_table[i].mclk_int !=
					12000000) &&
					(pll_ratio_table[i].mclk_int !=
					24000000)) <<
					CS42L42_INTERNAL_FS_SHIFT);

			snd_soc_component_update_bits(component, CS42L42_MCLK_SRC_SEL,
					CS42L42_MCLKDIV_MASK,
					(pll_ratio_table[i].mclk_div <<
					CS42L42_MCLKDIV_SHIFT));
			/* Set up the LRCLK */
			fsync = clk / cs42l42->srate;
			if (((fsync * cs42l42->srate) != clk)
				|| ((fsync % 2) != 0)) {
				dev_err(component->dev,
					"Unsupported sclk %d/sample rate %d\n",
					clk,
					cs42l42->srate);
				return -EINVAL;
			}
			/* Set the LRCLK period */
			snd_soc_component_update_bits(component,
					CS42L42_FSYNC_P_LOWER,
					CS42L42_FSYNC_PERIOD_MASK,
					CS42L42_FRAC0_VAL(fsync - 1) <<
					CS42L42_FSYNC_PERIOD_SHIFT);
			snd_soc_component_update_bits(component,
					CS42L42_FSYNC_P_UPPER,
					CS42L42_FSYNC_PERIOD_MASK,
					CS42L42_FRAC1_VAL(fsync - 1) <<
					CS42L42_FSYNC_PERIOD_SHIFT);
			/* Set the LRCLK to 50% duty cycle */
			fsync = fsync / 2;
			snd_soc_component_update_bits(component,
					CS42L42_FSYNC_PW_LOWER,
					CS42L42_FSYNC_PULSE_WIDTH_MASK,
					CS42L42_FRAC0_VAL(fsync - 1) <<
					CS42L42_FSYNC_PULSE_WIDTH_SHIFT);
			snd_soc_component_update_bits(component,
					CS42L42_FSYNC_PW_UPPER,
					CS42L42_FSYNC_PULSE_WIDTH_MASK,
					CS42L42_FRAC1_VAL(fsync - 1) <<
					CS42L42_FSYNC_PULSE_WIDTH_SHIFT);
			/* Set the sample rates (96k or lower) */
			snd_soc_component_update_bits(component, CS42L42_FS_RATE_EN,
					CS42L42_FS_EN_MASK,
					(CS42L42_FS_EN_IASRC_96K |
					CS42L42_FS_EN_OASRC_96K) <<
					CS42L42_FS_EN_SHIFT);
			/* Set the input/output internal MCLK clock ~12 MHz */
			snd_soc_component_update_bits(component, CS42L42_IN_ASRC_CLK,
					CS42L42_CLK_IASRC_SEL_MASK,
					CS42L42_CLK_IASRC_SEL_12 <<
					CS42L42_CLK_IASRC_SEL_SHIFT);
			snd_soc_component_update_bits(component,
					CS42L42_OUT_ASRC_CLK,
					CS42L42_CLK_OASRC_SEL_MASK,
					CS42L42_CLK_OASRC_SEL_12 <<
					CS42L42_CLK_OASRC_SEL_SHIFT);
			if (pll_ratio_table[i].mclk_src_sel == 0) {
				/* Pass the clock straight through */
				snd_soc_component_update_bits(component,
					CS42L42_PLL_CTL1,
					CS42L42_PLL_START_MASK,	0);
			} else {
				/* Configure PLL per table 4-5 */
				snd_soc_component_update_bits(component,
					CS42L42_PLL_DIV_CFG1,
					CS42L42_SCLK_PREDIV_MASK,
					pll_ratio_table[i].sclk_prediv
					<< CS42L42_SCLK_PREDIV_SHIFT);
				snd_soc_component_update_bits(component,
					CS42L42_PLL_DIV_INT,
					CS42L42_PLL_DIV_INT_MASK,
					pll_ratio_table[i].pll_div_int
					<< CS42L42_PLL_DIV_INT_SHIFT);
				snd_soc_component_update_bits(component,
					CS42L42_PLL_DIV_FRAC0,
					CS42L42_PLL_DIV_FRAC_MASK,
					CS42L42_FRAC0_VAL(
					pll_ratio_table[i].pll_div_frac)
					<< CS42L42_PLL_DIV_FRAC_SHIFT);
				snd_soc_component_update_bits(component,
					CS42L42_PLL_DIV_FRAC1,
					CS42L42_PLL_DIV_FRAC_MASK,
					CS42L42_FRAC1_VAL(
					pll_ratio_table[i].pll_div_frac)
					<< CS42L42_PLL_DIV_FRAC_SHIFT);
				snd_soc_component_update_bits(component,
					CS42L42_PLL_DIV_FRAC2,
					CS42L42_PLL_DIV_FRAC_MASK,
					CS42L42_FRAC2_VAL(
					pll_ratio_table[i].pll_div_frac)
					<< CS42L42_PLL_DIV_FRAC_SHIFT);
				snd_soc_component_update_bits(component,
					CS42L42_PLL_CTL4,
					CS42L42_PLL_MODE_MASK,
					pll_ratio_table[i].pll_mode
					<< CS42L42_PLL_MODE_SHIFT);
				snd_soc_component_update_bits(component,
					CS42L42_PLL_CTL3,
					CS42L42_PLL_DIVOUT_MASK,
					(pll_ratio_table[i].pll_divout * pll_ratio_table[i].n)
					<< CS42L42_PLL_DIVOUT_SHIFT);
				if (pll_ratio_table[i].n != 1)
					cs42l42->pll_divout = pll_ratio_table[i].pll_divout;
				else
					cs42l42->pll_divout = 0;
				snd_soc_component_update_bits(component,
					CS42L42_PLL_CAL_RATIO,
					CS42L42_PLL_CAL_RATIO_MASK,
					pll_ratio_table[i].pll_cal_ratio
					<< CS42L42_PLL_CAL_RATIO_SHIFT);
			}
			return 0;
		}
	}

	return -EINVAL;
}

static int cs42l42_set_dai_fmt(struct snd_soc_dai *codec_dai, unsigned int fmt)
{
	struct snd_soc_component *component = codec_dai->component;
	u32 asp_cfg_val = 0;

	switch (fmt & SND_SOC_DAIFMT_MASTER_MASK) {
	case SND_SOC_DAIFMT_CBS_CFM:
		asp_cfg_val |= CS42L42_ASP_MASTER_MODE <<
				CS42L42_ASP_MODE_SHIFT;
		break;
	case SND_SOC_DAIFMT_CBS_CFS:
		asp_cfg_val |= CS42L42_ASP_SLAVE_MODE <<
				CS42L42_ASP_MODE_SHIFT;
		break;
	default:
		return -EINVAL;
	}

	/* interface format */
	switch (fmt & SND_SOC_DAIFMT_FORMAT_MASK) {
	case SND_SOC_DAIFMT_I2S:
		/*
		 * 5050 mode, frame starts on falling edge of LRCLK,
		 * frame delayed by 1.0 SCLKs
		 */
		snd_soc_component_update_bits(component,
					      CS42L42_ASP_FRM_CFG,
					      CS42L42_ASP_STP_MASK |
					      CS42L42_ASP_5050_MASK |
					      CS42L42_ASP_FSD_MASK,
					      CS42L42_ASP_5050_MASK |
					      (CS42L42_ASP_FSD_1_0 <<
						CS42L42_ASP_FSD_SHIFT));
		break;
	default:
		return -EINVAL;
	}

	/* Bitclock/frame inversion */
	switch (fmt & SND_SOC_DAIFMT_INV_MASK) {
	case SND_SOC_DAIFMT_NB_NF:
		asp_cfg_val |= CS42L42_ASP_SCPOL_NOR << CS42L42_ASP_SCPOL_SHIFT;
		break;
	case SND_SOC_DAIFMT_NB_IF:
		asp_cfg_val |= CS42L42_ASP_SCPOL_NOR << CS42L42_ASP_SCPOL_SHIFT;
		asp_cfg_val |= CS42L42_ASP_LCPOL_INV << CS42L42_ASP_LCPOL_SHIFT;
		break;
	case SND_SOC_DAIFMT_IB_NF:
		break;
	case SND_SOC_DAIFMT_IB_IF:
		asp_cfg_val |= CS42L42_ASP_LCPOL_INV << CS42L42_ASP_LCPOL_SHIFT;
		break;
	}

	snd_soc_component_update_bits(component, CS42L42_ASP_CLK_CFG, CS42L42_ASP_MODE_MASK |
								      CS42L42_ASP_SCPOL_MASK |
								      CS42L42_ASP_LCPOL_MASK,
								      asp_cfg_val);

	return 0;
}

static int cs42l42_dai_startup(struct snd_pcm_substream *substream, struct snd_soc_dai *dai)
{
	struct snd_soc_component *component = dai->component;
	struct cs42l42_private *cs42l42 = snd_soc_component_get_drvdata(component);

	/*
	 * Sample rates < 44.1 kHz would produce an out-of-range SCLK with
	 * a standard I2S frame. If the machine driver sets SCLK it must be
	 * legal.
	 */
	if (cs42l42->sclk)
		return 0;

	/* Machine driver has not set a SCLK, limit bottom end to 44.1 kHz */
	return snd_pcm_hw_constraint_minmax(substream->runtime,
					    SNDRV_PCM_HW_PARAM_RATE,
					    44100, 192000);
}

static int cs42l42_pcm_hw_params(struct snd_pcm_substream *substream,
				struct snd_pcm_hw_params *params,
				struct snd_soc_dai *dai)
{
	struct snd_soc_component *component = dai->component;
	struct cs42l42_private *cs42l42 = snd_soc_component_get_drvdata(component);
<<<<<<< HEAD
=======
	unsigned int channels = params_channels(params);
>>>>>>> 7d2a07b7
	unsigned int width = (params_width(params) / 8) - 1;
	unsigned int val = 0;

	cs42l42->srate = params_rate(params);
<<<<<<< HEAD

	switch(substream->stream) {
=======
	cs42l42->bclk = snd_soc_params_to_bclk(params);

	/* I2S frame always has 2 channels even for mono audio */
	if (channels == 1)
		cs42l42->bclk *= 2;

	switch(substream->stream) {
	case SNDRV_PCM_STREAM_CAPTURE:
		if (channels == 2) {
			val |= CS42L42_ASP_TX_CH2_AP_MASK;
			val |= width << CS42L42_ASP_TX_CH2_RES_SHIFT;
		}
		val |= width << CS42L42_ASP_TX_CH1_RES_SHIFT;

		snd_soc_component_update_bits(component, CS42L42_ASP_TX_CH_AP_RES,
				CS42L42_ASP_TX_CH1_AP_MASK | CS42L42_ASP_TX_CH2_AP_MASK |
				CS42L42_ASP_TX_CH2_RES_MASK | CS42L42_ASP_TX_CH1_RES_MASK, val);
		break;
>>>>>>> 7d2a07b7
	case SNDRV_PCM_STREAM_PLAYBACK:
		val |= width << CS42L42_ASP_RX_CH_RES_SHIFT;
		/* channel 1 on low LRCLK */
		snd_soc_component_update_bits(component, CS42L42_ASP_RX_DAI0_CH1_AP_RES,
							 CS42L42_ASP_RX_CH_AP_MASK |
							 CS42L42_ASP_RX_CH_RES_MASK, val);
		/* Channel 2 on high LRCLK */
		val |= CS42L42_ASP_RX_CH_AP_HI << CS42L42_ASP_RX_CH_AP_SHIFT;
		snd_soc_component_update_bits(component, CS42L42_ASP_RX_DAI0_CH2_AP_RES,
							 CS42L42_ASP_RX_CH_AP_MASK |
							 CS42L42_ASP_RX_CH_RES_MASK, val);
<<<<<<< HEAD
=======

		/* Channel B comes from the last active channel */
		snd_soc_component_update_bits(component, CS42L42_SP_RX_CH_SEL,
					      CS42L42_SP_RX_CHB_SEL_MASK,
					      (channels - 1) << CS42L42_SP_RX_CHB_SEL_SHIFT);

		/* Both LRCLK slots must be enabled */
		snd_soc_component_update_bits(component, CS42L42_ASP_RX_DAI0_EN,
					      CS42L42_ASP_RX0_CH_EN_MASK,
					      BIT(CS42L42_ASP_RX0_CH1_SHIFT) |
					      BIT(CS42L42_ASP_RX0_CH2_SHIFT));
>>>>>>> 7d2a07b7
		break;
	default:
		break;
	}

	return cs42l42_pll_config(component);
}

static int cs42l42_set_sysclk(struct snd_soc_dai *dai,
				int clk_id, unsigned int freq, int dir)
{
	struct snd_soc_component *component = dai->component;
	struct cs42l42_private *cs42l42 = snd_soc_component_get_drvdata(component);

	cs42l42->sclk = freq;

	return 0;
}

<<<<<<< HEAD
static int cs42l42_mute(struct snd_soc_dai *dai, int mute, int direction)
=======
static int cs42l42_mute_stream(struct snd_soc_dai *dai, int mute, int stream)
>>>>>>> 7d2a07b7
{
	struct snd_soc_component *component = dai->component;
	struct cs42l42_private *cs42l42 = snd_soc_component_get_drvdata(component);
	unsigned int regval;
	u8 fullScaleVol;
	int ret;

	if (mute) {
		/* Mute the headphone */
		if (stream == SNDRV_PCM_STREAM_PLAYBACK)
			snd_soc_component_update_bits(component, CS42L42_HP_CTL,
						      CS42L42_HP_ANA_AMUTE_MASK |
						      CS42L42_HP_ANA_BMUTE_MASK,
						      CS42L42_HP_ANA_AMUTE_MASK |
						      CS42L42_HP_ANA_BMUTE_MASK);

		cs42l42->stream_use &= ~(1 << stream);
		if(!cs42l42->stream_use) {
			/*
			 * Switch to the internal oscillator.
			 * SCLK must remain running until after this clock switch.
			 * Without a source of clock the I2C bus doesn't work.
			 */
			regmap_multi_reg_write(cs42l42->regmap, cs42l42_to_osc_seq,
					       ARRAY_SIZE(cs42l42_to_osc_seq));

			/* Must disconnect PLL before stopping it */
			snd_soc_component_update_bits(component,
						      CS42L42_MCLK_SRC_SEL,
						      CS42L42_MCLK_SRC_SEL_MASK,
						      0);
			usleep_range(100, 200);

<<<<<<< HEAD
		/* Mute the headphone */
		snd_soc_component_update_bits(component, CS42L42_HP_CTL,
				CS42L42_HP_ANA_AMUTE_MASK |
				CS42L42_HP_ANA_BMUTE_MASK,
				CS42L42_HP_ANA_AMUTE_MASK |
				CS42L42_HP_ANA_BMUTE_MASK);
	} else {
		snd_soc_component_update_bits(component, CS42L42_PLL_CTL1,
				CS42L42_PLL_START_MASK,
				1 << CS42L42_PLL_START_SHIFT);
		/* Read the headphone load */
		regval = snd_soc_component_read(component, CS42L42_LOAD_DET_RCSTAT);
		if (((regval & CS42L42_RLA_STAT_MASK) >>
			CS42L42_RLA_STAT_SHIFT) == CS42L42_RLA_STAT_15_OHM) {
			fullScaleVol = CS42L42_HP_FULL_SCALE_VOL_MASK;
		} else {
			fullScaleVol = 0;
=======
			snd_soc_component_update_bits(component, CS42L42_PLL_CTL1,
						      CS42L42_PLL_START_MASK, 0);
>>>>>>> 7d2a07b7
		}
	} else {
		if (!cs42l42->stream_use) {
			/* SCLK must be running before codec unmute */
			if (pll_ratio_table[cs42l42->pll_config].mclk_src_sel) {
				snd_soc_component_update_bits(component, CS42L42_PLL_CTL1,
							      CS42L42_PLL_START_MASK, 1);

				if (cs42l42->pll_divout) {
					usleep_range(CS42L42_PLL_DIVOUT_TIME_US,
						     CS42L42_PLL_DIVOUT_TIME_US * 2);
					snd_soc_component_update_bits(component, CS42L42_PLL_CTL3,
								      CS42L42_PLL_DIVOUT_MASK,
								      cs42l42->pll_divout <<
								      CS42L42_PLL_DIVOUT_SHIFT);
				}

				ret = regmap_read_poll_timeout(cs42l42->regmap,
							       CS42L42_PLL_LOCK_STATUS,
							       regval,
							       (regval & 1),
							       CS42L42_PLL_LOCK_POLL_US,
							       CS42L42_PLL_LOCK_TIMEOUT_US);
				if (ret < 0)
					dev_warn(component->dev, "PLL failed to lock: %d\n", ret);

				/* PLL must be running to drive glitchless switch logic */
				snd_soc_component_update_bits(component,
							      CS42L42_MCLK_SRC_SEL,
							      CS42L42_MCLK_SRC_SEL_MASK,
							      CS42L42_MCLK_SRC_SEL_MASK);
			}

			/* Mark SCLK as present, turn off internal oscillator */
			regmap_multi_reg_write(cs42l42->regmap, cs42l42_to_sclk_seq,
					       ARRAY_SIZE(cs42l42_to_sclk_seq));
		}
		cs42l42->stream_use |= 1 << stream;

		if (stream == SNDRV_PCM_STREAM_PLAYBACK) {
			/* Read the headphone load */
			regval = snd_soc_component_read(component, CS42L42_LOAD_DET_RCSTAT);
			if (((regval & CS42L42_RLA_STAT_MASK) >> CS42L42_RLA_STAT_SHIFT) ==
			    CS42L42_RLA_STAT_15_OHM) {
				fullScaleVol = CS42L42_HP_FULL_SCALE_VOL_MASK;
			} else {
				fullScaleVol = 0;
			}

			/* Un-mute the headphone, set the full scale volume flag */
			snd_soc_component_update_bits(component, CS42L42_HP_CTL,
						      CS42L42_HP_ANA_AMUTE_MASK |
						      CS42L42_HP_ANA_BMUTE_MASK |
						      CS42L42_HP_FULL_SCALE_VOL_MASK, fullScaleVol);
		}
	}

	return 0;
}

#define CS42L42_FORMATS (SNDRV_PCM_FMTBIT_S16_LE |\
			 SNDRV_PCM_FMTBIT_S24_LE |\
			 SNDRV_PCM_FMTBIT_S32_LE )
<<<<<<< HEAD

=======
>>>>>>> 7d2a07b7

static const struct snd_soc_dai_ops cs42l42_ops = {
	.startup	= cs42l42_dai_startup,
	.hw_params	= cs42l42_pcm_hw_params,
	.set_fmt	= cs42l42_set_dai_fmt,
	.set_sysclk	= cs42l42_set_sysclk,
<<<<<<< HEAD
	.mute_stream	= cs42l42_mute,
	.no_capture_mute = 1,
=======
	.mute_stream	= cs42l42_mute_stream,
>>>>>>> 7d2a07b7
};

static struct snd_soc_dai_driver cs42l42_dai = {
		.name = "cs42l42",
		.playback = {
			.stream_name = "Playback",
			.channels_min = 1,
			.channels_max = 2,
			.rates = SNDRV_PCM_RATE_8000_192000,
			.formats = CS42L42_FORMATS,
		},
		.capture = {
			.stream_name = "Capture",
			.channels_min = 1,
			.channels_max = 2,
			.rates = SNDRV_PCM_RATE_8000_192000,
			.formats = CS42L42_FORMATS,
		},
		.symmetric_rate = 1,
		.symmetric_sample_bits = 1,
		.ops = &cs42l42_ops,
};

static void cs42l42_process_hs_type_detect(struct cs42l42_private *cs42l42)
{
	unsigned int hs_det_status;
	unsigned int int_status;

	/* Mask the auto detect interrupt */
	regmap_update_bits(cs42l42->regmap,
		CS42L42_CODEC_INT_MASK,
		CS42L42_PDN_DONE_MASK |
		CS42L42_HSDET_AUTO_DONE_MASK,
		(1 << CS42L42_PDN_DONE_SHIFT) |
		(1 << CS42L42_HSDET_AUTO_DONE_SHIFT));

	/* Set hs detect to automatic, disabled mode */
	regmap_update_bits(cs42l42->regmap,
		CS42L42_HSDET_CTL2,
		CS42L42_HSDET_CTRL_MASK |
		CS42L42_HSDET_SET_MASK |
		CS42L42_HSBIAS_REF_MASK |
		CS42L42_HSDET_AUTO_TIME_MASK,
		(2 << CS42L42_HSDET_CTRL_SHIFT) |
		(2 << CS42L42_HSDET_SET_SHIFT) |
		(0 << CS42L42_HSBIAS_REF_SHIFT) |
		(3 << CS42L42_HSDET_AUTO_TIME_SHIFT));

	/* Read and save the hs detection result */
	regmap_read(cs42l42->regmap, CS42L42_HS_DET_STATUS, &hs_det_status);

	cs42l42->hs_type = (hs_det_status & CS42L42_HSDET_TYPE_MASK) >>
				CS42L42_HSDET_TYPE_SHIFT;

	/* Set up button detection */
	if ((cs42l42->hs_type == CS42L42_PLUG_CTIA) ||
	      (cs42l42->hs_type == CS42L42_PLUG_OMTP)) {
		/* Set auto HS bias settings to default */
		regmap_update_bits(cs42l42->regmap,
			CS42L42_HSBIAS_SC_AUTOCTL,
			CS42L42_HSBIAS_SENSE_EN_MASK |
			CS42L42_AUTO_HSBIAS_HIZ_MASK |
			CS42L42_TIP_SENSE_EN_MASK |
			CS42L42_HSBIAS_SENSE_TRIP_MASK,
			(0 << CS42L42_HSBIAS_SENSE_EN_SHIFT) |
			(0 << CS42L42_AUTO_HSBIAS_HIZ_SHIFT) |
			(0 << CS42L42_TIP_SENSE_EN_SHIFT) |
			(3 << CS42L42_HSBIAS_SENSE_TRIP_SHIFT));

		/* Set up hs detect level sensitivity */
		regmap_update_bits(cs42l42->regmap,
			CS42L42_MIC_DET_CTL1,
			CS42L42_LATCH_TO_VP_MASK |
			CS42L42_EVENT_STAT_SEL_MASK |
			CS42L42_HS_DET_LEVEL_MASK,
			(1 << CS42L42_LATCH_TO_VP_SHIFT) |
			(0 << CS42L42_EVENT_STAT_SEL_SHIFT) |
			(cs42l42->bias_thresholds[0] <<
			CS42L42_HS_DET_LEVEL_SHIFT));

		/* Set auto HS bias settings to default */
		regmap_update_bits(cs42l42->regmap,
			CS42L42_HSBIAS_SC_AUTOCTL,
			CS42L42_HSBIAS_SENSE_EN_MASK |
			CS42L42_AUTO_HSBIAS_HIZ_MASK |
			CS42L42_TIP_SENSE_EN_MASK |
			CS42L42_HSBIAS_SENSE_TRIP_MASK,
			(cs42l42->hs_bias_sense_en << CS42L42_HSBIAS_SENSE_EN_SHIFT) |
			(1 << CS42L42_AUTO_HSBIAS_HIZ_SHIFT) |
			(0 << CS42L42_TIP_SENSE_EN_SHIFT) |
			(3 << CS42L42_HSBIAS_SENSE_TRIP_SHIFT));

		/* Turn on level detect circuitry */
		regmap_update_bits(cs42l42->regmap,
			CS42L42_MISC_DET_CTL,
			CS42L42_DETECT_MODE_MASK |
			CS42L42_HSBIAS_CTL_MASK |
			CS42L42_PDN_MIC_LVL_DET_MASK,
			(0 << CS42L42_DETECT_MODE_SHIFT) |
			(3 << CS42L42_HSBIAS_CTL_SHIFT) |
			(0 << CS42L42_PDN_MIC_LVL_DET_SHIFT));

		msleep(cs42l42->btn_det_init_dbnce);

		/* Clear any button interrupts before unmasking them */
		regmap_read(cs42l42->regmap, CS42L42_DET_INT_STATUS2,
			    &int_status);

		/* Unmask button detect interrupts */
		regmap_update_bits(cs42l42->regmap,
			CS42L42_DET_INT2_MASK,
			CS42L42_M_DETECT_TF_MASK |
			CS42L42_M_DETECT_FT_MASK |
			CS42L42_M_HSBIAS_HIZ_MASK |
			CS42L42_M_SHORT_RLS_MASK |
			CS42L42_M_SHORT_DET_MASK,
			(0 << CS42L42_M_DETECT_TF_SHIFT) |
			(0 << CS42L42_M_DETECT_FT_SHIFT) |
			(0 << CS42L42_M_HSBIAS_HIZ_SHIFT) |
			(1 << CS42L42_M_SHORT_RLS_SHIFT) |
			(1 << CS42L42_M_SHORT_DET_SHIFT));
	} else {
		/* Make sure button detect and HS bias circuits are off */
		regmap_update_bits(cs42l42->regmap,
			CS42L42_MISC_DET_CTL,
			CS42L42_DETECT_MODE_MASK |
			CS42L42_HSBIAS_CTL_MASK |
			CS42L42_PDN_MIC_LVL_DET_MASK,
			(0 << CS42L42_DETECT_MODE_SHIFT) |
			(1 << CS42L42_HSBIAS_CTL_SHIFT) |
			(1 << CS42L42_PDN_MIC_LVL_DET_SHIFT));
	}

	regmap_update_bits(cs42l42->regmap,
				CS42L42_DAC_CTL2,
				CS42L42_HPOUT_PULLDOWN_MASK |
				CS42L42_HPOUT_LOAD_MASK |
				CS42L42_HPOUT_CLAMP_MASK |
				CS42L42_DAC_HPF_EN_MASK |
				CS42L42_DAC_MON_EN_MASK,
				(0 << CS42L42_HPOUT_PULLDOWN_SHIFT) |
				(0 << CS42L42_HPOUT_LOAD_SHIFT) |
				(0 << CS42L42_HPOUT_CLAMP_SHIFT) |
				(1 << CS42L42_DAC_HPF_EN_SHIFT) |
				(0 << CS42L42_DAC_MON_EN_SHIFT));

	/* Unmask tip sense interrupts */
	regmap_update_bits(cs42l42->regmap,
		CS42L42_TSRS_PLUG_INT_MASK,
		CS42L42_RS_PLUG_MASK |
		CS42L42_RS_UNPLUG_MASK |
		CS42L42_TS_PLUG_MASK |
		CS42L42_TS_UNPLUG_MASK,
		(1 << CS42L42_RS_PLUG_SHIFT) |
		(1 << CS42L42_RS_UNPLUG_SHIFT) |
		(0 << CS42L42_TS_PLUG_SHIFT) |
		(0 << CS42L42_TS_UNPLUG_SHIFT));
}

static void cs42l42_init_hs_type_detect(struct cs42l42_private *cs42l42)
{
	/* Mask tip sense interrupts */
	regmap_update_bits(cs42l42->regmap,
				CS42L42_TSRS_PLUG_INT_MASK,
				CS42L42_RS_PLUG_MASK |
				CS42L42_RS_UNPLUG_MASK |
				CS42L42_TS_PLUG_MASK |
				CS42L42_TS_UNPLUG_MASK,
				(1 << CS42L42_RS_PLUG_SHIFT) |
				(1 << CS42L42_RS_UNPLUG_SHIFT) |
				(1 << CS42L42_TS_PLUG_SHIFT) |
				(1 << CS42L42_TS_UNPLUG_SHIFT));

	/* Make sure button detect and HS bias circuits are off */
	regmap_update_bits(cs42l42->regmap,
				CS42L42_MISC_DET_CTL,
				CS42L42_DETECT_MODE_MASK |
				CS42L42_HSBIAS_CTL_MASK |
				CS42L42_PDN_MIC_LVL_DET_MASK,
				(0 << CS42L42_DETECT_MODE_SHIFT) |
				(1 << CS42L42_HSBIAS_CTL_SHIFT) |
				(1 << CS42L42_PDN_MIC_LVL_DET_SHIFT));

	/* Set auto HS bias settings to default */
	regmap_update_bits(cs42l42->regmap,
				CS42L42_HSBIAS_SC_AUTOCTL,
				CS42L42_HSBIAS_SENSE_EN_MASK |
				CS42L42_AUTO_HSBIAS_HIZ_MASK |
				CS42L42_TIP_SENSE_EN_MASK |
				CS42L42_HSBIAS_SENSE_TRIP_MASK,
				(0 << CS42L42_HSBIAS_SENSE_EN_SHIFT) |
				(0 << CS42L42_AUTO_HSBIAS_HIZ_SHIFT) |
				(0 << CS42L42_TIP_SENSE_EN_SHIFT) |
				(3 << CS42L42_HSBIAS_SENSE_TRIP_SHIFT));

	/* Set hs detect to manual, disabled mode */
	regmap_update_bits(cs42l42->regmap,
				CS42L42_HSDET_CTL2,
				CS42L42_HSDET_CTRL_MASK |
				CS42L42_HSDET_SET_MASK |
				CS42L42_HSBIAS_REF_MASK |
				CS42L42_HSDET_AUTO_TIME_MASK,
				(0 << CS42L42_HSDET_CTRL_SHIFT) |
				(2 << CS42L42_HSDET_SET_SHIFT) |
				(0 << CS42L42_HSBIAS_REF_SHIFT) |
				(3 << CS42L42_HSDET_AUTO_TIME_SHIFT));

	regmap_update_bits(cs42l42->regmap,
				CS42L42_DAC_CTL2,
				CS42L42_HPOUT_PULLDOWN_MASK |
				CS42L42_HPOUT_LOAD_MASK |
				CS42L42_HPOUT_CLAMP_MASK |
				CS42L42_DAC_HPF_EN_MASK |
				CS42L42_DAC_MON_EN_MASK,
				(8 << CS42L42_HPOUT_PULLDOWN_SHIFT) |
				(0 << CS42L42_HPOUT_LOAD_SHIFT) |
				(1 << CS42L42_HPOUT_CLAMP_SHIFT) |
				(1 << CS42L42_DAC_HPF_EN_SHIFT) |
				(1 << CS42L42_DAC_MON_EN_SHIFT));

	/* Power up HS bias to 2.7V */
	regmap_update_bits(cs42l42->regmap,
				CS42L42_MISC_DET_CTL,
				CS42L42_DETECT_MODE_MASK |
				CS42L42_HSBIAS_CTL_MASK |
				CS42L42_PDN_MIC_LVL_DET_MASK,
				(0 << CS42L42_DETECT_MODE_SHIFT) |
				(3 << CS42L42_HSBIAS_CTL_SHIFT) |
				(1 << CS42L42_PDN_MIC_LVL_DET_SHIFT));

	/* Wait for HS bias to ramp up */
	msleep(cs42l42->hs_bias_ramp_time);

	/* Unmask auto detect interrupt */
	regmap_update_bits(cs42l42->regmap,
				CS42L42_CODEC_INT_MASK,
				CS42L42_PDN_DONE_MASK |
				CS42L42_HSDET_AUTO_DONE_MASK,
				(1 << CS42L42_PDN_DONE_SHIFT) |
				(0 << CS42L42_HSDET_AUTO_DONE_SHIFT));

	/* Set hs detect to automatic, enabled mode */
	regmap_update_bits(cs42l42->regmap,
				CS42L42_HSDET_CTL2,
				CS42L42_HSDET_CTRL_MASK |
				CS42L42_HSDET_SET_MASK |
				CS42L42_HSBIAS_REF_MASK |
				CS42L42_HSDET_AUTO_TIME_MASK,
				(3 << CS42L42_HSDET_CTRL_SHIFT) |
				(2 << CS42L42_HSDET_SET_SHIFT) |
				(0 << CS42L42_HSBIAS_REF_SHIFT) |
				(3 << CS42L42_HSDET_AUTO_TIME_SHIFT));
}

static void cs42l42_cancel_hs_type_detect(struct cs42l42_private *cs42l42)
{
	/* Mask button detect interrupts */
	regmap_update_bits(cs42l42->regmap,
		CS42L42_DET_INT2_MASK,
		CS42L42_M_DETECT_TF_MASK |
		CS42L42_M_DETECT_FT_MASK |
		CS42L42_M_HSBIAS_HIZ_MASK |
		CS42L42_M_SHORT_RLS_MASK |
		CS42L42_M_SHORT_DET_MASK,
		(1 << CS42L42_M_DETECT_TF_SHIFT) |
		(1 << CS42L42_M_DETECT_FT_SHIFT) |
		(1 << CS42L42_M_HSBIAS_HIZ_SHIFT) |
		(1 << CS42L42_M_SHORT_RLS_SHIFT) |
		(1 << CS42L42_M_SHORT_DET_SHIFT));

	/* Ground HS bias */
	regmap_update_bits(cs42l42->regmap,
				CS42L42_MISC_DET_CTL,
				CS42L42_DETECT_MODE_MASK |
				CS42L42_HSBIAS_CTL_MASK |
				CS42L42_PDN_MIC_LVL_DET_MASK,
				(0 << CS42L42_DETECT_MODE_SHIFT) |
				(1 << CS42L42_HSBIAS_CTL_SHIFT) |
				(1 << CS42L42_PDN_MIC_LVL_DET_SHIFT));

	/* Set auto HS bias settings to default */
	regmap_update_bits(cs42l42->regmap,
				CS42L42_HSBIAS_SC_AUTOCTL,
				CS42L42_HSBIAS_SENSE_EN_MASK |
				CS42L42_AUTO_HSBIAS_HIZ_MASK |
				CS42L42_TIP_SENSE_EN_MASK |
				CS42L42_HSBIAS_SENSE_TRIP_MASK,
				(0 << CS42L42_HSBIAS_SENSE_EN_SHIFT) |
				(0 << CS42L42_AUTO_HSBIAS_HIZ_SHIFT) |
				(0 << CS42L42_TIP_SENSE_EN_SHIFT) |
				(3 << CS42L42_HSBIAS_SENSE_TRIP_SHIFT));

	/* Set hs detect to manual, disabled mode */
	regmap_update_bits(cs42l42->regmap,
				CS42L42_HSDET_CTL2,
				CS42L42_HSDET_CTRL_MASK |
				CS42L42_HSDET_SET_MASK |
				CS42L42_HSBIAS_REF_MASK |
				CS42L42_HSDET_AUTO_TIME_MASK,
				(0 << CS42L42_HSDET_CTRL_SHIFT) |
				(2 << CS42L42_HSDET_SET_SHIFT) |
				(0 << CS42L42_HSBIAS_REF_SHIFT) |
				(3 << CS42L42_HSDET_AUTO_TIME_SHIFT));
}

static int cs42l42_handle_button_press(struct cs42l42_private *cs42l42)
{
	int bias_level;
	unsigned int detect_status;

	/* Mask button detect interrupts */
	regmap_update_bits(cs42l42->regmap,
		CS42L42_DET_INT2_MASK,
		CS42L42_M_DETECT_TF_MASK |
		CS42L42_M_DETECT_FT_MASK |
		CS42L42_M_HSBIAS_HIZ_MASK |
		CS42L42_M_SHORT_RLS_MASK |
		CS42L42_M_SHORT_DET_MASK,
		(1 << CS42L42_M_DETECT_TF_SHIFT) |
		(1 << CS42L42_M_DETECT_FT_SHIFT) |
		(1 << CS42L42_M_HSBIAS_HIZ_SHIFT) |
		(1 << CS42L42_M_SHORT_RLS_SHIFT) |
		(1 << CS42L42_M_SHORT_DET_SHIFT));

	usleep_range(cs42l42->btn_det_event_dbnce * 1000,
		     cs42l42->btn_det_event_dbnce * 2000);

	/* Test all 4 level detect biases */
	bias_level = 1;
	do {
		/* Adjust button detect level sensitivity */
		regmap_update_bits(cs42l42->regmap,
			CS42L42_MIC_DET_CTL1,
			CS42L42_LATCH_TO_VP_MASK |
			CS42L42_EVENT_STAT_SEL_MASK |
			CS42L42_HS_DET_LEVEL_MASK,
			(1 << CS42L42_LATCH_TO_VP_SHIFT) |
			(0 << CS42L42_EVENT_STAT_SEL_SHIFT) |
			(cs42l42->bias_thresholds[bias_level] <<
			CS42L42_HS_DET_LEVEL_SHIFT));

		regmap_read(cs42l42->regmap, CS42L42_DET_STATUS2,
				&detect_status);
	} while ((detect_status & CS42L42_HS_TRUE_MASK) &&
		(++bias_level < CS42L42_NUM_BIASES));

	switch (bias_level) {
	case 1: /* Function C button press */
		bias_level = SND_JACK_BTN_2;
		dev_dbg(cs42l42->component->dev, "Function C button press\n");
		break;
	case 2: /* Function B button press */
		bias_level = SND_JACK_BTN_1;
		dev_dbg(cs42l42->component->dev, "Function B button press\n");
		break;
	case 3: /* Function D button press */
		bias_level = SND_JACK_BTN_3;
		dev_dbg(cs42l42->component->dev, "Function D button press\n");
		break;
	case 4: /* Function A button press */
		bias_level = SND_JACK_BTN_0;
		dev_dbg(cs42l42->component->dev, "Function A button press\n");
		break;
	default:
		bias_level = 0;
		break;
	}

	/* Set button detect level sensitivity back to default */
	regmap_update_bits(cs42l42->regmap,
		CS42L42_MIC_DET_CTL1,
		CS42L42_LATCH_TO_VP_MASK |
		CS42L42_EVENT_STAT_SEL_MASK |
		CS42L42_HS_DET_LEVEL_MASK,
		(1 << CS42L42_LATCH_TO_VP_SHIFT) |
		(0 << CS42L42_EVENT_STAT_SEL_SHIFT) |
		(cs42l42->bias_thresholds[0] << CS42L42_HS_DET_LEVEL_SHIFT));

	/* Clear any button interrupts before unmasking them */
	regmap_read(cs42l42->regmap, CS42L42_DET_INT_STATUS2,
		    &detect_status);

	/* Unmask button detect interrupts */
	regmap_update_bits(cs42l42->regmap,
		CS42L42_DET_INT2_MASK,
		CS42L42_M_DETECT_TF_MASK |
		CS42L42_M_DETECT_FT_MASK |
		CS42L42_M_HSBIAS_HIZ_MASK |
		CS42L42_M_SHORT_RLS_MASK |
		CS42L42_M_SHORT_DET_MASK,
		(0 << CS42L42_M_DETECT_TF_SHIFT) |
		(0 << CS42L42_M_DETECT_FT_SHIFT) |
		(0 << CS42L42_M_HSBIAS_HIZ_SHIFT) |
		(1 << CS42L42_M_SHORT_RLS_SHIFT) |
		(1 << CS42L42_M_SHORT_DET_SHIFT));

	return bias_level;
}

struct cs42l42_irq_params {
	u16 status_addr;
	u16 mask_addr;
	u8 mask;
};

static const struct cs42l42_irq_params irq_params_table[] = {
	{CS42L42_ADC_OVFL_STATUS, CS42L42_ADC_OVFL_INT_MASK,
		CS42L42_ADC_OVFL_VAL_MASK},
	{CS42L42_MIXER_STATUS, CS42L42_MIXER_INT_MASK,
		CS42L42_MIXER_VAL_MASK},
	{CS42L42_SRC_STATUS, CS42L42_SRC_INT_MASK,
		CS42L42_SRC_VAL_MASK},
	{CS42L42_ASP_RX_STATUS, CS42L42_ASP_RX_INT_MASK,
		CS42L42_ASP_RX_VAL_MASK},
	{CS42L42_ASP_TX_STATUS, CS42L42_ASP_TX_INT_MASK,
		CS42L42_ASP_TX_VAL_MASK},
	{CS42L42_CODEC_STATUS, CS42L42_CODEC_INT_MASK,
		CS42L42_CODEC_VAL_MASK},
	{CS42L42_DET_INT_STATUS1, CS42L42_DET_INT1_MASK,
		CS42L42_DET_INT_VAL1_MASK},
	{CS42L42_DET_INT_STATUS2, CS42L42_DET_INT2_MASK,
		CS42L42_DET_INT_VAL2_MASK},
	{CS42L42_SRCPL_INT_STATUS, CS42L42_SRCPL_INT_MASK,
		CS42L42_SRCPL_VAL_MASK},
	{CS42L42_VPMON_STATUS, CS42L42_VPMON_INT_MASK,
		CS42L42_VPMON_VAL_MASK},
	{CS42L42_PLL_LOCK_STATUS, CS42L42_PLL_LOCK_INT_MASK,
		CS42L42_PLL_LOCK_VAL_MASK},
	{CS42L42_TSRS_PLUG_STATUS, CS42L42_TSRS_PLUG_INT_MASK,
		CS42L42_TSRS_PLUG_VAL_MASK}
};

static irqreturn_t cs42l42_irq_thread(int irq, void *data)
{
	struct cs42l42_private *cs42l42 = (struct cs42l42_private *)data;
	struct snd_soc_component *component = cs42l42->component;
	unsigned int stickies[12];
	unsigned int masks[12];
	unsigned int current_plug_status;
	unsigned int current_button_status;
	unsigned int i;
	int report = 0;


	/* Read sticky registers to clear interurpt */
	for (i = 0; i < ARRAY_SIZE(stickies); i++) {
		regmap_read(cs42l42->regmap, irq_params_table[i].status_addr,
				&(stickies[i]));
		regmap_read(cs42l42->regmap, irq_params_table[i].mask_addr,
				&(masks[i]));
		stickies[i] = stickies[i] & (~masks[i]) &
				irq_params_table[i].mask;
	}

	/* Read tip sense status before handling type detect */
	current_plug_status = (stickies[11] &
		(CS42L42_TS_PLUG_MASK | CS42L42_TS_UNPLUG_MASK)) >>
		CS42L42_TS_PLUG_SHIFT;

	/* Read button sense status */
	current_button_status = stickies[7] &
		(CS42L42_M_DETECT_TF_MASK |
		CS42L42_M_DETECT_FT_MASK |
		CS42L42_M_HSBIAS_HIZ_MASK);

	/* Check auto-detect status */
	if ((~masks[5]) & irq_params_table[5].mask) {
		if (stickies[5] & CS42L42_HSDET_AUTO_DONE_MASK) {
			cs42l42_process_hs_type_detect(cs42l42);
			switch(cs42l42->hs_type){
			case CS42L42_PLUG_CTIA:
			case CS42L42_PLUG_OMTP:
				snd_soc_jack_report(cs42l42->jack, SND_JACK_HEADSET,
						    SND_JACK_HEADSET);
				break;
			case CS42L42_PLUG_HEADPHONE:
				snd_soc_jack_report(cs42l42->jack, SND_JACK_HEADPHONE,
						    SND_JACK_HEADPHONE);
				break;
			default:
				break;
			}
			dev_dbg(component->dev, "Auto detect done (%d)\n", cs42l42->hs_type);
		}
	}

	/* Check tip sense status */
	if ((~masks[11]) & irq_params_table[11].mask) {
		switch (current_plug_status) {
		case CS42L42_TS_PLUG:
			if (cs42l42->plug_state != CS42L42_TS_PLUG) {
				cs42l42->plug_state = CS42L42_TS_PLUG;
				cs42l42_init_hs_type_detect(cs42l42);
			}
			break;

		case CS42L42_TS_UNPLUG:
			if (cs42l42->plug_state != CS42L42_TS_UNPLUG) {
				cs42l42->plug_state = CS42L42_TS_UNPLUG;
				cs42l42_cancel_hs_type_detect(cs42l42);

				switch(cs42l42->hs_type){
				case CS42L42_PLUG_CTIA:
				case CS42L42_PLUG_OMTP:
					snd_soc_jack_report(cs42l42->jack, 0, SND_JACK_HEADSET);
					break;
				case CS42L42_PLUG_HEADPHONE:
					snd_soc_jack_report(cs42l42->jack, 0, SND_JACK_HEADPHONE);
					break;
				default:
					break;
				}
				snd_soc_jack_report(cs42l42->jack, 0,
						    SND_JACK_BTN_0 | SND_JACK_BTN_1 |
						    SND_JACK_BTN_2 | SND_JACK_BTN_3);

				dev_dbg(component->dev, "Unplug event\n");
			}
			break;

		default:
			if (cs42l42->plug_state != CS42L42_TS_TRANS)
				cs42l42->plug_state = CS42L42_TS_TRANS;
		}
	}

	/* Check button detect status */
	if (cs42l42->plug_state == CS42L42_TS_PLUG && ((~masks[7]) & irq_params_table[7].mask)) {
		if (!(current_button_status &
			CS42L42_M_HSBIAS_HIZ_MASK)) {

			if (current_button_status & CS42L42_M_DETECT_TF_MASK) {
				dev_dbg(component->dev, "Button released\n");
				report = 0;
			} else if (current_button_status & CS42L42_M_DETECT_FT_MASK) {
				report = cs42l42_handle_button_press(cs42l42);

			}
			snd_soc_jack_report(cs42l42->jack, report, SND_JACK_BTN_0 | SND_JACK_BTN_1 |
								   SND_JACK_BTN_2 | SND_JACK_BTN_3);
		}
	}

	return IRQ_HANDLED;
}

static void cs42l42_set_interrupt_masks(struct cs42l42_private *cs42l42)
{
	regmap_update_bits(cs42l42->regmap, CS42L42_ADC_OVFL_INT_MASK,
			CS42L42_ADC_OVFL_MASK,
			(1 << CS42L42_ADC_OVFL_SHIFT));

	regmap_update_bits(cs42l42->regmap, CS42L42_MIXER_INT_MASK,
			CS42L42_MIX_CHB_OVFL_MASK |
			CS42L42_MIX_CHA_OVFL_MASK |
			CS42L42_EQ_OVFL_MASK |
			CS42L42_EQ_BIQUAD_OVFL_MASK,
			(1 << CS42L42_MIX_CHB_OVFL_SHIFT) |
			(1 << CS42L42_MIX_CHA_OVFL_SHIFT) |
			(1 << CS42L42_EQ_OVFL_SHIFT) |
			(1 << CS42L42_EQ_BIQUAD_OVFL_SHIFT));

	regmap_update_bits(cs42l42->regmap, CS42L42_SRC_INT_MASK,
			CS42L42_SRC_ILK_MASK |
			CS42L42_SRC_OLK_MASK |
			CS42L42_SRC_IUNLK_MASK |
			CS42L42_SRC_OUNLK_MASK,
			(1 << CS42L42_SRC_ILK_SHIFT) |
			(1 << CS42L42_SRC_OLK_SHIFT) |
			(1 << CS42L42_SRC_IUNLK_SHIFT) |
			(1 << CS42L42_SRC_OUNLK_SHIFT));

	regmap_update_bits(cs42l42->regmap, CS42L42_ASP_RX_INT_MASK,
			CS42L42_ASPRX_NOLRCK_MASK |
			CS42L42_ASPRX_EARLY_MASK |
			CS42L42_ASPRX_LATE_MASK |
			CS42L42_ASPRX_ERROR_MASK |
			CS42L42_ASPRX_OVLD_MASK,
			(1 << CS42L42_ASPRX_NOLRCK_SHIFT) |
			(1 << CS42L42_ASPRX_EARLY_SHIFT) |
			(1 << CS42L42_ASPRX_LATE_SHIFT) |
			(1 << CS42L42_ASPRX_ERROR_SHIFT) |
			(1 << CS42L42_ASPRX_OVLD_SHIFT));

	regmap_update_bits(cs42l42->regmap, CS42L42_ASP_TX_INT_MASK,
			CS42L42_ASPTX_NOLRCK_MASK |
			CS42L42_ASPTX_EARLY_MASK |
			CS42L42_ASPTX_LATE_MASK |
			CS42L42_ASPTX_SMERROR_MASK,
			(1 << CS42L42_ASPTX_NOLRCK_SHIFT) |
			(1 << CS42L42_ASPTX_EARLY_SHIFT) |
			(1 << CS42L42_ASPTX_LATE_SHIFT) |
			(1 << CS42L42_ASPTX_SMERROR_SHIFT));

	regmap_update_bits(cs42l42->regmap, CS42L42_CODEC_INT_MASK,
			CS42L42_PDN_DONE_MASK |
			CS42L42_HSDET_AUTO_DONE_MASK,
			(1 << CS42L42_PDN_DONE_SHIFT) |
			(1 << CS42L42_HSDET_AUTO_DONE_SHIFT));

	regmap_update_bits(cs42l42->regmap, CS42L42_SRCPL_INT_MASK,
			CS42L42_SRCPL_ADC_LK_MASK |
			CS42L42_SRCPL_DAC_LK_MASK |
			CS42L42_SRCPL_ADC_UNLK_MASK |
			CS42L42_SRCPL_DAC_UNLK_MASK,
			(1 << CS42L42_SRCPL_ADC_LK_SHIFT) |
			(1 << CS42L42_SRCPL_DAC_LK_SHIFT) |
			(1 << CS42L42_SRCPL_ADC_UNLK_SHIFT) |
			(1 << CS42L42_SRCPL_DAC_UNLK_SHIFT));

	regmap_update_bits(cs42l42->regmap, CS42L42_DET_INT1_MASK,
			CS42L42_TIP_SENSE_UNPLUG_MASK |
			CS42L42_TIP_SENSE_PLUG_MASK |
			CS42L42_HSBIAS_SENSE_MASK,
			(1 << CS42L42_TIP_SENSE_UNPLUG_SHIFT) |
			(1 << CS42L42_TIP_SENSE_PLUG_SHIFT) |
			(1 << CS42L42_HSBIAS_SENSE_SHIFT));

	regmap_update_bits(cs42l42->regmap, CS42L42_DET_INT2_MASK,
			CS42L42_M_DETECT_TF_MASK |
			CS42L42_M_DETECT_FT_MASK |
			CS42L42_M_HSBIAS_HIZ_MASK |
			CS42L42_M_SHORT_RLS_MASK |
			CS42L42_M_SHORT_DET_MASK,
			(1 << CS42L42_M_DETECT_TF_SHIFT) |
			(1 << CS42L42_M_DETECT_FT_SHIFT) |
			(1 << CS42L42_M_HSBIAS_HIZ_SHIFT) |
			(1 << CS42L42_M_SHORT_RLS_SHIFT) |
			(1 << CS42L42_M_SHORT_DET_SHIFT));

	regmap_update_bits(cs42l42->regmap, CS42L42_VPMON_INT_MASK,
			CS42L42_VPMON_MASK,
			(1 << CS42L42_VPMON_SHIFT));

	regmap_update_bits(cs42l42->regmap, CS42L42_PLL_LOCK_INT_MASK,
			CS42L42_PLL_LOCK_MASK,
			(1 << CS42L42_PLL_LOCK_SHIFT));

	regmap_update_bits(cs42l42->regmap, CS42L42_TSRS_PLUG_INT_MASK,
			CS42L42_RS_PLUG_MASK |
			CS42L42_RS_UNPLUG_MASK |
			CS42L42_TS_PLUG_MASK |
			CS42L42_TS_UNPLUG_MASK,
			(1 << CS42L42_RS_PLUG_SHIFT) |
			(1 << CS42L42_RS_UNPLUG_SHIFT) |
			(1 << CS42L42_TS_PLUG_SHIFT) |
			(1 << CS42L42_TS_UNPLUG_SHIFT));
}

static void cs42l42_setup_hs_type_detect(struct cs42l42_private *cs42l42)
{
	unsigned int reg;

	cs42l42->hs_type = CS42L42_PLUG_INVALID;

	/* Latch analog controls to VP power domain */
	regmap_update_bits(cs42l42->regmap, CS42L42_MIC_DET_CTL1,
			CS42L42_LATCH_TO_VP_MASK |
			CS42L42_EVENT_STAT_SEL_MASK |
			CS42L42_HS_DET_LEVEL_MASK,
			(1 << CS42L42_LATCH_TO_VP_SHIFT) |
			(0 << CS42L42_EVENT_STAT_SEL_SHIFT) |
			(cs42l42->bias_thresholds[0] <<
			CS42L42_HS_DET_LEVEL_SHIFT));

	/* Remove ground noise-suppression clamps */
	regmap_update_bits(cs42l42->regmap,
			CS42L42_HS_CLAMP_DISABLE,
			CS42L42_HS_CLAMP_DISABLE_MASK,
			(1 << CS42L42_HS_CLAMP_DISABLE_SHIFT));

	/* Enable the tip sense circuit */
	regmap_update_bits(cs42l42->regmap, CS42L42_TIPSENSE_CTL,
			CS42L42_TIP_SENSE_CTRL_MASK |
			CS42L42_TIP_SENSE_INV_MASK |
			CS42L42_TIP_SENSE_DEBOUNCE_MASK,
			(3 << CS42L42_TIP_SENSE_CTRL_SHIFT) |
			(0 << CS42L42_TIP_SENSE_INV_SHIFT) |
			(2 << CS42L42_TIP_SENSE_DEBOUNCE_SHIFT));

	/* Save the initial status of the tip sense */
	regmap_read(cs42l42->regmap,
			  CS42L42_TSRS_PLUG_STATUS,
			  &reg);
	cs42l42->plug_state = (((char) reg) &
		      (CS42L42_TS_PLUG_MASK | CS42L42_TS_UNPLUG_MASK)) >>
		      CS42L42_TS_PLUG_SHIFT;
}

static const unsigned int threshold_defaults[] = {
	CS42L42_HS_DET_LEVEL_15,
	CS42L42_HS_DET_LEVEL_8,
	CS42L42_HS_DET_LEVEL_4,
	CS42L42_HS_DET_LEVEL_1
};

static int cs42l42_handle_device_data(struct device *dev,
					struct cs42l42_private *cs42l42)
{
	unsigned int val;
	u32 thresholds[CS42L42_NUM_BIASES];
	int ret;
	int i;

	ret = device_property_read_u32(dev, "cirrus,ts-inv", &val);
	if (!ret) {
		switch (val) {
		case CS42L42_TS_INV_EN:
		case CS42L42_TS_INV_DIS:
			cs42l42->ts_inv = val;
			break;
		default:
			dev_err(dev,
				"Wrong cirrus,ts-inv DT value %d\n",
				val);
			cs42l42->ts_inv = CS42L42_TS_INV_DIS;
		}
	} else {
		cs42l42->ts_inv = CS42L42_TS_INV_DIS;
	}

	regmap_update_bits(cs42l42->regmap, CS42L42_TSENSE_CTL,
			CS42L42_TS_INV_MASK,
			(cs42l42->ts_inv << CS42L42_TS_INV_SHIFT));

	ret = device_property_read_u32(dev, "cirrus,ts-dbnc-rise", &val);
	if (!ret) {
		switch (val) {
		case CS42L42_TS_DBNCE_0:
		case CS42L42_TS_DBNCE_125:
		case CS42L42_TS_DBNCE_250:
		case CS42L42_TS_DBNCE_500:
		case CS42L42_TS_DBNCE_750:
		case CS42L42_TS_DBNCE_1000:
		case CS42L42_TS_DBNCE_1250:
		case CS42L42_TS_DBNCE_1500:
			cs42l42->ts_dbnc_rise = val;
			break;
		default:
			dev_err(dev,
				"Wrong cirrus,ts-dbnc-rise DT value %d\n",
				val);
			cs42l42->ts_dbnc_rise = CS42L42_TS_DBNCE_1000;
		}
	} else {
		cs42l42->ts_dbnc_rise = CS42L42_TS_DBNCE_1000;
	}

	regmap_update_bits(cs42l42->regmap, CS42L42_TSENSE_CTL,
			CS42L42_TS_RISE_DBNCE_TIME_MASK,
			(cs42l42->ts_dbnc_rise <<
			CS42L42_TS_RISE_DBNCE_TIME_SHIFT));

	ret = device_property_read_u32(dev, "cirrus,ts-dbnc-fall", &val);
	if (!ret) {
		switch (val) {
		case CS42L42_TS_DBNCE_0:
		case CS42L42_TS_DBNCE_125:
		case CS42L42_TS_DBNCE_250:
		case CS42L42_TS_DBNCE_500:
		case CS42L42_TS_DBNCE_750:
		case CS42L42_TS_DBNCE_1000:
		case CS42L42_TS_DBNCE_1250:
		case CS42L42_TS_DBNCE_1500:
			cs42l42->ts_dbnc_fall = val;
			break;
		default:
			dev_err(dev,
				"Wrong cirrus,ts-dbnc-fall DT value %d\n",
				val);
			cs42l42->ts_dbnc_fall = CS42L42_TS_DBNCE_0;
		}
	} else {
		cs42l42->ts_dbnc_fall = CS42L42_TS_DBNCE_0;
	}

	regmap_update_bits(cs42l42->regmap, CS42L42_TSENSE_CTL,
			CS42L42_TS_FALL_DBNCE_TIME_MASK,
			(cs42l42->ts_dbnc_fall <<
			CS42L42_TS_FALL_DBNCE_TIME_SHIFT));

	ret = device_property_read_u32(dev, "cirrus,btn-det-init-dbnce", &val);
	if (!ret) {
		if (val <= CS42L42_BTN_DET_INIT_DBNCE_MAX)
			cs42l42->btn_det_init_dbnce = val;
		else {
			dev_err(dev,
				"Wrong cirrus,btn-det-init-dbnce DT value %d\n",
				val);
			cs42l42->btn_det_init_dbnce =
				CS42L42_BTN_DET_INIT_DBNCE_DEFAULT;
		}
	} else {
		cs42l42->btn_det_init_dbnce =
			CS42L42_BTN_DET_INIT_DBNCE_DEFAULT;
	}

	ret = device_property_read_u32(dev, "cirrus,btn-det-event-dbnce", &val);
	if (!ret) {
		if (val <= CS42L42_BTN_DET_EVENT_DBNCE_MAX)
			cs42l42->btn_det_event_dbnce = val;
		else {
			dev_err(dev,
				"Wrong cirrus,btn-det-event-dbnce DT value %d\n", val);
			cs42l42->btn_det_event_dbnce =
				CS42L42_BTN_DET_EVENT_DBNCE_DEFAULT;
		}
	} else {
		cs42l42->btn_det_event_dbnce =
			CS42L42_BTN_DET_EVENT_DBNCE_DEFAULT;
	}

	ret = device_property_read_u32_array(dev, "cirrus,bias-lvls",
					     thresholds, ARRAY_SIZE(thresholds));
	if (!ret) {
		for (i = 0; i < CS42L42_NUM_BIASES; i++) {
			if (thresholds[i] <= CS42L42_HS_DET_LEVEL_MAX)
				cs42l42->bias_thresholds[i] = thresholds[i];
			else {
				dev_err(dev,
					"Wrong cirrus,bias-lvls[%d] DT value %d\n", i,
					thresholds[i]);
				cs42l42->bias_thresholds[i] = threshold_defaults[i];
			}
		}
	} else {
		for (i = 0; i < CS42L42_NUM_BIASES; i++)
			cs42l42->bias_thresholds[i] = threshold_defaults[i];
	}

	ret = device_property_read_u32(dev, "cirrus,hs-bias-ramp-rate", &val);
	if (!ret) {
		switch (val) {
		case CS42L42_HSBIAS_RAMP_FAST_RISE_SLOW_FALL:
			cs42l42->hs_bias_ramp_rate = val;
			cs42l42->hs_bias_ramp_time = CS42L42_HSBIAS_RAMP_TIME0;
			break;
		case CS42L42_HSBIAS_RAMP_FAST:
			cs42l42->hs_bias_ramp_rate = val;
			cs42l42->hs_bias_ramp_time = CS42L42_HSBIAS_RAMP_TIME1;
			break;
		case CS42L42_HSBIAS_RAMP_SLOW:
			cs42l42->hs_bias_ramp_rate = val;
			cs42l42->hs_bias_ramp_time = CS42L42_HSBIAS_RAMP_TIME2;
			break;
		case CS42L42_HSBIAS_RAMP_SLOWEST:
			cs42l42->hs_bias_ramp_rate = val;
			cs42l42->hs_bias_ramp_time = CS42L42_HSBIAS_RAMP_TIME3;
			break;
		default:
			dev_err(dev,
				"Wrong cirrus,hs-bias-ramp-rate DT value %d\n",
				val);
			cs42l42->hs_bias_ramp_rate = CS42L42_HSBIAS_RAMP_SLOW;
			cs42l42->hs_bias_ramp_time = CS42L42_HSBIAS_RAMP_TIME2;
		}
	} else {
		cs42l42->hs_bias_ramp_rate = CS42L42_HSBIAS_RAMP_SLOW;
		cs42l42->hs_bias_ramp_time = CS42L42_HSBIAS_RAMP_TIME2;
	}

	regmap_update_bits(cs42l42->regmap, CS42L42_HS_BIAS_CTL,
			CS42L42_HSBIAS_RAMP_MASK,
			(cs42l42->hs_bias_ramp_rate <<
			CS42L42_HSBIAS_RAMP_SHIFT));

	if (device_property_read_bool(dev, "cirrus,hs-bias-sense-disable"))
		cs42l42->hs_bias_sense_en = 0;
	else
		cs42l42->hs_bias_sense_en = 1;

	return 0;
}

static int cs42l42_i2c_probe(struct i2c_client *i2c_client,
				       const struct i2c_device_id *id)
{
	struct cs42l42_private *cs42l42;
	int ret, i, devid;
	unsigned int reg;

	cs42l42 = devm_kzalloc(&i2c_client->dev, sizeof(struct cs42l42_private),
			       GFP_KERNEL);
	if (!cs42l42)
		return -ENOMEM;

	i2c_set_clientdata(i2c_client, cs42l42);

	cs42l42->regmap = devm_regmap_init_i2c(i2c_client, &cs42l42_regmap);
	if (IS_ERR(cs42l42->regmap)) {
		ret = PTR_ERR(cs42l42->regmap);
		dev_err(&i2c_client->dev, "regmap_init() failed: %d\n", ret);
		return ret;
	}

	for (i = 0; i < ARRAY_SIZE(cs42l42->supplies); i++)
		cs42l42->supplies[i].supply = cs42l42_supply_names[i];

	ret = devm_regulator_bulk_get(&i2c_client->dev,
				      ARRAY_SIZE(cs42l42->supplies),
				      cs42l42->supplies);
	if (ret != 0) {
		dev_err(&i2c_client->dev,
			"Failed to request supplies: %d\n", ret);
		return ret;
	}

	ret = regulator_bulk_enable(ARRAY_SIZE(cs42l42->supplies),
				    cs42l42->supplies);
	if (ret != 0) {
		dev_err(&i2c_client->dev,
			"Failed to enable supplies: %d\n", ret);
		return ret;
	}

	/* Reset the Device */
	cs42l42->reset_gpio = devm_gpiod_get_optional(&i2c_client->dev,
		"reset", GPIOD_OUT_LOW);
	if (IS_ERR(cs42l42->reset_gpio)) {
		ret = PTR_ERR(cs42l42->reset_gpio);
		goto err_disable;
	}

	if (cs42l42->reset_gpio) {
		dev_dbg(&i2c_client->dev, "Found reset GPIO\n");
		gpiod_set_value_cansleep(cs42l42->reset_gpio, 1);
	}
	usleep_range(CS42L42_BOOT_TIME_US, CS42L42_BOOT_TIME_US * 2);

	/* Request IRQ */
	ret = devm_request_threaded_irq(&i2c_client->dev,
			i2c_client->irq,
			NULL, cs42l42_irq_thread,
			IRQF_ONESHOT | IRQF_TRIGGER_LOW,
			"cs42l42", cs42l42);

	if (ret != 0)
		dev_err(&i2c_client->dev,
			"Failed to request IRQ: %d\n", ret);

	/* initialize codec */
	devid = cirrus_read_device_id(cs42l42->regmap, CS42L42_DEVID_AB);
	if (devid < 0) {
		ret = devid;
		dev_err(&i2c_client->dev, "Failed to read device ID: %d\n", ret);
		goto err_disable;
	}

	if (devid != CS42L42_CHIP_ID) {
		ret = -ENODEV;
		dev_err(&i2c_client->dev,
			"CS42L42 Device ID (%X). Expected %X\n",
			devid, CS42L42_CHIP_ID);
		goto err_disable;
	}

	ret = regmap_read(cs42l42->regmap, CS42L42_REVID, &reg);
	if (ret < 0) {
		dev_err(&i2c_client->dev, "Get Revision ID failed\n");
		goto err_disable;
	}

	dev_info(&i2c_client->dev,
		 "Cirrus Logic CS42L42, Revision: %02X\n", reg & 0xFF);

	/* Power up the codec */
	regmap_update_bits(cs42l42->regmap, CS42L42_PWR_CTL1,
			CS42L42_ASP_DAO_PDN_MASK |
			CS42L42_ASP_DAI_PDN_MASK |
			CS42L42_MIXER_PDN_MASK |
			CS42L42_EQ_PDN_MASK |
			CS42L42_HP_PDN_MASK |
			CS42L42_ADC_PDN_MASK |
			CS42L42_PDN_ALL_MASK,
			(1 << CS42L42_ASP_DAO_PDN_SHIFT) |
			(1 << CS42L42_ASP_DAI_PDN_SHIFT) |
			(1 << CS42L42_MIXER_PDN_SHIFT) |
			(1 << CS42L42_EQ_PDN_SHIFT) |
			(1 << CS42L42_HP_PDN_SHIFT) |
			(1 << CS42L42_ADC_PDN_SHIFT) |
			(0 << CS42L42_PDN_ALL_SHIFT));

	ret = cs42l42_handle_device_data(&i2c_client->dev, cs42l42);
	if (ret != 0)
		goto err_disable;

	/* Setup headset detection */
	cs42l42_setup_hs_type_detect(cs42l42);

	/* Mask/Unmask Interrupts */
	cs42l42_set_interrupt_masks(cs42l42);

	/* Register codec for machine driver */
	ret = devm_snd_soc_register_component(&i2c_client->dev,
			&soc_component_dev_cs42l42, &cs42l42_dai, 1);
	if (ret < 0)
		goto err_disable;
	return 0;

err_disable:
	regulator_bulk_disable(ARRAY_SIZE(cs42l42->supplies),
				cs42l42->supplies);
	return ret;
}

static int cs42l42_i2c_remove(struct i2c_client *i2c_client)
{
	struct cs42l42_private *cs42l42 = i2c_get_clientdata(i2c_client);

	devm_free_irq(&i2c_client->dev, i2c_client->irq, cs42l42);
	pm_runtime_suspend(&i2c_client->dev);
	pm_runtime_disable(&i2c_client->dev);

	return 0;
}

#ifdef CONFIG_PM
static int cs42l42_runtime_suspend(struct device *dev)
{
	struct cs42l42_private *cs42l42 = dev_get_drvdata(dev);

	regcache_cache_only(cs42l42->regmap, true);
	regcache_mark_dirty(cs42l42->regmap);

	/* Hold down reset */
	gpiod_set_value_cansleep(cs42l42->reset_gpio, 0);

	/* remove power */
	regulator_bulk_disable(ARRAY_SIZE(cs42l42->supplies),
				cs42l42->supplies);

	return 0;
}

static int cs42l42_runtime_resume(struct device *dev)
{
	struct cs42l42_private *cs42l42 = dev_get_drvdata(dev);
	int ret;

	/* Enable power */
	ret = regulator_bulk_enable(ARRAY_SIZE(cs42l42->supplies),
					cs42l42->supplies);
	if (ret != 0) {
		dev_err(dev, "Failed to enable supplies: %d\n",
			ret);
		return ret;
	}

	gpiod_set_value_cansleep(cs42l42->reset_gpio, 1);
	usleep_range(CS42L42_BOOT_TIME_US, CS42L42_BOOT_TIME_US * 2);

	regcache_cache_only(cs42l42->regmap, false);
	regcache_sync(cs42l42->regmap);

	return 0;
}
#endif

static const struct dev_pm_ops cs42l42_runtime_pm = {
	SET_RUNTIME_PM_OPS(cs42l42_runtime_suspend, cs42l42_runtime_resume,
			   NULL)
};

#ifdef CONFIG_OF
static const struct of_device_id cs42l42_of_match[] = {
	{ .compatible = "cirrus,cs42l42", },
	{}
};
MODULE_DEVICE_TABLE(of, cs42l42_of_match);
#endif

#ifdef CONFIG_ACPI
static const struct acpi_device_id cs42l42_acpi_match[] = {
	{"10134242", 0,},
	{}
};
MODULE_DEVICE_TABLE(acpi, cs42l42_acpi_match);
#endif

static const struct i2c_device_id cs42l42_id[] = {
	{"cs42l42", 0},
	{}
};

MODULE_DEVICE_TABLE(i2c, cs42l42_id);

static struct i2c_driver cs42l42_i2c_driver = {
	.driver = {
		.name = "cs42l42",
		.pm = &cs42l42_runtime_pm,
		.of_match_table = of_match_ptr(cs42l42_of_match),
		.acpi_match_table = ACPI_PTR(cs42l42_acpi_match),
		},
	.id_table = cs42l42_id,
	.probe = cs42l42_i2c_probe,
	.remove = cs42l42_i2c_remove,
};

module_i2c_driver(cs42l42_i2c_driver);

MODULE_DESCRIPTION("ASoC CS42L42 driver");
MODULE_AUTHOR("James Schulman, Cirrus Logic Inc, <james.schulman@cirrus.com>");
MODULE_AUTHOR("Brian Austin, Cirrus Logic Inc, <brian.austin@cirrus.com>");
MODULE_AUTHOR("Michael White, Cirrus Logic Inc, <michael.white@cirrus.com>");
MODULE_LICENSE("GPL");<|MERGE_RESOLUTION|>--- conflicted
+++ resolved
@@ -511,8 +511,6 @@
 	{ "SDOUT2", NULL, "ASP TX EN" },
 };
 
-<<<<<<< HEAD
-=======
 static int cs42l42_set_jack(struct snd_soc_component *component, struct snd_soc_jack *jk, void *d)
 {
 	struct cs42l42_private *cs42l42 = snd_soc_component_get_drvdata(component);
@@ -528,7 +526,6 @@
 	return 0;
 }
 
->>>>>>> 7d2a07b7
 static int cs42l42_component_probe(struct snd_soc_component *component)
 {
 	struct cs42l42_private *cs42l42 = snd_soc_component_get_drvdata(component);
@@ -540,10 +537,7 @@
 
 static const struct snd_soc_component_driver soc_component_dev_cs42l42 = {
 	.probe			= cs42l42_component_probe,
-<<<<<<< HEAD
-=======
 	.set_jack		= cs42l42_set_jack,
->>>>>>> 7d2a07b7
 	.dapm_widgets		= cs42l42_dapm_widgets,
 	.num_dapm_widgets	= ARRAY_SIZE(cs42l42_dapm_widgets),
 	.dapm_routes		= cs42l42_audio_map,
@@ -838,18 +832,11 @@
 {
 	struct snd_soc_component *component = dai->component;
 	struct cs42l42_private *cs42l42 = snd_soc_component_get_drvdata(component);
-<<<<<<< HEAD
-=======
 	unsigned int channels = params_channels(params);
->>>>>>> 7d2a07b7
 	unsigned int width = (params_width(params) / 8) - 1;
 	unsigned int val = 0;
 
 	cs42l42->srate = params_rate(params);
-<<<<<<< HEAD
-
-	switch(substream->stream) {
-=======
 	cs42l42->bclk = snd_soc_params_to_bclk(params);
 
 	/* I2S frame always has 2 channels even for mono audio */
@@ -868,7 +855,6 @@
 				CS42L42_ASP_TX_CH1_AP_MASK | CS42L42_ASP_TX_CH2_AP_MASK |
 				CS42L42_ASP_TX_CH2_RES_MASK | CS42L42_ASP_TX_CH1_RES_MASK, val);
 		break;
->>>>>>> 7d2a07b7
 	case SNDRV_PCM_STREAM_PLAYBACK:
 		val |= width << CS42L42_ASP_RX_CH_RES_SHIFT;
 		/* channel 1 on low LRCLK */
@@ -880,8 +866,6 @@
 		snd_soc_component_update_bits(component, CS42L42_ASP_RX_DAI0_CH2_AP_RES,
 							 CS42L42_ASP_RX_CH_AP_MASK |
 							 CS42L42_ASP_RX_CH_RES_MASK, val);
-<<<<<<< HEAD
-=======
 
 		/* Channel B comes from the last active channel */
 		snd_soc_component_update_bits(component, CS42L42_SP_RX_CH_SEL,
@@ -893,7 +877,6 @@
 					      CS42L42_ASP_RX0_CH_EN_MASK,
 					      BIT(CS42L42_ASP_RX0_CH1_SHIFT) |
 					      BIT(CS42L42_ASP_RX0_CH2_SHIFT));
->>>>>>> 7d2a07b7
 		break;
 	default:
 		break;
@@ -913,11 +896,7 @@
 	return 0;
 }
 
-<<<<<<< HEAD
-static int cs42l42_mute(struct snd_soc_dai *dai, int mute, int direction)
-=======
 static int cs42l42_mute_stream(struct snd_soc_dai *dai, int mute, int stream)
->>>>>>> 7d2a07b7
 {
 	struct snd_soc_component *component = dai->component;
 	struct cs42l42_private *cs42l42 = snd_soc_component_get_drvdata(component);
@@ -951,28 +930,8 @@
 						      0);
 			usleep_range(100, 200);
 
-<<<<<<< HEAD
-		/* Mute the headphone */
-		snd_soc_component_update_bits(component, CS42L42_HP_CTL,
-				CS42L42_HP_ANA_AMUTE_MASK |
-				CS42L42_HP_ANA_BMUTE_MASK,
-				CS42L42_HP_ANA_AMUTE_MASK |
-				CS42L42_HP_ANA_BMUTE_MASK);
-	} else {
-		snd_soc_component_update_bits(component, CS42L42_PLL_CTL1,
-				CS42L42_PLL_START_MASK,
-				1 << CS42L42_PLL_START_SHIFT);
-		/* Read the headphone load */
-		regval = snd_soc_component_read(component, CS42L42_LOAD_DET_RCSTAT);
-		if (((regval & CS42L42_RLA_STAT_MASK) >>
-			CS42L42_RLA_STAT_SHIFT) == CS42L42_RLA_STAT_15_OHM) {
-			fullScaleVol = CS42L42_HP_FULL_SCALE_VOL_MASK;
-		} else {
-			fullScaleVol = 0;
-=======
 			snd_soc_component_update_bits(component, CS42L42_PLL_CTL1,
 						      CS42L42_PLL_START_MASK, 0);
->>>>>>> 7d2a07b7
 		}
 	} else {
 		if (!cs42l42->stream_use) {
@@ -1036,22 +995,13 @@
 #define CS42L42_FORMATS (SNDRV_PCM_FMTBIT_S16_LE |\
 			 SNDRV_PCM_FMTBIT_S24_LE |\
 			 SNDRV_PCM_FMTBIT_S32_LE )
-<<<<<<< HEAD
-
-=======
->>>>>>> 7d2a07b7
 
 static const struct snd_soc_dai_ops cs42l42_ops = {
 	.startup	= cs42l42_dai_startup,
 	.hw_params	= cs42l42_pcm_hw_params,
 	.set_fmt	= cs42l42_set_dai_fmt,
 	.set_sysclk	= cs42l42_set_sysclk,
-<<<<<<< HEAD
-	.mute_stream	= cs42l42_mute,
-	.no_capture_mute = 1,
-=======
 	.mute_stream	= cs42l42_mute_stream,
->>>>>>> 7d2a07b7
 };
 
 static struct snd_soc_dai_driver cs42l42_dai = {
