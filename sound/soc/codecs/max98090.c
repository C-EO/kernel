--- conflicted
+++ resolved
@@ -1398,11 +1398,7 @@
 	{"STENR Mux", "Sidetone Right", "ADCR"},
 	{"STENR Mux", "Sidetone Right", "DMICR"},
 	{"DACL", NULL, "STENL Mux"},
-<<<<<<< HEAD
-	{"DACR", NULL, "STENL Mux"},
-=======
 	{"DACR", NULL, "STENR Mux"},
->>>>>>> 07f0dc60
 
 	{"AIFINL", NULL, "SHDN"},
 	{"AIFINR", NULL, "SHDN"},
