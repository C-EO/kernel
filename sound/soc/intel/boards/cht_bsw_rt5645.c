--- conflicted
+++ resolved
@@ -543,18 +543,6 @@
 	u64 mclock_value;    /* usually 25MHz (0x17d7940), ignored */
 };
 
-static bool is_valleyview(void)
-{
-	static const struct x86_cpu_id cpu_ids[] = {
-		{ X86_VENDOR_INTEL, 6, 55 }, /* Valleyview, Bay Trail */
-		{}
-	};
-
-	if (!x86_match_cpu(cpu_ids))
-		return false;
-	return true;
-}
-
 static int snd_cht_mc_probe(struct platform_device *pdev)
 {
 	int ret_val = 0;
@@ -565,10 +553,7 @@
 	const char *i2c_name = NULL;
 	int dai_index = 0;
 	bool found = false;
-<<<<<<< HEAD
-=======
 	bool is_bytcr = false;
->>>>>>> f2e5fa84
 
 	drv = devm_kzalloc(&pdev->dev, sizeof(*drv), GFP_ATOMIC);
 	if (!drv)
@@ -707,16 +692,6 @@
 		}
 	}
 
-	if (is_valleyview()) {
-		drv->mclk = devm_clk_get(&pdev->dev, "pmc_plt_clk_3");
-		if (IS_ERR(drv->mclk)) {
-			dev_err(&pdev->dev,
-				"Failed to get MCLK from pmc_plt_clk_3: %ld\n",
-				PTR_ERR(drv->mclk));
-			return PTR_ERR(drv->mclk);
-		}
-	}
-
 	snd_soc_card_set_drvdata(card, drv);
 	ret_val = devm_snd_soc_register_card(&pdev->dev, card);
 	if (ret_val) {
