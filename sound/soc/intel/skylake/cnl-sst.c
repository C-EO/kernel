--- conflicted
+++ resolved
@@ -312,11 +312,7 @@
 static irqreturn_t cnl_dsp_irq_thread_handler(int irq, void *context)
 {
 	struct sst_dsp *dsp = context;
-<<<<<<< HEAD
-	struct skl_dev *cnl = sst_dsp_get_thread_context(dsp);
-=======
 	struct skl_dev *cnl = dsp->thread_context;
->>>>>>> 7d2a07b7
 	struct sst_generic_ipc *ipc = &cnl->ipc;
 	struct skl_ipc_header header = {0};
 	u32 hipcida, hipctdr, hipctdd;
