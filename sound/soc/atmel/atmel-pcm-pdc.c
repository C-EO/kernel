--- conflicted
+++ resolved
@@ -34,40 +34,6 @@
 #include "atmel-pcm.h"
 
 
-<<<<<<< HEAD
-static int atmel_pcm_preallocate_dma_buffer(struct snd_pcm *pcm,
-	int stream)
-{
-	struct snd_pcm_substream *substream = pcm->streams[stream].substream;
-	struct snd_dma_buffer *buf = &substream->dma_buffer;
-	size_t size = ATMEL_SSC_DMABUF_SIZE;
-
-	buf->dev.type = SNDRV_DMA_TYPE_DEV;
-	buf->dev.dev = pcm->card->dev;
-	buf->private_data = NULL;
-	buf->area = dma_alloc_coherent(pcm->card->dev, size,
-			&buf->addr, GFP_KERNEL);
-	pr_debug("atmel-pcm: alloc dma buffer: area=%p, addr=%p, size=%zu\n",
-			(void *)buf->area, (void *)(long)buf->addr, size);
-
-	if (!buf->area)
-		return -ENOMEM;
-
-	buf->bytes = size;
-	return 0;
-}
-
-static int atmel_pcm_mmap(struct snd_soc_component *component,
-			  struct snd_pcm_substream *substream,
-			  struct vm_area_struct *vma)
-{
-	return remap_pfn_range(vma, vma->vm_start,
-		       substream->dma_buffer.addr >> PAGE_SHIFT,
-		       vma->vm_end - vma->vm_start, vma->vm_page_prot);
-}
-
-=======
->>>>>>> 7d2a07b7
 static int atmel_pcm_new(struct snd_soc_component *component,
 			 struct snd_soc_pcm_runtime *rtd)
 {
@@ -82,29 +48,7 @@
 				       card->dev, ATMEL_SSC_DMABUF_SIZE,
 				       ATMEL_SSC_DMABUF_SIZE);
 
-<<<<<<< HEAD
-static void atmel_pcm_free(struct snd_soc_component *component,
-			   struct snd_pcm *pcm)
-{
-	struct snd_pcm_substream *substream;
-	struct snd_dma_buffer *buf;
-	int stream;
-
-	for (stream = 0; stream < 2; stream++) {
-		substream = pcm->streams[stream].substream;
-		if (!substream)
-			continue;
-
-		buf = &substream->dma_buffer;
-		if (!buf->area)
-			continue;
-		dma_free_coherent(pcm->card->dev, buf->bytes,
-				  buf->area, buf->addr);
-		buf->area = NULL;
-	}
-=======
-	return 0;
->>>>>>> 7d2a07b7
+	return 0;
 }
 
 /*--------------------------------------------------------------------------*\
@@ -201,12 +145,6 @@
 	/* this may get called several times by oss emulation
 	 * with different params */
 
-<<<<<<< HEAD
-	snd_pcm_set_runtime_buffer(substream, &substream->dma_buffer);
-	runtime->dma_bytes = params_buffer_bytes(params);
-
-=======
->>>>>>> 7d2a07b7
 	prtd->params = snd_soc_dai_get_dma_data(asoc_rtd_to_cpu(rtd, 0), substream);
 	prtd->params->dma_intr_handler = atmel_pcm_dma_irq;
 
@@ -378,13 +316,7 @@
 	.prepare	= atmel_pcm_prepare,
 	.trigger	= atmel_pcm_trigger,
 	.pointer	= atmel_pcm_pointer,
-<<<<<<< HEAD
-	.mmap		= atmel_pcm_mmap,
 	.pcm_construct	= atmel_pcm_new,
-	.pcm_destruct	= atmel_pcm_free,
-=======
-	.pcm_construct	= atmel_pcm_new,
->>>>>>> 7d2a07b7
 };
 
 int atmel_pcm_pdc_platform_register(struct device *dev)
