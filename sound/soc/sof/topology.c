--- conflicted
+++ resolved
@@ -1063,10 +1063,7 @@
 	scontrol->min_volume_step = le32_to_cpu(mc->min);
 	scontrol->max_volume_step = le32_to_cpu(mc->max);
 	scontrol->num_channels = le32_to_cpu(mc->num_channels);
-<<<<<<< HEAD
-=======
 	scontrol->control_data->index = kc->index;
->>>>>>> 7d2a07b7
 
 	/* set cmd for mixer control */
 	if (le32_to_cpu(mc->max) == 1) {
@@ -1077,11 +1074,7 @@
 	scontrol->cmd = SOF_CTRL_CMD_VOLUME;
 
 	/* extract tlv data */
-<<<<<<< HEAD
-	if (get_tlv_data(kc->tlv.p, tlv) < 0) {
-=======
 	if (!kc->tlv.p || get_tlv_data(kc->tlv.p, tlv) < 0) {
->>>>>>> 7d2a07b7
 		dev_err(scomp->dev, "error: invalid TLV data\n");
 		ret = -EINVAL;
 		goto out_free;
@@ -1148,11 +1141,7 @@
 
 	scontrol->comp_id = sdev->next_comp_id;
 	scontrol->num_channels = le32_to_cpu(ec->num_channels);
-<<<<<<< HEAD
-
-=======
 	scontrol->control_data->index = kc->index;
->>>>>>> 7d2a07b7
 	scontrol->cmd = SOF_CTRL_CMD_ENUM;
 
 	dev_dbg(scomp->dev, "tplg: load kcontrol index %d chans %d comp_id %d\n",
@@ -1200,10 +1189,7 @@
 
 	scontrol->comp_id = sdev->next_comp_id;
 	scontrol->cmd = SOF_CTRL_CMD_BINARY;
-<<<<<<< HEAD
-=======
 	scontrol->control_data->index = kc->index;
->>>>>>> 7d2a07b7
 
 	dev_dbg(scomp->dev, "tplg: load kcontrol index %d chans %d\n",
 		scontrol->comp_id, scontrol->num_channels);
@@ -1368,13 +1354,6 @@
 			core, ret);
 		goto err;
 	}
-<<<<<<< HEAD
-
-	/* update enabled cores mask */
-	sdev->enabled_cores_mask |= BIT(core);
-
-=======
->>>>>>> 7d2a07b7
 	return ret;
 err:
 	/* power down core if it is host managed and return the original error if this fails too */
@@ -2170,13 +2149,8 @@
 			wdata[i].control = se->dobj.private;
 			break;
 		default:
-<<<<<<< HEAD
-			dev_err(scomp->dev, "error: unknown kcontrol type %d in widget %s\n",
-				widget->dobj.widget.kcontrol_type,
-=======
 			dev_err(scomp->dev, "error: unknown kcontrol type %u in widget %s\n",
 				widget->dobj.widget.kcontrol_type[i],
->>>>>>> 7d2a07b7
 				widget->name);
 			return -EINVAL;
 		}
@@ -2192,12 +2166,8 @@
 			return -EINVAL;
 
 		/* make sure data is valid - data can be updated at runtime */
-<<<<<<< HEAD
-		if (wdata[i].pdata->magic != SOF_ABI_MAGIC)
-=======
 		if (widget->dobj.widget.kcontrol_type[i] == SND_SOC_TPLG_TYPE_BYTES &&
 		    wdata[i].pdata->magic != SOF_ABI_MAGIC)
->>>>>>> 7d2a07b7
 			return -EINVAL;
 
 		*size += wdata[i].pdata->size;
@@ -2298,7 +2268,6 @@
 			       wdata[i].pdata->size);
 			offset += wdata[i].pdata->size;
 		}
-<<<<<<< HEAD
 	}
 
 	process->size = ipc_data_size;
@@ -2330,39 +2299,6 @@
 		}
 	}
 
-=======
-	}
-
-	process->size = ipc_data_size;
-	swidget->private = process;
-
-	ret = sof_ipc_tx_message(sdev->ipc, process->comp.hdr.cmd, process,
-				 ipc_size, r, sizeof(*r));
-
-	if (ret < 0) {
-		dev_err(scomp->dev, "error: create process failed\n");
-		goto err;
-	}
-
-	/* we sent the data in single message so return */
-	if (ipc_data_size)
-		goto out;
-
-	/* send control data with large message supported method */
-	for (i = 0; i < widget->num_kcontrols; i++) {
-		wdata[i].control->readback_offset = 0;
-		ret = snd_sof_ipc_set_get_comp_data(wdata[i].control,
-						    wdata[i].ipc_cmd,
-						    wdata[i].ctrl_type,
-						    wdata[i].control->cmd,
-						    true);
-		if (ret != 0) {
-			dev_err(scomp->dev, "error: send control failed\n");
-			break;
-		}
-	}
-
->>>>>>> 7d2a07b7
 err:
 	if (ret < 0)
 		kfree(process);
@@ -2878,16 +2814,10 @@
  * name. Note that the function can only be used for the case that all DAIs
  * have a common DAI config for now.
  */
-<<<<<<< HEAD
-static int sof_set_dai_config(struct snd_sof_dev *sdev, u32 size,
-			      struct snd_soc_dai_link *link,
-			      struct sof_ipc_dai_config *config)
-=======
 static int sof_set_dai_config_multi(struct snd_sof_dev *sdev, u32 size,
 				    struct snd_soc_dai_link *link,
 				    struct sof_ipc_dai_config *config,
 				    int num_conf, int curr_conf)
->>>>>>> 7d2a07b7
 {
 	struct snd_sof_dai *dai;
 	int found = 0;
@@ -2907,21 +2837,6 @@
 			 * dai config's dai_index match to the component's
 			 * dai_index.
 			 */
-<<<<<<< HEAD
-			config->dai_index = dai->comp_dai.dai_index;
-
-			/* send message to DSP */
-			ret = sof_ipc_tx_message(sdev->ipc,
-						 config->hdr.cmd, config, size,
-						 &reply, sizeof(reply));
-
-			if (ret < 0) {
-				dev_err(sdev->dev, "error: failed to set DAI config for %s index %d\n",
-					dai->name, config->dai_index);
-				return ret;
-			}
-			dai->dai_config = kmemdup(config, size, GFP_KERNEL);
-=======
 			for (i = 0; i < num_conf; i++)
 				config[i].dai_index = dai->comp_dai.dai_index;
 
@@ -2943,7 +2858,6 @@
 			dai->number_configs = num_conf;
 			dai->current_config = curr_conf;
 			dai->dai_config = kmemdup(config, size * num_conf, GFP_KERNEL);
->>>>>>> 7d2a07b7
 			if (!dai->dai_config)
 				return -ENOMEM;
 
@@ -3071,11 +2985,7 @@
 			       ARRAY_SIZE(sai_tokens), private->array,
 			       le32_to_cpu(private->size));
 	if (ret != 0) {
-<<<<<<< HEAD
-		dev_err(scomp->dev, "error: parse ssp tokens failed %d\n",
-=======
 		dev_err(scomp->dev, "error: parse sai tokens failed %d\n",
->>>>>>> 7d2a07b7
 			le32_to_cpu(private->size));
 		return ret;
 	}
@@ -3085,18 +2995,6 @@
 	config->sai.fsync_rate = le32_to_cpu(hw_config->fsync_rate);
 	config->sai.mclk_direction = hw_config->mclk_direction;
 
-<<<<<<< HEAD
-	dev_dbg(scomp->dev, "tplg: config SSP%d fmt 0x%x mclk %d bclk %d fclk %d width (%d)%d slots %d mclk id %d quirks %d\n",
-		config->dai_index, config->format,
-		config->ssp.mclk_rate, config->ssp.bclk_rate,
-		config->ssp.fsync_rate, config->ssp.sample_valid_bits,
-		config->ssp.tdm_slot_width, config->ssp.tdm_slots,
-		config->ssp.mclk_id, config->ssp.quirks);
-
-	/* validate SSP fsync rate and channel count */
-	if (config->ssp.fsync_rate < 8000 || config->ssp.fsync_rate > 192000) {
-		dev_err(scomp->dev, "error: invalid fsync rate for SSP%d\n",
-=======
 	config->sai.tdm_slots = le32_to_cpu(hw_config->tdm_slots);
 	config->sai.tdm_slot_width = le32_to_cpu(hw_config->tdm_slot_width);
 	config->sai.rx_slots = le32_to_cpu(hw_config->rx_slots);
@@ -3110,20 +3008,14 @@
 
 	if (config->sai.tdm_slots < 1 || config->sai.tdm_slots > 8) {
 		dev_err(scomp->dev, "error: invalid channel count for SAI%d\n",
->>>>>>> 7d2a07b7
 			config->dai_index);
 		return -EINVAL;
 	}
 
-<<<<<<< HEAD
-	if (config->ssp.tdm_slots < 1 || config->ssp.tdm_slots > 8) {
-		dev_err(scomp->dev, "error: invalid channel count for SSP%d\n",
-=======
 	/* set config for all DAI's with name matching the link name */
 	ret = sof_set_dai_config(sdev, size, link, config);
 	if (ret < 0)
 		dev_err(scomp->dev, "error: failed to save DAI config for SAI%d\n",
->>>>>>> 7d2a07b7
 			config->dai_index);
 
 	return ret;
@@ -3156,12 +3048,6 @@
 		return ret;
 	}
 
-<<<<<<< HEAD
-	/* set config for all DAI's with name matching the link name */
-	ret = sof_set_dai_config(sdev, size, link, config);
-	if (ret < 0)
-		dev_err(scomp->dev, "error: failed to save DAI config for SSP%d\n",
-=======
 	config->esai.mclk_rate = le32_to_cpu(hw_config->mclk_rate);
 	config->esai.bclk_rate = le32_to_cpu(hw_config->bclk_rate);
 	config->esai.fsync_rate = le32_to_cpu(hw_config->fsync_rate);
@@ -3187,27 +3073,19 @@
 	ret = sof_set_dai_config(sdev, size, link, config);
 	if (ret < 0)
 		dev_err(scomp->dev, "error: failed to save DAI config for ESAI%d\n",
->>>>>>> 7d2a07b7
 			config->dai_index);
 
 	return ret;
 }
 
-static int sof_link_sai_load(struct snd_soc_component *scomp, int index,
-			     struct snd_soc_dai_link *link,
-			     struct snd_soc_tplg_link_config *cfg,
-			     struct snd_soc_tplg_hw_config *hw_config,
-			     struct sof_ipc_dai_config *config)
+static int sof_link_dmic_load(struct snd_soc_component *scomp, int index,
+			      struct snd_soc_dai_link *link,
+			      struct snd_soc_tplg_link_config *cfg,
+			      struct snd_soc_tplg_hw_config *hw_config,
+			      struct sof_ipc_dai_config *config)
 {
 	struct snd_sof_dev *sdev = snd_soc_component_get_drvdata(scomp);
 	struct snd_soc_tplg_private *private = &cfg->priv;
-<<<<<<< HEAD
-	u32 size = sizeof(*config);
-	int ret;
-
-	/* handle master/slave and inverted clocks */
-	sof_dai_set_format(hw_config, config);
-=======
 	struct sof_ipc_fw_ready *ready = &sdev->fw_ready;
 	struct sof_ipc_fw_version *v = &ready->version;
 	size_t size = sizeof(*config);
@@ -3215,81 +3093,17 @@
 
 	/* Ensure the entire DMIC config struct is zeros */
 	memset(&config->dmic, 0, sizeof(struct sof_ipc_dai_dmic_params));
->>>>>>> 7d2a07b7
-
-	/* init IPC */
-	memset(&config->sai, 0, sizeof(struct sof_ipc_dai_sai_params));
-	config->hdr.size = size;
-
-	ret = sof_parse_tokens(scomp, &config->sai, sai_tokens,
-			       ARRAY_SIZE(sai_tokens), private->array,
+
+	/* get DMIC tokens */
+	ret = sof_parse_tokens(scomp, &config->dmic, dmic_tokens,
+			       ARRAY_SIZE(dmic_tokens), private->array,
 			       le32_to_cpu(private->size));
 	if (ret != 0) {
-<<<<<<< HEAD
-		dev_err(scomp->dev, "error: parse sai tokens failed %d\n",
-=======
 		dev_err(scomp->dev, "error: parse dmic tokens failed %d\n",
->>>>>>> 7d2a07b7
 			le32_to_cpu(private->size));
 		return ret;
 	}
 
-<<<<<<< HEAD
-	config->sai.mclk_rate = le32_to_cpu(hw_config->mclk_rate);
-	config->sai.bclk_rate = le32_to_cpu(hw_config->bclk_rate);
-	config->sai.fsync_rate = le32_to_cpu(hw_config->fsync_rate);
-	config->sai.mclk_direction = hw_config->mclk_direction;
-
-	config->sai.tdm_slots = le32_to_cpu(hw_config->tdm_slots);
-	config->sai.tdm_slot_width = le32_to_cpu(hw_config->tdm_slot_width);
-	config->sai.rx_slots = le32_to_cpu(hw_config->rx_slots);
-	config->sai.tx_slots = le32_to_cpu(hw_config->tx_slots);
-
-	dev_info(scomp->dev,
-		 "tplg: config SAI%d fmt 0x%x mclk %d width %d slots %d mclk id %d\n",
-		config->dai_index, config->format,
-		config->sai.mclk_rate, config->sai.tdm_slot_width,
-		config->sai.tdm_slots, config->sai.mclk_id);
-
-	if (config->sai.tdm_slots < 1 || config->sai.tdm_slots > 8) {
-		dev_err(scomp->dev, "error: invalid channel count for SAI%d\n",
-			config->dai_index);
-		return -EINVAL;
-	}
-
-	/* set config for all DAI's with name matching the link name */
-	ret = sof_set_dai_config(sdev, size, link, config);
-	if (ret < 0)
-		dev_err(scomp->dev, "error: failed to save DAI config for SAI%d\n",
-			config->dai_index);
-
-	return ret;
-}
-
-static int sof_link_esai_load(struct snd_soc_component *scomp, int index,
-			      struct snd_soc_dai_link *link,
-			      struct snd_soc_tplg_link_config *cfg,
-			      struct snd_soc_tplg_hw_config *hw_config,
-			      struct sof_ipc_dai_config *config)
-{
-	struct snd_sof_dev *sdev = snd_soc_component_get_drvdata(scomp);
-	struct snd_soc_tplg_private *private = &cfg->priv;
-	u32 size = sizeof(*config);
-	int ret;
-
-	/* handle master/slave and inverted clocks */
-	sof_dai_set_format(hw_config, config);
-
-	/* init IPC */
-	memset(&config->esai, 0, sizeof(struct sof_ipc_dai_esai_params));
-	config->hdr.size = size;
-
-	ret = sof_parse_tokens(scomp, &config->esai, esai_tokens,
-			       ARRAY_SIZE(esai_tokens), private->array,
-			       le32_to_cpu(private->size));
-	if (ret != 0) {
-		dev_err(scomp->dev, "error: parse esai tokens failed %d\n",
-=======
 	/* get DMIC PDM tokens */
 	ret = sof_parse_token_sets(scomp, &config->dmic.pdm[0], dmic_pdm_tokens,
 			       ARRAY_SIZE(dmic_pdm_tokens), private->array,
@@ -3299,32 +3113,10 @@
 
 	if (ret != 0) {
 		dev_err(scomp->dev, "error: parse dmic pdm tokens failed %d\n",
->>>>>>> 7d2a07b7
 			le32_to_cpu(private->size));
 		return ret;
 	}
 
-<<<<<<< HEAD
-	config->esai.mclk_rate = le32_to_cpu(hw_config->mclk_rate);
-	config->esai.bclk_rate = le32_to_cpu(hw_config->bclk_rate);
-	config->esai.fsync_rate = le32_to_cpu(hw_config->fsync_rate);
-	config->esai.mclk_direction = hw_config->mclk_direction;
-	config->esai.tdm_slots = le32_to_cpu(hw_config->tdm_slots);
-	config->esai.tdm_slot_width = le32_to_cpu(hw_config->tdm_slot_width);
-	config->esai.rx_slots = le32_to_cpu(hw_config->rx_slots);
-	config->esai.tx_slots = le32_to_cpu(hw_config->tx_slots);
-
-	dev_info(scomp->dev,
-		 "tplg: config ESAI%d fmt 0x%x mclk %d width %d slots %d mclk id %d\n",
-		config->dai_index, config->format,
-		config->esai.mclk_rate, config->esai.tdm_slot_width,
-		config->esai.tdm_slots, config->esai.mclk_id);
-
-	if (config->esai.tdm_slots < 1 || config->esai.tdm_slots > 8) {
-		dev_err(scomp->dev, "error: invalid channel count for ESAI%d\n",
-			config->dai_index);
-		return -EINVAL;
-=======
 	/* set IPC header size */
 	config->hdr.size = size;
 
@@ -3352,7 +3144,6 @@
 			config->dmic.pdm[j].id,
 			config->dmic.pdm[j].clk_edge,
 			config->dmic.pdm[j].skew);
->>>>>>> 7d2a07b7
 	}
 
 	/*
@@ -3365,103 +3156,12 @@
 	/* set config for all DAI's with name matching the link name */
 	ret = sof_set_dai_config(sdev, size, link, config);
 	if (ret < 0)
-<<<<<<< HEAD
-		dev_err(scomp->dev, "error: failed to save DAI config for ESAI%d\n",
-=======
-		dev_err(scomp->dev, "error: failed to save DAI config for DMIC%d\n",
->>>>>>> 7d2a07b7
-			config->dai_index);
-
-	return ret;
-}
-
-<<<<<<< HEAD
-static int sof_link_dmic_load(struct snd_soc_component *scomp, int index,
-			      struct snd_soc_dai_link *link,
-			      struct snd_soc_tplg_link_config *cfg,
-			      struct snd_soc_tplg_hw_config *hw_config,
-			      struct sof_ipc_dai_config *config)
-{
-	struct snd_sof_dev *sdev = snd_soc_component_get_drvdata(scomp);
-	struct snd_soc_tplg_private *private = &cfg->priv;
-	struct sof_ipc_fw_ready *ready = &sdev->fw_ready;
-	struct sof_ipc_fw_version *v = &ready->version;
-	size_t size = sizeof(*config);
-	int ret, j;
-
-	/* Ensure the entire DMIC config struct is zeros */
-	memset(&config->dmic, 0, sizeof(struct sof_ipc_dai_dmic_params));
-
-	/* get DMIC tokens */
-	ret = sof_parse_tokens(scomp, &config->dmic, dmic_tokens,
-			       ARRAY_SIZE(dmic_tokens), private->array,
-			       le32_to_cpu(private->size));
-	if (ret != 0) {
-		dev_err(scomp->dev, "error: parse dmic tokens failed %d\n",
-			le32_to_cpu(private->size));
-		return ret;
-	}
-
-	/* get DMIC PDM tokens */
-	ret = sof_parse_token_sets(scomp, &config->dmic.pdm[0], dmic_pdm_tokens,
-			       ARRAY_SIZE(dmic_pdm_tokens), private->array,
-			       le32_to_cpu(private->size),
-			       config->dmic.num_pdm_active,
-			       sizeof(struct sof_ipc_dai_dmic_pdm_ctrl));
-
-	if (ret != 0) {
-		dev_err(scomp->dev, "error: parse dmic pdm tokens failed %d\n",
-			le32_to_cpu(private->size));
-		return ret;
-	}
-
-	/* set IPC header size */
-	config->hdr.size = size;
-
-	/* debug messages */
-	dev_dbg(scomp->dev, "tplg: config DMIC%d driver version %d\n",
-		config->dai_index, config->dmic.driver_ipc_version);
-	dev_dbg(scomp->dev, "pdmclk_min %d pdm_clkmax %d duty_min %hd\n",
-		config->dmic.pdmclk_min, config->dmic.pdmclk_max,
-		config->dmic.duty_min);
-	dev_dbg(scomp->dev, "duty_max %hd fifo_fs %d num_pdms active %d\n",
-		config->dmic.duty_max, config->dmic.fifo_fs,
-		config->dmic.num_pdm_active);
-	dev_dbg(scomp->dev, "fifo word length %hd\n", config->dmic.fifo_bits);
-
-	for (j = 0; j < config->dmic.num_pdm_active; j++) {
-		dev_dbg(scomp->dev, "pdm %hd mic a %hd mic b %hd\n",
-			config->dmic.pdm[j].id,
-			config->dmic.pdm[j].enable_mic_a,
-			config->dmic.pdm[j].enable_mic_b);
-		dev_dbg(scomp->dev, "pdm %hd polarity a %hd polarity b %hd\n",
-			config->dmic.pdm[j].id,
-			config->dmic.pdm[j].polarity_mic_a,
-			config->dmic.pdm[j].polarity_mic_b);
-		dev_dbg(scomp->dev, "pdm %hd clk_edge %hd skew %hd\n",
-			config->dmic.pdm[j].id,
-			config->dmic.pdm[j].clk_edge,
-			config->dmic.pdm[j].skew);
-	}
-
-	/*
-	 * this takes care of backwards compatible handling of fifo_bits_b.
-	 * It is deprecated since firmware ABI version 3.0.1.
-	 */
-	if (SOF_ABI_VER(v->major, v->minor, v->micro) < SOF_ABI_VER(3, 0, 1))
-		config->dmic.fifo_bits_b = config->dmic.fifo_bits;
-
-	/* set config for all DAI's with name matching the link name */
-	ret = sof_set_dai_config(sdev, size, link, config);
-	if (ret < 0)
 		dev_err(scomp->dev, "error: failed to save DAI config for DMIC%d\n",
 			config->dai_index);
 
 	return ret;
 }
 
-=======
->>>>>>> 7d2a07b7
 static int sof_link_hda_load(struct snd_soc_component *scomp, int index,
 			     struct snd_soc_dai_link *link,
 			     struct snd_soc_tplg_link_config *cfg,
@@ -3604,16 +3304,10 @@
 	 * DAI links are expected to have at least 1 hw_config.
 	 * But some older topologies might have no hw_config for HDA dai links.
 	 */
-<<<<<<< HEAD
-	num_hw_configs = le32_to_cpu(cfg->num_hw_configs);
-	if (!num_hw_configs) {
-		if (config.type != SOF_DAI_INTEL_HDA) {
-=======
 	hw_config = cfg->hw_config;
 	num_conf = le32_to_cpu(cfg->num_hw_configs);
 	if (!num_conf) {
 		if (common_config.type != SOF_DAI_INTEL_HDA) {
->>>>>>> 7d2a07b7
 			dev_err(scomp->dev, "error: unexpected DAI config count %d!\n",
 				le32_to_cpu(cfg->num_hw_configs));
 			return -EINVAL;
@@ -3629,11 +3323,7 @@
 				break;
 		}
 
-<<<<<<< HEAD
-		if (i == num_hw_configs) {
-=======
 		if (curr_conf == num_conf) {
->>>>>>> 7d2a07b7
 			dev_err(scomp->dev, "error: default hw_config id: %d not found!\n",
 				le32_to_cpu(cfg->default_hw_config_id));
 			return -EINVAL;
@@ -3665,96 +3355,16 @@
 		ret = sof_link_hda_load(scomp, index, link, cfg, hw_config + curr_conf, config);
 		break;
 	case SOF_DAI_INTEL_ALH:
-<<<<<<< HEAD
-		ret = sof_link_alh_load(scomp, index, link, cfg, hw_config,
-					&config);
-		break;
-	case SOF_DAI_IMX_SAI:
-		ret = sof_link_sai_load(scomp, index, link, cfg, hw_config,
-					&config);
-		break;
-	case SOF_DAI_IMX_ESAI:
-		ret = sof_link_esai_load(scomp, index, link, cfg, hw_config,
-					 &config);
-		break;
-	default:
-		dev_err(scomp->dev, "error: invalid DAI type %d\n",
-			config.type);
-		ret = -EINVAL;
-		break;
-	}
-	if (ret < 0)
-		return ret;
-
-	return 0;
-}
-
-static int sof_link_hda_unload(struct snd_sof_dev *sdev,
-			       struct snd_soc_dai_link *link)
-{
-	struct snd_soc_dai *dai;
-
-	dai = snd_soc_find_dai(link->cpus);
-	if (!dai) {
-		dev_err(sdev->dev, "error: failed to find dai %s in %s",
-			link->cpus->dai_name, __func__);
-		return -EINVAL;
-	}
-
-	return 0;
-}
-
-static int sof_link_unload(struct snd_soc_component *scomp,
-			   struct snd_soc_dobj *dobj)
-{
-	struct snd_sof_dev *sdev = snd_soc_component_get_drvdata(scomp);
-	struct snd_soc_dai_link *link =
-		container_of(dobj, struct snd_soc_dai_link, dobj);
-
-	struct snd_sof_dai *sof_dai;
-	int ret = 0;
-
-	/* only BE link is loaded by sof */
-	if (!link->no_pcm)
-		return 0;
-
-	list_for_each_entry(sof_dai, &sdev->dai_list, list) {
-		if (!sof_dai->name)
-			continue;
-
-		if (strcmp(link->name, sof_dai->name) == 0)
-			goto found;
-	}
-
-	dev_err(scomp->dev, "error: failed to find dai %s in %s",
-		link->name, __func__);
-	return -EINVAL;
-found:
-
-	switch (sof_dai->dai_config->type) {
-	case SOF_DAI_INTEL_SSP:
-	case SOF_DAI_INTEL_DMIC:
-	case SOF_DAI_INTEL_ALH:
-	case SOF_DAI_IMX_SAI:
-	case SOF_DAI_IMX_ESAI:
-		/* no resource needs to be released for all cases above */
-=======
 		ret = sof_link_alh_load(scomp, index, link, cfg, hw_config + curr_conf, config);
 		break;
 	case SOF_DAI_IMX_SAI:
 		ret = sof_link_sai_load(scomp, index, link, cfg, hw_config + curr_conf, config);
->>>>>>> 7d2a07b7
 		break;
 	case SOF_DAI_IMX_ESAI:
 		ret = sof_link_esai_load(scomp, index, link, cfg, hw_config + curr_conf, config);
 		break;
 	default:
-<<<<<<< HEAD
-		dev_err(scomp->dev, "error: invalid DAI type %d\n",
-			sof_dai->dai_config->type);
-=======
 		dev_err(scomp->dev, "error: invalid DAI type %d\n", common_config.type);
->>>>>>> 7d2a07b7
 		ret = -EINVAL;
 		break;
 	}
