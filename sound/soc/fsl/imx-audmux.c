// SPDX-License-Identifier: GPL-2.0+
//
// Copyright 2012 Freescale Semiconductor, Inc.
// Copyright 2012 Linaro Ltd.
// Copyright 2009 Pengutronix, Sascha Hauer <s.hauer@pengutronix.de>
//
// Initial development of this code was funded by
// Phytec Messtechnik GmbH, https://www.phytec.de

#include <linux/clk.h>
#include <linux/debugfs.h>
#include <linux/err.h>
#include <linux/io.h>
#include <linux/module.h>
#include <linux/of.h>
#include <linux/of_device.h>
#include <linux/platform_device.h>
#include <linux/slab.h>

#include "imx-audmux.h"

#define DRIVER_NAME "imx-audmux"

static struct clk *audmux_clk;
static void __iomem *audmux_base;
static u32 *regcache;
static u32 reg_max;

#define IMX_AUDMUX_V2_PTCR(x)		((x) * 8)
#define IMX_AUDMUX_V2_PDCR(x)		((x) * 8 + 4)

#ifdef CONFIG_DEBUG_FS
static struct dentry *audmux_debugfs_root;

/* There is an annoying discontinuity in the SSI numbering with regard
 * to the Linux number of the devices */
static const char *audmux_port_string(int port)
{
	switch (port) {
	case MX31_AUDMUX_PORT1_SSI0:
		return "imx-ssi.0";
	case MX31_AUDMUX_PORT2_SSI1:
		return "imx-ssi.1";
	case MX31_AUDMUX_PORT3_SSI_PINS_3:
		return "SSI3";
	case MX31_AUDMUX_PORT4_SSI_PINS_4:
		return "SSI4";
	case MX31_AUDMUX_PORT5_SSI_PINS_5:
		return "SSI5";
	case MX31_AUDMUX_PORT6_SSI_PINS_6:
		return "SSI6";
	default:
		return "UNKNOWN";
	}
}

static ssize_t audmux_read_file(struct file *file, char __user *user_buf,
				size_t count, loff_t *ppos)
{
	ssize_t ret;
	char *buf;
	uintptr_t port = (uintptr_t)file->private_data;
	u32 pdcr, ptcr;

	if (audmux_clk) {
		ret = clk_prepare_enable(audmux_clk);
		if (ret)
			return ret;
	}

	ptcr = readl(audmux_base + IMX_AUDMUX_V2_PTCR(port));
	pdcr = readl(audmux_base + IMX_AUDMUX_V2_PDCR(port));

	if (audmux_clk)
		clk_disable_unprepare(audmux_clk);

	buf = kmalloc(PAGE_SIZE, GFP_KERNEL);
	if (!buf)
		return -ENOMEM;

	ret = scnprintf(buf, PAGE_SIZE, "PDCR: %08x\nPTCR: %08x\n",
		       pdcr, ptcr);

	if (ptcr & IMX_AUDMUX_V2_PTCR_TFSDIR)
		ret += scnprintf(buf + ret, PAGE_SIZE - ret,
				"TxFS output from %s, ",
				audmux_port_string((ptcr >> 27) & 0x7));
	else
		ret += scnprintf(buf + ret, PAGE_SIZE - ret,
				"TxFS input, ");

	if (ptcr & IMX_AUDMUX_V2_PTCR_TCLKDIR)
		ret += scnprintf(buf + ret, PAGE_SIZE - ret,
				"TxClk output from %s",
				audmux_port_string((ptcr >> 22) & 0x7));
	else
		ret += scnprintf(buf + ret, PAGE_SIZE - ret,
				"TxClk input");

	ret += scnprintf(buf + ret, PAGE_SIZE - ret, "\n");

	if (ptcr & IMX_AUDMUX_V2_PTCR_SYN) {
		ret += scnprintf(buf + ret, PAGE_SIZE - ret,
				"Port is symmetric");
	} else {
		if (ptcr & IMX_AUDMUX_V2_PTCR_RFSDIR)
			ret += scnprintf(buf + ret, PAGE_SIZE - ret,
					"RxFS output from %s, ",
					audmux_port_string((ptcr >> 17) & 0x7));
		else
			ret += scnprintf(buf + ret, PAGE_SIZE - ret,
					"RxFS input, ");

		if (ptcr & IMX_AUDMUX_V2_PTCR_RCLKDIR)
			ret += scnprintf(buf + ret, PAGE_SIZE - ret,
					"RxClk output from %s",
					audmux_port_string((ptcr >> 12) & 0x7));
		else
			ret += scnprintf(buf + ret, PAGE_SIZE - ret,
					"RxClk input");
	}

	ret += scnprintf(buf + ret, PAGE_SIZE - ret,
			"\nData received from %s\n",
			audmux_port_string((pdcr >> 13) & 0x7));

	ret = simple_read_from_buffer(user_buf, count, ppos, buf, ret);

	kfree(buf);

	return ret;
}

static const struct file_operations audmux_debugfs_fops = {
	.open = simple_open,
	.read = audmux_read_file,
	.llseek = default_llseek,
};

static void audmux_debugfs_init(void)
{
	uintptr_t i;
	char buf[20];

	audmux_debugfs_root = debugfs_create_dir("audmux", NULL);

	for (i = 0; i < MX31_AUDMUX_PORT7_SSI_PINS_7 + 1; i++) {
		snprintf(buf, sizeof(buf), "ssi%lu", i);
		debugfs_create_file(buf, 0444, audmux_debugfs_root,
				    (void *)i, &audmux_debugfs_fops);
	}
}

static void audmux_debugfs_remove(void)
{
	debugfs_remove_recursive(audmux_debugfs_root);
}
#else
static inline void audmux_debugfs_init(void)
{
}

static inline void audmux_debugfs_remove(void)
{
}
#endif

static enum imx_audmux_type {
	IMX21_AUDMUX,
	IMX31_AUDMUX,
} audmux_type;

static const struct of_device_id imx_audmux_dt_ids[] = {
	{ .compatible = "fsl,imx21-audmux", .data = (void *)IMX21_AUDMUX, },
	{ .compatible = "fsl,imx31-audmux", .data = (void *)IMX31_AUDMUX, },
	{ /* sentinel */ }
};
MODULE_DEVICE_TABLE(of, imx_audmux_dt_ids);

static const uint8_t port_mapping[] = {
	0x0, 0x4, 0x8, 0x10, 0x14, 0x1c,
};

int imx_audmux_v1_configure_port(unsigned int port, unsigned int pcr)
{
	if (audmux_type != IMX21_AUDMUX)
		return -EINVAL;

	if (!audmux_base)
		return -ENOSYS;

	if (port >= ARRAY_SIZE(port_mapping))
		return -EINVAL;

	writel(pcr, audmux_base + port_mapping[port]);

	return 0;
}
EXPORT_SYMBOL_GPL(imx_audmux_v1_configure_port);

int imx_audmux_v2_configure_port(unsigned int port, unsigned int ptcr,
		unsigned int pdcr)
{
	int ret;

	if (audmux_type != IMX31_AUDMUX)
		return -EINVAL;

	if (!audmux_base)
		return -ENOSYS;

	if (audmux_clk) {
		ret = clk_prepare_enable(audmux_clk);
		if (ret)
			return ret;
	}

	writel(ptcr, audmux_base + IMX_AUDMUX_V2_PTCR(port));
	writel(pdcr, audmux_base + IMX_AUDMUX_V2_PDCR(port));

	if (audmux_clk)
		clk_disable_unprepare(audmux_clk);

	return 0;
}
EXPORT_SYMBOL_GPL(imx_audmux_v2_configure_port);

static int imx_audmux_parse_dt_defaults(struct platform_device *pdev,
		struct device_node *of_node)
{
	struct device_node *child;

	for_each_available_child_of_node(of_node, child) {
		unsigned int port;
		unsigned int ptcr = 0;
		unsigned int pdcr = 0;
		unsigned int pcr = 0;
		unsigned int val;
		int ret;
		int i = 0;

		ret = of_property_read_u32(child, "fsl,audmux-port", &port);
		if (ret) {
			dev_warn(&pdev->dev, "Failed to get fsl,audmux-port of child node \"%pOF\"\n",
					child);
			continue;
		}
		if (!of_property_read_bool(child, "fsl,port-config")) {
			dev_warn(&pdev->dev, "child node \"%pOF\" does not have property fsl,port-config\n",
					child);
			continue;
		}

		for (i = 0; (ret = of_property_read_u32_index(child,
					"fsl,port-config", i, &val)) == 0;
				++i) {
			if (audmux_type == IMX31_AUDMUX) {
				if (i % 2)
					pdcr |= val;
				else
					ptcr |= val;
			} else {
				pcr |= val;
			}
		}

		if (ret != -EOVERFLOW) {
			dev_err(&pdev->dev, "Failed to read u32 at index %d of child %pOF\n",
					i, child);
			continue;
		}

		if (audmux_type == IMX31_AUDMUX) {
			if (i % 2) {
				dev_err(&pdev->dev, "One pdcr value is missing in child node %pOF\n",
						child);
				continue;
			}
			imx_audmux_v2_configure_port(port, ptcr, pdcr);
		} else {
			imx_audmux_v1_configure_port(port, pcr);
		}
	}

	return 0;
}

static int imx_audmux_probe(struct platform_device *pdev)
{
<<<<<<< HEAD
	const struct of_device_id *of_id =
			of_match_device(imx_audmux_dt_ids, &pdev->dev);

=======
>>>>>>> 7d2a07b7
	audmux_base = devm_platform_ioremap_resource(pdev, 0);
	if (IS_ERR(audmux_base))
		return PTR_ERR(audmux_base);

	audmux_clk = devm_clk_get(&pdev->dev, "audmux");
	if (IS_ERR(audmux_clk)) {
		dev_dbg(&pdev->dev, "cannot get clock: %ld\n",
				PTR_ERR(audmux_clk));
		audmux_clk = NULL;
	}

<<<<<<< HEAD
	if (of_id)
		pdev->id_entry = of_id->data;
	audmux_type = pdev->id_entry->driver_data;
=======
	audmux_type = (enum imx_audmux_type)of_device_get_match_data(&pdev->dev);
>>>>>>> 7d2a07b7

	switch (audmux_type) {
	case IMX31_AUDMUX:
		audmux_debugfs_init();
		reg_max = 14;
		break;
	case IMX21_AUDMUX:
		reg_max = 6;
		break;
	default:
		dev_err(&pdev->dev, "unsupported version!\n");
		return -EINVAL;
	}

	regcache = devm_kzalloc(&pdev->dev, sizeof(u32) * reg_max, GFP_KERNEL);
	if (!regcache)
		return -ENOMEM;

	imx_audmux_parse_dt_defaults(pdev, pdev->dev.of_node);

	return 0;
}

static int imx_audmux_remove(struct platform_device *pdev)
{
	if (audmux_type == IMX31_AUDMUX)
		audmux_debugfs_remove();

	return 0;
}

#ifdef CONFIG_PM_SLEEP
static int imx_audmux_suspend(struct device *dev)
{
	int i;

	clk_prepare_enable(audmux_clk);

	for (i = 0; i < reg_max; i++)
		regcache[i] = readl(audmux_base + i * 4);

	clk_disable_unprepare(audmux_clk);

	return 0;
}

static int imx_audmux_resume(struct device *dev)
{
	int i;

	clk_prepare_enable(audmux_clk);

	for (i = 0; i < reg_max; i++)
		writel(regcache[i], audmux_base + i * 4);

	clk_disable_unprepare(audmux_clk);

	return 0;
}
#endif /* CONFIG_PM_SLEEP */

static const struct dev_pm_ops imx_audmux_pm = {
	SET_SYSTEM_SLEEP_PM_OPS(imx_audmux_suspend, imx_audmux_resume)
};

static struct platform_driver imx_audmux_driver = {
	.probe		= imx_audmux_probe,
	.remove		= imx_audmux_remove,
	.driver	= {
		.name	= DRIVER_NAME,
		.pm = &imx_audmux_pm,
		.of_match_table = imx_audmux_dt_ids,
	}
};

static int __init imx_audmux_init(void)
{
	return platform_driver_register(&imx_audmux_driver);
}
subsys_initcall(imx_audmux_init);

static void __exit imx_audmux_exit(void)
{
	platform_driver_unregister(&imx_audmux_driver);
}
module_exit(imx_audmux_exit);

MODULE_DESCRIPTION("Freescale i.MX AUDMUX driver");
MODULE_AUTHOR("Sascha Hauer <s.hauer@pengutronix.de>");
MODULE_LICENSE("GPL v2");
MODULE_ALIAS("platform:" DRIVER_NAME);<|MERGE_RESOLUTION|>--- conflicted
+++ resolved
@@ -287,12 +287,6 @@
 
 static int imx_audmux_probe(struct platform_device *pdev)
 {
-<<<<<<< HEAD
-	const struct of_device_id *of_id =
-			of_match_device(imx_audmux_dt_ids, &pdev->dev);
-
-=======
->>>>>>> 7d2a07b7
 	audmux_base = devm_platform_ioremap_resource(pdev, 0);
 	if (IS_ERR(audmux_base))
 		return PTR_ERR(audmux_base);
@@ -304,13 +298,7 @@
 		audmux_clk = NULL;
 	}
 
-<<<<<<< HEAD
-	if (of_id)
-		pdev->id_entry = of_id->data;
-	audmux_type = pdev->id_entry->driver_data;
-=======
 	audmux_type = (enum imx_audmux_type)of_device_get_match_data(&pdev->dev);
->>>>>>> 7d2a07b7
 
 	switch (audmux_type) {
 	case IMX31_AUDMUX:
