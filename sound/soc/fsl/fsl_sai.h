--- conflicted
+++ resolved
@@ -216,13 +216,6 @@
 #define FSL_SAI_MAXBURST_TX 6
 #define FSL_SAI_MAXBURST_RX 6
 
-<<<<<<< HEAD
-struct fsl_sai_soc_data {
-	bool use_imx_pcm;
-	bool use_edma;
-	unsigned int fifo_depth;
-	unsigned int reg_offset;
-=======
 #define PMQOS_CPU_LATENCY   BIT(0)
 
 struct fsl_sai_soc_data {
@@ -232,7 +225,6 @@
 	unsigned int fifo_depth;
 	unsigned int reg_offset;
 	unsigned int flags;
->>>>>>> 7d2a07b7
 };
 
 /**
@@ -284,10 +276,7 @@
 	struct snd_dmaengine_dai_dma_data dma_params_tx;
 	struct fsl_sai_verid verid;
 	struct fsl_sai_param param;
-<<<<<<< HEAD
-=======
 	struct pm_qos_request pm_qos_req;
->>>>>>> 7d2a07b7
 };
 
 #define TX 1
