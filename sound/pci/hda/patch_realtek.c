--- conflicted
+++ resolved
@@ -5683,11 +5683,8 @@
 	ALC294_FIXUP_ASUS_SPK,
 	ALC293_FIXUP_SYSTEM76_MIC_NO_PRESENCE,
 	ALC285_FIXUP_LENOVO_PC_BEEP_IN_NOISE,
-<<<<<<< HEAD
 	ALC255_FIXUP_ACER_HEADSET_MIC,
 	ALC295_FIXUP_CHROME_BOOK,
-=======
->>>>>>> 3a837f1f
 	ALC225_FIXUP_DELL_WYSE_AIO_MIC_NO_PRESENCE,
 	ALC225_FIXUP_WYSE_AUTO_MUTE,
 	ALC225_FIXUP_WYSE_DISABLE_MIC_VREF,
@@ -6660,7 +6657,6 @@
 		.chained = true,
 		.chain_id = ALC285_FIXUP_LENOVO_HEADPHONE_NOISE
 	},
-<<<<<<< HEAD
 	[ALC255_FIXUP_ACER_HEADSET_MIC] = {
 		.type = HDA_FIXUP_PINS,
 		.v.pins = (const struct hda_pintbl[]) {
@@ -6671,8 +6667,6 @@
 		.chained = true,
 		.chain_id = ALC255_FIXUP_HEADSET_MODE_NO_HP_MIC
 	},
-=======
->>>>>>> 3a837f1f
 	[ALC225_FIXUP_DELL_WYSE_AIO_MIC_NO_PRESENCE] = {
 		.type = HDA_FIXUP_PINS,
 		.v.pins = (const struct hda_pintbl[]) {
