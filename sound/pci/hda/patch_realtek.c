--- conflicted
+++ resolved
@@ -6426,10 +6426,7 @@
 	ALC668_FIXUP_DELL_DISABLE_AAMIX,
 	ALC668_FIXUP_DELL_XPS13,
 	ALC662_FIXUP_ASUS_Nx50,
-<<<<<<< HEAD
-=======
 	ALC668_FIXUP_ASUS_Nx51,
->>>>>>> 1d3cce07
 };
 
 static const struct hda_fixup alc662_fixups[] = {
@@ -6676,8 +6673,6 @@
 		.chained = true,
 		.chain_id = ALC662_FIXUP_BASS_1A
 	},
-<<<<<<< HEAD
-=======
 	[ALC668_FIXUP_ASUS_Nx51] = {
 		.type = HDA_FIXUP_PINS,
 		.v.pins = (const struct hda_pintbl[]) {
@@ -6687,7 +6682,6 @@
 		.chained = true,
 		.chain_id = ALC662_FIXUP_BASS_CHMAP,
 	},
->>>>>>> 1d3cce07
 };
 
 static const struct snd_pci_quirk alc662_fixup_tbl[] = {
@@ -6710,10 +6704,7 @@
 	SND_PCI_QUIRK(0x1028, 0x0698, "Dell", ALC668_FIXUP_DELL_MIC_NO_PRESENCE),
 	SND_PCI_QUIRK(0x1028, 0x069f, "Dell", ALC668_FIXUP_DELL_MIC_NO_PRESENCE),
 	SND_PCI_QUIRK(0x103c, 0x1632, "HP RP5800", ALC662_FIXUP_HP_RP5800),
-<<<<<<< HEAD
-=======
 	SND_PCI_QUIRK(0x1043, 0x1080, "Asus UX501VW", ALC668_FIXUP_HEADSET_MODE),
->>>>>>> 1d3cce07
 	SND_PCI_QUIRK(0x1043, 0x11cd, "Asus N550", ALC662_FIXUP_ASUS_Nx50),
 	SND_PCI_QUIRK(0x1043, 0x13df, "Asus N550JX", ALC662_FIXUP_BASS_1A),
 	SND_PCI_QUIRK(0x1043, 0x129d, "Asus N750", ALC662_FIXUP_ASUS_Nx50),
