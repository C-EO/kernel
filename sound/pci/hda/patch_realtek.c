--- conflicted
+++ resolved
@@ -6530,11 +6530,7 @@
 	[ALC294_FIXUP_ASUS_HEADSET_MIC] = {
 		.type = HDA_FIXUP_PINS,
 		.v.pins = (const struct hda_pintbl[]) {
-<<<<<<< HEAD
-			{ 0x19, 0x01a1113c }, /* use as headset mic, without its own jack detect */
-=======
 			{ 0x19, 0x01a1103c }, /* use as headset mic */
->>>>>>> 8507a484
 			{ }
 		},
 		.chained = true,
