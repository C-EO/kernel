--- conflicted
+++ resolved
@@ -327,18 +327,10 @@
 
 #define AZX_DCAPS_INTEL_SKYLAKE \
 	(AZX_DCAPS_INTEL_PCH_BASE | AZX_DCAPS_PM_RUNTIME |\
-<<<<<<< HEAD
-	 AZX_DCAPS_SEPARATE_STREAM_TAG | AZX_DCAPS_I915_COMPONENT)
-
-#define AZX_DCAPS_INTEL_BROXTON \
-	(AZX_DCAPS_INTEL_PCH_BASE | AZX_DCAPS_PM_RUNTIME |\
-	 AZX_DCAPS_SEPARATE_STREAM_TAG | AZX_DCAPS_I915_COMPONENT)
-=======
 	 AZX_DCAPS_SYNC_WRITE |\
 	 AZX_DCAPS_SEPARATE_STREAM_TAG | AZX_DCAPS_I915_COMPONENT)
 
 #define AZX_DCAPS_INTEL_BROXTON		AZX_DCAPS_INTEL_SKYLAKE
->>>>>>> 0cbc4fbf
 
 /* quirks for ATI SB / AMD Hudson */
 #define AZX_DCAPS_PRESET_ATI_SB \
