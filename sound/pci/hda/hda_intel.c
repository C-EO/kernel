/*
 *
 *  hda_intel.c - Implementation of primary alsa driver code base for Intel HD Audio.
 *
 *  Copyright(c) 2004 Intel Corporation. All rights reserved.
 *
 *  Copyright (c) 2004 Takashi Iwai <tiwai@suse.de>
 *                     PeiSen Hou <pshou@realtek.com.tw>
 *
 *  This program is free software; you can redistribute it and/or modify it
 *  under the terms of the GNU General Public License as published by the Free
 *  Software Foundation; either version 2 of the License, or (at your option)
 *  any later version.
 *
 *  This program is distributed in the hope that it will be useful, but WITHOUT
 *  ANY WARRANTY; without even the implied warranty of MERCHANTABILITY or
 *  FITNESS FOR A PARTICULAR PURPOSE.  See the GNU General Public License for
 *  more details.
 *
 *  You should have received a copy of the GNU General Public License along with
 *  this program; if not, write to the Free Software Foundation, Inc., 59
 *  Temple Place - Suite 330, Boston, MA  02111-1307, USA.
 *
 *  CONTACTS:
 *
 *  Matt Jared		matt.jared@intel.com
 *  Andy Kopp		andy.kopp@intel.com
 *  Dan Kogan		dan.d.kogan@intel.com
 *
 *  CHANGES:
 *
 *  2004.12.01	Major rewrite by tiwai, merged the work of pshou
 * 
 */

#include <sound/driver.h>
#include <asm/io.h>
#include <linux/delay.h>
#include <linux/interrupt.h>
#include <linux/kernel.h>
#include <linux/module.h>
#include <linux/moduleparam.h>
#include <linux/init.h>
#include <linux/slab.h>
#include <linux/pci.h>
#include <linux/mutex.h>
#include <sound/core.h>
#include <sound/initval.h>
#include "hda_codec.h"


static int index = SNDRV_DEFAULT_IDX1;
static char *id = SNDRV_DEFAULT_STR1;
static char *model;
static int position_fix;
static int probe_mask = -1;
static int single_cmd;
static int enable_msi;

module_param(index, int, 0444);
MODULE_PARM_DESC(index, "Index value for Intel HD audio interface.");
module_param(id, charp, 0444);
MODULE_PARM_DESC(id, "ID string for Intel HD audio interface.");
module_param(model, charp, 0444);
MODULE_PARM_DESC(model, "Use the given board model.");
module_param(position_fix, int, 0444);
MODULE_PARM_DESC(position_fix, "Fix DMA pointer (0 = auto, 1 = none, 2 = POSBUF, 3 = FIFO size).");
module_param(probe_mask, int, 0444);
MODULE_PARM_DESC(probe_mask, "Bitmask to probe codecs (default = -1).");
module_param(single_cmd, bool, 0444);
MODULE_PARM_DESC(single_cmd, "Use single command to communicate with codecs (for debugging only).");
module_param(enable_msi, int, 0);
MODULE_PARM_DESC(enable_msi, "Enable Message Signaled Interrupt (MSI)");


/* just for backward compatibility */
static int enable;
module_param(enable, bool, 0444);

MODULE_LICENSE("GPL");
MODULE_SUPPORTED_DEVICE("{{Intel, ICH6},"
			 "{Intel, ICH6M},"
			 "{Intel, ICH7},"
			 "{Intel, ESB2},"
			 "{Intel, ICH8},"
			 "{Intel, ICH9},"
			 "{ATI, SB450},"
			 "{ATI, SB600},"
			 "{ATI, RS600},"
			 "{ATI, RS690},"
			 "{VIA, VT8251},"
			 "{VIA, VT8237A},"
			 "{SiS, SIS966},"
			 "{ULI, M5461}}");
MODULE_DESCRIPTION("Intel HDA driver");

#define SFX	"hda-intel: "

/*
 * registers
 */
#define ICH6_REG_GCAP			0x00
#define ICH6_REG_VMIN			0x02
#define ICH6_REG_VMAJ			0x03
#define ICH6_REG_OUTPAY			0x04
#define ICH6_REG_INPAY			0x06
#define ICH6_REG_GCTL			0x08
#define ICH6_REG_WAKEEN			0x0c
#define ICH6_REG_STATESTS		0x0e
#define ICH6_REG_GSTS			0x10
#define ICH6_REG_INTCTL			0x20
#define ICH6_REG_INTSTS			0x24
#define ICH6_REG_WALCLK			0x30
#define ICH6_REG_SYNC			0x34	
#define ICH6_REG_CORBLBASE		0x40
#define ICH6_REG_CORBUBASE		0x44
#define ICH6_REG_CORBWP			0x48
#define ICH6_REG_CORBRP			0x4A
#define ICH6_REG_CORBCTL		0x4c
#define ICH6_REG_CORBSTS		0x4d
#define ICH6_REG_CORBSIZE		0x4e

#define ICH6_REG_RIRBLBASE		0x50
#define ICH6_REG_RIRBUBASE		0x54
#define ICH6_REG_RIRBWP			0x58
#define ICH6_REG_RINTCNT		0x5a
#define ICH6_REG_RIRBCTL		0x5c
#define ICH6_REG_RIRBSTS		0x5d
#define ICH6_REG_RIRBSIZE		0x5e

#define ICH6_REG_IC			0x60
#define ICH6_REG_IR			0x64
#define ICH6_REG_IRS			0x68
#define   ICH6_IRS_VALID	(1<<1)
#define   ICH6_IRS_BUSY		(1<<0)

#define ICH6_REG_DPLBASE		0x70
#define ICH6_REG_DPUBASE		0x74
#define   ICH6_DPLBASE_ENABLE	0x1	/* Enable position buffer */

/* SD offset: SDI0=0x80, SDI1=0xa0, ... SDO3=0x160 */
enum { SDI0, SDI1, SDI2, SDI3, SDO0, SDO1, SDO2, SDO3 };

/* stream register offsets from stream base */
#define ICH6_REG_SD_CTL			0x00
#define ICH6_REG_SD_STS			0x03
#define ICH6_REG_SD_LPIB		0x04
#define ICH6_REG_SD_CBL			0x08
#define ICH6_REG_SD_LVI			0x0c
#define ICH6_REG_SD_FIFOW		0x0e
#define ICH6_REG_SD_FIFOSIZE		0x10
#define ICH6_REG_SD_FORMAT		0x12
#define ICH6_REG_SD_BDLPL		0x18
#define ICH6_REG_SD_BDLPU		0x1c

/* PCI space */
#define ICH6_PCIREG_TCSEL	0x44

/*
 * other constants
 */

/* max number of SDs */
/* ICH, ATI and VIA have 4 playback and 4 capture */
#define ICH6_CAPTURE_INDEX	0
#define ICH6_NUM_CAPTURE	4
#define ICH6_PLAYBACK_INDEX	4
#define ICH6_NUM_PLAYBACK	4

/* ULI has 6 playback and 5 capture */
#define ULI_CAPTURE_INDEX	0
#define ULI_NUM_CAPTURE		5
#define ULI_PLAYBACK_INDEX	5
#define ULI_NUM_PLAYBACK	6

/* ATI HDMI has 1 playback and 0 capture */
#define ATIHDMI_CAPTURE_INDEX	0
#define ATIHDMI_NUM_CAPTURE	0
#define ATIHDMI_PLAYBACK_INDEX	0
#define ATIHDMI_NUM_PLAYBACK	1

/* this number is statically defined for simplicity */
#define MAX_AZX_DEV		16

/* max number of fragments - we may use more if allocating more pages for BDL */
#define BDL_SIZE		PAGE_ALIGN(8192)
#define AZX_MAX_FRAG		(BDL_SIZE / (MAX_AZX_DEV * 16))
/* max buffer size - no h/w limit, you can increase as you like */
#define AZX_MAX_BUF_SIZE	(1024*1024*1024)
/* max number of PCM devics per card */
#define AZX_MAX_AUDIO_PCMS	6
#define AZX_MAX_MODEM_PCMS	2
#define AZX_MAX_PCMS		(AZX_MAX_AUDIO_PCMS + AZX_MAX_MODEM_PCMS)

/* RIRB int mask: overrun[2], response[0] */
#define RIRB_INT_RESPONSE	0x01
#define RIRB_INT_OVERRUN	0x04
#define RIRB_INT_MASK		0x05

/* STATESTS int mask: SD2,SD1,SD0 */
#define STATESTS_INT_MASK	0x07
<<<<<<< HEAD
#define AZX_MAX_CODECS		3
=======
>>>>>>> aeb3f6d1

/* SD_CTL bits */
#define SD_CTL_STREAM_RESET	0x01	/* stream reset bit */
#define SD_CTL_DMA_START	0x02	/* stream DMA start bit */
#define SD_CTL_STREAM_TAG_MASK	(0xf << 20)
#define SD_CTL_STREAM_TAG_SHIFT	20

/* SD_CTL and SD_STS */
#define SD_INT_DESC_ERR		0x10	/* descriptor error interrupt */
#define SD_INT_FIFO_ERR		0x08	/* FIFO error interrupt */
#define SD_INT_COMPLETE		0x04	/* completion interrupt */
#define SD_INT_MASK		(SD_INT_DESC_ERR|SD_INT_FIFO_ERR|SD_INT_COMPLETE)

/* SD_STS */
#define SD_STS_FIFO_READY	0x20	/* FIFO ready */

/* INTCTL and INTSTS */
#define ICH6_INT_ALL_STREAM	0xff		/* all stream interrupts */
#define ICH6_INT_CTRL_EN	0x40000000	/* controller interrupt enable bit */
#define ICH6_INT_GLOBAL_EN	0x80000000	/* global interrupt enable bit */

/* GCTL unsolicited response enable bit */
#define ICH6_GCTL_UREN		(1<<8)

/* GCTL reset bit */
#define ICH6_GCTL_RESET		(1<<0)

/* CORB/RIRB control, read/write pointer */
#define ICH6_RBCTL_DMA_EN	0x02	/* enable DMA */
#define ICH6_RBCTL_IRQ_EN	0x01	/* enable IRQ */
#define ICH6_RBRWP_CLR		0x8000	/* read/write pointer clear */
/* below are so far hardcoded - should read registers in future */
#define ICH6_MAX_CORB_ENTRIES	256
#define ICH6_MAX_RIRB_ENTRIES	256

/* position fix mode */
enum {
	POS_FIX_AUTO,
	POS_FIX_NONE,
	POS_FIX_POSBUF,
	POS_FIX_FIFO,
};

/* Defines for ATI HD Audio support in SB450 south bridge */
#define ATI_SB450_HDAUDIO_MISC_CNTR2_ADDR   0x42
#define ATI_SB450_HDAUDIO_ENABLE_SNOOP      0x02

/* Defines for Nvidia HDA support */
#define NVIDIA_HDA_TRANSREG_ADDR      0x4e
#define NVIDIA_HDA_ENABLE_COHBITS     0x0f

/*
 */

struct azx_dev {
	u32 *bdl;			/* virtual address of the BDL */
	dma_addr_t bdl_addr;		/* physical address of the BDL */
	u32 *posbuf;			/* position buffer pointer */

	unsigned int bufsize;		/* size of the play buffer in bytes */
	unsigned int fragsize;		/* size of each period in bytes */
	unsigned int frags;		/* number for period in the play buffer */
	unsigned int fifo_size;		/* FIFO size */

	void __iomem *sd_addr;		/* stream descriptor pointer */

	u32 sd_int_sta_mask;		/* stream int status mask */

	/* pcm support */
	struct snd_pcm_substream *substream;	/* assigned substream, set in PCM open */
	unsigned int format_val;	/* format value to be set in the controller and the codec */
	unsigned char stream_tag;	/* assigned stream */
	unsigned char index;		/* stream index */
	/* for sanity check of position buffer */
	unsigned int period_intr;

	unsigned int opened :1;
	unsigned int running :1;
};

/* CORB/RIRB */
struct azx_rb {
	u32 *buf;		/* CORB/RIRB buffer
				 * Each CORB entry is 4byte, RIRB is 8byte
				 */
	dma_addr_t addr;	/* physical address of CORB/RIRB buffer */
	/* for RIRB */
	unsigned short rp, wp;	/* read/write pointers */
	int cmds;		/* number of pending requests */
	u32 res;		/* last read value */
};

struct azx {
	struct snd_card *card;
	struct pci_dev *pci;

	/* chip type specific */
	int driver_type;
	int playback_streams;
	int playback_index_offset;
	int capture_streams;
	int capture_index_offset;
	int num_streams;

	/* pci resources */
	unsigned long addr;
	void __iomem *remap_addr;
	int irq;

	/* locks */
	spinlock_t reg_lock;
	struct mutex open_mutex;

	/* streams (x num_streams) */
	struct azx_dev *azx_dev;

	/* PCM */
	unsigned int pcm_devs;
	struct snd_pcm *pcm[AZX_MAX_PCMS];

	/* HD codec */
	unsigned short codec_mask;
	struct hda_bus *bus;

	/* CORB/RIRB */
	struct azx_rb corb;
	struct azx_rb rirb;

	/* BDL, CORB/RIRB and position buffers */
	struct snd_dma_buffer bdl;
	struct snd_dma_buffer rb;
	struct snd_dma_buffer posbuf;

	/* flags */
	int position_fix;
	unsigned int initialized :1;
	unsigned int single_cmd :1;
	unsigned int polling_mode :1;
	unsigned int msi :1;
};

/* driver types */
enum {
	AZX_DRIVER_ICH,
	AZX_DRIVER_ATI,
	AZX_DRIVER_ATIHDMI,
	AZX_DRIVER_VIA,
	AZX_DRIVER_SIS,
	AZX_DRIVER_ULI,
	AZX_DRIVER_NVIDIA,
};

static char *driver_short_names[] __devinitdata = {
	[AZX_DRIVER_ICH] = "HDA Intel",
	[AZX_DRIVER_ATI] = "HDA ATI SB",
	[AZX_DRIVER_ATIHDMI] = "HDA ATI HDMI",
	[AZX_DRIVER_VIA] = "HDA VIA VT82xx",
	[AZX_DRIVER_SIS] = "HDA SIS966",
	[AZX_DRIVER_ULI] = "HDA ULI M5461",
	[AZX_DRIVER_NVIDIA] = "HDA NVidia",
};

/*
 * macros for easy use
 */
#define azx_writel(chip,reg,value) \
	writel(value, (chip)->remap_addr + ICH6_REG_##reg)
#define azx_readl(chip,reg) \
	readl((chip)->remap_addr + ICH6_REG_##reg)
#define azx_writew(chip,reg,value) \
	writew(value, (chip)->remap_addr + ICH6_REG_##reg)
#define azx_readw(chip,reg) \
	readw((chip)->remap_addr + ICH6_REG_##reg)
#define azx_writeb(chip,reg,value) \
	writeb(value, (chip)->remap_addr + ICH6_REG_##reg)
#define azx_readb(chip,reg) \
	readb((chip)->remap_addr + ICH6_REG_##reg)

#define azx_sd_writel(dev,reg,value) \
	writel(value, (dev)->sd_addr + ICH6_REG_##reg)
#define azx_sd_readl(dev,reg) \
	readl((dev)->sd_addr + ICH6_REG_##reg)
#define azx_sd_writew(dev,reg,value) \
	writew(value, (dev)->sd_addr + ICH6_REG_##reg)
#define azx_sd_readw(dev,reg) \
	readw((dev)->sd_addr + ICH6_REG_##reg)
#define azx_sd_writeb(dev,reg,value) \
	writeb(value, (dev)->sd_addr + ICH6_REG_##reg)
#define azx_sd_readb(dev,reg) \
	readb((dev)->sd_addr + ICH6_REG_##reg)

/* for pcm support */
#define get_azx_dev(substream) (substream->runtime->private_data)

/* Get the upper 32bit of the given dma_addr_t
 * Compiler should optimize and eliminate the code if dma_addr_t is 32bit
 */
#define upper_32bit(addr) (sizeof(addr) > 4 ? (u32)((addr) >> 32) : (u32)0)

static int azx_acquire_irq(struct azx *chip, int do_disconnect);

/*
 * Interface for HD codec
 */

/*
 * CORB / RIRB interface
 */
static int azx_alloc_cmd_io(struct azx *chip)
{
	int err;

	/* single page (at least 4096 bytes) must suffice for both ringbuffes */
	err = snd_dma_alloc_pages(SNDRV_DMA_TYPE_DEV, snd_dma_pci_data(chip->pci),
				  PAGE_SIZE, &chip->rb);
	if (err < 0) {
		snd_printk(KERN_ERR SFX "cannot allocate CORB/RIRB\n");
		return err;
	}
	return 0;
}

static void azx_init_cmd_io(struct azx *chip)
{
	/* CORB set up */
	chip->corb.addr = chip->rb.addr;
	chip->corb.buf = (u32 *)chip->rb.area;
	azx_writel(chip, CORBLBASE, (u32)chip->corb.addr);
	azx_writel(chip, CORBUBASE, upper_32bit(chip->corb.addr));

	/* set the corb size to 256 entries (ULI requires explicitly) */
	azx_writeb(chip, CORBSIZE, 0x02);
	/* set the corb write pointer to 0 */
	azx_writew(chip, CORBWP, 0);
	/* reset the corb hw read pointer */
	azx_writew(chip, CORBRP, ICH6_RBRWP_CLR);
	/* enable corb dma */
	azx_writeb(chip, CORBCTL, ICH6_RBCTL_DMA_EN);

	/* RIRB set up */
	chip->rirb.addr = chip->rb.addr + 2048;
	chip->rirb.buf = (u32 *)(chip->rb.area + 2048);
	azx_writel(chip, RIRBLBASE, (u32)chip->rirb.addr);
	azx_writel(chip, RIRBUBASE, upper_32bit(chip->rirb.addr));

	/* set the rirb size to 256 entries (ULI requires explicitly) */
	azx_writeb(chip, RIRBSIZE, 0x02);
	/* reset the rirb hw write pointer */
	azx_writew(chip, RIRBWP, ICH6_RBRWP_CLR);
	/* set N=1, get RIRB response interrupt for new entry */
	azx_writew(chip, RINTCNT, 1);
	/* enable rirb dma and response irq */
	azx_writeb(chip, RIRBCTL, ICH6_RBCTL_DMA_EN | ICH6_RBCTL_IRQ_EN);
	chip->rirb.rp = chip->rirb.cmds = 0;
}

static void azx_free_cmd_io(struct azx *chip)
{
	/* disable ringbuffer DMAs */
	azx_writeb(chip, RIRBCTL, 0);
	azx_writeb(chip, CORBCTL, 0);
}

/* send a command */
static int azx_corb_send_cmd(struct hda_codec *codec, hda_nid_t nid, int direct,
			     unsigned int verb, unsigned int para)
{
	struct azx *chip = codec->bus->private_data;
	unsigned int wp;
	u32 val;

	val = (u32)(codec->addr & 0x0f) << 28;
	val |= (u32)direct << 27;
	val |= (u32)nid << 20;
	val |= verb << 8;
	val |= para;

	/* add command to corb */
	wp = azx_readb(chip, CORBWP);
	wp++;
	wp %= ICH6_MAX_CORB_ENTRIES;

	spin_lock_irq(&chip->reg_lock);
	chip->rirb.cmds++;
	chip->corb.buf[wp] = cpu_to_le32(val);
	azx_writel(chip, CORBWP, wp);
	spin_unlock_irq(&chip->reg_lock);

	return 0;
}

#define ICH6_RIRB_EX_UNSOL_EV	(1<<4)

/* retrieve RIRB entry - called from interrupt handler */
static void azx_update_rirb(struct azx *chip)
{
	unsigned int rp, wp;
	u32 res, res_ex;

	wp = azx_readb(chip, RIRBWP);
	if (wp == chip->rirb.wp)
		return;
	chip->rirb.wp = wp;
		
	while (chip->rirb.rp != wp) {
		chip->rirb.rp++;
		chip->rirb.rp %= ICH6_MAX_RIRB_ENTRIES;

		rp = chip->rirb.rp << 1; /* an RIRB entry is 8-bytes */
		res_ex = le32_to_cpu(chip->rirb.buf[rp + 1]);
		res = le32_to_cpu(chip->rirb.buf[rp]);
		if (res_ex & ICH6_RIRB_EX_UNSOL_EV)
			snd_hda_queue_unsol_event(chip->bus, res, res_ex);
		else if (chip->rirb.cmds) {
			chip->rirb.cmds--;
			chip->rirb.res = res;
		}
	}
}

/* receive a response */
static unsigned int azx_rirb_get_response(struct hda_codec *codec)
{
	struct azx *chip = codec->bus->private_data;
	unsigned long timeout;

 again:
	timeout = jiffies + msecs_to_jiffies(1000);
	do {
		if (chip->polling_mode) {
			spin_lock_irq(&chip->reg_lock);
			azx_update_rirb(chip);
			spin_unlock_irq(&chip->reg_lock);
		}
		if (! chip->rirb.cmds)
			return chip->rirb.res; /* the last value */
		schedule_timeout_interruptible(1);
	} while (time_after_eq(timeout, jiffies));

	if (chip->msi) {
		snd_printk(KERN_WARNING "hda_intel: No response from codec, "
			   "disabling MSI...\n");
		free_irq(chip->irq, chip);
		chip->irq = -1;
		pci_disable_msi(chip->pci);
		chip->msi = 0;
		if (azx_acquire_irq(chip, 1) < 0)
			return -1;
		goto again;
	}

	if (!chip->polling_mode) {
		snd_printk(KERN_WARNING "hda_intel: azx_get_response timeout, "
			   "switching to polling mode...\n");
		chip->polling_mode = 1;
		goto again;
	}

	snd_printk(KERN_ERR "hda_intel: azx_get_response timeout, "
		   "switching to single_cmd mode...\n");
	chip->rirb.rp = azx_readb(chip, RIRBWP);
	chip->rirb.cmds = 0;
	/* switch to single_cmd mode */
	chip->single_cmd = 1;
	azx_free_cmd_io(chip);
	return -1;
}

/*
 * Use the single immediate command instead of CORB/RIRB for simplicity
 *
 * Note: according to Intel, this is not preferred use.  The command was
 *       intended for the BIOS only, and may get confused with unsolicited
 *       responses.  So, we shouldn't use it for normal operation from the
 *       driver.
 *       I left the codes, however, for debugging/testing purposes.
 */

/* send a command */
static int azx_single_send_cmd(struct hda_codec *codec, hda_nid_t nid,
			       int direct, unsigned int verb,
			       unsigned int para)
{
	struct azx *chip = codec->bus->private_data;
	u32 val;
	int timeout = 50;

	val = (u32)(codec->addr & 0x0f) << 28;
	val |= (u32)direct << 27;
	val |= (u32)nid << 20;
	val |= verb << 8;
	val |= para;

	while (timeout--) {
		/* check ICB busy bit */
		if (! (azx_readw(chip, IRS) & ICH6_IRS_BUSY)) {
			/* Clear IRV valid bit */
			azx_writew(chip, IRS, azx_readw(chip, IRS) | ICH6_IRS_VALID);
			azx_writel(chip, IC, val);
			azx_writew(chip, IRS, azx_readw(chip, IRS) | ICH6_IRS_BUSY);
			return 0;
		}
		udelay(1);
	}
	snd_printd(SFX "send_cmd timeout: IRS=0x%x, val=0x%x\n", azx_readw(chip, IRS), val);
	return -EIO;
}

/* receive a response */
static unsigned int azx_single_get_response(struct hda_codec *codec)
{
	struct azx *chip = codec->bus->private_data;
	int timeout = 50;

	while (timeout--) {
		/* check IRV busy bit */
		if (azx_readw(chip, IRS) & ICH6_IRS_VALID)
			return azx_readl(chip, IR);
		udelay(1);
	}
	snd_printd(SFX "get_response timeout: IRS=0x%x\n", azx_readw(chip, IRS));
	return (unsigned int)-1;
}

/*
 * The below are the main callbacks from hda_codec.
 *
 * They are just the skeleton to call sub-callbacks according to the
 * current setting of chip->single_cmd.
 */

/* send a command */
static int azx_send_cmd(struct hda_codec *codec, hda_nid_t nid,
			int direct, unsigned int verb,
			unsigned int para)
{
	struct azx *chip = codec->bus->private_data;
	if (chip->single_cmd)
		return azx_single_send_cmd(codec, nid, direct, verb, para);
	else
		return azx_corb_send_cmd(codec, nid, direct, verb, para);
}

/* get a response */
static unsigned int azx_get_response(struct hda_codec *codec)
{
	struct azx *chip = codec->bus->private_data;
	if (chip->single_cmd)
		return azx_single_get_response(codec);
	else
		return azx_rirb_get_response(codec);
}


/* reset codec link */
static int azx_reset(struct azx *chip)
{
	int count;

	/* reset controller */
	azx_writel(chip, GCTL, azx_readl(chip, GCTL) & ~ICH6_GCTL_RESET);

	count = 50;
	while (azx_readb(chip, GCTL) && --count)
		msleep(1);

	/* delay for >= 100us for codec PLL to settle per spec
	 * Rev 0.9 section 5.5.1
	 */
	msleep(1);

	/* Bring controller out of reset */
	azx_writeb(chip, GCTL, azx_readb(chip, GCTL) | ICH6_GCTL_RESET);

	count = 50;
	while (!azx_readb(chip, GCTL) && --count)
		msleep(1);

	/* Brent Chartrand said to wait >= 540us for codecs to initialize */
	msleep(1);

	/* check to see if controller is ready */
	if (!azx_readb(chip, GCTL)) {
		snd_printd("azx_reset: controller not ready!\n");
		return -EBUSY;
	}

	/* Accept unsolicited responses */
	azx_writel(chip, GCTL, azx_readl(chip, GCTL) | ICH6_GCTL_UREN);

	/* detect codecs */
	if (!chip->codec_mask) {
		chip->codec_mask = azx_readw(chip, STATESTS);
		snd_printdd("codec_mask = 0x%x\n", chip->codec_mask);
	}

	return 0;
}


/*
 * Lowlevel interface
 */  

/* enable interrupts */
static void azx_int_enable(struct azx *chip)
{
	/* enable controller CIE and GIE */
	azx_writel(chip, INTCTL, azx_readl(chip, INTCTL) |
		   ICH6_INT_CTRL_EN | ICH6_INT_GLOBAL_EN);
}

/* disable interrupts */
static void azx_int_disable(struct azx *chip)
{
	int i;

	/* disable interrupts in stream descriptor */
	for (i = 0; i < chip->num_streams; i++) {
		struct azx_dev *azx_dev = &chip->azx_dev[i];
		azx_sd_writeb(azx_dev, SD_CTL,
			      azx_sd_readb(azx_dev, SD_CTL) & ~SD_INT_MASK);
	}

	/* disable SIE for all streams */
	azx_writeb(chip, INTCTL, 0);

	/* disable controller CIE and GIE */
	azx_writel(chip, INTCTL, azx_readl(chip, INTCTL) &
		   ~(ICH6_INT_CTRL_EN | ICH6_INT_GLOBAL_EN));
}

/* clear interrupts */
static void azx_int_clear(struct azx *chip)
{
	int i;

	/* clear stream status */
	for (i = 0; i < chip->num_streams; i++) {
		struct azx_dev *azx_dev = &chip->azx_dev[i];
		azx_sd_writeb(azx_dev, SD_STS, SD_INT_MASK);
	}

	/* clear STATESTS */
	azx_writeb(chip, STATESTS, STATESTS_INT_MASK);

	/* clear rirb status */
	azx_writeb(chip, RIRBSTS, RIRB_INT_MASK);

	/* clear int status */
	azx_writel(chip, INTSTS, ICH6_INT_CTRL_EN | ICH6_INT_ALL_STREAM);
}

/* start a stream */
static void azx_stream_start(struct azx *chip, struct azx_dev *azx_dev)
{
	/* enable SIE */
	azx_writeb(chip, INTCTL,
		   azx_readb(chip, INTCTL) | (1 << azx_dev->index));
	/* set DMA start and interrupt mask */
	azx_sd_writeb(azx_dev, SD_CTL, azx_sd_readb(azx_dev, SD_CTL) |
		      SD_CTL_DMA_START | SD_INT_MASK);
}

/* stop a stream */
static void azx_stream_stop(struct azx *chip, struct azx_dev *azx_dev)
{
	/* stop DMA */
	azx_sd_writeb(azx_dev, SD_CTL, azx_sd_readb(azx_dev, SD_CTL) &
		      ~(SD_CTL_DMA_START | SD_INT_MASK));
	azx_sd_writeb(azx_dev, SD_STS, SD_INT_MASK); /* to be sure */
	/* disable SIE */
	azx_writeb(chip, INTCTL,
		   azx_readb(chip, INTCTL) & ~(1 << azx_dev->index));
}


/*
 * initialize the chip
 */
static void azx_init_chip(struct azx *chip)
{
	unsigned char reg;

	/* Clear bits 0-2 of PCI register TCSEL (at offset 0x44)
	 * TCSEL == Traffic Class Select Register, which sets PCI express QOS
	 * Ensuring these bits are 0 clears playback static on some HD Audio codecs
	 */
	pci_read_config_byte (chip->pci, ICH6_PCIREG_TCSEL, &reg);
	pci_write_config_byte(chip->pci, ICH6_PCIREG_TCSEL, reg & 0xf8);

	/* reset controller */
	azx_reset(chip);

	/* initialize interrupts */
	azx_int_clear(chip);
	azx_int_enable(chip);

	/* initialize the codec command I/O */
	if (!chip->single_cmd)
		azx_init_cmd_io(chip);

	/* program the position buffer */
	azx_writel(chip, DPLBASE, (u32)chip->posbuf.addr);
	azx_writel(chip, DPUBASE, upper_32bit(chip->posbuf.addr));

	switch (chip->driver_type) {
	case AZX_DRIVER_ATI:
		/* For ATI SB450 azalia HD audio, we need to enable snoop */
		pci_read_config_byte(chip->pci, ATI_SB450_HDAUDIO_MISC_CNTR2_ADDR, 
				     &reg);
		pci_write_config_byte(chip->pci, ATI_SB450_HDAUDIO_MISC_CNTR2_ADDR, 
				      (reg & 0xf8) | ATI_SB450_HDAUDIO_ENABLE_SNOOP);
		break;
	case AZX_DRIVER_NVIDIA:
		/* For NVIDIA HDA, enable snoop */
		pci_read_config_byte(chip->pci,NVIDIA_HDA_TRANSREG_ADDR, &reg);
		pci_write_config_byte(chip->pci,NVIDIA_HDA_TRANSREG_ADDR,
				      (reg & 0xf0) | NVIDIA_HDA_ENABLE_COHBITS);
		break;
        }
}


/*
 * interrupt handler
 */
static irqreturn_t azx_interrupt(int irq, void *dev_id)
{
	struct azx *chip = dev_id;
	struct azx_dev *azx_dev;
	u32 status;
	int i;

	spin_lock(&chip->reg_lock);

	status = azx_readl(chip, INTSTS);
	if (status == 0) {
		spin_unlock(&chip->reg_lock);
		return IRQ_NONE;
	}
	
	for (i = 0; i < chip->num_streams; i++) {
		azx_dev = &chip->azx_dev[i];
		if (status & azx_dev->sd_int_sta_mask) {
			azx_sd_writeb(azx_dev, SD_STS, SD_INT_MASK);
			if (azx_dev->substream && azx_dev->running) {
				azx_dev->period_intr++;
				spin_unlock(&chip->reg_lock);
				snd_pcm_period_elapsed(azx_dev->substream);
				spin_lock(&chip->reg_lock);
			}
		}
	}

	/* clear rirb int */
	status = azx_readb(chip, RIRBSTS);
	if (status & RIRB_INT_MASK) {
		if (! chip->single_cmd && (status & RIRB_INT_RESPONSE))
			azx_update_rirb(chip);
		azx_writeb(chip, RIRBSTS, RIRB_INT_MASK);
	}

#if 0
	/* clear state status int */
	if (azx_readb(chip, STATESTS) & 0x04)
		azx_writeb(chip, STATESTS, 0x04);
#endif
	spin_unlock(&chip->reg_lock);
	
	return IRQ_HANDLED;
}


/*
 * set up BDL entries
 */
static void azx_setup_periods(struct azx_dev *azx_dev)
{
	u32 *bdl = azx_dev->bdl;
	dma_addr_t dma_addr = azx_dev->substream->runtime->dma_addr;
	int idx;

	/* reset BDL address */
	azx_sd_writel(azx_dev, SD_BDLPL, 0);
	azx_sd_writel(azx_dev, SD_BDLPU, 0);

	/* program the initial BDL entries */
	for (idx = 0; idx < azx_dev->frags; idx++) {
		unsigned int off = idx << 2; /* 4 dword step */
		dma_addr_t addr = dma_addr + idx * azx_dev->fragsize;
		/* program the address field of the BDL entry */
		bdl[off] = cpu_to_le32((u32)addr);
		bdl[off+1] = cpu_to_le32(upper_32bit(addr));

		/* program the size field of the BDL entry */
		bdl[off+2] = cpu_to_le32(azx_dev->fragsize);

		/* program the IOC to enable interrupt when buffer completes */
		bdl[off+3] = cpu_to_le32(0x01);
	}
}

/*
 * set up the SD for streaming
 */
static int azx_setup_controller(struct azx *chip, struct azx_dev *azx_dev)
{
	unsigned char val;
	int timeout;

	/* make sure the run bit is zero for SD */
	azx_sd_writeb(azx_dev, SD_CTL, azx_sd_readb(azx_dev, SD_CTL) & ~SD_CTL_DMA_START);
	/* reset stream */
	azx_sd_writeb(azx_dev, SD_CTL, azx_sd_readb(azx_dev, SD_CTL) | SD_CTL_STREAM_RESET);
	udelay(3);
	timeout = 300;
	while (!((val = azx_sd_readb(azx_dev, SD_CTL)) & SD_CTL_STREAM_RESET) &&
	       --timeout)
		;
	val &= ~SD_CTL_STREAM_RESET;
	azx_sd_writeb(azx_dev, SD_CTL, val);
	udelay(3);

	timeout = 300;
	/* waiting for hardware to report that the stream is out of reset */
	while (((val = azx_sd_readb(azx_dev, SD_CTL)) & SD_CTL_STREAM_RESET) &&
	       --timeout)
		;

	/* program the stream_tag */
	azx_sd_writel(azx_dev, SD_CTL,
		      (azx_sd_readl(azx_dev, SD_CTL) & ~SD_CTL_STREAM_TAG_MASK) |
		      (azx_dev->stream_tag << SD_CTL_STREAM_TAG_SHIFT));

	/* program the length of samples in cyclic buffer */
	azx_sd_writel(azx_dev, SD_CBL, azx_dev->bufsize);

	/* program the stream format */
	/* this value needs to be the same as the one programmed */
	azx_sd_writew(azx_dev, SD_FORMAT, azx_dev->format_val);

	/* program the stream LVI (last valid index) of the BDL */
	azx_sd_writew(azx_dev, SD_LVI, azx_dev->frags - 1);

	/* program the BDL address */
	/* lower BDL address */
	azx_sd_writel(azx_dev, SD_BDLPL, (u32)azx_dev->bdl_addr);
	/* upper BDL address */
	azx_sd_writel(azx_dev, SD_BDLPU, upper_32bit(azx_dev->bdl_addr));

	/* enable the position buffer */
	if (! (azx_readl(chip, DPLBASE) & ICH6_DPLBASE_ENABLE))
		azx_writel(chip, DPLBASE, (u32)chip->posbuf.addr | ICH6_DPLBASE_ENABLE);

	/* set the interrupt enable bits in the descriptor control register */
	azx_sd_writel(azx_dev, SD_CTL, azx_sd_readl(azx_dev, SD_CTL) | SD_INT_MASK);

	return 0;
}


/*
 * Codec initialization
 */

static unsigned int azx_max_codecs[] __devinitdata = {
	[AZX_DRIVER_ICH] = 3,
	[AZX_DRIVER_ATI] = 4,
	[AZX_DRIVER_ATIHDMI] = 4,
	[AZX_DRIVER_VIA] = 3,		/* FIXME: correct? */
	[AZX_DRIVER_SIS] = 3,		/* FIXME: correct? */
	[AZX_DRIVER_ULI] = 3,		/* FIXME: correct? */
	[AZX_DRIVER_NVIDIA] = 3,	/* FIXME: correct? */
};

static int __devinit azx_codec_create(struct azx *chip, const char *model)
{
	struct hda_bus_template bus_temp;
	int c, codecs, err;

	memset(&bus_temp, 0, sizeof(bus_temp));
	bus_temp.private_data = chip;
	bus_temp.modelname = model;
	bus_temp.pci = chip->pci;
	bus_temp.ops.command = azx_send_cmd;
	bus_temp.ops.get_response = azx_get_response;

	if ((err = snd_hda_bus_new(chip->card, &bus_temp, &chip->bus)) < 0)
		return err;

	codecs = 0;
	for (c = 0; c < azx_max_codecs[chip->driver_type]; c++) {
		if ((chip->codec_mask & (1 << c)) & probe_mask) {
			err = snd_hda_codec_new(chip->bus, c, NULL);
			if (err < 0)
				continue;
			codecs++;
		}
	}
	if (! codecs) {
		snd_printk(KERN_ERR SFX "no codecs initialized\n");
		return -ENXIO;
	}

	return 0;
}


/*
 * PCM support
 */

/* assign a stream for the PCM */
static inline struct azx_dev *azx_assign_device(struct azx *chip, int stream)
{
	int dev, i, nums;
	if (stream == SNDRV_PCM_STREAM_PLAYBACK) {
		dev = chip->playback_index_offset;
		nums = chip->playback_streams;
	} else {
		dev = chip->capture_index_offset;
		nums = chip->capture_streams;
	}
	for (i = 0; i < nums; i++, dev++)
		if (! chip->azx_dev[dev].opened) {
			chip->azx_dev[dev].opened = 1;
			return &chip->azx_dev[dev];
		}
	return NULL;
}

/* release the assigned stream */
static inline void azx_release_device(struct azx_dev *azx_dev)
{
	azx_dev->opened = 0;
}

static struct snd_pcm_hardware azx_pcm_hw = {
	.info =			(SNDRV_PCM_INFO_MMAP | SNDRV_PCM_INFO_INTERLEAVED |
				 SNDRV_PCM_INFO_BLOCK_TRANSFER |
				 SNDRV_PCM_INFO_MMAP_VALID |
				 /* No full-resume yet implemented */
				 /* SNDRV_PCM_INFO_RESUME |*/
				 SNDRV_PCM_INFO_PAUSE),
	.formats =		SNDRV_PCM_FMTBIT_S16_LE,
	.rates =		SNDRV_PCM_RATE_48000,
	.rate_min =		48000,
	.rate_max =		48000,
	.channels_min =		2,
	.channels_max =		2,
	.buffer_bytes_max =	AZX_MAX_BUF_SIZE,
	.period_bytes_min =	128,
	.period_bytes_max =	AZX_MAX_BUF_SIZE / 2,
	.periods_min =		2,
	.periods_max =		AZX_MAX_FRAG,
	.fifo_size =		0,
};

struct azx_pcm {
	struct azx *chip;
	struct hda_codec *codec;
	struct hda_pcm_stream *hinfo[2];
};

static int azx_pcm_open(struct snd_pcm_substream *substream)
{
	struct azx_pcm *apcm = snd_pcm_substream_chip(substream);
	struct hda_pcm_stream *hinfo = apcm->hinfo[substream->stream];
	struct azx *chip = apcm->chip;
	struct azx_dev *azx_dev;
	struct snd_pcm_runtime *runtime = substream->runtime;
	unsigned long flags;
	int err;

	mutex_lock(&chip->open_mutex);
	azx_dev = azx_assign_device(chip, substream->stream);
	if (azx_dev == NULL) {
		mutex_unlock(&chip->open_mutex);
		return -EBUSY;
	}
	runtime->hw = azx_pcm_hw;
	runtime->hw.channels_min = hinfo->channels_min;
	runtime->hw.channels_max = hinfo->channels_max;
	runtime->hw.formats = hinfo->formats;
	runtime->hw.rates = hinfo->rates;
	snd_pcm_limit_hw_rates(runtime);
	snd_pcm_hw_constraint_integer(runtime, SNDRV_PCM_HW_PARAM_PERIODS);
	snd_pcm_hw_constraint_step(runtime, 0, SNDRV_PCM_HW_PARAM_BUFFER_BYTES,
				   128);
	snd_pcm_hw_constraint_step(runtime, 0, SNDRV_PCM_HW_PARAM_PERIOD_BYTES,
				   128);
	if ((err = hinfo->ops.open(hinfo, apcm->codec, substream)) < 0) {
		azx_release_device(azx_dev);
		mutex_unlock(&chip->open_mutex);
		return err;
	}
	spin_lock_irqsave(&chip->reg_lock, flags);
	azx_dev->substream = substream;
	azx_dev->running = 0;
	spin_unlock_irqrestore(&chip->reg_lock, flags);

	runtime->private_data = azx_dev;
	mutex_unlock(&chip->open_mutex);
	return 0;
}

static int azx_pcm_close(struct snd_pcm_substream *substream)
{
	struct azx_pcm *apcm = snd_pcm_substream_chip(substream);
	struct hda_pcm_stream *hinfo = apcm->hinfo[substream->stream];
	struct azx *chip = apcm->chip;
	struct azx_dev *azx_dev = get_azx_dev(substream);
	unsigned long flags;

	mutex_lock(&chip->open_mutex);
	spin_lock_irqsave(&chip->reg_lock, flags);
	azx_dev->substream = NULL;
	azx_dev->running = 0;
	spin_unlock_irqrestore(&chip->reg_lock, flags);
	azx_release_device(azx_dev);
	hinfo->ops.close(hinfo, apcm->codec, substream);
	mutex_unlock(&chip->open_mutex);
	return 0;
}

static int azx_pcm_hw_params(struct snd_pcm_substream *substream, struct snd_pcm_hw_params *hw_params)
{
	return snd_pcm_lib_malloc_pages(substream, params_buffer_bytes(hw_params));
}

static int azx_pcm_hw_free(struct snd_pcm_substream *substream)
{
	struct azx_pcm *apcm = snd_pcm_substream_chip(substream);
	struct azx_dev *azx_dev = get_azx_dev(substream);
	struct hda_pcm_stream *hinfo = apcm->hinfo[substream->stream];

	/* reset BDL address */
	azx_sd_writel(azx_dev, SD_BDLPL, 0);
	azx_sd_writel(azx_dev, SD_BDLPU, 0);
	azx_sd_writel(azx_dev, SD_CTL, 0);

	hinfo->ops.cleanup(hinfo, apcm->codec, substream);

	return snd_pcm_lib_free_pages(substream);
}

static int azx_pcm_prepare(struct snd_pcm_substream *substream)
{
	struct azx_pcm *apcm = snd_pcm_substream_chip(substream);
	struct azx *chip = apcm->chip;
	struct azx_dev *azx_dev = get_azx_dev(substream);
	struct hda_pcm_stream *hinfo = apcm->hinfo[substream->stream];
	struct snd_pcm_runtime *runtime = substream->runtime;

	azx_dev->bufsize = snd_pcm_lib_buffer_bytes(substream);
	azx_dev->fragsize = snd_pcm_lib_period_bytes(substream);
	azx_dev->frags = azx_dev->bufsize / azx_dev->fragsize;
	azx_dev->format_val = snd_hda_calc_stream_format(runtime->rate,
							 runtime->channels,
							 runtime->format,
							 hinfo->maxbps);
	if (! azx_dev->format_val) {
		snd_printk(KERN_ERR SFX "invalid format_val, rate=%d, ch=%d, format=%d\n",
			   runtime->rate, runtime->channels, runtime->format);
		return -EINVAL;
	}

	snd_printdd("azx_pcm_prepare: bufsize=0x%x, fragsize=0x%x, format=0x%x\n",
		    azx_dev->bufsize, azx_dev->fragsize, azx_dev->format_val);
	azx_setup_periods(azx_dev);
	azx_setup_controller(chip, azx_dev);
	if (substream->stream == SNDRV_PCM_STREAM_PLAYBACK)
		azx_dev->fifo_size = azx_sd_readw(azx_dev, SD_FIFOSIZE) + 1;
	else
		azx_dev->fifo_size = 0;

	return hinfo->ops.prepare(hinfo, apcm->codec, azx_dev->stream_tag,
				  azx_dev->format_val, substream);
}

static int azx_pcm_trigger(struct snd_pcm_substream *substream, int cmd)
{
	struct azx_pcm *apcm = snd_pcm_substream_chip(substream);
	struct azx_dev *azx_dev = get_azx_dev(substream);
	struct azx *chip = apcm->chip;
	int err = 0;

	spin_lock(&chip->reg_lock);
	switch (cmd) {
	case SNDRV_PCM_TRIGGER_PAUSE_RELEASE:
	case SNDRV_PCM_TRIGGER_RESUME:
	case SNDRV_PCM_TRIGGER_START:
		azx_stream_start(chip, azx_dev);
		azx_dev->running = 1;
		break;
	case SNDRV_PCM_TRIGGER_PAUSE_PUSH:
	case SNDRV_PCM_TRIGGER_SUSPEND:
	case SNDRV_PCM_TRIGGER_STOP:
		azx_stream_stop(chip, azx_dev);
		azx_dev->running = 0;
		break;
	default:
		err = -EINVAL;
	}
	spin_unlock(&chip->reg_lock);
	if (cmd == SNDRV_PCM_TRIGGER_PAUSE_PUSH ||
	    cmd == SNDRV_PCM_TRIGGER_SUSPEND ||
	    cmd == SNDRV_PCM_TRIGGER_STOP) {
		int timeout = 5000;
		while (azx_sd_readb(azx_dev, SD_CTL) & SD_CTL_DMA_START && --timeout)
			;
	}
	return err;
}

static snd_pcm_uframes_t azx_pcm_pointer(struct snd_pcm_substream *substream)
{
	struct azx_pcm *apcm = snd_pcm_substream_chip(substream);
	struct azx *chip = apcm->chip;
	struct azx_dev *azx_dev = get_azx_dev(substream);
	unsigned int pos;

	if (chip->position_fix == POS_FIX_POSBUF ||
	    chip->position_fix == POS_FIX_AUTO) {
		/* use the position buffer */
		pos = le32_to_cpu(*azx_dev->posbuf);
		if (chip->position_fix == POS_FIX_AUTO &&
		    azx_dev->period_intr == 1 && ! pos) {
			printk(KERN_WARNING
			       "hda-intel: Invalid position buffer, "
			       "using LPIB read method instead.\n");
			chip->position_fix = POS_FIX_NONE;
			goto read_lpib;
		}
	} else {
	read_lpib:
		/* read LPIB */
		pos = azx_sd_readl(azx_dev, SD_LPIB);
		if (chip->position_fix == POS_FIX_FIFO)
			pos += azx_dev->fifo_size;
	}
	if (pos >= azx_dev->bufsize)
		pos = 0;
	return bytes_to_frames(substream->runtime, pos);
}

static struct snd_pcm_ops azx_pcm_ops = {
	.open = azx_pcm_open,
	.close = azx_pcm_close,
	.ioctl = snd_pcm_lib_ioctl,
	.hw_params = azx_pcm_hw_params,
	.hw_free = azx_pcm_hw_free,
	.prepare = azx_pcm_prepare,
	.trigger = azx_pcm_trigger,
	.pointer = azx_pcm_pointer,
};

static void azx_pcm_free(struct snd_pcm *pcm)
{
	kfree(pcm->private_data);
}

static int __devinit create_codec_pcm(struct azx *chip, struct hda_codec *codec,
				      struct hda_pcm *cpcm, int pcm_dev)
{
	int err;
	struct snd_pcm *pcm;
	struct azx_pcm *apcm;

	/* if no substreams are defined for both playback and capture,
	 * it's just a placeholder.  ignore it.
	 */
	if (!cpcm->stream[0].substreams && !cpcm->stream[1].substreams)
		return 0;

	snd_assert(cpcm->name, return -EINVAL);

	err = snd_pcm_new(chip->card, cpcm->name, pcm_dev,
			  cpcm->stream[0].substreams, cpcm->stream[1].substreams,
			  &pcm);
	if (err < 0)
		return err;
	strcpy(pcm->name, cpcm->name);
	apcm = kmalloc(sizeof(*apcm), GFP_KERNEL);
	if (apcm == NULL)
		return -ENOMEM;
	apcm->chip = chip;
	apcm->codec = codec;
	apcm->hinfo[0] = &cpcm->stream[0];
	apcm->hinfo[1] = &cpcm->stream[1];
	pcm->private_data = apcm;
	pcm->private_free = azx_pcm_free;
	if (cpcm->stream[0].substreams)
		snd_pcm_set_ops(pcm, SNDRV_PCM_STREAM_PLAYBACK, &azx_pcm_ops);
	if (cpcm->stream[1].substreams)
		snd_pcm_set_ops(pcm, SNDRV_PCM_STREAM_CAPTURE, &azx_pcm_ops);
	snd_pcm_lib_preallocate_pages_for_all(pcm, SNDRV_DMA_TYPE_DEV,
					      snd_dma_pci_data(chip->pci),
					      1024 * 64, 1024 * 1024);
	chip->pcm[pcm_dev] = pcm;
	if (chip->pcm_devs < pcm_dev + 1)
		chip->pcm_devs = pcm_dev + 1;

	return 0;
}

static int __devinit azx_pcm_create(struct azx *chip)
{
	struct list_head *p;
	struct hda_codec *codec;
	int c, err;
	int pcm_dev;

	if ((err = snd_hda_build_pcms(chip->bus)) < 0)
		return err;

	/* create audio PCMs */
	pcm_dev = 0;
	list_for_each(p, &chip->bus->codec_list) {
		codec = list_entry(p, struct hda_codec, list);
		for (c = 0; c < codec->num_pcms; c++) {
			if (codec->pcm_info[c].is_modem)
				continue; /* create later */
			if (pcm_dev >= AZX_MAX_AUDIO_PCMS) {
				snd_printk(KERN_ERR SFX "Too many audio PCMs\n");
				return -EINVAL;
			}
			err = create_codec_pcm(chip, codec, &codec->pcm_info[c], pcm_dev);
			if (err < 0)
				return err;
			pcm_dev++;
		}
	}

	/* create modem PCMs */
	pcm_dev = AZX_MAX_AUDIO_PCMS;
	list_for_each(p, &chip->bus->codec_list) {
		codec = list_entry(p, struct hda_codec, list);
		for (c = 0; c < codec->num_pcms; c++) {
			if (! codec->pcm_info[c].is_modem)
				continue; /* already created */
			if (pcm_dev >= AZX_MAX_PCMS) {
				snd_printk(KERN_ERR SFX "Too many modem PCMs\n");
				return -EINVAL;
			}
			err = create_codec_pcm(chip, codec, &codec->pcm_info[c], pcm_dev);
			if (err < 0)
				return err;
			chip->pcm[pcm_dev]->dev_class = SNDRV_PCM_CLASS_MODEM;
			pcm_dev++;
		}
	}
	return 0;
}

/*
 * mixer creation - all stuff is implemented in hda module
 */
static int __devinit azx_mixer_create(struct azx *chip)
{
	return snd_hda_build_controls(chip->bus);
}


/*
 * initialize SD streams
 */
static int __devinit azx_init_stream(struct azx *chip)
{
	int i;

	/* initialize each stream (aka device)
	 * assign the starting bdl address to each stream (device) and initialize
	 */
	for (i = 0; i < chip->num_streams; i++) {
		unsigned int off = sizeof(u32) * (i * AZX_MAX_FRAG * 4);
		struct azx_dev *azx_dev = &chip->azx_dev[i];
		azx_dev->bdl = (u32 *)(chip->bdl.area + off);
		azx_dev->bdl_addr = chip->bdl.addr + off;
		azx_dev->posbuf = (u32 __iomem *)(chip->posbuf.area + i * 8);
		/* offset: SDI0=0x80, SDI1=0xa0, ... SDO3=0x160 */
		azx_dev->sd_addr = chip->remap_addr + (0x20 * i + 0x80);
		/* int mask: SDI0=0x01, SDI1=0x02, ... SDO3=0x80 */
		azx_dev->sd_int_sta_mask = 1 << i;
		/* stream tag: must be non-zero and unique */
		azx_dev->index = i;
		azx_dev->stream_tag = i + 1;
	}

	return 0;
}

static int azx_acquire_irq(struct azx *chip, int do_disconnect)
{
	if (request_irq(chip->pci->irq, azx_interrupt,
			chip->msi ? 0 : IRQF_SHARED,
			"HDA Intel", chip)) {
		printk(KERN_ERR "hda-intel: unable to grab IRQ %d, "
		       "disabling device\n", chip->pci->irq);
		if (do_disconnect)
			snd_card_disconnect(chip->card);
		return -1;
	}
	chip->irq = chip->pci->irq;
	pci_intx(chip->pci, !chip->msi);
	return 0;
}


#ifdef CONFIG_PM
/*
 * power management
 */
static int azx_suspend(struct pci_dev *pci, pm_message_t state)
{
	struct snd_card *card = pci_get_drvdata(pci);
	struct azx *chip = card->private_data;
	int i;

	snd_power_change_state(card, SNDRV_CTL_POWER_D3hot);
	for (i = 0; i < chip->pcm_devs; i++)
		snd_pcm_suspend_all(chip->pcm[i]);
	snd_hda_suspend(chip->bus, state);
	azx_free_cmd_io(chip);
	if (chip->irq >= 0) {
		synchronize_irq(chip->irq);
		free_irq(chip->irq, chip);
		chip->irq = -1;
	}
	if (chip->msi)
		pci_disable_msi(chip->pci);
	pci_disable_device(pci);
	pci_save_state(pci);
	pci_set_power_state(pci, pci_choose_state(pci, state));
	return 0;
}

static int azx_resume(struct pci_dev *pci)
{
	struct snd_card *card = pci_get_drvdata(pci);
	struct azx *chip = card->private_data;

	pci_set_power_state(pci, PCI_D0);
	pci_restore_state(pci);
	if (pci_enable_device(pci) < 0) {
		printk(KERN_ERR "hda-intel: pci_enable_device failed, "
		       "disabling device\n");
		snd_card_disconnect(card);
		return -EIO;
	}
	pci_set_master(pci);
	if (chip->msi)
		if (pci_enable_msi(pci) < 0)
			chip->msi = 0;
	if (azx_acquire_irq(chip, 1) < 0)
		return -EIO;
	azx_init_chip(chip);
	snd_hda_resume(chip->bus);
	snd_power_change_state(card, SNDRV_CTL_POWER_D0);
	return 0;
}
#endif /* CONFIG_PM */


/*
 * destructor
 */
static int azx_free(struct azx *chip)
{
	if (chip->initialized) {
		int i;

		for (i = 0; i < chip->num_streams; i++)
			azx_stream_stop(chip, &chip->azx_dev[i]);

		/* disable interrupts */
		azx_int_disable(chip);
		azx_int_clear(chip);

		/* disable CORB/RIRB */
		azx_free_cmd_io(chip);

		/* disable position buffer */
		azx_writel(chip, DPLBASE, 0);
		azx_writel(chip, DPUBASE, 0);
	}

	if (chip->irq >= 0) {
		synchronize_irq(chip->irq);
		free_irq(chip->irq, (void*)chip);
	}
	if (chip->msi)
		pci_disable_msi(chip->pci);
	if (chip->remap_addr)
		iounmap(chip->remap_addr);

	if (chip->bdl.area)
		snd_dma_free_pages(&chip->bdl);
	if (chip->rb.area)
		snd_dma_free_pages(&chip->rb);
	if (chip->posbuf.area)
		snd_dma_free_pages(&chip->posbuf);
	pci_release_regions(chip->pci);
	pci_disable_device(chip->pci);
	kfree(chip->azx_dev);
	kfree(chip);

	return 0;
}

static int azx_dev_free(struct snd_device *device)
{
	return azx_free(device->device_data);
}

/*
 * white/black-listing for position_fix
 */
static const struct snd_pci_quirk position_fix_list[] __devinitdata = {
	SND_PCI_QUIRK(0x1028, 0x01cc, "Dell D820", POS_FIX_NONE),
	{}
};

static int __devinit check_position_fix(struct azx *chip, int fix)
{
	const struct snd_pci_quirk *q;

	if (fix == POS_FIX_AUTO) {
		q = snd_pci_quirk_lookup(chip->pci, position_fix_list);
		if (q) {
			snd_printdd(KERN_INFO
				    "hda_intel: position_fix set to %d "
				    "for device %04x:%04x\n",
				    q->value, q->subvendor, q->subdevice);
			return q->value;
		}
	}
	return fix;
}

/*
 * constructor
 */
static int __devinit azx_create(struct snd_card *card, struct pci_dev *pci,
				int driver_type,
				struct azx **rchip)
{
	struct azx *chip;
	int err;
	static struct snd_device_ops ops = {
		.dev_free = azx_dev_free,
	};

	*rchip = NULL;
	
	err = pci_enable_device(pci);
	if (err < 0)
		return err;

	chip = kzalloc(sizeof(*chip), GFP_KERNEL);
	if (!chip) {
		snd_printk(KERN_ERR SFX "cannot allocate chip\n");
		pci_disable_device(pci);
		return -ENOMEM;
	}

	spin_lock_init(&chip->reg_lock);
	mutex_init(&chip->open_mutex);
	chip->card = card;
	chip->pci = pci;
	chip->irq = -1;
	chip->driver_type = driver_type;
	chip->msi = enable_msi;

	chip->position_fix = check_position_fix(chip, position_fix);

	chip->single_cmd = single_cmd;

#if BITS_PER_LONG != 64
	/* Fix up base address on ULI M5461 */
	if (chip->driver_type == AZX_DRIVER_ULI) {
		u16 tmp3;
		pci_read_config_word(pci, 0x40, &tmp3);
		pci_write_config_word(pci, 0x40, tmp3 | 0x10);
		pci_write_config_dword(pci, PCI_BASE_ADDRESS_1, 0);
	}
#endif

	err = pci_request_regions(pci, "ICH HD audio");
	if (err < 0) {
		kfree(chip);
		pci_disable_device(pci);
		return err;
	}

	chip->addr = pci_resource_start(pci, 0);
	chip->remap_addr = ioremap_nocache(chip->addr, pci_resource_len(pci,0));
	if (chip->remap_addr == NULL) {
		snd_printk(KERN_ERR SFX "ioremap error\n");
		err = -ENXIO;
		goto errout;
	}

	if (chip->msi)
		if (pci_enable_msi(pci) < 0)
			chip->msi = 0;

	if (azx_acquire_irq(chip, 0) < 0) {
		err = -EBUSY;
		goto errout;
	}

	pci_set_master(pci);
	synchronize_irq(chip->irq);

	switch (chip->driver_type) {
	case AZX_DRIVER_ULI:
		chip->playback_streams = ULI_NUM_PLAYBACK;
		chip->capture_streams = ULI_NUM_CAPTURE;
		chip->playback_index_offset = ULI_PLAYBACK_INDEX;
		chip->capture_index_offset = ULI_CAPTURE_INDEX;
		break;
	case AZX_DRIVER_ATIHDMI:
		chip->playback_streams = ATIHDMI_NUM_PLAYBACK;
		chip->capture_streams = ATIHDMI_NUM_CAPTURE;
		chip->playback_index_offset = ATIHDMI_PLAYBACK_INDEX;
		chip->capture_index_offset = ATIHDMI_CAPTURE_INDEX;
		break;
	default:
		chip->playback_streams = ICH6_NUM_PLAYBACK;
		chip->capture_streams = ICH6_NUM_CAPTURE;
		chip->playback_index_offset = ICH6_PLAYBACK_INDEX;
		chip->capture_index_offset = ICH6_CAPTURE_INDEX;
		break;
	}
	chip->num_streams = chip->playback_streams + chip->capture_streams;
	chip->azx_dev = kcalloc(chip->num_streams, sizeof(*chip->azx_dev), GFP_KERNEL);
	if (!chip->azx_dev) {
		snd_printk(KERN_ERR "cannot malloc azx_dev\n");
		goto errout;
	}

	/* allocate memory for the BDL for each stream */
	if ((err = snd_dma_alloc_pages(SNDRV_DMA_TYPE_DEV, snd_dma_pci_data(chip->pci),
				       BDL_SIZE, &chip->bdl)) < 0) {
		snd_printk(KERN_ERR SFX "cannot allocate BDL\n");
		goto errout;
	}
	/* allocate memory for the position buffer */
	if ((err = snd_dma_alloc_pages(SNDRV_DMA_TYPE_DEV, snd_dma_pci_data(chip->pci),
				       chip->num_streams * 8, &chip->posbuf)) < 0) {
		snd_printk(KERN_ERR SFX "cannot allocate posbuf\n");
		goto errout;
	}
	/* allocate CORB/RIRB */
	if (! chip->single_cmd)
		if ((err = azx_alloc_cmd_io(chip)) < 0)
			goto errout;

	/* initialize streams */
	azx_init_stream(chip);

	/* initialize chip */
	azx_init_chip(chip);

	chip->initialized = 1;

	/* codec detection */
	if (!chip->codec_mask) {
		snd_printk(KERN_ERR SFX "no codecs found!\n");
		err = -ENODEV;
		goto errout;
	}

	if ((err = snd_device_new(card, SNDRV_DEV_LOWLEVEL, chip, &ops)) <0) {
		snd_printk(KERN_ERR SFX "Error creating device [card]!\n");
		goto errout;
	}

	strcpy(card->driver, "HDA-Intel");
	strcpy(card->shortname, driver_short_names[chip->driver_type]);
	sprintf(card->longname, "%s at 0x%lx irq %i", card->shortname, chip->addr, chip->irq);

	*rchip = chip;
	return 0;

 errout:
	azx_free(chip);
	return err;
}

static int __devinit azx_probe(struct pci_dev *pci, const struct pci_device_id *pci_id)
{
	struct snd_card *card;
	struct azx *chip;
	int err;

	card = snd_card_new(index, id, THIS_MODULE, 0);
	if (!card) {
		snd_printk(KERN_ERR SFX "Error creating card!\n");
		return -ENOMEM;
	}

	err = azx_create(card, pci, pci_id->driver_data, &chip);
	if (err < 0) {
		snd_card_free(card);
		return err;
	}
	card->private_data = chip;

	/* create codec instances */
	if ((err = azx_codec_create(chip, model)) < 0) {
		snd_card_free(card);
		return err;
	}

	/* create PCM streams */
	if ((err = azx_pcm_create(chip)) < 0) {
		snd_card_free(card);
		return err;
	}

	/* create mixer controls */
	if ((err = azx_mixer_create(chip)) < 0) {
		snd_card_free(card);
		return err;
	}

	snd_card_set_dev(card, &pci->dev);

	if ((err = snd_card_register(card)) < 0) {
		snd_card_free(card);
		return err;
	}

	pci_set_drvdata(pci, card);

	return err;
}

static void __devexit azx_remove(struct pci_dev *pci)
{
	snd_card_free(pci_get_drvdata(pci));
	pci_set_drvdata(pci, NULL);
}

/* PCI IDs */
static struct pci_device_id azx_ids[] = {
	{ 0x8086, 0x2668, PCI_ANY_ID, PCI_ANY_ID, 0, 0, AZX_DRIVER_ICH }, /* ICH6 */
	{ 0x8086, 0x27d8, PCI_ANY_ID, PCI_ANY_ID, 0, 0, AZX_DRIVER_ICH }, /* ICH7 */
	{ 0x8086, 0x269a, PCI_ANY_ID, PCI_ANY_ID, 0, 0, AZX_DRIVER_ICH }, /* ESB2 */
	{ 0x8086, 0x284b, PCI_ANY_ID, PCI_ANY_ID, 0, 0, AZX_DRIVER_ICH }, /* ICH8 */
	{ 0x8086, 0x293e, PCI_ANY_ID, PCI_ANY_ID, 0, 0, AZX_DRIVER_ICH }, /* ICH9 */
	{ 0x8086, 0x293f, PCI_ANY_ID, PCI_ANY_ID, 0, 0, AZX_DRIVER_ICH }, /* ICH9 */
	{ 0x1002, 0x437b, PCI_ANY_ID, PCI_ANY_ID, 0, 0, AZX_DRIVER_ATI }, /* ATI SB450 */
	{ 0x1002, 0x4383, PCI_ANY_ID, PCI_ANY_ID, 0, 0, AZX_DRIVER_ATI }, /* ATI SB600 */
	{ 0x1002, 0x793b, PCI_ANY_ID, PCI_ANY_ID, 0, 0, AZX_DRIVER_ATIHDMI }, /* ATI RS600 HDMI */
	{ 0x1002, 0x7919, PCI_ANY_ID, PCI_ANY_ID, 0, 0, AZX_DRIVER_ATIHDMI }, /* ATI RS690 HDMI */
	{ 0x1106, 0x3288, PCI_ANY_ID, PCI_ANY_ID, 0, 0, AZX_DRIVER_VIA }, /* VIA VT8251/VT8237A */
	{ 0x1039, 0x7502, PCI_ANY_ID, PCI_ANY_ID, 0, 0, AZX_DRIVER_SIS }, /* SIS966 */
	{ 0x10b9, 0x5461, PCI_ANY_ID, PCI_ANY_ID, 0, 0, AZX_DRIVER_ULI }, /* ULI M5461 */
	{ 0x10de, 0x026c, PCI_ANY_ID, PCI_ANY_ID, 0, 0, AZX_DRIVER_NVIDIA }, /* NVIDIA MCP51 */
	{ 0x10de, 0x0371, PCI_ANY_ID, PCI_ANY_ID, 0, 0, AZX_DRIVER_NVIDIA }, /* NVIDIA MCP55 */
	{ 0x10de, 0x03e4, PCI_ANY_ID, PCI_ANY_ID, 0, 0, AZX_DRIVER_NVIDIA }, /* NVIDIA MCP61 */
	{ 0x10de, 0x03f0, PCI_ANY_ID, PCI_ANY_ID, 0, 0, AZX_DRIVER_NVIDIA }, /* NVIDIA MCP61 */
	{ 0x10de, 0x044a, PCI_ANY_ID, PCI_ANY_ID, 0, 0, AZX_DRIVER_NVIDIA }, /* NVIDIA MCP65 */
	{ 0x10de, 0x044b, PCI_ANY_ID, PCI_ANY_ID, 0, 0, AZX_DRIVER_NVIDIA }, /* NVIDIA MCP65 */
	{ 0x10de, 0x055c, PCI_ANY_ID, PCI_ANY_ID, 0, 0, AZX_DRIVER_NVIDIA }, /* NVIDIA MCP67 */
	{ 0x10de, 0x055d, PCI_ANY_ID, PCI_ANY_ID, 0, 0, AZX_DRIVER_NVIDIA }, /* NVIDIA MCP67 */
	{ 0, }
};
MODULE_DEVICE_TABLE(pci, azx_ids);

/* pci_driver definition */
static struct pci_driver driver = {
	.name = "HDA Intel",
	.id_table = azx_ids,
	.probe = azx_probe,
	.remove = __devexit_p(azx_remove),
#ifdef CONFIG_PM
	.suspend = azx_suspend,
	.resume = azx_resume,
#endif
};

static int __init alsa_card_azx_init(void)
{
	return pci_register_driver(&driver);
}

static void __exit alsa_card_azx_exit(void)
{
	pci_unregister_driver(&driver);
}

module_init(alsa_card_azx_init)
module_exit(alsa_card_azx_exit)<|MERGE_RESOLUTION|>--- conflicted
+++ resolved
@@ -199,10 +199,6 @@
 
 /* STATESTS int mask: SD2,SD1,SD0 */
 #define STATESTS_INT_MASK	0x07
-<<<<<<< HEAD
-#define AZX_MAX_CODECS		3
-=======
->>>>>>> aeb3f6d1
 
 /* SD_CTL bits */
 #define SD_CTL_STREAM_RESET	0x01	/* stream reset bit */
