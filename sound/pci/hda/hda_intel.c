/*
 *
 *  hda_intel.c - Implementation of primary alsa driver code base
 *                for Intel HD Audio.
 *
 *  Copyright(c) 2004 Intel Corporation. All rights reserved.
 *
 *  Copyright (c) 2004 Takashi Iwai <tiwai@suse.de>
 *                     PeiSen Hou <pshou@realtek.com.tw>
 *
 *  This program is free software; you can redistribute it and/or modify it
 *  under the terms of the GNU General Public License as published by the Free
 *  Software Foundation; either version 2 of the License, or (at your option)
 *  any later version.
 *
 *  This program is distributed in the hope that it will be useful, but WITHOUT
 *  ANY WARRANTY; without even the implied warranty of MERCHANTABILITY or
 *  FITNESS FOR A PARTICULAR PURPOSE.  See the GNU General Public License for
 *  more details.
 *
 *  You should have received a copy of the GNU General Public License along with
 *  this program; if not, write to the Free Software Foundation, Inc., 59
 *  Temple Place - Suite 330, Boston, MA  02111-1307, USA.
 *
 *  CONTACTS:
 *
 *  Matt Jared		matt.jared@intel.com
 *  Andy Kopp		andy.kopp@intel.com
 *  Dan Kogan		dan.d.kogan@intel.com
 *
 *  CHANGES:
 *
 *  2004.12.01	Major rewrite by tiwai, merged the work of pshou
 * 
 */

#include <asm/io.h>
#include <linux/delay.h>
#include <linux/interrupt.h>
#include <linux/kernel.h>
#include <linux/module.h>
#include <linux/dma-mapping.h>
#include <linux/moduleparam.h>
#include <linux/init.h>
#include <linux/slab.h>
#include <linux/pci.h>
#include <linux/mutex.h>
#include <linux/reboot.h>
#include <sound/core.h>
#include <sound/initval.h>
#include "hda_codec.h"


static int index[SNDRV_CARDS] = SNDRV_DEFAULT_IDX;
static char *id[SNDRV_CARDS] = SNDRV_DEFAULT_STR;
static int enable[SNDRV_CARDS] = SNDRV_DEFAULT_ENABLE_PNP;
static char *model[SNDRV_CARDS];
static int position_fix[SNDRV_CARDS];
static int bdl_pos_adj[SNDRV_CARDS] = {[0 ... (SNDRV_CARDS-1)] = -1};
static int probe_mask[SNDRV_CARDS] = {[0 ... (SNDRV_CARDS-1)] = -1};
static int probe_only[SNDRV_CARDS];
static int single_cmd;
static int enable_msi = -1;
#ifdef CONFIG_SND_HDA_PATCH_LOADER
static char *patch[SNDRV_CARDS];
#endif
#ifdef CONFIG_SND_HDA_INPUT_BEEP
static int beep_mode[SNDRV_CARDS] = {[0 ... (SNDRV_CARDS-1)] =
					CONFIG_SND_HDA_INPUT_BEEP_MODE};
#endif

module_param_array(index, int, NULL, 0444);
MODULE_PARM_DESC(index, "Index value for Intel HD audio interface.");
module_param_array(id, charp, NULL, 0444);
MODULE_PARM_DESC(id, "ID string for Intel HD audio interface.");
module_param_array(enable, bool, NULL, 0444);
MODULE_PARM_DESC(enable, "Enable Intel HD audio interface.");
module_param_array(model, charp, NULL, 0444);
MODULE_PARM_DESC(model, "Use the given board model.");
module_param_array(position_fix, int, NULL, 0444);
MODULE_PARM_DESC(position_fix, "Fix DMA pointer "
		 "(0 = auto, 1 = none, 2 = POSBUF).");
module_param_array(bdl_pos_adj, int, NULL, 0644);
MODULE_PARM_DESC(bdl_pos_adj, "BDL position adjustment offset.");
module_param_array(probe_mask, int, NULL, 0444);
MODULE_PARM_DESC(probe_mask, "Bitmask to probe codecs (default = -1).");
module_param_array(probe_only, int, NULL, 0444);
MODULE_PARM_DESC(probe_only, "Only probing and no codec initialization.");
module_param(single_cmd, bool, 0444);
MODULE_PARM_DESC(single_cmd, "Use single command to communicate with codecs "
		 "(for debugging only).");
module_param(enable_msi, int, 0444);
MODULE_PARM_DESC(enable_msi, "Enable Message Signaled Interrupt (MSI)");
#ifdef CONFIG_SND_HDA_PATCH_LOADER
module_param_array(patch, charp, NULL, 0444);
MODULE_PARM_DESC(patch, "Patch file for Intel HD audio interface.");
#endif
#ifdef CONFIG_SND_HDA_INPUT_BEEP
module_param_array(beep_mode, int, NULL, 0444);
MODULE_PARM_DESC(beep_mode, "Select HDA Beep registration mode "
			    "(0=off, 1=on, 2=mute switch on/off) (default=1).");
#endif

#ifdef CONFIG_SND_HDA_POWER_SAVE
static int power_save = CONFIG_SND_HDA_POWER_SAVE_DEFAULT;
module_param(power_save, int, 0644);
MODULE_PARM_DESC(power_save, "Automatic power-saving timeout "
		 "(in second, 0 = disable).");

/* reset the HD-audio controller in power save mode.
 * this may give more power-saving, but will take longer time to
 * wake up.
 */
static int power_save_controller = 1;
module_param(power_save_controller, bool, 0644);
MODULE_PARM_DESC(power_save_controller, "Reset controller in power save mode.");
#endif

MODULE_LICENSE("GPL");
MODULE_SUPPORTED_DEVICE("{{Intel, ICH6},"
			 "{Intel, ICH6M},"
			 "{Intel, ICH7},"
			 "{Intel, ESB2},"
			 "{Intel, ICH8},"
			 "{Intel, ICH9},"
			 "{Intel, ICH10},"
			 "{Intel, PCH},"
			 "{Intel, CPT},"
			 "{Intel, PBG},"
			 "{Intel, SCH},"
			 "{ATI, SB450},"
			 "{ATI, SB600},"
			 "{ATI, RS600},"
			 "{ATI, RS690},"
			 "{ATI, RS780},"
			 "{ATI, R600},"
			 "{ATI, RV630},"
			 "{ATI, RV610},"
			 "{ATI, RV670},"
			 "{ATI, RV635},"
			 "{ATI, RV620},"
			 "{ATI, RV770},"
			 "{VIA, VT8251},"
			 "{VIA, VT8237A},"
			 "{SiS, SIS966},"
			 "{ULI, M5461}}");
MODULE_DESCRIPTION("Intel HDA driver");

#ifdef CONFIG_SND_VERBOSE_PRINTK
#define SFX	/* nop */
#else
#define SFX	"hda-intel: "
#endif

/*
 * registers
 */
#define ICH6_REG_GCAP			0x00
#define   ICH6_GCAP_64OK	(1 << 0)   /* 64bit address support */
#define   ICH6_GCAP_NSDO	(3 << 1)   /* # of serial data out signals */
#define   ICH6_GCAP_BSS		(31 << 3)  /* # of bidirectional streams */
#define   ICH6_GCAP_ISS		(15 << 8)  /* # of input streams */
#define   ICH6_GCAP_OSS		(15 << 12) /* # of output streams */
#define ICH6_REG_VMIN			0x02
#define ICH6_REG_VMAJ			0x03
#define ICH6_REG_OUTPAY			0x04
#define ICH6_REG_INPAY			0x06
#define ICH6_REG_GCTL			0x08
#define   ICH6_GCTL_RESET	(1 << 0)   /* controller reset */
#define   ICH6_GCTL_FCNTRL	(1 << 1)   /* flush control */
#define   ICH6_GCTL_UNSOL	(1 << 8)   /* accept unsol. response enable */
#define ICH6_REG_WAKEEN			0x0c
#define ICH6_REG_STATESTS		0x0e
#define ICH6_REG_GSTS			0x10
#define   ICH6_GSTS_FSTS	(1 << 1)   /* flush status */
#define ICH6_REG_INTCTL			0x20
#define ICH6_REG_INTSTS			0x24
#define ICH6_REG_WALLCLK		0x30	/* 24Mhz source */
#define ICH6_REG_SYNC			0x34	
#define ICH6_REG_CORBLBASE		0x40
#define ICH6_REG_CORBUBASE		0x44
#define ICH6_REG_CORBWP			0x48
#define ICH6_REG_CORBRP			0x4a
#define   ICH6_CORBRP_RST	(1 << 15)  /* read pointer reset */
#define ICH6_REG_CORBCTL		0x4c
#define   ICH6_CORBCTL_RUN	(1 << 1)   /* enable DMA */
#define   ICH6_CORBCTL_CMEIE	(1 << 0)   /* enable memory error irq */
#define ICH6_REG_CORBSTS		0x4d
#define   ICH6_CORBSTS_CMEI	(1 << 0)   /* memory error indication */
#define ICH6_REG_CORBSIZE		0x4e

#define ICH6_REG_RIRBLBASE		0x50
#define ICH6_REG_RIRBUBASE		0x54
#define ICH6_REG_RIRBWP			0x58
#define   ICH6_RIRBWP_RST	(1 << 15)  /* write pointer reset */
#define ICH6_REG_RINTCNT		0x5a
#define ICH6_REG_RIRBCTL		0x5c
#define   ICH6_RBCTL_IRQ_EN	(1 << 0)   /* enable IRQ */
#define   ICH6_RBCTL_DMA_EN	(1 << 1)   /* enable DMA */
#define   ICH6_RBCTL_OVERRUN_EN	(1 << 2)   /* enable overrun irq */
#define ICH6_REG_RIRBSTS		0x5d
#define   ICH6_RBSTS_IRQ	(1 << 0)   /* response irq */
#define   ICH6_RBSTS_OVERRUN	(1 << 2)   /* overrun irq */
#define ICH6_REG_RIRBSIZE		0x5e

#define ICH6_REG_IC			0x60
#define ICH6_REG_IR			0x64
#define ICH6_REG_IRS			0x68
#define   ICH6_IRS_VALID	(1<<1)
#define   ICH6_IRS_BUSY		(1<<0)

#define ICH6_REG_DPLBASE		0x70
#define ICH6_REG_DPUBASE		0x74
#define   ICH6_DPLBASE_ENABLE	0x1	/* Enable position buffer */

/* SD offset: SDI0=0x80, SDI1=0xa0, ... SDO3=0x160 */
enum { SDI0, SDI1, SDI2, SDI3, SDO0, SDO1, SDO2, SDO3 };

/* stream register offsets from stream base */
#define ICH6_REG_SD_CTL			0x00
#define ICH6_REG_SD_STS			0x03
#define ICH6_REG_SD_LPIB		0x04
#define ICH6_REG_SD_CBL			0x08
#define ICH6_REG_SD_LVI			0x0c
#define ICH6_REG_SD_FIFOW		0x0e
#define ICH6_REG_SD_FIFOSIZE		0x10
#define ICH6_REG_SD_FORMAT		0x12
#define ICH6_REG_SD_BDLPL		0x18
#define ICH6_REG_SD_BDLPU		0x1c

/* PCI space */
#define ICH6_PCIREG_TCSEL	0x44

/*
 * other constants
 */

/* max number of SDs */
/* ICH, ATI and VIA have 4 playback and 4 capture */
#define ICH6_NUM_CAPTURE	4
#define ICH6_NUM_PLAYBACK	4

/* ULI has 6 playback and 5 capture */
#define ULI_NUM_CAPTURE		5
#define ULI_NUM_PLAYBACK	6

/* ATI HDMI has 1 playback and 0 capture */
#define ATIHDMI_NUM_CAPTURE	0
#define ATIHDMI_NUM_PLAYBACK	1

/* TERA has 4 playback and 3 capture */
#define TERA_NUM_CAPTURE	3
#define TERA_NUM_PLAYBACK	4

/* this number is statically defined for simplicity */
#define MAX_AZX_DEV		16

/* max number of fragments - we may use more if allocating more pages for BDL */
#define BDL_SIZE		4096
#define AZX_MAX_BDL_ENTRIES	(BDL_SIZE / 16)
#define AZX_MAX_FRAG		32
/* max buffer size - no h/w limit, you can increase as you like */
#define AZX_MAX_BUF_SIZE	(1024*1024*1024)

/* RIRB int mask: overrun[2], response[0] */
#define RIRB_INT_RESPONSE	0x01
#define RIRB_INT_OVERRUN	0x04
#define RIRB_INT_MASK		0x05

/* STATESTS int mask: S3,SD2,SD1,SD0 */
#define AZX_MAX_CODECS		8
#define AZX_DEFAULT_CODECS	4
#define STATESTS_INT_MASK	((1 << AZX_MAX_CODECS) - 1)

/* SD_CTL bits */
#define SD_CTL_STREAM_RESET	0x01	/* stream reset bit */
#define SD_CTL_DMA_START	0x02	/* stream DMA start bit */
#define SD_CTL_STRIPE		(3 << 16)	/* stripe control */
#define SD_CTL_TRAFFIC_PRIO	(1 << 18)	/* traffic priority */
#define SD_CTL_DIR		(1 << 19)	/* bi-directional stream */
#define SD_CTL_STREAM_TAG_MASK	(0xf << 20)
#define SD_CTL_STREAM_TAG_SHIFT	20

/* SD_CTL and SD_STS */
#define SD_INT_DESC_ERR		0x10	/* descriptor error interrupt */
#define SD_INT_FIFO_ERR		0x08	/* FIFO error interrupt */
#define SD_INT_COMPLETE		0x04	/* completion interrupt */
#define SD_INT_MASK		(SD_INT_DESC_ERR|SD_INT_FIFO_ERR|\
				 SD_INT_COMPLETE)

/* SD_STS */
#define SD_STS_FIFO_READY	0x20	/* FIFO ready */

/* INTCTL and INTSTS */
#define ICH6_INT_ALL_STREAM	0xff	   /* all stream interrupts */
#define ICH6_INT_CTRL_EN	0x40000000 /* controller interrupt enable bit */
#define ICH6_INT_GLOBAL_EN	0x80000000 /* global interrupt enable bit */

/* below are so far hardcoded - should read registers in future */
#define ICH6_MAX_CORB_ENTRIES	256
#define ICH6_MAX_RIRB_ENTRIES	256

/* position fix mode */
enum {
	POS_FIX_AUTO,
	POS_FIX_LPIB,
	POS_FIX_POSBUF,
};

/* Defines for ATI HD Audio support in SB450 south bridge */
#define ATI_SB450_HDAUDIO_MISC_CNTR2_ADDR   0x42
#define ATI_SB450_HDAUDIO_ENABLE_SNOOP      0x02

/* Defines for Nvidia HDA support */
#define NVIDIA_HDA_TRANSREG_ADDR      0x4e
#define NVIDIA_HDA_ENABLE_COHBITS     0x0f
#define NVIDIA_HDA_ISTRM_COH          0x4d
#define NVIDIA_HDA_OSTRM_COH          0x4c
#define NVIDIA_HDA_ENABLE_COHBIT      0x01

/* Defines for Intel SCH HDA snoop control */
#define INTEL_SCH_HDA_DEVC      0x78
#define INTEL_SCH_HDA_DEVC_NOSNOOP       (0x1<<11)

/* Define IN stream 0 FIFO size offset in VIA controller */
#define VIA_IN_STREAM0_FIFO_SIZE_OFFSET	0x90
/* Define VIA HD Audio Device ID*/
#define VIA_HDAC_DEVICE_ID		0x3288

/* HD Audio class code */
#define PCI_CLASS_MULTIMEDIA_HD_AUDIO	0x0403

/*
 */

struct azx_dev {
	struct snd_dma_buffer bdl; /* BDL buffer */
	u32 *posbuf;		/* position buffer pointer */

	unsigned int bufsize;	/* size of the play buffer in bytes */
	unsigned int period_bytes; /* size of the period in bytes */
	unsigned int frags;	/* number for period in the play buffer */
	unsigned int fifo_size;	/* FIFO size */
	unsigned long start_wallclk;	/* start + minimum wallclk */
	unsigned long period_wallclk;	/* wallclk for period */

	void __iomem *sd_addr;	/* stream descriptor pointer */

	u32 sd_int_sta_mask;	/* stream int status mask */

	/* pcm support */
	struct snd_pcm_substream *substream;	/* assigned substream,
						 * set in PCM open
						 */
	unsigned int format_val;	/* format value to be set in the
					 * controller and the codec
					 */
	unsigned char stream_tag;	/* assigned stream */
	unsigned char index;		/* stream index */
	int device;			/* last device number assigned to */

	unsigned int opened :1;
	unsigned int running :1;
	unsigned int irq_pending :1;
	/*
	 * For VIA:
	 *  A flag to ensure DMA position is 0
	 *  when link position is not greater than FIFO size
	 */
	unsigned int insufficient :1;
};

/* CORB/RIRB */
struct azx_rb {
	u32 *buf;		/* CORB/RIRB buffer
				 * Each CORB entry is 4byte, RIRB is 8byte
				 */
	dma_addr_t addr;	/* physical address of CORB/RIRB buffer */
	/* for RIRB */
	unsigned short rp, wp;	/* read/write pointers */
	int cmds[AZX_MAX_CODECS];	/* number of pending requests */
	u32 res[AZX_MAX_CODECS];	/* last read value */
};

struct azx {
	struct snd_card *card;
	struct pci_dev *pci;
	int dev_index;

	/* chip type specific */
	int driver_type;
	int playback_streams;
	int playback_index_offset;
	int capture_streams;
	int capture_index_offset;
	int num_streams;

	/* pci resources */
	unsigned long addr;
	void __iomem *remap_addr;
	int irq;

	/* locks */
	spinlock_t reg_lock;
	struct mutex open_mutex;

	/* streams (x num_streams) */
	struct azx_dev *azx_dev;

	/* PCM */
	struct snd_pcm *pcm[HDA_MAX_PCMS];

	/* HD codec */
	unsigned short codec_mask;
	int  codec_probe_mask; /* copied from probe_mask option */
	struct hda_bus *bus;
	unsigned int beep_mode;

	/* CORB/RIRB */
	struct azx_rb corb;
	struct azx_rb rirb;

	/* CORB/RIRB and position buffers */
	struct snd_dma_buffer rb;
	struct snd_dma_buffer posbuf;

	/* flags */
	int position_fix[2]; /* for both playback/capture streams */
	int poll_count;
	unsigned int running :1;
	unsigned int initialized :1;
	unsigned int single_cmd :1;
	unsigned int polling_mode :1;
	unsigned int msi :1;
	unsigned int irq_pending_warned :1;
	unsigned int via_dmapos_patch :1; /* enable DMA-position fix for VIA */
	unsigned int probing :1; /* codec probing phase */

	/* for debugging */
	unsigned int last_cmd[AZX_MAX_CODECS];

	/* for pending irqs */
	struct work_struct irq_pending_work;

	/* reboot notifier (for mysterious hangup problem at power-down) */
	struct notifier_block reboot_notifier;
};

/* driver types */
enum {
	AZX_DRIVER_ICH,
	AZX_DRIVER_PCH,
	AZX_DRIVER_SCH,
	AZX_DRIVER_ATI,
	AZX_DRIVER_ATIHDMI,
	AZX_DRIVER_VIA,
	AZX_DRIVER_SIS,
	AZX_DRIVER_ULI,
	AZX_DRIVER_NVIDIA,
	AZX_DRIVER_TERA,
	AZX_DRIVER_CTX,
	AZX_DRIVER_GENERIC,
	AZX_NUM_DRIVERS, /* keep this as last entry */
};

static char *driver_short_names[] __devinitdata = {
	[AZX_DRIVER_ICH] = "HDA Intel",
	[AZX_DRIVER_PCH] = "HDA Intel PCH",
	[AZX_DRIVER_SCH] = "HDA Intel MID",
	[AZX_DRIVER_ATI] = "HDA ATI SB",
	[AZX_DRIVER_ATIHDMI] = "HDA ATI HDMI",
	[AZX_DRIVER_VIA] = "HDA VIA VT82xx",
	[AZX_DRIVER_SIS] = "HDA SIS966",
	[AZX_DRIVER_ULI] = "HDA ULI M5461",
	[AZX_DRIVER_NVIDIA] = "HDA NVidia",
	[AZX_DRIVER_TERA] = "HDA Teradici", 
<<<<<<< HEAD
	[AZX_DRIVER_CTX] = "HDA Creative", 
=======
	[AZX_DRIVER_CTX] = "HDA Creative",
>>>>>>> a1346c99
	[AZX_DRIVER_GENERIC] = "HD-Audio Generic",
};

/*
 * macros for easy use
 */
#define azx_writel(chip,reg,value) \
	writel(value, (chip)->remap_addr + ICH6_REG_##reg)
#define azx_readl(chip,reg) \
	readl((chip)->remap_addr + ICH6_REG_##reg)
#define azx_writew(chip,reg,value) \
	writew(value, (chip)->remap_addr + ICH6_REG_##reg)
#define azx_readw(chip,reg) \
	readw((chip)->remap_addr + ICH6_REG_##reg)
#define azx_writeb(chip,reg,value) \
	writeb(value, (chip)->remap_addr + ICH6_REG_##reg)
#define azx_readb(chip,reg) \
	readb((chip)->remap_addr + ICH6_REG_##reg)

#define azx_sd_writel(dev,reg,value) \
	writel(value, (dev)->sd_addr + ICH6_REG_##reg)
#define azx_sd_readl(dev,reg) \
	readl((dev)->sd_addr + ICH6_REG_##reg)
#define azx_sd_writew(dev,reg,value) \
	writew(value, (dev)->sd_addr + ICH6_REG_##reg)
#define azx_sd_readw(dev,reg) \
	readw((dev)->sd_addr + ICH6_REG_##reg)
#define azx_sd_writeb(dev,reg,value) \
	writeb(value, (dev)->sd_addr + ICH6_REG_##reg)
#define azx_sd_readb(dev,reg) \
	readb((dev)->sd_addr + ICH6_REG_##reg)

/* for pcm support */
#define get_azx_dev(substream) (substream->runtime->private_data)

static int azx_acquire_irq(struct azx *chip, int do_disconnect);
static int azx_send_cmd(struct hda_bus *bus, unsigned int val);
/*
 * Interface for HD codec
 */

/*
 * CORB / RIRB interface
 */
static int azx_alloc_cmd_io(struct azx *chip)
{
	int err;

	/* single page (at least 4096 bytes) must suffice for both ringbuffes */
	err = snd_dma_alloc_pages(SNDRV_DMA_TYPE_DEV,
				  snd_dma_pci_data(chip->pci),
				  PAGE_SIZE, &chip->rb);
	if (err < 0) {
		snd_printk(KERN_ERR SFX "cannot allocate CORB/RIRB\n");
		return err;
	}
	return 0;
}

static void azx_init_cmd_io(struct azx *chip)
{
	spin_lock_irq(&chip->reg_lock);
	/* CORB set up */
	chip->corb.addr = chip->rb.addr;
	chip->corb.buf = (u32 *)chip->rb.area;
	azx_writel(chip, CORBLBASE, (u32)chip->corb.addr);
	azx_writel(chip, CORBUBASE, upper_32_bits(chip->corb.addr));

	/* set the corb size to 256 entries (ULI requires explicitly) */
	azx_writeb(chip, CORBSIZE, 0x02);
	/* set the corb write pointer to 0 */
	azx_writew(chip, CORBWP, 0);
	/* reset the corb hw read pointer */
	azx_writew(chip, CORBRP, ICH6_CORBRP_RST);
	/* enable corb dma */
	azx_writeb(chip, CORBCTL, ICH6_CORBCTL_RUN);

	/* RIRB set up */
	chip->rirb.addr = chip->rb.addr + 2048;
	chip->rirb.buf = (u32 *)(chip->rb.area + 2048);
	chip->rirb.wp = chip->rirb.rp = 0;
	memset(chip->rirb.cmds, 0, sizeof(chip->rirb.cmds));
	azx_writel(chip, RIRBLBASE, (u32)chip->rirb.addr);
	azx_writel(chip, RIRBUBASE, upper_32_bits(chip->rirb.addr));

	/* set the rirb size to 256 entries (ULI requires explicitly) */
	azx_writeb(chip, RIRBSIZE, 0x02);
	/* reset the rirb hw write pointer */
	azx_writew(chip, RIRBWP, ICH6_RIRBWP_RST);
	/* set N=1, get RIRB response interrupt for new entry */
	if (chip->driver_type == AZX_DRIVER_CTX)
		azx_writew(chip, RINTCNT, 0xc0);
	else
		azx_writew(chip, RINTCNT, 1);
	/* enable rirb dma and response irq */
	azx_writeb(chip, RIRBCTL, ICH6_RBCTL_DMA_EN | ICH6_RBCTL_IRQ_EN);
	spin_unlock_irq(&chip->reg_lock);
}

static void azx_free_cmd_io(struct azx *chip)
{
	spin_lock_irq(&chip->reg_lock);
	/* disable ringbuffer DMAs */
	azx_writeb(chip, RIRBCTL, 0);
	azx_writeb(chip, CORBCTL, 0);
	spin_unlock_irq(&chip->reg_lock);
}

static unsigned int azx_command_addr(u32 cmd)
{
	unsigned int addr = cmd >> 28;

	if (addr >= AZX_MAX_CODECS) {
		snd_BUG();
		addr = 0;
	}

	return addr;
}

static unsigned int azx_response_addr(u32 res)
{
	unsigned int addr = res & 0xf;

	if (addr >= AZX_MAX_CODECS) {
		snd_BUG();
		addr = 0;
	}

	return addr;
}

/* send a command */
static int azx_corb_send_cmd(struct hda_bus *bus, u32 val)
{
	struct azx *chip = bus->private_data;
	unsigned int addr = azx_command_addr(val);
	unsigned int wp;

	spin_lock_irq(&chip->reg_lock);

	/* add command to corb */
	wp = azx_readb(chip, CORBWP);
	wp++;
	wp %= ICH6_MAX_CORB_ENTRIES;

	chip->rirb.cmds[addr]++;
	chip->corb.buf[wp] = cpu_to_le32(val);
	azx_writel(chip, CORBWP, wp);

	spin_unlock_irq(&chip->reg_lock);

	return 0;
}

#define ICH6_RIRB_EX_UNSOL_EV	(1<<4)

/* retrieve RIRB entry - called from interrupt handler */
static void azx_update_rirb(struct azx *chip)
{
	unsigned int rp, wp;
	unsigned int addr;
	u32 res, res_ex;

	wp = azx_readb(chip, RIRBWP);
	if (wp == chip->rirb.wp)
		return;
	chip->rirb.wp = wp;

	while (chip->rirb.rp != wp) {
		chip->rirb.rp++;
		chip->rirb.rp %= ICH6_MAX_RIRB_ENTRIES;

		rp = chip->rirb.rp << 1; /* an RIRB entry is 8-bytes */
		res_ex = le32_to_cpu(chip->rirb.buf[rp + 1]);
		res = le32_to_cpu(chip->rirb.buf[rp]);
		addr = azx_response_addr(res_ex);
		if (res_ex & ICH6_RIRB_EX_UNSOL_EV)
			snd_hda_queue_unsol_event(chip->bus, res, res_ex);
		else if (chip->rirb.cmds[addr]) {
			chip->rirb.res[addr] = res;
			smp_wmb();
			chip->rirb.cmds[addr]--;
		} else
			snd_printk(KERN_ERR SFX "spurious response %#x:%#x, "
				   "last cmd=%#08x\n",
				   res, res_ex,
				   chip->last_cmd[addr]);
	}
}

/* receive a response */
static unsigned int azx_rirb_get_response(struct hda_bus *bus,
					  unsigned int addr)
{
	struct azx *chip = bus->private_data;
	unsigned long timeout;
	int do_poll = 0;

 again:
	timeout = jiffies + msecs_to_jiffies(1000);
	for (;;) {
		if (chip->polling_mode || do_poll) {
			spin_lock_irq(&chip->reg_lock);
			azx_update_rirb(chip);
			spin_unlock_irq(&chip->reg_lock);
		}
		if (!chip->rirb.cmds[addr]) {
			smp_rmb();
			bus->rirb_error = 0;

			if (!do_poll)
				chip->poll_count = 0;
			return chip->rirb.res[addr]; /* the last value */
		}
		if (time_after(jiffies, timeout))
			break;
		if (bus->needs_damn_long_delay)
			msleep(2); /* temporary workaround */
		else {
			udelay(10);
			cond_resched();
		}
	}

	if (!chip->polling_mode && chip->poll_count < 2) {
		snd_printdd(SFX "azx_get_response timeout, "
			   "polling the codec once: last cmd=0x%08x\n",
			   chip->last_cmd[addr]);
		do_poll = 1;
		chip->poll_count++;
		goto again;
	}


	if (!chip->polling_mode) {
		snd_printk(KERN_WARNING SFX "azx_get_response timeout, "
			   "switching to polling mode: last cmd=0x%08x\n",
			   chip->last_cmd[addr]);
		chip->polling_mode = 1;
		goto again;
	}

	if (chip->msi) {
		snd_printk(KERN_WARNING SFX "No response from codec, "
			   "disabling MSI: last cmd=0x%08x\n",
			   chip->last_cmd[addr]);
		free_irq(chip->irq, chip);
		chip->irq = -1;
		pci_disable_msi(chip->pci);
		chip->msi = 0;
		if (azx_acquire_irq(chip, 1) < 0) {
			bus->rirb_error = 1;
			return -1;
		}
		goto again;
	}

	if (chip->probing) {
		/* If this critical timeout happens during the codec probing
		 * phase, this is likely an access to a non-existing codec
		 * slot.  Better to return an error and reset the system.
		 */
		return -1;
	}

	/* a fatal communication error; need either to reset or to fallback
	 * to the single_cmd mode
	 */
	bus->rirb_error = 1;
	if (bus->allow_bus_reset && !bus->response_reset && !bus->in_reset) {
		bus->response_reset = 1;
		return -1; /* give a chance to retry */
	}

	snd_printk(KERN_ERR "hda_intel: azx_get_response timeout, "
		   "switching to single_cmd mode: last cmd=0x%08x\n",
		   chip->last_cmd[addr]);
	chip->single_cmd = 1;
	bus->response_reset = 0;
	/* release CORB/RIRB */
	azx_free_cmd_io(chip);
	/* disable unsolicited responses */
	azx_writel(chip, GCTL, azx_readl(chip, GCTL) & ~ICH6_GCTL_UNSOL);
	return -1;
}

/*
 * Use the single immediate command instead of CORB/RIRB for simplicity
 *
 * Note: according to Intel, this is not preferred use.  The command was
 *       intended for the BIOS only, and may get confused with unsolicited
 *       responses.  So, we shouldn't use it for normal operation from the
 *       driver.
 *       I left the codes, however, for debugging/testing purposes.
 */

/* receive a response */
static int azx_single_wait_for_response(struct azx *chip, unsigned int addr)
{
	int timeout = 50;

	while (timeout--) {
		/* check IRV busy bit */
		if (azx_readw(chip, IRS) & ICH6_IRS_VALID) {
			/* reuse rirb.res as the response return value */
			chip->rirb.res[addr] = azx_readl(chip, IR);
			return 0;
		}
		udelay(1);
	}
	if (printk_ratelimit())
		snd_printd(SFX "get_response timeout: IRS=0x%x\n",
			   azx_readw(chip, IRS));
	chip->rirb.res[addr] = -1;
	return -EIO;
}

/* send a command */
static int azx_single_send_cmd(struct hda_bus *bus, u32 val)
{
	struct azx *chip = bus->private_data;
	unsigned int addr = azx_command_addr(val);
	int timeout = 50;

	bus->rirb_error = 0;
	while (timeout--) {
		/* check ICB busy bit */
		if (!((azx_readw(chip, IRS) & ICH6_IRS_BUSY))) {
			/* Clear IRV valid bit */
			azx_writew(chip, IRS, azx_readw(chip, IRS) |
				   ICH6_IRS_VALID);
			azx_writel(chip, IC, val);
			azx_writew(chip, IRS, azx_readw(chip, IRS) |
				   ICH6_IRS_BUSY);
			return azx_single_wait_for_response(chip, addr);
		}
		udelay(1);
	}
	if (printk_ratelimit())
		snd_printd(SFX "send_cmd timeout: IRS=0x%x, val=0x%x\n",
			   azx_readw(chip, IRS), val);
	return -EIO;
}

/* receive a response */
static unsigned int azx_single_get_response(struct hda_bus *bus,
					    unsigned int addr)
{
	struct azx *chip = bus->private_data;
	return chip->rirb.res[addr];
}

/*
 * The below are the main callbacks from hda_codec.
 *
 * They are just the skeleton to call sub-callbacks according to the
 * current setting of chip->single_cmd.
 */

/* send a command */
static int azx_send_cmd(struct hda_bus *bus, unsigned int val)
{
	struct azx *chip = bus->private_data;

	chip->last_cmd[azx_command_addr(val)] = val;
	if (chip->single_cmd)
		return azx_single_send_cmd(bus, val);
	else
		return azx_corb_send_cmd(bus, val);
}

/* get a response */
static unsigned int azx_get_response(struct hda_bus *bus,
				     unsigned int addr)
{
	struct azx *chip = bus->private_data;
	if (chip->single_cmd)
		return azx_single_get_response(bus, addr);
	else
		return azx_rirb_get_response(bus, addr);
}

#ifdef CONFIG_SND_HDA_POWER_SAVE
static void azx_power_notify(struct hda_bus *bus);
#endif

/* reset codec link */
static int azx_reset(struct azx *chip, int full_reset)
{
	int count;

	if (!full_reset)
		goto __skip;

	/* clear STATESTS */
	azx_writeb(chip, STATESTS, STATESTS_INT_MASK);

	/* reset controller */
	azx_writel(chip, GCTL, azx_readl(chip, GCTL) & ~ICH6_GCTL_RESET);

	count = 50;
	while (azx_readb(chip, GCTL) && --count)
		msleep(1);

	/* delay for >= 100us for codec PLL to settle per spec
	 * Rev 0.9 section 5.5.1
	 */
	msleep(1);

	/* Bring controller out of reset */
	azx_writeb(chip, GCTL, azx_readb(chip, GCTL) | ICH6_GCTL_RESET);

	count = 50;
	while (!azx_readb(chip, GCTL) && --count)
		msleep(1);

	/* Brent Chartrand said to wait >= 540us for codecs to initialize */
	msleep(1);

      __skip:
	/* check to see if controller is ready */
	if (!azx_readb(chip, GCTL)) {
		snd_printd(SFX "azx_reset: controller not ready!\n");
		return -EBUSY;
	}

	/* Accept unsolicited responses */
	if (!chip->single_cmd)
		azx_writel(chip, GCTL, azx_readl(chip, GCTL) |
			   ICH6_GCTL_UNSOL);

	/* detect codecs */
	if (!chip->codec_mask) {
		chip->codec_mask = azx_readw(chip, STATESTS);
		snd_printdd(SFX "codec_mask = 0x%x\n", chip->codec_mask);
	}

	return 0;
}


/*
 * Lowlevel interface
 */  

/* enable interrupts */
static void azx_int_enable(struct azx *chip)
{
	/* enable controller CIE and GIE */
	azx_writel(chip, INTCTL, azx_readl(chip, INTCTL) |
		   ICH6_INT_CTRL_EN | ICH6_INT_GLOBAL_EN);
}

/* disable interrupts */
static void azx_int_disable(struct azx *chip)
{
	int i;

	/* disable interrupts in stream descriptor */
	for (i = 0; i < chip->num_streams; i++) {
		struct azx_dev *azx_dev = &chip->azx_dev[i];
		azx_sd_writeb(azx_dev, SD_CTL,
			      azx_sd_readb(azx_dev, SD_CTL) & ~SD_INT_MASK);
	}

	/* disable SIE for all streams */
	azx_writeb(chip, INTCTL, 0);

	/* disable controller CIE and GIE */
	azx_writel(chip, INTCTL, azx_readl(chip, INTCTL) &
		   ~(ICH6_INT_CTRL_EN | ICH6_INT_GLOBAL_EN));
}

/* clear interrupts */
static void azx_int_clear(struct azx *chip)
{
	int i;

	/* clear stream status */
	for (i = 0; i < chip->num_streams; i++) {
		struct azx_dev *azx_dev = &chip->azx_dev[i];
		azx_sd_writeb(azx_dev, SD_STS, SD_INT_MASK);
	}

	/* clear STATESTS */
	azx_writeb(chip, STATESTS, STATESTS_INT_MASK);

	/* clear rirb status */
	azx_writeb(chip, RIRBSTS, RIRB_INT_MASK);

	/* clear int status */
	azx_writel(chip, INTSTS, ICH6_INT_CTRL_EN | ICH6_INT_ALL_STREAM);
}

/* start a stream */
static void azx_stream_start(struct azx *chip, struct azx_dev *azx_dev)
{
	/*
	 * Before stream start, initialize parameter
	 */
	azx_dev->insufficient = 1;

	/* enable SIE */
	azx_writel(chip, INTCTL,
		   azx_readl(chip, INTCTL) | (1 << azx_dev->index));
	/* set DMA start and interrupt mask */
	azx_sd_writeb(azx_dev, SD_CTL, azx_sd_readb(azx_dev, SD_CTL) |
		      SD_CTL_DMA_START | SD_INT_MASK);
}

/* stop DMA */
static void azx_stream_clear(struct azx *chip, struct azx_dev *azx_dev)
{
	azx_sd_writeb(azx_dev, SD_CTL, azx_sd_readb(azx_dev, SD_CTL) &
		      ~(SD_CTL_DMA_START | SD_INT_MASK));
	azx_sd_writeb(azx_dev, SD_STS, SD_INT_MASK); /* to be sure */
}

/* stop a stream */
static void azx_stream_stop(struct azx *chip, struct azx_dev *azx_dev)
{
	azx_stream_clear(chip, azx_dev);
	/* disable SIE */
	azx_writel(chip, INTCTL,
		   azx_readl(chip, INTCTL) & ~(1 << azx_dev->index));
}


/*
 * reset and start the controller registers
 */
static void azx_init_chip(struct azx *chip, int full_reset)
{
	if (chip->initialized)
		return;

	/* reset controller */
	azx_reset(chip, full_reset);

	/* initialize interrupts */
	azx_int_clear(chip);
	azx_int_enable(chip);

	/* initialize the codec command I/O */
	if (!chip->single_cmd)
		azx_init_cmd_io(chip);

	/* program the position buffer */
	azx_writel(chip, DPLBASE, (u32)chip->posbuf.addr);
	azx_writel(chip, DPUBASE, upper_32_bits(chip->posbuf.addr));

	chip->initialized = 1;
}

/*
 * initialize the PCI registers
 */
/* update bits in a PCI register byte */
static void update_pci_byte(struct pci_dev *pci, unsigned int reg,
			    unsigned char mask, unsigned char val)
{
	unsigned char data;

	pci_read_config_byte(pci, reg, &data);
	data &= ~mask;
	data |= (val & mask);
	pci_write_config_byte(pci, reg, data);
}

static void azx_init_pci(struct azx *chip)
{
	unsigned short snoop;

	/* Clear bits 0-2 of PCI register TCSEL (at offset 0x44)
	 * TCSEL == Traffic Class Select Register, which sets PCI express QOS
	 * Ensuring these bits are 0 clears playback static on some HD Audio
	 * codecs
	 */
	update_pci_byte(chip->pci, ICH6_PCIREG_TCSEL, 0x07, 0);

	switch (chip->driver_type) {
	case AZX_DRIVER_ATI:
		/* For ATI SB450 azalia HD audio, we need to enable snoop */
		update_pci_byte(chip->pci,
				ATI_SB450_HDAUDIO_MISC_CNTR2_ADDR, 
				0x07, ATI_SB450_HDAUDIO_ENABLE_SNOOP);
		break;
	case AZX_DRIVER_NVIDIA:
		/* For NVIDIA HDA, enable snoop */
		update_pci_byte(chip->pci,
				NVIDIA_HDA_TRANSREG_ADDR,
				0x0f, NVIDIA_HDA_ENABLE_COHBITS);
		update_pci_byte(chip->pci,
				NVIDIA_HDA_ISTRM_COH,
				0x01, NVIDIA_HDA_ENABLE_COHBIT);
		update_pci_byte(chip->pci,
				NVIDIA_HDA_OSTRM_COH,
				0x01, NVIDIA_HDA_ENABLE_COHBIT);
		break;
	case AZX_DRIVER_SCH:
	case AZX_DRIVER_PCH:
		pci_read_config_word(chip->pci, INTEL_SCH_HDA_DEVC, &snoop);
		if (snoop & INTEL_SCH_HDA_DEVC_NOSNOOP) {
			pci_write_config_word(chip->pci, INTEL_SCH_HDA_DEVC,
				snoop & (~INTEL_SCH_HDA_DEVC_NOSNOOP));
			pci_read_config_word(chip->pci,
				INTEL_SCH_HDA_DEVC, &snoop);
			snd_printdd(SFX "HDA snoop disabled, enabling ... %s\n",
				(snoop & INTEL_SCH_HDA_DEVC_NOSNOOP)
				? "Failed" : "OK");
		}
		break;

        }
}


static int azx_position_ok(struct azx *chip, struct azx_dev *azx_dev);

/*
 * interrupt handler
 */
static irqreturn_t azx_interrupt(int irq, void *dev_id)
{
	struct azx *chip = dev_id;
	struct azx_dev *azx_dev;
	u32 status;
	u8 sd_status;
	int i, ok;

	spin_lock(&chip->reg_lock);

	status = azx_readl(chip, INTSTS);
	if (status == 0) {
		spin_unlock(&chip->reg_lock);
		return IRQ_NONE;
	}
	
	for (i = 0; i < chip->num_streams; i++) {
		azx_dev = &chip->azx_dev[i];
		if (status & azx_dev->sd_int_sta_mask) {
			sd_status = azx_sd_readb(azx_dev, SD_STS);
			azx_sd_writeb(azx_dev, SD_STS, SD_INT_MASK);
			if (!azx_dev->substream || !azx_dev->running ||
			    !(sd_status & SD_INT_COMPLETE))
				continue;
			/* check whether this IRQ is really acceptable */
			ok = azx_position_ok(chip, azx_dev);
			if (ok == 1) {
				azx_dev->irq_pending = 0;
				spin_unlock(&chip->reg_lock);
				snd_pcm_period_elapsed(azx_dev->substream);
				spin_lock(&chip->reg_lock);
			} else if (ok == 0 && chip->bus && chip->bus->workq) {
				/* bogus IRQ, process it later */
				azx_dev->irq_pending = 1;
				queue_work(chip->bus->workq,
					   &chip->irq_pending_work);
			}
		}
	}

	/* clear rirb int */
	status = azx_readb(chip, RIRBSTS);
	if (status & RIRB_INT_MASK) {
		if (status & RIRB_INT_RESPONSE) {
			if (chip->driver_type == AZX_DRIVER_CTX)
				udelay(80);
			azx_update_rirb(chip);
		}
		azx_writeb(chip, RIRBSTS, RIRB_INT_MASK);
	}

#if 0
	/* clear state status int */
	if (azx_readb(chip, STATESTS) & 0x04)
		azx_writeb(chip, STATESTS, 0x04);
#endif
	spin_unlock(&chip->reg_lock);
	
	return IRQ_HANDLED;
}


/*
 * set up a BDL entry
 */
static int setup_bdle(struct snd_pcm_substream *substream,
		      struct azx_dev *azx_dev, u32 **bdlp,
		      int ofs, int size, int with_ioc)
{
	u32 *bdl = *bdlp;

	while (size > 0) {
		dma_addr_t addr;
		int chunk;

		if (azx_dev->frags >= AZX_MAX_BDL_ENTRIES)
			return -EINVAL;

		addr = snd_pcm_sgbuf_get_addr(substream, ofs);
		/* program the address field of the BDL entry */
		bdl[0] = cpu_to_le32((u32)addr);
		bdl[1] = cpu_to_le32(upper_32_bits(addr));
		/* program the size field of the BDL entry */
		chunk = snd_pcm_sgbuf_get_chunk_size(substream, ofs, size);
		bdl[2] = cpu_to_le32(chunk);
		/* program the IOC to enable interrupt
		 * only when the whole fragment is processed
		 */
		size -= chunk;
		bdl[3] = (size || !with_ioc) ? 0 : cpu_to_le32(0x01);
		bdl += 4;
		azx_dev->frags++;
		ofs += chunk;
	}
	*bdlp = bdl;
	return ofs;
}

/*
 * set up BDL entries
 */
static int azx_setup_periods(struct azx *chip,
			     struct snd_pcm_substream *substream,
			     struct azx_dev *azx_dev)
{
	u32 *bdl;
	int i, ofs, periods, period_bytes;
	int pos_adj;

	/* reset BDL address */
	azx_sd_writel(azx_dev, SD_BDLPL, 0);
	azx_sd_writel(azx_dev, SD_BDLPU, 0);

	period_bytes = azx_dev->period_bytes;
	periods = azx_dev->bufsize / period_bytes;

	/* program the initial BDL entries */
	bdl = (u32 *)azx_dev->bdl.area;
	ofs = 0;
	azx_dev->frags = 0;
	pos_adj = bdl_pos_adj[chip->dev_index];
	if (pos_adj > 0) {
		struct snd_pcm_runtime *runtime = substream->runtime;
		int pos_align = pos_adj;
		pos_adj = (pos_adj * runtime->rate + 47999) / 48000;
		if (!pos_adj)
			pos_adj = pos_align;
		else
			pos_adj = ((pos_adj + pos_align - 1) / pos_align) *
				pos_align;
		pos_adj = frames_to_bytes(runtime, pos_adj);
		if (pos_adj >= period_bytes) {
			snd_printk(KERN_WARNING SFX "Too big adjustment %d\n",
				   bdl_pos_adj[chip->dev_index]);
			pos_adj = 0;
		} else {
			ofs = setup_bdle(substream, azx_dev,
					 &bdl, ofs, pos_adj, 1);
			if (ofs < 0)
				goto error;
		}
	} else
		pos_adj = 0;
	for (i = 0; i < periods; i++) {
		if (i == periods - 1 && pos_adj)
			ofs = setup_bdle(substream, azx_dev, &bdl, ofs,
					 period_bytes - pos_adj, 0);
		else
			ofs = setup_bdle(substream, azx_dev, &bdl, ofs,
					 period_bytes, 1);
		if (ofs < 0)
			goto error;
	}
	return 0;

 error:
	snd_printk(KERN_ERR SFX "Too many BDL entries: buffer=%d, period=%d\n",
		   azx_dev->bufsize, period_bytes);
	return -EINVAL;
}

/* reset stream */
static void azx_stream_reset(struct azx *chip, struct azx_dev *azx_dev)
{
	unsigned char val;
	int timeout;

	azx_stream_clear(chip, azx_dev);

	azx_sd_writeb(azx_dev, SD_CTL, azx_sd_readb(azx_dev, SD_CTL) |
		      SD_CTL_STREAM_RESET);
	udelay(3);
	timeout = 300;
	while (!((val = azx_sd_readb(azx_dev, SD_CTL)) & SD_CTL_STREAM_RESET) &&
	       --timeout)
		;
	val &= ~SD_CTL_STREAM_RESET;
	azx_sd_writeb(azx_dev, SD_CTL, val);
	udelay(3);

	timeout = 300;
	/* waiting for hardware to report that the stream is out of reset */
	while (((val = azx_sd_readb(azx_dev, SD_CTL)) & SD_CTL_STREAM_RESET) &&
	       --timeout)
		;

	/* reset first position - may not be synced with hw at this time */
	*azx_dev->posbuf = 0;
}

/*
 * set up the SD for streaming
 */
static int azx_setup_controller(struct azx *chip, struct azx_dev *azx_dev)
{
	/* make sure the run bit is zero for SD */
	azx_stream_clear(chip, azx_dev);
	/* program the stream_tag */
	azx_sd_writel(azx_dev, SD_CTL,
		      (azx_sd_readl(azx_dev, SD_CTL) & ~SD_CTL_STREAM_TAG_MASK)|
		      (azx_dev->stream_tag << SD_CTL_STREAM_TAG_SHIFT));

	/* program the length of samples in cyclic buffer */
	azx_sd_writel(azx_dev, SD_CBL, azx_dev->bufsize);

	/* program the stream format */
	/* this value needs to be the same as the one programmed */
	azx_sd_writew(azx_dev, SD_FORMAT, azx_dev->format_val);

	/* program the stream LVI (last valid index) of the BDL */
	azx_sd_writew(azx_dev, SD_LVI, azx_dev->frags - 1);

	/* program the BDL address */
	/* lower BDL address */
	azx_sd_writel(azx_dev, SD_BDLPL, (u32)azx_dev->bdl.addr);
	/* upper BDL address */
	azx_sd_writel(azx_dev, SD_BDLPU, upper_32_bits(azx_dev->bdl.addr));

	/* enable the position buffer */
	if (chip->position_fix[0] == POS_FIX_POSBUF ||
	    chip->position_fix[0] == POS_FIX_AUTO ||
	    chip->position_fix[1] == POS_FIX_POSBUF ||
	    chip->position_fix[1] == POS_FIX_AUTO ||
	    chip->via_dmapos_patch) {
		if (!(azx_readl(chip, DPLBASE) & ICH6_DPLBASE_ENABLE))
			azx_writel(chip, DPLBASE,
				(u32)chip->posbuf.addr | ICH6_DPLBASE_ENABLE);
	}

	/* set the interrupt enable bits in the descriptor control register */
	azx_sd_writel(azx_dev, SD_CTL,
		      azx_sd_readl(azx_dev, SD_CTL) | SD_INT_MASK);

	return 0;
}

/*
 * Probe the given codec address
 */
static int probe_codec(struct azx *chip, int addr)
{
	unsigned int cmd = (addr << 28) | (AC_NODE_ROOT << 20) |
		(AC_VERB_PARAMETERS << 8) | AC_PAR_VENDOR_ID;
	unsigned int res;

	mutex_lock(&chip->bus->cmd_mutex);
	chip->probing = 1;
	azx_send_cmd(chip->bus, cmd);
	res = azx_get_response(chip->bus, addr);
	chip->probing = 0;
	mutex_unlock(&chip->bus->cmd_mutex);
	if (res == -1)
		return -EIO;
	snd_printdd(SFX "codec #%d probed OK\n", addr);
	return 0;
}

static int azx_attach_pcm_stream(struct hda_bus *bus, struct hda_codec *codec,
				 struct hda_pcm *cpcm);
static void azx_stop_chip(struct azx *chip);

static void azx_bus_reset(struct hda_bus *bus)
{
	struct azx *chip = bus->private_data;

	bus->in_reset = 1;
	azx_stop_chip(chip);
	azx_init_chip(chip, 1);
#ifdef CONFIG_PM
	if (chip->initialized) {
		int i;

		for (i = 0; i < HDA_MAX_PCMS; i++)
			snd_pcm_suspend_all(chip->pcm[i]);
		snd_hda_suspend(chip->bus);
		snd_hda_resume(chip->bus);
	}
#endif
	bus->in_reset = 0;
}

/*
 * Codec initialization
 */

/* number of codec slots for each chipset: 0 = default slots (i.e. 4) */
static unsigned int azx_max_codecs[AZX_NUM_DRIVERS] __devinitdata = {
	[AZX_DRIVER_NVIDIA] = 8,
	[AZX_DRIVER_TERA] = 1,
};

static int __devinit azx_codec_create(struct azx *chip, const char *model)
{
	struct hda_bus_template bus_temp;
	int c, codecs, err;
	int max_slots;

	memset(&bus_temp, 0, sizeof(bus_temp));
	bus_temp.private_data = chip;
	bus_temp.modelname = model;
	bus_temp.pci = chip->pci;
	bus_temp.ops.command = azx_send_cmd;
	bus_temp.ops.get_response = azx_get_response;
	bus_temp.ops.attach_pcm = azx_attach_pcm_stream;
	bus_temp.ops.bus_reset = azx_bus_reset;
#ifdef CONFIG_SND_HDA_POWER_SAVE
	bus_temp.power_save = &power_save;
	bus_temp.ops.pm_notify = azx_power_notify;
#endif

	err = snd_hda_bus_new(chip->card, &bus_temp, &chip->bus);
	if (err < 0)
		return err;

	if (chip->driver_type == AZX_DRIVER_NVIDIA)
		chip->bus->needs_damn_long_delay = 1;

	codecs = 0;
	max_slots = azx_max_codecs[chip->driver_type];
	if (!max_slots)
		max_slots = AZX_DEFAULT_CODECS;

	/* First try to probe all given codec slots */
	for (c = 0; c < max_slots; c++) {
		if ((chip->codec_mask & (1 << c)) & chip->codec_probe_mask) {
			if (probe_codec(chip, c) < 0) {
				/* Some BIOSen give you wrong codec addresses
				 * that don't exist
				 */
				snd_printk(KERN_WARNING SFX
					   "Codec #%d probe error; "
					   "disabling it...\n", c);
				chip->codec_mask &= ~(1 << c);
				/* More badly, accessing to a non-existing
				 * codec often screws up the controller chip,
				 * and disturbs the further communications.
				 * Thus if an error occurs during probing,
				 * better to reset the controller chip to
				 * get back to the sanity state.
				 */
				azx_stop_chip(chip);
				azx_init_chip(chip, 1);
			}
		}
	}

	/* Then create codec instances */
	for (c = 0; c < max_slots; c++) {
		if ((chip->codec_mask & (1 << c)) & chip->codec_probe_mask) {
			struct hda_codec *codec;
			err = snd_hda_codec_new(chip->bus, c, &codec);
			if (err < 0)
				continue;
			codec->beep_mode = chip->beep_mode;
			codecs++;
		}
	}
	if (!codecs) {
		snd_printk(KERN_ERR SFX "no codecs initialized\n");
		return -ENXIO;
	}
	return 0;
}

/* configure each codec instance */
static int __devinit azx_codec_configure(struct azx *chip)
{
	struct hda_codec *codec;
	list_for_each_entry(codec, &chip->bus->codec_list, list) {
		snd_hda_codec_configure(codec);
	}
	return 0;
}


/*
 * PCM support
 */

/* assign a stream for the PCM */
static inline struct azx_dev *
azx_assign_device(struct azx *chip, struct snd_pcm_substream *substream)
{
	int dev, i, nums;
	struct azx_dev *res = NULL;

	if (substream->stream == SNDRV_PCM_STREAM_PLAYBACK) {
		dev = chip->playback_index_offset;
		nums = chip->playback_streams;
	} else {
		dev = chip->capture_index_offset;
		nums = chip->capture_streams;
	}
	for (i = 0; i < nums; i++, dev++)
		if (!chip->azx_dev[dev].opened) {
			res = &chip->azx_dev[dev];
			if (res->device == substream->pcm->device)
				break;
		}
	if (res) {
		res->opened = 1;
		res->device = substream->pcm->device;
	}
	return res;
}

/* release the assigned stream */
static inline void azx_release_device(struct azx_dev *azx_dev)
{
	azx_dev->opened = 0;
}

static struct snd_pcm_hardware azx_pcm_hw = {
	.info =			(SNDRV_PCM_INFO_MMAP |
				 SNDRV_PCM_INFO_INTERLEAVED |
				 SNDRV_PCM_INFO_BLOCK_TRANSFER |
				 SNDRV_PCM_INFO_MMAP_VALID |
				 /* No full-resume yet implemented */
				 /* SNDRV_PCM_INFO_RESUME |*/
				 SNDRV_PCM_INFO_PAUSE |
				 SNDRV_PCM_INFO_SYNC_START),
	.formats =		SNDRV_PCM_FMTBIT_S16_LE,
	.rates =		SNDRV_PCM_RATE_48000,
	.rate_min =		48000,
	.rate_max =		48000,
	.channels_min =		2,
	.channels_max =		2,
	.buffer_bytes_max =	AZX_MAX_BUF_SIZE,
	.period_bytes_min =	128,
	.period_bytes_max =	AZX_MAX_BUF_SIZE / 2,
	.periods_min =		2,
	.periods_max =		AZX_MAX_FRAG,
	.fifo_size =		0,
};

struct azx_pcm {
	struct azx *chip;
	struct hda_codec *codec;
	struct hda_pcm_stream *hinfo[2];
};

static int azx_pcm_open(struct snd_pcm_substream *substream)
{
	struct azx_pcm *apcm = snd_pcm_substream_chip(substream);
	struct hda_pcm_stream *hinfo = apcm->hinfo[substream->stream];
	struct azx *chip = apcm->chip;
	struct azx_dev *azx_dev;
	struct snd_pcm_runtime *runtime = substream->runtime;
	unsigned long flags;
	int err;

	mutex_lock(&chip->open_mutex);
	azx_dev = azx_assign_device(chip, substream);
	if (azx_dev == NULL) {
		mutex_unlock(&chip->open_mutex);
		return -EBUSY;
	}
	runtime->hw = azx_pcm_hw;
	runtime->hw.channels_min = hinfo->channels_min;
	runtime->hw.channels_max = hinfo->channels_max;
	runtime->hw.formats = hinfo->formats;
	runtime->hw.rates = hinfo->rates;
	snd_pcm_limit_hw_rates(runtime);
	snd_pcm_hw_constraint_integer(runtime, SNDRV_PCM_HW_PARAM_PERIODS);
	snd_pcm_hw_constraint_step(runtime, 0, SNDRV_PCM_HW_PARAM_BUFFER_BYTES,
				   128);
	snd_pcm_hw_constraint_step(runtime, 0, SNDRV_PCM_HW_PARAM_PERIOD_BYTES,
				   128);
	snd_hda_power_up(apcm->codec);
	err = hinfo->ops.open(hinfo, apcm->codec, substream);
	if (err < 0) {
		azx_release_device(azx_dev);
		snd_hda_power_down(apcm->codec);
		mutex_unlock(&chip->open_mutex);
		return err;
	}
	snd_pcm_limit_hw_rates(runtime);
	/* sanity check */
	if (snd_BUG_ON(!runtime->hw.channels_min) ||
	    snd_BUG_ON(!runtime->hw.channels_max) ||
	    snd_BUG_ON(!runtime->hw.formats) ||
	    snd_BUG_ON(!runtime->hw.rates)) {
		azx_release_device(azx_dev);
		hinfo->ops.close(hinfo, apcm->codec, substream);
		snd_hda_power_down(apcm->codec);
		mutex_unlock(&chip->open_mutex);
		return -EINVAL;
	}
	spin_lock_irqsave(&chip->reg_lock, flags);
	azx_dev->substream = substream;
	azx_dev->running = 0;
	spin_unlock_irqrestore(&chip->reg_lock, flags);

	runtime->private_data = azx_dev;
	snd_pcm_set_sync(substream);
	mutex_unlock(&chip->open_mutex);
	return 0;
}

static int azx_pcm_close(struct snd_pcm_substream *substream)
{
	struct azx_pcm *apcm = snd_pcm_substream_chip(substream);
	struct hda_pcm_stream *hinfo = apcm->hinfo[substream->stream];
	struct azx *chip = apcm->chip;
	struct azx_dev *azx_dev = get_azx_dev(substream);
	unsigned long flags;

	mutex_lock(&chip->open_mutex);
	spin_lock_irqsave(&chip->reg_lock, flags);
	azx_dev->substream = NULL;
	azx_dev->running = 0;
	spin_unlock_irqrestore(&chip->reg_lock, flags);
	azx_release_device(azx_dev);
	hinfo->ops.close(hinfo, apcm->codec, substream);
	snd_hda_power_down(apcm->codec);
	mutex_unlock(&chip->open_mutex);
	return 0;
}

static int azx_pcm_hw_params(struct snd_pcm_substream *substream,
			     struct snd_pcm_hw_params *hw_params)
{
	struct azx_dev *azx_dev = get_azx_dev(substream);

	azx_dev->bufsize = 0;
	azx_dev->period_bytes = 0;
	azx_dev->format_val = 0;
	return snd_pcm_lib_malloc_pages(substream,
					params_buffer_bytes(hw_params));
}

static int azx_pcm_hw_free(struct snd_pcm_substream *substream)
{
	struct azx_pcm *apcm = snd_pcm_substream_chip(substream);
	struct azx_dev *azx_dev = get_azx_dev(substream);
	struct hda_pcm_stream *hinfo = apcm->hinfo[substream->stream];

	/* reset BDL address */
	azx_sd_writel(azx_dev, SD_BDLPL, 0);
	azx_sd_writel(azx_dev, SD_BDLPU, 0);
	azx_sd_writel(azx_dev, SD_CTL, 0);
	azx_dev->bufsize = 0;
	azx_dev->period_bytes = 0;
	azx_dev->format_val = 0;

	snd_hda_codec_cleanup(apcm->codec, hinfo, substream);

	return snd_pcm_lib_free_pages(substream);
}

static int azx_pcm_prepare(struct snd_pcm_substream *substream)
{
	struct azx_pcm *apcm = snd_pcm_substream_chip(substream);
	struct azx *chip = apcm->chip;
	struct azx_dev *azx_dev = get_azx_dev(substream);
	struct hda_pcm_stream *hinfo = apcm->hinfo[substream->stream];
	struct snd_pcm_runtime *runtime = substream->runtime;
	unsigned int bufsize, period_bytes, format_val, stream_tag;
	int err;

	azx_stream_reset(chip, azx_dev);
	format_val = snd_hda_calc_stream_format(runtime->rate,
						runtime->channels,
						runtime->format,
						hinfo->maxbps,
						apcm->codec->spdif_ctls);
	if (!format_val) {
		snd_printk(KERN_ERR SFX
			   "invalid format_val, rate=%d, ch=%d, format=%d\n",
			   runtime->rate, runtime->channels, runtime->format);
		return -EINVAL;
	}

	bufsize = snd_pcm_lib_buffer_bytes(substream);
	period_bytes = snd_pcm_lib_period_bytes(substream);

	snd_printdd(SFX "azx_pcm_prepare: bufsize=0x%x, format=0x%x\n",
		    bufsize, format_val);

	if (bufsize != azx_dev->bufsize ||
	    period_bytes != azx_dev->period_bytes ||
	    format_val != azx_dev->format_val) {
		azx_dev->bufsize = bufsize;
		azx_dev->period_bytes = period_bytes;
		azx_dev->format_val = format_val;
		err = azx_setup_periods(chip, substream, azx_dev);
		if (err < 0)
			return err;
	}

	/* wallclk has 24Mhz clock source */
	azx_dev->period_wallclk = (((runtime->period_size * 24000) /
						runtime->rate) * 1000);
	azx_setup_controller(chip, azx_dev);
	if (substream->stream == SNDRV_PCM_STREAM_PLAYBACK)
		azx_dev->fifo_size = azx_sd_readw(azx_dev, SD_FIFOSIZE) + 1;
	else
		azx_dev->fifo_size = 0;

	stream_tag = azx_dev->stream_tag;
	/* CA-IBG chips need the playback stream starting from 1 */
	if (chip->driver_type == AZX_DRIVER_CTX &&
	    stream_tag > chip->capture_streams)
		stream_tag -= chip->capture_streams;
	return snd_hda_codec_prepare(apcm->codec, hinfo, stream_tag,
				     azx_dev->format_val, substream);
}

static int azx_pcm_trigger(struct snd_pcm_substream *substream, int cmd)
{
	struct azx_pcm *apcm = snd_pcm_substream_chip(substream);
	struct azx *chip = apcm->chip;
	struct azx_dev *azx_dev;
	struct snd_pcm_substream *s;
	int rstart = 0, start, nsync = 0, sbits = 0;
	int nwait, timeout;

	switch (cmd) {
	case SNDRV_PCM_TRIGGER_START:
		rstart = 1;
	case SNDRV_PCM_TRIGGER_PAUSE_RELEASE:
	case SNDRV_PCM_TRIGGER_RESUME:
		start = 1;
		break;
	case SNDRV_PCM_TRIGGER_PAUSE_PUSH:
	case SNDRV_PCM_TRIGGER_SUSPEND:
	case SNDRV_PCM_TRIGGER_STOP:
		start = 0;
		break;
	default:
		return -EINVAL;
	}

	snd_pcm_group_for_each_entry(s, substream) {
		if (s->pcm->card != substream->pcm->card)
			continue;
		azx_dev = get_azx_dev(s);
		sbits |= 1 << azx_dev->index;
		nsync++;
		snd_pcm_trigger_done(s, substream);
	}

	spin_lock(&chip->reg_lock);
	if (nsync > 1) {
		/* first, set SYNC bits of corresponding streams */
		azx_writel(chip, SYNC, azx_readl(chip, SYNC) | sbits);
	}
	snd_pcm_group_for_each_entry(s, substream) {
		if (s->pcm->card != substream->pcm->card)
			continue;
		azx_dev = get_azx_dev(s);
		if (start) {
			azx_dev->start_wallclk = azx_readl(chip, WALLCLK);
			if (!rstart)
				azx_dev->start_wallclk -=
						azx_dev->period_wallclk;
			azx_stream_start(chip, azx_dev);
		} else {
			azx_stream_stop(chip, azx_dev);
		}
		azx_dev->running = start;
	}
	spin_unlock(&chip->reg_lock);
	if (start) {
		if (nsync == 1)
			return 0;
		/* wait until all FIFOs get ready */
		for (timeout = 5000; timeout; timeout--) {
			nwait = 0;
			snd_pcm_group_for_each_entry(s, substream) {
				if (s->pcm->card != substream->pcm->card)
					continue;
				azx_dev = get_azx_dev(s);
				if (!(azx_sd_readb(azx_dev, SD_STS) &
				      SD_STS_FIFO_READY))
					nwait++;
			}
			if (!nwait)
				break;
			cpu_relax();
		}
	} else {
		/* wait until all RUN bits are cleared */
		for (timeout = 5000; timeout; timeout--) {
			nwait = 0;
			snd_pcm_group_for_each_entry(s, substream) {
				if (s->pcm->card != substream->pcm->card)
					continue;
				azx_dev = get_azx_dev(s);
				if (azx_sd_readb(azx_dev, SD_CTL) &
				    SD_CTL_DMA_START)
					nwait++;
			}
			if (!nwait)
				break;
			cpu_relax();
		}
	}
	if (nsync > 1) {
		spin_lock(&chip->reg_lock);
		/* reset SYNC bits */
		azx_writel(chip, SYNC, azx_readl(chip, SYNC) & ~sbits);
		spin_unlock(&chip->reg_lock);
	}
	return 0;
}

/* get the current DMA position with correction on VIA chips */
static unsigned int azx_via_get_position(struct azx *chip,
					 struct azx_dev *azx_dev)
{
	unsigned int link_pos, mini_pos, bound_pos;
	unsigned int mod_link_pos, mod_dma_pos, mod_mini_pos;
	unsigned int fifo_size;

	link_pos = azx_sd_readl(azx_dev, SD_LPIB);
	if (azx_dev->index >= 4) {
		/* Playback, no problem using link position */
		return link_pos;
	}

	/* Capture */
	/* For new chipset,
	 * use mod to get the DMA position just like old chipset
	 */
	mod_dma_pos = le32_to_cpu(*azx_dev->posbuf);
	mod_dma_pos %= azx_dev->period_bytes;

	/* azx_dev->fifo_size can't get FIFO size of in stream.
	 * Get from base address + offset.
	 */
	fifo_size = readw(chip->remap_addr + VIA_IN_STREAM0_FIFO_SIZE_OFFSET);

	if (azx_dev->insufficient) {
		/* Link position never gather than FIFO size */
		if (link_pos <= fifo_size)
			return 0;

		azx_dev->insufficient = 0;
	}

	if (link_pos <= fifo_size)
		mini_pos = azx_dev->bufsize + link_pos - fifo_size;
	else
		mini_pos = link_pos - fifo_size;

	/* Find nearest previous boudary */
	mod_mini_pos = mini_pos % azx_dev->period_bytes;
	mod_link_pos = link_pos % azx_dev->period_bytes;
	if (mod_link_pos >= fifo_size)
		bound_pos = link_pos - mod_link_pos;
	else if (mod_dma_pos >= mod_mini_pos)
		bound_pos = mini_pos - mod_mini_pos;
	else {
		bound_pos = mini_pos - mod_mini_pos + azx_dev->period_bytes;
		if (bound_pos >= azx_dev->bufsize)
			bound_pos = 0;
	}

	/* Calculate real DMA position we want */
	return bound_pos + mod_dma_pos;
}

static unsigned int azx_get_position(struct azx *chip,
				     struct azx_dev *azx_dev)
{
	unsigned int pos;

	if (chip->via_dmapos_patch)
		pos = azx_via_get_position(chip, azx_dev);
	else {
		int stream = azx_dev->substream->stream;
		if (chip->position_fix[stream] == POS_FIX_POSBUF ||
		    chip->position_fix[stream] == POS_FIX_AUTO) {
			/* use the position buffer */
			pos = le32_to_cpu(*azx_dev->posbuf);
		} else {
			/* read LPIB */
			pos = azx_sd_readl(azx_dev, SD_LPIB);
		}
	}
	if (pos >= azx_dev->bufsize)
		pos = 0;
	return pos;
}

static snd_pcm_uframes_t azx_pcm_pointer(struct snd_pcm_substream *substream)
{
	struct azx_pcm *apcm = snd_pcm_substream_chip(substream);
	struct azx *chip = apcm->chip;
	struct azx_dev *azx_dev = get_azx_dev(substream);
	return bytes_to_frames(substream->runtime,
			       azx_get_position(chip, azx_dev));
}

/*
 * Check whether the current DMA position is acceptable for updating
 * periods.  Returns non-zero if it's OK.
 *
 * Many HD-audio controllers appear pretty inaccurate about
 * the update-IRQ timing.  The IRQ is issued before actually the
 * data is processed.  So, we need to process it afterwords in a
 * workqueue.
 */
static int azx_position_ok(struct azx *chip, struct azx_dev *azx_dev)
{
	u32 wallclk;
	unsigned int pos;
	int stream;

	wallclk = azx_readl(chip, WALLCLK) - azx_dev->start_wallclk;
	if (wallclk < (azx_dev->period_wallclk * 2) / 3)
		return -1;	/* bogus (too early) interrupt */

	stream = azx_dev->substream->stream;
	pos = azx_get_position(chip, azx_dev);
	if (chip->position_fix[stream] == POS_FIX_AUTO) {
		if (!pos) {
			printk(KERN_WARNING
			       "hda-intel: Invalid position buffer, "
			       "using LPIB read method instead.\n");
			chip->position_fix[stream] = POS_FIX_LPIB;
			pos = azx_get_position(chip, azx_dev);
		} else
			chip->position_fix[stream] = POS_FIX_POSBUF;
	}

	if (WARN_ONCE(!azx_dev->period_bytes,
		      "hda-intel: zero azx_dev->period_bytes"))
		return -1; /* this shouldn't happen! */
	if (wallclk < (azx_dev->period_wallclk * 5) / 4 &&
	    pos % azx_dev->period_bytes > azx_dev->period_bytes / 2)
		/* NG - it's below the first next period boundary */
		return bdl_pos_adj[chip->dev_index] ? 0 : -1;
	azx_dev->start_wallclk += wallclk;
	return 1; /* OK, it's fine */
}

/*
 * The work for pending PCM period updates.
 */
static void azx_irq_pending_work(struct work_struct *work)
{
	struct azx *chip = container_of(work, struct azx, irq_pending_work);
	int i, pending, ok;

	if (!chip->irq_pending_warned) {
		printk(KERN_WARNING
		       "hda-intel: IRQ timing workaround is activated "
		       "for card #%d. Suggest a bigger bdl_pos_adj.\n",
		       chip->card->number);
		chip->irq_pending_warned = 1;
	}

	for (;;) {
		pending = 0;
		spin_lock_irq(&chip->reg_lock);
		for (i = 0; i < chip->num_streams; i++) {
			struct azx_dev *azx_dev = &chip->azx_dev[i];
			if (!azx_dev->irq_pending ||
			    !azx_dev->substream ||
			    !azx_dev->running)
				continue;
			ok = azx_position_ok(chip, azx_dev);
			if (ok > 0) {
				azx_dev->irq_pending = 0;
				spin_unlock(&chip->reg_lock);
				snd_pcm_period_elapsed(azx_dev->substream);
				spin_lock(&chip->reg_lock);
			} else if (ok < 0) {
				pending = 0;	/* too early */
			} else
				pending++;
		}
		spin_unlock_irq(&chip->reg_lock);
		if (!pending)
			return;
		msleep(1);
	}
}

/* clear irq_pending flags and assure no on-going workq */
static void azx_clear_irq_pending(struct azx *chip)
{
	int i;

	spin_lock_irq(&chip->reg_lock);
	for (i = 0; i < chip->num_streams; i++)
		chip->azx_dev[i].irq_pending = 0;
	spin_unlock_irq(&chip->reg_lock);
}

static struct snd_pcm_ops azx_pcm_ops = {
	.open = azx_pcm_open,
	.close = azx_pcm_close,
	.ioctl = snd_pcm_lib_ioctl,
	.hw_params = azx_pcm_hw_params,
	.hw_free = azx_pcm_hw_free,
	.prepare = azx_pcm_prepare,
	.trigger = azx_pcm_trigger,
	.pointer = azx_pcm_pointer,
	.page = snd_pcm_sgbuf_ops_page,
};

static void azx_pcm_free(struct snd_pcm *pcm)
{
	struct azx_pcm *apcm = pcm->private_data;
	if (apcm) {
		apcm->chip->pcm[pcm->device] = NULL;
		kfree(apcm);
	}
}

static int
azx_attach_pcm_stream(struct hda_bus *bus, struct hda_codec *codec,
		      struct hda_pcm *cpcm)
{
	struct azx *chip = bus->private_data;
	struct snd_pcm *pcm;
	struct azx_pcm *apcm;
	int pcm_dev = cpcm->device;
	int s, err;

	if (pcm_dev >= HDA_MAX_PCMS) {
		snd_printk(KERN_ERR SFX "Invalid PCM device number %d\n",
			   pcm_dev);
		return -EINVAL;
	}
	if (chip->pcm[pcm_dev]) {
		snd_printk(KERN_ERR SFX "PCM %d already exists\n", pcm_dev);
		return -EBUSY;
	}
	err = snd_pcm_new(chip->card, cpcm->name, pcm_dev,
			  cpcm->stream[SNDRV_PCM_STREAM_PLAYBACK].substreams,
			  cpcm->stream[SNDRV_PCM_STREAM_CAPTURE].substreams,
			  &pcm);
	if (err < 0)
		return err;
	strlcpy(pcm->name, cpcm->name, sizeof(pcm->name));
	apcm = kzalloc(sizeof(*apcm), GFP_KERNEL);
	if (apcm == NULL)
		return -ENOMEM;
	apcm->chip = chip;
	apcm->codec = codec;
	pcm->private_data = apcm;
	pcm->private_free = azx_pcm_free;
	if (cpcm->pcm_type == HDA_PCM_TYPE_MODEM)
		pcm->dev_class = SNDRV_PCM_CLASS_MODEM;
	chip->pcm[pcm_dev] = pcm;
	cpcm->pcm = pcm;
	for (s = 0; s < 2; s++) {
		apcm->hinfo[s] = &cpcm->stream[s];
		if (cpcm->stream[s].substreams)
			snd_pcm_set_ops(pcm, s, &azx_pcm_ops);
	}
	/* buffer pre-allocation */
	snd_pcm_lib_preallocate_pages_for_all(pcm, SNDRV_DMA_TYPE_DEV_SG,
					      snd_dma_pci_data(chip->pci),
					      1024 * 64, 32 * 1024 * 1024);
	return 0;
}

/*
 * mixer creation - all stuff is implemented in hda module
 */
static int __devinit azx_mixer_create(struct azx *chip)
{
	return snd_hda_build_controls(chip->bus);
}


/*
 * initialize SD streams
 */
static int __devinit azx_init_stream(struct azx *chip)
{
	int i;

	/* initialize each stream (aka device)
	 * assign the starting bdl address to each stream (device)
	 * and initialize
	 */
	for (i = 0; i < chip->num_streams; i++) {
		struct azx_dev *azx_dev = &chip->azx_dev[i];
		azx_dev->posbuf = (u32 __iomem *)(chip->posbuf.area + i * 8);
		/* offset: SDI0=0x80, SDI1=0xa0, ... SDO3=0x160 */
		azx_dev->sd_addr = chip->remap_addr + (0x20 * i + 0x80);
		/* int mask: SDI0=0x01, SDI1=0x02, ... SDO3=0x80 */
		azx_dev->sd_int_sta_mask = 1 << i;
		/* stream tag: must be non-zero and unique */
		azx_dev->index = i;
		azx_dev->stream_tag = i + 1;
	}

	return 0;
}

static int azx_acquire_irq(struct azx *chip, int do_disconnect)
{
	if (request_irq(chip->pci->irq, azx_interrupt,
			chip->msi ? 0 : IRQF_SHARED,
			"hda_intel", chip)) {
		printk(KERN_ERR "hda-intel: unable to grab IRQ %d, "
		       "disabling device\n", chip->pci->irq);
		if (do_disconnect)
			snd_card_disconnect(chip->card);
		return -1;
	}
	chip->irq = chip->pci->irq;
	pci_intx(chip->pci, !chip->msi);
	return 0;
}


static void azx_stop_chip(struct azx *chip)
{
	if (!chip->initialized)
		return;

	/* disable interrupts */
	azx_int_disable(chip);
	azx_int_clear(chip);

	/* disable CORB/RIRB */
	azx_free_cmd_io(chip);

	/* disable position buffer */
	azx_writel(chip, DPLBASE, 0);
	azx_writel(chip, DPUBASE, 0);

	chip->initialized = 0;
}

#ifdef CONFIG_SND_HDA_POWER_SAVE
/* power-up/down the controller */
static void azx_power_notify(struct hda_bus *bus)
{
	struct azx *chip = bus->private_data;
	struct hda_codec *c;
	int power_on = 0;

	list_for_each_entry(c, &bus->codec_list, list) {
		if (c->power_on) {
			power_on = 1;
			break;
		}
	}
	if (power_on)
		azx_init_chip(chip, 1);
	else if (chip->running && power_save_controller &&
		 !bus->power_keep_link_on)
		azx_stop_chip(chip);
}
#endif /* CONFIG_SND_HDA_POWER_SAVE */

#ifdef CONFIG_PM
/*
 * power management
 */

static int snd_hda_codecs_inuse(struct hda_bus *bus)
{
	struct hda_codec *codec;

	list_for_each_entry(codec, &bus->codec_list, list) {
		if (snd_hda_codec_needs_resume(codec))
			return 1;
	}
	return 0;
}

static int azx_suspend(struct pci_dev *pci, pm_message_t state)
{
	struct snd_card *card = pci_get_drvdata(pci);
	struct azx *chip = card->private_data;
	int i;

	snd_power_change_state(card, SNDRV_CTL_POWER_D3hot);
	azx_clear_irq_pending(chip);
	for (i = 0; i < HDA_MAX_PCMS; i++)
		snd_pcm_suspend_all(chip->pcm[i]);
	if (chip->initialized)
		snd_hda_suspend(chip->bus);
	azx_stop_chip(chip);
	if (chip->irq >= 0) {
		free_irq(chip->irq, chip);
		chip->irq = -1;
	}
	if (chip->msi)
		pci_disable_msi(chip->pci);
	pci_disable_device(pci);
	pci_save_state(pci);
	pci_set_power_state(pci, pci_choose_state(pci, state));
	return 0;
}

static int azx_resume(struct pci_dev *pci)
{
	struct snd_card *card = pci_get_drvdata(pci);
	struct azx *chip = card->private_data;

	pci_set_power_state(pci, PCI_D0);
	pci_restore_state(pci);
	if (pci_enable_device(pci) < 0) {
		printk(KERN_ERR "hda-intel: pci_enable_device failed, "
		       "disabling device\n");
		snd_card_disconnect(card);
		return -EIO;
	}
	pci_set_master(pci);
	if (chip->msi)
		if (pci_enable_msi(pci) < 0)
			chip->msi = 0;
	if (azx_acquire_irq(chip, 1) < 0)
		return -EIO;
	azx_init_pci(chip);

	if (snd_hda_codecs_inuse(chip->bus))
		azx_init_chip(chip, 1);

	snd_hda_resume(chip->bus);
	snd_power_change_state(card, SNDRV_CTL_POWER_D0);
	return 0;
}
#endif /* CONFIG_PM */


/*
 * reboot notifier for hang-up problem at power-down
 */
static int azx_halt(struct notifier_block *nb, unsigned long event, void *buf)
{
	struct azx *chip = container_of(nb, struct azx, reboot_notifier);
	snd_hda_bus_reboot_notify(chip->bus);
	azx_stop_chip(chip);
	return NOTIFY_OK;
}

static void azx_notifier_register(struct azx *chip)
{
	chip->reboot_notifier.notifier_call = azx_halt;
	register_reboot_notifier(&chip->reboot_notifier);
}

static void azx_notifier_unregister(struct azx *chip)
{
	if (chip->reboot_notifier.notifier_call)
		unregister_reboot_notifier(&chip->reboot_notifier);
}

/*
 * destructor
 */
static int azx_free(struct azx *chip)
{
	int i;

	azx_notifier_unregister(chip);

	if (chip->initialized) {
		azx_clear_irq_pending(chip);
		for (i = 0; i < chip->num_streams; i++)
			azx_stream_stop(chip, &chip->azx_dev[i]);
		azx_stop_chip(chip);
	}

	if (chip->irq >= 0)
		free_irq(chip->irq, (void*)chip);
	if (chip->msi)
		pci_disable_msi(chip->pci);
	if (chip->remap_addr)
		iounmap(chip->remap_addr);

	if (chip->azx_dev) {
		for (i = 0; i < chip->num_streams; i++)
			if (chip->azx_dev[i].bdl.area)
				snd_dma_free_pages(&chip->azx_dev[i].bdl);
	}
	if (chip->rb.area)
		snd_dma_free_pages(&chip->rb);
	if (chip->posbuf.area)
		snd_dma_free_pages(&chip->posbuf);
	pci_release_regions(chip->pci);
	pci_disable_device(chip->pci);
	kfree(chip->azx_dev);
	kfree(chip);

	return 0;
}

static int azx_dev_free(struct snd_device *device)
{
	return azx_free(device->device_data);
}

/*
 * white/black-listing for position_fix
 */
static struct snd_pci_quirk position_fix_list[] __devinitdata = {
	SND_PCI_QUIRK(0x1025, 0x009f, "Acer Aspire 5110", POS_FIX_LPIB),
	SND_PCI_QUIRK(0x1028, 0x01cc, "Dell D820", POS_FIX_LPIB),
	SND_PCI_QUIRK(0x1028, 0x01de, "Dell Precision 390", POS_FIX_LPIB),
	SND_PCI_QUIRK(0x1028, 0x01f6, "Dell Latitude 131L", POS_FIX_LPIB),
	SND_PCI_QUIRK(0x103c, 0x306d, "HP dv3", POS_FIX_LPIB),
	SND_PCI_QUIRK(0x1043, 0x813d, "ASUS P5AD2", POS_FIX_LPIB),
	SND_PCI_QUIRK(0x1043, 0x81b3, "ASUS", POS_FIX_LPIB),
	SND_PCI_QUIRK(0x1043, 0x81e7, "ASUS M2V", POS_FIX_LPIB),
	SND_PCI_QUIRK(0x104d, 0x9069, "Sony VPCS11V9E", POS_FIX_LPIB),
	SND_PCI_QUIRK(0x1106, 0x3288, "ASUS M2V-MX SE", POS_FIX_LPIB),
	SND_PCI_QUIRK(0x1179, 0xff10, "Toshiba A100-259", POS_FIX_LPIB),
	SND_PCI_QUIRK(0x1297, 0x3166, "Shuttle", POS_FIX_LPIB),
	SND_PCI_QUIRK(0x1458, 0xa022, "ga-ma770-ud3", POS_FIX_LPIB),
	SND_PCI_QUIRK(0x1462, 0x1002, "MSI Wind U115", POS_FIX_LPIB),
	SND_PCI_QUIRK(0x1565, 0x820f, "Biostar Microtech", POS_FIX_LPIB),
	SND_PCI_QUIRK(0x1565, 0x8218, "Biostar Microtech", POS_FIX_LPIB),
	SND_PCI_QUIRK(0x1849, 0x0888, "775Dual-VSTA", POS_FIX_LPIB),
	SND_PCI_QUIRK(0x8086, 0x2503, "DG965OT AAD63733-203", POS_FIX_LPIB),
	SND_PCI_QUIRK(0x8086, 0xd601, "eMachines T5212", POS_FIX_LPIB),
	{}
};

static int __devinit check_position_fix(struct azx *chip, int fix)
{
	const struct snd_pci_quirk *q;

	switch (fix) {
	case POS_FIX_LPIB:
	case POS_FIX_POSBUF:
		return fix;
	}

	/* Check VIA/ATI HD Audio Controller exist */
	switch (chip->driver_type) {
	case AZX_DRIVER_VIA:
	case AZX_DRIVER_ATI:
		chip->via_dmapos_patch = 1;
		/* Use link position directly, avoid any transfer problem. */
		return POS_FIX_LPIB;
	}
	chip->via_dmapos_patch = 0;

	q = snd_pci_quirk_lookup(chip->pci, position_fix_list);
	if (q) {
		printk(KERN_INFO
		       "hda_intel: position_fix set to %d "
		       "for device %04x:%04x\n",
		       q->value, q->subvendor, q->subdevice);
		return q->value;
	}
	return POS_FIX_AUTO;
}

/*
 * black-lists for probe_mask
 */
static struct snd_pci_quirk probe_mask_list[] __devinitdata = {
	/* Thinkpad often breaks the controller communication when accessing
	 * to the non-working (or non-existing) modem codec slot.
	 */
	SND_PCI_QUIRK(0x1014, 0x05b7, "Thinkpad Z60", 0x01),
	SND_PCI_QUIRK(0x17aa, 0x2010, "Thinkpad X/T/R60", 0x01),
	SND_PCI_QUIRK(0x17aa, 0x20ac, "Thinkpad X/T/R61", 0x01),
	/* broken BIOS */
	SND_PCI_QUIRK(0x1028, 0x20ac, "Dell Studio Desktop", 0x01),
	/* including bogus ALC268 in slot#2 that conflicts with ALC888 */
	SND_PCI_QUIRK(0x17c0, 0x4085, "Medion MD96630", 0x01),
	/* forced codec slots */
	SND_PCI_QUIRK(0x1043, 0x1262, "ASUS W5Fm", 0x103),
	SND_PCI_QUIRK(0x1046, 0x1262, "ASUS W5F", 0x103),
	{}
};

#define AZX_FORCE_CODEC_MASK	0x100

static void __devinit check_probe_mask(struct azx *chip, int dev)
{
	const struct snd_pci_quirk *q;

	chip->codec_probe_mask = probe_mask[dev];
	if (chip->codec_probe_mask == -1) {
		q = snd_pci_quirk_lookup(chip->pci, probe_mask_list);
		if (q) {
			printk(KERN_INFO
			       "hda_intel: probe_mask set to 0x%x "
			       "for device %04x:%04x\n",
			       q->value, q->subvendor, q->subdevice);
			chip->codec_probe_mask = q->value;
		}
	}

	/* check forced option */
	if (chip->codec_probe_mask != -1 &&
	    (chip->codec_probe_mask & AZX_FORCE_CODEC_MASK)) {
		chip->codec_mask = chip->codec_probe_mask & 0xff;
		printk(KERN_INFO "hda_intel: codec_mask forced to 0x%x\n",
		       chip->codec_mask);
	}
}

/*
 * white/black-list for enable_msi
 */
static struct snd_pci_quirk msi_black_list[] __devinitdata = {
	SND_PCI_QUIRK(0x1043, 0x81f2, "ASUS", 0), /* Athlon64 X2 + nvidia */
	SND_PCI_QUIRK(0x1043, 0x81f6, "ASUS", 0), /* nvidia */
	SND_PCI_QUIRK(0x1043, 0x822d, "ASUS", 0), /* Athlon64 X2 + nvidia MCP55 */
	SND_PCI_QUIRK(0x1849, 0x0888, "ASRock", 0), /* Athlon64 X2 + nvidia */
	SND_PCI_QUIRK(0xa0a0, 0x0575, "Aopen MZ915-M", 0), /* ICH6 */
	{}
};

static void __devinit check_msi(struct azx *chip)
{
	const struct snd_pci_quirk *q;

	if (enable_msi >= 0) {
		chip->msi = !!enable_msi;
		return;
	}
	chip->msi = 1;	/* enable MSI as default */
	q = snd_pci_quirk_lookup(chip->pci, msi_black_list);
	if (q) {
		printk(KERN_INFO
		       "hda_intel: msi for device %04x:%04x set to %d\n",
		       q->subvendor, q->subdevice, q->value);
		chip->msi = q->value;
		return;
	}

	/* NVidia chipsets seem to cause troubles with MSI */
	if (chip->driver_type == AZX_DRIVER_NVIDIA) {
		printk(KERN_INFO "hda_intel: Disable MSI for Nvidia chipset\n");
		chip->msi = 0;
	}
}


/*
 * constructor
 */
static int __devinit azx_create(struct snd_card *card, struct pci_dev *pci,
				int dev, int driver_type,
				struct azx **rchip)
{
	struct azx *chip;
	int i, err;
	unsigned short gcap;
	static struct snd_device_ops ops = {
		.dev_free = azx_dev_free,
	};

	*rchip = NULL;

	err = pci_enable_device(pci);
	if (err < 0)
		return err;

	chip = kzalloc(sizeof(*chip), GFP_KERNEL);
	if (!chip) {
		snd_printk(KERN_ERR SFX "cannot allocate chip\n");
		pci_disable_device(pci);
		return -ENOMEM;
	}

	spin_lock_init(&chip->reg_lock);
	mutex_init(&chip->open_mutex);
	chip->card = card;
	chip->pci = pci;
	chip->irq = -1;
	chip->driver_type = driver_type;
	check_msi(chip);
	chip->dev_index = dev;
	INIT_WORK(&chip->irq_pending_work, azx_irq_pending_work);

	chip->position_fix[0] = chip->position_fix[1] =
		check_position_fix(chip, position_fix[dev]);
	check_probe_mask(chip, dev);

	chip->single_cmd = single_cmd;

	if (bdl_pos_adj[dev] < 0) {
		switch (chip->driver_type) {
		case AZX_DRIVER_ICH:
		case AZX_DRIVER_PCH:
			bdl_pos_adj[dev] = 1;
			break;
		default:
			bdl_pos_adj[dev] = 32;
			break;
		}
	}

#if BITS_PER_LONG != 64
	/* Fix up base address on ULI M5461 */
	if (chip->driver_type == AZX_DRIVER_ULI) {
		u16 tmp3;
		pci_read_config_word(pci, 0x40, &tmp3);
		pci_write_config_word(pci, 0x40, tmp3 | 0x10);
		pci_write_config_dword(pci, PCI_BASE_ADDRESS_1, 0);
	}
#endif

	err = pci_request_regions(pci, "ICH HD audio");
	if (err < 0) {
		kfree(chip);
		pci_disable_device(pci);
		return err;
	}

	chip->addr = pci_resource_start(pci, 0);
	chip->remap_addr = pci_ioremap_bar(pci, 0);
	if (chip->remap_addr == NULL) {
		snd_printk(KERN_ERR SFX "ioremap error\n");
		err = -ENXIO;
		goto errout;
	}

	if (chip->msi)
		if (pci_enable_msi(pci) < 0)
			chip->msi = 0;

	if (azx_acquire_irq(chip, 0) < 0) {
		err = -EBUSY;
		goto errout;
	}

	pci_set_master(pci);
	synchronize_irq(chip->irq);

	gcap = azx_readw(chip, GCAP);
	snd_printdd(SFX "chipset global capabilities = 0x%x\n", gcap);

	/* disable SB600 64bit support for safety */
	if ((chip->driver_type == AZX_DRIVER_ATI) ||
	    (chip->driver_type == AZX_DRIVER_ATIHDMI)) {
		struct pci_dev *p_smbus;
		p_smbus = pci_get_device(PCI_VENDOR_ID_ATI,
					 PCI_DEVICE_ID_ATI_SBX00_SMBUS,
					 NULL);
		if (p_smbus) {
			if (p_smbus->revision < 0x30)
				gcap &= ~ICH6_GCAP_64OK;
			pci_dev_put(p_smbus);
		}
	}

	/* disable 64bit DMA address for Teradici */
	/* it does not work with device 6549:1200 subsys e4a2:040b */
	if (chip->driver_type == AZX_DRIVER_TERA)
		gcap &= ~ICH6_GCAP_64OK;

	/* allow 64bit DMA address if supported by H/W */
	if ((gcap & ICH6_GCAP_64OK) && !pci_set_dma_mask(pci, DMA_BIT_MASK(64)))
		pci_set_consistent_dma_mask(pci, DMA_BIT_MASK(64));
	else {
		pci_set_dma_mask(pci, DMA_BIT_MASK(32));
		pci_set_consistent_dma_mask(pci, DMA_BIT_MASK(32));
	}

	/* read number of streams from GCAP register instead of using
	 * hardcoded value
	 */
	chip->capture_streams = (gcap >> 8) & 0x0f;
	chip->playback_streams = (gcap >> 12) & 0x0f;
	if (!chip->playback_streams && !chip->capture_streams) {
		/* gcap didn't give any info, switching to old method */

		switch (chip->driver_type) {
		case AZX_DRIVER_ULI:
			chip->playback_streams = ULI_NUM_PLAYBACK;
			chip->capture_streams = ULI_NUM_CAPTURE;
			break;
		case AZX_DRIVER_ATIHDMI:
			chip->playback_streams = ATIHDMI_NUM_PLAYBACK;
			chip->capture_streams = ATIHDMI_NUM_CAPTURE;
			break;
		case AZX_DRIVER_GENERIC:
		default:
			chip->playback_streams = ICH6_NUM_PLAYBACK;
			chip->capture_streams = ICH6_NUM_CAPTURE;
			break;
		}
	}
	chip->capture_index_offset = 0;
	chip->playback_index_offset = chip->capture_streams;
	chip->num_streams = chip->playback_streams + chip->capture_streams;
	chip->azx_dev = kcalloc(chip->num_streams, sizeof(*chip->azx_dev),
				GFP_KERNEL);
	if (!chip->azx_dev) {
		snd_printk(KERN_ERR SFX "cannot malloc azx_dev\n");
		goto errout;
	}

	for (i = 0; i < chip->num_streams; i++) {
		/* allocate memory for the BDL for each stream */
		err = snd_dma_alloc_pages(SNDRV_DMA_TYPE_DEV,
					  snd_dma_pci_data(chip->pci),
					  BDL_SIZE, &chip->azx_dev[i].bdl);
		if (err < 0) {
			snd_printk(KERN_ERR SFX "cannot allocate BDL\n");
			goto errout;
		}
	}
	/* allocate memory for the position buffer */
	err = snd_dma_alloc_pages(SNDRV_DMA_TYPE_DEV,
				  snd_dma_pci_data(chip->pci),
				  chip->num_streams * 8, &chip->posbuf);
	if (err < 0) {
		snd_printk(KERN_ERR SFX "cannot allocate posbuf\n");
		goto errout;
	}
	/* allocate CORB/RIRB */
	err = azx_alloc_cmd_io(chip);
	if (err < 0)
		goto errout;

	/* initialize streams */
	azx_init_stream(chip);

	/* initialize chip */
	azx_init_pci(chip);
	azx_init_chip(chip, (probe_only[dev] & 2) == 0);

	/* codec detection */
	if (!chip->codec_mask) {
		snd_printk(KERN_ERR SFX "no codecs found!\n");
		err = -ENODEV;
		goto errout;
	}

	err = snd_device_new(card, SNDRV_DEV_LOWLEVEL, chip, &ops);
	if (err <0) {
		snd_printk(KERN_ERR SFX "Error creating device [card]!\n");
		goto errout;
	}

	strcpy(card->driver, "HDA-Intel");
	strlcpy(card->shortname, driver_short_names[chip->driver_type],
		sizeof(card->shortname));
	snprintf(card->longname, sizeof(card->longname),
		 "%s at 0x%lx irq %i",
		 card->shortname, chip->addr, chip->irq);

	*rchip = chip;
	return 0;

 errout:
	azx_free(chip);
	return err;
}

static void power_down_all_codecs(struct azx *chip)
{
#ifdef CONFIG_SND_HDA_POWER_SAVE
	/* The codecs were powered up in snd_hda_codec_new().
	 * Now all initialization done, so turn them down if possible
	 */
	struct hda_codec *codec;
	list_for_each_entry(codec, &chip->bus->codec_list, list) {
		snd_hda_power_down(codec);
	}
#endif
}

static int __devinit azx_probe(struct pci_dev *pci,
			       const struct pci_device_id *pci_id)
{
	static int dev;
	struct snd_card *card;
	struct azx *chip;
	int err;

	if (dev >= SNDRV_CARDS)
		return -ENODEV;
	if (!enable[dev]) {
		dev++;
		return -ENOENT;
	}

	err = snd_card_create(index[dev], id[dev], THIS_MODULE, 0, &card);
	if (err < 0) {
		snd_printk(KERN_ERR SFX "Error creating card!\n");
		return err;
	}

	/* set this here since it's referred in snd_hda_load_patch() */
	snd_card_set_dev(card, &pci->dev);

	err = azx_create(card, pci, dev, pci_id->driver_data, &chip);
	if (err < 0)
		goto out_free;
	card->private_data = chip;

#ifdef CONFIG_SND_HDA_INPUT_BEEP
	chip->beep_mode = beep_mode[dev];
#endif

	/* create codec instances */
	err = azx_codec_create(chip, model[dev]);
	if (err < 0)
		goto out_free;
#ifdef CONFIG_SND_HDA_PATCH_LOADER
	if (patch[dev]) {
		snd_printk(KERN_ERR SFX "Applying patch firmware '%s'\n",
			   patch[dev]);
		err = snd_hda_load_patch(chip->bus, patch[dev]);
		if (err < 0)
			goto out_free;
	}
#endif
	if ((probe_only[dev] & 1) == 0) {
		err = azx_codec_configure(chip);
		if (err < 0)
			goto out_free;
	}

	/* create PCM streams */
	err = snd_hda_build_pcms(chip->bus);
	if (err < 0)
		goto out_free;

	/* create mixer controls */
	err = azx_mixer_create(chip);
	if (err < 0)
		goto out_free;

	err = snd_card_register(card);
	if (err < 0)
		goto out_free;

	pci_set_drvdata(pci, card);
	chip->running = 1;
	power_down_all_codecs(chip);
	azx_notifier_register(chip);

	dev++;
	return err;
out_free:
	snd_card_free(card);
	return err;
}

static void __devexit azx_remove(struct pci_dev *pci)
{
	snd_card_free(pci_get_drvdata(pci));
	pci_set_drvdata(pci, NULL);
}

/* PCI IDs */
static DEFINE_PCI_DEVICE_TABLE(azx_ids) = {
	/* ICH 6..10 */
	{ PCI_DEVICE(0x8086, 0x2668), .driver_data = AZX_DRIVER_ICH },
	{ PCI_DEVICE(0x8086, 0x27d8), .driver_data = AZX_DRIVER_ICH },
	{ PCI_DEVICE(0x8086, 0x269a), .driver_data = AZX_DRIVER_ICH },
	{ PCI_DEVICE(0x8086, 0x284b), .driver_data = AZX_DRIVER_ICH },
	{ PCI_DEVICE(0x8086, 0x2911), .driver_data = AZX_DRIVER_ICH },
	{ PCI_DEVICE(0x8086, 0x293e), .driver_data = AZX_DRIVER_ICH },
	{ PCI_DEVICE(0x8086, 0x293f), .driver_data = AZX_DRIVER_ICH },
	{ PCI_DEVICE(0x8086, 0x3a3e), .driver_data = AZX_DRIVER_ICH },
	{ PCI_DEVICE(0x8086, 0x3a6e), .driver_data = AZX_DRIVER_ICH },
	/* PCH */
	{ PCI_DEVICE(0x8086, 0x3b56), .driver_data = AZX_DRIVER_ICH },
	{ PCI_DEVICE(0x8086, 0x3b57), .driver_data = AZX_DRIVER_ICH },
	/* CPT */
	{ PCI_DEVICE(0x8086, 0x1c20), .driver_data = AZX_DRIVER_PCH },
	/* PBG */
	{ PCI_DEVICE(0x8086, 0x1d20), .driver_data = AZX_DRIVER_PCH },
	/* SCH */
	{ PCI_DEVICE(0x8086, 0x811b), .driver_data = AZX_DRIVER_SCH },
	/* ATI SB 450/600 */
	{ PCI_DEVICE(0x1002, 0x437b), .driver_data = AZX_DRIVER_ATI },
	{ PCI_DEVICE(0x1002, 0x4383), .driver_data = AZX_DRIVER_ATI },
	/* ATI HDMI */
	{ PCI_DEVICE(0x1002, 0x793b), .driver_data = AZX_DRIVER_ATIHDMI },
	{ PCI_DEVICE(0x1002, 0x7919), .driver_data = AZX_DRIVER_ATIHDMI },
	{ PCI_DEVICE(0x1002, 0x960f), .driver_data = AZX_DRIVER_ATIHDMI },
	{ PCI_DEVICE(0x1002, 0x970f), .driver_data = AZX_DRIVER_ATIHDMI },
	{ PCI_DEVICE(0x1002, 0xaa00), .driver_data = AZX_DRIVER_ATIHDMI },
	{ PCI_DEVICE(0x1002, 0xaa08), .driver_data = AZX_DRIVER_ATIHDMI },
	{ PCI_DEVICE(0x1002, 0xaa10), .driver_data = AZX_DRIVER_ATIHDMI },
	{ PCI_DEVICE(0x1002, 0xaa18), .driver_data = AZX_DRIVER_ATIHDMI },
	{ PCI_DEVICE(0x1002, 0xaa20), .driver_data = AZX_DRIVER_ATIHDMI },
	{ PCI_DEVICE(0x1002, 0xaa28), .driver_data = AZX_DRIVER_ATIHDMI },
	{ PCI_DEVICE(0x1002, 0xaa30), .driver_data = AZX_DRIVER_ATIHDMI },
	{ PCI_DEVICE(0x1002, 0xaa38), .driver_data = AZX_DRIVER_ATIHDMI },
	{ PCI_DEVICE(0x1002, 0xaa40), .driver_data = AZX_DRIVER_ATIHDMI },
	{ PCI_DEVICE(0x1002, 0xaa48), .driver_data = AZX_DRIVER_ATIHDMI },
	/* VIA VT8251/VT8237A */
	{ PCI_DEVICE(0x1106, 0x3288), .driver_data = AZX_DRIVER_VIA },
	/* SIS966 */
	{ PCI_DEVICE(0x1039, 0x7502), .driver_data = AZX_DRIVER_SIS },
	/* ULI M5461 */
	{ PCI_DEVICE(0x10b9, 0x5461), .driver_data = AZX_DRIVER_ULI },
	/* NVIDIA MCP */
	{ PCI_DEVICE(PCI_VENDOR_ID_NVIDIA, PCI_ANY_ID),
	  .class = PCI_CLASS_MULTIMEDIA_HD_AUDIO << 8,
	  .class_mask = 0xffffff,
	  .driver_data = AZX_DRIVER_NVIDIA },
	/* Teradici */
	{ PCI_DEVICE(0x6549, 0x1200), .driver_data = AZX_DRIVER_TERA },
	/* Creative X-Fi (CA0110-IBG) */
#if !defined(CONFIG_SND_CTXFI) && !defined(CONFIG_SND_CTXFI_MODULE)
	/* the following entry conflicts with snd-ctxfi driver,
	 * as ctxfi driver mutates from HD-audio to native mode with
	 * a special command sequence.
	 */
	{ PCI_DEVICE(PCI_VENDOR_ID_CREATIVE, PCI_ANY_ID),
	  .class = PCI_CLASS_MULTIMEDIA_HD_AUDIO << 8,
	  .class_mask = 0xffffff,
	  .driver_data = AZX_DRIVER_CTX },
#else
	/* this entry seems still valid -- i.e. without emu20kx chip */
	{ PCI_DEVICE(0x1102, 0x0009), .driver_data = AZX_DRIVER_CTX },
#endif
	/* AMD/ATI Generic, PCI class code and Vendor ID for HD Audio */
	{ PCI_DEVICE(PCI_VENDOR_ID_ATI, PCI_ANY_ID),
	  .class = PCI_CLASS_MULTIMEDIA_HD_AUDIO << 8,
	  .class_mask = 0xffffff,
	  .driver_data = AZX_DRIVER_GENERIC },
	{ PCI_DEVICE(PCI_VENDOR_ID_AMD, PCI_ANY_ID),
	  .class = PCI_CLASS_MULTIMEDIA_HD_AUDIO << 8,
	  .class_mask = 0xffffff,
	  .driver_data = AZX_DRIVER_GENERIC },
	{ 0, }
};
MODULE_DEVICE_TABLE(pci, azx_ids);

/* pci_driver definition */
static struct pci_driver driver = {
	.name = "HDA Intel",
	.id_table = azx_ids,
	.probe = azx_probe,
	.remove = __devexit_p(azx_remove),
#ifdef CONFIG_PM
	.suspend = azx_suspend,
	.resume = azx_resume,
#endif
};

static int __init alsa_card_azx_init(void)
{
	return pci_register_driver(&driver);
}

static void __exit alsa_card_azx_exit(void)
{
	pci_unregister_driver(&driver);
}

module_init(alsa_card_azx_init)
module_exit(alsa_card_azx_exit)<|MERGE_RESOLUTION|>--- conflicted
+++ resolved
@@ -474,11 +474,7 @@
 	[AZX_DRIVER_ULI] = "HDA ULI M5461",
 	[AZX_DRIVER_NVIDIA] = "HDA NVidia",
 	[AZX_DRIVER_TERA] = "HDA Teradici", 
-<<<<<<< HEAD
-	[AZX_DRIVER_CTX] = "HDA Creative", 
-=======
 	[AZX_DRIVER_CTX] = "HDA Creative",
->>>>>>> a1346c99
 	[AZX_DRIVER_GENERIC] = "HD-Audio Generic",
 };
 
