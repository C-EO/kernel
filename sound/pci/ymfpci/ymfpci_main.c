// SPDX-License-Identifier: GPL-2.0-or-later
/*
 *  Copyright (c) by Jaroslav Kysela <perex@perex.cz>
 *  Routines for control of YMF724/740/744/754 chips
 */

#include <linux/delay.h>
#include <linux/firmware.h>
#include <linux/init.h>
#include <linux/interrupt.h>
#include <linux/pci.h>
#include <linux/sched.h>
#include <linux/slab.h>
#include <linux/mutex.h>
#include <linux/module.h>
#include <linux/io.h>

#include <sound/core.h>
#include <sound/control.h>
#include <sound/info.h>
#include <sound/tlv.h>
#include "ymfpci.h"
#include <sound/asoundef.h>
#include <sound/mpu401.h>

#include <asm/byteorder.h>

/*
 *  common I/O routines
 */

static void snd_ymfpci_irq_wait(struct snd_ymfpci *chip);

static inline u8 snd_ymfpci_readb(struct snd_ymfpci *chip, u32 offset)
{
	return readb(chip->reg_area_virt + offset);
}

static inline void snd_ymfpci_writeb(struct snd_ymfpci *chip, u32 offset, u8 val)
{
	writeb(val, chip->reg_area_virt + offset);
}

static inline u16 snd_ymfpci_readw(struct snd_ymfpci *chip, u32 offset)
{
	return readw(chip->reg_area_virt + offset);
}

static inline void snd_ymfpci_writew(struct snd_ymfpci *chip, u32 offset, u16 val)
{
	writew(val, chip->reg_area_virt + offset);
}

static inline u32 snd_ymfpci_readl(struct snd_ymfpci *chip, u32 offset)
{
	return readl(chip->reg_area_virt + offset);
}

static inline void snd_ymfpci_writel(struct snd_ymfpci *chip, u32 offset, u32 val)
{
	writel(val, chip->reg_area_virt + offset);
}

static int snd_ymfpci_codec_ready(struct snd_ymfpci *chip, int secondary)
{
	unsigned long end_time;
	u32 reg = secondary ? YDSXGR_SECSTATUSADR : YDSXGR_PRISTATUSADR;
	
	end_time = jiffies + msecs_to_jiffies(750);
	do {
		if ((snd_ymfpci_readw(chip, reg) & 0x8000) == 0)
			return 0;
		schedule_timeout_uninterruptible(1);
	} while (time_before(jiffies, end_time));
	dev_err(chip->card->dev,
		"codec_ready: codec %i is not ready [0x%x]\n",
		secondary, snd_ymfpci_readw(chip, reg));
	return -EBUSY;
}

static void snd_ymfpci_codec_write(struct snd_ac97 *ac97, u16 reg, u16 val)
{
	struct snd_ymfpci *chip = ac97->private_data;
	u32 cmd;
	
	snd_ymfpci_codec_ready(chip, 0);
	cmd = ((YDSXG_AC97WRITECMD | reg) << 16) | val;
	snd_ymfpci_writel(chip, YDSXGR_AC97CMDDATA, cmd);
}

static u16 snd_ymfpci_codec_read(struct snd_ac97 *ac97, u16 reg)
{
	struct snd_ymfpci *chip = ac97->private_data;

	if (snd_ymfpci_codec_ready(chip, 0))
		return ~0;
	snd_ymfpci_writew(chip, YDSXGR_AC97CMDADR, YDSXG_AC97READCMD | reg);
	if (snd_ymfpci_codec_ready(chip, 0))
		return ~0;
	if (chip->device_id == PCI_DEVICE_ID_YAMAHA_744 && chip->rev < 2) {
		int i;
		for (i = 0; i < 600; i++)
			snd_ymfpci_readw(chip, YDSXGR_PRISTATUSDATA);
	}
	return snd_ymfpci_readw(chip, YDSXGR_PRISTATUSDATA);
}

/*
 *  Misc routines
 */

static u32 snd_ymfpci_calc_delta(u32 rate)
{
	switch (rate) {
	case 8000:	return 0x02aaab00;
	case 11025:	return 0x03accd00;
	case 16000:	return 0x05555500;
	case 22050:	return 0x07599a00;
	case 32000:	return 0x0aaaab00;
	case 44100:	return 0x0eb33300;
	default:	return ((rate << 16) / 375) << 5;
	}
}

static const u32 def_rate[8] = {
	100, 2000, 8000, 11025, 16000, 22050, 32000, 48000
};

static u32 snd_ymfpci_calc_lpfK(u32 rate)
{
	u32 i;
	static const u32 val[8] = {
		0x00570000, 0x06AA0000, 0x18B20000, 0x20930000,
		0x2B9A0000, 0x35A10000, 0x3EAA0000, 0x40000000
	};
	
	if (rate == 44100)
		return 0x40000000;	/* FIXME: What's the right value? */
	for (i = 0; i < 8; i++)
		if (rate <= def_rate[i])
			return val[i];
	return val[0];
}

static u32 snd_ymfpci_calc_lpfQ(u32 rate)
{
	u32 i;
	static const u32 val[8] = {
		0x35280000, 0x34A70000, 0x32020000, 0x31770000,
		0x31390000, 0x31C90000, 0x33D00000, 0x40000000
	};
	
	if (rate == 44100)
		return 0x370A0000;
	for (i = 0; i < 8; i++)
		if (rate <= def_rate[i])
			return val[i];
	return val[0];
}

/*
 *  Hardware start management
 */

static void snd_ymfpci_hw_start(struct snd_ymfpci *chip)
{
	unsigned long flags;

	spin_lock_irqsave(&chip->reg_lock, flags);
	if (chip->start_count++ > 0)
		goto __end;
	snd_ymfpci_writel(chip, YDSXGR_MODE,
			  snd_ymfpci_readl(chip, YDSXGR_MODE) | 3);
	chip->active_bank = snd_ymfpci_readl(chip, YDSXGR_CTRLSELECT) & 1;
      __end:
      	spin_unlock_irqrestore(&chip->reg_lock, flags);
}

static void snd_ymfpci_hw_stop(struct snd_ymfpci *chip)
{
	unsigned long flags;
	long timeout = 1000;

	spin_lock_irqsave(&chip->reg_lock, flags);
	if (--chip->start_count > 0)
		goto __end;
	snd_ymfpci_writel(chip, YDSXGR_MODE,
			  snd_ymfpci_readl(chip, YDSXGR_MODE) & ~3);
	while (timeout-- > 0) {
		if ((snd_ymfpci_readl(chip, YDSXGR_STATUS) & 2) == 0)
			break;
	}
	if (atomic_read(&chip->interrupt_sleep_count)) {
		atomic_set(&chip->interrupt_sleep_count, 0);
		wake_up(&chip->interrupt_sleep);
	}
      __end:
      	spin_unlock_irqrestore(&chip->reg_lock, flags);
}

/*
 *  Playback voice management
 */

static int voice_alloc(struct snd_ymfpci *chip,
		       enum snd_ymfpci_voice_type type, int pair,
		       struct snd_ymfpci_voice **rvoice)
{
	struct snd_ymfpci_voice *voice, *voice2;
	int idx;
	
	*rvoice = NULL;
	for (idx = 0; idx < YDSXG_PLAYBACK_VOICES; idx += pair ? 2 : 1) {
		voice = &chip->voices[idx];
		voice2 = pair ? &chip->voices[idx+1] : NULL;
		if (voice->use || (voice2 && voice2->use))
			continue;
		voice->use = 1;
		if (voice2)
			voice2->use = 1;
		switch (type) {
		case YMFPCI_PCM:
			voice->pcm = 1;
			if (voice2)
				voice2->pcm = 1;
			break;
		case YMFPCI_SYNTH:
			voice->synth = 1;
			break;
		case YMFPCI_MIDI:
			voice->midi = 1;
			break;
		}
		snd_ymfpci_hw_start(chip);
		if (voice2)
			snd_ymfpci_hw_start(chip);
		*rvoice = voice;
		return 0;
	}
	return -ENOMEM;
}

static int snd_ymfpci_voice_alloc(struct snd_ymfpci *chip,
				  enum snd_ymfpci_voice_type type, int pair,
				  struct snd_ymfpci_voice **rvoice)
{
	unsigned long flags;
	int result;
	
	if (snd_BUG_ON(!rvoice))
		return -EINVAL;
	if (snd_BUG_ON(pair && type != YMFPCI_PCM))
		return -EINVAL;
	
	spin_lock_irqsave(&chip->voice_lock, flags);
	for (;;) {
		result = voice_alloc(chip, type, pair, rvoice);
		if (result == 0 || type != YMFPCI_PCM)
			break;
		/* TODO: synth/midi voice deallocation */
		break;
	}
	spin_unlock_irqrestore(&chip->voice_lock, flags);	
	return result;		
}

static int snd_ymfpci_voice_free(struct snd_ymfpci *chip, struct snd_ymfpci_voice *pvoice)
{
	unsigned long flags;
	
	if (snd_BUG_ON(!pvoice))
		return -EINVAL;
	snd_ymfpci_hw_stop(chip);
	spin_lock_irqsave(&chip->voice_lock, flags);
	if (pvoice->number == chip->src441_used) {
		chip->src441_used = -1;
		pvoice->ypcm->use_441_slot = 0;
	}
	pvoice->use = pvoice->pcm = pvoice->synth = pvoice->midi = 0;
	pvoice->ypcm = NULL;
	pvoice->interrupt = NULL;
	spin_unlock_irqrestore(&chip->voice_lock, flags);
	return 0;
}

/*
 *  PCM part
 */

static void snd_ymfpci_pcm_interrupt(struct snd_ymfpci *chip, struct snd_ymfpci_voice *voice)
{
	struct snd_ymfpci_pcm *ypcm;
	u32 pos, delta;
	
	ypcm = voice->ypcm;
	if (!ypcm)
		return;
	if (ypcm->substream == NULL)
		return;
	spin_lock(&chip->reg_lock);
	if (ypcm->running) {
		pos = le32_to_cpu(voice->bank[chip->active_bank].start);
		if (pos < ypcm->last_pos)
			delta = pos + (ypcm->buffer_size - ypcm->last_pos);
		else
			delta = pos - ypcm->last_pos;
		ypcm->period_pos += delta;
		ypcm->last_pos = pos;
		if (ypcm->period_pos >= ypcm->period_size) {
			/*
			dev_dbg(chip->card->dev,
			       "done - active_bank = 0x%x, start = 0x%x\n",
			       chip->active_bank,
			       voice->bank[chip->active_bank].start);
			*/
			ypcm->period_pos %= ypcm->period_size;
			spin_unlock(&chip->reg_lock);
			snd_pcm_period_elapsed(ypcm->substream);
			spin_lock(&chip->reg_lock);
		}

		if (unlikely(ypcm->update_pcm_vol)) {
			unsigned int subs = ypcm->substream->number;
			unsigned int next_bank = 1 - chip->active_bank;
			struct snd_ymfpci_playback_bank *bank;
			__le32 volume;
			
			bank = &voice->bank[next_bank];
			volume = cpu_to_le32(chip->pcm_mixer[subs].left << 15);
			bank->left_gain_end = volume;
			if (ypcm->output_rear)
				bank->eff2_gain_end = volume;
			if (ypcm->voices[1])
				bank = &ypcm->voices[1]->bank[next_bank];
			volume = cpu_to_le32(chip->pcm_mixer[subs].right << 15);
			bank->right_gain_end = volume;
			if (ypcm->output_rear)
				bank->eff3_gain_end = volume;
			ypcm->update_pcm_vol--;
		}
	}
	spin_unlock(&chip->reg_lock);
}

static void snd_ymfpci_pcm_capture_interrupt(struct snd_pcm_substream *substream)
{
	struct snd_pcm_runtime *runtime = substream->runtime;
	struct snd_ymfpci_pcm *ypcm = runtime->private_data;
	struct snd_ymfpci *chip = ypcm->chip;
	u32 pos, delta;
	
	spin_lock(&chip->reg_lock);
	if (ypcm->running) {
		pos = le32_to_cpu(chip->bank_capture[ypcm->capture_bank_number][chip->active_bank]->start) >> ypcm->shift;
		if (pos < ypcm->last_pos)
			delta = pos + (ypcm->buffer_size - ypcm->last_pos);
		else
			delta = pos - ypcm->last_pos;
		ypcm->period_pos += delta;
		ypcm->last_pos = pos;
		if (ypcm->period_pos >= ypcm->period_size) {
			ypcm->period_pos %= ypcm->period_size;
			/*
			dev_dbg(chip->card->dev,
			       "done - active_bank = 0x%x, start = 0x%x\n",
			       chip->active_bank,
			       voice->bank[chip->active_bank].start);
			*/
			spin_unlock(&chip->reg_lock);
			snd_pcm_period_elapsed(substream);
			spin_lock(&chip->reg_lock);
		}
	}
	spin_unlock(&chip->reg_lock);
}

static int snd_ymfpci_playback_trigger(struct snd_pcm_substream *substream,
				       int cmd)
{
	struct snd_ymfpci *chip = snd_pcm_substream_chip(substream);
	struct snd_ymfpci_pcm *ypcm = substream->runtime->private_data;
	struct snd_kcontrol *kctl = NULL;
	int result = 0;

	spin_lock(&chip->reg_lock);
	if (ypcm->voices[0] == NULL) {
		result = -EINVAL;
		goto __unlock;
	}
	switch (cmd) {
	case SNDRV_PCM_TRIGGER_START:
	case SNDRV_PCM_TRIGGER_PAUSE_RELEASE:
	case SNDRV_PCM_TRIGGER_RESUME:
		chip->ctrl_playback[ypcm->voices[0]->number + 1] = cpu_to_le32(ypcm->voices[0]->bank_addr);
		if (ypcm->voices[1] != NULL && !ypcm->use_441_slot)
			chip->ctrl_playback[ypcm->voices[1]->number + 1] = cpu_to_le32(ypcm->voices[1]->bank_addr);
		ypcm->running = 1;
		break;
	case SNDRV_PCM_TRIGGER_STOP:
		if (substream->pcm == chip->pcm && !ypcm->use_441_slot) {
			kctl = chip->pcm_mixer[substream->number].ctl;
			kctl->vd[0].access |= SNDRV_CTL_ELEM_ACCESS_INACTIVE;
		}
		fallthrough;
	case SNDRV_PCM_TRIGGER_PAUSE_PUSH:
	case SNDRV_PCM_TRIGGER_SUSPEND:
		chip->ctrl_playback[ypcm->voices[0]->number + 1] = 0;
		if (ypcm->voices[1] != NULL && !ypcm->use_441_slot)
			chip->ctrl_playback[ypcm->voices[1]->number + 1] = 0;
		ypcm->running = 0;
		break;
	default:
		result = -EINVAL;
		break;
	}
      __unlock:
	spin_unlock(&chip->reg_lock);
	if (kctl)
		snd_ctl_notify(chip->card, SNDRV_CTL_EVENT_MASK_INFO, &kctl->id);
	return result;
}
static int snd_ymfpci_capture_trigger(struct snd_pcm_substream *substream,
				      int cmd)
{
	struct snd_ymfpci *chip = snd_pcm_substream_chip(substream);
	struct snd_ymfpci_pcm *ypcm = substream->runtime->private_data;
	int result = 0;
	u32 tmp;

	spin_lock(&chip->reg_lock);
	switch (cmd) {
	case SNDRV_PCM_TRIGGER_START:
	case SNDRV_PCM_TRIGGER_PAUSE_RELEASE:
	case SNDRV_PCM_TRIGGER_RESUME:
		tmp = snd_ymfpci_readl(chip, YDSXGR_MAPOFREC) | (1 << ypcm->capture_bank_number);
		snd_ymfpci_writel(chip, YDSXGR_MAPOFREC, tmp);
		ypcm->running = 1;
		break;
	case SNDRV_PCM_TRIGGER_STOP:
	case SNDRV_PCM_TRIGGER_PAUSE_PUSH:
	case SNDRV_PCM_TRIGGER_SUSPEND:
		tmp = snd_ymfpci_readl(chip, YDSXGR_MAPOFREC) & ~(1 << ypcm->capture_bank_number);
		snd_ymfpci_writel(chip, YDSXGR_MAPOFREC, tmp);
		ypcm->running = 0;
		break;
	default:
		result = -EINVAL;
		break;
	}
	spin_unlock(&chip->reg_lock);
	return result;
}

static int snd_ymfpci_pcm_voice_alloc(struct snd_ymfpci_pcm *ypcm, int voices)
{
	int err;

	if (ypcm->voices[1] != NULL && voices < 2) {
		snd_ymfpci_voice_free(ypcm->chip, ypcm->voices[1]);
		ypcm->voices[1] = NULL;
	}
	if (voices == 1 && ypcm->voices[0] != NULL)
		return 0;		/* already allocated */
	if (voices == 2 && ypcm->voices[0] != NULL && ypcm->voices[1] != NULL)
		return 0;		/* already allocated */
	if (voices > 1) {
		if (ypcm->voices[0] != NULL && ypcm->voices[1] == NULL) {
			snd_ymfpci_voice_free(ypcm->chip, ypcm->voices[0]);
			ypcm->voices[0] = NULL;
		}		
	}
	err = snd_ymfpci_voice_alloc(ypcm->chip, YMFPCI_PCM, voices > 1, &ypcm->voices[0]);
	if (err < 0)
		return err;
	ypcm->voices[0]->ypcm = ypcm;
	ypcm->voices[0]->interrupt = snd_ymfpci_pcm_interrupt;
	if (voices > 1) {
		ypcm->voices[1] = &ypcm->chip->voices[ypcm->voices[0]->number + 1];
		ypcm->voices[1]->ypcm = ypcm;
	}
	return 0;
}

static void snd_ymfpci_pcm_init_voice(struct snd_ymfpci_pcm *ypcm, unsigned int voiceidx,
				      struct snd_pcm_runtime *runtime,
				      int has_pcm_volume)
{
	struct snd_ymfpci_voice *voice = ypcm->voices[voiceidx];
	u32 format;
	u32 delta = snd_ymfpci_calc_delta(runtime->rate);
	u32 lpfQ = snd_ymfpci_calc_lpfQ(runtime->rate);
	u32 lpfK = snd_ymfpci_calc_lpfK(runtime->rate);
	struct snd_ymfpci_playback_bank *bank;
	unsigned int nbank;
	__le32 vol_left, vol_right;
	u8 use_left, use_right;
	unsigned long flags;

	if (snd_BUG_ON(!voice))
		return;
	if (runtime->channels == 1) {
		use_left = 1;
		use_right = 1;
	} else {
		use_left = (voiceidx & 1) == 0;
		use_right = !use_left;
	}
	if (has_pcm_volume) {
		vol_left = cpu_to_le32(ypcm->chip->pcm_mixer
				       [ypcm->substream->number].left << 15);
		vol_right = cpu_to_le32(ypcm->chip->pcm_mixer
					[ypcm->substream->number].right << 15);
	} else {
		vol_left = cpu_to_le32(0x40000000);
		vol_right = cpu_to_le32(0x40000000);
	}
	spin_lock_irqsave(&ypcm->chip->voice_lock, flags);
	format = runtime->channels == 2 ? 0x00010000 : 0;
	if (snd_pcm_format_width(runtime->format) == 8)
		format |= 0x80000000;
	else if (ypcm->chip->device_id == PCI_DEVICE_ID_YAMAHA_754 &&
		 runtime->rate == 44100 && runtime->channels == 2 &&
		 voiceidx == 0 && (ypcm->chip->src441_used == -1 ||
				   ypcm->chip->src441_used == voice->number)) {
		ypcm->chip->src441_used = voice->number;
		ypcm->use_441_slot = 1;
		format |= 0x10000000;
	}
	if (ypcm->chip->src441_used == voice->number &&
	    (format & 0x10000000) == 0) {
		ypcm->chip->src441_used = -1;
		ypcm->use_441_slot = 0;
	}
	if (runtime->channels == 2 && (voiceidx & 1) != 0)
		format |= 1;
	spin_unlock_irqrestore(&ypcm->chip->voice_lock, flags);
	for (nbank = 0; nbank < 2; nbank++) {
		bank = &voice->bank[nbank];
		memset(bank, 0, sizeof(*bank));
		bank->format = cpu_to_le32(format);
		bank->base = cpu_to_le32(runtime->dma_addr);
		bank->loop_end = cpu_to_le32(ypcm->buffer_size);
		bank->lpfQ = cpu_to_le32(lpfQ);
		bank->delta =
		bank->delta_end = cpu_to_le32(delta);
		bank->lpfK =
		bank->lpfK_end = cpu_to_le32(lpfK);
		bank->eg_gain =
		bank->eg_gain_end = cpu_to_le32(0x40000000);

		if (ypcm->output_front) {
			if (use_left) {
				bank->left_gain =
				bank->left_gain_end = vol_left;
			}
			if (use_right) {
				bank->right_gain =
				bank->right_gain_end = vol_right;
			}
		}
		if (ypcm->output_rear) {
		        if (!ypcm->swap_rear) {
        			if (use_left) {
        				bank->eff2_gain =
        				bank->eff2_gain_end = vol_left;
        			}
        			if (use_right) {
        				bank->eff3_gain =
        				bank->eff3_gain_end = vol_right;
        			}
		        } else {
        			/* The SPDIF out channels seem to be swapped, so we have
        			 * to swap them here, too.  The rear analog out channels
        			 * will be wrong, but otherwise AC3 would not work.
        			 */
        			if (use_left) {
        				bank->eff3_gain =
        				bank->eff3_gain_end = vol_left;
        			}
        			if (use_right) {
        				bank->eff2_gain =
        				bank->eff2_gain_end = vol_right;
        			}
        		}
                }
	}
}

static int snd_ymfpci_ac3_init(struct snd_ymfpci *chip)
{
	if (snd_dma_alloc_pages(SNDRV_DMA_TYPE_DEV, &chip->pci->dev,
				4096, &chip->ac3_tmp_base) < 0)
		return -ENOMEM;

	chip->bank_effect[3][0]->base =
	chip->bank_effect[3][1]->base = cpu_to_le32(chip->ac3_tmp_base.addr);
	chip->bank_effect[3][0]->loop_end =
	chip->bank_effect[3][1]->loop_end = cpu_to_le32(1024);
	chip->bank_effect[4][0]->base =
	chip->bank_effect[4][1]->base = cpu_to_le32(chip->ac3_tmp_base.addr + 2048);
	chip->bank_effect[4][0]->loop_end =
	chip->bank_effect[4][1]->loop_end = cpu_to_le32(1024);

	spin_lock_irq(&chip->reg_lock);
	snd_ymfpci_writel(chip, YDSXGR_MAPOFEFFECT,
			  snd_ymfpci_readl(chip, YDSXGR_MAPOFEFFECT) | 3 << 3);
	spin_unlock_irq(&chip->reg_lock);
	return 0;
}

static int snd_ymfpci_ac3_done(struct snd_ymfpci *chip)
{
	spin_lock_irq(&chip->reg_lock);
	snd_ymfpci_writel(chip, YDSXGR_MAPOFEFFECT,
			  snd_ymfpci_readl(chip, YDSXGR_MAPOFEFFECT) & ~(3 << 3));
	spin_unlock_irq(&chip->reg_lock);
	// snd_ymfpci_irq_wait(chip);
	if (chip->ac3_tmp_base.area) {
		snd_dma_free_pages(&chip->ac3_tmp_base);
		chip->ac3_tmp_base.area = NULL;
	}
	return 0;
}

static int snd_ymfpci_playback_hw_params(struct snd_pcm_substream *substream,
					 struct snd_pcm_hw_params *hw_params)
{
	struct snd_pcm_runtime *runtime = substream->runtime;
	struct snd_ymfpci_pcm *ypcm = runtime->private_data;
	int err;

<<<<<<< HEAD
	if ((err = snd_ymfpci_pcm_voice_alloc(ypcm, params_channels(hw_params))) < 0)
=======
	err = snd_ymfpci_pcm_voice_alloc(ypcm, params_channels(hw_params));
	if (err < 0)
>>>>>>> 7d2a07b7
		return err;
	return 0;
}

static int snd_ymfpci_playback_hw_free(struct snd_pcm_substream *substream)
{
	struct snd_ymfpci *chip = snd_pcm_substream_chip(substream);
	struct snd_pcm_runtime *runtime = substream->runtime;
	struct snd_ymfpci_pcm *ypcm;
	
	if (runtime->private_data == NULL)
		return 0;
	ypcm = runtime->private_data;

	/* wait, until the PCI operations are not finished */
	snd_ymfpci_irq_wait(chip);
	if (ypcm->voices[1]) {
		snd_ymfpci_voice_free(chip, ypcm->voices[1]);
		ypcm->voices[1] = NULL;
	}
	if (ypcm->voices[0]) {
		snd_ymfpci_voice_free(chip, ypcm->voices[0]);
		ypcm->voices[0] = NULL;
	}
	return 0;
}

static int snd_ymfpci_playback_prepare(struct snd_pcm_substream *substream)
{
	struct snd_ymfpci *chip = snd_pcm_substream_chip(substream);
	struct snd_pcm_runtime *runtime = substream->runtime;
	struct snd_ymfpci_pcm *ypcm = runtime->private_data;
	struct snd_kcontrol *kctl;
	unsigned int nvoice;

	ypcm->period_size = runtime->period_size;
	ypcm->buffer_size = runtime->buffer_size;
	ypcm->period_pos = 0;
	ypcm->last_pos = 0;
	for (nvoice = 0; nvoice < runtime->channels; nvoice++)
		snd_ymfpci_pcm_init_voice(ypcm, nvoice, runtime,
					  substream->pcm == chip->pcm);

	if (substream->pcm == chip->pcm && !ypcm->use_441_slot) {
		kctl = chip->pcm_mixer[substream->number].ctl;
		kctl->vd[0].access &= ~SNDRV_CTL_ELEM_ACCESS_INACTIVE;
		snd_ctl_notify(chip->card, SNDRV_CTL_EVENT_MASK_INFO, &kctl->id);
	}
	return 0;
}

static int snd_ymfpci_capture_hw_free(struct snd_pcm_substream *substream)
{
	struct snd_ymfpci *chip = snd_pcm_substream_chip(substream);

	/* wait, until the PCI operations are not finished */
	snd_ymfpci_irq_wait(chip);
	return 0;
}

static int snd_ymfpci_capture_prepare(struct snd_pcm_substream *substream)
{
	struct snd_ymfpci *chip = snd_pcm_substream_chip(substream);
	struct snd_pcm_runtime *runtime = substream->runtime;
	struct snd_ymfpci_pcm *ypcm = runtime->private_data;
	struct snd_ymfpci_capture_bank * bank;
	int nbank;
	u32 rate, format;

	ypcm->period_size = runtime->period_size;
	ypcm->buffer_size = runtime->buffer_size;
	ypcm->period_pos = 0;
	ypcm->last_pos = 0;
	ypcm->shift = 0;
	rate = ((48000 * 4096) / runtime->rate) - 1;
	format = 0;
	if (runtime->channels == 2) {
		format |= 2;
		ypcm->shift++;
	}
	if (snd_pcm_format_width(runtime->format) == 8)
		format |= 1;
	else
		ypcm->shift++;
	switch (ypcm->capture_bank_number) {
	case 0:
		snd_ymfpci_writel(chip, YDSXGR_RECFORMAT, format);
		snd_ymfpci_writel(chip, YDSXGR_RECSLOTSR, rate);
		break;
	case 1:
		snd_ymfpci_writel(chip, YDSXGR_ADCFORMAT, format);
		snd_ymfpci_writel(chip, YDSXGR_ADCSLOTSR, rate);
		break;
	}
	for (nbank = 0; nbank < 2; nbank++) {
		bank = chip->bank_capture[ypcm->capture_bank_number][nbank];
		bank->base = cpu_to_le32(runtime->dma_addr);
		bank->loop_end = cpu_to_le32(ypcm->buffer_size << ypcm->shift);
		bank->start = 0;
		bank->num_of_loops = 0;
	}
	return 0;
}

static snd_pcm_uframes_t snd_ymfpci_playback_pointer(struct snd_pcm_substream *substream)
{
	struct snd_ymfpci *chip = snd_pcm_substream_chip(substream);
	struct snd_pcm_runtime *runtime = substream->runtime;
	struct snd_ymfpci_pcm *ypcm = runtime->private_data;
	struct snd_ymfpci_voice *voice = ypcm->voices[0];

	if (!(ypcm->running && voice))
		return 0;
	return le32_to_cpu(voice->bank[chip->active_bank].start);
}

static snd_pcm_uframes_t snd_ymfpci_capture_pointer(struct snd_pcm_substream *substream)
{
	struct snd_ymfpci *chip = snd_pcm_substream_chip(substream);
	struct snd_pcm_runtime *runtime = substream->runtime;
	struct snd_ymfpci_pcm *ypcm = runtime->private_data;

	if (!ypcm->running)
		return 0;
	return le32_to_cpu(chip->bank_capture[ypcm->capture_bank_number][chip->active_bank]->start) >> ypcm->shift;
}

static void snd_ymfpci_irq_wait(struct snd_ymfpci *chip)
{
	wait_queue_entry_t wait;
	int loops = 4;

	while (loops-- > 0) {
		if ((snd_ymfpci_readl(chip, YDSXGR_MODE) & 3) == 0)
		 	continue;
		init_waitqueue_entry(&wait, current);
		add_wait_queue(&chip->interrupt_sleep, &wait);
		atomic_inc(&chip->interrupt_sleep_count);
		schedule_timeout_uninterruptible(msecs_to_jiffies(50));
		remove_wait_queue(&chip->interrupt_sleep, &wait);
	}
}

static irqreturn_t snd_ymfpci_interrupt(int irq, void *dev_id)
{
	struct snd_ymfpci *chip = dev_id;
	u32 status, nvoice, mode;
	struct snd_ymfpci_voice *voice;

	status = snd_ymfpci_readl(chip, YDSXGR_STATUS);
	if (status & 0x80000000) {
		chip->active_bank = snd_ymfpci_readl(chip, YDSXGR_CTRLSELECT) & 1;
		spin_lock(&chip->voice_lock);
		for (nvoice = 0; nvoice < YDSXG_PLAYBACK_VOICES; nvoice++) {
			voice = &chip->voices[nvoice];
			if (voice->interrupt)
				voice->interrupt(chip, voice);
		}
		for (nvoice = 0; nvoice < YDSXG_CAPTURE_VOICES; nvoice++) {
			if (chip->capture_substream[nvoice])
				snd_ymfpci_pcm_capture_interrupt(chip->capture_substream[nvoice]);
		}
#if 0
		for (nvoice = 0; nvoice < YDSXG_EFFECT_VOICES; nvoice++) {
			if (chip->effect_substream[nvoice])
				snd_ymfpci_pcm_effect_interrupt(chip->effect_substream[nvoice]);
		}
#endif
		spin_unlock(&chip->voice_lock);
		spin_lock(&chip->reg_lock);
		snd_ymfpci_writel(chip, YDSXGR_STATUS, 0x80000000);
		mode = snd_ymfpci_readl(chip, YDSXGR_MODE) | 2;
		snd_ymfpci_writel(chip, YDSXGR_MODE, mode);
		spin_unlock(&chip->reg_lock);

		if (atomic_read(&chip->interrupt_sleep_count)) {
			atomic_set(&chip->interrupt_sleep_count, 0);
			wake_up(&chip->interrupt_sleep);
		}
	}

	status = snd_ymfpci_readw(chip, YDSXGR_INTFLAG);
	if (status & 1) {
		if (chip->timer)
			snd_timer_interrupt(chip->timer, chip->timer_ticks);
	}
	snd_ymfpci_writew(chip, YDSXGR_INTFLAG, status);

	if (chip->rawmidi)
		snd_mpu401_uart_interrupt(irq, chip->rawmidi->private_data);
	return IRQ_HANDLED;
}

static const struct snd_pcm_hardware snd_ymfpci_playback =
{
	.info =			(SNDRV_PCM_INFO_MMAP |
				 SNDRV_PCM_INFO_MMAP_VALID | 
				 SNDRV_PCM_INFO_INTERLEAVED |
				 SNDRV_PCM_INFO_BLOCK_TRANSFER |
				 SNDRV_PCM_INFO_PAUSE |
				 SNDRV_PCM_INFO_RESUME),
	.formats =		SNDRV_PCM_FMTBIT_U8 | SNDRV_PCM_FMTBIT_S16_LE,
	.rates =		SNDRV_PCM_RATE_CONTINUOUS | SNDRV_PCM_RATE_8000_48000,
	.rate_min =		8000,
	.rate_max =		48000,
	.channels_min =		1,
	.channels_max =		2,
	.buffer_bytes_max =	256 * 1024, /* FIXME: enough? */
	.period_bytes_min =	64,
	.period_bytes_max =	256 * 1024, /* FIXME: enough? */
	.periods_min =		3,
	.periods_max =		1024,
	.fifo_size =		0,
};

static const struct snd_pcm_hardware snd_ymfpci_capture =
{
	.info =			(SNDRV_PCM_INFO_MMAP |
				 SNDRV_PCM_INFO_MMAP_VALID |
				 SNDRV_PCM_INFO_INTERLEAVED |
				 SNDRV_PCM_INFO_BLOCK_TRANSFER |
				 SNDRV_PCM_INFO_PAUSE |
				 SNDRV_PCM_INFO_RESUME),
	.formats =		SNDRV_PCM_FMTBIT_U8 | SNDRV_PCM_FMTBIT_S16_LE,
	.rates =		SNDRV_PCM_RATE_CONTINUOUS | SNDRV_PCM_RATE_8000_48000,
	.rate_min =		8000,
	.rate_max =		48000,
	.channels_min =		1,
	.channels_max =		2,
	.buffer_bytes_max =	256 * 1024, /* FIXME: enough? */
	.period_bytes_min =	64,
	.period_bytes_max =	256 * 1024, /* FIXME: enough? */
	.periods_min =		3,
	.periods_max =		1024,
	.fifo_size =		0,
};

static void snd_ymfpci_pcm_free_substream(struct snd_pcm_runtime *runtime)
{
	kfree(runtime->private_data);
}

static int snd_ymfpci_playback_open_1(struct snd_pcm_substream *substream)
{
	struct snd_ymfpci *chip = snd_pcm_substream_chip(substream);
	struct snd_pcm_runtime *runtime = substream->runtime;
	struct snd_ymfpci_pcm *ypcm;
	int err;

	runtime->hw = snd_ymfpci_playback;
	/* FIXME? True value is 256/48 = 5.33333 ms */
	err = snd_pcm_hw_constraint_minmax(runtime,
					   SNDRV_PCM_HW_PARAM_PERIOD_TIME,
					   5334, UINT_MAX);
	if (err < 0)
		return err;
	err = snd_pcm_hw_rule_noresample(runtime, 48000);
	if (err < 0)
		return err;

	ypcm = kzalloc(sizeof(*ypcm), GFP_KERNEL);
	if (ypcm == NULL)
		return -ENOMEM;
	ypcm->chip = chip;
	ypcm->type = PLAYBACK_VOICE;
	ypcm->substream = substream;
	runtime->private_data = ypcm;
	runtime->private_free = snd_ymfpci_pcm_free_substream;
	return 0;
}

/* call with spinlock held */
static void ymfpci_open_extension(struct snd_ymfpci *chip)
{
	if (! chip->rear_opened) {
		if (! chip->spdif_opened) /* set AC3 */
			snd_ymfpci_writel(chip, YDSXGR_MODE,
					  snd_ymfpci_readl(chip, YDSXGR_MODE) | (1 << 30));
		/* enable second codec (4CHEN) */
		snd_ymfpci_writew(chip, YDSXGR_SECCONFIG,
				  (snd_ymfpci_readw(chip, YDSXGR_SECCONFIG) & ~0x0330) | 0x0010);
	}
}

/* call with spinlock held */
static void ymfpci_close_extension(struct snd_ymfpci *chip)
{
	if (! chip->rear_opened) {
		if (! chip->spdif_opened)
			snd_ymfpci_writel(chip, YDSXGR_MODE,
					  snd_ymfpci_readl(chip, YDSXGR_MODE) & ~(1 << 30));
		snd_ymfpci_writew(chip, YDSXGR_SECCONFIG,
				  (snd_ymfpci_readw(chip, YDSXGR_SECCONFIG) & ~0x0330) & ~0x0010);
	}
}

static int snd_ymfpci_playback_open(struct snd_pcm_substream *substream)
{
	struct snd_ymfpci *chip = snd_pcm_substream_chip(substream);
	struct snd_pcm_runtime *runtime = substream->runtime;
	struct snd_ymfpci_pcm *ypcm;
	int err;
	
	err = snd_ymfpci_playback_open_1(substream);
	if (err < 0)
		return err;
	ypcm = runtime->private_data;
	ypcm->output_front = 1;
	ypcm->output_rear = chip->mode_dup4ch ? 1 : 0;
	ypcm->swap_rear = 0;
	spin_lock_irq(&chip->reg_lock);
	if (ypcm->output_rear) {
		ymfpci_open_extension(chip);
		chip->rear_opened++;
	}
	spin_unlock_irq(&chip->reg_lock);
	return 0;
}

static int snd_ymfpci_playback_spdif_open(struct snd_pcm_substream *substream)
{
	struct snd_ymfpci *chip = snd_pcm_substream_chip(substream);
	struct snd_pcm_runtime *runtime = substream->runtime;
	struct snd_ymfpci_pcm *ypcm;
	int err;
	
	err = snd_ymfpci_playback_open_1(substream);
	if (err < 0)
		return err;
	ypcm = runtime->private_data;
	ypcm->output_front = 0;
	ypcm->output_rear = 1;
	ypcm->swap_rear = 1;
	spin_lock_irq(&chip->reg_lock);
	snd_ymfpci_writew(chip, YDSXGR_SPDIFOUTCTRL,
			  snd_ymfpci_readw(chip, YDSXGR_SPDIFOUTCTRL) | 2);
	ymfpci_open_extension(chip);
	chip->spdif_pcm_bits = chip->spdif_bits;
	snd_ymfpci_writew(chip, YDSXGR_SPDIFOUTSTATUS, chip->spdif_pcm_bits);
	chip->spdif_opened++;
	spin_unlock_irq(&chip->reg_lock);

	chip->spdif_pcm_ctl->vd[0].access &= ~SNDRV_CTL_ELEM_ACCESS_INACTIVE;
	snd_ctl_notify(chip->card, SNDRV_CTL_EVENT_MASK_VALUE |
		       SNDRV_CTL_EVENT_MASK_INFO, &chip->spdif_pcm_ctl->id);
	return 0;
}

static int snd_ymfpci_playback_4ch_open(struct snd_pcm_substream *substream)
{
	struct snd_ymfpci *chip = snd_pcm_substream_chip(substream);
	struct snd_pcm_runtime *runtime = substream->runtime;
	struct snd_ymfpci_pcm *ypcm;
	int err;
	
	err = snd_ymfpci_playback_open_1(substream);
	if (err < 0)
		return err;
	ypcm = runtime->private_data;
	ypcm->output_front = 0;
	ypcm->output_rear = 1;
	ypcm->swap_rear = 0;
	spin_lock_irq(&chip->reg_lock);
	ymfpci_open_extension(chip);
	chip->rear_opened++;
	spin_unlock_irq(&chip->reg_lock);
	return 0;
}

static int snd_ymfpci_capture_open(struct snd_pcm_substream *substream,
				   u32 capture_bank_number)
{
	struct snd_ymfpci *chip = snd_pcm_substream_chip(substream);
	struct snd_pcm_runtime *runtime = substream->runtime;
	struct snd_ymfpci_pcm *ypcm;
	int err;

	runtime->hw = snd_ymfpci_capture;
	/* FIXME? True value is 256/48 = 5.33333 ms */
	err = snd_pcm_hw_constraint_minmax(runtime,
					   SNDRV_PCM_HW_PARAM_PERIOD_TIME,
					   5334, UINT_MAX);
	if (err < 0)
		return err;
	err = snd_pcm_hw_rule_noresample(runtime, 48000);
	if (err < 0)
		return err;

	ypcm = kzalloc(sizeof(*ypcm), GFP_KERNEL);
	if (ypcm == NULL)
		return -ENOMEM;
	ypcm->chip = chip;
	ypcm->type = capture_bank_number + CAPTURE_REC;
	ypcm->substream = substream;	
	ypcm->capture_bank_number = capture_bank_number;
	chip->capture_substream[capture_bank_number] = substream;
	runtime->private_data = ypcm;
	runtime->private_free = snd_ymfpci_pcm_free_substream;
	snd_ymfpci_hw_start(chip);
	return 0;
}

static int snd_ymfpci_capture_rec_open(struct snd_pcm_substream *substream)
{
	return snd_ymfpci_capture_open(substream, 0);
}

static int snd_ymfpci_capture_ac97_open(struct snd_pcm_substream *substream)
{
	return snd_ymfpci_capture_open(substream, 1);
}

static int snd_ymfpci_playback_close_1(struct snd_pcm_substream *substream)
{
	return 0;
}

static int snd_ymfpci_playback_close(struct snd_pcm_substream *substream)
{
	struct snd_ymfpci *chip = snd_pcm_substream_chip(substream);
	struct snd_ymfpci_pcm *ypcm = substream->runtime->private_data;

	spin_lock_irq(&chip->reg_lock);
	if (ypcm->output_rear && chip->rear_opened > 0) {
		chip->rear_opened--;
		ymfpci_close_extension(chip);
	}
	spin_unlock_irq(&chip->reg_lock);
	return snd_ymfpci_playback_close_1(substream);
}

static int snd_ymfpci_playback_spdif_close(struct snd_pcm_substream *substream)
{
	struct snd_ymfpci *chip = snd_pcm_substream_chip(substream);

	spin_lock_irq(&chip->reg_lock);
	chip->spdif_opened = 0;
	ymfpci_close_extension(chip);
	snd_ymfpci_writew(chip, YDSXGR_SPDIFOUTCTRL,
			  snd_ymfpci_readw(chip, YDSXGR_SPDIFOUTCTRL) & ~2);
	snd_ymfpci_writew(chip, YDSXGR_SPDIFOUTSTATUS, chip->spdif_bits);
	spin_unlock_irq(&chip->reg_lock);
	chip->spdif_pcm_ctl->vd[0].access |= SNDRV_CTL_ELEM_ACCESS_INACTIVE;
	snd_ctl_notify(chip->card, SNDRV_CTL_EVENT_MASK_VALUE |
		       SNDRV_CTL_EVENT_MASK_INFO, &chip->spdif_pcm_ctl->id);
	return snd_ymfpci_playback_close_1(substream);
}

static int snd_ymfpci_playback_4ch_close(struct snd_pcm_substream *substream)
{
	struct snd_ymfpci *chip = snd_pcm_substream_chip(substream);

	spin_lock_irq(&chip->reg_lock);
	if (chip->rear_opened > 0) {
		chip->rear_opened--;
		ymfpci_close_extension(chip);
	}
	spin_unlock_irq(&chip->reg_lock);
	return snd_ymfpci_playback_close_1(substream);
}

static int snd_ymfpci_capture_close(struct snd_pcm_substream *substream)
{
	struct snd_ymfpci *chip = snd_pcm_substream_chip(substream);
	struct snd_pcm_runtime *runtime = substream->runtime;
	struct snd_ymfpci_pcm *ypcm = runtime->private_data;

	if (ypcm != NULL) {
		chip->capture_substream[ypcm->capture_bank_number] = NULL;
		snd_ymfpci_hw_stop(chip);
	}
	return 0;
}

static const struct snd_pcm_ops snd_ymfpci_playback_ops = {
	.open =			snd_ymfpci_playback_open,
	.close =		snd_ymfpci_playback_close,
	.hw_params =		snd_ymfpci_playback_hw_params,
	.hw_free =		snd_ymfpci_playback_hw_free,
	.prepare =		snd_ymfpci_playback_prepare,
	.trigger =		snd_ymfpci_playback_trigger,
	.pointer =		snd_ymfpci_playback_pointer,
};

static const struct snd_pcm_ops snd_ymfpci_capture_rec_ops = {
	.open =			snd_ymfpci_capture_rec_open,
	.close =		snd_ymfpci_capture_close,
	.hw_free =		snd_ymfpci_capture_hw_free,
	.prepare =		snd_ymfpci_capture_prepare,
	.trigger =		snd_ymfpci_capture_trigger,
	.pointer =		snd_ymfpci_capture_pointer,
};

int snd_ymfpci_pcm(struct snd_ymfpci *chip, int device)
{
	struct snd_pcm *pcm;
	int err;

	err = snd_pcm_new(chip->card, "YMFPCI", device, 32, 1, &pcm);
	if (err < 0)
		return err;
	pcm->private_data = chip;

	snd_pcm_set_ops(pcm, SNDRV_PCM_STREAM_PLAYBACK, &snd_ymfpci_playback_ops);
	snd_pcm_set_ops(pcm, SNDRV_PCM_STREAM_CAPTURE, &snd_ymfpci_capture_rec_ops);

	/* global setup */
	pcm->info_flags = 0;
	strcpy(pcm->name, "YMFPCI");
	chip->pcm = pcm;

	snd_pcm_set_managed_buffer_all(pcm, SNDRV_DMA_TYPE_DEV,
				       &chip->pci->dev, 64*1024, 256*1024);

	return snd_pcm_add_chmap_ctls(pcm, SNDRV_PCM_STREAM_PLAYBACK,
				     snd_pcm_std_chmaps, 2, 0, NULL);
}

static const struct snd_pcm_ops snd_ymfpci_capture_ac97_ops = {
	.open =			snd_ymfpci_capture_ac97_open,
	.close =		snd_ymfpci_capture_close,
	.hw_free =		snd_ymfpci_capture_hw_free,
	.prepare =		snd_ymfpci_capture_prepare,
	.trigger =		snd_ymfpci_capture_trigger,
	.pointer =		snd_ymfpci_capture_pointer,
};

int snd_ymfpci_pcm2(struct snd_ymfpci *chip, int device)
{
	struct snd_pcm *pcm;
	int err;

	err = snd_pcm_new(chip->card, "YMFPCI - PCM2", device, 0, 1, &pcm);
	if (err < 0)
		return err;
	pcm->private_data = chip;

	snd_pcm_set_ops(pcm, SNDRV_PCM_STREAM_CAPTURE, &snd_ymfpci_capture_ac97_ops);

	/* global setup */
	pcm->info_flags = 0;
	sprintf(pcm->name, "YMFPCI - %s",
		chip->device_id == PCI_DEVICE_ID_YAMAHA_754 ? "Direct Recording" : "AC'97");
	chip->pcm2 = pcm;

	snd_pcm_set_managed_buffer_all(pcm, SNDRV_DMA_TYPE_DEV,
				       &chip->pci->dev, 64*1024, 256*1024);

	return 0;
}

static const struct snd_pcm_ops snd_ymfpci_playback_spdif_ops = {
	.open =			snd_ymfpci_playback_spdif_open,
	.close =		snd_ymfpci_playback_spdif_close,
	.hw_params =		snd_ymfpci_playback_hw_params,
	.hw_free =		snd_ymfpci_playback_hw_free,
	.prepare =		snd_ymfpci_playback_prepare,
	.trigger =		snd_ymfpci_playback_trigger,
	.pointer =		snd_ymfpci_playback_pointer,
};

int snd_ymfpci_pcm_spdif(struct snd_ymfpci *chip, int device)
{
	struct snd_pcm *pcm;
	int err;

	err = snd_pcm_new(chip->card, "YMFPCI - IEC958", device, 1, 0, &pcm);
	if (err < 0)
		return err;
	pcm->private_data = chip;

	snd_pcm_set_ops(pcm, SNDRV_PCM_STREAM_PLAYBACK, &snd_ymfpci_playback_spdif_ops);

	/* global setup */
	pcm->info_flags = 0;
	strcpy(pcm->name, "YMFPCI - IEC958");
	chip->pcm_spdif = pcm;

	snd_pcm_set_managed_buffer_all(pcm, SNDRV_DMA_TYPE_DEV,
				       &chip->pci->dev, 64*1024, 256*1024);

	return 0;
}

static const struct snd_pcm_ops snd_ymfpci_playback_4ch_ops = {
	.open =			snd_ymfpci_playback_4ch_open,
	.close =		snd_ymfpci_playback_4ch_close,
	.hw_params =		snd_ymfpci_playback_hw_params,
	.hw_free =		snd_ymfpci_playback_hw_free,
	.prepare =		snd_ymfpci_playback_prepare,
	.trigger =		snd_ymfpci_playback_trigger,
	.pointer =		snd_ymfpci_playback_pointer,
};

static const struct snd_pcm_chmap_elem surround_map[] = {
	{ .channels = 1,
	  .map = { SNDRV_CHMAP_MONO } },
	{ .channels = 2,
	  .map = { SNDRV_CHMAP_RL, SNDRV_CHMAP_RR } },
	{ }
};

int snd_ymfpci_pcm_4ch(struct snd_ymfpci *chip, int device)
{
	struct snd_pcm *pcm;
	int err;

	err = snd_pcm_new(chip->card, "YMFPCI - Rear", device, 1, 0, &pcm);
	if (err < 0)
		return err;
	pcm->private_data = chip;

	snd_pcm_set_ops(pcm, SNDRV_PCM_STREAM_PLAYBACK, &snd_ymfpci_playback_4ch_ops);

	/* global setup */
	pcm->info_flags = 0;
	strcpy(pcm->name, "YMFPCI - Rear PCM");
	chip->pcm_4ch = pcm;

	snd_pcm_set_managed_buffer_all(pcm, SNDRV_DMA_TYPE_DEV,
				       &chip->pci->dev, 64*1024, 256*1024);

	return snd_pcm_add_chmap_ctls(pcm, SNDRV_PCM_STREAM_PLAYBACK,
				     surround_map, 2, 0, NULL);
}

static int snd_ymfpci_spdif_default_info(struct snd_kcontrol *kcontrol, struct snd_ctl_elem_info *uinfo)
{
	uinfo->type = SNDRV_CTL_ELEM_TYPE_IEC958;
	uinfo->count = 1;
	return 0;
}

static int snd_ymfpci_spdif_default_get(struct snd_kcontrol *kcontrol,
					struct snd_ctl_elem_value *ucontrol)
{
	struct snd_ymfpci *chip = snd_kcontrol_chip(kcontrol);

	spin_lock_irq(&chip->reg_lock);
	ucontrol->value.iec958.status[0] = (chip->spdif_bits >> 0) & 0xff;
	ucontrol->value.iec958.status[1] = (chip->spdif_bits >> 8) & 0xff;
	ucontrol->value.iec958.status[3] = IEC958_AES3_CON_FS_48000;
	spin_unlock_irq(&chip->reg_lock);
	return 0;
}

static int snd_ymfpci_spdif_default_put(struct snd_kcontrol *kcontrol,
					 struct snd_ctl_elem_value *ucontrol)
{
	struct snd_ymfpci *chip = snd_kcontrol_chip(kcontrol);
	unsigned int val;
	int change;

	val = ((ucontrol->value.iec958.status[0] & 0x3e) << 0) |
	      (ucontrol->value.iec958.status[1] << 8);
	spin_lock_irq(&chip->reg_lock);
	change = chip->spdif_bits != val;
	chip->spdif_bits = val;
	if ((snd_ymfpci_readw(chip, YDSXGR_SPDIFOUTCTRL) & 1) && chip->pcm_spdif == NULL)
		snd_ymfpci_writew(chip, YDSXGR_SPDIFOUTSTATUS, chip->spdif_bits);
	spin_unlock_irq(&chip->reg_lock);
	return change;
}

static const struct snd_kcontrol_new snd_ymfpci_spdif_default =
{
	.iface =	SNDRV_CTL_ELEM_IFACE_PCM,
	.name =         SNDRV_CTL_NAME_IEC958("",PLAYBACK,DEFAULT),
	.info =		snd_ymfpci_spdif_default_info,
	.get =		snd_ymfpci_spdif_default_get,
	.put =		snd_ymfpci_spdif_default_put
};

static int snd_ymfpci_spdif_mask_info(struct snd_kcontrol *kcontrol, struct snd_ctl_elem_info *uinfo)
{
	uinfo->type = SNDRV_CTL_ELEM_TYPE_IEC958;
	uinfo->count = 1;
	return 0;
}

static int snd_ymfpci_spdif_mask_get(struct snd_kcontrol *kcontrol,
				      struct snd_ctl_elem_value *ucontrol)
{
	struct snd_ymfpci *chip = snd_kcontrol_chip(kcontrol);

	spin_lock_irq(&chip->reg_lock);
	ucontrol->value.iec958.status[0] = 0x3e;
	ucontrol->value.iec958.status[1] = 0xff;
	spin_unlock_irq(&chip->reg_lock);
	return 0;
}

static const struct snd_kcontrol_new snd_ymfpci_spdif_mask =
{
	.access =	SNDRV_CTL_ELEM_ACCESS_READ,
	.iface =	SNDRV_CTL_ELEM_IFACE_PCM,
	.name =         SNDRV_CTL_NAME_IEC958("",PLAYBACK,CON_MASK),
	.info =		snd_ymfpci_spdif_mask_info,
	.get =		snd_ymfpci_spdif_mask_get,
};

static int snd_ymfpci_spdif_stream_info(struct snd_kcontrol *kcontrol, struct snd_ctl_elem_info *uinfo)
{
	uinfo->type = SNDRV_CTL_ELEM_TYPE_IEC958;
	uinfo->count = 1;
	return 0;
}

static int snd_ymfpci_spdif_stream_get(struct snd_kcontrol *kcontrol,
					struct snd_ctl_elem_value *ucontrol)
{
	struct snd_ymfpci *chip = snd_kcontrol_chip(kcontrol);

	spin_lock_irq(&chip->reg_lock);
	ucontrol->value.iec958.status[0] = (chip->spdif_pcm_bits >> 0) & 0xff;
	ucontrol->value.iec958.status[1] = (chip->spdif_pcm_bits >> 8) & 0xff;
	ucontrol->value.iec958.status[3] = IEC958_AES3_CON_FS_48000;
	spin_unlock_irq(&chip->reg_lock);
	return 0;
}

static int snd_ymfpci_spdif_stream_put(struct snd_kcontrol *kcontrol,
					struct snd_ctl_elem_value *ucontrol)
{
	struct snd_ymfpci *chip = snd_kcontrol_chip(kcontrol);
	unsigned int val;
	int change;

	val = ((ucontrol->value.iec958.status[0] & 0x3e) << 0) |
	      (ucontrol->value.iec958.status[1] << 8);
	spin_lock_irq(&chip->reg_lock);
	change = chip->spdif_pcm_bits != val;
	chip->spdif_pcm_bits = val;
	if ((snd_ymfpci_readw(chip, YDSXGR_SPDIFOUTCTRL) & 2))
		snd_ymfpci_writew(chip, YDSXGR_SPDIFOUTSTATUS, chip->spdif_pcm_bits);
	spin_unlock_irq(&chip->reg_lock);
	return change;
}

static const struct snd_kcontrol_new snd_ymfpci_spdif_stream =
{
	.access =	SNDRV_CTL_ELEM_ACCESS_READWRITE | SNDRV_CTL_ELEM_ACCESS_INACTIVE,
	.iface =	SNDRV_CTL_ELEM_IFACE_PCM,
	.name =         SNDRV_CTL_NAME_IEC958("",PLAYBACK,PCM_STREAM),
	.info =		snd_ymfpci_spdif_stream_info,
	.get =		snd_ymfpci_spdif_stream_get,
	.put =		snd_ymfpci_spdif_stream_put
};

static int snd_ymfpci_drec_source_info(struct snd_kcontrol *kcontrol, struct snd_ctl_elem_info *info)
{
	static const char *const texts[3] = {"AC'97", "IEC958", "ZV Port"};

	return snd_ctl_enum_info(info, 1, 3, texts);
}

static int snd_ymfpci_drec_source_get(struct snd_kcontrol *kcontrol, struct snd_ctl_elem_value *value)
{
	struct snd_ymfpci *chip = snd_kcontrol_chip(kcontrol);
	u16 reg;

	spin_lock_irq(&chip->reg_lock);
	reg = snd_ymfpci_readw(chip, YDSXGR_GLOBALCTRL);
	spin_unlock_irq(&chip->reg_lock);
	if (!(reg & 0x100))
		value->value.enumerated.item[0] = 0;
	else
		value->value.enumerated.item[0] = 1 + ((reg & 0x200) != 0);
	return 0;
}

static int snd_ymfpci_drec_source_put(struct snd_kcontrol *kcontrol, struct snd_ctl_elem_value *value)
{
	struct snd_ymfpci *chip = snd_kcontrol_chip(kcontrol);
	u16 reg, old_reg;

	spin_lock_irq(&chip->reg_lock);
	old_reg = snd_ymfpci_readw(chip, YDSXGR_GLOBALCTRL);
	if (value->value.enumerated.item[0] == 0)
		reg = old_reg & ~0x100;
	else
		reg = (old_reg & ~0x300) | 0x100 | ((value->value.enumerated.item[0] == 2) << 9);
	snd_ymfpci_writew(chip, YDSXGR_GLOBALCTRL, reg);
	spin_unlock_irq(&chip->reg_lock);
	return reg != old_reg;
}

static const struct snd_kcontrol_new snd_ymfpci_drec_source = {
	.access =	SNDRV_CTL_ELEM_ACCESS_READWRITE,
	.iface =	SNDRV_CTL_ELEM_IFACE_MIXER,
	.name =		"Direct Recording Source",
	.info =		snd_ymfpci_drec_source_info,
	.get =		snd_ymfpci_drec_source_get,
	.put =		snd_ymfpci_drec_source_put
};

/*
 *  Mixer controls
 */

#define YMFPCI_SINGLE(xname, xindex, reg, shift) \
{ .iface = SNDRV_CTL_ELEM_IFACE_MIXER, .name = xname, .index = xindex, \
  .info = snd_ymfpci_info_single, \
  .get = snd_ymfpci_get_single, .put = snd_ymfpci_put_single, \
  .private_value = ((reg) | ((shift) << 16)) }

#define snd_ymfpci_info_single		snd_ctl_boolean_mono_info

static int snd_ymfpci_get_single(struct snd_kcontrol *kcontrol,
				 struct snd_ctl_elem_value *ucontrol)
{
	struct snd_ymfpci *chip = snd_kcontrol_chip(kcontrol);
	int reg = kcontrol->private_value & 0xffff;
	unsigned int shift = (kcontrol->private_value >> 16) & 0xff;
	unsigned int mask = 1;
	
	switch (reg) {
	case YDSXGR_SPDIFOUTCTRL: break;
	case YDSXGR_SPDIFINCTRL: break;
	default: return -EINVAL;
	}
	ucontrol->value.integer.value[0] =
		(snd_ymfpci_readl(chip, reg) >> shift) & mask;
	return 0;
}

static int snd_ymfpci_put_single(struct snd_kcontrol *kcontrol,
				 struct snd_ctl_elem_value *ucontrol)
{
	struct snd_ymfpci *chip = snd_kcontrol_chip(kcontrol);
	int reg = kcontrol->private_value & 0xffff;
	unsigned int shift = (kcontrol->private_value >> 16) & 0xff;
 	unsigned int mask = 1;
	int change;
	unsigned int val, oval;
	
	switch (reg) {
	case YDSXGR_SPDIFOUTCTRL: break;
	case YDSXGR_SPDIFINCTRL: break;
	default: return -EINVAL;
	}
	val = (ucontrol->value.integer.value[0] & mask);
	val <<= shift;
	spin_lock_irq(&chip->reg_lock);
	oval = snd_ymfpci_readl(chip, reg);
	val = (oval & ~(mask << shift)) | val;
	change = val != oval;
	snd_ymfpci_writel(chip, reg, val);
	spin_unlock_irq(&chip->reg_lock);
	return change;
}

static const DECLARE_TLV_DB_LINEAR(db_scale_native, TLV_DB_GAIN_MUTE, 0);

#define YMFPCI_DOUBLE(xname, xindex, reg) \
{ .iface = SNDRV_CTL_ELEM_IFACE_MIXER, .name = xname, .index = xindex, \
  .access = SNDRV_CTL_ELEM_ACCESS_READWRITE | SNDRV_CTL_ELEM_ACCESS_TLV_READ, \
  .info = snd_ymfpci_info_double, \
  .get = snd_ymfpci_get_double, .put = snd_ymfpci_put_double, \
  .private_value = reg, \
  .tlv = { .p = db_scale_native } }

static int snd_ymfpci_info_double(struct snd_kcontrol *kcontrol, struct snd_ctl_elem_info *uinfo)
{
	unsigned int reg = kcontrol->private_value;

	if (reg < 0x80 || reg >= 0xc0)
		return -EINVAL;
	uinfo->type = SNDRV_CTL_ELEM_TYPE_INTEGER;
	uinfo->count = 2;
	uinfo->value.integer.min = 0;
	uinfo->value.integer.max = 16383;
	return 0;
}

static int snd_ymfpci_get_double(struct snd_kcontrol *kcontrol, struct snd_ctl_elem_value *ucontrol)
{
	struct snd_ymfpci *chip = snd_kcontrol_chip(kcontrol);
	unsigned int reg = kcontrol->private_value;
	unsigned int shift_left = 0, shift_right = 16, mask = 16383;
	unsigned int val;
	
	if (reg < 0x80 || reg >= 0xc0)
		return -EINVAL;
	spin_lock_irq(&chip->reg_lock);
	val = snd_ymfpci_readl(chip, reg);
	spin_unlock_irq(&chip->reg_lock);
	ucontrol->value.integer.value[0] = (val >> shift_left) & mask;
	ucontrol->value.integer.value[1] = (val >> shift_right) & mask;
	return 0;
}

static int snd_ymfpci_put_double(struct snd_kcontrol *kcontrol, struct snd_ctl_elem_value *ucontrol)
{
	struct snd_ymfpci *chip = snd_kcontrol_chip(kcontrol);
	unsigned int reg = kcontrol->private_value;
	unsigned int shift_left = 0, shift_right = 16, mask = 16383;
	int change;
	unsigned int val1, val2, oval;
	
	if (reg < 0x80 || reg >= 0xc0)
		return -EINVAL;
	val1 = ucontrol->value.integer.value[0] & mask;
	val2 = ucontrol->value.integer.value[1] & mask;
	val1 <<= shift_left;
	val2 <<= shift_right;
	spin_lock_irq(&chip->reg_lock);
	oval = snd_ymfpci_readl(chip, reg);
	val1 = (oval & ~((mask << shift_left) | (mask << shift_right))) | val1 | val2;
	change = val1 != oval;
	snd_ymfpci_writel(chip, reg, val1);
	spin_unlock_irq(&chip->reg_lock);
	return change;
}

static int snd_ymfpci_put_nativedacvol(struct snd_kcontrol *kcontrol,
				       struct snd_ctl_elem_value *ucontrol)
{
	struct snd_ymfpci *chip = snd_kcontrol_chip(kcontrol);
	unsigned int reg = YDSXGR_NATIVEDACOUTVOL;
	unsigned int reg2 = YDSXGR_BUF441OUTVOL;
	int change;
	unsigned int value, oval;
	
	value = ucontrol->value.integer.value[0] & 0x3fff;
	value |= (ucontrol->value.integer.value[1] & 0x3fff) << 16;
	spin_lock_irq(&chip->reg_lock);
	oval = snd_ymfpci_readl(chip, reg);
	change = value != oval;
	snd_ymfpci_writel(chip, reg, value);
	snd_ymfpci_writel(chip, reg2, value);
	spin_unlock_irq(&chip->reg_lock);
	return change;
}

/*
 * 4ch duplication
 */
#define snd_ymfpci_info_dup4ch		snd_ctl_boolean_mono_info

static int snd_ymfpci_get_dup4ch(struct snd_kcontrol *kcontrol, struct snd_ctl_elem_value *ucontrol)
{
	struct snd_ymfpci *chip = snd_kcontrol_chip(kcontrol);
	ucontrol->value.integer.value[0] = chip->mode_dup4ch;
	return 0;
}

static int snd_ymfpci_put_dup4ch(struct snd_kcontrol *kcontrol, struct snd_ctl_elem_value *ucontrol)
{
	struct snd_ymfpci *chip = snd_kcontrol_chip(kcontrol);
	int change;
	change = (ucontrol->value.integer.value[0] != chip->mode_dup4ch);
	if (change)
		chip->mode_dup4ch = !!ucontrol->value.integer.value[0];
	return change;
}

static const struct snd_kcontrol_new snd_ymfpci_dup4ch = {
	.iface = SNDRV_CTL_ELEM_IFACE_MIXER,
	.name = "4ch Duplication",
	.access = SNDRV_CTL_ELEM_ACCESS_READWRITE,
	.info = snd_ymfpci_info_dup4ch,
	.get = snd_ymfpci_get_dup4ch,
	.put = snd_ymfpci_put_dup4ch,
};

static const struct snd_kcontrol_new snd_ymfpci_controls[] = {
{
	.iface = SNDRV_CTL_ELEM_IFACE_MIXER,
	.name = "Wave Playback Volume",
	.access = SNDRV_CTL_ELEM_ACCESS_READWRITE |
		  SNDRV_CTL_ELEM_ACCESS_TLV_READ,
	.info = snd_ymfpci_info_double,
	.get = snd_ymfpci_get_double,
	.put = snd_ymfpci_put_nativedacvol,
	.private_value = YDSXGR_NATIVEDACOUTVOL,
	.tlv = { .p = db_scale_native },
},
YMFPCI_DOUBLE("Wave Capture Volume", 0, YDSXGR_NATIVEDACLOOPVOL),
YMFPCI_DOUBLE("Digital Capture Volume", 0, YDSXGR_NATIVEDACINVOL),
YMFPCI_DOUBLE("Digital Capture Volume", 1, YDSXGR_NATIVEADCINVOL),
YMFPCI_DOUBLE("ADC Playback Volume", 0, YDSXGR_PRIADCOUTVOL),
YMFPCI_DOUBLE("ADC Capture Volume", 0, YDSXGR_PRIADCLOOPVOL),
YMFPCI_DOUBLE("ADC Playback Volume", 1, YDSXGR_SECADCOUTVOL),
YMFPCI_DOUBLE("ADC Capture Volume", 1, YDSXGR_SECADCLOOPVOL),
YMFPCI_DOUBLE("FM Legacy Playback Volume", 0, YDSXGR_LEGACYOUTVOL),
YMFPCI_DOUBLE(SNDRV_CTL_NAME_IEC958("AC97 ", PLAYBACK,VOLUME), 0, YDSXGR_ZVOUTVOL),
YMFPCI_DOUBLE(SNDRV_CTL_NAME_IEC958("", CAPTURE,VOLUME), 0, YDSXGR_ZVLOOPVOL),
YMFPCI_DOUBLE(SNDRV_CTL_NAME_IEC958("AC97 ",PLAYBACK,VOLUME), 1, YDSXGR_SPDIFOUTVOL),
YMFPCI_DOUBLE(SNDRV_CTL_NAME_IEC958("",CAPTURE,VOLUME), 1, YDSXGR_SPDIFLOOPVOL),
YMFPCI_SINGLE(SNDRV_CTL_NAME_IEC958("",PLAYBACK,SWITCH), 0, YDSXGR_SPDIFOUTCTRL, 0),
YMFPCI_SINGLE(SNDRV_CTL_NAME_IEC958("",CAPTURE,SWITCH), 0, YDSXGR_SPDIFINCTRL, 0),
YMFPCI_SINGLE(SNDRV_CTL_NAME_IEC958("Loop",NONE,NONE), 0, YDSXGR_SPDIFINCTRL, 4),
};


/*
 * GPIO
 */

static int snd_ymfpci_get_gpio_out(struct snd_ymfpci *chip, int pin)
{
	u16 reg, mode;
	unsigned long flags;

	spin_lock_irqsave(&chip->reg_lock, flags);
	reg = snd_ymfpci_readw(chip, YDSXGR_GPIOFUNCENABLE);
	reg &= ~(1 << (pin + 8));
	reg |= (1 << pin);
	snd_ymfpci_writew(chip, YDSXGR_GPIOFUNCENABLE, reg);
	/* set the level mode for input line */
	mode = snd_ymfpci_readw(chip, YDSXGR_GPIOTYPECONFIG);
	mode &= ~(3 << (pin * 2));
	snd_ymfpci_writew(chip, YDSXGR_GPIOTYPECONFIG, mode);
	snd_ymfpci_writew(chip, YDSXGR_GPIOFUNCENABLE, reg | (1 << (pin + 8)));
	mode = snd_ymfpci_readw(chip, YDSXGR_GPIOINSTATUS);
	spin_unlock_irqrestore(&chip->reg_lock, flags);
	return (mode >> pin) & 1;
}

static int snd_ymfpci_set_gpio_out(struct snd_ymfpci *chip, int pin, int enable)
{
	u16 reg;
	unsigned long flags;

	spin_lock_irqsave(&chip->reg_lock, flags);
	reg = snd_ymfpci_readw(chip, YDSXGR_GPIOFUNCENABLE);
	reg &= ~(1 << pin);
	reg &= ~(1 << (pin + 8));
	snd_ymfpci_writew(chip, YDSXGR_GPIOFUNCENABLE, reg);
	snd_ymfpci_writew(chip, YDSXGR_GPIOOUTCTRL, enable << pin);
	snd_ymfpci_writew(chip, YDSXGR_GPIOFUNCENABLE, reg | (1 << (pin + 8)));
	spin_unlock_irqrestore(&chip->reg_lock, flags);

	return 0;
}

#define snd_ymfpci_gpio_sw_info		snd_ctl_boolean_mono_info

static int snd_ymfpci_gpio_sw_get(struct snd_kcontrol *kcontrol, struct snd_ctl_elem_value *ucontrol)
{
	struct snd_ymfpci *chip = snd_kcontrol_chip(kcontrol);
	int pin = (int)kcontrol->private_value;
	ucontrol->value.integer.value[0] = snd_ymfpci_get_gpio_out(chip, pin);
	return 0;
}

static int snd_ymfpci_gpio_sw_put(struct snd_kcontrol *kcontrol, struct snd_ctl_elem_value *ucontrol)
{
	struct snd_ymfpci *chip = snd_kcontrol_chip(kcontrol);
	int pin = (int)kcontrol->private_value;

	if (snd_ymfpci_get_gpio_out(chip, pin) != ucontrol->value.integer.value[0]) {
		snd_ymfpci_set_gpio_out(chip, pin, !!ucontrol->value.integer.value[0]);
		ucontrol->value.integer.value[0] = snd_ymfpci_get_gpio_out(chip, pin);
		return 1;
	}
	return 0;
}

static const struct snd_kcontrol_new snd_ymfpci_rear_shared = {
	.name = "Shared Rear/Line-In Switch",
	.iface = SNDRV_CTL_ELEM_IFACE_MIXER,
	.info = snd_ymfpci_gpio_sw_info,
	.get = snd_ymfpci_gpio_sw_get,
	.put = snd_ymfpci_gpio_sw_put,
	.private_value = 2,
};

/*
 * PCM voice volume
 */

static int snd_ymfpci_pcm_vol_info(struct snd_kcontrol *kcontrol,
				   struct snd_ctl_elem_info *uinfo)
{
	uinfo->type = SNDRV_CTL_ELEM_TYPE_INTEGER;
	uinfo->count = 2;
	uinfo->value.integer.min = 0;
	uinfo->value.integer.max = 0x8000;
	return 0;
}

static int snd_ymfpci_pcm_vol_get(struct snd_kcontrol *kcontrol,
				  struct snd_ctl_elem_value *ucontrol)
{
	struct snd_ymfpci *chip = snd_kcontrol_chip(kcontrol);
	unsigned int subs = kcontrol->id.subdevice;

	ucontrol->value.integer.value[0] = chip->pcm_mixer[subs].left;
	ucontrol->value.integer.value[1] = chip->pcm_mixer[subs].right;
	return 0;
}

static int snd_ymfpci_pcm_vol_put(struct snd_kcontrol *kcontrol,
				  struct snd_ctl_elem_value *ucontrol)
{
	struct snd_ymfpci *chip = snd_kcontrol_chip(kcontrol);
	unsigned int subs = kcontrol->id.subdevice;
	struct snd_pcm_substream *substream;
	unsigned long flags;

	if (ucontrol->value.integer.value[0] != chip->pcm_mixer[subs].left ||
	    ucontrol->value.integer.value[1] != chip->pcm_mixer[subs].right) {
		chip->pcm_mixer[subs].left = ucontrol->value.integer.value[0];
		chip->pcm_mixer[subs].right = ucontrol->value.integer.value[1];
		if (chip->pcm_mixer[subs].left > 0x8000)
			chip->pcm_mixer[subs].left = 0x8000;
		if (chip->pcm_mixer[subs].right > 0x8000)
			chip->pcm_mixer[subs].right = 0x8000;

		substream = (struct snd_pcm_substream *)kcontrol->private_value;
		spin_lock_irqsave(&chip->voice_lock, flags);
		if (substream->runtime && substream->runtime->private_data) {
			struct snd_ymfpci_pcm *ypcm = substream->runtime->private_data;
			if (!ypcm->use_441_slot)
				ypcm->update_pcm_vol = 2;
		}
		spin_unlock_irqrestore(&chip->voice_lock, flags);
		return 1;
	}
	return 0;
}

static const struct snd_kcontrol_new snd_ymfpci_pcm_volume = {
	.iface = SNDRV_CTL_ELEM_IFACE_PCM,
	.name = "PCM Playback Volume",
	.access = SNDRV_CTL_ELEM_ACCESS_READWRITE |
		SNDRV_CTL_ELEM_ACCESS_INACTIVE,
	.info = snd_ymfpci_pcm_vol_info,
	.get = snd_ymfpci_pcm_vol_get,
	.put = snd_ymfpci_pcm_vol_put,
};


/*
 *  Mixer routines
 */

static void snd_ymfpci_mixer_free_ac97_bus(struct snd_ac97_bus *bus)
{
	struct snd_ymfpci *chip = bus->private_data;
	chip->ac97_bus = NULL;
}

static void snd_ymfpci_mixer_free_ac97(struct snd_ac97 *ac97)
{
	struct snd_ymfpci *chip = ac97->private_data;
	chip->ac97 = NULL;
}

int snd_ymfpci_mixer(struct snd_ymfpci *chip, int rear_switch)
{
	struct snd_ac97_template ac97;
	struct snd_kcontrol *kctl;
	struct snd_pcm_substream *substream;
	unsigned int idx;
	int err;
	static const struct snd_ac97_bus_ops ops = {
		.write = snd_ymfpci_codec_write,
		.read = snd_ymfpci_codec_read,
	};

	err = snd_ac97_bus(chip->card, 0, &ops, chip, &chip->ac97_bus);
	if (err < 0)
		return err;
	chip->ac97_bus->private_free = snd_ymfpci_mixer_free_ac97_bus;
	chip->ac97_bus->no_vra = 1; /* YMFPCI doesn't need VRA */

	memset(&ac97, 0, sizeof(ac97));
	ac97.private_data = chip;
	ac97.private_free = snd_ymfpci_mixer_free_ac97;
	err = snd_ac97_mixer(chip->ac97_bus, &ac97, &chip->ac97);
	if (err < 0)
		return err;

	/* to be sure */
	snd_ac97_update_bits(chip->ac97, AC97_EXTENDED_STATUS,
			     AC97_EA_VRA|AC97_EA_VRM, 0);

	for (idx = 0; idx < ARRAY_SIZE(snd_ymfpci_controls); idx++) {
		err = snd_ctl_add(chip->card, snd_ctl_new1(&snd_ymfpci_controls[idx], chip));
		if (err < 0)
			return err;
	}
	if (chip->ac97->ext_id & AC97_EI_SDAC) {
		kctl = snd_ctl_new1(&snd_ymfpci_dup4ch, chip);
		err = snd_ctl_add(chip->card, kctl);
		if (err < 0)
			return err;
	}

	/* add S/PDIF control */
	if (snd_BUG_ON(!chip->pcm_spdif))
		return -ENXIO;
	kctl = snd_ctl_new1(&snd_ymfpci_spdif_default, chip);
	err = snd_ctl_add(chip->card, kctl);
	if (err < 0)
		return err;
	kctl->id.device = chip->pcm_spdif->device;
	kctl = snd_ctl_new1(&snd_ymfpci_spdif_mask, chip);
	err = snd_ctl_add(chip->card, kctl);
	if (err < 0)
		return err;
	kctl->id.device = chip->pcm_spdif->device;
	kctl = snd_ctl_new1(&snd_ymfpci_spdif_stream, chip);
	err = snd_ctl_add(chip->card, kctl);
	if (err < 0)
		return err;
	kctl->id.device = chip->pcm_spdif->device;
	chip->spdif_pcm_ctl = kctl;

	/* direct recording source */
	if (chip->device_id == PCI_DEVICE_ID_YAMAHA_754) {
		kctl = snd_ctl_new1(&snd_ymfpci_drec_source, chip);
		err = snd_ctl_add(chip->card, kctl);
		if (err < 0)
			return err;
	}

	/*
	 * shared rear/line-in
	 */
	if (rear_switch) {
		err = snd_ctl_add(chip->card, snd_ctl_new1(&snd_ymfpci_rear_shared, chip));
		if (err < 0)
			return err;
	}

	/* per-voice volume */
	substream = chip->pcm->streams[SNDRV_PCM_STREAM_PLAYBACK].substream;
	for (idx = 0; idx < 32; ++idx) {
		kctl = snd_ctl_new1(&snd_ymfpci_pcm_volume, chip);
		if (!kctl)
			return -ENOMEM;
		kctl->id.device = chip->pcm->device;
		kctl->id.subdevice = idx;
		kctl->private_value = (unsigned long)substream;
		err = snd_ctl_add(chip->card, kctl);
		if (err < 0)
			return err;
		chip->pcm_mixer[idx].left = 0x8000;
		chip->pcm_mixer[idx].right = 0x8000;
		chip->pcm_mixer[idx].ctl = kctl;
		substream = substream->next;
	}

	return 0;
}


/*
 * timer
 */

static int snd_ymfpci_timer_start(struct snd_timer *timer)
{
	struct snd_ymfpci *chip;
	unsigned long flags;
	unsigned int count;

	chip = snd_timer_chip(timer);
	spin_lock_irqsave(&chip->reg_lock, flags);
	if (timer->sticks > 1) {
		chip->timer_ticks = timer->sticks;
		count = timer->sticks - 1;
	} else {
		/*
		 * Divisor 1 is not allowed; fake it by using divisor 2 and
		 * counting two ticks for each interrupt.
		 */
		chip->timer_ticks = 2;
		count = 2 - 1;
	}
	snd_ymfpci_writew(chip, YDSXGR_TIMERCOUNT, count);
	snd_ymfpci_writeb(chip, YDSXGR_TIMERCTRL, 0x03);
	spin_unlock_irqrestore(&chip->reg_lock, flags);
	return 0;
}

static int snd_ymfpci_timer_stop(struct snd_timer *timer)
{
	struct snd_ymfpci *chip;
	unsigned long flags;

	chip = snd_timer_chip(timer);
	spin_lock_irqsave(&chip->reg_lock, flags);
	snd_ymfpci_writeb(chip, YDSXGR_TIMERCTRL, 0x00);
	spin_unlock_irqrestore(&chip->reg_lock, flags);
	return 0;
}

static int snd_ymfpci_timer_precise_resolution(struct snd_timer *timer,
					       unsigned long *num, unsigned long *den)
{
	*num = 1;
	*den = 96000;
	return 0;
}

static const struct snd_timer_hardware snd_ymfpci_timer_hw = {
	.flags = SNDRV_TIMER_HW_AUTO,
	.resolution = 10417, /* 1 / 96 kHz = 10.41666...us */
	.ticks = 0x10000,
	.start = snd_ymfpci_timer_start,
	.stop = snd_ymfpci_timer_stop,
	.precise_resolution = snd_ymfpci_timer_precise_resolution,
};

int snd_ymfpci_timer(struct snd_ymfpci *chip, int device)
{
	struct snd_timer *timer = NULL;
	struct snd_timer_id tid;
	int err;

	tid.dev_class = SNDRV_TIMER_CLASS_CARD;
	tid.dev_sclass = SNDRV_TIMER_SCLASS_NONE;
	tid.card = chip->card->number;
	tid.device = device;
	tid.subdevice = 0;
	err = snd_timer_new(chip->card, "YMFPCI", &tid, &timer);
	if (err >= 0) {
		strcpy(timer->name, "YMFPCI timer");
		timer->private_data = chip;
		timer->hw = snd_ymfpci_timer_hw;
	}
	chip->timer = timer;
	return err;
}


/*
 *  proc interface
 */

static void snd_ymfpci_proc_read(struct snd_info_entry *entry, 
				 struct snd_info_buffer *buffer)
{
	struct snd_ymfpci *chip = entry->private_data;
	int i;
	
	snd_iprintf(buffer, "YMFPCI\n\n");
	for (i = 0; i <= YDSXGR_WORKBASE; i += 4)
		snd_iprintf(buffer, "%04x: %04x\n", i, snd_ymfpci_readl(chip, i));
}

static int snd_ymfpci_proc_init(struct snd_card *card, struct snd_ymfpci *chip)
{
	return snd_card_ro_proc_new(card, "ymfpci", chip, snd_ymfpci_proc_read);
}

/*
 *  initialization routines
 */

static void snd_ymfpci_aclink_reset(struct pci_dev * pci)
{
	u8 cmd;

	pci_read_config_byte(pci, PCIR_DSXG_CTRL, &cmd);
#if 0 // force to reset
	if (cmd & 0x03) {
#endif
		pci_write_config_byte(pci, PCIR_DSXG_CTRL, cmd & 0xfc);
		pci_write_config_byte(pci, PCIR_DSXG_CTRL, cmd | 0x03);
		pci_write_config_byte(pci, PCIR_DSXG_CTRL, cmd & 0xfc);
		pci_write_config_word(pci, PCIR_DSXG_PWRCTRL1, 0);
		pci_write_config_word(pci, PCIR_DSXG_PWRCTRL2, 0);
#if 0
	}
#endif
}

static void snd_ymfpci_enable_dsp(struct snd_ymfpci *chip)
{
	snd_ymfpci_writel(chip, YDSXGR_CONFIG, 0x00000001);
}

static void snd_ymfpci_disable_dsp(struct snd_ymfpci *chip)
{
	u32 val;
	int timeout = 1000;

	val = snd_ymfpci_readl(chip, YDSXGR_CONFIG);
	if (val)
		snd_ymfpci_writel(chip, YDSXGR_CONFIG, 0x00000000);
	while (timeout-- > 0) {
		val = snd_ymfpci_readl(chip, YDSXGR_STATUS);
		if ((val & 0x00000002) == 0)
			break;
	}
}

static int snd_ymfpci_request_firmware(struct snd_ymfpci *chip)
{
	int err, is_1e;
	const char *name;

	err = request_firmware(&chip->dsp_microcode, "yamaha/ds1_dsp.fw",
			       &chip->pci->dev);
	if (err >= 0) {
		if (chip->dsp_microcode->size != YDSXG_DSPLENGTH) {
			dev_err(chip->card->dev,
				"DSP microcode has wrong size\n");
			err = -EINVAL;
		}
	}
	if (err < 0)
		return err;
	is_1e = chip->device_id == PCI_DEVICE_ID_YAMAHA_724F ||
		chip->device_id == PCI_DEVICE_ID_YAMAHA_740C ||
		chip->device_id == PCI_DEVICE_ID_YAMAHA_744 ||
		chip->device_id == PCI_DEVICE_ID_YAMAHA_754;
	name = is_1e ? "yamaha/ds1e_ctrl.fw" : "yamaha/ds1_ctrl.fw";
	err = request_firmware(&chip->controller_microcode, name,
			       &chip->pci->dev);
	if (err >= 0) {
		if (chip->controller_microcode->size != YDSXG_CTRLLENGTH) {
			dev_err(chip->card->dev,
				"controller microcode has wrong size\n");
			err = -EINVAL;
		}
	}
	if (err < 0)
		return err;
	return 0;
}

MODULE_FIRMWARE("yamaha/ds1_dsp.fw");
MODULE_FIRMWARE("yamaha/ds1_ctrl.fw");
MODULE_FIRMWARE("yamaha/ds1e_ctrl.fw");

static void snd_ymfpci_download_image(struct snd_ymfpci *chip)
{
	int i;
	u16 ctrl;
	const __le32 *inst;

	snd_ymfpci_writel(chip, YDSXGR_NATIVEDACOUTVOL, 0x00000000);
	snd_ymfpci_disable_dsp(chip);
	snd_ymfpci_writel(chip, YDSXGR_MODE, 0x00010000);
	snd_ymfpci_writel(chip, YDSXGR_MODE, 0x00000000);
	snd_ymfpci_writel(chip, YDSXGR_MAPOFREC, 0x00000000);
	snd_ymfpci_writel(chip, YDSXGR_MAPOFEFFECT, 0x00000000);
	snd_ymfpci_writel(chip, YDSXGR_PLAYCTRLBASE, 0x00000000);
	snd_ymfpci_writel(chip, YDSXGR_RECCTRLBASE, 0x00000000);
	snd_ymfpci_writel(chip, YDSXGR_EFFCTRLBASE, 0x00000000);
	ctrl = snd_ymfpci_readw(chip, YDSXGR_GLOBALCTRL);
	snd_ymfpci_writew(chip, YDSXGR_GLOBALCTRL, ctrl & ~0x0007);

	/* setup DSP instruction code */
	inst = (const __le32 *)chip->dsp_microcode->data;
	for (i = 0; i < YDSXG_DSPLENGTH / 4; i++)
		snd_ymfpci_writel(chip, YDSXGR_DSPINSTRAM + (i << 2),
				  le32_to_cpu(inst[i]));

	/* setup control instruction code */
	inst = (const __le32 *)chip->controller_microcode->data;
	for (i = 0; i < YDSXG_CTRLLENGTH / 4; i++)
		snd_ymfpci_writel(chip, YDSXGR_CTRLINSTRAM + (i << 2),
				  le32_to_cpu(inst[i]));

	snd_ymfpci_enable_dsp(chip);
}

static int snd_ymfpci_memalloc(struct snd_ymfpci *chip)
{
	long size, playback_ctrl_size;
	int voice, bank, reg;
	u8 *ptr;
	dma_addr_t ptr_addr;

	playback_ctrl_size = 4 + 4 * YDSXG_PLAYBACK_VOICES;
	chip->bank_size_playback = snd_ymfpci_readl(chip, YDSXGR_PLAYCTRLSIZE) << 2;
	chip->bank_size_capture = snd_ymfpci_readl(chip, YDSXGR_RECCTRLSIZE) << 2;
	chip->bank_size_effect = snd_ymfpci_readl(chip, YDSXGR_EFFCTRLSIZE) << 2;
	chip->work_size = YDSXG_DEFAULT_WORK_SIZE;
	
	size = ALIGN(playback_ctrl_size, 0x100) +
	       ALIGN(chip->bank_size_playback * 2 * YDSXG_PLAYBACK_VOICES, 0x100) +
	       ALIGN(chip->bank_size_capture * 2 * YDSXG_CAPTURE_VOICES, 0x100) +
	       ALIGN(chip->bank_size_effect * 2 * YDSXG_EFFECT_VOICES, 0x100) +
	       chip->work_size;
	/* work_ptr must be aligned to 256 bytes, but it's already
	   covered with the kernel page allocation mechanism */
	if (snd_dma_alloc_pages(SNDRV_DMA_TYPE_DEV, &chip->pci->dev,
				size, &chip->work_ptr) < 0) 
		return -ENOMEM;
	ptr = chip->work_ptr.area;
	ptr_addr = chip->work_ptr.addr;
	memset(ptr, 0, size);	/* for sure */

	chip->bank_base_playback = ptr;
	chip->bank_base_playback_addr = ptr_addr;
	chip->ctrl_playback = (__le32 *)ptr;
	chip->ctrl_playback[0] = cpu_to_le32(YDSXG_PLAYBACK_VOICES);
	ptr += ALIGN(playback_ctrl_size, 0x100);
	ptr_addr += ALIGN(playback_ctrl_size, 0x100);
	for (voice = 0; voice < YDSXG_PLAYBACK_VOICES; voice++) {
		chip->voices[voice].number = voice;
		chip->voices[voice].bank = (struct snd_ymfpci_playback_bank *)ptr;
		chip->voices[voice].bank_addr = ptr_addr;
		for (bank = 0; bank < 2; bank++) {
			chip->bank_playback[voice][bank] = (struct snd_ymfpci_playback_bank *)ptr;
			ptr += chip->bank_size_playback;
			ptr_addr += chip->bank_size_playback;
		}
	}
	ptr = (char *)ALIGN((unsigned long)ptr, 0x100);
	ptr_addr = ALIGN(ptr_addr, 0x100);
	chip->bank_base_capture = ptr;
	chip->bank_base_capture_addr = ptr_addr;
	for (voice = 0; voice < YDSXG_CAPTURE_VOICES; voice++)
		for (bank = 0; bank < 2; bank++) {
			chip->bank_capture[voice][bank] = (struct snd_ymfpci_capture_bank *)ptr;
			ptr += chip->bank_size_capture;
			ptr_addr += chip->bank_size_capture;
		}
	ptr = (char *)ALIGN((unsigned long)ptr, 0x100);
	ptr_addr = ALIGN(ptr_addr, 0x100);
	chip->bank_base_effect = ptr;
	chip->bank_base_effect_addr = ptr_addr;
	for (voice = 0; voice < YDSXG_EFFECT_VOICES; voice++)
		for (bank = 0; bank < 2; bank++) {
			chip->bank_effect[voice][bank] = (struct snd_ymfpci_effect_bank *)ptr;
			ptr += chip->bank_size_effect;
			ptr_addr += chip->bank_size_effect;
		}
	ptr = (char *)ALIGN((unsigned long)ptr, 0x100);
	ptr_addr = ALIGN(ptr_addr, 0x100);
	chip->work_base = ptr;
	chip->work_base_addr = ptr_addr;
	
	snd_BUG_ON(ptr + chip->work_size !=
		   chip->work_ptr.area + chip->work_ptr.bytes);

	snd_ymfpci_writel(chip, YDSXGR_PLAYCTRLBASE, chip->bank_base_playback_addr);
	snd_ymfpci_writel(chip, YDSXGR_RECCTRLBASE, chip->bank_base_capture_addr);
	snd_ymfpci_writel(chip, YDSXGR_EFFCTRLBASE, chip->bank_base_effect_addr);
	snd_ymfpci_writel(chip, YDSXGR_WORKBASE, chip->work_base_addr);
	snd_ymfpci_writel(chip, YDSXGR_WORKSIZE, chip->work_size >> 2);

	/* S/PDIF output initialization */
	chip->spdif_bits = chip->spdif_pcm_bits = SNDRV_PCM_DEFAULT_CON_SPDIF & 0xffff;
	snd_ymfpci_writew(chip, YDSXGR_SPDIFOUTCTRL, 0);
	snd_ymfpci_writew(chip, YDSXGR_SPDIFOUTSTATUS, chip->spdif_bits);

	/* S/PDIF input initialization */
	snd_ymfpci_writew(chip, YDSXGR_SPDIFINCTRL, 0);

	/* digital mixer setup */
	for (reg = 0x80; reg < 0xc0; reg += 4)
		snd_ymfpci_writel(chip, reg, 0);
	snd_ymfpci_writel(chip, YDSXGR_NATIVEDACOUTVOL, 0x3fff3fff);
	snd_ymfpci_writel(chip, YDSXGR_BUF441OUTVOL, 0x3fff3fff);
	snd_ymfpci_writel(chip, YDSXGR_ZVOUTVOL, 0x3fff3fff);
	snd_ymfpci_writel(chip, YDSXGR_SPDIFOUTVOL, 0x3fff3fff);
	snd_ymfpci_writel(chip, YDSXGR_NATIVEADCINVOL, 0x3fff3fff);
	snd_ymfpci_writel(chip, YDSXGR_NATIVEDACINVOL, 0x3fff3fff);
	snd_ymfpci_writel(chip, YDSXGR_PRIADCLOOPVOL, 0x3fff3fff);
	snd_ymfpci_writel(chip, YDSXGR_LEGACYOUTVOL, 0x3fff3fff);
	
	return 0;
}

static int snd_ymfpci_free(struct snd_ymfpci *chip)
{
	u16 ctrl;

	if (snd_BUG_ON(!chip))
		return -EINVAL;

	if (chip->res_reg_area) {	/* don't touch busy hardware */
		snd_ymfpci_writel(chip, YDSXGR_NATIVEDACOUTVOL, 0);
		snd_ymfpci_writel(chip, YDSXGR_BUF441OUTVOL, 0);
		snd_ymfpci_writel(chip, YDSXGR_LEGACYOUTVOL, 0);
		snd_ymfpci_writel(chip, YDSXGR_STATUS, ~0);
		snd_ymfpci_disable_dsp(chip);
		snd_ymfpci_writel(chip, YDSXGR_PLAYCTRLBASE, 0);
		snd_ymfpci_writel(chip, YDSXGR_RECCTRLBASE, 0);
		snd_ymfpci_writel(chip, YDSXGR_EFFCTRLBASE, 0);
		snd_ymfpci_writel(chip, YDSXGR_WORKBASE, 0);
		snd_ymfpci_writel(chip, YDSXGR_WORKSIZE, 0);
		ctrl = snd_ymfpci_readw(chip, YDSXGR_GLOBALCTRL);
		snd_ymfpci_writew(chip, YDSXGR_GLOBALCTRL, ctrl & ~0x0007);
	}

	snd_ymfpci_ac3_done(chip);

	/* Set PCI device to D3 state */
#if 0
	/* FIXME: temporarily disabled, otherwise we cannot fire up
	 * the chip again unless reboot.  ACPI bug?
	 */
	pci_set_power_state(chip->pci, PCI_D3hot);
#endif

#ifdef CONFIG_PM_SLEEP
	kfree(chip->saved_regs);
#endif
	if (chip->irq >= 0)
		free_irq(chip->irq, chip);
	release_and_free_resource(chip->mpu_res);
	release_and_free_resource(chip->fm_res);
	snd_ymfpci_free_gameport(chip);
	iounmap(chip->reg_area_virt);
	if (chip->work_ptr.area)
		snd_dma_free_pages(&chip->work_ptr);
	
	release_and_free_resource(chip->res_reg_area);

	pci_write_config_word(chip->pci, 0x40, chip->old_legacy_ctrl);
	
	pci_disable_device(chip->pci);
	release_firmware(chip->dsp_microcode);
	release_firmware(chip->controller_microcode);
	kfree(chip);
	return 0;
}

static int snd_ymfpci_dev_free(struct snd_device *device)
{
	struct snd_ymfpci *chip = device->device_data;
	return snd_ymfpci_free(chip);
}

#ifdef CONFIG_PM_SLEEP
static const int saved_regs_index[] = {
	/* spdif */
	YDSXGR_SPDIFOUTCTRL,
	YDSXGR_SPDIFOUTSTATUS,
	YDSXGR_SPDIFINCTRL,
	/* volumes */
	YDSXGR_PRIADCLOOPVOL,
	YDSXGR_NATIVEDACINVOL,
	YDSXGR_NATIVEDACOUTVOL,
	YDSXGR_BUF441OUTVOL,
	YDSXGR_NATIVEADCINVOL,
	YDSXGR_SPDIFLOOPVOL,
	YDSXGR_SPDIFOUTVOL,
	YDSXGR_ZVOUTVOL,
	YDSXGR_LEGACYOUTVOL,
	/* address bases */
	YDSXGR_PLAYCTRLBASE,
	YDSXGR_RECCTRLBASE,
	YDSXGR_EFFCTRLBASE,
	YDSXGR_WORKBASE,
	/* capture set up */
	YDSXGR_MAPOFREC,
	YDSXGR_RECFORMAT,
	YDSXGR_RECSLOTSR,
	YDSXGR_ADCFORMAT,
	YDSXGR_ADCSLOTSR,
};
#define YDSXGR_NUM_SAVED_REGS	ARRAY_SIZE(saved_regs_index)

static int snd_ymfpci_suspend(struct device *dev)
{
	struct snd_card *card = dev_get_drvdata(dev);
	struct snd_ymfpci *chip = card->private_data;
	unsigned int i;
	
	snd_power_change_state(card, SNDRV_CTL_POWER_D3hot);
	snd_ac97_suspend(chip->ac97);
	for (i = 0; i < YDSXGR_NUM_SAVED_REGS; i++)
		chip->saved_regs[i] = snd_ymfpci_readl(chip, saved_regs_index[i]);
	chip->saved_ydsxgr_mode = snd_ymfpci_readl(chip, YDSXGR_MODE);
	pci_read_config_word(chip->pci, PCIR_DSXG_LEGACY,
			     &chip->saved_dsxg_legacy);
	pci_read_config_word(chip->pci, PCIR_DSXG_ELEGACY,
			     &chip->saved_dsxg_elegacy);
	snd_ymfpci_writel(chip, YDSXGR_NATIVEDACOUTVOL, 0);
	snd_ymfpci_writel(chip, YDSXGR_BUF441OUTVOL, 0);
	snd_ymfpci_disable_dsp(chip);
	return 0;
}

static int snd_ymfpci_resume(struct device *dev)
{
	struct pci_dev *pci = to_pci_dev(dev);
	struct snd_card *card = dev_get_drvdata(dev);
	struct snd_ymfpci *chip = card->private_data;
	unsigned int i;

	snd_ymfpci_aclink_reset(pci);
	snd_ymfpci_codec_ready(chip, 0);
	snd_ymfpci_download_image(chip);
	udelay(100);

	for (i = 0; i < YDSXGR_NUM_SAVED_REGS; i++)
		snd_ymfpci_writel(chip, saved_regs_index[i], chip->saved_regs[i]);

	snd_ac97_resume(chip->ac97);

	pci_write_config_word(chip->pci, PCIR_DSXG_LEGACY,
			      chip->saved_dsxg_legacy);
	pci_write_config_word(chip->pci, PCIR_DSXG_ELEGACY,
			      chip->saved_dsxg_elegacy);

	/* start hw again */
	if (chip->start_count > 0) {
		spin_lock_irq(&chip->reg_lock);
		snd_ymfpci_writel(chip, YDSXGR_MODE, chip->saved_ydsxgr_mode);
		chip->active_bank = snd_ymfpci_readl(chip, YDSXGR_CTRLSELECT);
		spin_unlock_irq(&chip->reg_lock);
	}
	snd_power_change_state(card, SNDRV_CTL_POWER_D0);
	return 0;
}

SIMPLE_DEV_PM_OPS(snd_ymfpci_pm, snd_ymfpci_suspend, snd_ymfpci_resume);
#endif /* CONFIG_PM_SLEEP */

int snd_ymfpci_create(struct snd_card *card,
		      struct pci_dev *pci,
		      unsigned short old_legacy_ctrl,
		      struct snd_ymfpci **rchip)
{
	struct snd_ymfpci *chip;
	int err;
	static const struct snd_device_ops ops = {
		.dev_free =	snd_ymfpci_dev_free,
	};
	
	*rchip = NULL;

	/* enable PCI device */
	err = pci_enable_device(pci);
	if (err < 0)
		return err;

	chip = kzalloc(sizeof(*chip), GFP_KERNEL);
	if (chip == NULL) {
		pci_disable_device(pci);
		return -ENOMEM;
	}
	chip->old_legacy_ctrl = old_legacy_ctrl;
	spin_lock_init(&chip->reg_lock);
	spin_lock_init(&chip->voice_lock);
	init_waitqueue_head(&chip->interrupt_sleep);
	atomic_set(&chip->interrupt_sleep_count, 0);
	chip->card = card;
	chip->pci = pci;
	chip->irq = -1;
	chip->device_id = pci->device;
	chip->rev = pci->revision;
	chip->reg_area_phys = pci_resource_start(pci, 0);
	chip->reg_area_virt = ioremap(chip->reg_area_phys, 0x8000);
	pci_set_master(pci);
	chip->src441_used = -1;

	chip->res_reg_area = request_mem_region(chip->reg_area_phys, 0x8000, "YMFPCI");
	if (!chip->res_reg_area) {
		dev_err(chip->card->dev,
			"unable to grab memory region 0x%lx-0x%lx\n",
			chip->reg_area_phys, chip->reg_area_phys + 0x8000 - 1);
		err = -EBUSY;
		goto free_chip;
	}
	if (request_irq(pci->irq, snd_ymfpci_interrupt, IRQF_SHARED,
			KBUILD_MODNAME, chip)) {
		dev_err(chip->card->dev, "unable to grab IRQ %d\n", pci->irq);
		err = -EBUSY;
		goto free_chip;
	}
	chip->irq = pci->irq;
	card->sync_irq = chip->irq;

	snd_ymfpci_aclink_reset(pci);
	if (snd_ymfpci_codec_ready(chip, 0) < 0) {
		err = -EIO;
		goto free_chip;
	}

	err = snd_ymfpci_request_firmware(chip);
	if (err < 0) {
		dev_err(chip->card->dev, "firmware request failed: %d\n", err);
		goto free_chip;
	}
	snd_ymfpci_download_image(chip);

	udelay(100); /* seems we need a delay after downloading image.. */

	if (snd_ymfpci_memalloc(chip) < 0) {
		err = -EIO;
		goto free_chip;
	}

	err = snd_ymfpci_ac3_init(chip);
	if (err < 0)
		goto free_chip;

#ifdef CONFIG_PM_SLEEP
	chip->saved_regs = kmalloc_array(YDSXGR_NUM_SAVED_REGS, sizeof(u32),
					 GFP_KERNEL);
	if (chip->saved_regs == NULL) {
		err = -ENOMEM;
		goto free_chip;
	}
#endif

	err = snd_device_new(card, SNDRV_DEV_LOWLEVEL, chip, &ops);
	if (err < 0)
		goto free_chip;

	snd_ymfpci_proc_init(card, chip);

	*rchip = chip;
	return 0;

free_chip:
	snd_ymfpci_free(chip);
	return err;
}<|MERGE_RESOLUTION|>--- conflicted
+++ resolved
@@ -629,12 +629,8 @@
 	struct snd_ymfpci_pcm *ypcm = runtime->private_data;
 	int err;
 
-<<<<<<< HEAD
-	if ((err = snd_ymfpci_pcm_voice_alloc(ypcm, params_channels(hw_params))) < 0)
-=======
 	err = snd_ymfpci_pcm_voice_alloc(ypcm, params_channels(hw_params));
 	if (err < 0)
->>>>>>> 7d2a07b7
 		return err;
 	return 0;
 }
