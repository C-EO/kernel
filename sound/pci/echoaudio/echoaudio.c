// SPDX-License-Identifier: GPL-2.0-only
/*
 *  ALSA driver for Echoaudio soundcards.
 *  Copyright (C) 2003-2004 Giuliano Pochini <pochini@shiny.it>
 *  Copyright (C) 2020 Mark Hills <mark@xwax.org>
 */

#include <linux/module.h>

MODULE_AUTHOR("Giuliano Pochini <pochini@shiny.it>");
MODULE_LICENSE("GPL v2");
MODULE_DESCRIPTION("Echoaudio " ECHOCARD_NAME " soundcards driver");
MODULE_DEVICE_TABLE(pci, snd_echo_ids);

static int index[SNDRV_CARDS] = SNDRV_DEFAULT_IDX;
static char *id[SNDRV_CARDS] = SNDRV_DEFAULT_STR;
static bool enable[SNDRV_CARDS] = SNDRV_DEFAULT_ENABLE_PNP;

module_param_array(index, int, NULL, 0444);
MODULE_PARM_DESC(index, "Index value for " ECHOCARD_NAME " soundcard.");
module_param_array(id, charp, NULL, 0444);
MODULE_PARM_DESC(id, "ID string for " ECHOCARD_NAME " soundcard.");
module_param_array(enable, bool, NULL, 0444);
MODULE_PARM_DESC(enable, "Enable " ECHOCARD_NAME " soundcard.");

static const unsigned int channels_list[10] = {1, 2, 4, 6, 8, 10, 12, 14, 16, 999999};
static const DECLARE_TLV_DB_SCALE(db_scale_output_gain, -12800, 100, 1);



static int get_firmware(const struct firmware **fw_entry,
			struct echoaudio *chip, const short fw_index)
{
	int err;
	char name[30];

#ifdef CONFIG_PM_SLEEP
	if (chip->fw_cache[fw_index]) {
		dev_dbg(chip->card->dev,
			"firmware requested: %s is cached\n",
			card_fw[fw_index].data);
		*fw_entry = chip->fw_cache[fw_index];
		return 0;
	}
#endif

	dev_dbg(chip->card->dev,
		"firmware requested: %s\n", card_fw[fw_index].data);
	snprintf(name, sizeof(name), "ea/%s", card_fw[fw_index].data);
	err = request_firmware(fw_entry, name, &chip->pci->dev);
	if (err < 0)
		dev_err(chip->card->dev,
			"get_firmware(): Firmware not available (%d)\n", err);
#ifdef CONFIG_PM_SLEEP
	else
		chip->fw_cache[fw_index] = *fw_entry;
#endif
	return err;
}



static void free_firmware(const struct firmware *fw_entry,
			  struct echoaudio *chip)
{
#ifdef CONFIG_PM_SLEEP
	dev_dbg(chip->card->dev, "firmware not released (kept in cache)\n");
#else
	release_firmware(fw_entry);
#endif
}



static void free_firmware_cache(struct echoaudio *chip)
{
#ifdef CONFIG_PM_SLEEP
	int i;

	for (i = 0; i < 8 ; i++)
		if (chip->fw_cache[i]) {
			release_firmware(chip->fw_cache[i]);
			dev_dbg(chip->card->dev, "release_firmware(%d)\n", i);
		}

#endif
}



/******************************************************************************
	PCM interface
******************************************************************************/

static void audiopipe_free(struct snd_pcm_runtime *runtime)
{
	struct audiopipe *pipe = runtime->private_data;

	if (pipe->sgpage.area)
		snd_dma_free_pages(&pipe->sgpage);
	kfree(pipe);
}



static int hw_rule_capture_format_by_channels(struct snd_pcm_hw_params *params,
					      struct snd_pcm_hw_rule *rule)
{
	struct snd_interval *c = hw_param_interval(params,
						   SNDRV_PCM_HW_PARAM_CHANNELS);
	struct snd_mask *f = hw_param_mask(params, SNDRV_PCM_HW_PARAM_FORMAT);
	struct snd_mask fmt;

	snd_mask_any(&fmt);

#ifndef ECHOCARD_HAS_STEREO_BIG_ENDIAN32
	/* >=2 channels cannot be S32_BE */
	if (c->min == 2) {
		fmt.bits[0] &= ~SNDRV_PCM_FMTBIT_S32_BE;
		return snd_mask_refine(f, &fmt);
	}
#endif
	/* > 2 channels cannot be U8 and S32_BE */
	if (c->min > 2) {
		fmt.bits[0] &= ~(SNDRV_PCM_FMTBIT_U8 | SNDRV_PCM_FMTBIT_S32_BE);
		return snd_mask_refine(f, &fmt);
	}
	/* Mono is ok with any format */
	return 0;
}



static int hw_rule_capture_channels_by_format(struct snd_pcm_hw_params *params,
					      struct snd_pcm_hw_rule *rule)
{
	struct snd_interval *c = hw_param_interval(params,
						   SNDRV_PCM_HW_PARAM_CHANNELS);
	struct snd_mask *f = hw_param_mask(params, SNDRV_PCM_HW_PARAM_FORMAT);
	struct snd_interval ch;

	snd_interval_any(&ch);

	/* S32_BE is mono (and stereo) only */
	if (f->bits[0] == SNDRV_PCM_FMTBIT_S32_BE) {
		ch.min = 1;
#ifdef ECHOCARD_HAS_STEREO_BIG_ENDIAN32
		ch.max = 2;
#else
		ch.max = 1;
#endif
		ch.integer = 1;
		return snd_interval_refine(c, &ch);
	}
	/* U8 can be only mono or stereo */
	if (f->bits[0] == SNDRV_PCM_FMTBIT_U8) {
		ch.min = 1;
		ch.max = 2;
		ch.integer = 1;
		return snd_interval_refine(c, &ch);
	}
	/* S16_LE, S24_3LE and S32_LE support any number of channels. */
	return 0;
}



static int hw_rule_playback_format_by_channels(struct snd_pcm_hw_params *params,
					       struct snd_pcm_hw_rule *rule)
{
	struct snd_interval *c = hw_param_interval(params,
						   SNDRV_PCM_HW_PARAM_CHANNELS);
	struct snd_mask *f = hw_param_mask(params, SNDRV_PCM_HW_PARAM_FORMAT);
	struct snd_mask fmt;
	u64 fmask;
	snd_mask_any(&fmt);

	fmask = fmt.bits[0] + ((u64)fmt.bits[1] << 32);

	/* >2 channels must be S16_LE, S24_3LE or S32_LE */
	if (c->min > 2) {
		fmask &= SNDRV_PCM_FMTBIT_S16_LE |
			 SNDRV_PCM_FMTBIT_S24_3LE |
			 SNDRV_PCM_FMTBIT_S32_LE;
	/* 1 channel must be S32_BE or S32_LE */
	} else if (c->max == 1)
		fmask &= SNDRV_PCM_FMTBIT_S32_LE | SNDRV_PCM_FMTBIT_S32_BE;
#ifndef ECHOCARD_HAS_STEREO_BIG_ENDIAN32
	/* 2 channels cannot be S32_BE */
	else if (c->min == 2 && c->max == 2)
		fmask &= ~SNDRV_PCM_FMTBIT_S32_BE;
#endif
	else
		return 0;

	fmt.bits[0] &= (u32)fmask;
	fmt.bits[1] &= (u32)(fmask >> 32);
	return snd_mask_refine(f, &fmt);
}



static int hw_rule_playback_channels_by_format(struct snd_pcm_hw_params *params,
					       struct snd_pcm_hw_rule *rule)
{
	struct snd_interval *c = hw_param_interval(params,
						   SNDRV_PCM_HW_PARAM_CHANNELS);
	struct snd_mask *f = hw_param_mask(params, SNDRV_PCM_HW_PARAM_FORMAT);
	struct snd_interval ch;
	u64 fmask;

	snd_interval_any(&ch);
	ch.integer = 1;
	fmask = f->bits[0] + ((u64)f->bits[1] << 32);

	/* S32_BE is mono (and stereo) only */
	if (fmask == SNDRV_PCM_FMTBIT_S32_BE) {
		ch.min = 1;
#ifdef ECHOCARD_HAS_STEREO_BIG_ENDIAN32
		ch.max = 2;
#else
		ch.max = 1;
#endif
	/* U8 is stereo only */
	} else if (fmask == SNDRV_PCM_FMTBIT_U8)
		ch.min = ch.max = 2;
	/* S16_LE and S24_3LE must be at least stereo */
	else if (!(fmask & ~(SNDRV_PCM_FMTBIT_S16_LE |
			       SNDRV_PCM_FMTBIT_S24_3LE)))
		ch.min = 2;
	else
		return 0;

	return snd_interval_refine(c, &ch);
}



/* Since the sample rate is a global setting, do allow the user to change the
sample rate only if there is only one pcm device open. */
static int hw_rule_sample_rate(struct snd_pcm_hw_params *params,
			       struct snd_pcm_hw_rule *rule)
{
	struct snd_interval *rate = hw_param_interval(params,
						      SNDRV_PCM_HW_PARAM_RATE);
	struct echoaudio *chip = rule->private;
	struct snd_interval fixed;
	int err;

	mutex_lock(&chip->mode_mutex);

	if (chip->can_set_rate) {
		err = 0;
	} else {
		snd_interval_any(&fixed);
		fixed.min = fixed.max = chip->sample_rate;
		err = snd_interval_refine(rate, &fixed);
	}

	mutex_unlock(&chip->mode_mutex);
	return err;
}


static int pcm_open(struct snd_pcm_substream *substream,
		    signed char max_channels)
{
	struct echoaudio *chip;
	struct snd_pcm_runtime *runtime;
	struct audiopipe *pipe;
	int err, i;

	if (max_channels <= 0)
		return -EAGAIN;

	chip = snd_pcm_substream_chip(substream);
	runtime = substream->runtime;

	pipe = kzalloc(sizeof(struct audiopipe), GFP_KERNEL);
	if (!pipe)
		return -ENOMEM;
	pipe->index = -1;		/* Not configured yet */

	/* Set up hw capabilities and contraints */
	memcpy(&pipe->hw, &pcm_hardware_skel, sizeof(struct snd_pcm_hardware));
	dev_dbg(chip->card->dev, "max_channels=%d\n", max_channels);
	pipe->constr.list = channels_list;
	pipe->constr.mask = 0;
	for (i = 0; channels_list[i] <= max_channels; i++);
	pipe->constr.count = i;
	if (pipe->hw.channels_max > max_channels)
		pipe->hw.channels_max = max_channels;
	if (chip->digital_mode == DIGITAL_MODE_ADAT) {
		pipe->hw.rate_max = 48000;
		pipe->hw.rates &= SNDRV_PCM_RATE_8000_48000;
	}

	runtime->hw = pipe->hw;
	runtime->private_data = pipe;
	runtime->private_free = audiopipe_free;
	snd_pcm_set_sync(substream);

	/* Only mono and any even number of channels are allowed */
	err = snd_pcm_hw_constraint_list(runtime, 0,
					 SNDRV_PCM_HW_PARAM_CHANNELS,
					 &pipe->constr);
	if (err < 0)
		return err;

	/* All periods should have the same size */
	err = snd_pcm_hw_constraint_integer(runtime,
					    SNDRV_PCM_HW_PARAM_PERIODS);
	if (err < 0)
		return err;

	/* The hw accesses memory in chunks 32 frames long and they should be
	32-bytes-aligned. It's not a requirement, but it seems that IRQs are
	generated with a resolution of 32 frames. Thus we need the following */
	err = snd_pcm_hw_constraint_step(runtime, 0,
					 SNDRV_PCM_HW_PARAM_PERIOD_SIZE, 32);
	if (err < 0)
		return err;
	err = snd_pcm_hw_constraint_step(runtime, 0,
					 SNDRV_PCM_HW_PARAM_BUFFER_SIZE, 32);
	if (err < 0)
		return err;

	err = snd_pcm_hw_rule_add(substream->runtime, 0,
				  SNDRV_PCM_HW_PARAM_RATE,
				  hw_rule_sample_rate, chip,
				  SNDRV_PCM_HW_PARAM_RATE, -1);
	if (err < 0)
		return err;

	/* Allocate a page for the scatter-gather list */
<<<<<<< HEAD
	if ((err = snd_dma_alloc_pages(SNDRV_DMA_TYPE_DEV,
				       &chip->pci->dev,
				       PAGE_SIZE, &pipe->sgpage)) < 0) {
=======
	err = snd_dma_alloc_pages(SNDRV_DMA_TYPE_DEV,
				  &chip->pci->dev,
				  PAGE_SIZE, &pipe->sgpage);
	if (err < 0) {
>>>>>>> 7d2a07b7
		dev_err(chip->card->dev, "s-g list allocation failed\n");
		return err;
	}

	/*
	 * Sole ownership required to set the rate
	 */

	dev_dbg(chip->card->dev, "pcm_open opencount=%d can_set_rate=%d, rate_set=%d",
		chip->opencount, chip->can_set_rate, chip->rate_set);

	chip->opencount++;
	if (chip->opencount > 1 && chip->rate_set)
		chip->can_set_rate = 0;

	return 0;
}



static int pcm_analog_in_open(struct snd_pcm_substream *substream)
{
	struct echoaudio *chip = snd_pcm_substream_chip(substream);
	int err;

	err = pcm_open(substream,
		       num_analog_busses_in(chip) - substream->number);
	if (err < 0)
		return err;
	err = snd_pcm_hw_rule_add(substream->runtime, 0,
				  SNDRV_PCM_HW_PARAM_CHANNELS,
				  hw_rule_capture_channels_by_format, NULL,
				  SNDRV_PCM_HW_PARAM_FORMAT, -1);
	if (err < 0)
		return err;
	err = snd_pcm_hw_rule_add(substream->runtime, 0,
				  SNDRV_PCM_HW_PARAM_FORMAT,
				  hw_rule_capture_format_by_channels, NULL,
				  SNDRV_PCM_HW_PARAM_CHANNELS, -1);
	if (err < 0)
		return err;

	return 0;
}



static int pcm_analog_out_open(struct snd_pcm_substream *substream)
{
	struct echoaudio *chip = snd_pcm_substream_chip(substream);
	int max_channels, err;

#ifdef ECHOCARD_HAS_VMIXER
	max_channels = num_pipes_out(chip);
#else
	max_channels = num_analog_busses_out(chip);
#endif
	err = pcm_open(substream, max_channels - substream->number);
	if (err < 0)
		return err;
	err = snd_pcm_hw_rule_add(substream->runtime, 0,
				  SNDRV_PCM_HW_PARAM_CHANNELS,
				  hw_rule_playback_channels_by_format,
				  NULL,
				  SNDRV_PCM_HW_PARAM_FORMAT, -1);
	if (err < 0)
		return err;
	err = snd_pcm_hw_rule_add(substream->runtime, 0,
				  SNDRV_PCM_HW_PARAM_FORMAT,
				  hw_rule_playback_format_by_channels,
				  NULL,
				  SNDRV_PCM_HW_PARAM_CHANNELS, -1);
	if (err < 0)
		return err;

	return 0;
}



#ifdef ECHOCARD_HAS_DIGITAL_IO

static int pcm_digital_in_open(struct snd_pcm_substream *substream)
{
	struct echoaudio *chip = snd_pcm_substream_chip(substream);
	int err, max_channels;

	max_channels = num_digital_busses_in(chip) - substream->number;
	mutex_lock(&chip->mode_mutex);
	if (chip->digital_mode == DIGITAL_MODE_ADAT)
		err = pcm_open(substream, max_channels);
	else	/* If the card has ADAT, subtract the 6 channels
		 * that S/PDIF doesn't have
		 */
		err = pcm_open(substream, max_channels - ECHOCARD_HAS_ADAT);

	if (err < 0)
		goto din_exit;

	err = snd_pcm_hw_rule_add(substream->runtime, 0,
				  SNDRV_PCM_HW_PARAM_CHANNELS,
				  hw_rule_capture_channels_by_format, NULL,
				  SNDRV_PCM_HW_PARAM_FORMAT, -1);
	if (err < 0)
		goto din_exit;
	err = snd_pcm_hw_rule_add(substream->runtime, 0,
				  SNDRV_PCM_HW_PARAM_FORMAT,
				  hw_rule_capture_format_by_channels, NULL,
				  SNDRV_PCM_HW_PARAM_CHANNELS, -1);
	if (err < 0)
		goto din_exit;

din_exit:
	mutex_unlock(&chip->mode_mutex);
	return err;
}



#ifndef ECHOCARD_HAS_VMIXER	/* See the note in snd_echo_new_pcm() */

static int pcm_digital_out_open(struct snd_pcm_substream *substream)
{
	struct echoaudio *chip = snd_pcm_substream_chip(substream);
	int err, max_channels;

	max_channels = num_digital_busses_out(chip) - substream->number;
	mutex_lock(&chip->mode_mutex);
	if (chip->digital_mode == DIGITAL_MODE_ADAT)
		err = pcm_open(substream, max_channels);
	else	/* If the card has ADAT, subtract the 6 channels
		 * that S/PDIF doesn't have
		 */
		err = pcm_open(substream, max_channels - ECHOCARD_HAS_ADAT);

	if (err < 0)
		goto dout_exit;

	err = snd_pcm_hw_rule_add(substream->runtime, 0,
				  SNDRV_PCM_HW_PARAM_CHANNELS,
				  hw_rule_playback_channels_by_format,
				  NULL, SNDRV_PCM_HW_PARAM_FORMAT,
				  -1);
	if (err < 0)
		goto dout_exit;
	err = snd_pcm_hw_rule_add(substream->runtime, 0,
				  SNDRV_PCM_HW_PARAM_FORMAT,
				  hw_rule_playback_format_by_channels,
				  NULL, SNDRV_PCM_HW_PARAM_CHANNELS,
				  -1);
	if (err < 0)
		goto dout_exit;

dout_exit:
	mutex_unlock(&chip->mode_mutex);
	return err;
}

#endif /* !ECHOCARD_HAS_VMIXER */

#endif /* ECHOCARD_HAS_DIGITAL_IO */



static int pcm_close(struct snd_pcm_substream *substream)
{
	struct echoaudio *chip = snd_pcm_substream_chip(substream);

	/* Nothing to do here. Audio is already off and pipe will be
	 * freed by its callback
	 */

	mutex_lock(&chip->mode_mutex);

	dev_dbg(chip->card->dev, "pcm_open opencount=%d can_set_rate=%d, rate_set=%d",
		chip->opencount, chip->can_set_rate, chip->rate_set);

	chip->opencount--;

	switch (chip->opencount) {
	case 1:
		chip->can_set_rate = 1;
		break;

	case 0:
		chip->rate_set = 0;
		break;
	}

	mutex_unlock(&chip->mode_mutex);
	return 0;
}



/* Channel allocation and scatter-gather list setup */
static int init_engine(struct snd_pcm_substream *substream,
		       struct snd_pcm_hw_params *hw_params,
		       int pipe_index, int interleave)
{
	struct echoaudio *chip;
	int err, per, rest, page, edge, offs;
	struct audiopipe *pipe;

	chip = snd_pcm_substream_chip(substream);
	pipe = (struct audiopipe *) substream->runtime->private_data;

	/* Sets up che hardware. If it's already initialized, reset and
	 * redo with the new parameters
	 */
	spin_lock_irq(&chip->lock);
	if (pipe->index >= 0) {
		dev_dbg(chip->card->dev, "hwp_ie free(%d)\n", pipe->index);
		err = free_pipes(chip, pipe);
		snd_BUG_ON(err);
		chip->substream[pipe->index] = NULL;
	}

	err = allocate_pipes(chip, pipe, pipe_index, interleave);
	if (err < 0) {
		spin_unlock_irq(&chip->lock);
		dev_err(chip->card->dev, "allocate_pipes(%d) err=%d\n",
			pipe_index, err);
		return err;
	}
	spin_unlock_irq(&chip->lock);
	dev_dbg(chip->card->dev, "allocate_pipes()=%d\n", pipe_index);

	dev_dbg(chip->card->dev,
		"pcm_hw_params (bufsize=%dB periods=%d persize=%dB)\n",
		params_buffer_bytes(hw_params), params_periods(hw_params),
		params_period_bytes(hw_params));

	sglist_init(chip, pipe);
	edge = PAGE_SIZE;
	for (offs = page = per = 0; offs < params_buffer_bytes(hw_params);
	     per++) {
		rest = params_period_bytes(hw_params);
		if (offs + rest > params_buffer_bytes(hw_params))
			rest = params_buffer_bytes(hw_params) - offs;
		while (rest) {
			dma_addr_t addr;
			addr = snd_pcm_sgbuf_get_addr(substream, offs);
			if (rest <= edge - offs) {
				sglist_add_mapping(chip, pipe, addr, rest);
				sglist_add_irq(chip, pipe);
				offs += rest;
				rest = 0;
			} else {
				sglist_add_mapping(chip, pipe, addr,
						   edge - offs);
				rest -= edge - offs;
				offs = edge;
			}
			if (offs == edge) {
				edge += PAGE_SIZE;
				page++;
			}
		}
	}

	/* Close the ring buffer */
	sglist_wrap(chip, pipe);

	/* This stuff is used by the irq handler, so it must be
	 * initialized before chip->substream
	 */
	pipe->last_period = 0;
	pipe->last_counter = 0;
	pipe->position = 0;
	smp_wmb();
	chip->substream[pipe_index] = substream;
	chip->rate_set = 1;
	spin_lock_irq(&chip->lock);
	set_sample_rate(chip, hw_params->rate_num / hw_params->rate_den);
	spin_unlock_irq(&chip->lock);
	return 0;
}



static int pcm_analog_in_hw_params(struct snd_pcm_substream *substream,
				   struct snd_pcm_hw_params *hw_params)
{
	struct echoaudio *chip = snd_pcm_substream_chip(substream);

	return init_engine(substream, hw_params, px_analog_in(chip) +
			substream->number, params_channels(hw_params));
}



static int pcm_analog_out_hw_params(struct snd_pcm_substream *substream,
				    struct snd_pcm_hw_params *hw_params)
{
	return init_engine(substream, hw_params, substream->number,
			   params_channels(hw_params));
}



#ifdef ECHOCARD_HAS_DIGITAL_IO

static int pcm_digital_in_hw_params(struct snd_pcm_substream *substream,
				    struct snd_pcm_hw_params *hw_params)
{
	struct echoaudio *chip = snd_pcm_substream_chip(substream);

	return init_engine(substream, hw_params, px_digital_in(chip) +
			substream->number, params_channels(hw_params));
}



#ifndef ECHOCARD_HAS_VMIXER	/* See the note in snd_echo_new_pcm() */
static int pcm_digital_out_hw_params(struct snd_pcm_substream *substream,
				     struct snd_pcm_hw_params *hw_params)
{
	struct echoaudio *chip = snd_pcm_substream_chip(substream);

	return init_engine(substream, hw_params, px_digital_out(chip) +
			substream->number, params_channels(hw_params));
}
#endif /* !ECHOCARD_HAS_VMIXER */

#endif /* ECHOCARD_HAS_DIGITAL_IO */



static int pcm_hw_free(struct snd_pcm_substream *substream)
{
	struct echoaudio *chip;
	struct audiopipe *pipe;

	chip = snd_pcm_substream_chip(substream);
	pipe = (struct audiopipe *) substream->runtime->private_data;

	spin_lock_irq(&chip->lock);
	if (pipe->index >= 0) {
		dev_dbg(chip->card->dev, "pcm_hw_free(%d)\n", pipe->index);
		free_pipes(chip, pipe);
		chip->substream[pipe->index] = NULL;
		pipe->index = -1;
	}
	spin_unlock_irq(&chip->lock);

	return 0;
}



static int pcm_prepare(struct snd_pcm_substream *substream)
{
	struct echoaudio *chip = snd_pcm_substream_chip(substream);
	struct snd_pcm_runtime *runtime = substream->runtime;
	struct audioformat format;
	int pipe_index = ((struct audiopipe *)runtime->private_data)->index;

	dev_dbg(chip->card->dev, "Prepare rate=%d format=%d channels=%d\n",
		runtime->rate, runtime->format, runtime->channels);
	format.interleave = runtime->channels;
	format.data_are_bigendian = 0;
	format.mono_to_stereo = 0;
	switch (runtime->format) {
	case SNDRV_PCM_FORMAT_U8:
		format.bits_per_sample = 8;
		break;
	case SNDRV_PCM_FORMAT_S16_LE:
		format.bits_per_sample = 16;
		break;
	case SNDRV_PCM_FORMAT_S24_3LE:
		format.bits_per_sample = 24;
		break;
	case SNDRV_PCM_FORMAT_S32_BE:
		format.data_are_bigendian = 1;
		fallthrough;
	case SNDRV_PCM_FORMAT_S32_LE:
		format.bits_per_sample = 32;
		break;
	default:
		dev_err(chip->card->dev,
			"Prepare error: unsupported format %d\n",
			runtime->format);
		return -EINVAL;
	}

	if (snd_BUG_ON(pipe_index >= px_num(chip)))
		return -EINVAL;

	/*
	 * We passed checks we can do independently; now take
	 * exclusive control
	 */

	spin_lock_irq(&chip->lock);

	if (snd_BUG_ON(!is_pipe_allocated(chip, pipe_index))) {
		spin_unlock_irq(&chip->lock);
		return -EINVAL;
	}

	set_audio_format(chip, pipe_index, &format);
	spin_unlock_irq(&chip->lock);

	return 0;
}



static int pcm_trigger(struct snd_pcm_substream *substream, int cmd)
{
	struct echoaudio *chip = snd_pcm_substream_chip(substream);
	struct audiopipe *pipe;
	int i, err;
	u32 channelmask = 0;
	struct snd_pcm_substream *s;

	snd_pcm_group_for_each_entry(s, substream) {
		for (i = 0; i < DSP_MAXPIPES; i++) {
			if (s == chip->substream[i]) {
				channelmask |= 1 << i;
				snd_pcm_trigger_done(s, substream);
			}
		}
	}

	spin_lock(&chip->lock);
	switch (cmd) {
	case SNDRV_PCM_TRIGGER_RESUME:
	case SNDRV_PCM_TRIGGER_START:
	case SNDRV_PCM_TRIGGER_PAUSE_RELEASE:
		for (i = 0; i < DSP_MAXPIPES; i++) {
			if (channelmask & (1 << i)) {
				pipe = chip->substream[i]->runtime->private_data;
				switch (pipe->state) {
				case PIPE_STATE_STOPPED:
					pipe->last_period = 0;
					pipe->last_counter = 0;
					pipe->position = 0;
					*pipe->dma_counter = 0;
					fallthrough;
				case PIPE_STATE_PAUSED:
					pipe->state = PIPE_STATE_STARTED;
					break;
				case PIPE_STATE_STARTED:
					break;
				}
			}
		}
		err = start_transport(chip, channelmask,
				      chip->pipe_cyclic_mask);
		break;
	case SNDRV_PCM_TRIGGER_SUSPEND:
	case SNDRV_PCM_TRIGGER_STOP:
		for (i = 0; i < DSP_MAXPIPES; i++) {
			if (channelmask & (1 << i)) {
				pipe = chip->substream[i]->runtime->private_data;
				pipe->state = PIPE_STATE_STOPPED;
			}
		}
		err = stop_transport(chip, channelmask);
		break;
	case SNDRV_PCM_TRIGGER_PAUSE_PUSH:
		for (i = 0; i < DSP_MAXPIPES; i++) {
			if (channelmask & (1 << i)) {
				pipe = chip->substream[i]->runtime->private_data;
				pipe->state = PIPE_STATE_PAUSED;
			}
		}
		err = pause_transport(chip, channelmask);
		break;
	default:
		err = -EINVAL;
	}
	spin_unlock(&chip->lock);
	return err;
}



static snd_pcm_uframes_t pcm_pointer(struct snd_pcm_substream *substream)
{
	struct snd_pcm_runtime *runtime = substream->runtime;
	struct audiopipe *pipe = runtime->private_data;
	u32 counter, step;
<<<<<<< HEAD

	/*
	 * IRQ handling runs concurrently. Do not share tracking of
	 * counter with it, which would race or require locking
	 */

	counter = le32_to_cpu(*pipe->dma_counter);  /* presumed atomic */

=======

	/*
	 * IRQ handling runs concurrently. Do not share tracking of
	 * counter with it, which would race or require locking
	 */

	counter = le32_to_cpu(*pipe->dma_counter);  /* presumed atomic */

>>>>>>> 7d2a07b7
	step = counter - pipe->last_counter;  /* handles wrapping */
	pipe->last_counter = counter;

	/* counter doesn't neccessarily wrap on a multiple of
	 * buffer_size, so can't derive the position; must
	 * accumulate */

	pipe->position += step;
	pipe->position %= frames_to_bytes(runtime, runtime->buffer_size); /* wrap */

	return bytes_to_frames(runtime, pipe->position);
}



/* pcm *_ops structures */
static const struct snd_pcm_ops analog_playback_ops = {
	.open = pcm_analog_out_open,
	.close = pcm_close,
	.hw_params = pcm_analog_out_hw_params,
	.hw_free = pcm_hw_free,
	.prepare = pcm_prepare,
	.trigger = pcm_trigger,
	.pointer = pcm_pointer,
};
static const struct snd_pcm_ops analog_capture_ops = {
	.open = pcm_analog_in_open,
	.close = pcm_close,
	.hw_params = pcm_analog_in_hw_params,
	.hw_free = pcm_hw_free,
	.prepare = pcm_prepare,
	.trigger = pcm_trigger,
	.pointer = pcm_pointer,
};
#ifdef ECHOCARD_HAS_DIGITAL_IO
#ifndef ECHOCARD_HAS_VMIXER
static const struct snd_pcm_ops digital_playback_ops = {
	.open = pcm_digital_out_open,
	.close = pcm_close,
	.hw_params = pcm_digital_out_hw_params,
	.hw_free = pcm_hw_free,
	.prepare = pcm_prepare,
	.trigger = pcm_trigger,
	.pointer = pcm_pointer,
};
#endif /* !ECHOCARD_HAS_VMIXER */
static const struct snd_pcm_ops digital_capture_ops = {
	.open = pcm_digital_in_open,
	.close = pcm_close,
	.hw_params = pcm_digital_in_hw_params,
	.hw_free = pcm_hw_free,
	.prepare = pcm_prepare,
	.trigger = pcm_trigger,
	.pointer = pcm_pointer,
};
#endif /* ECHOCARD_HAS_DIGITAL_IO */



/* Preallocate memory only for the first substream because it's the most
 * used one
 */
static void snd_echo_preallocate_pages(struct snd_pcm *pcm, struct device *dev)
{
	struct snd_pcm_substream *ss;
	int stream;

	for (stream = 0; stream < 2; stream++)
		for (ss = pcm->streams[stream].substream; ss; ss = ss->next)
			snd_pcm_set_managed_buffer(ss, SNDRV_DMA_TYPE_DEV_SG,
						   dev,
						   ss->number ? 0 : 128<<10,
						   256<<10);
}



/*<--snd_echo_probe() */
static int snd_echo_new_pcm(struct echoaudio *chip)
{
	struct snd_pcm *pcm;
	int err;

#ifdef ECHOCARD_HAS_VMIXER
	/* This card has a Vmixer, that is there is no direct mapping from PCM
	streams to physical outputs. The user can mix the streams as he wishes
	via control interface and it's possible to send any stream to any
	output, thus it makes no sense to keep analog and digital outputs
	separated */

	/* PCM#0 Virtual outputs and analog inputs */
	err = snd_pcm_new(chip->card, "PCM", 0, num_pipes_out(chip),
			  num_analog_busses_in(chip), &pcm);
	if (err < 0)
		return err;
	pcm->private_data = chip;
	chip->analog_pcm = pcm;
	strcpy(pcm->name, chip->card->shortname);
	snd_pcm_set_ops(pcm, SNDRV_PCM_STREAM_PLAYBACK, &analog_playback_ops);
	snd_pcm_set_ops(pcm, SNDRV_PCM_STREAM_CAPTURE, &analog_capture_ops);
	snd_echo_preallocate_pages(pcm, &chip->pci->dev);

#ifdef ECHOCARD_HAS_DIGITAL_IO
	/* PCM#1 Digital inputs, no outputs */
	err = snd_pcm_new(chip->card, "Digital PCM", 1, 0,
			  num_digital_busses_in(chip), &pcm);
	if (err < 0)
		return err;
	pcm->private_data = chip;
	chip->digital_pcm = pcm;
	strcpy(pcm->name, chip->card->shortname);
	snd_pcm_set_ops(pcm, SNDRV_PCM_STREAM_CAPTURE, &digital_capture_ops);
	snd_echo_preallocate_pages(pcm, &chip->pci->dev);
#endif /* ECHOCARD_HAS_DIGITAL_IO */

#else /* ECHOCARD_HAS_VMIXER */

	/* The card can manage substreams formed by analog and digital channels
	at the same time, but I prefer to keep analog and digital channels
	separated, because that mixed thing is confusing and useless. So we
	register two PCM devices: */

	/* PCM#0 Analog i/o */
	err = snd_pcm_new(chip->card, "Analog PCM", 0,
			  num_analog_busses_out(chip),
			  num_analog_busses_in(chip), &pcm);
	if (err < 0)
		return err;
	pcm->private_data = chip;
	chip->analog_pcm = pcm;
	strcpy(pcm->name, chip->card->shortname);
	snd_pcm_set_ops(pcm, SNDRV_PCM_STREAM_PLAYBACK, &analog_playback_ops);
	snd_pcm_set_ops(pcm, SNDRV_PCM_STREAM_CAPTURE, &analog_capture_ops);
	snd_echo_preallocate_pages(pcm, &chip->pci->dev);

#ifdef ECHOCARD_HAS_DIGITAL_IO
	/* PCM#1 Digital i/o */
	err = snd_pcm_new(chip->card, "Digital PCM", 1,
			  num_digital_busses_out(chip),
			  num_digital_busses_in(chip), &pcm);
	if (err < 0)
		return err;
	pcm->private_data = chip;
	chip->digital_pcm = pcm;
	strcpy(pcm->name, chip->card->shortname);
	snd_pcm_set_ops(pcm, SNDRV_PCM_STREAM_PLAYBACK, &digital_playback_ops);
	snd_pcm_set_ops(pcm, SNDRV_PCM_STREAM_CAPTURE, &digital_capture_ops);
	snd_echo_preallocate_pages(pcm, &chip->pci->dev);
#endif /* ECHOCARD_HAS_DIGITAL_IO */

#endif /* ECHOCARD_HAS_VMIXER */

	return 0;
}




/******************************************************************************
	Control interface
******************************************************************************/

#if !defined(ECHOCARD_HAS_VMIXER) || defined(ECHOCARD_HAS_LINE_OUT_GAIN)

/******************* PCM output volume *******************/
static int snd_echo_output_gain_info(struct snd_kcontrol *kcontrol,
				     struct snd_ctl_elem_info *uinfo)
{
	struct echoaudio *chip;

	chip = snd_kcontrol_chip(kcontrol);
	uinfo->type = SNDRV_CTL_ELEM_TYPE_INTEGER;
	uinfo->count = num_busses_out(chip);
	uinfo->value.integer.min = ECHOGAIN_MINOUT;
	uinfo->value.integer.max = ECHOGAIN_MAXOUT;
	return 0;
}

static int snd_echo_output_gain_get(struct snd_kcontrol *kcontrol,
				    struct snd_ctl_elem_value *ucontrol)
{
	struct echoaudio *chip;
	int c;

	chip = snd_kcontrol_chip(kcontrol);
	for (c = 0; c < num_busses_out(chip); c++)
		ucontrol->value.integer.value[c] = chip->output_gain[c];
	return 0;
}

static int snd_echo_output_gain_put(struct snd_kcontrol *kcontrol,
				    struct snd_ctl_elem_value *ucontrol)
{
	struct echoaudio *chip;
	int c, changed, gain;

	changed = 0;
	chip = snd_kcontrol_chip(kcontrol);
	spin_lock_irq(&chip->lock);
	for (c = 0; c < num_busses_out(chip); c++) {
		gain = ucontrol->value.integer.value[c];
		/* Ignore out of range values */
		if (gain < ECHOGAIN_MINOUT || gain > ECHOGAIN_MAXOUT)
			continue;
		if (chip->output_gain[c] != gain) {
			set_output_gain(chip, c, gain);
			changed = 1;
		}
	}
	if (changed)
		update_output_line_level(chip);
	spin_unlock_irq(&chip->lock);
	return changed;
}

#ifdef ECHOCARD_HAS_LINE_OUT_GAIN
/* On the Mia this one controls the line-out volume */
static const struct snd_kcontrol_new snd_echo_line_output_gain = {
	.name = "Line Playback Volume",
	.iface = SNDRV_CTL_ELEM_IFACE_MIXER,
	.access = SNDRV_CTL_ELEM_ACCESS_READWRITE |
		  SNDRV_CTL_ELEM_ACCESS_TLV_READ,
	.info = snd_echo_output_gain_info,
	.get = snd_echo_output_gain_get,
	.put = snd_echo_output_gain_put,
	.tlv = {.p = db_scale_output_gain},
};
#else
static const struct snd_kcontrol_new snd_echo_pcm_output_gain = {
	.name = "PCM Playback Volume",
	.iface = SNDRV_CTL_ELEM_IFACE_MIXER,
	.access = SNDRV_CTL_ELEM_ACCESS_READWRITE | SNDRV_CTL_ELEM_ACCESS_TLV_READ,
	.info = snd_echo_output_gain_info,
	.get = snd_echo_output_gain_get,
	.put = snd_echo_output_gain_put,
	.tlv = {.p = db_scale_output_gain},
};
#endif

#endif /* !ECHOCARD_HAS_VMIXER || ECHOCARD_HAS_LINE_OUT_GAIN */



#ifdef ECHOCARD_HAS_INPUT_GAIN

/******************* Analog input volume *******************/
static int snd_echo_input_gain_info(struct snd_kcontrol *kcontrol,
				    struct snd_ctl_elem_info *uinfo)
{
	struct echoaudio *chip;

	chip = snd_kcontrol_chip(kcontrol);
	uinfo->type = SNDRV_CTL_ELEM_TYPE_INTEGER;
	uinfo->count = num_analog_busses_in(chip);
	uinfo->value.integer.min = ECHOGAIN_MININP;
	uinfo->value.integer.max = ECHOGAIN_MAXINP;
	return 0;
}

static int snd_echo_input_gain_get(struct snd_kcontrol *kcontrol,
				   struct snd_ctl_elem_value *ucontrol)
{
	struct echoaudio *chip;
	int c;

	chip = snd_kcontrol_chip(kcontrol);
	for (c = 0; c < num_analog_busses_in(chip); c++)
		ucontrol->value.integer.value[c] = chip->input_gain[c];
	return 0;
}

static int snd_echo_input_gain_put(struct snd_kcontrol *kcontrol,
				   struct snd_ctl_elem_value *ucontrol)
{
	struct echoaudio *chip;
	int c, gain, changed;

	changed = 0;
	chip = snd_kcontrol_chip(kcontrol);
	spin_lock_irq(&chip->lock);
	for (c = 0; c < num_analog_busses_in(chip); c++) {
		gain = ucontrol->value.integer.value[c];
		/* Ignore out of range values */
		if (gain < ECHOGAIN_MININP || gain > ECHOGAIN_MAXINP)
			continue;
		if (chip->input_gain[c] != gain) {
			set_input_gain(chip, c, gain);
			changed = 1;
		}
	}
	if (changed)
		update_input_line_level(chip);
	spin_unlock_irq(&chip->lock);
	return changed;
}

static const DECLARE_TLV_DB_SCALE(db_scale_input_gain, -2500, 50, 0);

static const struct snd_kcontrol_new snd_echo_line_input_gain = {
	.name = "Line Capture Volume",
	.iface = SNDRV_CTL_ELEM_IFACE_MIXER,
	.access = SNDRV_CTL_ELEM_ACCESS_READWRITE | SNDRV_CTL_ELEM_ACCESS_TLV_READ,
	.info = snd_echo_input_gain_info,
	.get = snd_echo_input_gain_get,
	.put = snd_echo_input_gain_put,
	.tlv = {.p = db_scale_input_gain},
};

#endif /* ECHOCARD_HAS_INPUT_GAIN */



#ifdef ECHOCARD_HAS_OUTPUT_NOMINAL_LEVEL

/************ Analog output nominal level (+4dBu / -10dBV) ***************/
static int snd_echo_output_nominal_info (struct snd_kcontrol *kcontrol,
					 struct snd_ctl_elem_info *uinfo)
{
	struct echoaudio *chip;

	chip = snd_kcontrol_chip(kcontrol);
	uinfo->type = SNDRV_CTL_ELEM_TYPE_BOOLEAN;
	uinfo->count = num_analog_busses_out(chip);
	uinfo->value.integer.min = 0;
	uinfo->value.integer.max = 1;
	return 0;
}

static int snd_echo_output_nominal_get(struct snd_kcontrol *kcontrol,
				       struct snd_ctl_elem_value *ucontrol)
{
	struct echoaudio *chip;
	int c;

	chip = snd_kcontrol_chip(kcontrol);
	for (c = 0; c < num_analog_busses_out(chip); c++)
		ucontrol->value.integer.value[c] = chip->nominal_level[c];
	return 0;
}

static int snd_echo_output_nominal_put(struct snd_kcontrol *kcontrol,
				       struct snd_ctl_elem_value *ucontrol)
{
	struct echoaudio *chip;
	int c, changed;

	changed = 0;
	chip = snd_kcontrol_chip(kcontrol);
	spin_lock_irq(&chip->lock);
	for (c = 0; c < num_analog_busses_out(chip); c++) {
		if (chip->nominal_level[c] != ucontrol->value.integer.value[c]) {
			set_nominal_level(chip, c,
					  ucontrol->value.integer.value[c]);
			changed = 1;
		}
	}
	if (changed)
		update_output_line_level(chip);
	spin_unlock_irq(&chip->lock);
	return changed;
}

static const struct snd_kcontrol_new snd_echo_output_nominal_level = {
	.name = "Line Playback Switch (-10dBV)",
	.iface = SNDRV_CTL_ELEM_IFACE_MIXER,
	.info = snd_echo_output_nominal_info,
	.get = snd_echo_output_nominal_get,
	.put = snd_echo_output_nominal_put,
};

#endif /* ECHOCARD_HAS_OUTPUT_NOMINAL_LEVEL */



#ifdef ECHOCARD_HAS_INPUT_NOMINAL_LEVEL

/*************** Analog input nominal level (+4dBu / -10dBV) ***************/
static int snd_echo_input_nominal_info(struct snd_kcontrol *kcontrol,
				       struct snd_ctl_elem_info *uinfo)
{
	struct echoaudio *chip;

	chip = snd_kcontrol_chip(kcontrol);
	uinfo->type = SNDRV_CTL_ELEM_TYPE_BOOLEAN;
	uinfo->count = num_analog_busses_in(chip);
	uinfo->value.integer.min = 0;
	uinfo->value.integer.max = 1;
	return 0;
}

static int snd_echo_input_nominal_get(struct snd_kcontrol *kcontrol,
				      struct snd_ctl_elem_value *ucontrol)
{
	struct echoaudio *chip;
	int c;

	chip = snd_kcontrol_chip(kcontrol);
	for (c = 0; c < num_analog_busses_in(chip); c++)
		ucontrol->value.integer.value[c] =
			chip->nominal_level[bx_analog_in(chip) + c];
	return 0;
}

static int snd_echo_input_nominal_put(struct snd_kcontrol *kcontrol,
				      struct snd_ctl_elem_value *ucontrol)
{
	struct echoaudio *chip;
	int c, changed;

	changed = 0;
	chip = snd_kcontrol_chip(kcontrol);
	spin_lock_irq(&chip->lock);
	for (c = 0; c < num_analog_busses_in(chip); c++) {
		if (chip->nominal_level[bx_analog_in(chip) + c] !=
		    ucontrol->value.integer.value[c]) {
			set_nominal_level(chip, bx_analog_in(chip) + c,
					  ucontrol->value.integer.value[c]);
			changed = 1;
		}
	}
	if (changed)
		update_output_line_level(chip);	/* "Output" is not a mistake
						 * here.
						 */
	spin_unlock_irq(&chip->lock);
	return changed;
}

static const struct snd_kcontrol_new snd_echo_intput_nominal_level = {
	.name = "Line Capture Switch (-10dBV)",
	.iface = SNDRV_CTL_ELEM_IFACE_MIXER,
	.info = snd_echo_input_nominal_info,
	.get = snd_echo_input_nominal_get,
	.put = snd_echo_input_nominal_put,
};

#endif /* ECHOCARD_HAS_INPUT_NOMINAL_LEVEL */



#ifdef ECHOCARD_HAS_MONITOR

/******************* Monitor mixer *******************/
static int snd_echo_mixer_info(struct snd_kcontrol *kcontrol,
			       struct snd_ctl_elem_info *uinfo)
{
	uinfo->type = SNDRV_CTL_ELEM_TYPE_INTEGER;
	uinfo->count = 1;
	uinfo->value.integer.min = ECHOGAIN_MINOUT;
	uinfo->value.integer.max = ECHOGAIN_MAXOUT;
	return 0;
}

static int snd_echo_mixer_get(struct snd_kcontrol *kcontrol,
			      struct snd_ctl_elem_value *ucontrol)
{
	struct echoaudio *chip = snd_kcontrol_chip(kcontrol);
	unsigned int out = ucontrol->id.index / num_busses_in(chip);
	unsigned int in = ucontrol->id.index % num_busses_in(chip);

	if (out >= ECHO_MAXAUDIOOUTPUTS || in >= ECHO_MAXAUDIOINPUTS)
		return -EINVAL;

	ucontrol->value.integer.value[0] = chip->monitor_gain[out][in];
	return 0;
}

static int snd_echo_mixer_put(struct snd_kcontrol *kcontrol,
			      struct snd_ctl_elem_value *ucontrol)
{
	struct echoaudio *chip;
	int changed,  gain;
	unsigned int out, in;

	changed = 0;
	chip = snd_kcontrol_chip(kcontrol);
	out = ucontrol->id.index / num_busses_in(chip);
	in = ucontrol->id.index % num_busses_in(chip);
	if (out >= ECHO_MAXAUDIOOUTPUTS || in >= ECHO_MAXAUDIOINPUTS)
		return -EINVAL;
	gain = ucontrol->value.integer.value[0];
	if (gain < ECHOGAIN_MINOUT || gain > ECHOGAIN_MAXOUT)
		return -EINVAL;
	if (chip->monitor_gain[out][in] != gain) {
		spin_lock_irq(&chip->lock);
		set_monitor_gain(chip, out, in, gain);
		update_output_line_level(chip);
		spin_unlock_irq(&chip->lock);
		changed = 1;
	}
	return changed;
}

static struct snd_kcontrol_new snd_echo_monitor_mixer = {
	.name = "Monitor Mixer Volume",
	.iface = SNDRV_CTL_ELEM_IFACE_MIXER,
	.access = SNDRV_CTL_ELEM_ACCESS_READWRITE | SNDRV_CTL_ELEM_ACCESS_TLV_READ,
	.info = snd_echo_mixer_info,
	.get = snd_echo_mixer_get,
	.put = snd_echo_mixer_put,
	.tlv = {.p = db_scale_output_gain},
};

#endif /* ECHOCARD_HAS_MONITOR */



#ifdef ECHOCARD_HAS_VMIXER

/******************* Vmixer *******************/
static int snd_echo_vmixer_info(struct snd_kcontrol *kcontrol,
				struct snd_ctl_elem_info *uinfo)
{
	uinfo->type = SNDRV_CTL_ELEM_TYPE_INTEGER;
	uinfo->count = 1;
	uinfo->value.integer.min = ECHOGAIN_MINOUT;
	uinfo->value.integer.max = ECHOGAIN_MAXOUT;
	return 0;
}

static int snd_echo_vmixer_get(struct snd_kcontrol *kcontrol,
			       struct snd_ctl_elem_value *ucontrol)
{
	struct echoaudio *chip;

	chip = snd_kcontrol_chip(kcontrol);
	ucontrol->value.integer.value[0] =
		chip->vmixer_gain[ucontrol->id.index / num_pipes_out(chip)]
			[ucontrol->id.index % num_pipes_out(chip)];
	return 0;
}

static int snd_echo_vmixer_put(struct snd_kcontrol *kcontrol,
			       struct snd_ctl_elem_value *ucontrol)
{
	struct echoaudio *chip;
	int gain, changed;
	short vch, out;

	changed = 0;
	chip = snd_kcontrol_chip(kcontrol);
	out = ucontrol->id.index / num_pipes_out(chip);
	vch = ucontrol->id.index % num_pipes_out(chip);
	gain = ucontrol->value.integer.value[0];
	if (gain < ECHOGAIN_MINOUT || gain > ECHOGAIN_MAXOUT)
		return -EINVAL;
	if (chip->vmixer_gain[out][vch] != ucontrol->value.integer.value[0]) {
		spin_lock_irq(&chip->lock);
		set_vmixer_gain(chip, out, vch, ucontrol->value.integer.value[0]);
		update_vmixer_level(chip);
		spin_unlock_irq(&chip->lock);
		changed = 1;
	}
	return changed;
}

static struct snd_kcontrol_new snd_echo_vmixer = {
	.name = "VMixer Volume",
	.iface = SNDRV_CTL_ELEM_IFACE_MIXER,
	.access = SNDRV_CTL_ELEM_ACCESS_READWRITE | SNDRV_CTL_ELEM_ACCESS_TLV_READ,
	.info = snd_echo_vmixer_info,
	.get = snd_echo_vmixer_get,
	.put = snd_echo_vmixer_put,
	.tlv = {.p = db_scale_output_gain},
};

#endif /* ECHOCARD_HAS_VMIXER */



#ifdef ECHOCARD_HAS_DIGITAL_MODE_SWITCH

/******************* Digital mode switch *******************/
static int snd_echo_digital_mode_info(struct snd_kcontrol *kcontrol,
				      struct snd_ctl_elem_info *uinfo)
{
	static const char * const names[4] = {
		"S/PDIF Coaxial", "S/PDIF Optical", "ADAT Optical",
		"S/PDIF Cdrom"
	};
	struct echoaudio *chip;

	chip = snd_kcontrol_chip(kcontrol);
	return snd_ctl_enum_info(uinfo, 1, chip->num_digital_modes, names);
}

static int snd_echo_digital_mode_get(struct snd_kcontrol *kcontrol,
				     struct snd_ctl_elem_value *ucontrol)
{
	struct echoaudio *chip;
	int i, mode;

	chip = snd_kcontrol_chip(kcontrol);
	mode = chip->digital_mode;
	for (i = chip->num_digital_modes - 1; i >= 0; i--)
		if (mode == chip->digital_mode_list[i]) {
			ucontrol->value.enumerated.item[0] = i;
			break;
		}
	return 0;
}

static int snd_echo_digital_mode_put(struct snd_kcontrol *kcontrol,
				     struct snd_ctl_elem_value *ucontrol)
{
	struct echoaudio *chip;
	int changed;
	unsigned short emode, dmode;

	changed = 0;
	chip = snd_kcontrol_chip(kcontrol);

	emode = ucontrol->value.enumerated.item[0];
	if (emode >= chip->num_digital_modes)
		return -EINVAL;
	dmode = chip->digital_mode_list[emode];

	if (dmode != chip->digital_mode) {
		/* mode_mutex is required to make this operation atomic wrt
		pcm_digital_*_open() and set_input_clock() functions. */
		mutex_lock(&chip->mode_mutex);

		/* Do not allow the user to change the digital mode when a pcm
		device is open because it also changes the number of channels
		and the allowed sample rates */
		if (chip->opencount) {
			changed = -EAGAIN;
		} else {
			changed = set_digital_mode(chip, dmode);
			/* If we had to change the clock source, report it */
			if (changed > 0 && chip->clock_src_ctl) {
				snd_ctl_notify(chip->card,
					       SNDRV_CTL_EVENT_MASK_VALUE,
					       &chip->clock_src_ctl->id);
				dev_dbg(chip->card->dev,
					"SDM() =%d\n", changed);
			}
			if (changed >= 0)
				changed = 1;	/* No errors */
		}
		mutex_unlock(&chip->mode_mutex);
	}
	return changed;
}

static const struct snd_kcontrol_new snd_echo_digital_mode_switch = {
	.name = "Digital mode Switch",
	.iface = SNDRV_CTL_ELEM_IFACE_CARD,
	.info = snd_echo_digital_mode_info,
	.get = snd_echo_digital_mode_get,
	.put = snd_echo_digital_mode_put,
};

#endif /* ECHOCARD_HAS_DIGITAL_MODE_SWITCH */



#ifdef ECHOCARD_HAS_DIGITAL_IO

/******************* S/PDIF mode switch *******************/
static int snd_echo_spdif_mode_info(struct snd_kcontrol *kcontrol,
				    struct snd_ctl_elem_info *uinfo)
{
	static const char * const names[2] = {"Consumer", "Professional"};

	return snd_ctl_enum_info(uinfo, 1, 2, names);
}

static int snd_echo_spdif_mode_get(struct snd_kcontrol *kcontrol,
				   struct snd_ctl_elem_value *ucontrol)
{
	struct echoaudio *chip;

	chip = snd_kcontrol_chip(kcontrol);
	ucontrol->value.enumerated.item[0] = !!chip->professional_spdif;
	return 0;
}

static int snd_echo_spdif_mode_put(struct snd_kcontrol *kcontrol,
				   struct snd_ctl_elem_value *ucontrol)
{
	struct echoaudio *chip;
	int mode;

	chip = snd_kcontrol_chip(kcontrol);
	mode = !!ucontrol->value.enumerated.item[0];
	if (mode != chip->professional_spdif) {
		spin_lock_irq(&chip->lock);
		set_professional_spdif(chip, mode);
		spin_unlock_irq(&chip->lock);
		return 1;
	}
	return 0;
}

static const struct snd_kcontrol_new snd_echo_spdif_mode_switch = {
	.name = "S/PDIF mode Switch",
	.iface = SNDRV_CTL_ELEM_IFACE_CARD,
	.info = snd_echo_spdif_mode_info,
	.get = snd_echo_spdif_mode_get,
	.put = snd_echo_spdif_mode_put,
};

#endif /* ECHOCARD_HAS_DIGITAL_IO */



#ifdef ECHOCARD_HAS_EXTERNAL_CLOCK

/******************* Select input clock source *******************/
static int snd_echo_clock_source_info(struct snd_kcontrol *kcontrol,
				      struct snd_ctl_elem_info *uinfo)
{
	static const char * const names[8] = {
		"Internal", "Word", "Super", "S/PDIF", "ADAT", "ESync",
		"ESync96", "MTC"
	};
	struct echoaudio *chip;

	chip = snd_kcontrol_chip(kcontrol);
	return snd_ctl_enum_info(uinfo, 1, chip->num_clock_sources, names);
}

static int snd_echo_clock_source_get(struct snd_kcontrol *kcontrol,
				     struct snd_ctl_elem_value *ucontrol)
{
	struct echoaudio *chip;
	int i, clock;

	chip = snd_kcontrol_chip(kcontrol);
	clock = chip->input_clock;

	for (i = 0; i < chip->num_clock_sources; i++)
		if (clock == chip->clock_source_list[i])
			ucontrol->value.enumerated.item[0] = i;

	return 0;
}

static int snd_echo_clock_source_put(struct snd_kcontrol *kcontrol,
				     struct snd_ctl_elem_value *ucontrol)
{
	struct echoaudio *chip;
	int changed;
	unsigned int eclock, dclock;

	changed = 0;
	chip = snd_kcontrol_chip(kcontrol);
	eclock = ucontrol->value.enumerated.item[0];
	if (eclock >= chip->input_clock_types)
		return -EINVAL;
	dclock = chip->clock_source_list[eclock];
	if (chip->input_clock != dclock) {
		mutex_lock(&chip->mode_mutex);
		spin_lock_irq(&chip->lock);
		changed = set_input_clock(chip, dclock);
		if (!changed)
			changed = 1;	/* no errors */
		spin_unlock_irq(&chip->lock);
		mutex_unlock(&chip->mode_mutex);
	}

	if (changed < 0)
		dev_dbg(chip->card->dev,
			"seticlk val%d err 0x%x\n", dclock, changed);

	return changed;
}

static const struct snd_kcontrol_new snd_echo_clock_source_switch = {
	.name = "Sample Clock Source",
	.iface = SNDRV_CTL_ELEM_IFACE_PCM,
	.info = snd_echo_clock_source_info,
	.get = snd_echo_clock_source_get,
	.put = snd_echo_clock_source_put,
};

#endif /* ECHOCARD_HAS_EXTERNAL_CLOCK */



#ifdef ECHOCARD_HAS_PHANTOM_POWER

/******************* Phantom power switch *******************/
#define snd_echo_phantom_power_info	snd_ctl_boolean_mono_info

static int snd_echo_phantom_power_get(struct snd_kcontrol *kcontrol,
				      struct snd_ctl_elem_value *ucontrol)
{
	struct echoaudio *chip = snd_kcontrol_chip(kcontrol);

	ucontrol->value.integer.value[0] = chip->phantom_power;
	return 0;
}

static int snd_echo_phantom_power_put(struct snd_kcontrol *kcontrol,
				      struct snd_ctl_elem_value *ucontrol)
{
	struct echoaudio *chip = snd_kcontrol_chip(kcontrol);
	int power, changed = 0;

	power = !!ucontrol->value.integer.value[0];
	if (chip->phantom_power != power) {
		spin_lock_irq(&chip->lock);
		changed = set_phantom_power(chip, power);
		spin_unlock_irq(&chip->lock);
		if (changed == 0)
			changed = 1;	/* no errors */
	}
	return changed;
}

static const struct snd_kcontrol_new snd_echo_phantom_power_switch = {
	.name = "Phantom power Switch",
	.iface = SNDRV_CTL_ELEM_IFACE_CARD,
	.info = snd_echo_phantom_power_info,
	.get = snd_echo_phantom_power_get,
	.put = snd_echo_phantom_power_put,
};

#endif /* ECHOCARD_HAS_PHANTOM_POWER */



#ifdef ECHOCARD_HAS_DIGITAL_IN_AUTOMUTE

/******************* Digital input automute switch *******************/
#define snd_echo_automute_info		snd_ctl_boolean_mono_info

static int snd_echo_automute_get(struct snd_kcontrol *kcontrol,
				 struct snd_ctl_elem_value *ucontrol)
{
	struct echoaudio *chip = snd_kcontrol_chip(kcontrol);

	ucontrol->value.integer.value[0] = chip->digital_in_automute;
	return 0;
}

static int snd_echo_automute_put(struct snd_kcontrol *kcontrol,
				 struct snd_ctl_elem_value *ucontrol)
{
	struct echoaudio *chip = snd_kcontrol_chip(kcontrol);
	int automute, changed = 0;

	automute = !!ucontrol->value.integer.value[0];
	if (chip->digital_in_automute != automute) {
		spin_lock_irq(&chip->lock);
		changed = set_input_auto_mute(chip, automute);
		spin_unlock_irq(&chip->lock);
		if (changed == 0)
			changed = 1;	/* no errors */
	}
	return changed;
}

static const struct snd_kcontrol_new snd_echo_automute_switch = {
	.name = "Digital Capture Switch (automute)",
	.iface = SNDRV_CTL_ELEM_IFACE_CARD,
	.info = snd_echo_automute_info,
	.get = snd_echo_automute_get,
	.put = snd_echo_automute_put,
};

#endif /* ECHOCARD_HAS_DIGITAL_IN_AUTOMUTE */



/******************* VU-meters switch *******************/
#define snd_echo_vumeters_switch_info		snd_ctl_boolean_mono_info

static int snd_echo_vumeters_switch_put(struct snd_kcontrol *kcontrol,
					struct snd_ctl_elem_value *ucontrol)
{
	struct echoaudio *chip;

	chip = snd_kcontrol_chip(kcontrol);
	spin_lock_irq(&chip->lock);
	set_meters_on(chip, ucontrol->value.integer.value[0]);
	spin_unlock_irq(&chip->lock);
	return 1;
}

static const struct snd_kcontrol_new snd_echo_vumeters_switch = {
	.name = "VU-meters Switch",
	.iface = SNDRV_CTL_ELEM_IFACE_CARD,
	.access = SNDRV_CTL_ELEM_ACCESS_WRITE,
	.info = snd_echo_vumeters_switch_info,
	.put = snd_echo_vumeters_switch_put,
};



/***** Read VU-meters (input, output, analog and digital together) *****/
static int snd_echo_vumeters_info(struct snd_kcontrol *kcontrol,
				  struct snd_ctl_elem_info *uinfo)
{
	uinfo->type = SNDRV_CTL_ELEM_TYPE_INTEGER;
	uinfo->count = 96;
	uinfo->value.integer.min = ECHOGAIN_MINOUT;
	uinfo->value.integer.max = 0;
	return 0;
}

static int snd_echo_vumeters_get(struct snd_kcontrol *kcontrol,
				 struct snd_ctl_elem_value *ucontrol)
{
	struct echoaudio *chip;

	chip = snd_kcontrol_chip(kcontrol);
	get_audio_meters(chip, ucontrol->value.integer.value);
	return 0;
}

static const struct snd_kcontrol_new snd_echo_vumeters = {
	.name = "VU-meters",
	.iface = SNDRV_CTL_ELEM_IFACE_MIXER,
	.access = SNDRV_CTL_ELEM_ACCESS_READ |
		  SNDRV_CTL_ELEM_ACCESS_VOLATILE |
		  SNDRV_CTL_ELEM_ACCESS_TLV_READ,
	.info = snd_echo_vumeters_info,
	.get = snd_echo_vumeters_get,
	.tlv = {.p = db_scale_output_gain},
};



/*** Channels info - it exports informations about the number of channels ***/
static int snd_echo_channels_info_info(struct snd_kcontrol *kcontrol,
				       struct snd_ctl_elem_info *uinfo)
{
	uinfo->type = SNDRV_CTL_ELEM_TYPE_INTEGER;
	uinfo->count = 6;
	uinfo->value.integer.min = 0;
	uinfo->value.integer.max = 1 << ECHO_CLOCK_NUMBER;
	return 0;
}

static int snd_echo_channels_info_get(struct snd_kcontrol *kcontrol,
				      struct snd_ctl_elem_value *ucontrol)
{
	struct echoaudio *chip;
	int detected, clocks, bit, src;

	chip = snd_kcontrol_chip(kcontrol);
	ucontrol->value.integer.value[0] = num_busses_in(chip);
	ucontrol->value.integer.value[1] = num_analog_busses_in(chip);
	ucontrol->value.integer.value[2] = num_busses_out(chip);
	ucontrol->value.integer.value[3] = num_analog_busses_out(chip);
	ucontrol->value.integer.value[4] = num_pipes_out(chip);

	/* Compute the bitmask of the currently valid input clocks */
	detected = detect_input_clocks(chip);
	clocks = 0;
	src = chip->num_clock_sources - 1;
	for (bit = ECHO_CLOCK_NUMBER - 1; bit >= 0; bit--)
		if (detected & (1 << bit))
			for (; src >= 0; src--)
				if (bit == chip->clock_source_list[src]) {
					clocks |= 1 << src;
					break;
				}
	ucontrol->value.integer.value[5] = clocks;

	return 0;
}

static const struct snd_kcontrol_new snd_echo_channels_info = {
	.name = "Channels info",
	.iface = SNDRV_CTL_ELEM_IFACE_HWDEP,
	.access = SNDRV_CTL_ELEM_ACCESS_READ | SNDRV_CTL_ELEM_ACCESS_VOLATILE,
	.info = snd_echo_channels_info_info,
	.get = snd_echo_channels_info_get,
};




/******************************************************************************
	IRQ Handling
******************************************************************************/
/* Check if a period has elapsed since last interrupt
 *
 * Don't make any updates to state; PCM core handles this with the
 * correct locks.
 *
 * \return true if a period has elapsed, otherwise false
 */
static bool period_has_elapsed(struct snd_pcm_substream *substream)
{
	struct snd_pcm_runtime *runtime = substream->runtime;
	struct audiopipe *pipe = runtime->private_data;
	u32 counter, step;
	size_t period_bytes;

	if (pipe->state != PIPE_STATE_STARTED)
		return false;

	period_bytes = frames_to_bytes(runtime, runtime->period_size);

	counter = le32_to_cpu(*pipe->dma_counter);  /* presumed atomic */

	step = counter - pipe->last_period;  /* handles wrapping */
	step -= step % period_bytes;  /* acknowledge whole periods only */

	if (step == 0)
		return false;  /* haven't advanced a whole period yet */

	pipe->last_period += step;  /* used exclusively by us */
	return true;
}

static irqreturn_t snd_echo_interrupt(int irq, void *dev_id)
{
	struct echoaudio *chip = dev_id;
	int ss, st;

	spin_lock(&chip->lock);
	st = service_irq(chip);
	if (st < 0) {
		spin_unlock(&chip->lock);
		return IRQ_NONE;
	}
	/* The hardware doesn't tell us which substream caused the irq,
	thus we have to check all running substreams. */
	for (ss = 0; ss < DSP_MAXPIPES; ss++) {
		struct snd_pcm_substream *substream;

		substream = chip->substream[ss];
		if (substream && period_has_elapsed(substream)) {
			spin_unlock(&chip->lock);
			snd_pcm_period_elapsed(substream);
			spin_lock(&chip->lock);
		}
	}
	spin_unlock(&chip->lock);

#ifdef ECHOCARD_HAS_MIDI
	if (st > 0 && chip->midi_in) {
		snd_rawmidi_receive(chip->midi_in, chip->midi_buffer, st);
		dev_dbg(chip->card->dev, "rawmidi_iread=%d\n", st);
	}
#endif
	return IRQ_HANDLED;
}




/******************************************************************************
	Module construction / destruction
******************************************************************************/

static int snd_echo_free(struct echoaudio *chip)
{
	if (chip->comm_page)
		rest_in_peace(chip);

	if (chip->irq >= 0)
		free_irq(chip->irq, chip);

	if (chip->comm_page)
		snd_dma_free_pages(&chip->commpage_dma_buf);

	iounmap(chip->dsp_registers);
	release_and_free_resource(chip->iores);
	pci_disable_device(chip->pci);

	/* release chip data */
	free_firmware_cache(chip);
	kfree(chip);
	return 0;
}



static int snd_echo_dev_free(struct snd_device *device)
{
	struct echoaudio *chip = device->device_data;

	return snd_echo_free(chip);
}



/* <--snd_echo_probe() */
static int snd_echo_create(struct snd_card *card,
			   struct pci_dev *pci,
			   struct echoaudio **rchip)
{
	struct echoaudio *chip;
	int err;
	size_t sz;
	static const struct snd_device_ops ops = {
		.dev_free = snd_echo_dev_free,
	};

	*rchip = NULL;

	pci_write_config_byte(pci, PCI_LATENCY_TIMER, 0xC0);

	err = pci_enable_device(pci);
	if (err < 0)
		return err;
	pci_set_master(pci);

	/* Allocate chip if needed */
	if (!*rchip) {
		chip = kzalloc(sizeof(*chip), GFP_KERNEL);
		if (!chip) {
			pci_disable_device(pci);
			return -ENOMEM;
		}
		dev_dbg(card->dev, "chip=%p\n", chip);
		spin_lock_init(&chip->lock);
		chip->card = card;
		chip->pci = pci;
		chip->irq = -1;
		chip->opencount = 0;
		mutex_init(&chip->mode_mutex);
		chip->can_set_rate = 1;
	} else {
		/* If this was called from the resume function, chip is
		 * already allocated and it contains current card settings.
		 */
		chip = *rchip;
	}

	/* PCI resource allocation */
	chip->dsp_registers_phys = pci_resource_start(pci, 0);
	sz = pci_resource_len(pci, 0);
	if (sz > PAGE_SIZE)
		sz = PAGE_SIZE;		/* We map only the required part */

	chip->iores = request_mem_region(chip->dsp_registers_phys, sz,
					 ECHOCARD_NAME);
	if (!chip->iores) {
		dev_err(chip->card->dev, "cannot get memory region\n");
		snd_echo_free(chip);
		return -EBUSY;
	}
	chip->dsp_registers = ioremap(chip->dsp_registers_phys, sz);
	if (!chip->dsp_registers) {
		dev_err(chip->card->dev, "ioremap failed\n");
		snd_echo_free(chip);
		return -ENOMEM;
	}

	if (request_irq(pci->irq, snd_echo_interrupt, IRQF_SHARED,
			KBUILD_MODNAME, chip)) {
		dev_err(chip->card->dev, "cannot grab irq\n");
		snd_echo_free(chip);
		return -EBUSY;
	}
	chip->irq = pci->irq;
	card->sync_irq = chip->irq;
	dev_dbg(card->dev, "pci=%p irq=%d subdev=%04x Init hardware...\n",
		chip->pci, chip->irq, chip->pci->subsystem_device);

	/* Create the DSP comm page - this is the area of memory used for most
	of the communication with the DSP, which accesses it via bus mastering */
	if (snd_dma_alloc_pages(SNDRV_DMA_TYPE_DEV, &chip->pci->dev,
				sizeof(struct comm_page),
				&chip->commpage_dma_buf) < 0) {
		dev_err(chip->card->dev, "cannot allocate the comm page\n");
		snd_echo_free(chip);
		return -ENOMEM;
	}
	chip->comm_page_phys = chip->commpage_dma_buf.addr;
	chip->comm_page = (struct comm_page *)chip->commpage_dma_buf.area;

	err = init_hw(chip, chip->pci->device, chip->pci->subsystem_device);
	if (err >= 0)
		err = set_mixer_defaults(chip);
	if (err < 0) {
		dev_err(card->dev, "init_hw err=%d\n", err);
		snd_echo_free(chip);
		return err;
	}

	err = snd_device_new(card, SNDRV_DEV_LOWLEVEL, chip, &ops);
	if (err < 0) {
		snd_echo_free(chip);
		return err;
	}
	*rchip = chip;
	/* Init done ! */
	return 0;
}



/* constructor */
static int snd_echo_probe(struct pci_dev *pci,
			  const struct pci_device_id *pci_id)
{
	static int dev;
	struct snd_card *card;
	struct echoaudio *chip;
	char *dsp;
	__maybe_unused int i;
	int err;

	if (dev >= SNDRV_CARDS)
		return -ENODEV;
	if (!enable[dev]) {
		dev++;
		return -ENOENT;
	}

	i = 0;
	err = snd_card_new(&pci->dev, index[dev], id[dev], THIS_MODULE,
			   0, &card);
	if (err < 0)
		return err;

	chip = NULL;	/* Tells snd_echo_create to allocate chip */
	err = snd_echo_create(card, pci, &chip);
	if (err < 0) {
		snd_card_free(card);
		return err;
	}

	strcpy(card->driver, "Echo_" ECHOCARD_NAME);
	strcpy(card->shortname, chip->card_name);

	dsp = "56301";
	if (pci_id->device == 0x3410)
		dsp = "56361";

	sprintf(card->longname, "%s rev.%d (DSP%s) at 0x%lx irq %i",
		card->shortname, pci_id->subdevice & 0x000f, dsp,
		chip->dsp_registers_phys, chip->irq);

	err = snd_echo_new_pcm(chip);
	if (err < 0) {
		dev_err(chip->card->dev, "new pcm error %d\n", err);
		snd_card_free(card);
		return err;
	}

#ifdef ECHOCARD_HAS_MIDI
	if (chip->has_midi) {	/* Some Mia's do not have midi */
		err = snd_echo_midi_create(card, chip);
		if (err < 0) {
			dev_err(chip->card->dev, "new midi error %d\n", err);
			snd_card_free(card);
			return err;
		}
	}
#endif

#ifdef ECHOCARD_HAS_VMIXER
	snd_echo_vmixer.count = num_pipes_out(chip) * num_busses_out(chip);
	err = snd_ctl_add(chip->card, snd_ctl_new1(&snd_echo_vmixer, chip));
	if (err < 0)
		goto ctl_error;
#ifdef ECHOCARD_HAS_LINE_OUT_GAIN
	err = snd_ctl_add(chip->card,
			  snd_ctl_new1(&snd_echo_line_output_gain, chip));
	if (err < 0)
		goto ctl_error;
#endif
#else /* ECHOCARD_HAS_VMIXER */
	err = snd_ctl_add(chip->card,
			  snd_ctl_new1(&snd_echo_pcm_output_gain, chip));
	if (err < 0)
		goto ctl_error;
#endif /* ECHOCARD_HAS_VMIXER */

#ifdef ECHOCARD_HAS_INPUT_GAIN
	err = snd_ctl_add(chip->card, snd_ctl_new1(&snd_echo_line_input_gain, chip));
	if (err < 0)
		goto ctl_error;
#endif

#ifdef ECHOCARD_HAS_INPUT_NOMINAL_LEVEL
	if (!chip->hasnt_input_nominal_level) {
		err = snd_ctl_add(chip->card, snd_ctl_new1(&snd_echo_intput_nominal_level, chip));
		if (err < 0)
			goto ctl_error;
	}
#endif

#ifdef ECHOCARD_HAS_OUTPUT_NOMINAL_LEVEL
	err = snd_ctl_add(chip->card, snd_ctl_new1(&snd_echo_output_nominal_level, chip));
	if (err < 0)
		goto ctl_error;
#endif

	err = snd_ctl_add(chip->card, snd_ctl_new1(&snd_echo_vumeters_switch, chip));
	if (err < 0)
		goto ctl_error;

	err = snd_ctl_add(chip->card, snd_ctl_new1(&snd_echo_vumeters, chip));
	if (err < 0)
		goto ctl_error;

#ifdef ECHOCARD_HAS_MONITOR
	snd_echo_monitor_mixer.count = num_busses_in(chip) * num_busses_out(chip);
	err = snd_ctl_add(chip->card, snd_ctl_new1(&snd_echo_monitor_mixer, chip));
	if (err < 0)
		goto ctl_error;
#endif

#ifdef ECHOCARD_HAS_DIGITAL_IN_AUTOMUTE
	err = snd_ctl_add(chip->card, snd_ctl_new1(&snd_echo_automute_switch, chip));
	if (err < 0)
		goto ctl_error;
#endif

	err = snd_ctl_add(chip->card, snd_ctl_new1(&snd_echo_channels_info, chip));
	if (err < 0)
		goto ctl_error;

#ifdef ECHOCARD_HAS_DIGITAL_MODE_SWITCH
	/* Creates a list of available digital modes */
	chip->num_digital_modes = 0;
	for (i = 0; i < 6; i++)
		if (chip->digital_modes & (1 << i))
			chip->digital_mode_list[chip->num_digital_modes++] = i;

	err = snd_ctl_add(chip->card, snd_ctl_new1(&snd_echo_digital_mode_switch, chip));
	if (err < 0)
		goto ctl_error;
#endif /* ECHOCARD_HAS_DIGITAL_MODE_SWITCH */

#ifdef ECHOCARD_HAS_EXTERNAL_CLOCK
	/* Creates a list of available clock sources */
	chip->num_clock_sources = 0;
	for (i = 0; i < 10; i++)
		if (chip->input_clock_types & (1 << i))
			chip->clock_source_list[chip->num_clock_sources++] = i;

	if (chip->num_clock_sources > 1) {
		chip->clock_src_ctl = snd_ctl_new1(&snd_echo_clock_source_switch, chip);
		err = snd_ctl_add(chip->card, chip->clock_src_ctl);
		if (err < 0)
			goto ctl_error;
	}
#endif /* ECHOCARD_HAS_EXTERNAL_CLOCK */

#ifdef ECHOCARD_HAS_DIGITAL_IO
	err = snd_ctl_add(chip->card, snd_ctl_new1(&snd_echo_spdif_mode_switch, chip));
	if (err < 0)
		goto ctl_error;
#endif

#ifdef ECHOCARD_HAS_PHANTOM_POWER
	if (chip->has_phantom_power) {
		err = snd_ctl_add(chip->card, snd_ctl_new1(&snd_echo_phantom_power_switch, chip));
		if (err < 0)
			goto ctl_error;
	}
#endif

	err = snd_card_register(card);
	if (err < 0)
		goto ctl_error;
	dev_info(card->dev, "Card registered: %s\n", card->longname);

	pci_set_drvdata(pci, chip);
	dev++;
	return 0;

ctl_error:
	dev_err(card->dev, "new control error %d\n", err);
	snd_card_free(card);
	return err;
}



#if defined(CONFIG_PM_SLEEP)

static int snd_echo_suspend(struct device *dev)
{
	struct echoaudio *chip = dev_get_drvdata(dev);

#ifdef ECHOCARD_HAS_MIDI
	/* This call can sleep */
	if (chip->midi_out)
		snd_echo_midi_output_trigger(chip->midi_out, 0);
#endif
	spin_lock_irq(&chip->lock);
	if (wait_handshake(chip)) {
		spin_unlock_irq(&chip->lock);
		return -EIO;
	}
	clear_handshake(chip);
	if (send_vector(chip, DSP_VC_GO_COMATOSE) < 0) {
		spin_unlock_irq(&chip->lock);
		return -EIO;
	}
	spin_unlock_irq(&chip->lock);

	chip->dsp_code = NULL;
	free_irq(chip->irq, chip);
	chip->irq = -1;
	chip->card->sync_irq = -1;
	return 0;
}



static int snd_echo_resume(struct device *dev)
{
	struct pci_dev *pci = to_pci_dev(dev);
	struct echoaudio *chip = dev_get_drvdata(dev);
	struct comm_page *commpage, *commpage_bak;
	u32 pipe_alloc_mask;
	int err;

	commpage = chip->comm_page;
	commpage_bak = kmemdup(commpage, sizeof(*commpage), GFP_KERNEL);
	if (commpage_bak == NULL)
		return -ENOMEM;

	err = init_hw(chip, chip->pci->device, chip->pci->subsystem_device);
	if (err < 0) {
		kfree(commpage_bak);
		dev_err(dev, "resume init_hw err=%d\n", err);
		return err;
	}

	/* Temporarily set chip->pipe_alloc_mask=0 otherwise
	 * restore_dsp_settings() fails.
	 */
	pipe_alloc_mask = chip->pipe_alloc_mask;
	chip->pipe_alloc_mask = 0;
	err = restore_dsp_rettings(chip);
	chip->pipe_alloc_mask = pipe_alloc_mask;
	if (err < 0) {
		kfree(commpage_bak);
		return err;
	}

	memcpy(&commpage->audio_format, &commpage_bak->audio_format,
		sizeof(commpage->audio_format));
	memcpy(&commpage->sglist_addr, &commpage_bak->sglist_addr,
		sizeof(commpage->sglist_addr));
	memcpy(&commpage->midi_output, &commpage_bak->midi_output,
		sizeof(commpage->midi_output));
	kfree(commpage_bak);

	if (request_irq(pci->irq, snd_echo_interrupt, IRQF_SHARED,
			KBUILD_MODNAME, chip)) {
		dev_err(chip->card->dev, "cannot grab irq\n");
		return -EBUSY;
	}
	chip->irq = pci->irq;
	chip->card->sync_irq = chip->irq;
	dev_dbg(dev, "resume irq=%d\n", chip->irq);

#ifdef ECHOCARD_HAS_MIDI
	if (chip->midi_input_enabled)
		enable_midi_input(chip, true);
	if (chip->midi_out)
		snd_echo_midi_output_trigger(chip->midi_out, 1);
#endif

	return 0;
}

static SIMPLE_DEV_PM_OPS(snd_echo_pm, snd_echo_suspend, snd_echo_resume);
#define SND_ECHO_PM_OPS	&snd_echo_pm
#else
#define SND_ECHO_PM_OPS	NULL
#endif /* CONFIG_PM_SLEEP */


static void snd_echo_remove(struct pci_dev *pci)
{
	struct echoaudio *chip;

	chip = pci_get_drvdata(pci);
	if (chip)
		snd_card_free(chip->card);
}



/******************************************************************************
	Everything starts and ends here
******************************************************************************/

/* pci_driver definition */
static struct pci_driver echo_driver = {
	.name = KBUILD_MODNAME,
	.id_table = snd_echo_ids,
	.probe = snd_echo_probe,
	.remove = snd_echo_remove,
	.driver = {
		.pm = SND_ECHO_PM_OPS,
	},
};

module_pci_driver(echo_driver);<|MERGE_RESOLUTION|>--- conflicted
+++ resolved
@@ -333,16 +333,10 @@
 		return err;
 
 	/* Allocate a page for the scatter-gather list */
-<<<<<<< HEAD
-	if ((err = snd_dma_alloc_pages(SNDRV_DMA_TYPE_DEV,
-				       &chip->pci->dev,
-				       PAGE_SIZE, &pipe->sgpage)) < 0) {
-=======
 	err = snd_dma_alloc_pages(SNDRV_DMA_TYPE_DEV,
 				  &chip->pci->dev,
 				  PAGE_SIZE, &pipe->sgpage);
 	if (err < 0) {
->>>>>>> 7d2a07b7
 		dev_err(chip->card->dev, "s-g list allocation failed\n");
 		return err;
 	}
@@ -828,7 +822,6 @@
 	struct snd_pcm_runtime *runtime = substream->runtime;
 	struct audiopipe *pipe = runtime->private_data;
 	u32 counter, step;
-<<<<<<< HEAD
 
 	/*
 	 * IRQ handling runs concurrently. Do not share tracking of
@@ -837,16 +830,6 @@
 
 	counter = le32_to_cpu(*pipe->dma_counter);  /* presumed atomic */
 
-=======
-
-	/*
-	 * IRQ handling runs concurrently. Do not share tracking of
-	 * counter with it, which would race or require locking
-	 */
-
-	counter = le32_to_cpu(*pipe->dma_counter);  /* presumed atomic */
-
->>>>>>> 7d2a07b7
 	step = counter - pipe->last_counter;  /* handles wrapping */
 	pipe->last_counter = counter;
 
